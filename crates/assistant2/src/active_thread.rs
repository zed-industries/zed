use crate::thread::{MessageId, RequestKind, Thread, ThreadError, ThreadEvent};
use crate::thread_store::ThreadStore;
use crate::tool_use::{ToolUse, ToolUseStatus};
use crate::ui::ContextPill;
use collections::HashMap;
use editor::{Editor, MultiBuffer};
use gpui::{
<<<<<<< HEAD
    list, AbsoluteLength, AnyElement, App, ClickEvent, DefiniteLength, EdgesRefinement, Empty,
    Entity, Focusable, Length, ListAlignment, ListOffset, ListState, StyleRefinement, Subscription,
    Task, TextStyleRefinement, UnderlineStyle, WeakEntity,
=======
    list, percentage, AbsoluteLength, Animation, AnimationExt, AnyElement, App, ClickEvent,
    DefiniteLength, EdgesRefinement, Empty, Entity, Focusable, Length, ListAlignment, ListOffset,
    ListState, StyleRefinement, Subscription, Task, TextStyleRefinement, Transformation,
    UnderlineStyle,
>>>>>>> d5bb1263
};
use language::{Buffer, LanguageRegistry};
use language_model::{LanguageModelRegistry, LanguageModelToolUseId, Role};
use markdown::{Markdown, MarkdownStyle};
use scripting_tool::{ScriptingTool, ScriptingToolInput};
use settings::Settings as _;
use std::sync::Arc;
use std::time::Duration;
use theme::ThemeSettings;
use ui::Color;
use ui::{prelude::*, Disclosure, KeyBinding};
use util::ResultExt as _;
use workspace::dock::Panel;
use workspace::Workspace;

use crate::context_store::{refresh_context_store_text, ContextStore};

pub struct ActiveThread {
    language_registry: Arc<LanguageRegistry>,
    thread_store: Entity<ThreadStore>,
    thread: Entity<Thread>,
<<<<<<< HEAD
    workspace: WeakEntity<Workspace>,
=======
    context_store: Entity<ContextStore>,
>>>>>>> d5bb1263
    save_thread_task: Option<Task<()>>,
    messages: Vec<MessageId>,
    list_state: ListState,
    rendered_messages_by_id: HashMap<MessageId, Entity<Markdown>>,
    rendered_scripting_tool_uses: HashMap<LanguageModelToolUseId, Entity<Markdown>>,
    editing_message: Option<(MessageId, EditMessageState)>,
    expanded_tool_uses: HashMap<LanguageModelToolUseId, bool>,
    last_error: Option<ThreadError>,
    _subscriptions: Vec<Subscription>,
}

struct EditMessageState {
    editor: Entity<Editor>,
}

impl ActiveThread {
    pub fn new(
        thread: Entity<Thread>,
        thread_store: Entity<ThreadStore>,
        language_registry: Arc<LanguageRegistry>,
<<<<<<< HEAD
        workspace: WeakEntity<Workspace>,
=======
        context_store: Entity<ContextStore>,
>>>>>>> d5bb1263
        window: &mut Window,
        cx: &mut Context<Self>,
    ) -> Self {
        let subscriptions = vec![
            cx.observe(&thread, |_, _, cx| cx.notify()),
            cx.subscribe_in(&thread, window, Self::handle_thread_event),
        ];

        let mut this = Self {
            language_registry,
            thread_store,
            thread: thread.clone(),
<<<<<<< HEAD
            workspace,
=======
            context_store,
>>>>>>> d5bb1263
            save_thread_task: None,
            messages: Vec::new(),
            rendered_messages_by_id: HashMap::default(),
            rendered_scripting_tool_uses: HashMap::default(),
            expanded_tool_uses: HashMap::default(),
            list_state: ListState::new(0, ListAlignment::Bottom, px(1024.), {
                let this = cx.entity().downgrade();
                move |ix, window: &mut Window, cx: &mut App| {
                    this.update(cx, |this, cx| this.render_message(ix, window, cx))
                        .unwrap()
                }
            }),
            editing_message: None,
            last_error: None,
            _subscriptions: subscriptions,
        };

        for message in thread.read(cx).messages().cloned().collect::<Vec<_>>() {
            this.push_message(&message.id, message.text.clone(), window, cx);

            for tool_use in thread.read(cx).scripting_tool_uses_for_message(message.id) {
                this.render_scripting_tool_use_markdown(
                    tool_use.id.clone(),
                    tool_use.name.as_ref(),
                    tool_use.input.clone(),
                    window,
                    cx,
                );
            }
        }

        this
    }

    pub fn thread(&self) -> &Entity<Thread> {
        &self.thread
    }

    pub fn is_empty(&self) -> bool {
        self.messages.is_empty()
    }

    pub fn summary(&self, cx: &App) -> Option<SharedString> {
        self.thread.read(cx).summary()
    }

    pub fn summary_or_default(&self, cx: &App) -> SharedString {
        self.thread.read(cx).summary_or_default()
    }

    pub fn cancel_last_completion(&mut self, cx: &mut App) -> bool {
        self.last_error.take();
        self.thread
            .update(cx, |thread, _cx| thread.cancel_last_completion())
    }

    pub fn last_error(&self) -> Option<ThreadError> {
        self.last_error.clone()
    }

    pub fn clear_last_error(&mut self) {
        self.last_error.take();
    }

    fn push_message(
        &mut self,
        id: &MessageId,
        text: String,
        window: &mut Window,
        cx: &mut Context<Self>,
    ) {
        let old_len = self.messages.len();
        self.messages.push(*id);
        self.list_state.splice(old_len..old_len, 1);

        let markdown = self.render_markdown(text.into(), window, cx);
        self.rendered_messages_by_id.insert(*id, markdown);
        self.list_state.scroll_to(ListOffset {
            item_ix: old_len,
            offset_in_item: Pixels(0.0),
        });
    }

    fn edited_message(
        &mut self,
        id: &MessageId,
        text: String,
        window: &mut Window,
        cx: &mut Context<Self>,
    ) {
        let Some(index) = self.messages.iter().position(|message_id| message_id == id) else {
            return;
        };
        self.list_state.splice(index..index + 1, 1);
        let markdown = self.render_markdown(text.into(), window, cx);
        self.rendered_messages_by_id.insert(*id, markdown);
    }

    fn deleted_message(&mut self, id: &MessageId) {
        let Some(index) = self.messages.iter().position(|message_id| message_id == id) else {
            return;
        };
        self.messages.remove(index);
        self.list_state.splice(index..index + 1, 0);
        self.rendered_messages_by_id.remove(id);
    }

    fn render_markdown(
        &self,
        text: SharedString,
        window: &Window,
        cx: &mut Context<Self>,
    ) -> Entity<Markdown> {
        let theme_settings = ThemeSettings::get_global(cx);
        let colors = cx.theme().colors();
        let ui_font_size = TextSize::Default.rems(cx);
        let buffer_font_size = TextSize::Small.rems(cx);
        let mut text_style = window.text_style();

        text_style.refine(&TextStyleRefinement {
            font_family: Some(theme_settings.ui_font.family.clone()),
            font_fallbacks: theme_settings.ui_font.fallbacks.clone(),
            font_features: Some(theme_settings.ui_font.features.clone()),
            font_size: Some(ui_font_size.into()),
            color: Some(cx.theme().colors().text),
            ..Default::default()
        });

        let markdown_style = MarkdownStyle {
            base_text_style: text_style,
            syntax: cx.theme().syntax().clone(),
            selection_background_color: cx.theme().players().local().selection,
            code_block_overflow_x_scroll: true,
            table_overflow_x_scroll: true,
            code_block: StyleRefinement {
                margin: EdgesRefinement {
                    top: Some(Length::Definite(rems(0.).into())),
                    left: Some(Length::Definite(rems(0.).into())),
                    right: Some(Length::Definite(rems(0.).into())),
                    bottom: Some(Length::Definite(rems(0.5).into())),
                },
                padding: EdgesRefinement {
                    top: Some(DefiniteLength::Absolute(AbsoluteLength::Pixels(Pixels(8.)))),
                    left: Some(DefiniteLength::Absolute(AbsoluteLength::Pixels(Pixels(8.)))),
                    right: Some(DefiniteLength::Absolute(AbsoluteLength::Pixels(Pixels(8.)))),
                    bottom: Some(DefiniteLength::Absolute(AbsoluteLength::Pixels(Pixels(8.)))),
                },
                background: Some(colors.editor_background.into()),
                border_color: Some(colors.border_variant),
                border_widths: EdgesRefinement {
                    top: Some(AbsoluteLength::Pixels(Pixels(1.))),
                    left: Some(AbsoluteLength::Pixels(Pixels(1.))),
                    right: Some(AbsoluteLength::Pixels(Pixels(1.))),
                    bottom: Some(AbsoluteLength::Pixels(Pixels(1.))),
                },
                text: Some(TextStyleRefinement {
                    font_family: Some(theme_settings.buffer_font.family.clone()),
                    font_fallbacks: theme_settings.buffer_font.fallbacks.clone(),
                    font_features: Some(theme_settings.buffer_font.features.clone()),
                    font_size: Some(buffer_font_size.into()),
                    ..Default::default()
                }),
                ..Default::default()
            },
            inline_code: TextStyleRefinement {
                font_family: Some(theme_settings.buffer_font.family.clone()),
                font_fallbacks: theme_settings.buffer_font.fallbacks.clone(),
                font_features: Some(theme_settings.buffer_font.features.clone()),
                font_size: Some(buffer_font_size.into()),
                background_color: Some(colors.editor_foreground.opacity(0.1)),
                ..Default::default()
            },
            link: TextStyleRefinement {
                background_color: Some(colors.editor_foreground.opacity(0.025)),
                underline: Some(UnderlineStyle {
                    color: Some(colors.text_accent.opacity(0.5)),
                    thickness: px(1.),
                    ..Default::default()
                }),
                ..Default::default()
            },
            ..Default::default()
        };

        cx.new(|cx| {
            let workspace_weak = self.workspace.clone();
            
            Markdown::new(
                text,
                markdown_style,
                Some(self.language_registry.clone()),
                None,
                cx,
            )
            .run_code(move |code, language, window, cx| {
                if language.eq_ignore_ascii_case("sh") || 
                   language.eq_ignore_ascii_case("bash") || 
                   language.eq_ignore_ascii_case("shell") ||
                   language.eq_ignore_ascii_case("zsh") {
                    
                    if let Some(workspace) = workspace_weak.upgrade() {
                        // Toggle the panel focus (opens it if it's not open)
                        workspace.update(cx, |workspace, cx| {
                            workspace.toggle_panel_focus::<terminal_view::terminal_panel::TerminalPanel>(window, cx);
                        });
                        
                        // Clone what we need for the async task
                        let code = code.to_string();
                        let workspace_weak = workspace_weak.clone();
                        
                        // Spawn a task that will try to execute the command multiple times
                        cx.spawn(|mut cx| async move {
                            // Try multiple times with increasing delays
                            for i in 0..=5 {
                                // Wait with increasing delay (0 for first attempt)
                                if i > 0 {
                                    cx.background_executor().timer(std::time::Duration::from_millis(100 * i)).await;
                                }
                                
                                // Try to execute the command
                                if let Some(workspace) = workspace_weak.upgrade() {
                                    let success = workspace.update(&mut cx, |workspace, cx| {
                                        if let Some(terminal_panel) = workspace.panel::<terminal_view::terminal_panel::TerminalPanel>(cx) {
                                            terminal_panel.update(cx, |panel, cx| {
                                                if let Some(pane) = panel.pane() {
                                                    if let Some(terminal_view) = pane.read(cx).active_item()
                                                        .and_then(|item| item.downcast::<terminal_view::TerminalView>()) {
                                                        
                                                        let terminal = {
                                                            let view = terminal_view.read(cx);
                                                            view.terminal().clone()
                                                        };
                                                        
                                                        terminal.update(cx, |term, _| {
                                                            // Don't add a newline, the terminal will add it
                                                            term.input(code.clone());
                                                        });
                                                        
                                                        return true;
                                                    }
                                                }
                                                false
                                            })
                                        } else {
                                            false
                                        }
                                    });
                                    
                                    if let Ok(true) = success {
                                        break;
                                    }
                                }
                            }
                        }).detach();
                    }
                }
            })
        })
    }

    /// Renders the input of a scripting tool use to Markdown.
    ///
    /// Does nothing if the tool use does not correspond to the scripting tool.
    fn render_scripting_tool_use_markdown(
        &mut self,
        tool_use_id: LanguageModelToolUseId,
        tool_name: &str,
        tool_input: serde_json::Value,
        window: &mut Window,
        cx: &mut Context<Self>,
    ) {
        if tool_name != ScriptingTool::NAME {
            return;
        }

        let lua_script = serde_json::from_value::<ScriptingToolInput>(tool_input)
            .map(|input| input.lua_script)
            .unwrap_or_default();

        let lua_script =
            self.render_markdown(format!("```lua\n{lua_script}\n```").into(), window, cx);

        self.rendered_scripting_tool_uses
            .insert(tool_use_id, lua_script);
    }

    fn handle_thread_event(
        &mut self,
        _thread: &Entity<Thread>,
        event: &ThreadEvent,
        window: &mut Window,
        cx: &mut Context<Self>,
    ) {
        match event {
            ThreadEvent::ShowError(error) => {
                self.last_error = Some(error.clone());
            }
            ThreadEvent::StreamedCompletion | ThreadEvent::SummaryChanged => {
                self.save_thread(cx);
            }
            ThreadEvent::DoneStreaming => {}
            ThreadEvent::StreamedAssistantText(message_id, text) => {
                if let Some(markdown) = self.rendered_messages_by_id.get_mut(&message_id) {
                    markdown.update(cx, |markdown, cx| {
                        markdown.append(text, cx);
                    });
                }
            }
            ThreadEvent::MessageAdded(message_id) => {
                if let Some(message_text) = self
                    .thread
                    .read(cx)
                    .message(*message_id)
                    .map(|message| message.text.clone())
                {
                    self.push_message(message_id, message_text, window, cx);
                }

                self.save_thread(cx);
                cx.notify();
            }
            ThreadEvent::MessageEdited(message_id) => {
                if let Some(message_text) = self
                    .thread
                    .read(cx)
                    .message(*message_id)
                    .map(|message| message.text.clone())
                {
                    self.edited_message(message_id, message_text, window, cx);
                }

                self.save_thread(cx);
                cx.notify();
            }
            ThreadEvent::MessageDeleted(message_id) => {
                self.deleted_message(message_id);
                self.save_thread(cx);
                cx.notify();
            }
            ThreadEvent::UsePendingTools => {
                self.thread.update(cx, |thread, cx| {
                    thread.use_pending_tools(cx);
                });
            }
            ThreadEvent::ToolFinished {
                pending_tool_use, ..
            } => {
                if let Some(tool_use) = pending_tool_use {
                    self.render_scripting_tool_use_markdown(
                        tool_use.id.clone(),
                        tool_use.name.as_ref(),
                        tool_use.input.clone(),
                        window,
                        cx,
                    );
                }

                if self.thread.read(cx).all_tools_finished() {
                    let pending_refresh_buffers = self.thread.update(cx, |thread, cx| {
                        thread.action_log().update(cx, |action_log, _cx| {
                            action_log.take_pending_refresh_buffers()
                        })
                    });

                    let context_update_task = if !pending_refresh_buffers.is_empty() {
                        let refresh_task = refresh_context_store_text(
                            self.context_store.clone(),
                            &pending_refresh_buffers,
                            cx,
                        );

                        cx.spawn(|this, mut cx| async move {
                            let updated_context_ids = refresh_task.await;

                            this.update(&mut cx, |this, cx| {
                                this.context_store.read_with(cx, |context_store, cx| {
                                    context_store
                                        .context()
                                        .iter()
                                        .filter(|context| {
                                            updated_context_ids.contains(&context.id())
                                        })
                                        .flat_map(|context| context.snapshot(cx))
                                        .collect()
                                })
                            })
                        })
                    } else {
                        Task::ready(anyhow::Ok(Vec::new()))
                    };

                    let model_registry = LanguageModelRegistry::read_global(cx);
                    if let Some(model) = model_registry.active_model() {
                        cx.spawn(|this, mut cx| async move {
                            let updated_context = context_update_task.await?;

                            this.update(&mut cx, |this, cx| {
                                this.thread.update(cx, |thread, cx| {
                                    thread.send_tool_results_to_model(model, updated_context, cx);
                                });
                            })
                        })
                        .detach();
                    }
                }
            }
        }
    }

    /// Spawns a task to save the active thread.
    ///
    /// Only one task to save the thread will be in flight at a time.
    fn save_thread(&mut self, cx: &mut Context<Self>) {
        let thread = self.thread.clone();
        self.save_thread_task = Some(cx.spawn(|this, mut cx| async move {
            let task = this
                .update(&mut cx, |this, cx| {
                    this.thread_store
                        .update(cx, |thread_store, cx| thread_store.save_thread(&thread, cx))
                })
                .ok();

            if let Some(task) = task {
                task.await.log_err();
            }
        }));
    }

    fn start_editing_message(
        &mut self,
        message_id: MessageId,
        message_text: String,
        window: &mut Window,
        cx: &mut Context<Self>,
    ) {
        let buffer = cx.new(|cx| {
            MultiBuffer::singleton(cx.new(|cx| Buffer::local(message_text.clone(), cx)), cx)
        });
        let editor = cx.new(|cx| {
            let mut editor = Editor::new(
                editor::EditorMode::AutoHeight { max_lines: 8 },
                buffer,
                None,
                window,
                cx,
            );
            editor.focus_handle(cx).focus(window);
            editor.move_to_end(&editor::actions::MoveToEnd, window, cx);
            editor
        });
        self.editing_message = Some((
            message_id,
            EditMessageState {
                editor: editor.clone(),
            },
        ));
        cx.notify();
    }

    fn cancel_editing_message(&mut self, _: &menu::Cancel, _: &mut Window, cx: &mut Context<Self>) {
        self.editing_message.take();
        cx.notify();
    }

    fn confirm_editing_message(
        &mut self,
        _: &menu::Confirm,
        _: &mut Window,
        cx: &mut Context<Self>,
    ) {
        let Some((message_id, state)) = self.editing_message.take() else {
            return;
        };
        let edited_text = state.editor.read(cx).text(cx);
        self.thread.update(cx, |thread, cx| {
            thread.edit_message(message_id, Role::User, edited_text, cx);
            for message_id in self.messages_after(message_id) {
                thread.delete_message(*message_id, cx);
            }
        });

        let provider = LanguageModelRegistry::read_global(cx).active_provider();
        if provider
            .as_ref()
            .map_or(false, |provider| provider.must_accept_terms(cx))
        {
            cx.notify();
            return;
        }
        let model_registry = LanguageModelRegistry::read_global(cx);
        let Some(model) = model_registry.active_model() else {
            return;
        };

        self.thread.update(cx, |thread, cx| {
            thread.send_to_model(model, RequestKind::Chat, cx)
        });
        cx.notify();
    }

    fn last_user_message(&self, cx: &Context<Self>) -> Option<MessageId> {
        self.messages
            .iter()
            .rev()
            .find(|message_id| {
                self.thread
                    .read(cx)
                    .message(**message_id)
                    .map_or(false, |message| message.role == Role::User)
            })
            .cloned()
    }

    fn messages_after(&self, message_id: MessageId) -> &[MessageId] {
        self.messages
            .iter()
            .position(|id| *id == message_id)
            .map(|index| &self.messages[index + 1..])
            .unwrap_or(&[])
    }

    fn handle_cancel_click(&mut self, _: &ClickEvent, window: &mut Window, cx: &mut Context<Self>) {
        self.cancel_editing_message(&menu::Cancel, window, cx);
    }

    fn handle_regenerate_click(
        &mut self,
        _: &ClickEvent,
        window: &mut Window,
        cx: &mut Context<Self>,
    ) {
        self.confirm_editing_message(&menu::Confirm, window, cx);
    }

    fn render_message(&self, ix: usize, window: &mut Window, cx: &mut Context<Self>) -> AnyElement {
        let message_id = self.messages[ix];
        let Some(message) = self.thread.read(cx).message(message_id) else {
            return Empty.into_any();
        };

        let Some(markdown) = self.rendered_messages_by_id.get(&message_id) else {
            return Empty.into_any();
        };

        let thread = self.thread.read(cx);
        // Get all the data we need from thread before we start using it in closures
        let context = thread.context_for_message(message_id);
        let tool_uses = thread.tool_uses_for_message(message_id);
        let scripting_tool_uses = thread.scripting_tool_uses_for_message(message_id);

        // Don't render user messages that are just there for returning tool results.
        if message.role == Role::User
            && (thread.message_has_tool_results(message_id)
                || thread.message_has_scripting_tool_results(message_id))
        {
            return Empty.into_any();
        }

        let allow_editing_message =
            message.role == Role::User && self.last_user_message(cx) == Some(message_id);

        let edit_message_editor = self
            .editing_message
            .as_ref()
            .filter(|(id, _)| *id == message_id)
            .map(|(_, state)| state.editor.clone());

        let colors = cx.theme().colors();

        let message_content = v_flex()
            .child(
                if let Some(edit_message_editor) = edit_message_editor.clone() {
                    div()
                        .key_context("EditMessageEditor")
                        .on_action(cx.listener(Self::cancel_editing_message))
                        .on_action(cx.listener(Self::confirm_editing_message))
                        .p_2p5()
                        .child(edit_message_editor)
                } else {
                    div().p_2p5().text_ui(cx).child(markdown.clone())
                },
            )
            .when_some(context, |parent, context| {
                if !context.is_empty() {
                    parent.child(
                        h_flex().flex_wrap().gap_1().px_1p5().pb_1p5().children(
                            context
                                .into_iter()
                                .map(|context| ContextPill::added(context, false, false, None)),
                        ),
                    )
                } else {
                    parent
                }
            });

        let styled_message = match message.role {
            Role::User => v_flex()
                .id(("message-container", ix))
                .pt_2p5()
                .px_2p5()
                .child(
                    v_flex()
                        .bg(colors.editor_background)
                        .rounded_lg()
                        .border_1()
                        .border_color(colors.border)
                        .shadow_sm()
                        .child(
                            h_flex()
                                .py_1()
                                .pl_2()
                                .pr_1()
                                .bg(colors.editor_foreground.opacity(0.05))
                                .border_b_1()
                                .border_color(colors.border)
                                .justify_between()
                                .rounded_t(px(6.))
                                .child(
                                    h_flex()
                                        .gap_1p5()
                                        .child(
                                            Icon::new(IconName::PersonCircle)
                                                .size(IconSize::XSmall)
                                                .color(Color::Muted),
                                        )
                                        .child(
                                            Label::new("You")
                                                .size(LabelSize::Small)
                                                .color(Color::Muted),
                                        ),
                                )
                                .when_some(
                                    edit_message_editor.clone(),
                                    |this, edit_message_editor| {
                                        let focus_handle = edit_message_editor.focus_handle(cx);
                                        this.child(
                                            h_flex()
                                                .gap_1()
                                                .child(
                                                    Button::new("cancel-edit-message", "Cancel")
                                                        .label_size(LabelSize::Small)
                                                        .key_binding(
                                                            KeyBinding::for_action_in(
                                                                &menu::Cancel,
                                                                &focus_handle,
                                                                window,
                                                                cx,
                                                            )
                                                            .map(|kb| kb.size(rems_from_px(12.))),
                                                        )
                                                        .on_click(
                                                            cx.listener(Self::handle_cancel_click),
                                                        ),
                                                )
                                                .child(
                                                    Button::new(
                                                        "confirm-edit-message",
                                                        "Regenerate",
                                                    )
                                                    .label_size(LabelSize::Small)
                                                    .key_binding(
                                                        KeyBinding::for_action_in(
                                                            &menu::Confirm,
                                                            &focus_handle,
                                                            window,
                                                            cx,
                                                        )
                                                        .map(|kb| kb.size(rems_from_px(12.))),
                                                    )
                                                    .on_click(
                                                        cx.listener(Self::handle_regenerate_click),
                                                    ),
                                                ),
                                        )
                                    },
                                )
                                .when(
                                    edit_message_editor.is_none() && allow_editing_message,
                                    |this| {
                                        this.child(
                                            Button::new("edit-message", "Edit")
                                                .label_size(LabelSize::Small)
                                                .on_click(cx.listener({
                                                    let message_text = message.text.clone();
                                                    move |this, _, window, cx| {
                                                        this.start_editing_message(
                                                            message_id,
                                                            message_text.clone(),
                                                            window,
                                                            cx,
                                                        );
                                                    }
                                                })),
                                        )
                                    },
                                ),
                        )
                        .child(message_content),
                ),
            Role::Assistant => {
                v_flex()
                    .id(("message-container", ix))
                    .child(message_content)
                    .when(
                        !tool_uses.is_empty() || !scripting_tool_uses.is_empty(),
                        |parent| {
                            parent.child(
                                v_flex()
                                    .children(
                                        tool_uses
                                            .into_iter()
                                            .map(|tool_use| self.render_tool_use(tool_use, cx)),
                                    )
                                    .children(scripting_tool_uses.into_iter().map(|tool_use| {
                                        self.render_scripting_tool_use(tool_use, cx)
                                    })),
                            )
                        },
                    )
            }
            Role::System => div().id(("message-container", ix)).py_1().px_2().child(
                v_flex()
                    .bg(colors.editor_background)
                    .rounded_sm()
                    .child(message_content),
            ),
        };

        styled_message.into_any()
    }

    fn render_tool_use(&self, tool_use: ToolUse, cx: &mut Context<Self>) -> impl IntoElement {
        let is_open = self
            .expanded_tool_uses
            .get(&tool_use.id)
            .copied()
            .unwrap_or_default();

        let lighter_border = cx.theme().colors().border.opacity(0.5);

        div().px_2p5().child(
            v_flex()
                .rounded_lg()
                .border_1()
                .border_color(lighter_border)
                .child(
                    h_flex()
                        .justify_between()
                        .py_1()
                        .pl_1()
                        .pr_2()
                        .bg(cx.theme().colors().editor_foreground.opacity(0.025))
                        .map(|element| {
                            if is_open {
                                element.border_b_1().rounded_t_md()
                            } else {
                                element.rounded_md()
                            }
                        })
                        .border_color(lighter_border)
                        .child(
                            h_flex()
                                .gap_1()
                                .child(Disclosure::new("tool-use-disclosure", is_open).on_click(
                                    cx.listener({
                                        let tool_use_id = tool_use.id.clone();
                                        move |this, _event, _window, _cx| {
                                            let is_open = this
                                                .expanded_tool_uses
                                                .entry(tool_use_id.clone())
                                                .or_insert(false);

                                            *is_open = !*is_open;
                                        }
                                    }),
                                ))
                                .child(
                                    Label::new(tool_use.name)
                                        .size(LabelSize::Small)
                                        .buffer_font(cx),
                                ),
                        )
                        .child({
                            let (icon_name, color, animated) = match &tool_use.status {
                                ToolUseStatus::Pending => {
                                    (IconName::Warning, Color::Warning, false)
                                }
                                ToolUseStatus::Running => {
                                    (IconName::ArrowCircle, Color::Accent, true)
                                }
                                ToolUseStatus::Finished(_) => {
                                    (IconName::Check, Color::Success, false)
                                }
                                ToolUseStatus::Error(_) => (IconName::Close, Color::Error, false),
                            };

                            let icon = Icon::new(icon_name).color(color).size(IconSize::Small);

                            if animated {
                                icon.with_animation(
                                    "arrow-circle",
                                    Animation::new(Duration::from_secs(2)).repeat(),
                                    |icon, delta| {
                                        icon.transform(Transformation::rotate(percentage(delta)))
                                    },
                                )
                                .into_any_element()
                            } else {
                                icon.into_any_element()
                            }
                        }),
                )
                .map(|parent| {
                    if !is_open {
                        return parent;
                    }

                    let content_container = || v_flex().py_1().gap_0p5().px_2p5();

                    parent.child(
                        v_flex()
                            .gap_1()
                            .bg(cx.theme().colors().editor_background)
                            .rounded_b_lg()
                            .child(
                                content_container()
                                    .border_b_1()
                                    .border_color(lighter_border)
                                    .child(
                                        Label::new("Input")
                                            .size(LabelSize::XSmall)
                                            .color(Color::Muted)
                                            .buffer_font(cx),
                                    )
                                    .child(
                                        Label::new(
                                            serde_json::to_string_pretty(&tool_use.input)
                                                .unwrap_or_default(),
                                        )
                                        .size(LabelSize::Small)
                                        .buffer_font(cx),
                                    ),
                            )
                            .map(|container| match tool_use.status {
                                ToolUseStatus::Finished(output) => container.child(
                                    content_container()
                                        .child(
                                            Label::new("Result")
                                                .size(LabelSize::XSmall)
                                                .color(Color::Muted)
                                                .buffer_font(cx),
                                        )
                                        .child(
                                            Label::new(output)
                                                .size(LabelSize::Small)
                                                .buffer_font(cx),
                                        ),
                                ),
                                ToolUseStatus::Running => container.child(
                                    content_container().child(
                                        h_flex()
                                            .gap_1()
                                            .pb_1()
                                            .child(
                                                Icon::new(IconName::ArrowCircle)
                                                    .size(IconSize::Small)
                                                    .color(Color::Accent)
                                                    .with_animation(
                                                        "arrow-circle",
                                                        Animation::new(Duration::from_secs(2))
                                                            .repeat(),
                                                        |icon, delta| {
                                                            icon.transform(Transformation::rotate(
                                                                percentage(delta),
                                                            ))
                                                        },
                                                    ),
                                            )
                                            .child(
                                                Label::new("Running…")
                                                    .size(LabelSize::XSmall)
                                                    .color(Color::Muted)
                                                    .buffer_font(cx),
                                            ),
                                    ),
                                ),
                                ToolUseStatus::Error(err) => container.child(
                                    content_container()
                                        .child(
                                            Label::new("Error")
                                                .size(LabelSize::XSmall)
                                                .color(Color::Muted)
                                                .buffer_font(cx),
                                        )
                                        .child(
                                            Label::new(err).size(LabelSize::Small).buffer_font(cx),
                                        ),
                                ),
                                ToolUseStatus::Pending => container,
                            }),
                    )
                }),
        )
    }

    fn render_scripting_tool_use(
        &self,
        tool_use: ToolUse,
        cx: &mut Context<Self>,
    ) -> impl IntoElement {
        let is_open = self
            .expanded_tool_uses
            .get(&tool_use.id)
            .copied()
            .unwrap_or_default();

        div().px_2p5().child(
            v_flex()
                .gap_1()
                .rounded_lg()
                .border_1()
                .border_color(cx.theme().colors().border)
                .child(
                    h_flex()
                        .justify_between()
                        .py_0p5()
                        .pl_1()
                        .pr_2()
                        .bg(cx.theme().colors().editor_foreground.opacity(0.02))
                        .map(|element| {
                            if is_open {
                                element.border_b_1().rounded_t_md()
                            } else {
                                element.rounded_md()
                            }
                        })
                        .border_color(cx.theme().colors().border)
                        .child(
                            h_flex()
                                .gap_1()
                                .child(Disclosure::new("tool-use-disclosure", is_open).on_click(
                                    cx.listener({
                                        let tool_use_id = tool_use.id.clone();
                                        move |this, _event, _window, _cx| {
                                            let is_open = this
                                                .expanded_tool_uses
                                                .entry(tool_use_id.clone())
                                                .or_insert(false);

                                            *is_open = !*is_open;
                                        }
                                    }),
                                ))
                                .child(Label::new(tool_use.name)),
                        )
                        .child(
                            Label::new(match tool_use.status {
                                ToolUseStatus::Pending => "Pending",
                                ToolUseStatus::Running => "Running",
                                ToolUseStatus::Finished(_) => "Finished",
                                ToolUseStatus::Error(_) => "Error",
                            })
                            .size(LabelSize::XSmall)
                            .buffer_font(cx),
                        ),
                )
                .map(|parent| {
                    if !is_open {
                        return parent;
                    }

                    let lua_script_markdown =
                        self.rendered_scripting_tool_uses.get(&tool_use.id).cloned();

                    parent.child(
                        v_flex()
                            .child(
                                v_flex()
                                    .gap_0p5()
                                    .py_1()
                                    .px_2p5()
                                    .border_b_1()
                                    .border_color(cx.theme().colors().border)
                                    .child(Label::new("Input:"))
                                    .map(|parent| {
                                        if let Some(markdown) = lua_script_markdown {
                                            parent.child(markdown)
                                        } else {
                                            parent.child(Label::new(
                                                "Failed to render script input to Markdown",
                                            ))
                                        }
                                    }),
                            )
                            .map(|parent| match tool_use.status {
                                ToolUseStatus::Finished(output) => parent.child(
                                    v_flex()
                                        .gap_0p5()
                                        .py_1()
                                        .px_2p5()
                                        .child(Label::new("Result:"))
                                        .child(Label::new(output)),
                                ),
                                ToolUseStatus::Error(err) => parent.child(
                                    v_flex()
                                        .gap_0p5()
                                        .py_1()
                                        .px_2p5()
                                        .child(Label::new("Error:"))
                                        .child(Label::new(err)),
                                ),
                                ToolUseStatus::Pending | ToolUseStatus::Running => parent,
                            }),
                    )
                }),
        )
    }
}

impl Render for ActiveThread {
    fn render(&mut self, _window: &mut Window, _cx: &mut Context<Self>) -> impl IntoElement {
        v_flex()
            .size_full()
            .child(list(self.list_state.clone()).flex_grow())
    }
}<|MERGE_RESOLUTION|>--- conflicted
+++ resolved
@@ -5,16 +5,10 @@
 use collections::HashMap;
 use editor::{Editor, MultiBuffer};
 use gpui::{
-<<<<<<< HEAD
-    list, AbsoluteLength, AnyElement, App, ClickEvent, DefiniteLength, EdgesRefinement, Empty,
-    Entity, Focusable, Length, ListAlignment, ListOffset, ListState, StyleRefinement, Subscription,
-    Task, TextStyleRefinement, UnderlineStyle, WeakEntity,
-=======
     list, percentage, AbsoluteLength, Animation, AnimationExt, AnyElement, App, ClickEvent,
     DefiniteLength, EdgesRefinement, Empty, Entity, Focusable, Length, ListAlignment, ListOffset,
     ListState, StyleRefinement, Subscription, Task, TextStyleRefinement, Transformation,
-    UnderlineStyle,
->>>>>>> d5bb1263
+    UnderlineStyle, WeakEntity,
 };
 use language::{Buffer, LanguageRegistry};
 use language_model::{LanguageModelRegistry, LanguageModelToolUseId, Role};
@@ -36,11 +30,8 @@
     language_registry: Arc<LanguageRegistry>,
     thread_store: Entity<ThreadStore>,
     thread: Entity<Thread>,
-<<<<<<< HEAD
     workspace: WeakEntity<Workspace>,
-=======
     context_store: Entity<ContextStore>,
->>>>>>> d5bb1263
     save_thread_task: Option<Task<()>>,
     messages: Vec<MessageId>,
     list_state: ListState,
@@ -61,11 +52,8 @@
         thread: Entity<Thread>,
         thread_store: Entity<ThreadStore>,
         language_registry: Arc<LanguageRegistry>,
-<<<<<<< HEAD
         workspace: WeakEntity<Workspace>,
-=======
         context_store: Entity<ContextStore>,
->>>>>>> d5bb1263
         window: &mut Window,
         cx: &mut Context<Self>,
     ) -> Self {
@@ -78,11 +66,8 @@
             language_registry,
             thread_store,
             thread: thread.clone(),
-<<<<<<< HEAD
             workspace,
-=======
             context_store,
->>>>>>> d5bb1263
             save_thread_task: None,
             messages: Vec::new(),
             rendered_messages_by_id: HashMap::default(),
