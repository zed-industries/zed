--- conflicted
+++ resolved
@@ -18,11 +18,7 @@
 use std::sync::Arc;
 use std::time::Duration;
 use theme::ThemeSettings;
-<<<<<<< HEAD
 use ui::{prelude::*, Disclosure, IconButton, KeyBinding, Tooltip};
-=======
-use ui::{prelude::*, Disclosure, KeyBinding};
->>>>>>> 4421bdd1
 use util::ResultExt as _;
 use workspace::{OpenOptions, Workspace};
 
@@ -929,7 +925,7 @@
                         )
                         .child(div().p_2().child(message_content)),
                 ),
-<<<<<<< HEAD
+
             Role::Assistant => {
                 v_flex()
                     .id(("message-container", ix))
@@ -959,27 +955,7 @@
                         },
                     )
             }
-=======
-            Role::Assistant => v_flex()
-                .id(("message-container", ix))
-                .child(div().py_3().px_4().child(message_content))
-                .when(
-                    !tool_uses.is_empty() || !scripting_tool_uses.is_empty(),
-                    |parent| {
-                        parent.child(
-                            v_flex()
-                                .children(
-                                    tool_uses
-                                        .into_iter()
-                                        .map(|tool_use| self.render_tool_use(tool_use, cx)),
-                                )
-                                .children(scripting_tool_uses.into_iter().map(|tool_use| {
-                                    self.render_scripting_tool_use(tool_use, window, cx)
-                                })),
-                        )
-                    },
-                ),
->>>>>>> 4421bdd1
+
             Role::System => div().id(("message-container", ix)).py_1().px_2().child(
                 v_flex()
                     .bg(colors.editor_background)
@@ -988,30 +964,8 @@
             ),
         };
 
-<<<<<<< HEAD
+
         styled_message.into_any()
-=======
-        v_flex()
-            .when(ix == 0, |parent| parent.child(self.render_rules_item(cx)))
-            .when_some(checkpoint, |parent, checkpoint| {
-                parent.child(
-                    h_flex().pl_2().child(
-                        Button::new("restore-checkpoint", "Restore Checkpoint")
-                            .icon(IconName::Undo)
-                            .size(ButtonSize::Compact)
-                            .on_click(cx.listener(move |this, _, _window, cx| {
-                                this.thread.update(cx, |thread, cx| {
-                                    thread
-                                        .restore_checkpoint(checkpoint.clone(), cx)
-                                        .detach_and_log_err(cx);
-                                });
-                            })),
-                    ),
-                )
-            })
-            .child(styled_message)
-            .into_any()
->>>>>>> 4421bdd1
     }
 
     fn render_tool_use(&self, tool_use: ToolUse, cx: &mut Context<Self>) -> impl IntoElement {
