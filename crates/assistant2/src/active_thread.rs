--- conflicted
+++ resolved
@@ -47,7 +47,7 @@
     last_error: Option<ThreadError>,
     notifications: Vec<WindowHandle<AgentNotification>>,
     _subscriptions: Vec<Subscription>,
-    pop_up_subscriptions: HashMap<WindowHandle<ToolReadyPopUp>, Vec<Subscription>>,
+    pop_up_subscriptions: HashMap<WindowHandle<AgentNotification>, Vec<Subscription>>,
 }
 
 struct RenderedMessage {
@@ -575,7 +575,6 @@
 
         let caption = caption.into();
 
-<<<<<<< HEAD
         for screen in cx.displays() {
             let options = AgentNotification::window_options(screen, cx);
 
@@ -586,108 +585,60 @@
                 .log_err()
             {
                 if let Some(pop_up) = screen_window.entity(cx).log_err() {
-                    cx.subscribe_in(&pop_up, window, {
-                        |this, _, event, window, cx| match event {
-                            AgentNotificationEvent::Accepted => {
-                                let handle = window.window_handle();
-                                cx.activate(true); // Switch back to the Zed application
-
-                                let workspace_handle = this.workspace.clone();
-
-                                // If there are multiple Zed windows, activate the correct one.
-                                cx.defer(move |cx| {
-                                    handle
-                                        .update(cx, |_view, window, _cx| {
-                                            window.activate_window();
-
-                                            if let Some(workspace) = workspace_handle.upgrade() {
-                                                workspace.update(_cx, |workspace, cx| {
-                                                    workspace
-                                                        .focus_panel::<AssistantPanel>(window, cx);
-                                                });
-                                            }
-                                        })
-                                        .log_err();
-                                });
-
-                                this.dismiss_notifications(cx);
+                    self.pop_up_subscriptions
+                        .entry(screen_window)
+                        .or_insert_with(Vec::new)
+                        .push(cx.subscribe_in(&pop_up, window, {
+                            |this, _, event, window, cx| match event {
+                                AgentNotificationEvent::Accepted => {
+                                    let handle = window.window_handle();
+                                    cx.activate(true); // Switch back to the Zed application
+
+                                    let workspace_handle = this.workspace.clone();
+
+                                    // If there are multiple Zed windows, activate the correct one.
+                                    cx.defer(move |cx| {
+                                        handle
+                                            .update(cx, |_view, window, _cx| {
+                                                window.activate_window();
+
+                                                if let Some(workspace) = workspace_handle.upgrade() {
+                                                    workspace.update(_cx, |workspace, cx| {
+                                                        workspace
+                                                            .focus_panel::<AssistantPanel>(window, cx);
+                                                    });
+                                                }
+                                            })
+                                            .log_err();
+                                    });
+
+                                    this.dismiss_notifications(cx);
+                                }
+                                AgentNotificationEvent::Dismissed => {
+                                    this.dismiss_notifications(cx);
+                                }
                             }
-                            AgentNotificationEvent::Dismissed => {
-                                this.dismiss_notifications(cx);
-                            }
-                        }
-                    })
-                    .detach();
+                        }));
 
                     self.notifications.push(screen_window);
-=======
-                if let Some(screen_window) = cx
-                    .open_window(options, |_, cx| {
-                        cx.new(|_| ToolReadyPopUp::new(caption.clone(), icon, icon_color))
-                    })
-                    .log_err()
-                {
-                    if let Some(pop_up) = screen_window.entity(cx).log_err() {
-                        self.pop_up_subscriptions
-                            .entry(screen_window)
-                            .or_insert_with(Vec::new)
-                            .push(cx.subscribe_in(&pop_up, window, {
-                                |this, _, event, window, cx| match event {
-                                    ToolReadyPopupEvent::Accepted => {
-                                        let handle = window.window_handle();
-                                        cx.activate(true); // Switch back to the Zed application
-
-                                        let workspace_handle = this.workspace.clone();
-
-                                        // If there are multiple Zed windows, activate the correct one.
-                                        cx.defer(move |cx| {
-                                            handle
-                                                .update(cx, |_view, window, _cx| {
-                                                    window.activate_window();
-
-                                                    if let Some(workspace) =
-                                                        workspace_handle.upgrade()
-                                                    {
-                                                        workspace.update(_cx, |workspace, cx| {
-                                                            workspace
-                                                                .focus_panel::<AssistantPanel>(
-                                                                    window, cx,
-                                                                );
-                                                        });
-                                                    }
-                                                })
-                                                .log_err();
+
+                    // If the user manually refocuses the original window, dismiss the popup.
+                    self.pop_up_subscriptions
+                        .entry(screen_window)
+                        .or_insert_with(Vec::new)
+                        .push({
+                            let pop_up_weak = pop_up.downgrade();
+
+                            cx.observe_window_activation(window, move |_, window, cx| {
+                                if window.is_window_active() {
+                                    if let Some(pop_up) = pop_up_weak.upgrade() {
+                                        pop_up.update(cx, |_, cx| {
+                                            cx.emit(AgentNotificationEvent::Dismissed);
                                         });
-
-                                        this.dismiss_notifications(cx);
-                                    }
-                                    ToolReadyPopupEvent::Dismissed => {
-                                        this.dismiss_notifications(cx);
                                     }
                                 }
-                            }));
-
-                        self.pop_ups.push(screen_window);
-
-                        // If the user manually refocuses the original window, dismiss the popup.
-                        self.pop_up_subscriptions
-                            .entry(screen_window)
-                            .or_insert_with(Vec::new)
-                            .push({
-                                let pop_up_weak = pop_up.downgrade();
-
-                                cx.observe_window_activation(window, move |_, window, cx| {
-                                    if window.is_window_active() {
-                                        if let Some(pop_up) = pop_up_weak.upgrade() {
-                                            pop_up.update(cx, |_, cx| {
-                                                cx.emit(ToolReadyPopupEvent::Dismissed);
-                                            });
-                                        }
-                                    }
-                                })
-                            });
-                    }
->>>>>>> bb15f4c4
+                            })
+                        });
                 }
             }
         }
