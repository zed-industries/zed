<<<<<<< HEAD
use crate::thread::{MessageId, MessageSegment, RequestKind, Thread, ThreadError, ThreadEvent};
=======
use crate::thread::{
    LastRestoreCheckpoint, MessageId, RequestKind, Thread, ThreadError, ThreadEvent, ThreadFeedback,
};
>>>>>>> 2ffce4f5
use crate::thread_store::ThreadStore;
use crate::tool_use::{ToolUse, ToolUseStatus};
use crate::ui::ContextPill;
use collections::HashMap;
use editor::{Editor, MultiBuffer};
use gpui::{
<<<<<<< HEAD
    linear_color_stop, linear_gradient, list, percentage, pulsating_between, AbsoluteLength,
    Animation, AnimationExt, AnyElement, App, ClickEvent, DefiniteLength, EdgesRefinement, Empty,
    Entity, Focusable, Length, ListAlignment, ListOffset, ListState, ScrollHandle, StyleRefinement,
    Subscription, Task, TextStyleRefinement, Transformation, UnderlineStyle, WeakEntity,
=======
    list, percentage, pulsating_between, AbsoluteLength, Animation, AnimationExt, AnyElement, App,
    ClickEvent, DefiniteLength, EdgesRefinement, Empty, Entity, Focusable, Length, ListAlignment,
    ListOffset, ListState, StyleRefinement, Subscription, Task, TextStyleRefinement,
    Transformation, UnderlineStyle, WeakEntity,
>>>>>>> 2ffce4f5
};
use language::{Buffer, LanguageRegistry};
use language_model::{LanguageModelRegistry, LanguageModelToolUseId, Role};
use markdown::{Markdown, MarkdownStyle};
use scripting_tool::{ScriptingTool, ScriptingToolInput};
use settings::Settings as _;
use std::sync::Arc;
use std::time::Duration;
use theme::ThemeSettings;
use ui::{prelude::*, Disclosure, IconButton, KeyBinding, Tooltip};
use util::ResultExt as _;
use workspace::{OpenOptions, Workspace};

use crate::context_store::{refresh_context_store_text, ContextStore};

pub struct ActiveThread {
    language_registry: Arc<LanguageRegistry>,
    thread_store: Entity<ThreadStore>,
    thread: Entity<Thread>,
    context_store: Entity<ContextStore>,
    workspace: WeakEntity<Workspace>,
    save_thread_task: Option<Task<()>>,
    messages: Vec<MessageId>,
    list_state: ListState,
    rendered_messages_by_id: HashMap<MessageId, RenderedMessage>,
    rendered_scripting_tool_uses: HashMap<LanguageModelToolUseId, Entity<Markdown>>,
    rendered_tool_use_labels: HashMap<LanguageModelToolUseId, Entity<Markdown>>,
    editing_message: Option<(MessageId, EditMessageState)>,
    expanded_tool_uses: HashMap<LanguageModelToolUseId, bool>,
    expanded_thinking_segments: HashMap<(MessageId, usize), bool>,
    last_error: Option<ThreadError>,
    _subscriptions: Vec<Subscription>,
}

struct RenderedMessage {
    language_registry: Arc<LanguageRegistry>,
    segments: Vec<RenderedMessageSegment>,
}

impl RenderedMessage {
    fn from_segments(
        segments: &[MessageSegment],
        language_registry: Arc<LanguageRegistry>,
        window: &Window,
        cx: &mut App,
    ) -> Self {
        let mut this = Self {
            language_registry,
            segments: Vec::with_capacity(segments.len()),
        };
        for segment in segments {
            this.push_segment(segment, window, cx);
        }
        this
    }

    fn append_thinking(&mut self, text: &String, window: &Window, cx: &mut App) {
        if let Some(RenderedMessageSegment::Thinking {
            content,
            scroll_handle,
        }) = self.segments.last_mut()
        {
            content.update(cx, |markdown, cx| {
                markdown.append(text, cx);
            });
            scroll_handle.scroll_to_bottom();
        } else {
            self.segments.push(RenderedMessageSegment::Thinking {
                content: render_markdown(text.into(), self.language_registry.clone(), window, cx),
                scroll_handle: ScrollHandle::default(),
            });
        }
    }

    fn append_text(&mut self, text: &String, window: &Window, cx: &mut App) {
        if let Some(RenderedMessageSegment::Text(markdown)) = self.segments.last_mut() {
            markdown.update(cx, |markdown, cx| markdown.append(text, cx));
        } else {
            self.segments
                .push(RenderedMessageSegment::Text(render_markdown(
                    SharedString::from(text),
                    self.language_registry.clone(),
                    window,
                    cx,
                )));
        }
    }

    fn push_segment(&mut self, segment: &MessageSegment, window: &Window, cx: &mut App) {
        let rendered_segment = match segment {
            MessageSegment::Thinking(text) => RenderedMessageSegment::Thinking {
                content: render_markdown(text.into(), self.language_registry.clone(), window, cx),
                scroll_handle: ScrollHandle::default(),
            },
            MessageSegment::Text(text) => RenderedMessageSegment::Text(render_markdown(
                text.into(),
                self.language_registry.clone(),
                window,
                cx,
            )),
        };
        self.segments.push(rendered_segment);
    }
}

enum RenderedMessageSegment {
    Thinking {
        content: Entity<Markdown>,
        scroll_handle: ScrollHandle,
    },
    Text(Entity<Markdown>),
}

fn render_markdown(
    text: SharedString,
    language_registry: Arc<LanguageRegistry>,
    window: &Window,
    cx: &mut App,
) -> Entity<Markdown> {
    let theme_settings = ThemeSettings::get_global(cx);
    let colors = cx.theme().colors();
    let ui_font_size = TextSize::Default.rems(cx);
    let buffer_font_size = TextSize::Small.rems(cx);
    let mut text_style = window.text_style();

    text_style.refine(&TextStyleRefinement {
        font_family: Some(theme_settings.ui_font.family.clone()),
        font_fallbacks: theme_settings.ui_font.fallbacks.clone(),
        font_features: Some(theme_settings.ui_font.features.clone()),
        font_size: Some(ui_font_size.into()),
        color: Some(cx.theme().colors().text),
        ..Default::default()
    });

    let markdown_style = MarkdownStyle {
        base_text_style: text_style,
        syntax: cx.theme().syntax().clone(),
        selection_background_color: cx.theme().players().local().selection,
        code_block_overflow_x_scroll: true,
        table_overflow_x_scroll: true,
        code_block: StyleRefinement {
            margin: EdgesRefinement {
                top: Some(Length::Definite(rems(0.).into())),
                left: Some(Length::Definite(rems(0.).into())),
                right: Some(Length::Definite(rems(0.).into())),
                bottom: Some(Length::Definite(rems(0.5).into())),
            },
            padding: EdgesRefinement {
                top: Some(DefiniteLength::Absolute(AbsoluteLength::Pixels(Pixels(8.)))),
                left: Some(DefiniteLength::Absolute(AbsoluteLength::Pixels(Pixels(8.)))),
                right: Some(DefiniteLength::Absolute(AbsoluteLength::Pixels(Pixels(8.)))),
                bottom: Some(DefiniteLength::Absolute(AbsoluteLength::Pixels(Pixels(8.)))),
            },
            background: Some(colors.editor_background.into()),
            border_color: Some(colors.border_variant),
            border_widths: EdgesRefinement {
                top: Some(AbsoluteLength::Pixels(Pixels(1.))),
                left: Some(AbsoluteLength::Pixels(Pixels(1.))),
                right: Some(AbsoluteLength::Pixels(Pixels(1.))),
                bottom: Some(AbsoluteLength::Pixels(Pixels(1.))),
            },
            text: Some(TextStyleRefinement {
                font_family: Some(theme_settings.buffer_font.family.clone()),
                font_fallbacks: theme_settings.buffer_font.fallbacks.clone(),
                font_features: Some(theme_settings.buffer_font.features.clone()),
                font_size: Some(buffer_font_size.into()),
                ..Default::default()
            }),
            ..Default::default()
        },
        inline_code: TextStyleRefinement {
            font_family: Some(theme_settings.buffer_font.family.clone()),
            font_fallbacks: theme_settings.buffer_font.fallbacks.clone(),
            font_features: Some(theme_settings.buffer_font.features.clone()),
            font_size: Some(buffer_font_size.into()),
            background_color: Some(colors.editor_foreground.opacity(0.1)),
            ..Default::default()
        },
        link: TextStyleRefinement {
            background_color: Some(colors.editor_foreground.opacity(0.025)),
            underline: Some(UnderlineStyle {
                color: Some(colors.text_accent.opacity(0.5)),
                thickness: px(1.),
                ..Default::default()
            }),
            ..Default::default()
        },
        ..Default::default()
    };

    cx.new(|cx| Markdown::new(text, markdown_style, Some(language_registry), None, cx))
}

struct EditMessageState {
    editor: Entity<Editor>,
}

impl ActiveThread {
    pub fn new(
        thread: Entity<Thread>,
        thread_store: Entity<ThreadStore>,
        language_registry: Arc<LanguageRegistry>,
        context_store: Entity<ContextStore>,
        workspace: WeakEntity<Workspace>,
        window: &mut Window,
        cx: &mut Context<Self>,
    ) -> Self {
        let subscriptions = vec![
            cx.observe(&thread, |_, _, cx| cx.notify()),
            cx.subscribe_in(&thread, window, Self::handle_thread_event),
        ];

        let mut this = Self {
            language_registry,
            thread_store,
            thread: thread.clone(),
            context_store,
            workspace,
            save_thread_task: None,
            messages: Vec::new(),
            rendered_messages_by_id: HashMap::default(),
            rendered_scripting_tool_uses: HashMap::default(),
            rendered_tool_use_labels: HashMap::default(),
            expanded_tool_uses: HashMap::default(),
            expanded_thinking_segments: HashMap::default(),
            list_state: ListState::new(0, ListAlignment::Bottom, px(1024.), {
                let this = cx.entity().downgrade();
                move |ix, window: &mut Window, cx: &mut App| {
                    this.update(cx, |this, cx| this.render_message(ix, window, cx))
                        .unwrap()
                }
            }),
            editing_message: None,
            last_error: None,
            _subscriptions: subscriptions,
        };

        for message in thread.read(cx).messages().cloned().collect::<Vec<_>>() {
            this.push_message(&message.id, &message.segments, window, cx);

            for tool_use in thread.read(cx).tool_uses_for_message(message.id, cx) {
                this.render_tool_use_label_markdown(
                    tool_use.id.clone(),
                    tool_use.ui_text.clone(),
                    window,
                    cx,
                );
            }

            for tool_use in thread
                .read(cx)
                .scripting_tool_uses_for_message(message.id, cx)
            {
                this.render_tool_use_label_markdown(
                    tool_use.id.clone(),
                    tool_use.ui_text.clone(),
                    window,
                    cx,
                );

                this.render_scripting_tool_use_markdown(
                    tool_use.id.clone(),
                    tool_use.ui_text.as_ref(),
                    tool_use.input.clone(),
                    window,
                    cx,
                );
            }
        }

        this
    }

    pub fn thread(&self) -> &Entity<Thread> {
        &self.thread
    }

    pub fn is_empty(&self) -> bool {
        self.messages.is_empty()
    }

    pub fn summary(&self, cx: &App) -> Option<SharedString> {
        self.thread.read(cx).summary()
    }

    pub fn summary_or_default(&self, cx: &App) -> SharedString {
        self.thread.read(cx).summary_or_default()
    }

    pub fn cancel_last_completion(&mut self, cx: &mut App) -> bool {
        self.last_error.take();
        self.thread
            .update(cx, |thread, cx| thread.cancel_last_completion(cx))
    }

    pub fn last_error(&self) -> Option<ThreadError> {
        self.last_error.clone()
    }

    pub fn clear_last_error(&mut self) {
        self.last_error.take();
    }

    fn push_message(
        &mut self,
        id: &MessageId,
        segments: &[MessageSegment],
        window: &mut Window,
        cx: &mut Context<Self>,
    ) {
        let old_len = self.messages.len();
        self.messages.push(*id);
        self.list_state.splice(old_len..old_len, 1);

        let rendered_message =
            RenderedMessage::from_segments(segments, self.language_registry.clone(), window, cx);
        self.rendered_messages_by_id.insert(*id, rendered_message);
        self.list_state.scroll_to(ListOffset {
            item_ix: old_len,
            offset_in_item: Pixels(0.0),
        });
    }

    fn edited_message(
        &mut self,
        id: &MessageId,
        segments: &[MessageSegment],
        window: &mut Window,
        cx: &mut Context<Self>,
    ) {
        let Some(index) = self.messages.iter().position(|message_id| message_id == id) else {
            return;
        };
        self.list_state.splice(index..index + 1, 1);
        let rendered_message =
            RenderedMessage::from_segments(segments, self.language_registry.clone(), window, cx);
        self.rendered_messages_by_id.insert(*id, rendered_message);
    }

    fn deleted_message(&mut self, id: &MessageId) {
        let Some(index) = self.messages.iter().position(|message_id| message_id == id) else {
            return;
        };
        self.messages.remove(index);
        self.list_state.splice(index..index + 1, 0);
        self.rendered_messages_by_id.remove(id);
    }

    /// Renders the input of a scripting tool use to Markdown.
    ///
    /// Does nothing if the tool use does not correspond to the scripting tool.
    fn render_scripting_tool_use_markdown(
        &mut self,
        tool_use_id: LanguageModelToolUseId,
        tool_name: &str,
        tool_input: serde_json::Value,
        window: &mut Window,
        cx: &mut Context<Self>,
    ) {
        if tool_name != ScriptingTool::NAME {
            return;
        }

        let lua_script = serde_json::from_value::<ScriptingToolInput>(tool_input)
            .map(|input| input.lua_script)
            .unwrap_or_default();

        let lua_script = render_markdown(
            format!("```lua\n{lua_script}\n```").into(),
            self.language_registry.clone(),
            window,
            cx,
        );

        self.rendered_scripting_tool_uses
            .insert(tool_use_id, lua_script);
    }

    fn render_tool_use_label_markdown(
        &mut self,
        tool_use_id: LanguageModelToolUseId,
        tool_label: impl Into<SharedString>,
        window: &mut Window,
        cx: &mut Context<Self>,
    ) {
        self.rendered_tool_use_labels.insert(
            tool_use_id,
            render_markdown(
                tool_label.into(),
                self.language_registry.clone(),
                window,
                cx,
            ),
        );
    }

    fn handle_thread_event(
        &mut self,
        _thread: &Entity<Thread>,
        event: &ThreadEvent,
        window: &mut Window,
        cx: &mut Context<Self>,
    ) {
        match event {
            ThreadEvent::ShowError(error) => {
                self.last_error = Some(error.clone());
            }
            ThreadEvent::StreamedCompletion | ThreadEvent::SummaryChanged => {
                self.save_thread(cx);
            }
            ThreadEvent::DoneStreaming => {}
            ThreadEvent::StreamedAssistantText(message_id, text) => {
                if let Some(rendered_message) = self.rendered_messages_by_id.get_mut(&message_id) {
                    rendered_message.append_text(text, window, cx);
                }
            }
            ThreadEvent::StreamedAssistantThinking(message_id, text) => {
                if let Some(rendered_message) = self.rendered_messages_by_id.get_mut(&message_id) {
                    rendered_message.append_thinking(text, window, cx);
                }
            }
            ThreadEvent::MessageAdded(message_id) => {
                if let Some(message_segments) = self
                    .thread
                    .read(cx)
                    .message(*message_id)
                    .map(|message| message.segments.clone())
                {
                    self.push_message(message_id, &message_segments, window, cx);
                }

                self.save_thread(cx);
                cx.notify();
            }
            ThreadEvent::MessageEdited(message_id) => {
                if let Some(message_segments) = self
                    .thread
                    .read(cx)
                    .message(*message_id)
                    .map(|message| message.segments.clone())
                {
                    self.edited_message(message_id, &message_segments, window, cx);
                }

                self.save_thread(cx);
                cx.notify();
            }
            ThreadEvent::MessageDeleted(message_id) => {
                self.deleted_message(message_id);
                self.save_thread(cx);
                cx.notify();
            }
            ThreadEvent::UsePendingTools => {
                let tool_uses = self
                    .thread
                    .update(cx, |thread, cx| thread.use_pending_tools(cx));

                for tool_use in tool_uses {
                    self.render_tool_use_label_markdown(
                        tool_use.id,
                        tool_use.ui_text.clone(),
                        window,
                        cx,
                    );
                }
            }
            ThreadEvent::ToolFinished {
                pending_tool_use,
                canceled,
                ..
            } => {
                let canceled = *canceled;
                if let Some(tool_use) = pending_tool_use {
                    self.render_tool_use_label_markdown(
                        tool_use.id.clone(),
                        SharedString::from(tool_use.ui_text.clone()),
                        window,
                        cx,
                    );
                    self.render_scripting_tool_use_markdown(
                        tool_use.id.clone(),
                        tool_use.name.as_ref(),
                        tool_use.input.clone(),
                        window,
                        cx,
                    );
                }

                if self.thread.read(cx).all_tools_finished() {
                    let pending_refresh_buffers = self.thread.update(cx, |thread, cx| {
                        thread.action_log().update(cx, |action_log, _cx| {
                            action_log.take_stale_buffers_in_context()
                        })
                    });

                    let context_update_task = if !pending_refresh_buffers.is_empty() {
                        let refresh_task = refresh_context_store_text(
                            self.context_store.clone(),
                            &pending_refresh_buffers,
                            cx,
                        );

                        cx.spawn(async move |this, cx| {
                            let updated_context_ids = refresh_task.await;

                            this.update(cx, |this, cx| {
                                this.context_store.read_with(cx, |context_store, cx| {
                                    context_store
                                        .context()
                                        .iter()
                                        .filter(|context| {
                                            updated_context_ids.contains(&context.id())
                                        })
                                        .flat_map(|context| context.snapshot(cx))
                                        .collect()
                                })
                            })
                        })
                    } else {
                        Task::ready(anyhow::Ok(Vec::new()))
                    };

                    let model_registry = LanguageModelRegistry::read_global(cx);
                    if let Some(model) = model_registry.active_model() {
                        cx.spawn(async move |this, cx| {
                            let updated_context = context_update_task.await?;

                            this.update(cx, |this, cx| {
                                this.thread.update(cx, |thread, cx| {
                                    thread.attach_tool_results(updated_context, cx);
                                    if !canceled {
                                        thread.send_to_model(model, RequestKind::Chat, cx);
                                    }
                                });
                            })
                        })
                        .detach();
                    }
                }
            }
            ThreadEvent::CheckpointChanged => cx.notify(),
        }
    }

    /// Spawns a task to save the active thread.
    ///
    /// Only one task to save the thread will be in flight at a time.
    fn save_thread(&mut self, cx: &mut Context<Self>) {
        let thread = self.thread.clone();
        self.save_thread_task = Some(cx.spawn(async move |this, cx| {
            let task = this
                .update(cx, |this, cx| {
                    this.thread_store
                        .update(cx, |thread_store, cx| thread_store.save_thread(&thread, cx))
                })
                .ok();

            if let Some(task) = task {
                task.await.log_err();
            }
        }));
    }

    fn start_editing_message(
        &mut self,
        message_id: MessageId,
        message_segments: &[MessageSegment],
        window: &mut Window,
        cx: &mut Context<Self>,
    ) {
        let Some(MessageSegment::Text(message_text)) = message_segments.first() else {
            return;
        };

        let buffer = cx.new(|cx| {
            MultiBuffer::singleton(cx.new(|cx| Buffer::local(message_text.clone(), cx)), cx)
        });
        let editor = cx.new(|cx| {
            let mut editor = Editor::new(
                editor::EditorMode::AutoHeight { max_lines: 8 },
                buffer,
                None,
                window,
                cx,
            );
            editor.focus_handle(cx).focus(window);
            editor.move_to_end(&editor::actions::MoveToEnd, window, cx);
            editor
        });
        self.editing_message = Some((
            message_id,
            EditMessageState {
                editor: editor.clone(),
            },
        ));
        cx.notify();
    }

    fn cancel_editing_message(&mut self, _: &menu::Cancel, _: &mut Window, cx: &mut Context<Self>) {
        self.editing_message.take();
        cx.notify();
    }

    fn confirm_editing_message(
        &mut self,
        _: &menu::Confirm,
        _: &mut Window,
        cx: &mut Context<Self>,
    ) {
        let Some((message_id, state)) = self.editing_message.take() else {
            return;
        };
        let edited_text = state.editor.read(cx).text(cx);
        self.thread.update(cx, |thread, cx| {
            thread.edit_message(
                message_id,
                Role::User,
                vec![MessageSegment::Text(edited_text)],
                cx,
            );
            for message_id in self.messages_after(message_id) {
                thread.delete_message(*message_id, cx);
            }
        });

        let provider = LanguageModelRegistry::read_global(cx).active_provider();
        if provider
            .as_ref()
            .map_or(false, |provider| provider.must_accept_terms(cx))
        {
            cx.notify();
            return;
        }
        let model_registry = LanguageModelRegistry::read_global(cx);
        let Some(model) = model_registry.active_model() else {
            return;
        };

        self.thread.update(cx, |thread, cx| {
            thread.send_to_model(model, RequestKind::Chat, cx)
        });
        cx.notify();
    }

    fn last_user_message(&self, cx: &Context<Self>) -> Option<MessageId> {
        self.messages
            .iter()
            .rev()
            .find(|message_id| {
                self.thread
                    .read(cx)
                    .message(**message_id)
                    .map_or(false, |message| message.role == Role::User)
            })
            .cloned()
    }

    fn messages_after(&self, message_id: MessageId) -> &[MessageId] {
        self.messages
            .iter()
            .position(|id| *id == message_id)
            .map(|index| &self.messages[index + 1..])
            .unwrap_or(&[])
    }

    fn handle_cancel_click(&mut self, _: &ClickEvent, window: &mut Window, cx: &mut Context<Self>) {
        self.cancel_editing_message(&menu::Cancel, window, cx);
    }

    fn handle_regenerate_click(
        &mut self,
        _: &ClickEvent,
        window: &mut Window,
        cx: &mut Context<Self>,
    ) {
        self.confirm_editing_message(&menu::Confirm, window, cx);
    }

    fn handle_feedback_click(
        &mut self,
        feedback: ThreadFeedback,
        _window: &mut Window,
        cx: &mut Context<Self>,
    ) {
        let report = self
            .thread
            .update(cx, |thread, cx| thread.report_feedback(feedback, cx));

        let this = cx.entity().downgrade();
        cx.spawn(async move |_, cx| {
            report.await?;
            this.update(cx, |_this, cx| cx.notify())
        })
        .detach_and_log_err(cx);
    }

    fn render_message(&self, ix: usize, window: &mut Window, cx: &mut Context<Self>) -> AnyElement {
        let message_id = self.messages[ix];
        let Some(message) = self.thread.read(cx).message(message_id) else {
            return Empty.into_any();
        };

        let Some(rendered_message) = self.rendered_messages_by_id.get(&message_id) else {
            return Empty.into_any();
        };

        let thread = self.thread.read(cx);
        // Get all the data we need from thread before we start using it in closures
        let checkpoint = thread.checkpoint_for_message(message_id);
        let context = thread.context_for_message(message_id);
        let tool_uses = thread.tool_uses_for_message(message_id, cx);
        let scripting_tool_uses = thread.scripting_tool_uses_for_message(message_id, cx);

        // Don't render user messages that are just there for returning tool results.
        if message.role == Role::User
            && (thread.message_has_tool_results(message_id)
                || thread.message_has_scripting_tool_results(message_id))
        {
            return Empty.into_any();
        }

        let allow_editing_message =
            message.role == Role::User && self.last_user_message(cx) == Some(message_id);

        let edit_message_editor = self
            .editing_message
            .as_ref()
            .filter(|(id, _)| *id == message_id)
            .map(|(_, state)| state.editor.clone());

        let first_message = ix == 0;
        let is_last_message = ix == self.messages.len() - 1;

        let colors = cx.theme().colors();
        let active_color = colors.element_active;
        let editor_bg_color = colors.editor_background;
        let bg_user_message_header = editor_bg_color.blend(active_color.opacity(0.25));

        let feedback_container = h_flex().pb_4().px_4().gap_1().justify_between();
        let feedback_items = match self.thread.read(cx).feedback() {
            Some(feedback) => feedback_container
                .child(
                    Label::new(match feedback {
                        ThreadFeedback::Positive => "Thanks for your feedback!",
                        ThreadFeedback::Negative => {
                            "We appreciate your feedback and will use it to improve."
                        }
                    })
                    .color(Color::Muted)
                    .size(LabelSize::XSmall),
                )
                .child(
                    h_flex()
                        .gap_1()
                        .child(
                            IconButton::new("feedback-thumbs-up", IconName::ThumbsUp)
                                .icon_size(IconSize::XSmall)
                                .icon_color(match feedback {
                                    ThreadFeedback::Positive => Color::Accent,
                                    ThreadFeedback::Negative => Color::Ignored,
                                })
                                .shape(ui::IconButtonShape::Square)
                                .tooltip(Tooltip::text("Helpful Response"))
                                .on_click(cx.listener(move |this, _, window, cx| {
                                    this.handle_feedback_click(
                                        ThreadFeedback::Positive,
                                        window,
                                        cx,
                                    );
                                })),
                        )
                        .child(
                            IconButton::new("feedback-thumbs-down", IconName::ThumbsDown)
                                .icon_size(IconSize::XSmall)
                                .icon_color(match feedback {
                                    ThreadFeedback::Positive => Color::Ignored,
                                    ThreadFeedback::Negative => Color::Accent,
                                })
                                .shape(ui::IconButtonShape::Square)
                                .tooltip(Tooltip::text("Not Helpful"))
                                .on_click(cx.listener(move |this, _, window, cx| {
                                    this.handle_feedback_click(
                                        ThreadFeedback::Negative,
                                        window,
                                        cx,
                                    );
                                })),
                        ),
                )
                .into_any_element(),
            None => feedback_container
                .child(
                    Label::new(
                        "Rating the thread sends all of your current conversation to the Zed team.",
                    )
                    .color(Color::Muted)
                    .size(LabelSize::XSmall),
                )
                .child(
                    h_flex()
                        .gap_1()
                        .child(
                            IconButton::new("feedback-thumbs-up", IconName::ThumbsUp)
                                .icon_size(IconSize::XSmall)
                                .icon_color(Color::Ignored)
                                .shape(ui::IconButtonShape::Square)
                                .tooltip(Tooltip::text("Helpful Response"))
                                .on_click(cx.listener(move |this, _, window, cx| {
                                    this.handle_feedback_click(
                                        ThreadFeedback::Positive,
                                        window,
                                        cx,
                                    );
                                })),
                        )
                        .child(
                            IconButton::new("feedback-thumbs-down", IconName::ThumbsDown)
                                .icon_size(IconSize::XSmall)
                                .icon_color(Color::Ignored)
                                .shape(ui::IconButtonShape::Square)
                                .tooltip(Tooltip::text("Not Helpful"))
                                .on_click(cx.listener(move |this, _, window, cx| {
                                    this.handle_feedback_click(
                                        ThreadFeedback::Negative,
                                        window,
                                        cx,
                                    );
                                })),
                        ),
                )
                .into_any_element(),
        };

        let message_content = v_flex()
            .gap_1p5()
            .child(
                if let Some(edit_message_editor) = edit_message_editor.clone() {
                    div()
                        .key_context("EditMessageEditor")
                        .on_action(cx.listener(Self::cancel_editing_message))
                        .on_action(cx.listener(Self::confirm_editing_message))
                        .min_h_6()
                        .child(edit_message_editor)
                } else {
<<<<<<< HEAD
                    div().text_ui(cx).child(self.render_message_content(
                        message_id,
                        rendered_message,
                        cx,
                    ))
=======
                    div().min_h_6().text_ui(cx).child(markdown.clone())
>>>>>>> 2ffce4f5
                },
            )
            .when_some(context, |parent, context| {
                if !context.is_empty() {
                    parent.child(
                        h_flex().flex_wrap().gap_1().children(
                            context
                                .into_iter()
                                .map(|context| ContextPill::added(context, false, false, None)),
                        ),
                    )
                } else {
                    parent
                }
            });

        let styled_message = match message.role {
            Role::User => v_flex()
                .id(("message-container", ix))
                .py_2()
                .pl_2()
                .pr_2p5()
                .child(
                    v_flex()
                        .bg(colors.editor_background)
                        .rounded_lg()
                        .border_1()
                        .border_color(colors.border)
                        .shadow_md()
                        .child(
                            h_flex()
                                .py_1()
                                .pl_2()
                                .pr_1()
                                .bg(bg_user_message_header)
                                .border_b_1()
                                .border_color(colors.border)
                                .justify_between()
                                .rounded_t_md()
                                .child(
                                    h_flex()
                                        .gap_1p5()
                                        .child(
                                            Icon::new(IconName::PersonCircle)
                                                .size(IconSize::XSmall)
                                                .color(Color::Muted),
                                        )
                                        .child(
                                            Label::new("You")
                                                .size(LabelSize::Small)
                                                .color(Color::Muted),
                                        ),
                                )
                                .child(
                                    h_flex()
                                        // DL: To double-check whether we want to fully remove
                                        // the editing feature from meassages. Checkpoint sort of
                                        // solve the same problem.
                                        .invisible()
                                        .gap_1()
                                        .when_some(
                                            edit_message_editor.clone(),
                                            |this, edit_message_editor| {
                                                let focus_handle =
                                                    edit_message_editor.focus_handle(cx);
                                                this.child(
                                                    Button::new("cancel-edit-message", "Cancel")
                                                        .label_size(LabelSize::Small)
                                                        .key_binding(
                                                            KeyBinding::for_action_in(
                                                                &menu::Cancel,
                                                                &focus_handle,
                                                                window,
                                                                cx,
                                                            )
                                                            .map(|kb| kb.size(rems_from_px(12.))),
                                                        )
                                                        .on_click(
                                                            cx.listener(Self::handle_cancel_click),
                                                        ),
                                                )
                                                .child(
                                                    Button::new(
                                                        "confirm-edit-message",
                                                        "Regenerate",
                                                    )
                                                    .label_size(LabelSize::Small)
                                                    .key_binding(
                                                        KeyBinding::for_action_in(
                                                            &menu::Confirm,
                                                            &focus_handle,
                                                            window,
                                                            cx,
                                                        )
                                                        .map(|kb| kb.size(rems_from_px(12.))),
                                                    )
                                                    .on_click(
                                                        cx.listener(Self::handle_regenerate_click),
                                                    ),
<<<<<<< HEAD
                                                ),
                                        )
                                    },
                                )
                                .when(
                                    edit_message_editor.is_none() && allow_editing_message,
                                    |this| {
                                        this.child(
                                            Button::new("edit-message", "Edit")
                                                .label_size(LabelSize::Small)
                                                .on_click(cx.listener({
                                                    let message_segments = message.segments.clone();
                                                    move |this, _, window, cx| {
                                                        this.start_editing_message(
                                                            message_id,
                                                            &message_segments,
                                                            window,
                                                            cx,
                                                        );
                                                    }
                                                })),
=======
                                                )
                                            },
>>>>>>> 2ffce4f5
                                        )
                                        .when(
                                            edit_message_editor.is_none() && allow_editing_message,
                                            |this| {
                                                this.child(
                                                    Button::new("edit-message", "Edit")
                                                        .label_size(LabelSize::Small)
                                                        .on_click(cx.listener({
                                                            let message_text = message.text.clone();
                                                            move |this, _, window, cx| {
                                                                this.start_editing_message(
                                                                    message_id,
                                                                    message_text.clone(),
                                                                    window,
                                                                    cx,
                                                                );
                                                            }
                                                        })),
                                                )
                                            },
                                        ),
                                ),
                        )
                        .child(div().p_2().child(message_content)),
                ),
            Role::Assistant => v_flex()
                .id(("message-container", ix))
                .child(v_flex().py_2().px_4().child(message_content))
                .when(
                    !tool_uses.is_empty() || !scripting_tool_uses.is_empty(),
                    |parent| {
                        parent.child(
                            v_flex()
                                .children(
                                    tool_uses
                                        .into_iter()
                                        .map(|tool_use| self.render_tool_use(tool_use, cx)),
                                )
                                .children(scripting_tool_uses.into_iter().map(|tool_use| {
                                    self.render_scripting_tool_use(tool_use, window, cx)
                                })),
                        )
                    },
                ),
            Role::System => div().id(("message-container", ix)).py_1().px_2().child(
                v_flex()
                    .bg(colors.editor_background)
                    .rounded_sm()
                    .child(div().p_4().child(message_content)),
            ),
        };

        v_flex()
            .w_full()
            .when(first_message, |parent| {
                parent.child(self.render_rules_item(cx))
            })
            .when(!first_message && checkpoint.is_some(), |parent| {
                let checkpoint = checkpoint.clone().unwrap();
                let mut is_pending = false;
                let mut error = None;
                if let Some(last_restore_checkpoint) =
                    self.thread.read(cx).last_restore_checkpoint()
                {
                    if last_restore_checkpoint.message_id() == message_id {
                        match last_restore_checkpoint {
                            LastRestoreCheckpoint::Pending { .. } => is_pending = true,
                            LastRestoreCheckpoint::Error { error: err, .. } => {
                                error = Some(err.clone());
                            }
                        }
                    }
                }

                let restore_checkpoint_button =
                    Button::new(("restore-checkpoint", ix), "Restore Checkpoint")
                        .icon(if error.is_some() {
                            IconName::XCircle
                        } else {
                            IconName::Undo
                        })
                        .icon_size(IconSize::XSmall)
                        .icon_position(IconPosition::Start)
                        .icon_color(if error.is_some() {
                            Some(Color::Error)
                        } else {
                            None
                        })
                        .label_size(LabelSize::XSmall)
                        .disabled(is_pending)
                        .on_click(cx.listener(move |this, _, _window, cx| {
                            this.thread.update(cx, |thread, cx| {
                                thread
                                    .restore_checkpoint(checkpoint.clone(), cx)
                                    .detach_and_log_err(cx);
                            });
                        }));

                let restore_checkpoint_button = if is_pending {
                    restore_checkpoint_button
                        .with_animation(
                            ("pulsating-restore-checkpoint-button", ix),
                            Animation::new(Duration::from_secs(2))
                                .repeat()
                                .with_easing(pulsating_between(0.6, 1.)),
                            |label, delta| label.alpha(delta),
                        )
                        .into_any_element()
                } else if let Some(error) = error {
                    restore_checkpoint_button
                        .tooltip(Tooltip::text(error.to_string()))
                        .into_any_element()
                } else {
                    restore_checkpoint_button.into_any_element()
                };

                parent.child(
                    h_flex()
                        .px_2p5()
                        .w_full()
                        .gap_1()
                        .child(ui::Divider::horizontal())
                        .child(restore_checkpoint_button)
                        .child(ui::Divider::horizontal()),
                )
            })
            .child(styled_message)
            .when(
                is_last_message && !self.thread.read(cx).is_generating(),
                |parent| parent.child(feedback_items),
            )
            .into_any()
    }

    fn render_message_content(
        &self,
        message_id: MessageId,
        rendered_message: &RenderedMessage,
        cx: &Context<Self>,
    ) -> impl IntoElement {
        let pending_thinking_segment_index = rendered_message
            .segments
            .iter()
            .enumerate()
            .last()
            .filter(|(_, segment)| matches!(segment, RenderedMessageSegment::Thinking { .. }))
            .map(|(index, _)| index);

        div()
            .text_ui(cx)
            .gap_2()
            .children(
                rendered_message.segments.iter().enumerate().map(
                    |(index, segment)| match segment {
                        RenderedMessageSegment::Thinking {
                            content,
                            scroll_handle,
                        } => self
                            .render_message_thinking_segment(
                                message_id,
                                index,
                                content.clone(),
                                &scroll_handle,
                                Some(index) == pending_thinking_segment_index,
                                cx,
                            )
                            .into_any_element(),
                        RenderedMessageSegment::Text(markdown) => {
                            div().p_2p5().child(markdown.clone()).into_any_element()
                        }
                    },
                ),
            )
    }

    fn render_message_thinking_segment(
        &self,
        message_id: MessageId,
        ix: usize,
        markdown: Entity<Markdown>,
        scroll_handle: &ScrollHandle,
        pending: bool,
        cx: &Context<Self>,
    ) -> impl IntoElement {
        let is_open = self
            .expanded_thinking_segments
            .get(&(message_id, ix))
            .copied()
            .unwrap_or_default();

        let lighter_border = cx.theme().colors().border.opacity(0.5);
        let editor_bg = cx.theme().colors().editor_background;

        v_flex()
            .rounded_lg()
            .border_1()
            .border_color(lighter_border)
            .child(
                h_flex()
                    .justify_between()
                    .py_1()
                    .pl_1()
                    .pr_2()
                    .bg(cx.theme().colors().editor_foreground.opacity(0.025))
                    .map(|this| {
                        if is_open {
                            this.rounded_t_md()
                                .border_b_1()
                                .border_color(lighter_border)
                        } else {
                            this.rounded_md()
                        }
                    })
                    .child(
                        h_flex()
                            .gap_1()
                            .child(Disclosure::new("thinking-disclosure", is_open).on_click(
                                cx.listener({
                                    move |this, _event, _window, _cx| {
                                        let is_open = this
                                            .expanded_thinking_segments
                                            .entry((message_id, ix))
                                            .or_insert(false);

                                        *is_open = !*is_open;
                                    }
                                }),
                            ))
                            .child({
                                if pending {
                                    Label::new("Thinking…")
                                        .size(LabelSize::Small)
                                        .buffer_font(cx)
                                        .with_animation(
                                            "pulsating-label",
                                            Animation::new(Duration::from_secs(2))
                                                .repeat()
                                                .with_easing(pulsating_between(0.4, 0.8)),
                                            |label, delta| label.alpha(delta),
                                        )
                                        .into_any_element()
                                } else {
                                    Label::new("Thought Process")
                                        .size(LabelSize::Small)
                                        .buffer_font(cx)
                                        .into_any_element()
                                }
                            }),
                    )
                    .child({
                        let (icon_name, color, animated) = if pending {
                            (IconName::ArrowCircle, Color::Accent, true)
                        } else {
                            (IconName::Check, Color::Success, false)
                        };

                        let icon = Icon::new(icon_name).color(color).size(IconSize::Small);

                        if animated {
                            icon.with_animation(
                                "arrow-circle",
                                Animation::new(Duration::from_secs(2)).repeat(),
                                |icon, delta| {
                                    icon.transform(Transformation::rotate(percentage(delta)))
                                },
                            )
                            .into_any_element()
                        } else {
                            icon.into_any_element()
                        }
                    }),
            )
            .when(pending && !is_open, |this| {
                let gradient_overlay = div()
                    .rounded_b_lg()
                    .h_20()
                    .absolute()
                    .w_full()
                    .bottom_0()
                    .left_0()
                    .bg(linear_gradient(
                        180.,
                        linear_color_stop(editor_bg, 1.),
                        linear_color_stop(editor_bg.opacity(0.2), 0.),
                    ));

                this.child(
                    div()
                        .relative()
                        .bg(editor_bg)
                        .rounded_b_lg()
                        .text_ui_sm(cx)
                        .child(
                            div()
                                .id(("thinking-content", ix))
                                .p_2()
                                .h_20()
                                .track_scroll(scroll_handle)
                                .child(markdown.clone())
                                .overflow_hidden(),
                        )
                        .child(gradient_overlay),
                )
            })
            .when(is_open, |this| {
                this.child(
                    div()
                        .id(("thinking-content", ix))
                        .h_full()
                        .p_2()
                        .rounded_b_lg()
                        .bg(editor_bg)
                        .text_ui_sm(cx)
                        .child(markdown.clone()),
                )
            })
    }

    fn render_tool_use(&self, tool_use: ToolUse, cx: &mut Context<Self>) -> impl IntoElement {
        let is_open = self
            .expanded_tool_uses
            .get(&tool_use.id)
            .copied()
            .unwrap_or_default();

        let lighter_border = cx.theme().colors().border.opacity(0.5);

        let tool_icon = match tool_use.name.as_ref() {
            "bash" => IconName::Terminal,
            "delete-path" => IconName::Trash,
            "diagnostics" => IconName::Warning,
            "edit-files" => IconName::Pencil,
            "fetch" => IconName::Globe,
            "list-directory" => IconName::Folder,
            "now" => IconName::Info,
            "path-search" => IconName::SearchCode,
            "read-file" => IconName::Eye,
            "regex-search" => IconName::Regex,
            "thinking" => IconName::Brain,
            _ => IconName::Terminal,
        };

        div().px_4().child(
            v_flex()
                .rounded_lg()
                .border_1()
                .border_color(lighter_border)
                .overflow_hidden()
                .child(
                    h_flex()
                        .group("disclosure-header")
                        .justify_between()
                        .py_1()
                        .px_2()
                        .bg(cx.theme().colors().editor_foreground.opacity(0.025))
                        .map(|element| {
                            if is_open {
                                element.border_b_1().rounded_t_md()
                            } else {
                                element.rounded_md()
                            }
                        })
                        .border_color(lighter_border)
                        .child(
                            h_flex()
                                .gap_1p5()
                                .child(
                                    Icon::new(tool_icon)
                                        .size(IconSize::XSmall)
                                        .color(Color::Muted),
                                )
                                .child(
                                    div()
                                        .text_ui_sm(cx)
                                        .children(
                                            self.rendered_tool_use_labels
                                                .get(&tool_use.id)
                                                .cloned(),
                                        )
                                        .truncate(),
                                ),
                        )
                        .child(
                            h_flex()
                                .gap_1()
                                .child(
                                    div().visible_on_hover("disclosure-header").child(
                                        Disclosure::new("tool-use-disclosure", is_open)
                                            .opened_icon(IconName::ChevronUp)
                                            .closed_icon(IconName::ChevronDown)
                                            .on_click(cx.listener({
                                                let tool_use_id = tool_use.id.clone();
                                                move |this, _event, _window, _cx| {
                                                    let is_open = this
                                                        .expanded_tool_uses
                                                        .entry(tool_use_id.clone())
                                                        .or_insert(false);

                                                    *is_open = !*is_open;
                                                }
                                            })),
                                    ),
                                )
                                .child({
                                    let (icon_name, color, animated) = match &tool_use.status {
                                        ToolUseStatus::Pending => {
                                            (IconName::Warning, Color::Warning, false)
                                        }
                                        ToolUseStatus::Running => {
                                            (IconName::ArrowCircle, Color::Accent, true)
                                        }
                                        ToolUseStatus::Finished(_) => {
                                            (IconName::Check, Color::Success, false)
                                        }
                                        ToolUseStatus::Error(_) => {
                                            (IconName::Close, Color::Error, false)
                                        }
                                    };

                                    let icon =
                                        Icon::new(icon_name).color(color).size(IconSize::Small);

                                    if animated {
                                        icon.with_animation(
                                            "arrow-circle",
                                            Animation::new(Duration::from_secs(2)).repeat(),
                                            |icon, delta| {
                                                icon.transform(Transformation::rotate(percentage(
                                                    delta,
                                                )))
                                            },
                                        )
                                        .into_any_element()
                                    } else {
                                        icon.into_any_element()
                                    }
                                }),
                        ),
                )
                .map(|parent| {
                    if !is_open {
                        return parent;
                    }

                    let content_container = || v_flex().py_1().gap_0p5().px_2p5();

                    parent.child(
                        v_flex()
                            .gap_1()
                            .bg(cx.theme().colors().editor_background)
                            .rounded_b_lg()
                            .child(
                                content_container()
                                    .border_b_1()
                                    .border_color(lighter_border)
                                    .child(
                                        Label::new("Input")
                                            .size(LabelSize::XSmall)
                                            .color(Color::Muted)
                                            .buffer_font(cx),
                                    )
                                    .child(
                                        Label::new(
                                            serde_json::to_string_pretty(&tool_use.input)
                                                .unwrap_or_default(),
                                        )
                                        .size(LabelSize::Small)
                                        .buffer_font(cx),
                                    ),
                            )
                            .map(|container| match tool_use.status {
                                ToolUseStatus::Finished(output) => container.child(
                                    content_container()
                                        .child(
                                            Label::new("Result")
                                                .size(LabelSize::XSmall)
                                                .color(Color::Muted)
                                                .buffer_font(cx),
                                        )
                                        .child(
                                            Label::new(output)
                                                .size(LabelSize::Small)
                                                .buffer_font(cx),
                                        ),
                                ),
                                ToolUseStatus::Running => container.child(
                                    content_container().child(
                                        h_flex()
                                            .gap_1()
                                            .pb_1()
                                            .child(
                                                Icon::new(IconName::ArrowCircle)
                                                    .size(IconSize::Small)
                                                    .color(Color::Accent)
                                                    .with_animation(
                                                        "arrow-circle",
                                                        Animation::new(Duration::from_secs(2))
                                                            .repeat(),
                                                        |icon, delta| {
                                                            icon.transform(Transformation::rotate(
                                                                percentage(delta),
                                                            ))
                                                        },
                                                    ),
                                            )
                                            .child(
                                                Label::new("Running…")
                                                    .size(LabelSize::XSmall)
                                                    .color(Color::Muted)
                                                    .buffer_font(cx),
                                            ),
                                    ),
                                ),
                                ToolUseStatus::Error(err) => container.child(
                                    content_container()
                                        .child(
                                            Label::new("Error")
                                                .size(LabelSize::XSmall)
                                                .color(Color::Muted)
                                                .buffer_font(cx),
                                        )
                                        .child(
                                            Label::new(err).size(LabelSize::Small).buffer_font(cx),
                                        ),
                                ),
                                ToolUseStatus::Pending => container,
                            }),
                    )
                }),
        )
    }

    fn render_scripting_tool_use(
        &self,
        tool_use: ToolUse,
        window: &Window,
        cx: &mut Context<Self>,
    ) -> impl IntoElement {
        let is_open = self
            .expanded_tool_uses
            .get(&tool_use.id)
            .copied()
            .unwrap_or_default();

        div().px_2p5().child(
            v_flex()
                .gap_1()
                .rounded_lg()
                .border_1()
                .border_color(cx.theme().colors().border)
                .child(
                    h_flex()
                        .justify_between()
                        .py_0p5()
                        .pl_1()
                        .pr_2()
                        .bg(cx.theme().colors().editor_foreground.opacity(0.02))
                        .map(|element| {
                            if is_open {
                                element.border_b_1().rounded_t_md()
                            } else {
                                element.rounded_md()
                            }
                        })
                        .border_color(cx.theme().colors().border)
                        .child(
                            h_flex()
                                .gap_1()
                                .child(Disclosure::new("tool-use-disclosure", is_open).on_click(
                                    cx.listener({
                                        let tool_use_id = tool_use.id.clone();
                                        move |this, _event, _window, _cx| {
                                            let is_open = this
                                                .expanded_tool_uses
                                                .entry(tool_use_id.clone())
                                                .or_insert(false);

                                            *is_open = !*is_open;
                                        }
                                    }),
                                ))
                                .child(div().text_ui_sm(cx).child(render_markdown(
                                    tool_use.ui_text.clone(),
                                    self.language_registry.clone(),
                                    window,
                                    cx,
                                )))
                                .truncate(),
                        )
                        .child(
                            Label::new(match tool_use.status {
                                ToolUseStatus::Pending => "Pending",
                                ToolUseStatus::Running => "Running",
                                ToolUseStatus::Finished(_) => "Finished",
                                ToolUseStatus::Error(_) => "Error",
                            })
                            .size(LabelSize::XSmall)
                            .buffer_font(cx),
                        ),
                )
                .map(|parent| {
                    if !is_open {
                        return parent;
                    }

                    let lua_script_markdown =
                        self.rendered_scripting_tool_uses.get(&tool_use.id).cloned();

                    parent.child(
                        v_flex()
                            .child(
                                v_flex()
                                    .gap_0p5()
                                    .py_1()
                                    .px_2p5()
                                    .border_b_1()
                                    .border_color(cx.theme().colors().border)
                                    .child(Label::new("Input:"))
                                    .map(|parent| {
                                        if let Some(markdown) = lua_script_markdown {
                                            parent.child(markdown)
                                        } else {
                                            parent.child(Label::new(
                                                "Failed to render script input to Markdown",
                                            ))
                                        }
                                    }),
                            )
                            .map(|parent| match tool_use.status {
                                ToolUseStatus::Finished(output) => parent.child(
                                    v_flex()
                                        .gap_0p5()
                                        .py_1()
                                        .px_2p5()
                                        .child(Label::new("Result:"))
                                        .child(Label::new(output)),
                                ),
                                ToolUseStatus::Error(err) => parent.child(
                                    v_flex()
                                        .gap_0p5()
                                        .py_1()
                                        .px_2p5()
                                        .child(Label::new("Error:"))
                                        .child(Label::new(err)),
                                ),
                                ToolUseStatus::Pending | ToolUseStatus::Running => parent,
                            }),
                    )
                }),
        )
    }

    fn render_rules_item(&self, cx: &Context<Self>) -> AnyElement {
        let Some(system_prompt_context) = self.thread.read(cx).system_prompt_context().as_ref()
        else {
            return div().into_any();
        };

        let rules_files = system_prompt_context
            .worktrees
            .iter()
            .filter_map(|worktree| worktree.rules_file.as_ref())
            .collect::<Vec<_>>();

        let label_text = match rules_files.as_slice() {
            &[] => return div().into_any(),
            &[rules_file] => {
                format!("Using {:?} file", rules_file.rel_path)
            }
            rules_files => {
                format!("Using {} rules files", rules_files.len())
            }
        };

        div()
            .pt_1()
            .px_2p5()
            .child(
                h_flex()
                    .w_full()
                    .gap_0p5()
                    .child(
                        h_flex()
                            .gap_1p5()
                            .child(
                                Icon::new(IconName::File)
                                    .size(IconSize::XSmall)
                                    .color(Color::Disabled),
                            )
                            .child(
                                Label::new(label_text)
                                    .size(LabelSize::XSmall)
                                    .color(Color::Muted)
                                    .buffer_font(cx),
                            ),
                    )
                    .child(
                        IconButton::new("open-rule", IconName::ArrowUpRightAlt)
                            .shape(ui::IconButtonShape::Square)
                            .icon_size(IconSize::XSmall)
                            .icon_color(Color::Ignored)
                            .on_click(cx.listener(Self::handle_open_rules))
                            .tooltip(Tooltip::text("View Rules")),
                    ),
            )
            .into_any()
    }

    fn handle_open_rules(&mut self, _: &ClickEvent, window: &mut Window, cx: &mut Context<Self>) {
        let Some(system_prompt_context) = self.thread.read(cx).system_prompt_context().as_ref()
        else {
            return;
        };

        let abs_paths = system_prompt_context
            .worktrees
            .iter()
            .flat_map(|worktree| worktree.rules_file.as_ref())
            .map(|rules_file| rules_file.abs_path.to_path_buf())
            .collect::<Vec<_>>();

        if let Ok(task) = self.workspace.update(cx, move |workspace, cx| {
            // TODO: Open a multibuffer instead? In some cases this doesn't make the set of rules
            // files clear. For example, if rules file 1 is already open but rules file 2 is not,
            // this would open and focus rules file 2 in a tab that is not next to rules file 1.
            workspace.open_paths(abs_paths, OpenOptions::default(), None, window, cx)
        }) {
            task.detach();
        }
    }
}

impl Render for ActiveThread {
    fn render(&mut self, _window: &mut Window, _cx: &mut Context<Self>) -> impl IntoElement {
        v_flex()
            .size_full()
            .child(list(self.list_state.clone()).flex_grow())
    }
}<|MERGE_RESOLUTION|>--- conflicted
+++ resolved
@@ -1,27 +1,17 @@
-<<<<<<< HEAD
-use crate::thread::{MessageId, MessageSegment, RequestKind, Thread, ThreadError, ThreadEvent};
-=======
 use crate::thread::{
-    LastRestoreCheckpoint, MessageId, RequestKind, Thread, ThreadError, ThreadEvent, ThreadFeedback,
+    LastRestoreCheckpoint, MessageId, MessageSegment, RequestKind, Thread, ThreadError,
+    ThreadEvent, ThreadFeedback,
 };
->>>>>>> 2ffce4f5
 use crate::thread_store::ThreadStore;
 use crate::tool_use::{ToolUse, ToolUseStatus};
 use crate::ui::ContextPill;
 use collections::HashMap;
 use editor::{Editor, MultiBuffer};
 use gpui::{
-<<<<<<< HEAD
     linear_color_stop, linear_gradient, list, percentage, pulsating_between, AbsoluteLength,
     Animation, AnimationExt, AnyElement, App, ClickEvent, DefiniteLength, EdgesRefinement, Empty,
     Entity, Focusable, Length, ListAlignment, ListOffset, ListState, ScrollHandle, StyleRefinement,
     Subscription, Task, TextStyleRefinement, Transformation, UnderlineStyle, WeakEntity,
-=======
-    list, percentage, pulsating_between, AbsoluteLength, Animation, AnimationExt, AnyElement, App,
-    ClickEvent, DefiniteLength, EdgesRefinement, Empty, Entity, Focusable, Length, ListAlignment,
-    ListOffset, ListState, StyleRefinement, Subscription, Task, TextStyleRefinement,
-    Transformation, UnderlineStyle, WeakEntity,
->>>>>>> 2ffce4f5
 };
 use language::{Buffer, LanguageRegistry};
 use language_model::{LanguageModelRegistry, LanguageModelToolUseId, Role};
@@ -592,6 +582,8 @@
         window: &mut Window,
         cx: &mut Context<Self>,
     ) {
+        // User message should always consist of a single text segment,
+        // therefore we can skip returning early if it's not a text segment.
         let Some(MessageSegment::Text(message_text)) = message_segments.first() else {
             return;
         };
@@ -866,15 +858,10 @@
                         .min_h_6()
                         .child(edit_message_editor)
                 } else {
-<<<<<<< HEAD
-                    div().text_ui(cx).child(self.render_message_content(
-                        message_id,
-                        rendered_message,
-                        cx,
-                    ))
-=======
-                    div().min_h_6().text_ui(cx).child(markdown.clone())
->>>>>>> 2ffce4f5
+                    div()
+                        .min_h_6()
+                        .text_ui(cx)
+                        .child(self.render_message_content(message_id, rendered_message, cx))
                 },
             )
             .when_some(context, |parent, context| {
@@ -974,32 +961,8 @@
                                                     .on_click(
                                                         cx.listener(Self::handle_regenerate_click),
                                                     ),
-<<<<<<< HEAD
-                                                ),
-                                        )
-                                    },
-                                )
-                                .when(
-                                    edit_message_editor.is_none() && allow_editing_message,
-                                    |this| {
-                                        this.child(
-                                            Button::new("edit-message", "Edit")
-                                                .label_size(LabelSize::Small)
-                                                .on_click(cx.listener({
-                                                    let message_segments = message.segments.clone();
-                                                    move |this, _, window, cx| {
-                                                        this.start_editing_message(
-                                                            message_id,
-                                                            &message_segments,
-                                                            window,
-                                                            cx,
-                                                        );
-                                                    }
-                                                })),
-=======
                                                 )
                                             },
->>>>>>> 2ffce4f5
                                         )
                                         .when(
                                             edit_message_editor.is_none() && allow_editing_message,
@@ -1008,11 +971,12 @@
                                                     Button::new("edit-message", "Edit")
                                                         .label_size(LabelSize::Small)
                                                         .on_click(cx.listener({
-                                                            let message_text = message.text.clone();
+                                                            let message_segments =
+                                                                message.segments.clone();
                                                             move |this, _, window, cx| {
                                                                 this.start_editing_message(
                                                                     message_id,
-                                                                    message_text.clone(),
+                                                                    &message_segments,
                                                                     window,
                                                                     cx,
                                                                 );
