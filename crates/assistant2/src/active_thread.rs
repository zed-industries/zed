use std::sync::Arc;
use std::time::Duration;

use assistant_tool::ToolWorkingSet;
use collections::HashMap;
use gpui::{
    list, percentage, AbsoluteLength, Animation, AnimationExt, AnyElement, AppContext,
    DefiniteLength, EdgesRefinement, Empty, Length, ListAlignment, ListOffset, ListState, Model,
    StyleRefinement, Subscription, TextStyleRefinement, Transformation, UnderlineStyle, View,
    WeakView,
};
use language::LanguageRegistry;
use language_model::Role;
use markdown::{Markdown, MarkdownStyle};
use settings::Settings as _;
use theme::ThemeSettings;
use ui::prelude::*;
use workspace::Workspace;

use crate::thread::{MessageId, Thread, ThreadError, ThreadEvent};
use crate::ui::ContextPill;

pub struct ActiveThread {
    workspace: WeakView<Workspace>,
    language_registry: Arc<LanguageRegistry>,
    tools: Arc<ToolWorkingSet>,
    pub(crate) thread: Model<Thread>,
    messages: Vec<MessageId>,
    list_state: ListState,
    rendered_messages_by_id: HashMap<MessageId, View<Markdown>>,
    last_error: Option<ThreadError>,
    _subscriptions: Vec<Subscription>,
}

impl ActiveThread {
    pub fn new(
        thread: Model<Thread>,
        workspace: WeakView<Workspace>,
        language_registry: Arc<LanguageRegistry>,
        tools: Arc<ToolWorkingSet>,
        cx: &mut ViewContext<Self>,
    ) -> Self {
        let subscriptions = vec![
            cx.observe(&thread, |_, _, cx| cx.notify()),
            cx.subscribe(&thread, Self::handle_thread_event),
        ];

        let mut this = Self {
            workspace,
            language_registry,
            tools,
            thread: thread.clone(),
            messages: Vec::new(),
            rendered_messages_by_id: HashMap::default(),
            list_state: ListState::new(0, ListAlignment::Bottom, px(1024.), {
                let this = cx.view().downgrade();
                move |ix, cx: &mut WindowContext| {
                    this.update(cx, |this, cx| this.render_message(ix, cx))
                        .unwrap()
                }
            }),
            last_error: None,
            _subscriptions: subscriptions,
        };

        for message in thread.read(cx).messages().cloned().collect::<Vec<_>>() {
            this.push_message(&message.id, message.text.clone(), cx);
        }

        this
    }

    pub fn is_empty(&self) -> bool {
        self.messages.is_empty()
    }

    pub fn summary(&self, cx: &AppContext) -> Option<SharedString> {
        self.thread.read(cx).summary()
    }

    pub fn summary_or_default(&self, cx: &AppContext) -> SharedString {
        self.thread.read(cx).summary_or_default()
    }

    pub fn cancel_last_completion(&mut self, cx: &mut AppContext) -> bool {
        self.last_error.take();
        self.thread
            .update(cx, |thread, _cx| thread.cancel_last_completion())
    }

    pub fn last_error(&self) -> Option<ThreadError> {
        self.last_error.clone()
    }

    pub fn clear_last_error(&mut self) {
        self.last_error.take();
    }

    fn push_message(&mut self, id: &MessageId, text: String, cx: &mut ViewContext<Self>) {
        let old_len = self.messages.len();
        self.messages.push(*id);
        self.list_state.splice(old_len..old_len, 1);

        let theme_settings = ThemeSettings::get_global(cx);
        let colors = cx.theme().colors();
        let ui_font_size = TextSize::Default.rems(cx);
        let buffer_font_size = TextSize::Small.rems(cx);
        let mut text_style = cx.text_style();

        text_style.refine(&TextStyleRefinement {
            font_family: Some(theme_settings.ui_font.family.clone()),
            font_size: Some(ui_font_size.into()),
            color: Some(cx.theme().colors().text),
            ..Default::default()
        });

        let markdown_style = MarkdownStyle {
            base_text_style: text_style,
            syntax: cx.theme().syntax().clone(),
            selection_background_color: cx.theme().players().local().selection,
            code_block: StyleRefinement {
                margin: EdgesRefinement {
                    top: Some(Length::Definite(rems(0.).into())),
                    left: Some(Length::Definite(rems(0.).into())),
                    right: Some(Length::Definite(rems(0.).into())),
                    bottom: Some(Length::Definite(rems(0.5).into())),
                },
                padding: EdgesRefinement {
                    top: Some(DefiniteLength::Absolute(AbsoluteLength::Pixels(Pixels(8.)))),
                    left: Some(DefiniteLength::Absolute(AbsoluteLength::Pixels(Pixels(8.)))),
                    right: Some(DefiniteLength::Absolute(AbsoluteLength::Pixels(Pixels(8.)))),
                    bottom: Some(DefiniteLength::Absolute(AbsoluteLength::Pixels(Pixels(8.)))),
                },
                background: Some(colors.editor_background.into()),
                border_color: Some(colors.border_variant),
                border_widths: EdgesRefinement {
                    top: Some(AbsoluteLength::Pixels(Pixels(1.0))),
                    left: Some(AbsoluteLength::Pixels(Pixels(1.))),
                    right: Some(AbsoluteLength::Pixels(Pixels(1.))),
                    bottom: Some(AbsoluteLength::Pixels(Pixels(1.))),
                },
                text: Some(TextStyleRefinement {
                    font_family: Some(theme_settings.buffer_font.family.clone()),
                    font_size: Some(buffer_font_size.into()),
                    ..Default::default()
                }),
                ..Default::default()
            },
            inline_code: TextStyleRefinement {
                font_family: Some(theme_settings.buffer_font.family.clone()),
                font_size: Some(buffer_font_size.into()),
                background_color: Some(colors.editor_foreground.opacity(0.1)),
                ..Default::default()
            },
            link: TextStyleRefinement {
                background_color: Some(colors.editor_foreground.opacity(0.025)),
                underline: Some(UnderlineStyle {
                    color: Some(colors.text_accent.opacity(0.5)),
                    thickness: px(1.),
                    ..Default::default()
                }),
                ..Default::default()
            },
            ..Default::default()
        };

        let markdown = cx.new_view(|cx| {
            Markdown::new(
                text,
                markdown_style,
                Some(self.language_registry.clone()),
                None,
                cx,
            )
        });
        self.rendered_messages_by_id.insert(*id, markdown);
        self.list_state.scroll_to(ListOffset {
            item_ix: old_len,
            offset_in_item: Pixels(0.0),
        });
    }

    fn handle_thread_event(
        &mut self,
        _: Model<Thread>,
        event: &ThreadEvent,
        cx: &mut ViewContext<Self>,
    ) {
        match event {
            ThreadEvent::ShowError(error) => {
                self.last_error = Some(error.clone());
            }
            ThreadEvent::StreamedCompletion => {}
            ThreadEvent::SummaryChanged => {}
            ThreadEvent::StreamedAssistantText(message_id, text) => {
                if let Some(markdown) = self.rendered_messages_by_id.get_mut(&message_id) {
                    markdown.update(cx, |markdown, cx| {
                        markdown.append(text, cx);
                    });
                }
            }
            ThreadEvent::MessageAdded(message_id) => {
                if let Some(message_text) = self
                    .thread
                    .read(cx)
                    .message(*message_id)
                    .map(|message| message.text.clone())
                {
                    self.push_message(message_id, message_text, cx);
                }

                cx.notify();
            }
            ThreadEvent::UsePendingTools => {
                let pending_tool_uses = self
                    .thread
                    .read(cx)
                    .pending_tool_uses()
                    .into_iter()
                    .filter(|tool_use| tool_use.status.is_idle())
                    .cloned()
                    .collect::<Vec<_>>();

                for tool_use in pending_tool_uses {
                    if let Some(tool) = self.tools.tool(&tool_use.name, cx) {
                        let task = tool.run(tool_use.input, self.workspace.clone(), cx);

                        self.thread.update(cx, |thread, cx| {
                            thread.insert_tool_output(
                                tool_use.assistant_message_id,
                                tool_use.id.clone(),
                                task,
                                cx,
                            );
                        });
                    }
                }
            }
            ThreadEvent::ToolFinished { .. } => {}
        }
    }

    fn render_message(&self, ix: usize, cx: &mut ViewContext<Self>) -> AnyElement {
        let message_id = self.messages[ix];
        let is_last_message = ix == self.messages.len() - 1;
        let Some(message) = self.thread.read(cx).message(message_id) else {
            return Empty.into_any();
        };

        let Some(markdown) = self.rendered_messages_by_id.get(&message_id) else {
            return Empty.into_any();
        };

        let is_streaming_completion = self.thread.read(cx).is_streaming();
        let context = self.thread.read(cx).context_for_message(message_id);
        let colors = cx.theme().colors();

        let esc_to_cancel = h_flex()
            .items_center()
            .gap_1()
            .child(Label::new("Hit").size(LabelSize::Small).color(Color::Muted))
            .child(
                h_flex()
                    .font(theme::ThemeSettings::get_global(cx).buffer_font.clone())
                    .text_size(TextSize::Small.rems(cx))
                    .text_color(colors.text_muted)
                    .child("esc"),
            )
            .child(
                Label::new("to cancel")
                    .size(LabelSize::Small)
                    .color(Color::Muted),
            );

        let message_content = v_flex()
            .child(div().p_2p5().text_ui(cx).child(markdown.clone()))
            .when_some(context, |parent, context| {
                if !context.is_empty() {
                    parent.child(
                        h_flex().flex_wrap().gap_1().px_1p5().pb_1p5().children(
                            context
                                .into_iter()
                                .map(|context| ContextPill::new_added(context, false, None)),
                        ),
                    )
                } else {
                    parent
                }
            });

        let styled_message = match message.role {
            Role::User => v_flex()
                .id(("message-container", ix))
                .py_1()
                .px_2p5()
                .child(
                    v_flex()
                        .bg(colors.editor_background)
                        .shadow_sm()
                        .rounded_lg()
                        .border_1()
                        .border_color(colors.border)
                        .overflow_hidden()
                        .child(
                            h_flex()
                                .py_1()
                                .px_2()
                                .border_b_1()
                                .border_color(colors.border)
                                .justify_between()
                                .child(
                                    h_flex()
                                        .gap_1p5()
                                        .child(
                                            Icon::new(IconName::PersonCircle)
                                                .size(IconSize::XSmall)
                                                .color(Color::Muted),
                                        )
                                        .child(
                                            Label::new("You")
                                                .size(LabelSize::Small)
                                                .color(Color::Muted),
                                        ),
                                ),
                        )
                        .child(message_content),
                ),
            Role::Assistant => div().id(("message-container", ix)).child(
                v_flex().relative().child(message_content).when(
                    is_streaming_completion,
                    |parent| {
                        parent.child(
                            h_flex()
                                .absolute()
                                .bottom_2()
                                .right_0()
                                .left_0()
                                .justify_center()
                                .bg(gpui::linear_gradient(
                                    45.,
                                    gpui::linear_color_stop(gpui::red(), 0.),
                                    gpui::linear_color_stop(gpui::blue(), 1.),
                                ))
                                .child(
                                    h_flex()
                                        .flex_none()
                                        .h_8()
                                        .py_1()
                                        .px_1p5()
                                        .bg(colors.editor_background)
                                        .border_1()
                                        .border_color(colors.border_focused)
                                        .rounded_md()
                                        .shadow_lg()
                                        .gap_1()
                                        .child(
                                            Icon::new(IconName::ArrowCircle)
                                                .size(IconSize::Small)
                                                .color(Color::Muted)
                                                .with_animation(
                                                    "arrow-circle",
                                                    Animation::new(Duration::from_secs(2)).repeat(),
                                                    |icon, delta| {
                                                        icon.transform(Transformation::rotate(
                                                            percentage(delta),
                                                        ))
                                                    },
                                                ),
                                        )
                                        .child(
                                            Label::new("Generating…")
                                                .size(LabelSize::Small)
                                                .color(Color::Muted),
                                        )
                                        .child(ui::Divider::vertical())
                                        .child(esc_to_cancel),
                                ),
                        )
                    },
                ),
            ),
            Role::System => div().id(("message-container", ix)).py_1().px_2().child(
                v_flex()
                    .bg(colors.editor_background)
                    .rounded_md()
<<<<<<< HEAD
                    .child(message_content),
            ),
        };

        styled_message.into_any()
=======
                    .child(
                        h_flex()
                            .py_1p5()
                            .px_2p5()
                            .border_b_1()
                            .border_color(colors.border_variant)
                            .justify_between()
                            .child(
                                h_flex()
                                    .gap_1p5()
                                    .child(
                                        Icon::new(role_icon)
                                            .size(IconSize::XSmall)
                                            .color(role_color),
                                    )
                                    .child(
                                        Label::new(role_name)
                                            .size(LabelSize::XSmall)
                                            .color(role_color),
                                    ),
                            ),
                    )
                    .child(div().p_2p5().text_ui(cx).child(markdown.clone()))
                    .when(
                        message.role == Role::Assistant
                            && is_last_message
                            && is_streaming_completion,
                        |parent| {
                            parent.child(
                                h_flex()
                                    .gap_1()
                                    .p_2p5()
                                    .child(
                                        Icon::new(IconName::ArrowCircle)
                                            .size(IconSize::Small)
                                            .color(Color::Muted)
                                            .with_animation(
                                                "arrow-circle",
                                                Animation::new(Duration::from_secs(2)).repeat(),
                                                |icon, delta| {
                                                    icon.transform(Transformation::rotate(
                                                        percentage(delta),
                                                    ))
                                                },
                                            ),
                                    )
                                    .child(
                                        Label::new("Generating…")
                                            .size(LabelSize::Small)
                                            .color(Color::Muted),
                                    ),
                            )
                        },
                    )
                    .when_some(context, |parent, context| {
                        if !context.is_empty() {
                            parent.child(
                                h_flex().flex_wrap().gap_1().px_1p5().pb_1p5().children(
                                    context.into_iter().map(|context| {
                                        ContextPill::new_added(context, false, None)
                                    }),
                                ),
                            )
                        } else {
                            parent
                        }
                    }),
            )
            .into_any()
>>>>>>> c599ba64
    }
}

impl Render for ActiveThread {
    fn render(&mut self, _cx: &mut ViewContext<Self>) -> impl IntoElement {
        list(self.list_state.clone()).flex_1().py_1()
    }
}<|MERGE_RESOLUTION|>--- conflicted
+++ resolved
@@ -327,7 +327,7 @@
                 ),
             Role::Assistant => div().id(("message-container", ix)).child(
                 v_flex().relative().child(message_content).when(
-                    is_streaming_completion,
+                    is_streaming_completion && is_last_message,
                     |parent| {
                         parent.child(
                             h_flex()
@@ -383,83 +383,11 @@
                 v_flex()
                     .bg(colors.editor_background)
                     .rounded_md()
-<<<<<<< HEAD
                     .child(message_content),
             ),
         };
 
         styled_message.into_any()
-=======
-                    .child(
-                        h_flex()
-                            .py_1p5()
-                            .px_2p5()
-                            .border_b_1()
-                            .border_color(colors.border_variant)
-                            .justify_between()
-                            .child(
-                                h_flex()
-                                    .gap_1p5()
-                                    .child(
-                                        Icon::new(role_icon)
-                                            .size(IconSize::XSmall)
-                                            .color(role_color),
-                                    )
-                                    .child(
-                                        Label::new(role_name)
-                                            .size(LabelSize::XSmall)
-                                            .color(role_color),
-                                    ),
-                            ),
-                    )
-                    .child(div().p_2p5().text_ui(cx).child(markdown.clone()))
-                    .when(
-                        message.role == Role::Assistant
-                            && is_last_message
-                            && is_streaming_completion,
-                        |parent| {
-                            parent.child(
-                                h_flex()
-                                    .gap_1()
-                                    .p_2p5()
-                                    .child(
-                                        Icon::new(IconName::ArrowCircle)
-                                            .size(IconSize::Small)
-                                            .color(Color::Muted)
-                                            .with_animation(
-                                                "arrow-circle",
-                                                Animation::new(Duration::from_secs(2)).repeat(),
-                                                |icon, delta| {
-                                                    icon.transform(Transformation::rotate(
-                                                        percentage(delta),
-                                                    ))
-                                                },
-                                            ),
-                                    )
-                                    .child(
-                                        Label::new("Generating…")
-                                            .size(LabelSize::Small)
-                                            .color(Color::Muted),
-                                    ),
-                            )
-                        },
-                    )
-                    .when_some(context, |parent, context| {
-                        if !context.is_empty() {
-                            parent.child(
-                                h_flex().flex_wrap().gap_1().px_1p5().pb_1p5().children(
-                                    context.into_iter().map(|context| {
-                                        ContextPill::new_added(context, false, None)
-                                    }),
-                                ),
-                            )
-                        } else {
-                            parent
-                        }
-                    }),
-            )
-            .into_any()
->>>>>>> c599ba64
     }
 }
 
