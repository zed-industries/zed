--- conflicted
+++ resolved
@@ -201,18 +201,7 @@
         let Some(task) = self
             .context_store
             .update(cx, |context_store, cx| {
-<<<<<<< HEAD
-                match context_store.will_include_file_path(&path, cx) {
-                    Some(FileInclusion::Direct(context_id)) => {
-                        context_store.remove_context(context_id);
-                        true
-                    }
-                    Some(FileInclusion::InDirectory(_)) => true,
-                    None => false,
-                }
-=======
                 context_store.add_file(project_path, cx)
->>>>>>> b7839650
             })
             .ok()
         else {
@@ -234,28 +223,8 @@
                         return anyhow::Ok(());
                     };
 
-<<<<<<< HEAD
-                    let task = project.open_buffer(project_path, cx);
-
-                    Some(task)
-                })
-                .ok()
-                .flatten()
-            else {
-                return anyhow::Ok(());
-            };
-
-            let buffer = open_buffer_task.await?;
-
-            this.update(&mut cx, |this, cx| {
-                this.delegate
-                    .context_store
-                    .update(cx, |context_store, cx| {
-                        context_store.insert_file(buffer, cx);
-=======
                     workspace.update(&mut cx, |workspace, cx| {
                         workspace.show_error(&err, cx);
->>>>>>> b7839650
                     })?;
                 }
             }
