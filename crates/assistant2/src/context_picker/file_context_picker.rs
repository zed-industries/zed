use std::collections::BTreeSet;
use std::ops::Range;
use std::path::Path;
use std::sync::atomic::AtomicBool;
use std::sync::Arc;

use editor::actions::FoldAt;
use editor::display_map::{Crease, FoldId};
use editor::scroll::Autoscroll;
use editor::{Anchor, AnchorRangeExt, Editor, FoldPlaceholder, ToPoint};
use file_icons::FileIcons;
use fuzzy::PathMatch;
use gpui::{
    AnyElement, App, AppContext, DismissEvent, Empty, Entity, FocusHandle, Focusable, Stateful,
    Task, WeakEntity,
};
use multi_buffer::{MultiBufferPoint, MultiBufferRow};
use picker::{Picker, PickerDelegate};
use project::{PathMatchCandidateSet, ProjectPath, WorktreeId};
use rope::Point;
use text::SelectionGoal;
use ui::{prelude::*, ButtonLike, Disclosure, ElevationIndex, ListItem, Tooltip};
use util::ResultExt as _;
use workspace::{notifications::NotifyResultExt, Workspace};

use crate::context_picker::{ConfirmBehavior, ContextPicker};
use crate::context_store::{ContextStore, FileInclusion};

pub struct FileContextPicker {
    picker: Entity<Picker<FileContextPickerDelegate>>,
}

impl FileContextPicker {
    pub fn new(
        context_picker: WeakEntity<ContextPicker>,
        workspace: WeakEntity<Workspace>,
        editor: WeakEntity<Editor>,
        context_store: WeakEntity<ContextStore>,
        confirm_behavior: ConfirmBehavior,
        window: &mut Window,
        cx: &mut Context<Self>,
    ) -> Self {
        let delegate = FileContextPickerDelegate::new(
            context_picker,
            workspace,
            editor,
            context_store,
            confirm_behavior,
        );
        let picker = cx.new(|cx| Picker::uniform_list(delegate, window, cx));

        Self { picker }
    }
}

impl Focusable for FileContextPicker {
    fn focus_handle(&self, cx: &App) -> FocusHandle {
        self.picker.focus_handle(cx)
    }
}

impl Render for FileContextPicker {
    fn render(&mut self, _window: &mut Window, _cx: &mut Context<Self>) -> impl IntoElement {
        self.picker.clone()
    }
}

pub struct FileContextPickerDelegate {
    context_picker: WeakEntity<ContextPicker>,
    workspace: WeakEntity<Workspace>,
    editor: WeakEntity<Editor>,
    context_store: WeakEntity<ContextStore>,
    confirm_behavior: ConfirmBehavior,
    matches: Vec<PathMatch>,
    selected_index: usize,
}

impl FileContextPickerDelegate {
    pub fn new(
        context_picker: WeakEntity<ContextPicker>,
        workspace: WeakEntity<Workspace>,
        editor: WeakEntity<Editor>,
        context_store: WeakEntity<ContextStore>,
        confirm_behavior: ConfirmBehavior,
    ) -> Self {
        Self {
            context_picker,
            workspace,
            editor,
            context_store,
            confirm_behavior,
            matches: Vec::new(),
            selected_index: 0,
        }
    }

    fn search(
        &mut self,
        query: String,
        cancellation_flag: Arc<AtomicBool>,
        workspace: &Entity<Workspace>,

        cx: &mut Context<Picker<Self>>,
    ) -> Task<Vec<PathMatch>> {
        if query.is_empty() {
            let workspace = workspace.read(cx);
            let project = workspace.project().read(cx);
            let recent_matches = workspace
                .recent_navigation_history(Some(10), cx)
                .into_iter()
                .filter_map(|(project_path, _)| {
                    let worktree = project.worktree_for_id(project_path.worktree_id, cx)?;
                    Some(PathMatch {
                        score: 0.,
                        positions: Vec::new(),
                        worktree_id: project_path.worktree_id.to_usize(),
                        path: project_path.path,
                        path_prefix: worktree.read(cx).root_name().into(),
                        distance_to_relative_ancestor: 0,
                        is_dir: false,
                    })
                });

            let file_matches = project.worktrees(cx).flat_map(|worktree| {
                let worktree = worktree.read(cx);
                let path_prefix: Arc<str> = worktree.root_name().into();
                worktree.files(false, 0).map(move |entry| PathMatch {
                    score: 0.,
                    positions: Vec::new(),
                    worktree_id: worktree.id().to_usize(),
                    path: entry.path.clone(),
                    path_prefix: path_prefix.clone(),
                    distance_to_relative_ancestor: 0,
                    is_dir: false,
                })
            });

            Task::ready(recent_matches.chain(file_matches).collect())
        } else {
            let worktrees = workspace.read(cx).visible_worktrees(cx).collect::<Vec<_>>();
            let candidate_sets = worktrees
                .into_iter()
                .map(|worktree| {
                    let worktree = worktree.read(cx);

                    PathMatchCandidateSet {
                        snapshot: worktree.snapshot(),
                        include_ignored: worktree
                            .root_entry()
                            .map_or(false, |entry| entry.is_ignored),
                        include_root_name: true,
                        candidates: project::Candidates::Files,
                    }
                })
                .collect::<Vec<_>>();

            let executor = cx.background_executor().clone();
            cx.foreground_executor().spawn(async move {
                fuzzy::match_path_sets(
                    candidate_sets.as_slice(),
                    query.as_str(),
                    None,
                    false,
                    100,
                    &cancellation_flag,
                    executor,
                )
                .await
            })
        }
    }
}

impl PickerDelegate for FileContextPickerDelegate {
    type ListItem = ListItem;

    fn match_count(&self) -> usize {
        self.matches.len()
    }

    fn selected_index(&self) -> usize {
        self.selected_index
    }

    fn set_selected_index(
        &mut self,
        ix: usize,
        _window: &mut Window,
        _cx: &mut Context<Picker<Self>>,
    ) {
        self.selected_index = ix;
    }

    fn placeholder_text(&self, _window: &mut Window, _cx: &mut App) -> Arc<str> {
        "Search files…".into()
    }

    fn update_matches(
        &mut self,
        query: String,
        window: &mut Window,
        cx: &mut Context<Picker<Self>>,
    ) -> Task<()> {
        let Some(workspace) = self.workspace.upgrade() else {
            return Task::ready(());
        };

        let search_task = self.search(query, Arc::<AtomicBool>::default(), &workspace, cx);

        cx.spawn_in(window, |this, mut cx| async move {
            // TODO: This should be probably be run in the background.
            let paths = search_task.await;

            this.update(&mut cx, |this, _cx| {
                this.delegate.matches = paths;
            })
            .log_err();
        })
    }

    fn confirm(&mut self, _secondary: bool, window: &mut Window, cx: &mut Context<Picker<Self>>) {
        let Some(mat) = self.matches.get(self.selected_index) else {
            return;
        };

        let Some(file_name) = mat
            .path
            .file_name()
            .map(|os_str| os_str.to_string_lossy().into_owned())
        else {
            return;
        };

        let full_path = mat.path.display().to_string();

        let project_path = ProjectPath {
            worktree_id: WorktreeId::from_usize(mat.worktree_id),
            path: mat.path.clone(),
        };

        let Some(editor_entity) = self.editor.upgrade() else {
            return;
        };

        editor_entity.update(cx, |editor, cx| {
            editor.transact(window, cx, |editor, window, cx| {
                // Move empty selections left by 1 column to select the `@`s, so they get overwritten when we insert.
                {
                    let mut selections = editor.selections.all::<MultiBufferPoint>(cx);

                    for selection in selections.iter_mut() {
                        if selection.is_empty() {
                            let old_head = selection.head();
                            let new_head = MultiBufferPoint::new(
                                old_head.row,
                                old_head.column.saturating_sub(1),
                            );
                            selection.set_head(new_head, SelectionGoal::None);
                        }
                    }

                    editor.change_selections(Some(Autoscroll::fit()), window, cx, |s| {
                        s.select(selections)
                    });
                }

                let start_anchors = {
                    let snapshot = editor.buffer().read(cx).snapshot(cx);
                    editor
                        .selections
                        .all::<Point>(cx)
                        .into_iter()
                        .map(|selection| snapshot.anchor_before(selection.start))
                        .collect::<Vec<_>>()
                };

                editor.insert(&full_path, window, cx);

                let end_anchors = {
                    let snapshot = editor.buffer().read(cx).snapshot(cx);
                    editor
                        .selections
                        .all::<Point>(cx)
                        .into_iter()
                        .map(|selection| snapshot.anchor_after(selection.end))
                        .collect::<Vec<_>>()
                };

                editor.insert("\n", window, cx); // Needed to end the fold

                let file_icon = FileIcons::get_icon(&Path::new(&full_path), cx)
                    .unwrap_or_else(|| SharedString::new(""));

                let placeholder = FoldPlaceholder {
<<<<<<< HEAD
                    render: render_fold_icon_button(
                        IconName::File,
                        file_name.into(),
                        editor_entity.downgrade(),
                    ),
=======
                    render: render_fold_icon_button(file_icon, file_name.into()),
>>>>>>> bff1548b
                    ..Default::default()
                };

                let render_trailer =
                    move |_row, _unfold, _window: &mut Window, _cx: &mut App| Empty.into_any();

                let buffer = editor.buffer().read(cx).snapshot(cx);
                let mut rows_to_fold = BTreeSet::new();
                let crease_iter = start_anchors
                    .into_iter()
                    .zip(end_anchors)
                    .map(|(start, end)| {
                        rows_to_fold.insert(MultiBufferRow(start.to_point(&buffer).row));

                        Crease::inline(
                            start..end,
                            placeholder.clone(),
                            fold_toggle("tool-use"),
                            render_trailer,
                        )
                    });

                editor.insert_creases(crease_iter, cx);

                for buffer_row in rows_to_fold {
                    editor.fold_at(&FoldAt { buffer_row }, window, cx);
                }
            });
        });

        let Some(task) = self
            .context_store
            .update(cx, |context_store, cx| {
                context_store.add_file_from_path(project_path, cx)
            })
            .ok()
        else {
            return;
        };

        let confirm_behavior = self.confirm_behavior;
        cx.spawn_in(window, |this, mut cx| async move {
            match task.await.notify_async_err(&mut cx) {
                None => anyhow::Ok(()),
                Some(()) => this.update_in(&mut cx, |this, window, cx| match confirm_behavior {
                    ConfirmBehavior::KeepOpen => {}
                    ConfirmBehavior::Close => this.delegate.dismissed(window, cx),
                }),
            }
        })
        .detach_and_log_err(cx);
    }

    fn dismissed(&mut self, _: &mut Window, cx: &mut Context<Picker<Self>>) {
        self.context_picker
            .update(cx, |_, cx| {
                cx.emit(DismissEvent);
            })
            .ok();
    }

    fn render_match(
        &self,
        ix: usize,
        selected: bool,
        _window: &mut Window,
        cx: &mut Context<Picker<Self>>,
    ) -> Option<Self::ListItem> {
        let path_match = &self.matches[ix];

        Some(
            ListItem::new(ix)
                .inset(true)
                .toggle_state(selected)
                .child(render_file_context_entry(
                    ElementId::NamedInteger("file-ctx-picker".into(), ix),
                    &path_match.path,
                    &path_match.path_prefix,
                    self.context_store.clone(),
                    cx,
                )),
        )
    }
}

pub fn render_file_context_entry(
    id: ElementId,
    path: &Path,
    path_prefix: &Arc<str>,
    context_store: WeakEntity<ContextStore>,
    cx: &App,
) -> Stateful<Div> {
    let (file_name, directory) = if path == Path::new("") {
        (SharedString::from(path_prefix.clone()), None)
    } else {
        let file_name = path
            .file_name()
            .unwrap_or_default()
            .to_string_lossy()
            .to_string()
            .into();

        let mut directory = format!("{}/", path_prefix);

        if let Some(parent) = path.parent().filter(|parent| parent != &Path::new("")) {
            directory.push_str(&parent.to_string_lossy());
            directory.push('/');
        }

        (file_name, Some(directory))
    };

    let added = context_store
        .upgrade()
        .and_then(|context_store| context_store.read(cx).will_include_file_path(path, cx));

    let file_icon = FileIcons::get_icon(&path, cx)
        .map(Icon::from_path)
        .unwrap_or_else(|| Icon::new(IconName::File));

    h_flex()
        .id(id)
        .gap_1p5()
        .w_full()
        .child(file_icon.size(IconSize::Small).color(Color::Muted))
        .child(
            h_flex()
                .gap_1()
                .child(Label::new(file_name))
                .children(directory.map(|directory| {
                    Label::new(directory)
                        .size(LabelSize::Small)
                        .color(Color::Muted)
                })),
        )
        .when_some(added, |el, added| match added {
            FileInclusion::Direct(_) => el.child(
                h_flex()
                    .w_full()
                    .justify_end()
                    .gap_0p5()
                    .child(
                        Icon::new(IconName::Check)
                            .size(IconSize::Small)
                            .color(Color::Success),
                    )
                    .child(Label::new("Added").size(LabelSize::Small)),
            ),
            FileInclusion::InDirectory(dir_name) => {
                let dir_name = dir_name.to_string_lossy().into_owned();

                el.child(
                    h_flex()
                        .w_full()
                        .justify_end()
                        .gap_0p5()
                        .child(
                            Icon::new(IconName::Check)
                                .size(IconSize::Small)
                                .color(Color::Success),
                        )
                        .child(Label::new("Included").size(LabelSize::Small)),
                )
                .tooltip(Tooltip::text(format!("in {dir_name}")))
            }
        })
}

fn render_fold_icon_button(
    icon: SharedString,
    label: SharedString,
    editor: WeakEntity<Editor>,
) -> Arc<dyn Send + Sync + Fn(FoldId, Range<Anchor>, &mut App) -> AnyElement> {
    Arc::new(move |fold_id, fold_range, cx| {
        let is_in_text_selection = editor.upgrade().is_some_and(|editor| {
            editor.update(cx, |editor, cx| {
                let snapshot = editor
                    .buffer()
                    .update(cx, |multi_buffer, cx| multi_buffer.snapshot(cx));

                let is_in_pending_selection = || {
                    editor
                        .selections
                        .pending
                        .as_ref()
                        .is_some_and(|pending_selection| {
                            pending_selection
                                .selection
                                .range()
                                .includes(&fold_range, &snapshot)
                        })
                };

                let mut is_in_complete_selection = || {
                    editor
                        .selections
                        .disjoint_in_range::<usize>(fold_range.clone(), cx)
                        .into_iter()
                        .any(|selection| {
                            // This is needed to cover a corner case, if we just check for an existing
                            // selection in the fold range, having a cursor at the start of the fold
                            // marks it as selected. Non-empty selections don't cause this.
                            let length = selection.end - selection.start;
                            length > 0
                        })
                };

                is_in_pending_selection() || is_in_complete_selection()
            })
        });

        ButtonLike::new(fold_id)
            .style(ButtonStyle::Filled)
<<<<<<< HEAD
            .bordered()
            .selected_style(ButtonStyle::HighlightBorder(ButtonStyle::Filled.into()))
            .toggle_state(is_in_text_selection)
            .layer(ElevationIndex::EditorSurface)
            .child(Icon::new(icon))
            .child(Label::new(label.clone()).single_line())
=======
            .layer(ElevationIndex::ElevatedSurface)
            .child(
                h_flex()
                    .gap_1()
                    .child(
                        Icon::from_path(icon.clone())
                            .size(IconSize::Small)
                            .color(Color::Muted),
                    )
                    .child(
                        Label::new(label.clone())
                            .size(LabelSize::Small)
                            .single_line(),
                    ),
            )
>>>>>>> bff1548b
            .into_any_element()
    })
}

fn fold_toggle(
    name: &'static str,
) -> impl Fn(
    MultiBufferRow,
    bool,
    Arc<dyn Fn(bool, &mut Window, &mut App) + Send + Sync>,
    &mut Window,
    &mut App,
) -> AnyElement {
    move |row, is_folded, fold, _window, _cx| {
        Disclosure::new((name, row.0 as u64), !is_folded)
            .toggle_state(is_folded)
            .on_click(move |_e, window, cx| fold(!is_folded, window, cx))
            .into_any_element()
    }
}<|MERGE_RESOLUTION|>--- conflicted
+++ resolved
@@ -292,15 +292,11 @@
                     .unwrap_or_else(|| SharedString::new(""));
 
                 let placeholder = FoldPlaceholder {
-<<<<<<< HEAD
                     render: render_fold_icon_button(
-                        IconName::File,
+                        file_icon,
                         file_name.into(),
                         editor_entity.downgrade(),
                     ),
-=======
-                    render: render_fold_icon_button(file_icon, file_name.into()),
->>>>>>> bff1548b
                     ..Default::default()
                 };
 
@@ -514,14 +510,9 @@
 
         ButtonLike::new(fold_id)
             .style(ButtonStyle::Filled)
-<<<<<<< HEAD
             .bordered()
             .selected_style(ButtonStyle::HighlightBorder(ButtonStyle::Filled.into()))
             .toggle_state(is_in_text_selection)
-            .layer(ElevationIndex::EditorSurface)
-            .child(Icon::new(icon))
-            .child(Label::new(label.clone()).single_line())
-=======
             .layer(ElevationIndex::ElevatedSurface)
             .child(
                 h_flex()
@@ -537,7 +528,6 @@
                             .single_line(),
                     ),
             )
->>>>>>> bff1548b
             .into_any_element()
     })
 }
