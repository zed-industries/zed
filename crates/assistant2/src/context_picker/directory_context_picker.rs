use std::path::Path;
use std::sync::atomic::AtomicBool;
use std::sync::Arc;

<<<<<<< HEAD
use anyhow::anyhow;
use collections::BTreeMap;
=======
>>>>>>> b7839650
use fuzzy::PathMatch;
use gpui::{AppContext, DismissEvent, FocusHandle, FocusableView, Task, View, WeakModel, WeakView};
use picker::{Picker, PickerDelegate};
use project::{PathMatchCandidateSet, ProjectPath, WorktreeId};
use ui::{prelude::*, ListItem};
use util::ResultExt as _;
use workspace::Workspace;

use crate::context_picker::{ConfirmBehavior, ContextPicker};
use crate::context_store::ContextStore;

pub struct DirectoryContextPicker {
    picker: View<Picker<DirectoryContextPickerDelegate>>,
}

impl DirectoryContextPicker {
    pub fn new(
        context_picker: WeakView<ContextPicker>,
        workspace: WeakView<Workspace>,
        context_store: WeakModel<ContextStore>,
        confirm_behavior: ConfirmBehavior,
        cx: &mut ViewContext<Self>,
    ) -> Self {
        let delegate = DirectoryContextPickerDelegate::new(
            context_picker,
            workspace,
            context_store,
            confirm_behavior,
        );
        let picker = cx.new_view(|cx| Picker::uniform_list(delegate, cx));

        Self { picker }
    }
}

impl FocusableView for DirectoryContextPicker {
    fn focus_handle(&self, cx: &AppContext) -> FocusHandle {
        self.picker.focus_handle(cx)
    }
}

impl Render for DirectoryContextPicker {
    fn render(&mut self, _cx: &mut ViewContext<Self>) -> impl IntoElement {
        self.picker.clone()
    }
}

pub struct DirectoryContextPickerDelegate {
    context_picker: WeakView<ContextPicker>,
    workspace: WeakView<Workspace>,
    context_store: WeakModel<ContextStore>,
    confirm_behavior: ConfirmBehavior,
    matches: Vec<PathMatch>,
    selected_index: usize,
}

impl DirectoryContextPickerDelegate {
    pub fn new(
        context_picker: WeakView<ContextPicker>,
        workspace: WeakView<Workspace>,
        context_store: WeakModel<ContextStore>,
        confirm_behavior: ConfirmBehavior,
    ) -> Self {
        Self {
            context_picker,
            workspace,
            context_store,
            confirm_behavior,
            matches: Vec::new(),
            selected_index: 0,
        }
    }

    fn search(
        &mut self,
        query: String,
        cancellation_flag: Arc<AtomicBool>,
        workspace: &View<Workspace>,
        cx: &mut ViewContext<Picker<Self>>,
    ) -> Task<Vec<PathMatch>> {
        if query.is_empty() {
            let workspace = workspace.read(cx);
            let project = workspace.project().read(cx);
            let directory_matches = project.worktrees(cx).flat_map(|worktree| {
                let worktree = worktree.read(cx);
                let path_prefix: Arc<str> = worktree.root_name().into();
                worktree.directories(false, 0).map(move |entry| PathMatch {
                    score: 0.,
                    positions: Vec::new(),
                    worktree_id: worktree.id().to_usize(),
                    path: entry.path.clone(),
                    path_prefix: path_prefix.clone(),
                    distance_to_relative_ancestor: 0,
                    is_dir: true,
                })
            });

            Task::ready(directory_matches.collect())
        } else {
            let worktrees = workspace.read(cx).visible_worktrees(cx).collect::<Vec<_>>();
            let candidate_sets = worktrees
                .into_iter()
                .map(|worktree| {
                    let worktree = worktree.read(cx);

                    PathMatchCandidateSet {
                        snapshot: worktree.snapshot(),
                        include_ignored: worktree
                            .root_entry()
                            .map_or(false, |entry| entry.is_ignored),
                        include_root_name: true,
                        candidates: project::Candidates::Directories,
                    }
                })
                .collect::<Vec<_>>();

            let executor = cx.background_executor().clone();
            cx.foreground_executor().spawn(async move {
                fuzzy::match_path_sets(
                    candidate_sets.as_slice(),
                    query.as_str(),
                    None,
                    false,
                    100,
                    &cancellation_flag,
                    executor,
                )
                .await
            })
        }
    }
}

impl PickerDelegate for DirectoryContextPickerDelegate {
    type ListItem = ListItem;

    fn match_count(&self) -> usize {
        self.matches.len()
    }

    fn selected_index(&self) -> usize {
        self.selected_index
    }

    fn set_selected_index(&mut self, ix: usize, _cx: &mut ViewContext<Picker<Self>>) {
        self.selected_index = ix;
    }

    fn placeholder_text(&self, _cx: &mut WindowContext) -> Arc<str> {
        "Search folders…".into()
    }

    fn update_matches(&mut self, query: String, cx: &mut ViewContext<Picker<Self>>) -> Task<()> {
        let Some(workspace) = self.workspace.upgrade() else {
            return Task::ready(());
        };

        let search_task = self.search(query, Arc::<AtomicBool>::default(), &workspace, cx);

        cx.spawn(|this, mut cx| async move {
            let mut paths = search_task.await;
            let empty_path = Path::new("");
            paths.retain(|path_match| path_match.path.as_ref() != empty_path);

            this.update(&mut cx, |this, _cx| {
                this.delegate.matches = paths;
            })
            .log_err();
        })
    }

    fn confirm(&mut self, _secondary: bool, cx: &mut ViewContext<Picker<Self>>) {
        let Some(mat) = self.matches.get(self.selected_index) else {
            return;
        };

        let project_path = ProjectPath {
            worktree_id: WorktreeId::from_usize(mat.worktree_id),
            path: mat.path.clone(),
        };

        let Some(task) = self
            .context_store
<<<<<<< HEAD
            .update(cx, |context_store, _cx| {
                if let Some(context_id) = context_store.includes_directory(&path) {
                    context_store.remove_context(context_id);
                    true
                } else {
                    false
                }
=======
            .update(cx, |context_store, cx| {
                context_store.add_directory(project_path, cx)
>>>>>>> b7839650
            })
            .ok()
        else {
            return;
        };

        let workspace = self.workspace.clone();
        let confirm_behavior = self.confirm_behavior;
        cx.spawn(|this, mut cx| async move {
<<<<<<< HEAD
            let worktree = project.update(&mut cx, |project, cx| {
                project
                    .worktree_for_id(worktree_id, cx)
                    .ok_or_else(|| anyhow!("no worktree found for {worktree_id:?}"))
            })??;

            let files = worktree.update(&mut cx, |worktree, _cx| {
                collect_files_in_path(worktree, &path)
            })?;

            let open_buffer_tasks = project.update(&mut cx, |project, cx| {
                files
                    .into_iter()
                    .map(|file_path| {
                        project.open_buffer(
                            ProjectPath {
                                worktree_id,
                                path: file_path.clone(),
                            },
                            cx,
                        )
                    })
                    .collect::<Vec<_>>()
            })?;

            let open_all_buffers_task = cx.background_executor().spawn(async move {
                let mut buffers = Vec::with_capacity(open_buffer_tasks.len());
                for open_buffer_task in open_buffer_tasks {
                    buffers.push(open_buffer_task.await?);
                }
                anyhow::Ok(buffers)
            });

            let buffers = open_all_buffers_task.await?;

            this.update(&mut cx, |this, cx| {
                let mut text = String::new();
                let mut directory_buffers = BTreeMap::new();
                for buffer_model in buffers {
                    let buffer = buffer_model.read(cx);
                    let path = buffer.file().map_or(&path, |file| file.path());
                    push_fenced_codeblock(&path, buffer.text(), &mut text);
                    directory_buffers
                        .insert(buffer.remote_id(), (buffer_model, buffer.version.clone()));
=======
            match task.await {
                Ok(()) => {
                    this.update(&mut cx, |this, cx| match confirm_behavior {
                        ConfirmBehavior::KeepOpen => {}
                        ConfirmBehavior::Close => this.delegate.dismissed(cx),
                    })?;
>>>>>>> b7839650
                }
                Err(err) => {
                    let Some(workspace) = workspace.upgrade() else {
                        return anyhow::Ok(());
                    };

<<<<<<< HEAD
                this.delegate
                    .context_store
                    .update(cx, |context_store, _cx| {
                        context_store.insert_directory(&path, directory_buffers, text);
=======
                    workspace.update(&mut cx, |workspace, cx| {
                        workspace.show_error(&err, cx);
>>>>>>> b7839650
                    })?;
                }
            }

            anyhow::Ok(())
        })
        .detach_and_log_err(cx);
    }

    fn dismissed(&mut self, cx: &mut ViewContext<Picker<Self>>) {
        self.context_picker
            .update(cx, |this, cx| {
                this.reset_mode();
                cx.emit(DismissEvent);
            })
            .ok();
    }

    fn render_match(
        &self,
        ix: usize,
        selected: bool,
        cx: &mut ViewContext<Picker<Self>>,
    ) -> Option<Self::ListItem> {
        let path_match = &self.matches[ix];
        let directory_name = path_match.path.to_string_lossy().to_string();

        let added = self.context_store.upgrade().map_or(false, |context_store| {
            context_store
                .read(cx)
                .includes_directory(&path_match.path)
                .is_some()
        });

        Some(
            ListItem::new(ix)
                .inset(true)
                .toggle_state(selected)
                .child(h_flex().gap_2().child(Label::new(directory_name)))
                .when(added, |el| {
                    el.end_slot(
                        h_flex()
                            .gap_1()
                            .child(
                                Icon::new(IconName::Check)
                                    .size(IconSize::Small)
                                    .color(Color::Success),
                            )
                            .child(Label::new("Added").size(LabelSize::Small)),
                    )
                }),
        )
    }
}<|MERGE_RESOLUTION|>--- conflicted
+++ resolved
@@ -2,11 +2,6 @@
 use std::sync::atomic::AtomicBool;
 use std::sync::Arc;
 
-<<<<<<< HEAD
-use anyhow::anyhow;
-use collections::BTreeMap;
-=======
->>>>>>> b7839650
 use fuzzy::PathMatch;
 use gpui::{AppContext, DismissEvent, FocusHandle, FocusableView, Task, View, WeakModel, WeakView};
 use picker::{Picker, PickerDelegate};
@@ -190,18 +185,8 @@
 
         let Some(task) = self
             .context_store
-<<<<<<< HEAD
-            .update(cx, |context_store, _cx| {
-                if let Some(context_id) = context_store.includes_directory(&path) {
-                    context_store.remove_context(context_id);
-                    true
-                } else {
-                    false
-                }
-=======
             .update(cx, |context_store, cx| {
                 context_store.add_directory(project_path, cx)
->>>>>>> b7839650
             })
             .ok()
         else {
@@ -211,74 +196,20 @@
         let workspace = self.workspace.clone();
         let confirm_behavior = self.confirm_behavior;
         cx.spawn(|this, mut cx| async move {
-<<<<<<< HEAD
-            let worktree = project.update(&mut cx, |project, cx| {
-                project
-                    .worktree_for_id(worktree_id, cx)
-                    .ok_or_else(|| anyhow!("no worktree found for {worktree_id:?}"))
-            })??;
-
-            let files = worktree.update(&mut cx, |worktree, _cx| {
-                collect_files_in_path(worktree, &path)
-            })?;
-
-            let open_buffer_tasks = project.update(&mut cx, |project, cx| {
-                files
-                    .into_iter()
-                    .map(|file_path| {
-                        project.open_buffer(
-                            ProjectPath {
-                                worktree_id,
-                                path: file_path.clone(),
-                            },
-                            cx,
-                        )
-                    })
-                    .collect::<Vec<_>>()
-            })?;
-
-            let open_all_buffers_task = cx.background_executor().spawn(async move {
-                let mut buffers = Vec::with_capacity(open_buffer_tasks.len());
-                for open_buffer_task in open_buffer_tasks {
-                    buffers.push(open_buffer_task.await?);
-                }
-                anyhow::Ok(buffers)
-            });
-
-            let buffers = open_all_buffers_task.await?;
-
-            this.update(&mut cx, |this, cx| {
-                let mut text = String::new();
-                let mut directory_buffers = BTreeMap::new();
-                for buffer_model in buffers {
-                    let buffer = buffer_model.read(cx);
-                    let path = buffer.file().map_or(&path, |file| file.path());
-                    push_fenced_codeblock(&path, buffer.text(), &mut text);
-                    directory_buffers
-                        .insert(buffer.remote_id(), (buffer_model, buffer.version.clone()));
-=======
             match task.await {
                 Ok(()) => {
                     this.update(&mut cx, |this, cx| match confirm_behavior {
                         ConfirmBehavior::KeepOpen => {}
                         ConfirmBehavior::Close => this.delegate.dismissed(cx),
                     })?;
->>>>>>> b7839650
                 }
                 Err(err) => {
                     let Some(workspace) = workspace.upgrade() else {
                         return anyhow::Ok(());
                     };
 
-<<<<<<< HEAD
-                this.delegate
-                    .context_store
-                    .update(cx, |context_store, _cx| {
-                        context_store.insert_directory(&path, directory_buffers, text);
-=======
                     workspace.update(&mut cx, |workspace, cx| {
                         workspace.show_error(&err, cx);
->>>>>>> b7839650
                     })?;
                 }
             }
