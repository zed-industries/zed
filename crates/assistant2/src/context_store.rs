use std::path::{Path, PathBuf};
use std::sync::Arc;

<<<<<<< HEAD
use anyhow::{anyhow, Result};
use collections::{HashMap, HashSet};
use gpui::{ModelContext, SharedString, Task, WeakModel, WeakView};
=======
use anyhow::{anyhow, bail, Result};
use collections::{BTreeMap, HashMap};
use futures::{self, future, Future, FutureExt};
use gpui::{AppContext, AsyncAppContext, Model, ModelContext, SharedString, Task, WeakView};
>>>>>>> a1cedbec
use language::Buffer;
use project::{ProjectPath, Worktree};
use rope::Rope;
use text::BufferId;
use workspace::Workspace;

<<<<<<< HEAD
use crate::thread::Thread;
use crate::thread_store::ThreadStore;
use crate::{
    context::{Context, ContextId, ContextKind},
    thread::ThreadId,
=======
use crate::context::{
    Context, ContextBuffer, ContextId, ContextSnapshot, DirectoryContext, FetchedUrlContext,
    FileContext, ThreadContext,
>>>>>>> a1cedbec
};
use crate::thread::{Thread, ThreadId};

pub struct ContextStore {
    workspace: WeakView<Workspace>,
    context: Vec<Context>,
    // TODO: If an EntityId is used for all context types (like BufferId), can remove ContextId.
    next_context_id: ContextId,
    files: BTreeMap<BufferId, ContextId>,
    directories: HashMap<PathBuf, ContextId>,
    threads: HashMap<ThreadId, ContextId>,
    fetched_urls: HashMap<String, ContextId>,
}

impl ContextStore {
    pub fn new(workspace: WeakView<Workspace>) -> Self {
        Self {
            workspace,
            context: Vec::new(),
            next_context_id: ContextId(0),
            files: BTreeMap::default(),
            directories: HashMap::default(),
            threads: HashMap::default(),
            fetched_urls: HashMap::default(),
        }
    }

    pub fn snapshot<'a>(
        &'a self,
        cx: &'a AppContext,
    ) -> impl Iterator<Item = ContextSnapshot> + 'a {
        self.context()
            .iter()
            .flat_map(|context| context.snapshot(cx))
    }

    pub fn context(&self) -> &Vec<Context> {
        &self.context
    }

    pub fn clear(&mut self) {
        self.context.clear();
        self.files.clear();
        self.directories.clear();
        self.threads.clear();
        self.fetched_urls.clear();
    }

    pub fn add_file_from_path(
        &mut self,
        project_path: ProjectPath,
        cx: &mut ModelContext<Self>,
    ) -> Task<Result<()>> {
        let workspace = self.workspace.clone();

        let Some(project) = workspace
            .upgrade()
            .map(|workspace| workspace.read(cx).project().clone())
        else {
            return Task::ready(Err(anyhow!("failed to read project")));
        };

        cx.spawn(|this, mut cx| async move {
            let open_buffer_task = project.update(&mut cx, |project, cx| {
                project.open_buffer(project_path.clone(), cx)
            })?;

            let buffer_model = open_buffer_task.await?;
            let buffer_id = this.update(&mut cx, |_, cx| buffer_model.read(cx).remote_id())?;

            let already_included = this.update(&mut cx, |this, _cx| {
                match this.will_include_buffer(buffer_id, &project_path.path) {
                    Some(FileInclusion::Direct(context_id)) => {
                        this.remove_context(context_id);
                        true
                    }
                    Some(FileInclusion::InDirectory(_)) => true,
                    None => false,
                }
            })?;

            if already_included {
                return anyhow::Ok(());
            }

            let (buffer_info, text_task) = this.update(&mut cx, |_, cx| {
                let buffer = buffer_model.read(cx);
                collect_buffer_info_and_text(
                    project_path.path.clone(),
                    buffer_model,
                    buffer,
                    cx.to_async(),
                )
            })?;

            let text = text_task.await;

            this.update(&mut cx, |this, _cx| {
                this.insert_file(make_context_buffer(buffer_info, text));
            })?;

            anyhow::Ok(())
        })
    }

    pub fn add_file_from_buffer(
        &mut self,
        buffer_model: Model<Buffer>,
        cx: &mut ModelContext<Self>,
    ) -> Task<Result<()>> {
        cx.spawn(|this, mut cx| async move {
            let (buffer_info, text_task) = this.update(&mut cx, |_, cx| {
                let buffer = buffer_model.read(cx);
                let Some(file) = buffer.file() else {
                    return Err(anyhow!("Buffer has no path."));
                };
                Ok(collect_buffer_info_and_text(
                    file.path().clone(),
                    buffer_model,
                    buffer,
                    cx.to_async(),
                ))
            })??;

            let text = text_task.await;

            this.update(&mut cx, |this, _cx| {
                this.insert_file(make_context_buffer(buffer_info, text))
            })?;

            anyhow::Ok(())
        })
    }

    pub fn insert_file(&mut self, context_buffer: ContextBuffer) {
        let id = self.next_context_id.post_inc();
        self.files.insert(context_buffer.id, id);
        self.context
            .push(Context::File(FileContext { id, context_buffer }));
    }

    pub fn add_directory(
        &mut self,
        project_path: ProjectPath,
        cx: &mut ModelContext<Self>,
    ) -> Task<Result<()>> {
        let workspace = self.workspace.clone();
        let Some(project) = workspace
            .upgrade()
            .map(|workspace| workspace.read(cx).project().clone())
        else {
            return Task::ready(Err(anyhow!("failed to read project")));
        };

        let already_included = if let Some(context_id) = self.includes_directory(&project_path.path)
        {
            self.remove_context(context_id);
            true
        } else {
            false
        };
        if already_included {
            return Task::ready(Ok(()));
        }

        let worktree_id = project_path.worktree_id;
        cx.spawn(|this, mut cx| async move {
            let worktree = project.update(&mut cx, |project, cx| {
                project
                    .worktree_for_id(worktree_id, cx)
                    .ok_or_else(|| anyhow!("no worktree found for {worktree_id:?}"))
            })??;

            let files = worktree.update(&mut cx, |worktree, _cx| {
                collect_files_in_path(worktree, &project_path.path)
            })?;

            let open_buffers_task = project.update(&mut cx, |project, cx| {
                let tasks = files.iter().map(|file_path| {
                    project.open_buffer(
                        ProjectPath {
                            worktree_id,
                            path: file_path.clone(),
                        },
                        cx,
                    )
                });
                future::join_all(tasks)
            })?;

            let buffers = open_buffers_task.await;

            let mut buffer_infos = Vec::new();
            let mut text_tasks = Vec::new();
            this.update(&mut cx, |_, cx| {
                for (path, buffer_model) in files.into_iter().zip(buffers) {
                    let buffer_model = buffer_model?;
                    let buffer = buffer_model.read(cx);
                    let (buffer_info, text_task) =
                        collect_buffer_info_and_text(path, buffer_model, buffer, cx.to_async());
                    buffer_infos.push(buffer_info);
                    text_tasks.push(text_task);
                }
                anyhow::Ok(())
            })??;

            let buffer_texts = future::join_all(text_tasks).await;
            let context_buffers = buffer_infos
                .into_iter()
                .zip(buffer_texts)
                .map(|(info, text)| make_context_buffer(info, text))
                .collect::<Vec<_>>();

            if context_buffers.is_empty() {
                bail!("No text files found in {}", &project_path.path.display());
            }

            this.update(&mut cx, |this, _| {
                this.insert_directory(&project_path.path, context_buffers);
            })?;

            anyhow::Ok(())
        })
    }

    pub fn insert_directory(&mut self, path: &Path, context_buffers: Vec<ContextBuffer>) {
        let id = self.next_context_id.post_inc();
        self.directories.insert(path.to_path_buf(), id);

        self.context.push(Context::Directory(DirectoryContext::new(
            id,
            path,
            context_buffers,
        )));
    }

<<<<<<< HEAD
    pub fn add_thread(
        &mut self,
        thread_id: &ThreadId,
        thread_store: WeakModel<ThreadStore>,
        cx: &mut ModelContext<Self>,
    ) {
        let already_included = match self.included_thread(thread_id) {
            Some(context_id) => {
                self.remove_context(&context_id);
                true
            }
            None => false,
        };

        if already_included {
            return;
        }

        let Some(thread) = thread_store.upgrade().as_ref().and_then(|thread_store| {
            thread_store.update(cx, |thread_store, cx| {
                thread_store.open_thread(thread_id, cx)
            })
        }) else {
            return;
        };

        self.insert_thread(thread.read(cx))
    }

    pub fn insert_thread(&mut self, thread: &Thread) {
        let context_id = self.next_context_id.post_inc();
        self.threads.insert(thread.id().clone(), context_id);

        self.context.push(Context {
            id: context_id,
            name: thread.summary_or_default(),
            parent: None,
            tooltip: None,
            kind: ContextKind::Thread,
            text: thread.text().into(),
        });
=======
    pub fn add_thread(&mut self, thread: Model<Thread>, cx: &mut ModelContext<Self>) {
        if let Some(context_id) = self.includes_thread(&thread.read(cx).id()) {
            self.remove_context(context_id);
        } else {
            self.insert_thread(thread, cx);
        }
    }

    pub fn insert_thread(&mut self, thread: Model<Thread>, cx: &AppContext) {
        let id = self.next_context_id.post_inc();
        let thread_ref = thread.read(cx);
        let text = thread_ref.text().into();

        self.threads.insert(thread_ref.id().clone(), id);
        self.context
            .push(Context::Thread(ThreadContext { id, thread, text }));
>>>>>>> a1cedbec
    }

    pub fn insert_fetched_url(&mut self, url: String, text: impl Into<SharedString>) {
        let id = self.next_context_id.post_inc();

        self.fetched_urls.insert(url.clone(), id);
        self.context.push(Context::FetchedUrl(FetchedUrlContext {
            id,
            url: url.into(),
            text: text.into(),
        }));
    }

    pub fn remove_context(&mut self, id: ContextId) {
        let Some(ix) = self.context.iter().position(|context| context.id() == id) else {
            return;
        };

        match self.context.remove(ix) {
            Context::File(_) => {
                self.files.retain(|_, context_id| *context_id != id);
            }
            Context::Directory(_) => {
                self.directories.retain(|_, context_id| *context_id != id);
            }
            Context::FetchedUrl(_) => {
                self.fetched_urls.retain(|_, context_id| *context_id != id);
            }
            Context::Thread(_) => {
                self.threads.retain(|_, context_id| *context_id != id);
            }
        }
    }

    /// Returns whether the buffer is already included directly in the context, or if it will be
    /// included in the context via a directory. Directory inclusion is based on paths rather than
    /// buffer IDs as the directory will be re-scanned.
    pub fn will_include_buffer(&self, buffer_id: BufferId, path: &Path) -> Option<FileInclusion> {
        if let Some(context_id) = self.files.get(&buffer_id) {
            return Some(FileInclusion::Direct(*context_id));
        }

        self.will_include_file_path_via_directory(path)
    }

    /// Returns whether this file path is already included directly in the context, or if it will be
    /// included in the context via a directory.
    pub fn will_include_file_path(&self, path: &Path, cx: &AppContext) -> Option<FileInclusion> {
        if !self.files.is_empty() {
            let found_file_context = self.context.iter().find(|context| match &context {
                Context::File(file_context) => {
                    let buffer = file_context.context_buffer.buffer.read(cx);
                    if let Some(file_path) = buffer_path_log_err(buffer) {
                        *file_path == *path
                    } else {
                        false
                    }
                }
                _ => false,
            });
            if let Some(context) = found_file_context {
                return Some(FileInclusion::Direct(context.id()));
            }
        }

        self.will_include_file_path_via_directory(path)
    }

    fn will_include_file_path_via_directory(&self, path: &Path) -> Option<FileInclusion> {
        if self.directories.is_empty() {
            return None;
        }

        let mut buf = path.to_path_buf();

        while buf.pop() {
            if let Some(_) = self.directories.get(&buf) {
                return Some(FileInclusion::InDirectory(buf));
            }
        }

        None
    }

    pub fn includes_directory(&self, path: &Path) -> Option<ContextId> {
        self.directories.get(path).copied()
    }

    pub fn includes_thread(&self, thread_id: &ThreadId) -> Option<ContextId> {
        self.threads.get(thread_id).copied()
    }

    pub fn includes_url(&self, url: &str) -> Option<ContextId> {
        self.fetched_urls.get(url).copied()
    }

    /// Replaces the context that matches the ID of the new context, if any match.
    fn replace_context(&mut self, new_context: Context) {
        let id = new_context.id();
        for context in self.context.iter_mut() {
            if context.id() == id {
                *context = new_context;
                break;
            }
        }
    }

    pub fn file_paths(&self) -> HashSet<PathBuf> {
        self.files.keys().cloned().collect()
    }

    pub fn thread_ids(&self) -> HashSet<ThreadId> {
        self.threads.keys().cloned().collect()
    }
}

pub enum FileInclusion {
    Direct(ContextId),
    InDirectory(PathBuf),
}

// ContextBuffer without text.
struct BufferInfo {
    buffer_model: Model<Buffer>,
    id: BufferId,
    version: clock::Global,
}

fn make_context_buffer(info: BufferInfo, text: SharedString) -> ContextBuffer {
    ContextBuffer {
        id: info.id,
        buffer: info.buffer_model,
        version: info.version,
        text,
    }
}

fn collect_buffer_info_and_text(
    path: Arc<Path>,
    buffer_model: Model<Buffer>,
    buffer: &Buffer,
    cx: AsyncAppContext,
) -> (BufferInfo, Task<SharedString>) {
    let buffer_info = BufferInfo {
        id: buffer.remote_id(),
        buffer_model,
        version: buffer.version(),
    };
    // Important to collect version at the same time as content so that staleness logic is correct.
    let content = buffer.as_rope().clone();
    let text_task = cx
        .background_executor()
        .spawn(async move { to_fenced_codeblock(&path, content) });
    (buffer_info, text_task)
}

pub fn buffer_path_log_err(buffer: &Buffer) -> Option<Arc<Path>> {
    if let Some(file) = buffer.file() {
        Some(file.path().clone())
    } else {
        log::error!("Buffer that had a path unexpectedly no longer has a path.");
        None
    }
}

fn to_fenced_codeblock(path: &Path, content: Rope) -> SharedString {
    let path_extension = path.extension().and_then(|ext| ext.to_str());
    let path_string = path.to_string_lossy();
    let capacity = 3
        + path_extension.map_or(0, |extension| extension.len() + 1)
        + path_string.len()
        + 1
        + content.len()
        + 5;
    let mut buffer = String::with_capacity(capacity);

    buffer.push_str("```");

    if let Some(extension) = path_extension {
        buffer.push_str(extension);
        buffer.push(' ');
    }
    buffer.push_str(&path_string);

    buffer.push('\n');
    for chunk in content.chunks() {
        buffer.push_str(&chunk);
    }

    if !buffer.ends_with('\n') {
        buffer.push('\n');
    }

    buffer.push_str("```\n");

    debug_assert!(
        buffer.len() == capacity - 1 || buffer.len() == capacity,
        "to_fenced_codeblock calculated capacity of {}, but length was {}",
        capacity,
        buffer.len(),
    );

    buffer.into()
}

fn collect_files_in_path(worktree: &Worktree, path: &Path) -> Vec<Arc<Path>> {
    let mut files = Vec::new();

    for entry in worktree.child_entries(path) {
        if entry.is_dir() {
            files.extend(collect_files_in_path(worktree, &entry.path));
        } else if entry.is_file() {
            files.push(entry.path.clone());
        }
    }

    files
}

pub fn refresh_context_store_text(
    context_store: Model<ContextStore>,
    cx: &AppContext,
) -> impl Future<Output = ()> {
    let mut tasks = Vec::new();
    let context_store_ref = context_store.read(cx);
    for context in &context_store_ref.context {
        match context {
            Context::File(file_context) => {
                let context_store = context_store.clone();
                if let Some(task) = refresh_file_text(context_store, file_context, cx) {
                    tasks.push(task);
                }
            }
            Context::Directory(directory_context) => {
                let context_store = context_store.clone();
                if let Some(task) = refresh_directory_text(context_store, directory_context, cx) {
                    tasks.push(task);
                }
            }
            Context::Thread(thread_context) => {
                let context_store = context_store.clone();
                tasks.push(refresh_thread_text(context_store, thread_context, cx));
            }
            // Intentionally omit refreshing fetched URLs as it doesn't seem all that useful,
            // and doing the caching properly could be tricky (unless it's already handled by
            // the HttpClient?).
            Context::FetchedUrl(_) => {}
        }
    }

    future::join_all(tasks).map(|_| ())
}

fn refresh_file_text(
    context_store: Model<ContextStore>,
    file_context: &FileContext,
    cx: &AppContext,
) -> Option<Task<()>> {
    let id = file_context.id;
    let task = refresh_context_buffer(&file_context.context_buffer, cx);
    if let Some(task) = task {
        Some(cx.spawn(|mut cx| async move {
            let context_buffer = task.await;
            context_store
                .update(&mut cx, |context_store, _| {
                    let new_file_context = FileContext { id, context_buffer };
                    context_store.replace_context(Context::File(new_file_context));
                })
                .ok();
        }))
    } else {
        None
    }
}

fn refresh_directory_text(
    context_store: Model<ContextStore>,
    directory_context: &DirectoryContext,
    cx: &AppContext,
) -> Option<Task<()>> {
    let mut stale = false;
    let futures = directory_context
        .context_buffers
        .iter()
        .map(|context_buffer| {
            if let Some(refresh_task) = refresh_context_buffer(context_buffer, cx) {
                stale = true;
                future::Either::Left(refresh_task)
            } else {
                future::Either::Right(future::ready((*context_buffer).clone()))
            }
        })
        .collect::<Vec<_>>();

    if !stale {
        return None;
    }

    let context_buffers = future::join_all(futures);

    let id = directory_context.snapshot.id;
    let path = directory_context.path.clone();
    Some(cx.spawn(|mut cx| async move {
        let context_buffers = context_buffers.await;
        context_store
            .update(&mut cx, |context_store, _| {
                let new_directory_context = DirectoryContext::new(id, &path, context_buffers);
                context_store.replace_context(Context::Directory(new_directory_context));
            })
            .ok();
    }))
}

fn refresh_thread_text(
    context_store: Model<ContextStore>,
    thread_context: &ThreadContext,
    cx: &AppContext,
) -> Task<()> {
    let id = thread_context.id;
    let thread = thread_context.thread.clone();
    cx.spawn(move |mut cx| async move {
        context_store
            .update(&mut cx, |context_store, cx| {
                let text = thread.read(cx).text().into();
                context_store.replace_context(Context::Thread(ThreadContext { id, thread, text }));
            })
            .ok();
    })
}

fn refresh_context_buffer(
    context_buffer: &ContextBuffer,
    cx: &AppContext,
) -> Option<impl Future<Output = ContextBuffer>> {
    let buffer = context_buffer.buffer.read(cx);
    let path = buffer_path_log_err(buffer)?;
    if buffer.version.changed_since(&context_buffer.version) {
        let (buffer_info, text_task) = collect_buffer_info_and_text(
            path,
            context_buffer.buffer.clone(),
            buffer,
            cx.to_async(),
        );
        Some(text_task.map(move |text| make_context_buffer(buffer_info, text)))
    } else {
        None
    }
}<|MERGE_RESOLUTION|>--- conflicted
+++ resolved
@@ -1,33 +1,19 @@
 use std::path::{Path, PathBuf};
 use std::sync::Arc;
 
-<<<<<<< HEAD
-use anyhow::{anyhow, Result};
-use collections::{HashMap, HashSet};
-use gpui::{ModelContext, SharedString, Task, WeakModel, WeakView};
-=======
 use anyhow::{anyhow, bail, Result};
-use collections::{BTreeMap, HashMap};
+use collections::{BTreeMap, HashMap, HashSet};
 use futures::{self, future, Future, FutureExt};
 use gpui::{AppContext, AsyncAppContext, Model, ModelContext, SharedString, Task, WeakView};
->>>>>>> a1cedbec
 use language::Buffer;
 use project::{ProjectPath, Worktree};
 use rope::Rope;
 use text::BufferId;
 use workspace::Workspace;
 
-<<<<<<< HEAD
-use crate::thread::Thread;
-use crate::thread_store::ThreadStore;
-use crate::{
-    context::{Context, ContextId, ContextKind},
-    thread::ThreadId,
-=======
 use crate::context::{
     Context, ContextBuffer, ContextId, ContextSnapshot, DirectoryContext, FetchedUrlContext,
     FileContext, ThreadContext,
->>>>>>> a1cedbec
 };
 use crate::thread::{Thread, ThreadId};
 
@@ -264,49 +250,6 @@
         )));
     }
 
-<<<<<<< HEAD
-    pub fn add_thread(
-        &mut self,
-        thread_id: &ThreadId,
-        thread_store: WeakModel<ThreadStore>,
-        cx: &mut ModelContext<Self>,
-    ) {
-        let already_included = match self.included_thread(thread_id) {
-            Some(context_id) => {
-                self.remove_context(&context_id);
-                true
-            }
-            None => false,
-        };
-
-        if already_included {
-            return;
-        }
-
-        let Some(thread) = thread_store.upgrade().as_ref().and_then(|thread_store| {
-            thread_store.update(cx, |thread_store, cx| {
-                thread_store.open_thread(thread_id, cx)
-            })
-        }) else {
-            return;
-        };
-
-        self.insert_thread(thread.read(cx))
-    }
-
-    pub fn insert_thread(&mut self, thread: &Thread) {
-        let context_id = self.next_context_id.post_inc();
-        self.threads.insert(thread.id().clone(), context_id);
-
-        self.context.push(Context {
-            id: context_id,
-            name: thread.summary_or_default(),
-            parent: None,
-            tooltip: None,
-            kind: ContextKind::Thread,
-            text: thread.text().into(),
-        });
-=======
     pub fn add_thread(&mut self, thread: Model<Thread>, cx: &mut ModelContext<Self>) {
         if let Some(context_id) = self.includes_thread(&thread.read(cx).id()) {
             self.remove_context(context_id);
@@ -323,7 +266,6 @@
         self.threads.insert(thread_ref.id().clone(), id);
         self.context
             .push(Context::Thread(ThreadContext { id, thread, text }));
->>>>>>> a1cedbec
     }
 
     pub fn insert_fetched_url(&mut self, url: String, text: impl Into<SharedString>) {
@@ -431,8 +373,17 @@
         }
     }
 
-    pub fn file_paths(&self) -> HashSet<PathBuf> {
-        self.files.keys().cloned().collect()
+    pub fn file_paths(&self, cx: &AppContext) -> HashSet<PathBuf> {
+        self.context
+            .iter()
+            .filter_map(|context| match context {
+                Context::File(file) => {
+                    let buffer = file.context_buffer.buffer.read(cx);
+                    buffer_path_log_err(buffer).map(|p| p.to_path_buf())
+                }
+                Context::Directory(_) | Context::FetchedUrl(_) | Context::Thread(_) => None,
+            })
+            .collect()
     }
 
     pub fn thread_ids(&self) -> HashSet<ThreadId> {
