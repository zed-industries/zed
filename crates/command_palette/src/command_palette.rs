mod persistence;

use std::{
    cmp::{self, Reverse},
    collections::HashMap,
    sync::Arc,
    time::Duration,
};

use agent_settings::AgentSettings;
use client::parse_zed_link;
use command_palette_hooks::{
    CommandInterceptItem, CommandInterceptResult, CommandPaletteFilter,
    GlobalCommandPaletteInterceptor,
};

use fuzzy::{StringMatch, StringMatchCandidate};
use gpui::{
    Action, App, Context, DismissEvent, Entity, EventEmitter, FocusHandle, Focusable,
    ParentElement, Render, Styled, Task, WeakEntity, Window,
};
use persistence::COMMAND_PALETTE_HISTORY;
use picker::{Picker, PickerDelegate};
use postage::{sink::Sink, stream::Stream};
use settings::Settings;
use ui::{HighlightedLabel, KeyBinding, ListItem, ListItemSpacing, prelude::*};
use util::ResultExt;
use workspace::{ModalView, Workspace, WorkspaceSettings};
use zed_actions::{OpenZedUrl, agent::SwitchToProfile, command_palette::Toggle};

pub fn init(cx: &mut App) {
    command_palette_hooks::init(cx);
    cx.observe_new(CommandPalette::register).detach();
}

impl ModalView for CommandPalette {}

pub struct CommandPalette {
    picker: Entity<Picker<CommandPaletteDelegate>>,
}

/// Removes subsequent whitespace characters and double colons from the query.
///
/// This improves the likelihood of a match by either humanized name or keymap-style name.
pub fn normalize_action_query(input: &str) -> String {
    let mut result = String::with_capacity(input.len());
    let mut last_char = None;

    for char in input.trim().chars() {
        match (last_char, char) {
            (Some(':'), ':') => continue,
            (Some(last_char), char) if last_char.is_whitespace() && char.is_whitespace() => {
                continue;
            }
            _ => {
                last_char = Some(char);
            }
        }
        result.push(char);
    }

    result
}

impl CommandPalette {
    fn register(
        workspace: &mut Workspace,
        _window: Option<&mut Window>,
        _: &mut Context<Workspace>,
    ) {
        workspace.register_action(|workspace, _: &Toggle, window, cx| {
            Self::toggle(workspace, "", window, cx)
        });
    }

    pub fn toggle(
        workspace: &mut Workspace,
        query: &str,
        window: &mut Window,
        cx: &mut Context<Workspace>,
    ) {
        let Some(previous_focus_handle) = window.focused(cx) else {
            return;
        };

        let entity = cx.weak_entity();
        workspace.toggle_modal(window, cx, move |window, cx| {
            CommandPalette::new(previous_focus_handle, query, entity, window, cx)
        });
    }

    fn new(
        previous_focus_handle: FocusHandle,
        query: &str,
        entity: WeakEntity<Workspace>,
        window: &mut Window,
        cx: &mut Context<Self>,
    ) -> Self {
        let filter = CommandPaletteFilter::try_global(cx);

        let mut commands: Vec<Command> = window
            .available_actions(cx)
            .into_iter()
            .filter_map(|action| {
                if filter.is_some_and(|filter| filter.is_hidden(&*action)) {
                    return None;
                }

                Some(Command {
                    name: humanize_action_name(action.name()),
                    action,
                })
            })
            .collect();

<<<<<<< HEAD
        let mut found_switch_profile = false;
        commands.retain(|command| {
            if command.action.as_any().is::<SwitchToProfile>() {
                found_switch_profile = true;
                false
            } else {
                true
            }
        });

        if found_switch_profile {
            let settings = AgentSettings::get_global(cx);

            for (profile_id, profile) in settings.profiles.iter() {
                let action = SwitchToProfile {
                    profile_id: profile_id.as_str().to_string(),
                    profile_name: Some(profile.name.to_string()),
                };
                let name = format!("agent: switch profile: {}", profile.name);
                commands.push(Command {
                    name,
                    action: action.boxed_clone(),
                });
            }
        }

        let delegate =
            CommandPaletteDelegate::new(cx.entity().downgrade(), commands, previous_focus_handle);
=======
        let delegate = CommandPaletteDelegate::new(
            cx.entity().downgrade(),
            entity,
            commands,
            previous_focus_handle,
        );
>>>>>>> 8d632958

        let picker = cx.new(|cx| {
            let picker = Picker::uniform_list(delegate, window, cx);
            picker.set_query(query, window, cx);
            picker
        });
        Self { picker }
    }

    pub fn set_query(&mut self, query: &str, window: &mut Window, cx: &mut Context<Self>) {
        self.picker
            .update(cx, |picker, cx| picker.set_query(query, window, cx))
    }
}

impl EventEmitter<DismissEvent> for CommandPalette {}

impl Focusable for CommandPalette {
    fn focus_handle(&self, cx: &App) -> FocusHandle {
        self.picker.focus_handle(cx)
    }
}

impl Render for CommandPalette {
    fn render(&mut self, _window: &mut Window, _: &mut Context<Self>) -> impl IntoElement {
        v_flex()
            .key_context("CommandPalette")
            .w(rems(34.))
            .child(self.picker.clone())
    }
}

pub struct CommandPaletteDelegate {
    latest_query: String,
    command_palette: WeakEntity<CommandPalette>,
    workspace: WeakEntity<Workspace>,
    all_commands: Vec<Command>,
    commands: Vec<Command>,
    matches: Vec<StringMatch>,
    selected_ix: usize,
    previous_focus_handle: FocusHandle,
    updating_matches: Option<(
        Task<()>,
        postage::dispatch::Receiver<(Vec<Command>, Vec<StringMatch>, CommandInterceptResult)>,
    )>,
}

struct Command {
    name: String,
    action: Box<dyn Action>,
}

impl Clone for Command {
    fn clone(&self) -> Self {
        Self {
            name: self.name.clone(),
            action: self.action.boxed_clone(),
        }
    }
}

impl CommandPaletteDelegate {
    fn new(
        command_palette: WeakEntity<CommandPalette>,
        workspace: WeakEntity<Workspace>,
        commands: Vec<Command>,
        previous_focus_handle: FocusHandle,
    ) -> Self {
        Self {
            command_palette,
            workspace,
            all_commands: commands.clone(),
            matches: vec![],
            commands,
            selected_ix: 0,
            previous_focus_handle,
            latest_query: String::new(),
            updating_matches: None,
        }
    }

    fn matches_updated(
        &mut self,
        query: String,
        mut commands: Vec<Command>,
        mut matches: Vec<StringMatch>,
        intercept_result: CommandInterceptResult,
        _: &mut Context<Picker<Self>>,
    ) {
        self.updating_matches.take();
        self.latest_query = query;

        let mut new_matches = Vec::new();

        for CommandInterceptItem {
            action,
            string,
            positions,
        } in intercept_result.results
        {
            if let Some(idx) = matches
                .iter()
                .position(|m| commands[m.candidate_id].action.partial_eq(&*action))
            {
                matches.remove(idx);
            }
            commands.push(Command {
                name: string.clone(),
                action,
            });
            new_matches.push(StringMatch {
                candidate_id: commands.len() - 1,
                string,
                positions,
                score: 0.0,
            })
        }
        if !intercept_result.exclusive {
            new_matches.append(&mut matches);
        }
        self.commands = commands;
        self.matches = new_matches;
        if self.matches.is_empty() {
            self.selected_ix = 0;
        } else {
            self.selected_ix = cmp::min(self.selected_ix, self.matches.len() - 1);
        }
    }

    /// Hit count for each command in the palette.
    /// We only account for commands triggered directly via command palette and not by e.g. keystrokes because
    /// if a user already knows a keystroke for a command, they are unlikely to use a command palette to look for it.
    fn hit_counts(&self) -> HashMap<String, u16> {
        if let Ok(commands) = COMMAND_PALETTE_HISTORY.list_commands_used() {
            commands
                .into_iter()
                .map(|command| (command.command_name, command.invocations))
                .collect()
        } else {
            HashMap::new()
        }
    }

    fn selected_command(&self) -> Option<&Command> {
        let action_ix = self
            .matches
            .get(self.selected_ix)
            .map(|m| m.candidate_id)
            .unwrap_or(self.selected_ix);
        // this gets called in headless tests where there are no commands loaded
        // so we need to return an Option here
        self.commands.get(action_ix)
    }
}

impl PickerDelegate for CommandPaletteDelegate {
    type ListItem = ListItem;

    fn placeholder_text(&self, _window: &mut Window, _cx: &mut App) -> Arc<str> {
        "Execute a command...".into()
    }

    fn match_count(&self) -> usize {
        self.matches.len()
    }

    fn selected_index(&self) -> usize {
        self.selected_ix
    }

    fn set_selected_index(
        &mut self,
        ix: usize,
        _window: &mut Window,
        _: &mut Context<Picker<Self>>,
    ) {
        self.selected_ix = ix;
    }

    fn update_matches(
        &mut self,
        mut query: String,
        window: &mut Window,
        cx: &mut Context<Picker<Self>>,
    ) -> gpui::Task<()> {
        let settings = WorkspaceSettings::get_global(cx);
        if let Some(alias) = settings.command_aliases.get(&query) {
            query = alias.to_string();
        }

        let workspace = self.workspace.clone();

        let intercept_task = GlobalCommandPaletteInterceptor::intercept(&query, workspace, cx);

        let (mut tx, mut rx) = postage::dispatch::channel(1);

        let query_str = query.as_str();
        let is_zed_link = parse_zed_link(query_str, cx).is_some();

        let task = cx.background_spawn({
            let mut commands = self.all_commands.clone();
            let hit_counts = self.hit_counts();
            let executor = cx.background_executor().clone();
            let query = normalize_action_query(query_str);
            let query_for_link = query_str.to_string();
            async move {
                commands.sort_by_key(|action| {
                    (
                        Reverse(hit_counts.get(&action.name).cloned()),
                        action.name.clone(),
                    )
                });

                let candidates = commands
                    .iter()
                    .enumerate()
                    .map(|(ix, command)| StringMatchCandidate::new(ix, &command.name))
                    .collect::<Vec<_>>();

                let matches = fuzzy::match_strings(
                    &candidates,
                    &query,
                    true,
                    true,
                    10000,
                    &Default::default(),
                    executor,
                )
                .await;

                let intercept_result = if is_zed_link {
                    CommandInterceptResult {
                        results: vec![CommandInterceptItem {
                            action: OpenZedUrl {
                                url: query_for_link.clone(),
                            }
                            .boxed_clone(),
                            string: query_for_link,
                            positions: vec![],
                        }],
                        exclusive: false,
                    }
                } else if let Some(task) = intercept_task {
                    task.await
                } else {
                    CommandInterceptResult::default()
                };

                tx.send((commands, matches, intercept_result))
                    .await
                    .log_err();
            }
        });

        self.updating_matches = Some((task, rx.clone()));

        cx.spawn_in(window, async move |picker, cx| {
            let Some((commands, matches, intercept_result)) = rx.recv().await else {
                return;
            };

            picker
                .update(cx, |picker, cx| {
                    picker
                        .delegate
                        .matches_updated(query, commands, matches, intercept_result, cx)
                })
                .log_err();
        })
    }

    fn finalize_update_matches(
        &mut self,
        query: String,
        duration: Duration,
        _: &mut Window,
        cx: &mut Context<Picker<Self>>,
    ) -> bool {
        let Some((task, rx)) = self.updating_matches.take() else {
            return true;
        };

        match cx
            .background_executor()
            .block_with_timeout(duration, rx.clone().recv())
        {
            Ok(Some((commands, matches, interceptor_result))) => {
                self.matches_updated(query, commands, matches, interceptor_result, cx);
                true
            }
            _ => {
                self.updating_matches = Some((task, rx));
                false
            }
        }
    }

    fn dismissed(&mut self, _window: &mut Window, cx: &mut Context<Picker<Self>>) {
        self.command_palette
            .update(cx, |_, cx| cx.emit(DismissEvent))
            .log_err();
    }

    fn confirm(&mut self, secondary: bool, window: &mut Window, cx: &mut Context<Picker<Self>>) {
        if secondary {
            let Some(selected_command) = self.selected_command() else {
                return;
            };
            let action_name = selected_command.action.name();
            let open_keymap = Box::new(zed_actions::ChangeKeybinding {
                action: action_name.to_string(),
            });
            window.dispatch_action(open_keymap, cx);
            self.dismissed(window, cx);
            return;
        }

        if self.matches.is_empty() {
            self.dismissed(window, cx);
            return;
        }
        let action_ix = self.matches[self.selected_ix].candidate_id;
        let command = self.commands.swap_remove(action_ix);
        telemetry::event!(
            "Action Invoked",
            source = "command palette",
            action = command.name
        );
        self.matches.clear();
        self.commands.clear();
        let command_name = command.name.clone();
        let latest_query = self.latest_query.clone();
        cx.background_spawn(async move {
            COMMAND_PALETTE_HISTORY
                .write_command_invocation(command_name, latest_query)
                .await
        })
        .detach_and_log_err(cx);
        let action = command.action;
        window.focus(&self.previous_focus_handle);
        self.dismissed(window, cx);
        window.dispatch_action(action, cx);
    }

    fn render_match(
        &self,
        ix: usize,
        selected: bool,
        _: &mut Window,
        cx: &mut Context<Picker<Self>>,
    ) -> Option<Self::ListItem> {
        let matching_command = self.matches.get(ix)?;
        let command = self.commands.get(matching_command.candidate_id)?;

        Some(
            ListItem::new(ix)
                .inset(true)
                .spacing(ListItemSpacing::Sparse)
                .toggle_state(selected)
                .child(
                    h_flex()
                        .w_full()
                        .py_px()
                        .justify_between()
                        .child(HighlightedLabel::new(
                            command.name.clone(),
                            matching_command.positions.clone(),
                        ))
                        .child(KeyBinding::for_action_in(
                            &*command.action,
                            &self.previous_focus_handle,
                            cx,
                        )),
                ),
        )
    }

    fn render_footer(
        &self,
        window: &mut Window,
        cx: &mut Context<Picker<Self>>,
    ) -> Option<AnyElement> {
        let selected_command = self.selected_command()?;
        let keybind =
            KeyBinding::for_action_in(&*selected_command.action, &self.previous_focus_handle, cx);

        let focus_handle = &self.previous_focus_handle;
        let keybinding_buttons = if keybind.has_binding(window) {
            Button::new("change", "Change Keybinding…")
                .key_binding(
                    KeyBinding::for_action_in(&menu::SecondaryConfirm, focus_handle, cx)
                        .map(|kb| kb.size(rems_from_px(12.))),
                )
                .on_click(move |_, window, cx| {
                    window.dispatch_action(menu::SecondaryConfirm.boxed_clone(), cx);
                })
        } else {
            Button::new("add", "Add Keybinding…")
                .key_binding(
                    KeyBinding::for_action_in(&menu::SecondaryConfirm, focus_handle, cx)
                        .map(|kb| kb.size(rems_from_px(12.))),
                )
                .on_click(move |_, window, cx| {
                    window.dispatch_action(menu::SecondaryConfirm.boxed_clone(), cx);
                })
        };

        Some(
            h_flex()
                .w_full()
                .p_1p5()
                .gap_1()
                .justify_end()
                .border_t_1()
                .border_color(cx.theme().colors().border_variant)
                .child(keybinding_buttons)
                .child(
                    Button::new("run-action", "Run")
                        .key_binding(
                            KeyBinding::for_action_in(&menu::Confirm, &focus_handle, cx)
                                .map(|kb| kb.size(rems_from_px(12.))),
                        )
                        .on_click(|_, window, cx| {
                            window.dispatch_action(menu::Confirm.boxed_clone(), cx)
                        }),
                )
                .into_any(),
        )
    }
}

pub fn humanize_action_name(name: &str) -> String {
    let capacity = name.len() + name.chars().filter(|c| c.is_uppercase()).count();
    let mut result = String::with_capacity(capacity);
    for char in name.chars() {
        if char == ':' {
            if result.ends_with(':') {
                result.push(' ');
            } else {
                result.push(':');
            }
        } else if char == '_' {
            result.push(' ');
        } else if char.is_uppercase() {
            if !result.ends_with(' ') {
                result.push(' ');
            }
            result.extend(char.to_lowercase());
        } else {
            result.push(char);
        }
    }
    result
}

impl std::fmt::Debug for Command {
    fn fmt(&self, f: &mut std::fmt::Formatter<'_>) -> std::fmt::Result {
        f.debug_struct("Command")
            .field("name", &self.name)
            .finish_non_exhaustive()
    }
}

#[cfg(test)]
mod tests {
    use std::sync::Arc;

    use super::*;
    use editor::Editor;
    use go_to_line::GoToLine;
    use gpui::TestAppContext;
    use language::Point;
    use project::Project;
    use settings::KeymapFile;
    use workspace::{AppState, Workspace};

    #[test]
    fn test_humanize_action_name() {
        assert_eq!(
            humanize_action_name("editor::GoToDefinition"),
            "editor: go to definition"
        );
        assert_eq!(
            humanize_action_name("editor::Backspace"),
            "editor: backspace"
        );
        assert_eq!(
            humanize_action_name("go_to_line::Deploy"),
            "go to line: deploy"
        );
    }

    #[test]
    fn test_normalize_query() {
        assert_eq!(
            normalize_action_query("editor: backspace"),
            "editor: backspace"
        );
        assert_eq!(
            normalize_action_query("editor:  backspace"),
            "editor: backspace"
        );
        assert_eq!(
            normalize_action_query("editor:    backspace"),
            "editor: backspace"
        );
        assert_eq!(
            normalize_action_query("editor::GoToDefinition"),
            "editor:GoToDefinition"
        );
        assert_eq!(
            normalize_action_query("editor::::GoToDefinition"),
            "editor:GoToDefinition"
        );
        assert_eq!(
            normalize_action_query("editor: :GoToDefinition"),
            "editor: :GoToDefinition"
        );
    }

    #[gpui::test]
    async fn test_command_palette(cx: &mut TestAppContext) {
        let app_state = init_test(cx);
        let project = Project::test(app_state.fs.clone(), [], cx).await;
        let (workspace, cx) =
            cx.add_window_view(|window, cx| Workspace::test_new(project.clone(), window, cx));

        let editor = cx.new_window_entity(|window, cx| {
            let mut editor = Editor::single_line(window, cx);
            editor.set_text("abc", window, cx);
            editor
        });

        workspace.update_in(cx, |workspace, window, cx| {
            workspace.add_item_to_active_pane(Box::new(editor.clone()), None, true, window, cx);
            editor.update(cx, |editor, cx| window.focus(&editor.focus_handle(cx)))
        });

        cx.simulate_keystrokes("cmd-shift-p");

        let palette = workspace.update(cx, |workspace, cx| {
            workspace
                .active_modal::<CommandPalette>(cx)
                .unwrap()
                .read(cx)
                .picker
                .clone()
        });

        palette.read_with(cx, |palette, _| {
            assert!(palette.delegate.commands.len() > 5);
            let is_sorted =
                |actions: &[Command]| actions.windows(2).all(|pair| pair[0].name <= pair[1].name);
            assert!(is_sorted(&palette.delegate.commands));
        });

        cx.simulate_input("bcksp");

        palette.read_with(cx, |palette, _| {
            assert_eq!(palette.delegate.matches[0].string, "editor: backspace");
        });

        cx.simulate_keystrokes("enter");

        workspace.update(cx, |workspace, cx| {
            assert!(workspace.active_modal::<CommandPalette>(cx).is_none());
            assert_eq!(editor.read(cx).text(cx), "ab")
        });

        // Add namespace filter, and redeploy the palette
        cx.update(|_window, cx| {
            CommandPaletteFilter::update_global(cx, |filter, _| {
                filter.hide_namespace("editor");
            });
        });

        cx.simulate_keystrokes("cmd-shift-p");
        cx.simulate_input("bcksp");

        let palette = workspace.update(cx, |workspace, cx| {
            workspace
                .active_modal::<CommandPalette>(cx)
                .unwrap()
                .read(cx)
                .picker
                .clone()
        });
        palette.read_with(cx, |palette, _| {
            assert!(palette.delegate.matches.is_empty())
        });
    }
    #[gpui::test]
    async fn test_normalized_matches(cx: &mut TestAppContext) {
        let app_state = init_test(cx);
        let project = Project::test(app_state.fs.clone(), [], cx).await;
        let (workspace, cx) =
            cx.add_window_view(|window, cx| Workspace::test_new(project.clone(), window, cx));

        let editor = cx.new_window_entity(|window, cx| {
            let mut editor = Editor::single_line(window, cx);
            editor.set_text("abc", window, cx);
            editor
        });

        workspace.update_in(cx, |workspace, window, cx| {
            workspace.add_item_to_active_pane(Box::new(editor.clone()), None, true, window, cx);
            editor.update(cx, |editor, cx| window.focus(&editor.focus_handle(cx)))
        });

        // Test normalize (trimming whitespace and double colons)
        cx.simulate_keystrokes("cmd-shift-p");

        let palette = workspace.update(cx, |workspace, cx| {
            workspace
                .active_modal::<CommandPalette>(cx)
                .unwrap()
                .read(cx)
                .picker
                .clone()
        });

        cx.simulate_input("Editor::    Backspace");
        palette.read_with(cx, |palette, _| {
            assert_eq!(palette.delegate.matches[0].string, "editor: backspace");
        });
    }

    #[gpui::test]
    async fn test_go_to_line(cx: &mut TestAppContext) {
        let app_state = init_test(cx);
        let project = Project::test(app_state.fs.clone(), [], cx).await;
        let (workspace, cx) =
            cx.add_window_view(|window, cx| Workspace::test_new(project.clone(), window, cx));

        cx.simulate_keystrokes("cmd-n");

        let editor = workspace.update(cx, |workspace, cx| {
            workspace.active_item_as::<Editor>(cx).unwrap()
        });
        editor.update_in(cx, |editor, window, cx| {
            editor.set_text("1\n2\n3\n4\n5\n6\n", window, cx)
        });

        cx.simulate_keystrokes("cmd-shift-p");
        cx.simulate_input("go to line: Toggle");
        cx.simulate_keystrokes("enter");

        workspace.update(cx, |workspace, cx| {
            assert!(workspace.active_modal::<GoToLine>(cx).is_some())
        });

        cx.simulate_keystrokes("3 enter");

        editor.update_in(cx, |editor, window, cx| {
            assert!(editor.focus_handle(cx).is_focused(window));
            assert_eq!(
                editor
                    .selections
                    .last::<Point>(&editor.display_snapshot(cx))
                    .range()
                    .start,
                Point::new(2, 0)
            );
        });
    }

    fn init_test(cx: &mut TestAppContext) -> Arc<AppState> {
        cx.update(|cx| {
            let app_state = AppState::test(cx);
            theme::init(theme::LoadThemes::JustBase, cx);
            editor::init(cx);
            menu::init();
            go_to_line::init(cx);
            workspace::init(app_state.clone(), cx);
            init(cx);
            cx.bind_keys(KeymapFile::load_panic_on_failure(
                r#"[
                    {
                        "bindings": {
                            "cmd-n": "workspace::NewFile",
                            "enter": "menu::Confirm",
                            "cmd-shift-p": "command_palette::Toggle"
                        }
                    }
                ]"#,
                cx,
            ));
            app_state
        })
    }
}<|MERGE_RESOLUTION|>--- conflicted
+++ resolved
@@ -7,7 +7,6 @@
     time::Duration,
 };
 
-use agent_settings::AgentSettings;
 use client::parse_zed_link;
 use command_palette_hooks::{
     CommandInterceptItem, CommandInterceptResult, CommandPaletteFilter,
@@ -26,7 +25,7 @@
 use ui::{HighlightedLabel, KeyBinding, ListItem, ListItemSpacing, prelude::*};
 use util::ResultExt;
 use workspace::{ModalView, Workspace, WorkspaceSettings};
-use zed_actions::{OpenZedUrl, agent::SwitchToProfile, command_palette::Toggle};
+use zed_actions::{OpenZedUrl, command_palette::Toggle};
 
 pub fn init(cx: &mut App) {
     command_palette_hooks::init(cx);
@@ -98,7 +97,7 @@
     ) -> Self {
         let filter = CommandPaletteFilter::try_global(cx);
 
-        let mut commands: Vec<Command> = window
+        let commands = window
             .available_actions(cx)
             .into_iter()
             .filter_map(|action| {
@@ -113,43 +112,12 @@
             })
             .collect();
 
-<<<<<<< HEAD
-        let mut found_switch_profile = false;
-        commands.retain(|command| {
-            if command.action.as_any().is::<SwitchToProfile>() {
-                found_switch_profile = true;
-                false
-            } else {
-                true
-            }
-        });
-
-        if found_switch_profile {
-            let settings = AgentSettings::get_global(cx);
-
-            for (profile_id, profile) in settings.profiles.iter() {
-                let action = SwitchToProfile {
-                    profile_id: profile_id.as_str().to_string(),
-                    profile_name: Some(profile.name.to_string()),
-                };
-                let name = format!("agent: switch profile: {}", profile.name);
-                commands.push(Command {
-                    name,
-                    action: action.boxed_clone(),
-                });
-            }
-        }
-
-        let delegate =
-            CommandPaletteDelegate::new(cx.entity().downgrade(), commands, previous_focus_handle);
-=======
         let delegate = CommandPaletteDelegate::new(
             cx.entity().downgrade(),
             entity,
             commands,
             previous_focus_handle,
         );
->>>>>>> 8d632958
 
         let picker = cx.new(|cx| {
             let picker = Picker::uniform_list(delegate, window, cx);
