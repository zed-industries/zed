--- conflicted
+++ resolved
@@ -3896,16 +3896,10 @@
                     state.insert_entry(root_entry.clone(), self.fs.as_ref(), self.watcher.as_ref());
                 }
                 state.enqueue_scan_dir(
-<<<<<<< HEAD
-                    root_abs_path.into(),
+                    SanitizedPath::cast_arc(root_abs_path),
                     &root_entry,
                     &scan_job_tx,
                     self.fs.as_ref(),
-=======
-                    SanitizedPath::cast_arc(root_abs_path),
-                    &root_entry,
-                    &scan_job_tx,
->>>>>>> b8c30f44
                 );
             }
         };
@@ -4228,28 +4222,18 @@
             let root_path = state.snapshot.abs_path.clone();
             for path in paths {
                 for ancestor in path.ancestors() {
-<<<<<<< HEAD
-                    if let Some(entry) = state.snapshot.entry_for_path(ancestor) {
-                        if entry.kind == EntryKind::UnloadedDir {
-                            let abs_path = root_path.as_path().join(ancestor);
-                            state.enqueue_scan_dir(
-                                abs_path.into(),
-                                entry,
-                                &scan_job_tx,
-                                self.fs.as_ref(),
-                            );
-                            state.paths_to_scan.insert(path.clone());
-                            break;
-                        }
-=======
                     if let Some(entry) = state.snapshot.entry_for_path(ancestor)
                         && entry.kind == EntryKind::UnloadedDir
                     {
                         let abs_path = root_path.as_path().join(ancestor);
-                        state.enqueue_scan_dir(abs_path.into(), entry, &scan_job_tx);
+                        state.enqueue_scan_dir(
+                            abs_path.into(),
+                            entry,
+                            &scan_job_tx,
+                            self.fs.as_ref(),
+                        );
                         state.paths_to_scan.insert(path.clone());
                         break;
->>>>>>> b8c30f44
                     }
                 }
             }
@@ -4726,42 +4710,7 @@
     ) {
         let (ignore_queue_tx, ignore_queue_rx) = channel::unbounded();
         {
-<<<<<<< HEAD
             while let Some((parent_abs_path, ignore_stack)) = ignores_to_update.next() {
-=======
-            let snapshot = &mut self.state.lock().snapshot;
-            let abs_path = snapshot.abs_path.clone();
-            snapshot
-                .ignores_by_parent_abs_path
-                .retain(|parent_abs_path, (_, needs_update)| {
-                    if let Ok(parent_path) = parent_abs_path.strip_prefix(abs_path.as_path()) {
-                        if *needs_update {
-                            *needs_update = false;
-                            if snapshot.snapshot.entry_for_path(parent_path).is_some() {
-                                ignores_to_update.push(parent_abs_path.clone());
-                            }
-                        }
-
-                        let ignore_path = parent_path.join(*GITIGNORE);
-                        if snapshot.snapshot.entry_for_path(ignore_path).is_none() {
-                            return false;
-                        }
-                    }
-                    true
-                });
-
-            ignores_to_update.sort_unstable();
-            let mut ignores_to_update = ignores_to_update.into_iter().peekable();
-            while let Some(parent_abs_path) = ignores_to_update.next() {
-                while ignores_to_update
-                    .peek()
-                    .is_some_and(|p| p.starts_with(&parent_abs_path))
-                {
-                    ignores_to_update.next().unwrap();
-                }
-
-                let ignore_stack = snapshot.ignore_stack_for_abs_path(&parent_abs_path, true);
->>>>>>> b8c30f44
                 ignore_queue_tx
                     .send_blocking(UpdateIgnoreStatusJob {
                         abs_path: parent_abs_path,
