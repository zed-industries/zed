mod ignore;
mod worktree_settings;
#[cfg(test)]
mod worktree_tests;

use ::ignore::gitignore::{Gitignore, GitignoreBuilder};
use anyhow::{anyhow, Context as _, Result};
use clock::ReplicaId;
use collections::{HashMap, HashSet, VecDeque};
use fs::{copy_recursive, Fs, MTime, PathEvent, RemoveOptions, Watcher};
use futures::{
    channel::{
        mpsc::{self, UnboundedSender},
        oneshot,
    },
    future::join_all,
    select_biased,
    task::Poll,
    FutureExt as _, Stream, StreamExt,
};
use fuzzy::CharBag;
use git::{
    repository::{Branch, GitRepository, RepoPath},
    status::{
        FileStatus, GitSummary, StatusCode, TrackedStatus, UnmergedStatus, UnmergedStatusCode,
    },
    GitHostingProviderRegistry, COMMIT_MESSAGE, DOT_GIT, FSMONITOR_DAEMON, GITIGNORE, INDEX_LOCK,
};
use gpui::{
    App, AppContext as _, AsyncApp, BackgroundExecutor, Context, Entity, EventEmitter, Task,
};
use ignore::IgnoreStack;
use language::DiskState;

use parking_lot::Mutex;
use paths::local_settings_folder_relative_path;
use postage::{
    barrier,
    prelude::{Sink as _, Stream as _},
    watch,
};
use rpc::{
    proto::{self, split_worktree_update, FromProto, ToProto},
    AnyProtoClient,
};
pub use settings::WorktreeId;
use settings::{Settings, SettingsLocation, SettingsStore};
use smallvec::{smallvec, SmallVec};
use smol::channel::{self, Sender};
use std::{
    any::Any,
    cmp::Ordering,
    collections::hash_map,
    convert::TryFrom,
    ffi::OsStr,
    fmt,
    future::Future,
    mem::{self},
    ops::{Deref, DerefMut},
    path::{Path, PathBuf},
    pin::Pin,
    sync::{
        atomic::{self, AtomicU32, AtomicUsize, Ordering::SeqCst},
        Arc,
    },
    time::{Duration, Instant},
};
use sum_tree::{
    Bias, Cursor, Edit, KeyedItem, SeekTarget, SumTree, Summary, TreeMap, TreeSet, Unit,
};
use text::{LineEnding, Rope};
use util::{
    paths::{home_dir, PathMatcher, SanitizedPath},
    ResultExt,
};
pub use worktree_settings::WorktreeSettings;

#[cfg(feature = "test-support")]
pub const FS_WATCH_LATENCY: Duration = Duration::from_millis(100);
#[cfg(not(feature = "test-support"))]
pub const FS_WATCH_LATENCY: Duration = Duration::from_millis(100);

/// A set of local or remote files that are being opened as part of a project.
/// Responsible for tracking related FS (for local)/collab (for remote) events and corresponding updates.
/// Stores git repositories data and the diagnostics for the file(s).
///
/// Has an absolute path, and may be set to be visible in Zed UI or not.
/// May correspond to a directory or a single file.
/// Possible examples:
/// * a drag and dropped file — may be added as an invisible, "ephemeral" entry to the current worktree
/// * a directory opened in Zed — may be added as a visible entry to the current worktree
///
/// Uses [`Entry`] to track the state of each file/directory, can look up absolute paths for entries.
pub enum Worktree {
    Local(LocalWorktree),
    Remote(RemoteWorktree),
}

/// An entry, created in the worktree.
#[derive(Debug)]
pub enum CreatedEntry {
    /// Got created and indexed by the worktree, receiving a corresponding entry.
    Included(Entry),
    /// Got created, but not indexed due to falling under exclusion filters.
    Excluded { abs_path: PathBuf },
}

pub struct LoadedFile {
    pub file: Arc<File>,
    pub text: String,
}

pub struct LoadedBinaryFile {
    pub file: Arc<File>,
    pub content: Vec<u8>,
}

pub struct LocalWorktree {
    snapshot: LocalSnapshot,
    scan_requests_tx: channel::Sender<ScanRequest>,
    path_prefixes_to_scan_tx: channel::Sender<PathPrefixScanRequest>,
    is_scanning: (watch::Sender<bool>, watch::Receiver<bool>),
    _background_scanner_tasks: Vec<Task<()>>,
    update_observer: Option<UpdateObservationState>,
    fs: Arc<dyn Fs>,
    fs_case_sensitive: bool,
    visible: bool,
    next_entry_id: Arc<AtomicUsize>,
    settings: WorktreeSettings,
    share_private_files: bool,
}

pub struct PathPrefixScanRequest {
    path: Arc<Path>,
    done: SmallVec<[barrier::Sender; 1]>,
}

struct ScanRequest {
    relative_paths: Vec<Arc<Path>>,
    done: SmallVec<[barrier::Sender; 1]>,
}

pub struct RemoteWorktree {
    snapshot: Snapshot,
    background_snapshot: Arc<Mutex<(Snapshot, Vec<proto::UpdateWorktree>)>>,
    project_id: u64,
    client: AnyProtoClient,
    file_scan_inclusions: PathMatcher,
    updates_tx: Option<UnboundedSender<proto::UpdateWorktree>>,
    update_observer: Option<mpsc::UnboundedSender<proto::UpdateWorktree>>,
    snapshot_subscriptions: VecDeque<(usize, oneshot::Sender<()>)>,
    replica_id: ReplicaId,
    visible: bool,
    disconnected: bool,
}

#[derive(Clone)]
pub struct Snapshot {
    id: WorktreeId,
    abs_path: SanitizedPath,
    root_name: String,
    root_char_bag: CharBag,
    entries_by_path: SumTree<Entry>,
    entries_by_id: SumTree<PathEntry>,
    always_included_entries: Vec<Arc<Path>>,
    repositories: SumTree<RepositoryEntry>,

    /// A number that increases every time the worktree begins scanning
    /// a set of paths from the filesystem. This scanning could be caused
    /// by some operation performed on the worktree, such as reading or
    /// writing a file, or by an event reported by the filesystem.
    scan_id: usize,

    /// The latest scan id that has completed, and whose preceding scans
    /// have all completed. The current `scan_id` could be more than one
    /// greater than the `completed_scan_id` if operations are performed
    /// on the worktree while it is processing a file-system event.
    completed_scan_id: usize,
}

#[derive(Debug, Clone, PartialEq, Eq)]
pub struct RepositoryEntry {
    /// The git status entries for this repository.
    /// Note that the paths on this repository are relative to the git work directory.
    /// If the .git folder is external to Zed, these paths will be relative to that folder,
    /// and this data structure might reference files external to this worktree.
    ///
    /// For example:
    ///
    ///     my_root_folder/          <-- repository root
    ///       .git
    ///       my_sub_folder_1/
    ///         project_root/        <-- Project root, Zed opened here
    ///           changed_file_1     <-- File with changes, in worktree
    ///       my_sub_folder_2/
    ///         changed_file_2       <-- File with changes, out of worktree
    ///           ...
    ///
    /// With this setup, this field would contain 2 entries, like so:
    ///     - my_sub_folder_1/project_root/changed_file_1
    ///     - my_sub_folder_2/changed_file_2
    pub(crate) statuses_by_path: SumTree<StatusEntry>,
    work_directory_id: ProjectEntryId,
    pub work_directory: WorkDirectory,
    pub(crate) branch: Option<Branch>,
    pub current_merge_conflicts: TreeSet<RepoPath>,
}

impl Deref for RepositoryEntry {
    type Target = WorkDirectory;

    fn deref(&self) -> &Self::Target {
        &self.work_directory
    }
}

impl RepositoryEntry {
    pub fn branch(&self) -> Option<&Branch> {
        self.branch.as_ref()
    }

    pub fn work_directory_id(&self) -> ProjectEntryId {
        self.work_directory_id
    }

    pub fn status(&self) -> impl Iterator<Item = StatusEntry> + '_ {
        self.statuses_by_path.iter().cloned()
    }

    pub fn status_len(&self) -> usize {
        self.statuses_by_path.summary().item_summary.count
    }

    pub fn status_summary(&self) -> GitSummary {
        self.statuses_by_path.summary().item_summary
    }

    pub fn status_for_path(&self, path: &RepoPath) -> Option<StatusEntry> {
        self.statuses_by_path
            .get(&PathKey(path.0.clone()), &())
            .cloned()
    }

    pub fn initial_update(&self) -> proto::RepositoryEntry {
        proto::RepositoryEntry {
            work_directory_id: self.work_directory_id.to_proto(),
            branch: self.branch.as_ref().map(|branch| branch.name.to_string()),
            branch_summary: self.branch.as_ref().map(branch_to_proto),
            updated_statuses: self
                .statuses_by_path
                .iter()
                .map(|entry| entry.to_proto())
                .collect(),
            removed_statuses: Default::default(),
            current_merge_conflicts: self
                .current_merge_conflicts
                .iter()
                .map(|repo_path| repo_path.to_proto())
                .collect(),
        }
    }

    pub fn build_update(&self, old: &Self) -> proto::RepositoryEntry {
        let mut updated_statuses: Vec<proto::StatusEntry> = Vec::new();
        let mut removed_statuses: Vec<String> = Vec::new();

        let mut new_statuses = self.statuses_by_path.iter().peekable();
        let mut old_statuses = old.statuses_by_path.iter().peekable();

        let mut current_new_entry = new_statuses.next();
        let mut current_old_entry = old_statuses.next();
        loop {
            match (current_new_entry, current_old_entry) {
                (Some(new_entry), Some(old_entry)) => {
                    match new_entry.repo_path.cmp(&old_entry.repo_path) {
                        Ordering::Less => {
                            updated_statuses.push(new_entry.to_proto());
                            current_new_entry = new_statuses.next();
                        }
                        Ordering::Equal => {
                            if new_entry.status != old_entry.status {
                                updated_statuses.push(new_entry.to_proto());
                            }
                            current_old_entry = old_statuses.next();
                            current_new_entry = new_statuses.next();
                        }
                        Ordering::Greater => {
                            removed_statuses.push(old_entry.repo_path.as_ref().to_proto());
                            current_old_entry = old_statuses.next();
                        }
                    }
                }
                (None, Some(old_entry)) => {
                    removed_statuses.push(old_entry.repo_path.as_ref().to_proto());
                    current_old_entry = old_statuses.next();
                }
                (Some(new_entry), None) => {
                    updated_statuses.push(new_entry.to_proto());
                    current_new_entry = new_statuses.next();
                }
                (None, None) => break,
            }
        }

        proto::RepositoryEntry {
            work_directory_id: self.work_directory_id.to_proto(),
            branch: self.branch.as_ref().map(|branch| branch.name.to_string()),
            branch_summary: self.branch.as_ref().map(branch_to_proto),
            updated_statuses,
            removed_statuses,
            current_merge_conflicts: self
                .current_merge_conflicts
                .iter()
                .map(|path| path.as_ref().to_proto())
                .collect(),
        }
    }
}

pub fn branch_to_proto(branch: &git::repository::Branch) -> proto::Branch {
    proto::Branch {
        is_head: branch.is_head,
        name: branch.name.to_string(),
        unix_timestamp: branch
            .most_recent_commit
            .as_ref()
            .map(|commit| commit.commit_timestamp as u64),
        upstream: branch.upstream.as_ref().map(|upstream| proto::GitUpstream {
            ref_name: upstream.ref_name.to_string(),
            tracking: upstream
                .tracking
                .as_ref()
                .map(|upstream| proto::UpstreamTracking {
                    ahead: upstream.ahead as u64,
                    behind: upstream.behind as u64,
                }),
        }),
        most_recent_commit: branch
            .most_recent_commit
            .as_ref()
            .map(|commit| proto::CommitSummary {
                sha: commit.sha.to_string(),
                subject: commit.subject.to_string(),
                commit_timestamp: commit.commit_timestamp,
            }),
    }
}

pub fn proto_to_branch(proto: &proto::Branch) -> git::repository::Branch {
    git::repository::Branch {
        is_head: proto.is_head,
        name: proto.name.clone().into(),
        upstream: proto
            .upstream
            .as_ref()
            .map(|upstream| git::repository::Upstream {
                ref_name: upstream.ref_name.to_string().into(),
                tracking: upstream.tracking.as_ref().map(|tracking| {
                    git::repository::UpstreamTracking {
                        ahead: tracking.ahead as u32,
                        behind: tracking.behind as u32,
                    }
                }),
            }),
        most_recent_commit: proto.most_recent_commit.as_ref().map(|commit| {
            git::repository::CommitSummary {
                sha: commit.sha.to_string().into(),
                subject: commit.subject.to_string().into(),
                commit_timestamp: commit.commit_timestamp,
            }
        }),
    }
}

/// This path corresponds to the 'content path' of a repository in relation
/// to Zed's project root.
/// In the majority of the cases, this is the folder that contains the .git folder.
/// But if a sub-folder of a git repository is opened, this corresponds to the
/// project root and the .git folder is located in a parent directory.
#[derive(Clone, Debug, Ord, PartialOrd, Eq, PartialEq, Hash)]
pub enum WorkDirectory {
    InProject {
        relative_path: Arc<Path>,
    },
    AboveProject {
        absolute_path: Arc<Path>,
        location_in_repo: Arc<Path>,
    },
}

impl WorkDirectory {
    #[cfg(test)]
    fn in_project(path: &str) -> Self {
        let path = Path::new(path);
        Self::InProject {
            relative_path: path.into(),
        }
    }

    #[cfg(test)]
    fn canonicalize(&self) -> Self {
        match self {
            WorkDirectory::InProject { relative_path } => WorkDirectory::InProject {
                relative_path: relative_path.clone(),
            },
            WorkDirectory::AboveProject {
                absolute_path,
                location_in_repo,
            } => WorkDirectory::AboveProject {
                absolute_path: absolute_path.canonicalize().unwrap().into(),
                location_in_repo: location_in_repo.clone(),
            },
        }
    }

    pub fn is_above_project(&self) -> bool {
        match self {
            WorkDirectory::InProject { .. } => false,
            WorkDirectory::AboveProject { .. } => true,
        }
    }

    fn path_key(&self) -> PathKey {
        match self {
            WorkDirectory::InProject { relative_path } => PathKey(relative_path.clone()),
            WorkDirectory::AboveProject { .. } => PathKey(Path::new("").into()),
        }
    }

    /// Returns true if the given path is a child of the work directory.
    ///
    /// Note that the path may not be a member of this repository, if there
    /// is a repository in a directory between these two paths
    /// external .git folder in a parent folder of the project root.
    #[track_caller]
    pub fn directory_contains(&self, path: impl AsRef<Path>) -> bool {
        let path = path.as_ref();
        debug_assert!(path.is_relative());
        match self {
            WorkDirectory::InProject { relative_path } => path.starts_with(relative_path),
            WorkDirectory::AboveProject { .. } => true,
        }
    }

    /// relativize returns the given project path relative to the root folder of the
    /// repository.
    /// If the root of the repository (and its .git folder) are located in a parent folder
    /// of the project root folder, then the returned RepoPath is relative to the root
    /// of the repository and not a valid path inside the project.
    pub fn relativize(&self, path: &Path) -> Result<RepoPath> {
        // path is assumed to be relative to worktree root.
        debug_assert!(path.is_relative());
        match self {
            WorkDirectory::InProject { relative_path } => Ok(path
                .strip_prefix(relative_path)
                .map_err(|_| {
                    anyhow!(
                        "could not relativize {:?} against {:?}",
                        path,
                        relative_path
                    )
                })?
                .into()),
            WorkDirectory::AboveProject {
                location_in_repo, ..
            } => {
                // Avoid joining a `/` to location_in_repo in the case of a single-file worktree.
                if path == Path::new("") {
                    Ok(RepoPath(location_in_repo.clone()))
                } else {
                    Ok(location_in_repo.join(path).into())
                }
            }
        }
    }

    /// This is the opposite operation to `relativize` above
    pub fn unrelativize(&self, path: &RepoPath) -> Option<Arc<Path>> {
        match self {
            WorkDirectory::InProject { relative_path } => Some(relative_path.join(path).into()),
            WorkDirectory::AboveProject {
                location_in_repo, ..
            } => {
                // If we fail to strip the prefix, that means this status entry is
                // external to this worktree, and we definitely won't have an entry_id
                path.strip_prefix(location_in_repo).ok().map(Into::into)
            }
        }
    }

    pub fn display_name(&self) -> String {
        match self {
            WorkDirectory::InProject { relative_path } => relative_path.display().to_string(),
            WorkDirectory::AboveProject {
                absolute_path,
                location_in_repo,
            } => {
                let num_of_dots = location_in_repo.components().count();

                "../".repeat(num_of_dots)
                    + &absolute_path
                        .file_name()
                        .map(|s| s.to_string_lossy())
                        .unwrap_or_default()
                    + "/"
            }
        }
    }
}

impl Default for WorkDirectory {
    fn default() -> Self {
        Self::InProject {
            relative_path: Arc::from(Path::new("")),
        }
    }
}

#[derive(Clone, Debug, Ord, PartialOrd, Eq, PartialEq)]
pub struct WorkDirectoryEntry(ProjectEntryId);

impl Deref for WorkDirectoryEntry {
    type Target = ProjectEntryId;

    fn deref(&self) -> &Self::Target {
        &self.0
    }
}

impl From<ProjectEntryId> for WorkDirectoryEntry {
    fn from(value: ProjectEntryId) -> Self {
        WorkDirectoryEntry(value)
    }
}

#[derive(Debug, Clone)]
pub struct LocalSnapshot {
    snapshot: Snapshot,
    /// All of the gitignore files in the worktree, indexed by their relative path.
    /// The boolean indicates whether the gitignore needs to be updated.
    ignores_by_parent_abs_path: HashMap<Arc<Path>, (Arc<Gitignore>, bool)>,
    /// All of the git repositories in the worktree, indexed by the project entry
    /// id of their parent directory.
    git_repositories: TreeMap<ProjectEntryId, LocalRepositoryEntry>,
    /// The file handle of the root dir
    /// (so we can find it after it's been moved)
    root_file_handle: Option<Arc<dyn fs::FileHandle>>,
}

struct BackgroundScannerState {
    snapshot: LocalSnapshot,
    scanned_dirs: HashSet<ProjectEntryId>,
    path_prefixes_to_scan: HashSet<Arc<Path>>,
    paths_to_scan: HashSet<Arc<Path>>,
    /// The ids of all of the entries that were removed from the snapshot
    /// as part of the current update. These entry ids may be re-used
    /// if the same inode is discovered at a new path, or if the given
    /// path is re-created after being deleted.
    removed_entries: HashMap<u64, Entry>,
    changed_paths: Vec<Arc<Path>>,
    prev_snapshot: Snapshot,
    git_hosting_provider_registry: Option<Arc<GitHostingProviderRegistry>>,
    repository_scans: HashMap<PathKey, Task<()>>,
}

#[derive(Debug, Clone)]
pub struct LocalRepositoryEntry {
    pub(crate) work_directory_id: ProjectEntryId,
    pub(crate) work_directory: WorkDirectory,
    pub(crate) git_dir_scan_id: usize,
    pub(crate) status_scan_id: usize,
    pub(crate) repo_ptr: Arc<dyn GitRepository>,
    /// Absolute path to the actual .git folder.
    /// Note: if .git is a file, this points to the folder indicated by the .git file
    pub(crate) dot_git_dir_abs_path: Arc<Path>,
    /// Absolute path to the .git file, if we're in a git worktree.
    pub(crate) dot_git_worktree_abs_path: Option<Arc<Path>>,
    pub current_merge_head_shas: Vec<String>,
    pub merge_message: Option<String>,
}

impl sum_tree::Item for LocalRepositoryEntry {
    type Summary = PathSummary<Unit>;

    fn summary(&self, _: &<Self::Summary as Summary>::Context) -> Self::Summary {
        PathSummary {
            max_path: self.work_directory.path_key().0,
            item_summary: Unit,
        }
    }
}

impl KeyedItem for LocalRepositoryEntry {
    type Key = PathKey;

    fn key(&self) -> Self::Key {
        self.work_directory.path_key()
    }
}

impl LocalRepositoryEntry {
    pub fn repo(&self) -> &Arc<dyn GitRepository> {
        &self.repo_ptr
    }
}

impl Deref for LocalRepositoryEntry {
    type Target = WorkDirectory;

    fn deref(&self) -> &Self::Target {
        &self.work_directory
    }
}

impl Deref for LocalSnapshot {
    type Target = Snapshot;

    fn deref(&self) -> &Self::Target {
        &self.snapshot
    }
}

impl DerefMut for LocalSnapshot {
    fn deref_mut(&mut self) -> &mut Self::Target {
        &mut self.snapshot
    }
}

#[derive(Debug)]
enum ScanState {
    Started,
    Updated {
        snapshot: LocalSnapshot,
        changes: UpdatedEntriesSet,
        barrier: SmallVec<[barrier::Sender; 1]>,
        scanning: bool,
    },
    RootUpdated {
        new_path: Option<SanitizedPath>,
    },
}

struct UpdateObservationState {
    snapshots_tx:
        mpsc::UnboundedSender<(LocalSnapshot, UpdatedEntriesSet, UpdatedGitRepositoriesSet)>,
    resume_updates: watch::Sender<()>,
    _maintain_remote_snapshot: Task<Option<()>>,
}

#[derive(Clone)]
pub enum Event {
    UpdatedEntries(UpdatedEntriesSet),
    UpdatedGitRepositories(UpdatedGitRepositoriesSet),
    DeletedEntry(ProjectEntryId),
}

const EMPTY_PATH: &str = "";

impl EventEmitter<Event> for Worktree {}

impl Worktree {
    pub async fn local(
        path: impl Into<Arc<Path>>,
        visible: bool,
        fs: Arc<dyn Fs>,
        next_entry_id: Arc<AtomicUsize>,
        cx: &mut AsyncApp,
    ) -> Result<Entity<Self>> {
        let abs_path = path.into();
        let metadata = fs
            .metadata(&abs_path)
            .await
            .context("failed to stat worktree path")?;

        let fs_case_sensitive = fs.is_case_sensitive().await.unwrap_or_else(|e| {
            log::error!(
                "Failed to determine whether filesystem is case sensitive (falling back to true) due to error: {e:#}"
            );
            true
        });

        let root_file_handle = fs.open_handle(&abs_path).await.log_err();

        cx.new(move |cx: &mut Context<Worktree>| {
            let mut snapshot = LocalSnapshot {
                ignores_by_parent_abs_path: Default::default(),
                git_repositories: Default::default(),
                snapshot: Snapshot::new(
                    cx.entity_id().as_u64(),
                    abs_path
                        .file_name()
                        .map_or(String::new(), |f| f.to_string_lossy().to_string()),
                    abs_path.clone(),
                ),
                root_file_handle,
            };

            let worktree_id = snapshot.id();
            let settings_location = Some(SettingsLocation {
                worktree_id,
                path: Path::new(EMPTY_PATH),
            });

            let settings = WorktreeSettings::get(settings_location, cx).clone();
            cx.observe_global::<SettingsStore>(move |this, cx| {
                if let Self::Local(this) = this {
                    let settings = WorktreeSettings::get(settings_location, cx).clone();
                    if this.settings != settings {
                        this.settings = settings;
                        this.restart_background_scanners(cx);
                    }
                }
            })
            .detach();

            let share_private_files = false;
            if let Some(metadata) = metadata {
                let mut entry = Entry::new(
                    Arc::from(Path::new("")),
                    &metadata,
                    &next_entry_id,
                    snapshot.root_char_bag,
                    None,
                );
                if !metadata.is_dir {
                    entry.is_private = !share_private_files
                        && settings.is_path_private(abs_path.file_name().unwrap().as_ref());
                }
                snapshot.insert_entry(entry, fs.as_ref());
            }

            let (scan_requests_tx, scan_requests_rx) = channel::unbounded();
            let (path_prefixes_to_scan_tx, path_prefixes_to_scan_rx) = channel::unbounded();
            let mut worktree = LocalWorktree {
                share_private_files,
                next_entry_id,
                snapshot,
                is_scanning: watch::channel_with(true),
                update_observer: None,
                scan_requests_tx,
                path_prefixes_to_scan_tx,
                _background_scanner_tasks: Vec::new(),
                fs,
                fs_case_sensitive,
                visible,
                settings,
            };
            worktree.start_background_scanner(scan_requests_rx, path_prefixes_to_scan_rx, cx);
            Worktree::Local(worktree)
        })
    }

    pub fn remote(
        project_id: u64,
        replica_id: ReplicaId,
        worktree: proto::WorktreeMetadata,
        client: AnyProtoClient,
        cx: &mut App,
    ) -> Entity<Self> {
        cx.new(|cx: &mut Context<Self>| {
            let snapshot = Snapshot::new(
                worktree.id,
                worktree.root_name,
                Arc::<Path>::from_proto(worktree.abs_path),
            );

            let background_snapshot = Arc::new(Mutex::new((snapshot.clone(), Vec::new())));
            let (background_updates_tx, mut background_updates_rx) = mpsc::unbounded();
            let (mut snapshot_updated_tx, mut snapshot_updated_rx) = watch::channel();

            let worktree_id = snapshot.id();
            let settings_location = Some(SettingsLocation {
                worktree_id,
                path: Path::new(EMPTY_PATH),
            });

            let settings = WorktreeSettings::get(settings_location, cx).clone();
            let worktree = RemoteWorktree {
                client,
                project_id,
                replica_id,
                snapshot,
                file_scan_inclusions: settings.file_scan_inclusions.clone(),
                background_snapshot: background_snapshot.clone(),
                updates_tx: Some(background_updates_tx),
                update_observer: None,
                snapshot_subscriptions: Default::default(),
                visible: worktree.visible,
                disconnected: false,
            };

            // Apply updates to a separate snapshot in a background task, then
            // send them to a foreground task which updates the model.
            cx.background_spawn(async move {
                while let Some(update) = background_updates_rx.next().await {
                    {
                        let mut lock = background_snapshot.lock();
                        if let Err(error) = lock
                            .0
                            .apply_remote_update(update.clone(), &settings.file_scan_inclusions)
                        {
                            log::error!("error applying worktree update: {}", error);
                        }
                        lock.1.push(update);
                    }
                    snapshot_updated_tx.send(()).await.ok();
                }
            })
            .detach();

            // On the foreground task, update to the latest snapshot and notify
            // any update observer of all updates that led to that snapshot.
            cx.spawn(|this, mut cx| async move {
                while (snapshot_updated_rx.recv().await).is_some() {
                    this.update(&mut cx, |this, cx| {
                        let this = this.as_remote_mut().unwrap();
                        {
                            let mut lock = this.background_snapshot.lock();
                            this.snapshot = lock.0.clone();
                            if let Some(tx) = &this.update_observer {
                                for update in lock.1.drain(..) {
                                    tx.unbounded_send(update).ok();
                                }
                            }
                        };
                        cx.emit(Event::UpdatedEntries(Arc::default()));
                        cx.notify();
                        while let Some((scan_id, _)) = this.snapshot_subscriptions.front() {
                            if this.observed_snapshot(*scan_id) {
                                let (_, tx) = this.snapshot_subscriptions.pop_front().unwrap();
                                let _ = tx.send(());
                            } else {
                                break;
                            }
                        }
                    })?;
                }
                anyhow::Ok(())
            })
            .detach();

            Worktree::Remote(worktree)
        })
    }

    pub fn as_local(&self) -> Option<&LocalWorktree> {
        if let Worktree::Local(worktree) = self {
            Some(worktree)
        } else {
            None
        }
    }

    pub fn as_remote(&self) -> Option<&RemoteWorktree> {
        if let Worktree::Remote(worktree) = self {
            Some(worktree)
        } else {
            None
        }
    }

    pub fn as_local_mut(&mut self) -> Option<&mut LocalWorktree> {
        if let Worktree::Local(worktree) = self {
            Some(worktree)
        } else {
            None
        }
    }

    pub fn as_remote_mut(&mut self) -> Option<&mut RemoteWorktree> {
        if let Worktree::Remote(worktree) = self {
            Some(worktree)
        } else {
            None
        }
    }

    pub fn is_local(&self) -> bool {
        matches!(self, Worktree::Local(_))
    }

    pub fn is_remote(&self) -> bool {
        !self.is_local()
    }

    pub fn settings_location(&self, _: &Context<Self>) -> SettingsLocation<'static> {
        SettingsLocation {
            worktree_id: self.id(),
            path: Path::new(EMPTY_PATH),
        }
    }

    pub fn snapshot(&self) -> Snapshot {
        match self {
            Worktree::Local(worktree) => worktree.snapshot.snapshot.clone(),
            Worktree::Remote(worktree) => worktree.snapshot.clone(),
        }
    }

    pub fn scan_id(&self) -> usize {
        match self {
            Worktree::Local(worktree) => worktree.snapshot.scan_id,
            Worktree::Remote(worktree) => worktree.snapshot.scan_id,
        }
    }

    pub fn metadata_proto(&self) -> proto::WorktreeMetadata {
        proto::WorktreeMetadata {
            id: self.id().to_proto(),
            root_name: self.root_name().to_string(),
            visible: self.is_visible(),
            abs_path: self.abs_path().to_proto(),
        }
    }

    pub fn completed_scan_id(&self) -> usize {
        match self {
            Worktree::Local(worktree) => worktree.snapshot.completed_scan_id,
            Worktree::Remote(worktree) => worktree.snapshot.completed_scan_id,
        }
    }

    pub fn is_visible(&self) -> bool {
        match self {
            Worktree::Local(worktree) => worktree.visible,
            Worktree::Remote(worktree) => worktree.visible,
        }
    }

    pub fn replica_id(&self) -> ReplicaId {
        match self {
            Worktree::Local(_) => 0,
            Worktree::Remote(worktree) => worktree.replica_id,
        }
    }

    pub fn abs_path(&self) -> Arc<Path> {
        match self {
            Worktree::Local(worktree) => worktree.abs_path.clone().into(),
            Worktree::Remote(worktree) => worktree.abs_path.clone().into(),
        }
    }

    pub fn root_file(&self, cx: &Context<Self>) -> Option<Arc<File>> {
        let entry = self.root_entry()?;
        Some(File::for_entry(entry.clone(), cx.entity()))
    }

    pub fn observe_updates<F, Fut>(&mut self, project_id: u64, cx: &Context<Worktree>, callback: F)
    where
        F: 'static + Send + Fn(proto::UpdateWorktree) -> Fut,
        Fut: 'static + Send + Future<Output = bool>,
    {
        match self {
            Worktree::Local(this) => this.observe_updates(project_id, cx, callback),
            Worktree::Remote(this) => this.observe_updates(project_id, cx, callback),
        }
    }

    pub fn stop_observing_updates(&mut self) {
        match self {
            Worktree::Local(this) => {
                this.update_observer.take();
            }
            Worktree::Remote(this) => {
                this.update_observer.take();
            }
        }
    }

    #[cfg(any(test, feature = "test-support"))]
    pub fn has_update_observer(&self) -> bool {
        match self {
            Worktree::Local(this) => this.update_observer.is_some(),
            Worktree::Remote(this) => this.update_observer.is_some(),
        }
    }

    pub fn load_file(&self, path: &Path, cx: &Context<Worktree>) -> Task<Result<LoadedFile>> {
        match self {
            Worktree::Local(this) => this.load_file(path, cx),
            Worktree::Remote(_) => {
                Task::ready(Err(anyhow!("remote worktrees can't yet load files")))
            }
        }
    }

    pub fn load_staged_file(&self, path: &Path, cx: &App) -> Task<Result<Option<String>>> {
        match self {
            Worktree::Local(this) => {
                let path = Arc::from(path);
                let snapshot = this.snapshot();
                cx.background_spawn(async move {
                    if let Some(repo) = snapshot.repository_for_path(&path) {
                        if let Some(repo_path) = repo.relativize(&path).log_err() {
                            if let Some(git_repo) =
                                snapshot.git_repositories.get(&repo.work_directory_id)
                            {
                                return Ok(git_repo.repo_ptr.load_index_text(&repo_path));
                            }
                        }
                    }
                    Err(anyhow!("No repository found for {path:?}"))
                })
            }
            Worktree::Remote(_) => {
                Task::ready(Err(anyhow!("remote worktrees can't yet load staged files")))
            }
        }
    }

    pub fn load_committed_file(&self, path: &Path, cx: &App) -> Task<Result<Option<String>>> {
        match self {
            Worktree::Local(this) => {
                let path = Arc::from(path);
                let snapshot = this.snapshot();
                cx.background_spawn(async move {
                    if let Some(repo) = snapshot.repository_for_path(&path) {
                        if let Some(repo_path) = repo.relativize(&path).log_err() {
                            if let Some(git_repo) =
                                snapshot.git_repositories.get(&repo.work_directory_id)
                            {
                                return Ok(git_repo.repo_ptr.load_committed_text(&repo_path));
                            }
                        }
                    }
                    Err(anyhow!("No repository found for {path:?}"))
                })
            }
            Worktree::Remote(_) => Task::ready(Err(anyhow!(
                "remote worktrees can't yet load committed files"
            ))),
        }
    }

    pub fn load_binary_file(
        &self,
        path: &Path,
        cx: &Context<Worktree>,
    ) -> Task<Result<LoadedBinaryFile>> {
        match self {
            Worktree::Local(this) => this.load_binary_file(path, cx),
            Worktree::Remote(_) => {
                Task::ready(Err(anyhow!("remote worktrees can't yet load binary files")))
            }
        }
    }

    pub fn write_file(
        &self,
        path: &Path,
        text: Rope,
        line_ending: LineEnding,
        cx: &Context<Worktree>,
    ) -> Task<Result<Arc<File>>> {
        match self {
            Worktree::Local(this) => this.write_file(path, text, line_ending, cx),
            Worktree::Remote(_) => {
                Task::ready(Err(anyhow!("remote worktree can't yet write files")))
            }
        }
    }

    pub fn create_entry(
        &mut self,
        path: impl Into<Arc<Path>>,
        is_directory: bool,
        cx: &Context<Worktree>,
    ) -> Task<Result<CreatedEntry>> {
        let path: Arc<Path> = path.into();
        let worktree_id = self.id();
        match self {
            Worktree::Local(this) => this.create_entry(path, is_directory, cx),
            Worktree::Remote(this) => {
                let project_id = this.project_id;
                let request = this.client.request(proto::CreateProjectEntry {
                    worktree_id: worktree_id.to_proto(),
                    project_id,
                    path: path.as_ref().to_proto(),
                    is_directory,
                });
                cx.spawn(move |this, mut cx| async move {
                    let response = request.await?;
                    match response.entry {
                        Some(entry) => this
                            .update(&mut cx, |worktree, cx| {
                                worktree.as_remote_mut().unwrap().insert_entry(
                                    entry,
                                    response.worktree_scan_id as usize,
                                    cx,
                                )
                            })?
                            .await
                            .map(CreatedEntry::Included),
                        None => {
                            let abs_path = this.update(&mut cx, |worktree, _| {
                                worktree
                                    .absolutize(&path)
                                    .with_context(|| format!("absolutizing {path:?}"))
                            })??;
                            Ok(CreatedEntry::Excluded { abs_path })
                        }
                    }
                })
            }
        }
    }

    pub fn delete_entry(
        &mut self,
        entry_id: ProjectEntryId,
        trash: bool,
        cx: &mut Context<Worktree>,
    ) -> Option<Task<Result<()>>> {
        let task = match self {
            Worktree::Local(this) => this.delete_entry(entry_id, trash, cx),
            Worktree::Remote(this) => this.delete_entry(entry_id, trash, cx),
        }?;

        let entry = match self {
            Worktree::Local(ref this) => this.entry_for_id(entry_id),
            Worktree::Remote(ref this) => this.entry_for_id(entry_id),
        }?;

        let mut ids = vec![entry_id];
        let path = &*entry.path;

        self.get_children_ids_recursive(path, &mut ids);

        for id in ids {
            cx.emit(Event::DeletedEntry(id));
        }
        Some(task)
    }

    fn get_children_ids_recursive(&self, path: &Path, ids: &mut Vec<ProjectEntryId>) {
        let children_iter = self.child_entries(path);
        for child in children_iter {
            ids.push(child.id);
            self.get_children_ids_recursive(&child.path, ids);
        }
    }

    pub fn rename_entry(
        &mut self,
        entry_id: ProjectEntryId,
        new_path: impl Into<Arc<Path>>,
        cx: &Context<Self>,
    ) -> Task<Result<CreatedEntry>> {
        let new_path = new_path.into();
        match self {
            Worktree::Local(this) => this.rename_entry(entry_id, new_path, cx),
            Worktree::Remote(this) => this.rename_entry(entry_id, new_path, cx),
        }
    }

    pub fn copy_entry(
        &mut self,
        entry_id: ProjectEntryId,
        relative_worktree_source_path: Option<PathBuf>,
        new_path: impl Into<Arc<Path>>,
        cx: &Context<Self>,
    ) -> Task<Result<Option<Entry>>> {
        let new_path: Arc<Path> = new_path.into();
        match self {
            Worktree::Local(this) => {
                this.copy_entry(entry_id, relative_worktree_source_path, new_path, cx)
            }
            Worktree::Remote(this) => {
                let relative_worktree_source_path = relative_worktree_source_path
                    .map(|relative_worktree_source_path| relative_worktree_source_path.to_proto());
                let response = this.client.request(proto::CopyProjectEntry {
                    project_id: this.project_id,
                    entry_id: entry_id.to_proto(),
                    relative_worktree_source_path,
                    new_path: new_path.to_proto(),
                });
                cx.spawn(move |this, mut cx| async move {
                    let response = response.await?;
                    match response.entry {
                        Some(entry) => this
                            .update(&mut cx, |worktree, cx| {
                                worktree.as_remote_mut().unwrap().insert_entry(
                                    entry,
                                    response.worktree_scan_id as usize,
                                    cx,
                                )
                            })?
                            .await
                            .map(Some),
                        None => Ok(None),
                    }
                })
            }
        }
    }

    pub fn copy_external_entries(
        &mut self,
        target_directory: PathBuf,
        paths: Vec<Arc<Path>>,
        overwrite_existing_files: bool,
        cx: &Context<Worktree>,
    ) -> Task<Result<Vec<ProjectEntryId>>> {
        match self {
            Worktree::Local(this) => {
                this.copy_external_entries(target_directory, paths, overwrite_existing_files, cx)
            }
            _ => Task::ready(Err(anyhow!(
                "Copying external entries is not supported for remote worktrees"
            ))),
        }
    }

    pub fn expand_entry(
        &mut self,
        entry_id: ProjectEntryId,
        cx: &Context<Worktree>,
    ) -> Option<Task<Result<()>>> {
        match self {
            Worktree::Local(this) => this.expand_entry(entry_id, cx),
            Worktree::Remote(this) => {
                let response = this.client.request(proto::ExpandProjectEntry {
                    project_id: this.project_id,
                    entry_id: entry_id.to_proto(),
                });
                Some(cx.spawn(move |this, mut cx| async move {
                    let response = response.await?;
                    this.update(&mut cx, |this, _| {
                        this.as_remote_mut()
                            .unwrap()
                            .wait_for_snapshot(response.worktree_scan_id as usize)
                    })?
                    .await?;
                    Ok(())
                }))
            }
        }
    }

    pub fn expand_all_for_entry(
        &mut self,
        entry_id: ProjectEntryId,
        cx: &Context<Worktree>,
    ) -> Option<Task<Result<()>>> {
        match self {
            Worktree::Local(this) => this.expand_all_for_entry(entry_id, cx),
            Worktree::Remote(this) => {
                let response = this.client.request(proto::ExpandAllForProjectEntry {
                    project_id: this.project_id,
                    entry_id: entry_id.to_proto(),
                });
                Some(cx.spawn(move |this, mut cx| async move {
                    let response = response.await?;
                    this.update(&mut cx, |this, _| {
                        this.as_remote_mut()
                            .unwrap()
                            .wait_for_snapshot(response.worktree_scan_id as usize)
                    })?
                    .await?;
                    Ok(())
                }))
            }
        }
    }

    pub async fn handle_create_entry(
        this: Entity<Self>,
        request: proto::CreateProjectEntry,
        mut cx: AsyncApp,
    ) -> Result<proto::ProjectEntryResponse> {
        let (scan_id, entry) = this.update(&mut cx, |this, cx| {
            (
                this.scan_id(),
                this.create_entry(
                    Arc::<Path>::from_proto(request.path),
                    request.is_directory,
                    cx,
                ),
            )
        })?;
        Ok(proto::ProjectEntryResponse {
            entry: match &entry.await? {
                CreatedEntry::Included(entry) => Some(entry.into()),
                CreatedEntry::Excluded { .. } => None,
            },
            worktree_scan_id: scan_id as u64,
        })
    }

    pub async fn handle_delete_entry(
        this: Entity<Self>,
        request: proto::DeleteProjectEntry,
        mut cx: AsyncApp,
    ) -> Result<proto::ProjectEntryResponse> {
        let (scan_id, task) = this.update(&mut cx, |this, cx| {
            (
                this.scan_id(),
                this.delete_entry(
                    ProjectEntryId::from_proto(request.entry_id),
                    request.use_trash,
                    cx,
                ),
            )
        })?;
        task.ok_or_else(|| anyhow!("invalid entry"))?.await?;
        Ok(proto::ProjectEntryResponse {
            entry: None,
            worktree_scan_id: scan_id as u64,
        })
    }

    pub async fn handle_expand_entry(
        this: Entity<Self>,
        request: proto::ExpandProjectEntry,
        mut cx: AsyncApp,
    ) -> Result<proto::ExpandProjectEntryResponse> {
        let task = this.update(&mut cx, |this, cx| {
            this.expand_entry(ProjectEntryId::from_proto(request.entry_id), cx)
        })?;
        task.ok_or_else(|| anyhow!("no such entry"))?.await?;
        let scan_id = this.read_with(&cx, |this, _| this.scan_id())?;
        Ok(proto::ExpandProjectEntryResponse {
            worktree_scan_id: scan_id as u64,
        })
    }

    pub async fn handle_expand_all_for_entry(
        this: Entity<Self>,
        request: proto::ExpandAllForProjectEntry,
        mut cx: AsyncApp,
    ) -> Result<proto::ExpandAllForProjectEntryResponse> {
        let task = this.update(&mut cx, |this, cx| {
            this.expand_all_for_entry(ProjectEntryId::from_proto(request.entry_id), cx)
        })?;
        task.ok_or_else(|| anyhow!("no such entry"))?.await?;
        let scan_id = this.read_with(&cx, |this, _| this.scan_id())?;
        Ok(proto::ExpandAllForProjectEntryResponse {
            worktree_scan_id: scan_id as u64,
        })
    }

    pub async fn handle_rename_entry(
        this: Entity<Self>,
        request: proto::RenameProjectEntry,
        mut cx: AsyncApp,
    ) -> Result<proto::ProjectEntryResponse> {
        let (scan_id, task) = this.update(&mut cx, |this, cx| {
            (
                this.scan_id(),
                this.rename_entry(
                    ProjectEntryId::from_proto(request.entry_id),
                    Arc::<Path>::from_proto(request.new_path),
                    cx,
                ),
            )
        })?;
        Ok(proto::ProjectEntryResponse {
            entry: match &task.await? {
                CreatedEntry::Included(entry) => Some(entry.into()),
                CreatedEntry::Excluded { .. } => None,
            },
            worktree_scan_id: scan_id as u64,
        })
    }

    pub async fn handle_copy_entry(
        this: Entity<Self>,
        request: proto::CopyProjectEntry,
        mut cx: AsyncApp,
    ) -> Result<proto::ProjectEntryResponse> {
        let (scan_id, task) = this.update(&mut cx, |this, cx| {
            let relative_worktree_source_path = request
                .relative_worktree_source_path
                .map(PathBuf::from_proto);
            (
                this.scan_id(),
                this.copy_entry(
                    ProjectEntryId::from_proto(request.entry_id),
                    relative_worktree_source_path,
                    PathBuf::from_proto(request.new_path),
                    cx,
                ),
            )
        })?;
        Ok(proto::ProjectEntryResponse {
            entry: task.await?.as_ref().map(|e| e.into()),
            worktree_scan_id: scan_id as u64,
        })
    }
}

impl LocalWorktree {
    pub fn fs(&self) -> &Arc<dyn Fs> {
        &self.fs
    }

    pub fn is_path_private(&self, path: &Path) -> bool {
        !self.share_private_files && self.settings.is_path_private(path)
    }

    fn restart_background_scanners(&mut self, cx: &Context<Worktree>) {
        let (scan_requests_tx, scan_requests_rx) = channel::unbounded();
        let (path_prefixes_to_scan_tx, path_prefixes_to_scan_rx) = channel::unbounded();
        self.scan_requests_tx = scan_requests_tx;
        self.path_prefixes_to_scan_tx = path_prefixes_to_scan_tx;

        self.start_background_scanner(scan_requests_rx, path_prefixes_to_scan_rx, cx);
        let always_included_entries = mem::take(&mut self.snapshot.always_included_entries);
        log::debug!(
            "refreshing entries for the following always included paths: {:?}",
            always_included_entries
        );

        // Cleans up old always included entries to ensure they get updated properly. Otherwise,
        // nested always included entries may not get updated and will result in out-of-date info.
        self.refresh_entries_for_paths(always_included_entries);
    }

    fn start_background_scanner(
        &mut self,
        scan_requests_rx: channel::Receiver<ScanRequest>,
        path_prefixes_to_scan_rx: channel::Receiver<PathPrefixScanRequest>,
        cx: &Context<Worktree>,
    ) {
        let snapshot = self.snapshot();
        let share_private_files = self.share_private_files;
        let next_entry_id = self.next_entry_id.clone();
        let fs = self.fs.clone();
        let git_hosting_provider_registry = GitHostingProviderRegistry::try_global(cx);
        let settings = self.settings.clone();
        let (scan_states_tx, mut scan_states_rx) = mpsc::unbounded();
        let background_scanner = cx.background_spawn({
            let abs_path = snapshot.abs_path.as_path().to_path_buf();
            let background = cx.background_executor().clone();
            async move {
                let (events, watcher) = fs.watch(&abs_path, FS_WATCH_LATENCY).await;
                let fs_case_sensitive = fs.is_case_sensitive().await.unwrap_or_else(|e| {
                    log::error!("Failed to determine whether filesystem is case sensitive: {e:#}");
                    true
                });

                let mut scanner = BackgroundScanner {
                    fs,
                    fs_case_sensitive,
                    status_updates_tx: scan_states_tx,
                    executor: background,
                    scan_requests_rx,
                    path_prefixes_to_scan_rx,
                    next_entry_id,
                    state: Arc::new(Mutex::new(BackgroundScannerState {
                        prev_snapshot: snapshot.snapshot.clone(),
                        snapshot,
                        scanned_dirs: Default::default(),
                        path_prefixes_to_scan: Default::default(),
                        paths_to_scan: Default::default(),
                        removed_entries: Default::default(),
                        changed_paths: Default::default(),
                        repository_scans: HashMap::default(),
                        git_hosting_provider_registry,
                    })),
                    phase: BackgroundScannerPhase::InitialScan,
                    share_private_files,
                    settings,
                    watcher,
                };

                scanner
                    .run(Box::pin(
                        events.map(|events| events.into_iter().map(Into::into).collect()),
                    ))
                    .await;
            }
        });
        let scan_state_updater = cx.spawn(|this, mut cx| async move {
            while let Some((state, this)) = scan_states_rx.next().await.zip(this.upgrade()) {
                this.update(&mut cx, |this, cx| {
                    let this = this.as_local_mut().unwrap();
                    match state {
                        ScanState::Started => {
                            *this.is_scanning.0.borrow_mut() = true;
                        }
                        ScanState::Updated {
                            snapshot,
                            changes,
                            barrier,
                            scanning,
                        } => {
                            *this.is_scanning.0.borrow_mut() = scanning;
                            this.set_snapshot(snapshot, changes, cx);
                            drop(barrier);
                        }
                        ScanState::RootUpdated { new_path } => {
                            this.update_abs_path_and_refresh(new_path, cx);
                        }
                    }
                    cx.notify();
                })
                .ok();
            }
        });
        self._background_scanner_tasks = vec![background_scanner, scan_state_updater];
        self.is_scanning = watch::channel_with(true);
    }

    fn set_snapshot(
        &mut self,
        new_snapshot: LocalSnapshot,
        entry_changes: UpdatedEntriesSet,
        cx: &mut Context<Worktree>,
    ) {
        let repo_changes = self.changed_repos(&self.snapshot, &new_snapshot);
        self.snapshot = new_snapshot;

        if let Some(share) = self.update_observer.as_mut() {
            share
                .snapshots_tx
                .unbounded_send((
                    self.snapshot.clone(),
                    entry_changes.clone(),
                    repo_changes.clone(),
                ))
                .ok();
        }

        if !entry_changes.is_empty() {
            cx.emit(Event::UpdatedEntries(entry_changes));
        }
        if !repo_changes.is_empty() {
            cx.emit(Event::UpdatedGitRepositories(repo_changes));
        }
    }

    fn changed_repos(
        &self,
        old_snapshot: &LocalSnapshot,
        new_snapshot: &LocalSnapshot,
    ) -> UpdatedGitRepositoriesSet {
        let mut changes = Vec::new();
        let mut old_repos = old_snapshot.git_repositories.iter().peekable();
        let mut new_repos = new_snapshot.git_repositories.iter().peekable();

        loop {
            match (new_repos.peek().map(clone), old_repos.peek().map(clone)) {
                (Some((new_entry_id, new_repo)), Some((old_entry_id, old_repo))) => {
                    match Ord::cmp(&new_entry_id, &old_entry_id) {
                        Ordering::Less => {
                            if let Some(entry) = new_snapshot.entry_for_id(new_entry_id) {
                                changes.push((
                                    entry.path.clone(),
                                    GitRepositoryChange {
                                        old_repository: None,
                                    },
                                ));
                            }
                            new_repos.next();
                        }
                        Ordering::Equal => {
                            if new_repo.git_dir_scan_id != old_repo.git_dir_scan_id
                                || new_repo.status_scan_id != old_repo.status_scan_id
                            {
                                if let Some(entry) = new_snapshot.entry_for_id(new_entry_id) {
                                    let old_repo = old_snapshot
                                        .repositories
                                        .get(&PathKey(entry.path.clone()), &())
                                        .cloned();
                                    changes.push((
                                        entry.path.clone(),
                                        GitRepositoryChange {
                                            old_repository: old_repo,
                                        },
                                    ));
                                }
                            }
                            new_repos.next();
                            old_repos.next();
                        }
                        Ordering::Greater => {
                            if let Some(entry) = old_snapshot.entry_for_id(old_entry_id) {
                                let old_repo = old_snapshot
                                    .repositories
                                    .get(&PathKey(entry.path.clone()), &())
                                    .cloned();
                                changes.push((
                                    entry.path.clone(),
                                    GitRepositoryChange {
                                        old_repository: old_repo,
                                    },
                                ));
                            }
                            old_repos.next();
                        }
                    }
                }
                (Some((entry_id, _)), None) => {
                    if let Some(entry) = new_snapshot.entry_for_id(entry_id) {
                        changes.push((
                            entry.path.clone(),
                            GitRepositoryChange {
                                old_repository: None,
                            },
                        ));
                    }
                    new_repos.next();
                }
                (None, Some((entry_id, _))) => {
                    if let Some(entry) = old_snapshot.entry_for_id(entry_id) {
                        let old_repo = old_snapshot
                            .repositories
                            .get(&PathKey(entry.path.clone()), &())
                            .cloned();
                        changes.push((
                            entry.path.clone(),
                            GitRepositoryChange {
                                old_repository: old_repo,
                            },
                        ));
                    }
                    old_repos.next();
                }
                (None, None) => break,
            }
        }

        fn clone<T: Clone, U: Clone>(value: &(&T, &U)) -> (T, U) {
            (value.0.clone(), value.1.clone())
        }

        changes.into()
    }

    pub fn scan_complete(&self) -> impl Future<Output = ()> {
        let mut is_scanning_rx = self.is_scanning.1.clone();
        async move {
            let mut is_scanning = *is_scanning_rx.borrow();
            while is_scanning {
                if let Some(value) = is_scanning_rx.recv().await {
                    is_scanning = value;
                } else {
                    break;
                }
            }
        }
    }

    pub fn snapshot(&self) -> LocalSnapshot {
        self.snapshot.clone()
    }

    pub fn settings(&self) -> WorktreeSettings {
        self.settings.clone()
    }

    pub fn get_local_repo(&self, repo: &RepositoryEntry) -> Option<&LocalRepositoryEntry> {
        self.git_repositories.get(&repo.work_directory_id)
    }

    fn load_binary_file(
        &self,
        path: &Path,
        cx: &Context<Worktree>,
    ) -> Task<Result<LoadedBinaryFile>> {
        let path = Arc::from(path);
        let abs_path = self.absolutize(&path);
        let fs = self.fs.clone();
        let entry = self.refresh_entry(path.clone(), None, cx);
        let is_private = self.is_path_private(path.as_ref());

        let worktree = cx.weak_entity();
        cx.background_spawn(async move {
            let abs_path = abs_path?;
            let content = fs.load_bytes(&abs_path).await?;

            let worktree = worktree
                .upgrade()
                .ok_or_else(|| anyhow!("worktree was dropped"))?;
            let file = match entry.await? {
                Some(entry) => File::for_entry(entry, worktree),
                None => {
                    let metadata = fs
                        .metadata(&abs_path)
                        .await
                        .with_context(|| {
                            format!("Loading metadata for excluded file {abs_path:?}")
                        })?
                        .with_context(|| {
                            format!("Excluded file {abs_path:?} got removed during loading")
                        })?;
                    Arc::new(File {
                        entry_id: None,
                        worktree,
                        path,
                        disk_state: DiskState::Present {
                            mtime: metadata.mtime,
                        },
                        is_local: true,
                        is_private,
                    })
                }
            };

            Ok(LoadedBinaryFile { file, content })
        })
    }

    fn load_file(&self, path: &Path, cx: &Context<Worktree>) -> Task<Result<LoadedFile>> {
        let path = Arc::from(path);
        let abs_path = self.absolutize(&path);
        let fs = self.fs.clone();
        let entry = self.refresh_entry(path.clone(), None, cx);
        let is_private = self.is_path_private(path.as_ref());

        cx.spawn(|this, _cx| async move {
            let abs_path = abs_path?;
            let text = fs.load(&abs_path).await?;

            let worktree = this
                .upgrade()
                .ok_or_else(|| anyhow!("worktree was dropped"))?;
            let file = match entry.await? {
                Some(entry) => File::for_entry(entry, worktree),
                None => {
                    let metadata = fs
                        .metadata(&abs_path)
                        .await
                        .with_context(|| {
                            format!("Loading metadata for excluded file {abs_path:?}")
                        })?
                        .with_context(|| {
                            format!("Excluded file {abs_path:?} got removed during loading")
                        })?;
                    Arc::new(File {
                        entry_id: None,
                        worktree,
                        path,
                        disk_state: DiskState::Present {
                            mtime: metadata.mtime,
                        },
                        is_local: true,
                        is_private,
                    })
                }
            };

            Ok(LoadedFile { file, text })
        })
    }

    /// Find the lowest path in the worktree's datastructures that is an ancestor
    fn lowest_ancestor(&self, path: &Path) -> PathBuf {
        let mut lowest_ancestor = None;
        for path in path.ancestors() {
            if self.entry_for_path(path).is_some() {
                lowest_ancestor = Some(path.to_path_buf());
                break;
            }
        }

        lowest_ancestor.unwrap_or_else(|| PathBuf::from(""))
    }

    fn create_entry(
        &self,
        path: impl Into<Arc<Path>>,
        is_dir: bool,
        cx: &Context<Worktree>,
    ) -> Task<Result<CreatedEntry>> {
        let path = path.into();
        let abs_path = match self.absolutize(&path) {
            Ok(path) => path,
            Err(e) => return Task::ready(Err(e.context(format!("absolutizing path {path:?}")))),
        };
        let path_excluded = self.settings.is_path_excluded(&abs_path);
        let fs = self.fs.clone();
        let task_abs_path = abs_path.clone();
        let write = cx.background_spawn(async move {
            if is_dir {
                fs.create_dir(&task_abs_path)
                    .await
                    .with_context(|| format!("creating directory {task_abs_path:?}"))
            } else {
                fs.save(&task_abs_path, &Rope::default(), LineEnding::default())
                    .await
                    .with_context(|| format!("creating file {task_abs_path:?}"))
            }
        });

        let lowest_ancestor = self.lowest_ancestor(&path);
        cx.spawn(|this, mut cx| async move {
            write.await?;
            if path_excluded {
                return Ok(CreatedEntry::Excluded { abs_path });
            }

            let (result, refreshes) = this.update(&mut cx, |this, cx| {
                let mut refreshes = Vec::new();
                let refresh_paths = path.strip_prefix(&lowest_ancestor).unwrap();
                for refresh_path in refresh_paths.ancestors() {
                    if refresh_path == Path::new("") {
                        continue;
                    }
                    let refresh_full_path = lowest_ancestor.join(refresh_path);

                    refreshes.push(this.as_local_mut().unwrap().refresh_entry(
                        refresh_full_path.into(),
                        None,
                        cx,
                    ));
                }
                (
                    this.as_local_mut().unwrap().refresh_entry(path, None, cx),
                    refreshes,
                )
            })?;
            for refresh in refreshes {
                refresh.await.log_err();
            }

            Ok(result
                .await?
                .map(CreatedEntry::Included)
                .unwrap_or_else(|| CreatedEntry::Excluded { abs_path }))
        })
    }

    fn write_file(
        &self,
        path: impl Into<Arc<Path>>,
        text: Rope,
        line_ending: LineEnding,
        cx: &Context<Worktree>,
    ) -> Task<Result<Arc<File>>> {
        let path = path.into();
        let fs = self.fs.clone();
        let is_private = self.is_path_private(&path);
        let Ok(abs_path) = self.absolutize(&path) else {
            return Task::ready(Err(anyhow!("invalid path {path:?}")));
        };

        let write = cx.background_spawn({
            let fs = fs.clone();
            let abs_path = abs_path.clone();
            async move { fs.save(&abs_path, &text, line_ending).await }
        });

        cx.spawn(move |this, mut cx| async move {
            write.await?;
            let entry = this
                .update(&mut cx, |this, cx| {
                    this.as_local_mut()
                        .unwrap()
                        .refresh_entry(path.clone(), None, cx)
                })?
                .await?;
            let worktree = this.upgrade().ok_or_else(|| anyhow!("worktree dropped"))?;
            if let Some(entry) = entry {
                Ok(File::for_entry(entry, worktree))
            } else {
                let metadata = fs
                    .metadata(&abs_path)
                    .await
                    .with_context(|| {
                        format!("Fetching metadata after saving the excluded buffer {abs_path:?}")
                    })?
                    .with_context(|| {
                        format!("Excluded buffer {path:?} got removed during saving")
                    })?;
                Ok(Arc::new(File {
                    worktree,
                    path,
                    disk_state: DiskState::Present {
                        mtime: metadata.mtime,
                    },
                    entry_id: None,
                    is_local: true,
                    is_private,
                }))
            }
        })
    }

    fn delete_entry(
        &self,
        entry_id: ProjectEntryId,
        trash: bool,
        cx: &Context<Worktree>,
    ) -> Option<Task<Result<()>>> {
        let entry = self.entry_for_id(entry_id)?.clone();
        let abs_path = self.absolutize(&entry.path);
        let fs = self.fs.clone();

        let delete = cx.background_spawn(async move {
            if entry.is_file() {
                if trash {
                    fs.trash_file(&abs_path?, Default::default()).await?;
                } else {
                    fs.remove_file(&abs_path?, Default::default()).await?;
                }
            } else if trash {
                fs.trash_dir(
                    &abs_path?,
                    RemoveOptions {
                        recursive: true,
                        ignore_if_not_exists: false,
                    },
                )
                .await?;
            } else {
                fs.remove_dir(
                    &abs_path?,
                    RemoveOptions {
                        recursive: true,
                        ignore_if_not_exists: false,
                    },
                )
                .await?;
            }
            anyhow::Ok(entry.path)
        });

        Some(cx.spawn(|this, mut cx| async move {
            let path = delete.await?;
            this.update(&mut cx, |this, _| {
                this.as_local_mut()
                    .unwrap()
                    .refresh_entries_for_paths(vec![path])
            })?
            .recv()
            .await;
            Ok(())
        }))
    }

    /// Rename an entry.
    ///
    /// `new_path` is the new relative path to the worktree root.
    /// If the root entry is renamed then `new_path` is the new root name instead.
    fn rename_entry(
        &self,
        entry_id: ProjectEntryId,
        new_path: impl Into<Arc<Path>>,
        cx: &Context<Worktree>,
    ) -> Task<Result<CreatedEntry>> {
        let old_path = match self.entry_for_id(entry_id) {
            Some(entry) => entry.path.clone(),
            None => return Task::ready(Err(anyhow!("no entry to rename for id {entry_id:?}"))),
        };
        let new_path = new_path.into();
        let abs_old_path = self.absolutize(&old_path);

        let is_root_entry = self.root_entry().is_some_and(|e| e.id == entry_id);
        let abs_new_path = if is_root_entry {
            let Some(root_parent_path) = self.abs_path().parent() else {
                return Task::ready(Err(anyhow!("no parent for path {:?}", self.abs_path)));
            };
            root_parent_path.join(&new_path)
        } else {
            let Ok(absolutize_path) = self.absolutize(&new_path) else {
                return Task::ready(Err(anyhow!("absolutizing path {new_path:?}")));
            };
            absolutize_path
        };
        let abs_path = abs_new_path.clone();
        let fs = self.fs.clone();
        let case_sensitive = self.fs_case_sensitive;
        let rename = cx.background_spawn(async move {
            let abs_old_path = abs_old_path?;
            let abs_new_path = abs_new_path;

            let abs_old_path_lower = abs_old_path.to_str().map(|p| p.to_lowercase());
            let abs_new_path_lower = abs_new_path.to_str().map(|p| p.to_lowercase());

            // If we're on a case-insensitive FS and we're doing a case-only rename (i.e. `foobar` to `FOOBAR`)
            // we want to overwrite, because otherwise we run into a file-already-exists error.
            let overwrite = !case_sensitive
                && abs_old_path != abs_new_path
                && abs_old_path_lower == abs_new_path_lower;

            fs.rename(
                &abs_old_path,
                &abs_new_path,
                fs::RenameOptions {
                    overwrite,
                    ..Default::default()
                },
            )
            .await
            .with_context(|| format!("Renaming {abs_old_path:?} into {abs_new_path:?}"))
        });

        cx.spawn(|this, mut cx| async move {
            rename.await?;
            Ok(this
                .update(&mut cx, |this, cx| {
                    let local = this.as_local_mut().unwrap();
                    if is_root_entry {
                        // We eagerly update `abs_path` and refresh this worktree.
                        // Otherwise, the FS watcher would do it on the `RootUpdated` event,
                        // but with a noticeable delay, so we handle it proactively.
                        local.update_abs_path_and_refresh(
                            Some(SanitizedPath::from(abs_path.clone())),
                            cx,
                        );
                        Task::ready(Ok(this.root_entry().cloned()))
                    } else {
                        local.refresh_entry(new_path.clone(), Some(old_path), cx)
                    }
                })?
                .await?
                .map(CreatedEntry::Included)
                .unwrap_or_else(|| CreatedEntry::Excluded { abs_path }))
        })
    }

    fn copy_entry(
        &self,
        entry_id: ProjectEntryId,
        relative_worktree_source_path: Option<PathBuf>,
        new_path: impl Into<Arc<Path>>,
        cx: &Context<Worktree>,
    ) -> Task<Result<Option<Entry>>> {
        let old_path = match self.entry_for_id(entry_id) {
            Some(entry) => entry.path.clone(),
            None => return Task::ready(Ok(None)),
        };
        let new_path = new_path.into();
        let abs_old_path =
            if let Some(relative_worktree_source_path) = relative_worktree_source_path {
                Ok(self.abs_path().join(relative_worktree_source_path))
            } else {
                self.absolutize(&old_path)
            };
        let abs_new_path = self.absolutize(&new_path);
        let fs = self.fs.clone();
<<<<<<< HEAD
        let copy = cx.background_executor().spawn(async move {
            let abs_old_path = abs_old_path?;
            let abs_new_path = abs_new_path?;

            if cfg!(target_os = "windows") && abs_new_path.starts_with(&abs_old_path) {
                return Err(anyhow::anyhow!(
                    "{:?} cannot be pasted within its own subfolder",
                    abs_new_path
                ));
            }

=======
        let copy = cx.background_spawn(async move {
>>>>>>> 0fdad0c0
            copy_recursive(
                fs.as_ref(),
                &abs_old_path,
                &abs_new_path,
                Default::default(),
            )
            .await
        });

        cx.spawn(|this, mut cx| async move {
            copy.await?;
            this.update(&mut cx, |this, cx| {
                this.as_local_mut()
                    .unwrap()
                    .refresh_entry(new_path.clone(), None, cx)
            })?
            .await
        })
    }

    pub fn copy_external_entries(
        &self,
        target_directory: PathBuf,
        paths: Vec<Arc<Path>>,
        overwrite_existing_files: bool,
        cx: &Context<Worktree>,
    ) -> Task<Result<Vec<ProjectEntryId>>> {
        let worktree_path = self.abs_path().clone();
        let fs = self.fs.clone();
        let paths = paths
            .into_iter()
            .filter_map(|source| {
                let file_name = source.file_name()?;
                let mut target = target_directory.clone();
                target.push(file_name);

                // Do not allow copying the same file to itself.
                if source.as_ref() != target.as_path() {
                    Some((source, target))
                } else {
                    None
                }
            })
            .collect::<Vec<_>>();

        let paths_to_refresh = paths
            .iter()
            .filter_map(|(_, target)| Some(target.strip_prefix(&worktree_path).ok()?.into()))
            .collect::<Vec<_>>();

        cx.spawn(|this, cx| async move {
            cx.background_spawn(async move {
                for (source, target) in paths {
                    copy_recursive(
                        fs.as_ref(),
                        &source,
                        &target,
                        fs::CopyOptions {
                            overwrite: overwrite_existing_files,
                            ..Default::default()
                        },
                    )
                    .await
                    .with_context(|| {
                        anyhow!("Failed to copy file from {source:?} to {target:?}")
                    })?;
                }
                Ok::<(), anyhow::Error>(())
            })
            .await
            .log_err();
            let mut refresh = cx.read_entity(
                &this.upgrade().with_context(|| "Dropped worktree")?,
                |this, _| {
                    Ok::<postage::barrier::Receiver, anyhow::Error>(
                        this.as_local()
                            .with_context(|| "Worktree is not local")?
                            .refresh_entries_for_paths(paths_to_refresh.clone()),
                    )
                },
            )??;

            cx.background_spawn(async move {
                refresh.next().await;
                Ok::<(), anyhow::Error>(())
            })
            .await
            .log_err();

            let this = this.upgrade().with_context(|| "Dropped worktree")?;
            cx.read_entity(&this, |this, _| {
                paths_to_refresh
                    .iter()
                    .filter_map(|path| Some(this.entry_for_path(path)?.id))
                    .collect()
            })
        })
    }

    fn expand_entry(
        &self,
        entry_id: ProjectEntryId,
        cx: &Context<Worktree>,
    ) -> Option<Task<Result<()>>> {
        let path = self.entry_for_id(entry_id)?.path.clone();
        let mut refresh = self.refresh_entries_for_paths(vec![path]);
        Some(cx.background_spawn(async move {
            refresh.next().await;
            Ok(())
        }))
    }

    fn expand_all_for_entry(
        &self,
        entry_id: ProjectEntryId,
        cx: &Context<Worktree>,
    ) -> Option<Task<Result<()>>> {
        let path = self.entry_for_id(entry_id).unwrap().path.clone();
        let mut rx = self.add_path_prefix_to_scan(path.clone());
        Some(cx.background_spawn(async move {
            rx.next().await;
            Ok(())
        }))
    }

    fn refresh_entries_for_paths(&self, paths: Vec<Arc<Path>>) -> barrier::Receiver {
        let (tx, rx) = barrier::channel();
        self.scan_requests_tx
            .try_send(ScanRequest {
                relative_paths: paths,
                done: smallvec![tx],
            })
            .ok();
        rx
    }

    pub fn add_path_prefix_to_scan(&self, path_prefix: Arc<Path>) -> barrier::Receiver {
        let (tx, rx) = barrier::channel();
        self.path_prefixes_to_scan_tx
            .try_send(PathPrefixScanRequest {
                path: path_prefix,
                done: smallvec![tx],
            })
            .ok();
        rx
    }

    fn refresh_entry(
        &self,
        path: Arc<Path>,
        old_path: Option<Arc<Path>>,
        cx: &Context<Worktree>,
    ) -> Task<Result<Option<Entry>>> {
        if self.settings.is_path_excluded(&path) {
            return Task::ready(Ok(None));
        }
        let paths = if let Some(old_path) = old_path.as_ref() {
            vec![old_path.clone(), path.clone()]
        } else {
            vec![path.clone()]
        };
        let t0 = Instant::now();
        let mut refresh = self.refresh_entries_for_paths(paths);
        cx.spawn(move |this, mut cx| async move {
            refresh.recv().await;
            log::trace!("refreshed entry {path:?} in {:?}", t0.elapsed());
            let new_entry = this.update(&mut cx, |this, _| {
                this.entry_for_path(path)
                    .cloned()
                    .ok_or_else(|| anyhow!("failed to read path after update"))
            })??;
            Ok(Some(new_entry))
        })
    }

    fn observe_updates<F, Fut>(&mut self, project_id: u64, cx: &Context<Worktree>, callback: F)
    where
        F: 'static + Send + Fn(proto::UpdateWorktree) -> Fut,
        Fut: Send + Future<Output = bool>,
    {
        if let Some(observer) = self.update_observer.as_mut() {
            *observer.resume_updates.borrow_mut() = ();
            return;
        }

        let (resume_updates_tx, mut resume_updates_rx) = watch::channel::<()>();
        let (snapshots_tx, mut snapshots_rx) =
            mpsc::unbounded::<(LocalSnapshot, UpdatedEntriesSet, UpdatedGitRepositoriesSet)>();
        snapshots_tx
            .unbounded_send((self.snapshot(), Arc::default(), Arc::default()))
            .ok();

        let worktree_id = cx.entity_id().as_u64();
        let _maintain_remote_snapshot = cx.background_spawn(async move {
            let mut is_first = true;
            while let Some((snapshot, entry_changes, repo_changes)) = snapshots_rx.next().await {
                let update = if is_first {
                    is_first = false;
                    snapshot.build_initial_update(project_id, worktree_id)
                } else {
                    snapshot.build_update(project_id, worktree_id, entry_changes, repo_changes)
                };

                for update in proto::split_worktree_update(update) {
                    let _ = resume_updates_rx.try_recv();
                    loop {
                        let result = callback(update.clone());
                        if result.await {
                            break;
                        } else {
                            log::info!("waiting to resume updates");
                            if resume_updates_rx.next().await.is_none() {
                                return Some(());
                            }
                        }
                    }
                }
            }
            Some(())
        });

        self.update_observer = Some(UpdateObservationState {
            snapshots_tx,
            resume_updates: resume_updates_tx,
            _maintain_remote_snapshot,
        });
    }

    pub fn share_private_files(&mut self, cx: &Context<Worktree>) {
        self.share_private_files = true;
        self.restart_background_scanners(cx);
    }

    fn update_abs_path_and_refresh(
        &mut self,
        new_path: Option<SanitizedPath>,
        cx: &Context<Worktree>,
    ) {
        if let Some(new_path) = new_path {
            self.snapshot.git_repositories = Default::default();
            self.snapshot.ignores_by_parent_abs_path = Default::default();
            let root_name = new_path
                .as_path()
                .file_name()
                .map_or(String::new(), |f| f.to_string_lossy().to_string());
            self.snapshot.update_abs_path(new_path, root_name);
        }
        self.restart_background_scanners(cx);
    }
}

impl RemoteWorktree {
    pub fn project_id(&self) -> u64 {
        self.project_id
    }

    pub fn client(&self) -> AnyProtoClient {
        self.client.clone()
    }

    pub fn disconnected_from_host(&mut self) {
        self.updates_tx.take();
        self.snapshot_subscriptions.clear();
        self.disconnected = true;
    }

    pub fn update_from_remote(&self, update: proto::UpdateWorktree) {
        if let Some(updates_tx) = &self.updates_tx {
            updates_tx
                .unbounded_send(update)
                .expect("consumer runs to completion");
        }
    }

    fn observe_updates<F, Fut>(&mut self, project_id: u64, cx: &Context<Worktree>, callback: F)
    where
        F: 'static + Send + Fn(proto::UpdateWorktree) -> Fut,
        Fut: 'static + Send + Future<Output = bool>,
    {
        let (tx, mut rx) = mpsc::unbounded();
        let initial_update = self
            .snapshot
            .build_initial_update(project_id, self.id().to_proto());
        self.update_observer = Some(tx);
        cx.spawn(|this, mut cx| async move {
            let mut update = initial_update;
            'outer: loop {
                // SSH projects use a special project ID of 0, and we need to
                // remap it to the correct one here.
                update.project_id = project_id;

                for chunk in split_worktree_update(update) {
                    if !callback(chunk).await {
                        break 'outer;
                    }
                }

                if let Some(next_update) = rx.next().await {
                    update = next_update;
                } else {
                    break;
                }
            }
            this.update(&mut cx, |this, _| {
                let this = this.as_remote_mut().unwrap();
                this.update_observer.take();
            })
        })
        .detach();
    }

    fn observed_snapshot(&self, scan_id: usize) -> bool {
        self.completed_scan_id >= scan_id
    }

    pub fn wait_for_snapshot(&mut self, scan_id: usize) -> impl Future<Output = Result<()>> {
        let (tx, rx) = oneshot::channel();
        if self.observed_snapshot(scan_id) {
            let _ = tx.send(());
        } else if self.disconnected {
            drop(tx);
        } else {
            match self
                .snapshot_subscriptions
                .binary_search_by_key(&scan_id, |probe| probe.0)
            {
                Ok(ix) | Err(ix) => self.snapshot_subscriptions.insert(ix, (scan_id, tx)),
            }
        }

        async move {
            rx.await?;
            Ok(())
        }
    }

    fn insert_entry(
        &mut self,
        entry: proto::Entry,
        scan_id: usize,
        cx: &Context<Worktree>,
    ) -> Task<Result<Entry>> {
        let wait_for_snapshot = self.wait_for_snapshot(scan_id);
        cx.spawn(|this, mut cx| async move {
            wait_for_snapshot.await?;
            this.update(&mut cx, |worktree, _| {
                let worktree = worktree.as_remote_mut().unwrap();
                let snapshot = &mut worktree.background_snapshot.lock().0;
                let entry = snapshot.insert_entry(entry, &worktree.file_scan_inclusions);
                worktree.snapshot = snapshot.clone();
                entry
            })?
        })
    }

    fn delete_entry(
        &self,
        entry_id: ProjectEntryId,
        trash: bool,
        cx: &Context<Worktree>,
    ) -> Option<Task<Result<()>>> {
        let response = self.client.request(proto::DeleteProjectEntry {
            project_id: self.project_id,
            entry_id: entry_id.to_proto(),
            use_trash: trash,
        });
        Some(cx.spawn(move |this, mut cx| async move {
            let response = response.await?;
            let scan_id = response.worktree_scan_id as usize;

            this.update(&mut cx, move |this, _| {
                this.as_remote_mut().unwrap().wait_for_snapshot(scan_id)
            })?
            .await?;

            this.update(&mut cx, |this, _| {
                let this = this.as_remote_mut().unwrap();
                let snapshot = &mut this.background_snapshot.lock().0;
                snapshot.delete_entry(entry_id);
                this.snapshot = snapshot.clone();
            })
        }))
    }

    fn rename_entry(
        &self,
        entry_id: ProjectEntryId,
        new_path: impl Into<Arc<Path>>,
        cx: &Context<Worktree>,
    ) -> Task<Result<CreatedEntry>> {
        let new_path: Arc<Path> = new_path.into();
        let response = self.client.request(proto::RenameProjectEntry {
            project_id: self.project_id,
            entry_id: entry_id.to_proto(),
            new_path: new_path.as_ref().to_proto(),
        });
        cx.spawn(move |this, mut cx| async move {
            let response = response.await?;
            match response.entry {
                Some(entry) => this
                    .update(&mut cx, |this, cx| {
                        this.as_remote_mut().unwrap().insert_entry(
                            entry,
                            response.worktree_scan_id as usize,
                            cx,
                        )
                    })?
                    .await
                    .map(CreatedEntry::Included),
                None => {
                    let abs_path = this.update(&mut cx, |worktree, _| {
                        worktree
                            .absolutize(&new_path)
                            .with_context(|| format!("absolutizing {new_path:?}"))
                    })??;
                    Ok(CreatedEntry::Excluded { abs_path })
                }
            }
        })
    }
}

impl Snapshot {
    pub fn new(id: u64, root_name: String, abs_path: Arc<Path>) -> Self {
        Snapshot {
            id: WorktreeId::from_usize(id as usize),
            abs_path: abs_path.into(),
            root_char_bag: root_name.chars().map(|c| c.to_ascii_lowercase()).collect(),
            root_name,
            always_included_entries: Default::default(),
            entries_by_path: Default::default(),
            entries_by_id: Default::default(),
            repositories: Default::default(),
            scan_id: 1,
            completed_scan_id: 0,
        }
    }

    pub fn id(&self) -> WorktreeId {
        self.id
    }

    // TODO:
    // Consider the following:
    //
    // ```rust
    // let abs_path: Arc<Path> = snapshot.abs_path(); // e.g. "C:\Users\user\Desktop\project"
    // let some_non_trimmed_path = Path::new("\\\\?\\C:\\Users\\user\\Desktop\\project\\main.rs");
    // // The caller perform some actions here:
    // some_non_trimmed_path.strip_prefix(abs_path);  // This fails
    // some_non_trimmed_path.starts_with(abs_path);   // This fails too
    // ```
    //
    // This is definitely a bug, but it's not clear if we should handle it here or not.
    pub fn abs_path(&self) -> &Arc<Path> {
        self.abs_path.as_path()
    }

    fn build_initial_update(&self, project_id: u64, worktree_id: u64) -> proto::UpdateWorktree {
        let mut updated_entries = self
            .entries_by_path
            .iter()
            .map(proto::Entry::from)
            .collect::<Vec<_>>();
        updated_entries.sort_unstable_by_key(|e| e.id);

        let mut updated_repositories = self
            .repositories
            .iter()
            .map(|repository| repository.initial_update())
            .collect::<Vec<_>>();
        updated_repositories.sort_unstable_by_key(|e| e.work_directory_id);

        proto::UpdateWorktree {
            project_id,
            worktree_id,
            abs_path: self.abs_path().to_proto(),
            root_name: self.root_name().to_string(),
            updated_entries,
            removed_entries: Vec::new(),
            scan_id: self.scan_id as u64,
            is_last_update: self.completed_scan_id == self.scan_id,
            updated_repositories,
            removed_repositories: Vec::new(),
        }
    }

    pub fn absolutize(&self, path: &Path) -> Result<PathBuf> {
        if path
            .components()
            .any(|component| !matches!(component, std::path::Component::Normal(_)))
        {
            return Err(anyhow!("invalid path"));
        }
        if path.file_name().is_some() {
            Ok(self.abs_path.as_path().join(path))
        } else {
            Ok(self.abs_path.as_path().to_path_buf())
        }
    }

    pub fn contains_entry(&self, entry_id: ProjectEntryId) -> bool {
        self.entries_by_id.get(&entry_id, &()).is_some()
    }

    fn insert_entry(
        &mut self,
        entry: proto::Entry,
        always_included_paths: &PathMatcher,
    ) -> Result<Entry> {
        let entry = Entry::try_from((&self.root_char_bag, always_included_paths, entry))?;
        let old_entry = self.entries_by_id.insert_or_replace(
            PathEntry {
                id: entry.id,
                path: entry.path.clone(),
                is_ignored: entry.is_ignored,
                scan_id: 0,
            },
            &(),
        );
        if let Some(old_entry) = old_entry {
            self.entries_by_path.remove(&PathKey(old_entry.path), &());
        }
        self.entries_by_path.insert_or_replace(entry.clone(), &());
        Ok(entry)
    }

    fn delete_entry(&mut self, entry_id: ProjectEntryId) -> Option<Arc<Path>> {
        let removed_entry = self.entries_by_id.remove(&entry_id, &())?;
        self.entries_by_path = {
            let mut cursor = self.entries_by_path.cursor::<TraversalProgress>(&());
            let mut new_entries_by_path =
                cursor.slice(&TraversalTarget::path(&removed_entry.path), Bias::Left, &());
            while let Some(entry) = cursor.item() {
                if entry.path.starts_with(&removed_entry.path) {
                    self.entries_by_id.remove(&entry.id, &());
                    cursor.next(&());
                } else {
                    break;
                }
            }
            new_entries_by_path.append(cursor.suffix(&()), &());
            new_entries_by_path
        };

        Some(removed_entry.path)
    }

    pub fn status_for_file(&self, path: impl AsRef<Path>) -> Option<FileStatus> {
        let path = path.as_ref();
        self.repository_for_path(path).and_then(|repo| {
            let repo_path = repo.relativize(path).unwrap();
            repo.statuses_by_path
                .get(&PathKey(repo_path.0), &())
                .map(|entry| entry.status)
        })
    }

    fn update_abs_path(&mut self, abs_path: SanitizedPath, root_name: String) {
        self.abs_path = abs_path;
        if root_name != self.root_name {
            self.root_char_bag = root_name.chars().map(|c| c.to_ascii_lowercase()).collect();
            self.root_name = root_name;
        }
    }

    pub(crate) fn apply_remote_update(
        &mut self,
        mut update: proto::UpdateWorktree,
        always_included_paths: &PathMatcher,
    ) -> Result<()> {
        log::debug!(
            "applying remote worktree update. {} entries updated, {} removed",
            update.updated_entries.len(),
            update.removed_entries.len()
        );
        self.update_abs_path(
            SanitizedPath::from(PathBuf::from_proto(update.abs_path)),
            update.root_name,
        );

        let mut entries_by_path_edits = Vec::new();
        let mut entries_by_id_edits = Vec::new();

        for entry_id in update.removed_entries {
            let entry_id = ProjectEntryId::from_proto(entry_id);
            entries_by_id_edits.push(Edit::Remove(entry_id));
            if let Some(entry) = self.entry_for_id(entry_id) {
                entries_by_path_edits.push(Edit::Remove(PathKey(entry.path.clone())));
            }
        }

        for entry in update.updated_entries {
            let entry = Entry::try_from((&self.root_char_bag, always_included_paths, entry))?;
            if let Some(PathEntry { path, .. }) = self.entries_by_id.get(&entry.id, &()) {
                entries_by_path_edits.push(Edit::Remove(PathKey(path.clone())));
            }
            if let Some(old_entry) = self.entries_by_path.get(&PathKey(entry.path.clone()), &()) {
                if old_entry.id != entry.id {
                    entries_by_id_edits.push(Edit::Remove(old_entry.id));
                }
            }
            entries_by_id_edits.push(Edit::Insert(PathEntry {
                id: entry.id,
                path: entry.path.clone(),
                is_ignored: entry.is_ignored,
                scan_id: 0,
            }));
            entries_by_path_edits.push(Edit::Insert(entry));
        }

        self.entries_by_path.edit(entries_by_path_edits, &());
        self.entries_by_id.edit(entries_by_id_edits, &());

        update.removed_repositories.sort_unstable();
        self.repositories.retain(&(), |entry: &RepositoryEntry| {
            update
                .removed_repositories
                .binary_search(&entry.work_directory_id.to_proto())
                .is_err()
        });

        for repository in update.updated_repositories {
            let work_directory_id = ProjectEntryId::from_proto(repository.work_directory_id);
            if let Some(work_dir_entry) = self.entry_for_id(work_directory_id) {
                let conflicted_paths = TreeSet::from_ordered_entries(
                    repository
                        .current_merge_conflicts
                        .into_iter()
                        .map(|path| RepoPath(Path::new(&path).into())),
                );

                if self
                    .repositories
                    .contains(&PathKey(work_dir_entry.path.clone()), &())
                {
                    let edits = repository
                        .removed_statuses
                        .into_iter()
                        .map(|path| Edit::Remove(PathKey(FromProto::from_proto(path))))
                        .chain(repository.updated_statuses.into_iter().filter_map(
                            |updated_status| {
                                Some(Edit::Insert(updated_status.try_into().log_err()?))
                            },
                        ))
                        .collect::<Vec<_>>();

                    self.repositories
                        .update(&PathKey(work_dir_entry.path.clone()), &(), |repo| {
                            repo.branch = repository.branch_summary.as_ref().map(proto_to_branch);
                            repo.statuses_by_path.edit(edits, &());
                            repo.current_merge_conflicts = conflicted_paths
                        });
                } else {
                    let statuses = SumTree::from_iter(
                        repository
                            .updated_statuses
                            .into_iter()
                            .filter_map(|updated_status| updated_status.try_into().log_err()),
                        &(),
                    );

                    self.repositories.insert_or_replace(
                        RepositoryEntry {
                            work_directory_id,
                            // When syncing repository entries from a peer, we don't need
                            // the location_in_repo field, since git operations don't happen locally
                            // anyway.
                            work_directory: WorkDirectory::InProject {
                                relative_path: work_dir_entry.path.clone(),
                            },
                            branch: repository.branch_summary.as_ref().map(proto_to_branch),
                            statuses_by_path: statuses,
                            current_merge_conflicts: conflicted_paths,
                        },
                        &(),
                    );
                }
            } else {
                log::error!(
                    "no work directory entry for repository {:?}",
                    repository.work_directory_id
                )
            }
        }

        self.scan_id = update.scan_id as usize;
        if update.is_last_update {
            self.completed_scan_id = update.scan_id as usize;
        }

        Ok(())
    }

    pub fn entry_count(&self) -> usize {
        self.entries_by_path.summary().count
    }

    pub fn visible_entry_count(&self) -> usize {
        self.entries_by_path.summary().non_ignored_count
    }

    pub fn dir_count(&self) -> usize {
        let summary = self.entries_by_path.summary();
        summary.count - summary.file_count
    }

    pub fn visible_dir_count(&self) -> usize {
        let summary = self.entries_by_path.summary();
        summary.non_ignored_count - summary.non_ignored_file_count
    }

    pub fn file_count(&self) -> usize {
        self.entries_by_path.summary().file_count
    }

    pub fn visible_file_count(&self) -> usize {
        self.entries_by_path.summary().non_ignored_file_count
    }

    fn traverse_from_offset(
        &self,
        include_files: bool,
        include_dirs: bool,
        include_ignored: bool,
        start_offset: usize,
    ) -> Traversal {
        let mut cursor = self.entries_by_path.cursor(&());
        cursor.seek(
            &TraversalTarget::Count {
                count: start_offset,
                include_files,
                include_dirs,
                include_ignored,
            },
            Bias::Right,
            &(),
        );
        Traversal {
            snapshot: self,
            cursor,
            include_files,
            include_dirs,
            include_ignored,
        }
    }

    pub fn traverse_from_path(
        &self,
        include_files: bool,
        include_dirs: bool,
        include_ignored: bool,
        path: &Path,
    ) -> Traversal {
        Traversal::new(self, include_files, include_dirs, include_ignored, path)
    }

    pub fn files(&self, include_ignored: bool, start: usize) -> Traversal {
        self.traverse_from_offset(true, false, include_ignored, start)
    }

    pub fn directories(&self, include_ignored: bool, start: usize) -> Traversal {
        self.traverse_from_offset(false, true, include_ignored, start)
    }

    pub fn entries(&self, include_ignored: bool, start: usize) -> Traversal {
        self.traverse_from_offset(true, true, include_ignored, start)
    }

    #[cfg(any(feature = "test-support", test))]
    pub fn git_status(&self, work_dir: &Path) -> Option<Vec<StatusEntry>> {
        self.repositories
            .get(&PathKey(work_dir.into()), &())
            .map(|repo| repo.status().collect())
    }

    pub fn repositories(&self) -> &SumTree<RepositoryEntry> {
        &self.repositories
    }

    /// Get the repository whose work directory corresponds to the given path.
    pub(crate) fn repository(&self, work_directory: PathKey) -> Option<RepositoryEntry> {
        self.repositories.get(&work_directory, &()).cloned()
    }

    /// Get the repository whose work directory contains the given path.
    #[track_caller]
    pub fn repository_for_path(&self, path: &Path) -> Option<&RepositoryEntry> {
        self.repositories
            .iter()
            .filter(|repo| repo.work_directory.directory_contains(path))
            .last()
    }

    /// Given an ordered iterator of entries, returns an iterator of those entries,
    /// along with their containing git repository.
    #[track_caller]
    pub fn entries_with_repositories<'a>(
        &'a self,
        entries: impl 'a + Iterator<Item = &'a Entry>,
    ) -> impl 'a + Iterator<Item = (&'a Entry, Option<&'a RepositoryEntry>)> {
        let mut containing_repos = Vec::<&RepositoryEntry>::new();
        let mut repositories = self.repositories().iter().peekable();
        entries.map(move |entry| {
            while let Some(repository) = containing_repos.last() {
                if repository.directory_contains(&entry.path) {
                    break;
                } else {
                    containing_repos.pop();
                }
            }
            while let Some(repository) = repositories.peek() {
                if repository.directory_contains(&entry.path) {
                    containing_repos.push(repositories.next().unwrap());
                } else {
                    break;
                }
            }
            let repo = containing_repos.last().copied();
            (entry, repo)
        })
    }

    pub fn paths(&self) -> impl Iterator<Item = &Arc<Path>> {
        let empty_path = Path::new("");
        self.entries_by_path
            .cursor::<()>(&())
            .filter(move |entry| entry.path.as_ref() != empty_path)
            .map(|entry| &entry.path)
    }

    pub fn child_entries<'a>(&'a self, parent_path: &'a Path) -> ChildEntriesIter<'a> {
        let options = ChildEntriesOptions {
            include_files: true,
            include_dirs: true,
            include_ignored: true,
        };
        self.child_entries_with_options(parent_path, options)
    }

    pub fn child_entries_with_options<'a>(
        &'a self,
        parent_path: &'a Path,
        options: ChildEntriesOptions,
    ) -> ChildEntriesIter<'a> {
        let mut cursor = self.entries_by_path.cursor(&());
        cursor.seek(&TraversalTarget::path(parent_path), Bias::Right, &());
        let traversal = Traversal {
            snapshot: self,
            cursor,
            include_files: options.include_files,
            include_dirs: options.include_dirs,
            include_ignored: options.include_ignored,
        };
        ChildEntriesIter {
            traversal,
            parent_path,
        }
    }

    pub fn root_entry(&self) -> Option<&Entry> {
        self.entry_for_path("")
    }

    /// TODO: what's the difference between `root_dir` and `abs_path`?
    /// is there any? if so, document it.
    pub fn root_dir(&self) -> Option<Arc<Path>> {
        self.root_entry()
            .filter(|entry| entry.is_dir())
            .map(|_| self.abs_path().clone())
    }

    pub fn root_name(&self) -> &str {
        &self.root_name
    }

    pub fn root_git_entry(&self) -> Option<RepositoryEntry> {
        self.repositories
            .get(&PathKey(Path::new("").into()), &())
            .map(|entry| entry.to_owned())
    }

    pub fn git_entry(&self, work_directory_path: Arc<Path>) -> Option<RepositoryEntry> {
        self.repositories
            .get(&PathKey(work_directory_path), &())
            .map(|entry| entry.to_owned())
    }

    pub fn git_entries(&self) -> impl Iterator<Item = &RepositoryEntry> {
        self.repositories.iter()
    }

    pub fn scan_id(&self) -> usize {
        self.scan_id
    }

    pub fn entry_for_path(&self, path: impl AsRef<Path>) -> Option<&Entry> {
        let path = path.as_ref();
        debug_assert!(path.is_relative());
        self.traverse_from_path(true, true, true, path)
            .entry()
            .and_then(|entry| {
                if entry.path.as_ref() == path {
                    Some(entry)
                } else {
                    None
                }
            })
    }

    pub fn entry_for_id(&self, id: ProjectEntryId) -> Option<&Entry> {
        let entry = self.entries_by_id.get(&id, &())?;
        self.entry_for_path(&entry.path)
    }

    pub fn inode_for_path(&self, path: impl AsRef<Path>) -> Option<u64> {
        self.entry_for_path(path.as_ref()).map(|e| e.inode)
    }
}

impl LocalSnapshot {
    pub fn local_repo_for_path(&self, path: &Path) -> Option<&LocalRepositoryEntry> {
        let repository_entry = self.repository_for_path(path)?;
        let work_directory_id = repository_entry.work_directory_id();
        self.git_repositories.get(&work_directory_id)
    }

    fn build_update(
        &self,
        project_id: u64,
        worktree_id: u64,
        entry_changes: UpdatedEntriesSet,
        repo_changes: UpdatedGitRepositoriesSet,
    ) -> proto::UpdateWorktree {
        let mut updated_entries = Vec::new();
        let mut removed_entries = Vec::new();
        let mut updated_repositories = Vec::new();
        let mut removed_repositories = Vec::new();

        for (_, entry_id, path_change) in entry_changes.iter() {
            if let PathChange::Removed = path_change {
                removed_entries.push(entry_id.0 as u64);
            } else if let Some(entry) = self.entry_for_id(*entry_id) {
                updated_entries.push(proto::Entry::from(entry));
            }
        }

        for (work_dir_path, change) in repo_changes.iter() {
            let new_repo = self.repositories.get(&PathKey(work_dir_path.clone()), &());
            match (&change.old_repository, new_repo) {
                (Some(old_repo), Some(new_repo)) => {
                    updated_repositories.push(new_repo.build_update(old_repo));
                }
                (None, Some(new_repo)) => {
                    updated_repositories.push(new_repo.initial_update());
                }
                (Some(old_repo), None) => {
                    removed_repositories.push(old_repo.work_directory_id.to_proto());
                }
                _ => {}
            }
        }

        removed_entries.sort_unstable();
        updated_entries.sort_unstable_by_key(|e| e.id);
        removed_repositories.sort_unstable();
        updated_repositories.sort_unstable_by_key(|e| e.work_directory_id);

        // TODO - optimize, knowing that removed_entries are sorted.
        removed_entries.retain(|id| updated_entries.binary_search_by_key(id, |e| e.id).is_err());

        proto::UpdateWorktree {
            project_id,
            worktree_id,
            abs_path: self.abs_path().to_proto(),
            root_name: self.root_name().to_string(),
            updated_entries,
            removed_entries,
            scan_id: self.scan_id as u64,
            is_last_update: self.completed_scan_id == self.scan_id,
            updated_repositories,
            removed_repositories,
        }
    }

    fn insert_entry(&mut self, mut entry: Entry, fs: &dyn Fs) -> Entry {
        if entry.is_file() && entry.path.file_name() == Some(&GITIGNORE) {
            let abs_path = self.abs_path.as_path().join(&entry.path);
            match smol::block_on(build_gitignore(&abs_path, fs)) {
                Ok(ignore) => {
                    self.ignores_by_parent_abs_path
                        .insert(abs_path.parent().unwrap().into(), (Arc::new(ignore), true));
                }
                Err(error) => {
                    log::error!(
                        "error loading .gitignore file {:?} - {:?}",
                        &entry.path,
                        error
                    );
                }
            }
        }

        if entry.kind == EntryKind::PendingDir {
            if let Some(existing_entry) =
                self.entries_by_path.get(&PathKey(entry.path.clone()), &())
            {
                entry.kind = existing_entry.kind;
            }
        }

        let scan_id = self.scan_id;
        let removed = self.entries_by_path.insert_or_replace(entry.clone(), &());
        if let Some(removed) = removed {
            if removed.id != entry.id {
                self.entries_by_id.remove(&removed.id, &());
            }
        }
        self.entries_by_id.insert_or_replace(
            PathEntry {
                id: entry.id,
                path: entry.path.clone(),
                is_ignored: entry.is_ignored,
                scan_id,
            },
            &(),
        );

        entry
    }

    fn ancestor_inodes_for_path(&self, path: &Path) -> TreeSet<u64> {
        let mut inodes = TreeSet::default();
        for ancestor in path.ancestors().skip(1) {
            if let Some(entry) = self.entry_for_path(ancestor) {
                inodes.insert(entry.inode);
            }
        }
        inodes
    }

    fn ignore_stack_for_abs_path(&self, abs_path: &Path, is_dir: bool) -> Arc<IgnoreStack> {
        let mut new_ignores = Vec::new();
        for (index, ancestor) in abs_path.ancestors().enumerate() {
            if index > 0 {
                if let Some((ignore, _)) = self.ignores_by_parent_abs_path.get(ancestor) {
                    new_ignores.push((ancestor, Some(ignore.clone())));
                } else {
                    new_ignores.push((ancestor, None));
                }
            }
            if ancestor.join(*DOT_GIT).exists() {
                break;
            }
        }

        let mut ignore_stack = IgnoreStack::none();
        for (parent_abs_path, ignore) in new_ignores.into_iter().rev() {
            if ignore_stack.is_abs_path_ignored(parent_abs_path, true) {
                ignore_stack = IgnoreStack::all();
                break;
            } else if let Some(ignore) = ignore {
                ignore_stack = ignore_stack.append(parent_abs_path.into(), ignore);
            }
        }

        if ignore_stack.is_abs_path_ignored(abs_path, is_dir) {
            ignore_stack = IgnoreStack::all();
        }

        ignore_stack
    }

    #[cfg(test)]
    pub(crate) fn expanded_entries(&self) -> impl Iterator<Item = &Entry> {
        self.entries_by_path
            .cursor::<()>(&())
            .filter(|entry| entry.kind == EntryKind::Dir && (entry.is_external || entry.is_ignored))
    }

    #[cfg(test)]
    pub fn check_invariants(&self, git_state: bool) {
        use pretty_assertions::assert_eq;

        assert_eq!(
            self.entries_by_path
                .cursor::<()>(&())
                .map(|e| (&e.path, e.id))
                .collect::<Vec<_>>(),
            self.entries_by_id
                .cursor::<()>(&())
                .map(|e| (&e.path, e.id))
                .collect::<collections::BTreeSet<_>>()
                .into_iter()
                .collect::<Vec<_>>(),
            "entries_by_path and entries_by_id are inconsistent"
        );

        let mut files = self.files(true, 0);
        let mut visible_files = self.files(false, 0);
        for entry in self.entries_by_path.cursor::<()>(&()) {
            if entry.is_file() {
                assert_eq!(files.next().unwrap().inode, entry.inode);
                if (!entry.is_ignored && !entry.is_external) || entry.is_always_included {
                    assert_eq!(visible_files.next().unwrap().inode, entry.inode);
                }
            }
        }

        assert!(files.next().is_none());
        assert!(visible_files.next().is_none());

        let mut bfs_paths = Vec::new();
        let mut stack = self
            .root_entry()
            .map(|e| e.path.as_ref())
            .into_iter()
            .collect::<Vec<_>>();
        while let Some(path) = stack.pop() {
            bfs_paths.push(path);
            let ix = stack.len();
            for child_entry in self.child_entries(path) {
                stack.insert(ix, &child_entry.path);
            }
        }

        let dfs_paths_via_iter = self
            .entries_by_path
            .cursor::<()>(&())
            .map(|e| e.path.as_ref())
            .collect::<Vec<_>>();
        assert_eq!(bfs_paths, dfs_paths_via_iter);

        let dfs_paths_via_traversal = self
            .entries(true, 0)
            .map(|e| e.path.as_ref())
            .collect::<Vec<_>>();
        assert_eq!(dfs_paths_via_traversal, dfs_paths_via_iter);

        if git_state {
            for ignore_parent_abs_path in self.ignores_by_parent_abs_path.keys() {
                let ignore_parent_path = ignore_parent_abs_path
                    .strip_prefix(self.abs_path.as_path())
                    .unwrap();
                assert!(self.entry_for_path(ignore_parent_path).is_some());
                assert!(self
                    .entry_for_path(ignore_parent_path.join(*GITIGNORE))
                    .is_some());
            }
        }
    }

    #[cfg(test)]
    fn check_git_invariants(&self) {
        let dotgit_paths = self
            .git_repositories
            .iter()
            .map(|repo| repo.1.dot_git_dir_abs_path.clone())
            .collect::<HashSet<_>>();
        let work_dir_paths = self
            .repositories
            .iter()
            .map(|repo| repo.work_directory.path_key())
            .collect::<HashSet<_>>();
        assert_eq!(dotgit_paths.len(), work_dir_paths.len());
        assert_eq!(self.repositories.iter().count(), work_dir_paths.len());
        assert_eq!(self.git_repositories.iter().count(), work_dir_paths.len());
        for entry in self.repositories.iter() {
            self.git_repositories.get(&entry.work_directory_id).unwrap();
        }
    }

    #[cfg(test)]
    pub fn entries_without_ids(&self, include_ignored: bool) -> Vec<(&Path, u64, bool)> {
        let mut paths = Vec::new();
        for entry in self.entries_by_path.cursor::<()>(&()) {
            if include_ignored || !entry.is_ignored {
                paths.push((entry.path.as_ref(), entry.inode, entry.is_ignored));
            }
        }
        paths.sort_by(|a, b| a.0.cmp(b.0));
        paths
    }
}

impl BackgroundScannerState {
    fn should_scan_directory(&self, entry: &Entry) -> bool {
        (!entry.is_external && (!entry.is_ignored || entry.is_always_included))
            || entry.path.file_name() == Some(*DOT_GIT)
            || entry.path.file_name() == Some(local_settings_folder_relative_path().as_os_str())
            || self.scanned_dirs.contains(&entry.id) // If we've ever scanned it, keep scanning
            || self
                .paths_to_scan
                .iter()
                .any(|p| p.starts_with(&entry.path))
            || self
                .path_prefixes_to_scan
                .iter()
                .any(|p| entry.path.starts_with(p))
    }

    fn enqueue_scan_dir(&self, abs_path: Arc<Path>, entry: &Entry, scan_job_tx: &Sender<ScanJob>) {
        let path = entry.path.clone();
        let ignore_stack = self.snapshot.ignore_stack_for_abs_path(&abs_path, true);
        let mut ancestor_inodes = self.snapshot.ancestor_inodes_for_path(&path);

        if !ancestor_inodes.contains(&entry.inode) {
            ancestor_inodes.insert(entry.inode);
            scan_job_tx
                .try_send(ScanJob {
                    abs_path,
                    path,
                    ignore_stack,
                    scan_queue: scan_job_tx.clone(),
                    ancestor_inodes,
                    is_external: entry.is_external,
                })
                .unwrap();
        }
    }

    fn reuse_entry_id(&mut self, entry: &mut Entry) {
        if let Some(mtime) = entry.mtime {
            // If an entry with the same inode was removed from the worktree during this scan,
            // then it *might* represent the same file or directory. But the OS might also have
            // re-used the inode for a completely different file or directory.
            //
            // Conditionally reuse the old entry's id:
            // * if the mtime is the same, the file was probably been renamed.
            // * if the path is the same, the file may just have been updated
            if let Some(removed_entry) = self.removed_entries.remove(&entry.inode) {
                if removed_entry.mtime == Some(mtime) || removed_entry.path == entry.path {
                    entry.id = removed_entry.id;
                }
            } else if let Some(existing_entry) = self.snapshot.entry_for_path(&entry.path) {
                entry.id = existing_entry.id;
            }
        }
    }

    fn insert_entry(&mut self, mut entry: Entry, fs: &dyn Fs, watcher: &dyn Watcher) -> Entry {
        self.reuse_entry_id(&mut entry);
        let entry = self.snapshot.insert_entry(entry, fs);
        if entry.path.file_name() == Some(&DOT_GIT) {
            self.insert_git_repository(entry.path.clone(), fs, watcher);
        }

        #[cfg(test)]
        self.snapshot.check_invariants(false);

        entry
    }

    fn populate_dir(
        &mut self,
        parent_path: &Arc<Path>,
        entries: impl IntoIterator<Item = Entry>,
        ignore: Option<Arc<Gitignore>>,
    ) {
        let mut parent_entry = if let Some(parent_entry) = self
            .snapshot
            .entries_by_path
            .get(&PathKey(parent_path.clone()), &())
        {
            parent_entry.clone()
        } else {
            log::warn!(
                "populating a directory {:?} that has been removed",
                parent_path
            );
            return;
        };

        match parent_entry.kind {
            EntryKind::PendingDir | EntryKind::UnloadedDir => parent_entry.kind = EntryKind::Dir,
            EntryKind::Dir => {}
            _ => return,
        }

        if let Some(ignore) = ignore {
            let abs_parent_path = self.snapshot.abs_path.as_path().join(parent_path).into();
            self.snapshot
                .ignores_by_parent_abs_path
                .insert(abs_parent_path, (ignore, false));
        }

        let parent_entry_id = parent_entry.id;
        self.scanned_dirs.insert(parent_entry_id);
        let mut entries_by_path_edits = vec![Edit::Insert(parent_entry)];
        let mut entries_by_id_edits = Vec::new();

        for entry in entries {
            entries_by_id_edits.push(Edit::Insert(PathEntry {
                id: entry.id,
                path: entry.path.clone(),
                is_ignored: entry.is_ignored,
                scan_id: self.snapshot.scan_id,
            }));
            entries_by_path_edits.push(Edit::Insert(entry));
        }

        self.snapshot
            .entries_by_path
            .edit(entries_by_path_edits, &());
        self.snapshot.entries_by_id.edit(entries_by_id_edits, &());

        if let Err(ix) = self.changed_paths.binary_search(parent_path) {
            self.changed_paths.insert(ix, parent_path.clone());
        }

        #[cfg(test)]
        self.snapshot.check_invariants(false);
    }

    fn remove_path(&mut self, path: &Path) {
        let mut new_entries;
        let removed_entries;
        {
            let mut cursor = self
                .snapshot
                .entries_by_path
                .cursor::<TraversalProgress>(&());
            new_entries = cursor.slice(&TraversalTarget::path(path), Bias::Left, &());
            removed_entries = cursor.slice(&TraversalTarget::successor(path), Bias::Left, &());
            new_entries.append(cursor.suffix(&()), &());
        }
        self.snapshot.entries_by_path = new_entries;

        let mut removed_ids = Vec::with_capacity(removed_entries.summary().count);
        for entry in removed_entries.cursor::<()>(&()) {
            match self.removed_entries.entry(entry.inode) {
                hash_map::Entry::Occupied(mut e) => {
                    let prev_removed_entry = e.get_mut();
                    if entry.id > prev_removed_entry.id {
                        *prev_removed_entry = entry.clone();
                    }
                }
                hash_map::Entry::Vacant(e) => {
                    e.insert(entry.clone());
                }
            }

            if entry.path.file_name() == Some(&GITIGNORE) {
                let abs_parent_path = self
                    .snapshot
                    .abs_path
                    .as_path()
                    .join(entry.path.parent().unwrap());
                if let Some((_, needs_update)) = self
                    .snapshot
                    .ignores_by_parent_abs_path
                    .get_mut(abs_parent_path.as_path())
                {
                    *needs_update = true;
                }
            }

            if let Err(ix) = removed_ids.binary_search(&entry.id) {
                removed_ids.insert(ix, entry.id);
            }
        }

        self.snapshot.entries_by_id.edit(
            removed_ids.iter().map(|&id| Edit::Remove(id)).collect(),
            &(),
        );
        self.snapshot
            .git_repositories
            .retain(|id, _| removed_ids.binary_search(id).is_err());
        self.snapshot.repositories.retain(&(), |repository| {
            !repository.work_directory.path_key().0.starts_with(path)
        });

        #[cfg(test)]
        self.snapshot.check_invariants(false);
    }

    fn insert_git_repository(
        &mut self,
        dot_git_path: Arc<Path>,
        fs: &dyn Fs,
        watcher: &dyn Watcher,
    ) -> Option<LocalRepositoryEntry> {
        let work_dir_path: Arc<Path> = match dot_git_path.parent() {
            Some(parent_dir) => {
                // Guard against repositories inside the repository metadata
                if parent_dir.iter().any(|component| component == *DOT_GIT) {
                    log::info!(
                        "not building git repository for nested `.git` directory, `.git` path in the worktree: {dot_git_path:?}"
                    );
                    return None;
                };
                log::info!(
                    "building git repository, `.git` path in the worktree: {dot_git_path:?}"
                );

                parent_dir.into()
            }
            None => {
                // `dot_git_path.parent().is_none()` means `.git` directory is the opened worktree itself,
                // no files inside that directory are tracked by git, so no need to build the repo around it
                log::info!(
                    "not building git repository for the worktree itself, `.git` path in the worktree: {dot_git_path:?}"
                );
                return None;
            }
        };

        self.insert_git_repository_for_path(
            WorkDirectory::InProject {
                relative_path: work_dir_path,
            },
            dot_git_path,
            fs,
            watcher,
        )
    }

    fn insert_git_repository_for_path(
        &mut self,
        work_directory: WorkDirectory,
        dot_git_path: Arc<Path>,
        fs: &dyn Fs,
        watcher: &dyn Watcher,
    ) -> Option<LocalRepositoryEntry> {
        let work_dir_id = self
            .snapshot
            .entry_for_path(work_directory.path_key().0)
            .map(|entry| entry.id)?;

        if self.snapshot.git_repositories.get(&work_dir_id).is_some() {
            return None;
        }

        let dot_git_abs_path = self.snapshot.abs_path.as_path().join(&dot_git_path);

        let t0 = Instant::now();
        let repository = fs.open_repo(&dot_git_abs_path)?;

        let repository_path = repository.path();
        watcher.add(&repository_path).log_err()?;

        let actual_dot_git_dir_abs_path = repository.main_repository_path();
        let dot_git_worktree_abs_path = if actual_dot_git_dir_abs_path == dot_git_abs_path {
            None
        } else {
            // The two paths could be different because we opened a git worktree.
            // When that happens:
            //
            // * `dot_git_abs_path` is a file that points to the worktree-subdirectory in the actual
            // .git directory.
            //
            // * `repository_path` is the worktree-subdirectory.
            //
            // * `actual_dot_git_dir_abs_path` is the path to the actual .git directory. In git
            // documentation this is called the "commondir".
            watcher.add(&dot_git_abs_path).log_err()?;
            Some(Arc::from(dot_git_abs_path))
        };

        log::trace!("constructed libgit2 repo in {:?}", t0.elapsed());

        if let Some(git_hosting_provider_registry) = self.git_hosting_provider_registry.clone() {
            git_hosting_providers::register_additional_providers(
                git_hosting_provider_registry,
                repository.clone(),
            );
        }

        self.snapshot.repositories.insert_or_replace(
            RepositoryEntry {
                work_directory_id: work_dir_id,
                work_directory: work_directory.clone(),
                branch: None,
                statuses_by_path: Default::default(),
                current_merge_conflicts: Default::default(),
            },
            &(),
        );

        let local_repository = LocalRepositoryEntry {
            work_directory_id: work_dir_id,
            work_directory: work_directory.clone(),
            git_dir_scan_id: 0,
            status_scan_id: 0,
            repo_ptr: repository.clone(),
            dot_git_dir_abs_path: actual_dot_git_dir_abs_path.into(),
            dot_git_worktree_abs_path,
            current_merge_head_shas: Default::default(),
            merge_message: None,
        };

        self.snapshot
            .git_repositories
            .insert(work_dir_id, local_repository.clone());

        Some(local_repository)
    }
}

async fn is_git_dir(path: &Path, fs: &dyn Fs) -> bool {
    if path.file_name() == Some(&*DOT_GIT) {
        return true;
    }

    // If we're in a bare repository, we are not inside a `.git` folder. In a
    // bare repository, the root folder contains what would normally be in the
    // `.git` folder.
    let head_metadata = fs.metadata(&path.join("HEAD")).await;
    if !matches!(head_metadata, Ok(Some(_))) {
        return false;
    }
    let config_metadata = fs.metadata(&path.join("config")).await;
    matches!(config_metadata, Ok(Some(_)))
}

async fn build_gitignore(abs_path: &Path, fs: &dyn Fs) -> Result<Gitignore> {
    let contents = fs.load(abs_path).await?;
    let parent = abs_path.parent().unwrap_or_else(|| Path::new("/"));
    let mut builder = GitignoreBuilder::new(parent);
    for line in contents.lines() {
        builder.add_line(Some(abs_path.into()), line)?;
    }
    Ok(builder.build()?)
}

impl Deref for Worktree {
    type Target = Snapshot;

    fn deref(&self) -> &Self::Target {
        match self {
            Worktree::Local(worktree) => &worktree.snapshot,
            Worktree::Remote(worktree) => &worktree.snapshot,
        }
    }
}

impl Deref for LocalWorktree {
    type Target = LocalSnapshot;

    fn deref(&self) -> &Self::Target {
        &self.snapshot
    }
}

impl Deref for RemoteWorktree {
    type Target = Snapshot;

    fn deref(&self) -> &Self::Target {
        &self.snapshot
    }
}

impl fmt::Debug for LocalWorktree {
    fn fmt(&self, f: &mut fmt::Formatter<'_>) -> fmt::Result {
        self.snapshot.fmt(f)
    }
}

impl fmt::Debug for Snapshot {
    fn fmt(&self, f: &mut fmt::Formatter<'_>) -> fmt::Result {
        struct EntriesById<'a>(&'a SumTree<PathEntry>);
        struct EntriesByPath<'a>(&'a SumTree<Entry>);

        impl<'a> fmt::Debug for EntriesByPath<'a> {
            fn fmt(&self, f: &mut fmt::Formatter<'_>) -> fmt::Result {
                f.debug_map()
                    .entries(self.0.iter().map(|entry| (&entry.path, entry.id)))
                    .finish()
            }
        }

        impl<'a> fmt::Debug for EntriesById<'a> {
            fn fmt(&self, f: &mut fmt::Formatter<'_>) -> fmt::Result {
                f.debug_list().entries(self.0.iter()).finish()
            }
        }

        f.debug_struct("Snapshot")
            .field("id", &self.id)
            .field("root_name", &self.root_name)
            .field("entries_by_path", &EntriesByPath(&self.entries_by_path))
            .field("entries_by_id", &EntriesById(&self.entries_by_id))
            .finish()
    }
}

#[derive(Clone, PartialEq)]
pub struct File {
    pub worktree: Entity<Worktree>,
    pub path: Arc<Path>,
    pub disk_state: DiskState,
    pub entry_id: Option<ProjectEntryId>,
    pub is_local: bool,
    pub is_private: bool,
}

impl language::File for File {
    fn as_local(&self) -> Option<&dyn language::LocalFile> {
        if self.is_local {
            Some(self)
        } else {
            None
        }
    }

    fn disk_state(&self) -> DiskState {
        self.disk_state
    }

    fn path(&self) -> &Arc<Path> {
        &self.path
    }

    fn full_path(&self, cx: &App) -> PathBuf {
        let mut full_path = PathBuf::new();
        let worktree = self.worktree.read(cx);

        if worktree.is_visible() {
            full_path.push(worktree.root_name());
        } else {
            let path = worktree.abs_path();

            if worktree.is_local() && path.starts_with(home_dir().as_path()) {
                full_path.push("~");
                full_path.push(path.strip_prefix(home_dir().as_path()).unwrap());
            } else {
                full_path.push(path)
            }
        }

        if self.path.components().next().is_some() {
            full_path.push(&self.path);
        }

        full_path
    }

    /// Returns the last component of this handle's absolute path. If this handle refers to the root
    /// of its worktree, then this method will return the name of the worktree itself.
    fn file_name<'a>(&'a self, cx: &'a App) -> &'a OsStr {
        self.path
            .file_name()
            .unwrap_or_else(|| OsStr::new(&self.worktree.read(cx).root_name))
    }

    fn worktree_id(&self, cx: &App) -> WorktreeId {
        self.worktree.read(cx).id()
    }

    fn as_any(&self) -> &dyn Any {
        self
    }

    fn to_proto(&self, cx: &App) -> rpc::proto::File {
        rpc::proto::File {
            worktree_id: self.worktree.read(cx).id().to_proto(),
            entry_id: self.entry_id.map(|id| id.to_proto()),
            path: self.path.as_ref().to_proto(),
            mtime: self.disk_state.mtime().map(|time| time.into()),
            is_deleted: self.disk_state == DiskState::Deleted,
        }
    }

    fn is_private(&self) -> bool {
        self.is_private
    }
}

impl language::LocalFile for File {
    fn abs_path(&self, cx: &App) -> PathBuf {
        let worktree_path = &self.worktree.read(cx).as_local().unwrap().abs_path;
        if self.path.as_ref() == Path::new("") {
            worktree_path.as_path().to_path_buf()
        } else {
            worktree_path.as_path().join(&self.path)
        }
    }

    fn load(&self, cx: &App) -> Task<Result<String>> {
        let worktree = self.worktree.read(cx).as_local().unwrap();
        let abs_path = worktree.absolutize(&self.path);
        let fs = worktree.fs.clone();
        cx.background_spawn(async move { fs.load(&abs_path?).await })
    }

    fn load_bytes(&self, cx: &App) -> Task<Result<Vec<u8>>> {
        let worktree = self.worktree.read(cx).as_local().unwrap();
        let abs_path = worktree.absolutize(&self.path);
        let fs = worktree.fs.clone();
        cx.background_spawn(async move { fs.load_bytes(&abs_path?).await })
    }
}

impl File {
    pub fn for_entry(entry: Entry, worktree: Entity<Worktree>) -> Arc<Self> {
        Arc::new(Self {
            worktree,
            path: entry.path.clone(),
            disk_state: if let Some(mtime) = entry.mtime {
                DiskState::Present { mtime }
            } else {
                DiskState::New
            },
            entry_id: Some(entry.id),
            is_local: true,
            is_private: entry.is_private,
        })
    }

    pub fn from_proto(
        proto: rpc::proto::File,
        worktree: Entity<Worktree>,
        cx: &App,
    ) -> Result<Self> {
        let worktree_id = worktree
            .read(cx)
            .as_remote()
            .ok_or_else(|| anyhow!("not remote"))?
            .id();

        if worktree_id.to_proto() != proto.worktree_id {
            return Err(anyhow!("worktree id does not match file"));
        }

        let disk_state = if proto.is_deleted {
            DiskState::Deleted
        } else {
            if let Some(mtime) = proto.mtime.map(&Into::into) {
                DiskState::Present { mtime }
            } else {
                DiskState::New
            }
        };

        Ok(Self {
            worktree,
            path: Arc::<Path>::from_proto(proto.path),
            disk_state,
            entry_id: proto.entry_id.map(ProjectEntryId::from_proto),
            is_local: false,
            is_private: false,
        })
    }

    pub fn from_dyn(file: Option<&Arc<dyn language::File>>) -> Option<&Self> {
        file.and_then(|f| f.as_any().downcast_ref())
    }

    pub fn worktree_id(&self, cx: &App) -> WorktreeId {
        self.worktree.read(cx).id()
    }

    pub fn project_entry_id(&self, _: &App) -> Option<ProjectEntryId> {
        match self.disk_state {
            DiskState::Deleted => None,
            _ => self.entry_id,
        }
    }
}

#[derive(Clone, Debug, PartialEq, Eq)]
pub struct Entry {
    pub id: ProjectEntryId,
    pub kind: EntryKind,
    pub path: Arc<Path>,
    pub inode: u64,
    pub mtime: Option<MTime>,

    pub canonical_path: Option<Box<Path>>,
    /// Whether this entry is ignored by Git.
    ///
    /// We only scan ignored entries once the directory is expanded and
    /// exclude them from searches.
    pub is_ignored: bool,

    /// Whether this entry is always included in searches.
    ///
    /// This is used for entries that are always included in searches, even
    /// if they are ignored by git. Overridden by file_scan_exclusions.
    pub is_always_included: bool,

    /// Whether this entry's canonical path is outside of the worktree.
    /// This means the entry is only accessible from the worktree root via a
    /// symlink.
    ///
    /// We only scan entries outside of the worktree once the symlinked
    /// directory is expanded. External entries are treated like gitignored
    /// entries in that they are not included in searches.
    pub is_external: bool,

    /// Whether this entry is considered to be a `.env` file.
    pub is_private: bool,
    /// The entry's size on disk, in bytes.
    pub size: u64,
    pub char_bag: CharBag,
    pub is_fifo: bool,
}

#[derive(Clone, Copy, Debug, PartialEq, Eq)]
pub enum EntryKind {
    UnloadedDir,
    PendingDir,
    Dir,
    File,
}

#[derive(Clone, Copy, Debug, PartialEq)]
pub enum PathChange {
    /// A filesystem entry was was created.
    Added,
    /// A filesystem entry was removed.
    Removed,
    /// A filesystem entry was updated.
    Updated,
    /// A filesystem entry was either updated or added. We don't know
    /// whether or not it already existed, because the path had not
    /// been loaded before the event.
    AddedOrUpdated,
    /// A filesystem entry was found during the initial scan of the worktree.
    Loaded,
}

#[derive(Debug)]
pub struct GitRepositoryChange {
    /// The previous state of the repository, if it already existed.
    pub old_repository: Option<RepositoryEntry>,
}

pub type UpdatedEntriesSet = Arc<[(Arc<Path>, ProjectEntryId, PathChange)]>;
pub type UpdatedGitRepositoriesSet = Arc<[(Arc<Path>, GitRepositoryChange)]>;

#[derive(Clone, Debug, PartialEq, Eq)]
pub struct StatusEntry {
    pub repo_path: RepoPath,
    pub status: FileStatus,
}

impl StatusEntry {
    pub fn is_staged(&self) -> Option<bool> {
        self.status.is_staged()
    }

    fn to_proto(&self) -> proto::StatusEntry {
        let simple_status = match self.status {
            FileStatus::Ignored | FileStatus::Untracked => proto::GitStatus::Added as i32,
            FileStatus::Unmerged { .. } => proto::GitStatus::Conflict as i32,
            FileStatus::Tracked(TrackedStatus {
                index_status,
                worktree_status,
            }) => tracked_status_to_proto(if worktree_status != StatusCode::Unmodified {
                worktree_status
            } else {
                index_status
            }),
        };

        proto::StatusEntry {
            repo_path: self.repo_path.as_ref().to_proto(),
            simple_status,
            status: Some(status_to_proto(self.status)),
        }
    }
}

impl TryFrom<proto::StatusEntry> for StatusEntry {
    type Error = anyhow::Error;

    fn try_from(value: proto::StatusEntry) -> Result<Self, Self::Error> {
        let repo_path = RepoPath(Arc::<Path>::from_proto(value.repo_path));
        let status = status_from_proto(value.simple_status, value.status)?;
        Ok(Self { repo_path, status })
    }
}

#[derive(Clone, Debug)]
struct PathProgress<'a> {
    max_path: &'a Path,
}

#[derive(Clone, Debug)]
pub struct PathSummary<S> {
    max_path: Arc<Path>,
    item_summary: S,
}

impl<S: Summary> Summary for PathSummary<S> {
    type Context = S::Context;

    fn zero(cx: &Self::Context) -> Self {
        Self {
            max_path: Path::new("").into(),
            item_summary: S::zero(cx),
        }
    }

    fn add_summary(&mut self, rhs: &Self, cx: &Self::Context) {
        self.max_path = rhs.max_path.clone();
        self.item_summary.add_summary(&rhs.item_summary, cx);
    }
}

impl<'a, S: Summary> sum_tree::Dimension<'a, PathSummary<S>> for PathProgress<'a> {
    fn zero(_: &<PathSummary<S> as Summary>::Context) -> Self {
        Self {
            max_path: Path::new(""),
        }
    }

    fn add_summary(
        &mut self,
        summary: &'a PathSummary<S>,
        _: &<PathSummary<S> as Summary>::Context,
    ) {
        self.max_path = summary.max_path.as_ref()
    }
}

impl sum_tree::Item for RepositoryEntry {
    type Summary = PathSummary<Unit>;

    fn summary(&self, _: &<Self::Summary as Summary>::Context) -> Self::Summary {
        PathSummary {
            max_path: self.work_directory.path_key().0,
            item_summary: Unit,
        }
    }
}

impl sum_tree::KeyedItem for RepositoryEntry {
    type Key = PathKey;

    fn key(&self) -> Self::Key {
        self.work_directory.path_key()
    }
}

impl sum_tree::Item for StatusEntry {
    type Summary = PathSummary<GitSummary>;

    fn summary(&self, _: &<Self::Summary as Summary>::Context) -> Self::Summary {
        PathSummary {
            max_path: self.repo_path.0.clone(),
            item_summary: self.status.summary(),
        }
    }
}

impl sum_tree::KeyedItem for StatusEntry {
    type Key = PathKey;

    fn key(&self) -> Self::Key {
        PathKey(self.repo_path.0.clone())
    }
}

impl<'a> sum_tree::Dimension<'a, PathSummary<GitSummary>> for GitSummary {
    fn zero(_cx: &()) -> Self {
        Default::default()
    }

    fn add_summary(&mut self, summary: &'a PathSummary<GitSummary>, _: &()) {
        *self += summary.item_summary
    }
}

impl<'a, S: Summary> sum_tree::Dimension<'a, PathSummary<S>> for PathKey {
    fn zero(_: &S::Context) -> Self {
        Default::default()
    }

    fn add_summary(&mut self, summary: &'a PathSummary<S>, _: &S::Context) {
        self.0 = summary.max_path.clone();
    }
}

impl<'a, S: Summary> sum_tree::Dimension<'a, PathSummary<S>> for TraversalProgress<'a> {
    fn zero(_cx: &S::Context) -> Self {
        Default::default()
    }

    fn add_summary(&mut self, summary: &'a PathSummary<S>, _: &S::Context) {
        self.max_path = summary.max_path.as_ref();
    }
}

impl Entry {
    fn new(
        path: Arc<Path>,
        metadata: &fs::Metadata,
        next_entry_id: &AtomicUsize,
        root_char_bag: CharBag,
        canonical_path: Option<Box<Path>>,
    ) -> Self {
        let char_bag = char_bag_for_path(root_char_bag, &path);
        Self {
            id: ProjectEntryId::new(next_entry_id),
            kind: if metadata.is_dir {
                EntryKind::PendingDir
            } else {
                EntryKind::File
            },
            path,
            inode: metadata.inode,
            mtime: Some(metadata.mtime),
            size: metadata.len,
            canonical_path,
            is_ignored: false,
            is_always_included: false,
            is_external: false,
            is_private: false,
            char_bag,
            is_fifo: metadata.is_fifo,
        }
    }

    pub fn is_created(&self) -> bool {
        self.mtime.is_some()
    }

    pub fn is_dir(&self) -> bool {
        self.kind.is_dir()
    }

    pub fn is_file(&self) -> bool {
        self.kind.is_file()
    }
}

impl EntryKind {
    pub fn is_dir(&self) -> bool {
        matches!(
            self,
            EntryKind::Dir | EntryKind::PendingDir | EntryKind::UnloadedDir
        )
    }

    pub fn is_unloaded(&self) -> bool {
        matches!(self, EntryKind::UnloadedDir)
    }

    pub fn is_file(&self) -> bool {
        matches!(self, EntryKind::File)
    }
}

impl sum_tree::Item for Entry {
    type Summary = EntrySummary;

    fn summary(&self, _cx: &()) -> Self::Summary {
        let non_ignored_count = if (self.is_ignored || self.is_external) && !self.is_always_included
        {
            0
        } else {
            1
        };
        let file_count;
        let non_ignored_file_count;
        if self.is_file() {
            file_count = 1;
            non_ignored_file_count = non_ignored_count;
        } else {
            file_count = 0;
            non_ignored_file_count = 0;
        }

        EntrySummary {
            max_path: self.path.clone(),
            count: 1,
            non_ignored_count,
            file_count,
            non_ignored_file_count,
        }
    }
}

impl sum_tree::KeyedItem for Entry {
    type Key = PathKey;

    fn key(&self) -> Self::Key {
        PathKey(self.path.clone())
    }
}

#[derive(Clone, Debug)]
pub struct EntrySummary {
    max_path: Arc<Path>,
    count: usize,
    non_ignored_count: usize,
    file_count: usize,
    non_ignored_file_count: usize,
}

impl Default for EntrySummary {
    fn default() -> Self {
        Self {
            max_path: Arc::from(Path::new("")),
            count: 0,
            non_ignored_count: 0,
            file_count: 0,
            non_ignored_file_count: 0,
        }
    }
}

impl sum_tree::Summary for EntrySummary {
    type Context = ();

    fn zero(_cx: &()) -> Self {
        Default::default()
    }

    fn add_summary(&mut self, rhs: &Self, _: &()) {
        self.max_path = rhs.max_path.clone();
        self.count += rhs.count;
        self.non_ignored_count += rhs.non_ignored_count;
        self.file_count += rhs.file_count;
        self.non_ignored_file_count += rhs.non_ignored_file_count;
    }
}

#[derive(Clone, Debug)]
struct PathEntry {
    id: ProjectEntryId,
    path: Arc<Path>,
    is_ignored: bool,
    scan_id: usize,
}

#[derive(Debug, Default)]
struct FsScanned {
    status_scans: Arc<AtomicU32>,
}

impl sum_tree::Item for PathEntry {
    type Summary = PathEntrySummary;

    fn summary(&self, _cx: &()) -> Self::Summary {
        PathEntrySummary { max_id: self.id }
    }
}

impl sum_tree::KeyedItem for PathEntry {
    type Key = ProjectEntryId;

    fn key(&self) -> Self::Key {
        self.id
    }
}

#[derive(Clone, Debug, Default)]
struct PathEntrySummary {
    max_id: ProjectEntryId,
}

impl sum_tree::Summary for PathEntrySummary {
    type Context = ();

    fn zero(_cx: &Self::Context) -> Self {
        Default::default()
    }

    fn add_summary(&mut self, summary: &Self, _: &Self::Context) {
        self.max_id = summary.max_id;
    }
}

impl<'a> sum_tree::Dimension<'a, PathEntrySummary> for ProjectEntryId {
    fn zero(_cx: &()) -> Self {
        Default::default()
    }

    fn add_summary(&mut self, summary: &'a PathEntrySummary, _: &()) {
        *self = summary.max_id;
    }
}

#[derive(Clone, Debug, Eq, PartialEq, Ord, PartialOrd, Hash)]
pub struct PathKey(Arc<Path>);

impl Default for PathKey {
    fn default() -> Self {
        Self(Path::new("").into())
    }
}

impl<'a> sum_tree::Dimension<'a, EntrySummary> for PathKey {
    fn zero(_cx: &()) -> Self {
        Default::default()
    }

    fn add_summary(&mut self, summary: &'a EntrySummary, _: &()) {
        self.0 = summary.max_path.clone();
    }
}

struct BackgroundScanner {
    state: Arc<Mutex<BackgroundScannerState>>,
    fs: Arc<dyn Fs>,
    fs_case_sensitive: bool,
    status_updates_tx: UnboundedSender<ScanState>,
    executor: BackgroundExecutor,
    scan_requests_rx: channel::Receiver<ScanRequest>,
    path_prefixes_to_scan_rx: channel::Receiver<PathPrefixScanRequest>,
    next_entry_id: Arc<AtomicUsize>,
    phase: BackgroundScannerPhase,
    watcher: Arc<dyn Watcher>,
    settings: WorktreeSettings,
    share_private_files: bool,
}

#[derive(Copy, Clone, PartialEq)]
enum BackgroundScannerPhase {
    InitialScan,
    EventsReceivedDuringInitialScan,
    Events,
}

impl BackgroundScanner {
    async fn run(&mut self, mut fs_events_rx: Pin<Box<dyn Send + Stream<Item = Vec<PathEvent>>>>) {
        // If the worktree root does not contain a git repository, then find
        // the git repository in an ancestor directory. Find any gitignore files
        // in ancestor directories.
        let root_abs_path = self.state.lock().snapshot.abs_path.clone();
        let mut containing_git_repository = None;
        for (index, ancestor) in root_abs_path.as_path().ancestors().enumerate() {
            if index != 0 {
                if let Ok(ignore) =
                    build_gitignore(&ancestor.join(*GITIGNORE), self.fs.as_ref()).await
                {
                    self.state
                        .lock()
                        .snapshot
                        .ignores_by_parent_abs_path
                        .insert(ancestor.into(), (ignore.into(), false));
                }
            }

            let ancestor_dot_git = ancestor.join(*DOT_GIT);
            // Check whether the directory or file called `.git` exists (in the
            // case of worktrees it's a file.)
            if self
                .fs
                .metadata(&ancestor_dot_git)
                .await
                .is_ok_and(|metadata| metadata.is_some())
            {
                if index != 0 {
                    // We canonicalize, since the FS events use the canonicalized path.
                    if let Some(ancestor_dot_git) =
                        self.fs.canonicalize(&ancestor_dot_git).await.log_err()
                    {
                        // We associate the external git repo with our root folder and
                        // also mark where in the git repo the root folder is located.
                        let local_repository = self.state.lock().insert_git_repository_for_path(
                            WorkDirectory::AboveProject {
                                absolute_path: ancestor.into(),
                                location_in_repo: root_abs_path
                                    .as_path()
                                    .strip_prefix(ancestor)
                                    .unwrap()
                                    .into(),
                            },
                            ancestor_dot_git.clone().into(),
                            self.fs.as_ref(),
                            self.watcher.as_ref(),
                        );

                        if local_repository.is_some() {
                            containing_git_repository = Some(ancestor_dot_git)
                        }
                    };
                }

                // Reached root of git repository.
                break;
            }
        }

        let (scan_job_tx, scan_job_rx) = channel::unbounded();
        {
            let mut state = self.state.lock();
            state.snapshot.scan_id += 1;
            if let Some(mut root_entry) = state.snapshot.root_entry().cloned() {
                let ignore_stack = state
                    .snapshot
                    .ignore_stack_for_abs_path(root_abs_path.as_path(), true);
                if ignore_stack.is_abs_path_ignored(root_abs_path.as_path(), true) {
                    root_entry.is_ignored = true;
                    state.insert_entry(root_entry.clone(), self.fs.as_ref(), self.watcher.as_ref());
                }
                state.enqueue_scan_dir(root_abs_path.into(), &root_entry, &scan_job_tx);
            }
        };

        // Perform an initial scan of the directory.
        drop(scan_job_tx);
        let scans_running = self.scan_dirs(true, scan_job_rx).await;
        {
            let mut state = self.state.lock();
            state.snapshot.completed_scan_id = state.snapshot.scan_id;
        }

        let scanning = scans_running.status_scans.load(atomic::Ordering::Acquire) > 0;
        self.send_status_update(scanning, SmallVec::new());

        // Process any any FS events that occurred while performing the initial scan.
        // For these events, update events cannot be as precise, because we didn't
        // have the previous state loaded yet.
        self.phase = BackgroundScannerPhase::EventsReceivedDuringInitialScan;
        if let Poll::Ready(Some(mut paths)) = futures::poll!(fs_events_rx.next()) {
            while let Poll::Ready(Some(more_paths)) = futures::poll!(fs_events_rx.next()) {
                paths.extend(more_paths);
            }
            self.process_events(paths.into_iter().map(Into::into).collect())
                .await;
        }
        if let Some(abs_path) = containing_git_repository {
            self.process_events(vec![abs_path]).await;
        }

        // Continue processing events until the worktree is dropped.
        self.phase = BackgroundScannerPhase::Events;

        loop {
            select_biased! {
                // Process any path refresh requests from the worktree. Prioritize
                // these before handling changes reported by the filesystem.
                request = self.next_scan_request().fuse() => {
                    let Ok(request) = request else { break };
                    let scanning = scans_running.status_scans.load(atomic::Ordering::Acquire) > 0;
                    if !self.process_scan_request(request, scanning).await {
                        return;
                    }
                }

                path_prefix_request = self.path_prefixes_to_scan_rx.recv().fuse() => {
                    let Ok(request) = path_prefix_request else { break };
                    log::trace!("adding path prefix {:?}", request.path);

                    let did_scan = self.forcibly_load_paths(&[request.path.clone()]).await;
                    if did_scan {
                        let abs_path =
                        {
                            let mut state = self.state.lock();
                            state.path_prefixes_to_scan.insert(request.path.clone());
                            state.snapshot.abs_path.as_path().join(&request.path)
                        };

                        if let Some(abs_path) = self.fs.canonicalize(&abs_path).await.log_err() {
                            self.process_events(vec![abs_path]).await;
                        }
                    }
                    let scanning = scans_running.status_scans.load(atomic::Ordering::Acquire) > 0;
                    self.send_status_update(scanning, request.done);
                }

                paths = fs_events_rx.next().fuse() => {
                    let Some(mut paths) = paths else { break };
                    while let Poll::Ready(Some(more_paths)) = futures::poll!(fs_events_rx.next()) {
                        paths.extend(more_paths);
                    }
                    self.process_events(paths.into_iter().map(Into::into).collect()).await;
                }
            }
        }
    }

    async fn process_scan_request(&self, mut request: ScanRequest, scanning: bool) -> bool {
        log::debug!("rescanning paths {:?}", request.relative_paths);

        request.relative_paths.sort_unstable();
        self.forcibly_load_paths(&request.relative_paths).await;

        let root_path = self.state.lock().snapshot.abs_path.clone();
        let root_canonical_path = match self.fs.canonicalize(root_path.as_path()).await {
            Ok(path) => SanitizedPath::from(path),
            Err(err) => {
                log::error!("failed to canonicalize root path: {}", err);
                return true;
            }
        };
        let abs_paths = request
            .relative_paths
            .iter()
            .map(|path| {
                if path.file_name().is_some() {
                    root_canonical_path.as_path().join(path).to_path_buf()
                } else {
                    root_canonical_path.as_path().to_path_buf()
                }
            })
            .collect::<Vec<_>>();

        {
            let mut state = self.state.lock();
            let is_idle = state.snapshot.completed_scan_id == state.snapshot.scan_id;
            state.snapshot.scan_id += 1;
            if is_idle {
                state.snapshot.completed_scan_id = state.snapshot.scan_id;
            }
        }

        self.reload_entries_for_paths(
            root_path,
            root_canonical_path,
            &request.relative_paths,
            abs_paths,
            None,
        )
        .await;

        self.send_status_update(scanning, request.done)
    }

    async fn process_events(&self, mut abs_paths: Vec<PathBuf>) {
        let root_path = self.state.lock().snapshot.abs_path.clone();
        let root_canonical_path = match self.fs.canonicalize(root_path.as_path()).await {
            Ok(path) => SanitizedPath::from(path),
            Err(err) => {
                let new_path = self
                    .state
                    .lock()
                    .snapshot
                    .root_file_handle
                    .clone()
                    .and_then(|handle| handle.current_path(&self.fs).log_err())
                    .map(SanitizedPath::from)
                    .filter(|new_path| *new_path != root_path);

                if let Some(new_path) = new_path.as_ref() {
                    log::info!(
                        "root renamed from {} to {}",
                        root_path.as_path().display(),
                        new_path.as_path().display()
                    )
                } else {
                    log::warn!("root path could not be canonicalized: {}", err);
                }
                self.status_updates_tx
                    .unbounded_send(ScanState::RootUpdated { new_path })
                    .ok();
                return;
            }
        };

        // Certain directories may have FS changes, but do not lead to git data changes that Zed cares about.
        // Ignore these, to avoid Zed unnecessarily rescanning git metadata.
        let skipped_files_in_dot_git = HashSet::from_iter([*COMMIT_MESSAGE, *INDEX_LOCK]);
        let skipped_dirs_in_dot_git = [*FSMONITOR_DAEMON];

        let mut relative_paths = Vec::with_capacity(abs_paths.len());
        let mut dot_git_abs_paths = Vec::new();
        abs_paths.sort_unstable();
        abs_paths.dedup_by(|a, b| a.starts_with(b));
        abs_paths.retain(|abs_path| {
            let abs_path = SanitizedPath::from(abs_path);

            let snapshot = &self.state.lock().snapshot;
            {
                let mut is_git_related = false;

                let dot_git_paths = abs_path.as_path().ancestors().find_map(|ancestor| {
                    if smol::block_on(is_git_dir(ancestor, self.fs.as_ref())) {
                        let path_in_git_dir = abs_path.as_path().strip_prefix(ancestor).expect("stripping off the ancestor");
                        Some((ancestor.to_owned(), path_in_git_dir.to_owned()))
                    } else {
                        None
                    }
                });

                if let Some((dot_git_abs_path, path_in_git_dir)) = dot_git_paths {
                    if skipped_files_in_dot_git.contains(path_in_git_dir.as_os_str()) || skipped_dirs_in_dot_git.iter().any(|skipped_git_subdir| path_in_git_dir.starts_with(skipped_git_subdir)) {
                        log::debug!("ignoring event {abs_path:?} as it's in the .git directory among skipped files or directories");
                        return false;
                    }

                    is_git_related = true;
                    if !dot_git_abs_paths.contains(&dot_git_abs_path) {
                        dot_git_abs_paths.push(dot_git_abs_path);
                    }
                }

                let relative_path: Arc<Path> =
                    if let Ok(path) = abs_path.strip_prefix(&root_canonical_path) {
                        path.into()
                    } else {
                        if is_git_related {
                            log::debug!(
                              "ignoring event {abs_path:?}, since it's in git dir outside of root path {root_canonical_path:?}",
                            );
                        } else {
                            log::error!(
                              "ignoring event {abs_path:?} outside of root path {root_canonical_path:?}",
                            );
                        }
                        return false;
                    };

                if abs_path.0.file_name() == Some(*GITIGNORE) {
                    for (_, repo) in snapshot.git_repositories.iter().filter(|(_, repo)| repo.directory_contains(&relative_path)) {
                        if !dot_git_abs_paths.iter().any(|dot_git_abs_path| dot_git_abs_path == repo.dot_git_dir_abs_path.as_ref()) {
                            dot_git_abs_paths.push(repo.dot_git_dir_abs_path.to_path_buf());
                        }
                    }
                }

                let parent_dir_is_loaded = relative_path.parent().map_or(true, |parent| {
                    snapshot
                        .entry_for_path(parent)
                        .map_or(false, |entry| entry.kind == EntryKind::Dir)
                });
                if !parent_dir_is_loaded {
                    log::debug!("ignoring event {relative_path:?} within unloaded directory");
                    return false;
                }

                if self.settings.is_path_excluded(&relative_path) {
                    if !is_git_related {
                        log::debug!("ignoring FS event for excluded path {relative_path:?}");
                    }
                    return false;
                }

                relative_paths.push(relative_path);
                true
            }
        });

        if relative_paths.is_empty() && dot_git_abs_paths.is_empty() {
            return;
        }

        self.state.lock().snapshot.scan_id += 1;

        let (scan_job_tx, scan_job_rx) = channel::unbounded();
        log::debug!("received fs events {:?}", relative_paths);
        self.reload_entries_for_paths(
            root_path,
            root_canonical_path,
            &relative_paths,
            abs_paths,
            Some(scan_job_tx.clone()),
        )
        .await;

        self.update_ignore_statuses(scan_job_tx).await;
        let scans_running = self.scan_dirs(false, scan_job_rx).await;

        let status_update = if !dot_git_abs_paths.is_empty() {
            Some(self.update_git_repositories(dot_git_abs_paths))
        } else {
            None
        };

        let phase = self.phase;
        let status_update_tx = self.status_updates_tx.clone();
        let state = self.state.clone();
        self.executor
            .spawn(async move {
                if let Some(status_update) = status_update {
                    status_update.await;
                }

                {
                    let mut state = state.lock();
                    state.snapshot.completed_scan_id = state.snapshot.scan_id;
                    for (_, entry) in mem::take(&mut state.removed_entries) {
                        state.scanned_dirs.remove(&entry.id);
                    }
                    #[cfg(test)]
                    state.snapshot.check_git_invariants();
                }
                let scanning = scans_running.status_scans.load(atomic::Ordering::Acquire) > 0;
                send_status_update_inner(phase, state, status_update_tx, scanning, SmallVec::new());
            })
            .detach();
    }

    async fn forcibly_load_paths(&self, paths: &[Arc<Path>]) -> bool {
        let (scan_job_tx, scan_job_rx) = channel::unbounded();
        {
            let mut state = self.state.lock();
            let root_path = state.snapshot.abs_path.clone();
            for path in paths {
                for ancestor in path.ancestors() {
                    if let Some(entry) = state.snapshot.entry_for_path(ancestor) {
                        if entry.kind == EntryKind::UnloadedDir {
                            let abs_path = root_path.as_path().join(ancestor);
                            state.enqueue_scan_dir(abs_path.into(), entry, &scan_job_tx);
                            state.paths_to_scan.insert(path.clone());
                            break;
                        }
                    }
                }
            }
            drop(scan_job_tx);
        }
        let scans_running = Arc::new(AtomicU32::new(0));
        while let Ok(job) = scan_job_rx.recv().await {
            self.scan_dir(&scans_running, &job).await.log_err();
        }

        !mem::take(&mut self.state.lock().paths_to_scan).is_empty()
    }

    async fn scan_dirs(
        &self,
        enable_progress_updates: bool,
        scan_jobs_rx: channel::Receiver<ScanJob>,
    ) -> FsScanned {
        if self
            .status_updates_tx
            .unbounded_send(ScanState::Started)
            .is_err()
        {
            return FsScanned::default();
        }

        let scans_running = Arc::new(AtomicU32::new(1));
        let progress_update_count = AtomicUsize::new(0);
        self.executor
            .scoped(|scope| {
                for _ in 0..self.executor.num_cpus() {
                    scope.spawn(async {
                        let mut last_progress_update_count = 0;
                        let progress_update_timer = self.progress_timer(enable_progress_updates).fuse();
                        futures::pin_mut!(progress_update_timer);

                        loop {
                            select_biased! {
                                // Process any path refresh requests before moving on to process
                                // the scan queue, so that user operations are prioritized.
                                request = self.next_scan_request().fuse() => {
                                    let Ok(request) = request else { break };
                                    if !self.process_scan_request(request, true).await {
                                        return;
                                    }
                                }

                                // Send periodic progress updates to the worktree. Use an atomic counter
                                // to ensure that only one of the workers sends a progress update after
                                // the update interval elapses.
                                _ = progress_update_timer => {
                                    match progress_update_count.compare_exchange(
                                        last_progress_update_count,
                                        last_progress_update_count + 1,
                                        SeqCst,
                                        SeqCst
                                    ) {
                                        Ok(_) => {
                                            last_progress_update_count += 1;
                                            self.send_status_update(true, SmallVec::new());
                                        }
                                        Err(count) => {
                                            last_progress_update_count = count;
                                        }
                                    }
                                    progress_update_timer.set(self.progress_timer(enable_progress_updates).fuse());
                                }

                                // Recursively load directories from the file system.
                                job = scan_jobs_rx.recv().fuse() => {
                                    let Ok(job) = job else { break };
                                    if let Err(err) = self.scan_dir(&scans_running, &job).await {
                                        if job.path.as_ref() != Path::new("") {
                                            log::error!("error scanning directory {:?}: {}", job.abs_path, err);
                                        }
                                    }
                                }
                            }
                        }
                    });
                }
            })
            .await;

        scans_running.fetch_sub(1, atomic::Ordering::Release);
        FsScanned {
            status_scans: scans_running,
        }
    }

    fn send_status_update(&self, scanning: bool, barrier: SmallVec<[barrier::Sender; 1]>) -> bool {
        send_status_update_inner(
            self.phase,
            self.state.clone(),
            self.status_updates_tx.clone(),
            scanning,
            barrier,
        )
    }

    async fn scan_dir(&self, scans_running: &Arc<AtomicU32>, job: &ScanJob) -> Result<()> {
        let root_abs_path;
        let root_char_bag;
        {
            let snapshot = &self.state.lock().snapshot;
            if self.settings.is_path_excluded(&job.path) {
                log::error!("skipping excluded directory {:?}", job.path);
                return Ok(());
            }
            log::debug!("scanning directory {:?}", job.path);
            root_abs_path = snapshot.abs_path().clone();
            root_char_bag = snapshot.root_char_bag;
        }

        let next_entry_id = self.next_entry_id.clone();
        let mut ignore_stack = job.ignore_stack.clone();
        let mut new_ignore = None;
        let mut root_canonical_path = None;
        let mut new_entries: Vec<Entry> = Vec::new();
        let mut new_jobs: Vec<Option<ScanJob>> = Vec::new();
        let mut child_paths = self
            .fs
            .read_dir(&job.abs_path)
            .await?
            .filter_map(|entry| async {
                match entry {
                    Ok(entry) => Some(entry),
                    Err(error) => {
                        log::error!("error processing entry {:?}", error);
                        None
                    }
                }
            })
            .collect::<Vec<_>>()
            .await;

        // Ensure that .git and .gitignore are processed first.
        swap_to_front(&mut child_paths, *GITIGNORE);
        swap_to_front(&mut child_paths, *DOT_GIT);

        let mut git_status_update_jobs = Vec::new();
        for child_abs_path in child_paths {
            let child_abs_path: Arc<Path> = child_abs_path.into();
            let child_name = child_abs_path.file_name().unwrap();
            let child_path: Arc<Path> = job.path.join(child_name).into();

            if child_name == *DOT_GIT {
                {
                    let mut state = self.state.lock();
                    let repo = state.insert_git_repository(
                        child_path.clone(),
                        self.fs.as_ref(),
                        self.watcher.as_ref(),
                    );
                    if let Some(local_repo) = repo {
                        scans_running.fetch_add(1, atomic::Ordering::Release);
                        git_status_update_jobs
                            .push(self.schedule_git_statuses_update(&mut state, local_repo));
                    }
                }
            } else if child_name == *GITIGNORE {
                match build_gitignore(&child_abs_path, self.fs.as_ref()).await {
                    Ok(ignore) => {
                        let ignore = Arc::new(ignore);
                        ignore_stack = ignore_stack.append(job.abs_path.clone(), ignore.clone());
                        new_ignore = Some(ignore);
                    }
                    Err(error) => {
                        log::error!(
                            "error loading .gitignore file {:?} - {:?}",
                            child_name,
                            error
                        );
                    }
                }
            }

            if self.settings.is_path_excluded(&child_path) {
                log::debug!("skipping excluded child entry {child_path:?}");
                self.state.lock().remove_path(&child_path);
                continue;
            }

            let child_metadata = match self.fs.metadata(&child_abs_path).await {
                Ok(Some(metadata)) => metadata,
                Ok(None) => continue,
                Err(err) => {
                    log::error!("error processing {child_abs_path:?}: {err:?}");
                    continue;
                }
            };

            let mut child_entry = Entry::new(
                child_path.clone(),
                &child_metadata,
                &next_entry_id,
                root_char_bag,
                None,
            );

            if job.is_external {
                child_entry.is_external = true;
            } else if child_metadata.is_symlink {
                let canonical_path = match self.fs.canonicalize(&child_abs_path).await {
                    Ok(path) => path,
                    Err(err) => {
                        log::error!(
                            "error reading target of symlink {:?}: {:?}",
                            child_abs_path,
                            err
                        );
                        continue;
                    }
                };

                // lazily canonicalize the root path in order to determine if
                // symlinks point outside of the worktree.
                let root_canonical_path = match &root_canonical_path {
                    Some(path) => path,
                    None => match self.fs.canonicalize(&root_abs_path).await {
                        Ok(path) => root_canonical_path.insert(path),
                        Err(err) => {
                            log::error!("error canonicalizing root {:?}: {:?}", root_abs_path, err);
                            continue;
                        }
                    },
                };

                if !canonical_path.starts_with(root_canonical_path) {
                    child_entry.is_external = true;
                }

                child_entry.canonical_path = Some(canonical_path.into());
            }

            if child_entry.is_dir() {
                child_entry.is_ignored = ignore_stack.is_abs_path_ignored(&child_abs_path, true);
                child_entry.is_always_included = self.settings.is_path_always_included(&child_path);

                // Avoid recursing until crash in the case of a recursive symlink
                if job.ancestor_inodes.contains(&child_entry.inode) {
                    new_jobs.push(None);
                } else {
                    let mut ancestor_inodes = job.ancestor_inodes.clone();
                    ancestor_inodes.insert(child_entry.inode);

                    new_jobs.push(Some(ScanJob {
                        abs_path: child_abs_path.clone(),
                        path: child_path,
                        is_external: child_entry.is_external,
                        ignore_stack: if child_entry.is_ignored {
                            IgnoreStack::all()
                        } else {
                            ignore_stack.clone()
                        },
                        ancestor_inodes,
                        scan_queue: job.scan_queue.clone(),
                    }));
                }
            } else {
                child_entry.is_ignored = ignore_stack.is_abs_path_ignored(&child_abs_path, false);
                child_entry.is_always_included = self.settings.is_path_always_included(&child_path);
            }

            {
                let relative_path = job.path.join(child_name);
                if self.is_path_private(&relative_path) {
                    log::debug!("detected private file: {relative_path:?}");
                    child_entry.is_private = true;
                }
            }

            new_entries.push(child_entry);
        }

        let task_state = self.state.clone();
        let phase = self.phase;
        let status_updates_tx = self.status_updates_tx.clone();
        let scans_running = scans_running.clone();
        self.executor
            .spawn(async move {
                if !git_status_update_jobs.is_empty() {
                    let status_updates = join_all(git_status_update_jobs).await;
                    let status_updated = status_updates
                        .iter()
                        .any(|update_result| update_result.is_ok());
                    scans_running.fetch_sub(status_updates.len() as u32, atomic::Ordering::Release);
                    if status_updated {
                        let scanning = scans_running.load(atomic::Ordering::Acquire) > 0;
                        send_status_update_inner(
                            phase,
                            task_state,
                            status_updates_tx,
                            scanning,
                            SmallVec::new(),
                        );
                    }
                }
            })
            .detach();

        let mut state = self.state.lock();

        // Identify any subdirectories that should not be scanned.
        let mut job_ix = 0;
        for entry in &mut new_entries {
            state.reuse_entry_id(entry);
            if entry.is_dir() {
                if state.should_scan_directory(entry) {
                    job_ix += 1;
                } else {
                    log::debug!("defer scanning directory {:?}", entry.path);
                    entry.kind = EntryKind::UnloadedDir;
                    new_jobs.remove(job_ix);
                }
            }
            if entry.is_always_included {
                state
                    .snapshot
                    .always_included_entries
                    .push(entry.path.clone());
            }
        }

        state.populate_dir(&job.path, new_entries, new_ignore);
        self.watcher.add(job.abs_path.as_ref()).log_err();

        for new_job in new_jobs.into_iter().flatten() {
            job.scan_queue
                .try_send(new_job)
                .expect("channel is unbounded");
        }

        Ok(())
    }

    /// All list arguments should be sorted before calling this function
    async fn reload_entries_for_paths(
        &self,
        root_abs_path: SanitizedPath,
        root_canonical_path: SanitizedPath,
        relative_paths: &[Arc<Path>],
        abs_paths: Vec<PathBuf>,
        scan_queue_tx: Option<Sender<ScanJob>>,
    ) {
        // grab metadata for all requested paths
        let metadata = futures::future::join_all(
            abs_paths
                .iter()
                .map(|abs_path| async move {
                    let metadata = self.fs.metadata(abs_path).await?;
                    if let Some(metadata) = metadata {
                        let canonical_path = self.fs.canonicalize(abs_path).await?;

                        // If we're on a case-insensitive filesystem (default on macOS), we want
                        // to only ignore metadata for non-symlink files if their absolute-path matches
                        // the canonical-path.
                        // Because if not, this might be a case-only-renaming (`mv test.txt TEST.TXT`)
                        // and we want to ignore the metadata for the old path (`test.txt`) so it's
                        // treated as removed.
                        if !self.fs_case_sensitive && !metadata.is_symlink {
                            let canonical_file_name = canonical_path.file_name();
                            let file_name = abs_path.file_name();
                            if canonical_file_name != file_name {
                                return Ok(None);
                            }
                        }

                        anyhow::Ok(Some((metadata, SanitizedPath::from(canonical_path))))
                    } else {
                        Ok(None)
                    }
                })
                .collect::<Vec<_>>(),
        )
        .await;

        let mut state = self.state.lock();
        let doing_recursive_update = scan_queue_tx.is_some();

        // Remove any entries for paths that no longer exist or are being recursively
        // refreshed. Do this before adding any new entries, so that renames can be
        // detected regardless of the order of the paths.
        for (path, metadata) in relative_paths.iter().zip(metadata.iter()) {
            if matches!(metadata, Ok(None)) || doing_recursive_update {
                log::trace!("remove path {:?}", path);
                state.remove_path(path);
            }
        }

        // Group all relative paths by their git repository.
        let mut paths_by_git_repo = HashMap::default();
        for relative_path in relative_paths.iter() {
            let repository_data = state
                .snapshot
                .local_repo_for_path(relative_path)
                .zip(state.snapshot.repository_for_path(relative_path));
            if let Some((local_repo, entry)) = repository_data {
                if let Ok(repo_path) = local_repo.relativize(relative_path) {
                    paths_by_git_repo
                        .entry(local_repo.work_directory.clone())
                        .or_insert_with(|| RepoPaths {
                            entry: entry.clone(),
                            repo: local_repo.repo_ptr.clone(),
                            repo_paths: Default::default(),
                        })
                        .add_path(repo_path);
                }
            }
        }

        for (work_directory, mut paths) in paths_by_git_repo {
            if let Ok(status) = paths.repo.status(&paths.repo_paths) {
                let mut changed_path_statuses = Vec::new();
                let statuses = paths.entry.statuses_by_path.clone();
                let mut cursor = statuses.cursor::<PathProgress>(&());

                for (repo_path, status) in &*status.entries {
                    paths.remove_repo_path(repo_path);
                    if cursor.seek_forward(&PathTarget::Path(repo_path), Bias::Left, &()) {
                        if &cursor.item().unwrap().status == status {
                            continue;
                        }
                    }

                    changed_path_statuses.push(Edit::Insert(StatusEntry {
                        repo_path: repo_path.clone(),
                        status: *status,
                    }));
                }

                let mut cursor = statuses.cursor::<PathProgress>(&());
                for path in paths.repo_paths {
                    if cursor.seek_forward(&PathTarget::Path(&path), Bias::Left, &()) {
                        changed_path_statuses.push(Edit::Remove(PathKey(path.0)));
                    }
                }

                if !changed_path_statuses.is_empty() {
                    let work_directory_id = state.snapshot.repositories.update(
                        &work_directory.path_key(),
                        &(),
                        move |repository_entry| {
                            repository_entry
                                .statuses_by_path
                                .edit(changed_path_statuses, &());

                            repository_entry.work_directory_id
                        },
                    );

                    if let Some(work_directory_id) = work_directory_id {
                        let scan_id = state.snapshot.scan_id;
                        state.snapshot.git_repositories.update(
                            &work_directory_id,
                            |local_repository_entry| {
                                local_repository_entry.status_scan_id = scan_id;
                            },
                        );
                    }
                }
            }
        }

        for (path, metadata) in relative_paths.iter().zip(metadata.into_iter()) {
            let abs_path: Arc<Path> = root_abs_path.as_path().join(path).into();
            match metadata {
                Ok(Some((metadata, canonical_path))) => {
                    let ignore_stack = state
                        .snapshot
                        .ignore_stack_for_abs_path(&abs_path, metadata.is_dir);
                    let is_external = !canonical_path.starts_with(&root_canonical_path);
                    let mut fs_entry = Entry::new(
                        path.clone(),
                        &metadata,
                        self.next_entry_id.as_ref(),
                        state.snapshot.root_char_bag,
                        if metadata.is_symlink {
                            Some(canonical_path.as_path().to_path_buf().into())
                        } else {
                            None
                        },
                    );

                    let is_dir = fs_entry.is_dir();
                    fs_entry.is_ignored = ignore_stack.is_abs_path_ignored(&abs_path, is_dir);
                    fs_entry.is_external = is_external;
                    fs_entry.is_private = self.is_path_private(path);
                    fs_entry.is_always_included = self.settings.is_path_always_included(path);

                    if let (Some(scan_queue_tx), true) = (&scan_queue_tx, is_dir) {
                        if state.should_scan_directory(&fs_entry)
                            || (fs_entry.path.as_os_str().is_empty()
                                && abs_path.file_name() == Some(*DOT_GIT))
                        {
                            state.enqueue_scan_dir(abs_path, &fs_entry, scan_queue_tx);
                        } else {
                            fs_entry.kind = EntryKind::UnloadedDir;
                        }
                    }

                    state.insert_entry(fs_entry.clone(), self.fs.as_ref(), self.watcher.as_ref());
                }
                Ok(None) => {
                    self.remove_repo_path(path, &mut state.snapshot);
                }
                Err(err) => {
                    log::error!("error reading file {abs_path:?} on event: {err:#}");
                }
            }
        }

        util::extend_sorted(
            &mut state.changed_paths,
            relative_paths.iter().cloned(),
            usize::MAX,
            Ord::cmp,
        );
    }

    fn remove_repo_path(&self, path: &Arc<Path>, snapshot: &mut LocalSnapshot) -> Option<()> {
        if !path
            .components()
            .any(|component| component.as_os_str() == *DOT_GIT)
        {
            if let Some(repository) = snapshot.repository(PathKey(path.clone())) {
                snapshot
                    .git_repositories
                    .remove(&repository.work_directory_id);
                snapshot
                    .snapshot
                    .repositories
                    .remove(&repository.work_directory.path_key(), &());
                return Some(());
            }
        }

        Some(())
    }

    async fn update_ignore_statuses(&self, scan_job_tx: Sender<ScanJob>) {
        let mut ignores_to_update = Vec::new();
        let (ignore_queue_tx, ignore_queue_rx) = channel::unbounded();
        let prev_snapshot;
        {
            let snapshot = &mut self.state.lock().snapshot;
            let abs_path = snapshot.abs_path.clone();
            snapshot
                .ignores_by_parent_abs_path
                .retain(|parent_abs_path, (_, needs_update)| {
                    if let Ok(parent_path) = parent_abs_path.strip_prefix(abs_path.as_path()) {
                        if *needs_update {
                            *needs_update = false;
                            if snapshot.snapshot.entry_for_path(parent_path).is_some() {
                                ignores_to_update.push(parent_abs_path.clone());
                            }
                        }

                        let ignore_path = parent_path.join(*GITIGNORE);
                        if snapshot.snapshot.entry_for_path(ignore_path).is_none() {
                            return false;
                        }
                    }
                    true
                });

            ignores_to_update.sort_unstable();
            let mut ignores_to_update = ignores_to_update.into_iter().peekable();
            while let Some(parent_abs_path) = ignores_to_update.next() {
                while ignores_to_update
                    .peek()
                    .map_or(false, |p| p.starts_with(&parent_abs_path))
                {
                    ignores_to_update.next().unwrap();
                }

                let ignore_stack = snapshot.ignore_stack_for_abs_path(&parent_abs_path, true);
                ignore_queue_tx
                    .send_blocking(UpdateIgnoreStatusJob {
                        abs_path: parent_abs_path,
                        ignore_stack,
                        ignore_queue: ignore_queue_tx.clone(),
                        scan_queue: scan_job_tx.clone(),
                    })
                    .unwrap();
            }

            prev_snapshot = snapshot.clone();
        }
        drop(ignore_queue_tx);

        self.executor
            .scoped(|scope| {
                for _ in 0..self.executor.num_cpus() {
                    scope.spawn(async {
                        loop {
                            select_biased! {
                                // Process any path refresh requests before moving on to process
                                // the queue of ignore statuses.
                                request = self.next_scan_request().fuse() => {
                                    let Ok(request) = request else { break };
                                    if !self.process_scan_request(request, true).await {
                                        return;
                                    }
                                }

                                // Recursively process directories whose ignores have changed.
                                job = ignore_queue_rx.recv().fuse() => {
                                    let Ok(job) = job else { break };
                                    self.update_ignore_status(job, &prev_snapshot).await;
                                }
                            }
                        }
                    });
                }
            })
            .await;
    }

    async fn update_ignore_status(&self, job: UpdateIgnoreStatusJob, snapshot: &LocalSnapshot) {
        log::trace!("update ignore status {:?}", job.abs_path);

        let mut ignore_stack = job.ignore_stack;
        if let Some((ignore, _)) = snapshot.ignores_by_parent_abs_path.get(&job.abs_path) {
            ignore_stack = ignore_stack.append(job.abs_path.clone(), ignore.clone());
        }

        let mut entries_by_id_edits = Vec::new();
        let mut entries_by_path_edits = Vec::new();
        let path = job
            .abs_path
            .strip_prefix(snapshot.abs_path.as_path())
            .unwrap();

        for mut entry in snapshot.child_entries(path).cloned() {
            let was_ignored = entry.is_ignored;
            let abs_path: Arc<Path> = snapshot.abs_path().join(&entry.path).into();
            entry.is_ignored = ignore_stack.is_abs_path_ignored(&abs_path, entry.is_dir());

            if entry.is_dir() {
                let child_ignore_stack = if entry.is_ignored {
                    IgnoreStack::all()
                } else {
                    ignore_stack.clone()
                };

                // Scan any directories that were previously ignored and weren't previously scanned.
                if was_ignored && !entry.is_ignored && entry.kind.is_unloaded() {
                    let state = self.state.lock();
                    if state.should_scan_directory(&entry) {
                        state.enqueue_scan_dir(abs_path.clone(), &entry, &job.scan_queue);
                    }
                }

                job.ignore_queue
                    .send(UpdateIgnoreStatusJob {
                        abs_path: abs_path.clone(),
                        ignore_stack: child_ignore_stack,
                        ignore_queue: job.ignore_queue.clone(),
                        scan_queue: job.scan_queue.clone(),
                    })
                    .await
                    .unwrap();
            }

            if entry.is_ignored != was_ignored {
                let mut path_entry = snapshot.entries_by_id.get(&entry.id, &()).unwrap().clone();
                path_entry.scan_id = snapshot.scan_id;
                path_entry.is_ignored = entry.is_ignored;
                entries_by_id_edits.push(Edit::Insert(path_entry));
                entries_by_path_edits.push(Edit::Insert(entry));
            }
        }

        let state = &mut self.state.lock();
        for edit in &entries_by_path_edits {
            if let Edit::Insert(entry) = edit {
                if let Err(ix) = state.changed_paths.binary_search(&entry.path) {
                    state.changed_paths.insert(ix, entry.path.clone());
                }
            }
        }

        state
            .snapshot
            .entries_by_path
            .edit(entries_by_path_edits, &());
        state.snapshot.entries_by_id.edit(entries_by_id_edits, &());
    }

    fn update_git_repositories(&self, dot_git_paths: Vec<PathBuf>) -> Task<()> {
        log::debug!("reloading repositories: {dot_git_paths:?}");

        let mut status_updates = Vec::new();
        {
            let mut state = self.state.lock();
            let scan_id = state.snapshot.scan_id;
            for dot_git_dir in dot_git_paths {
                let existing_repository_entry =
                    state
                        .snapshot
                        .git_repositories
                        .iter()
                        .find_map(|(_, repo)| {
                            if repo.dot_git_dir_abs_path.as_ref() == &dot_git_dir
                                || repo.dot_git_worktree_abs_path.as_deref() == Some(&dot_git_dir)
                            {
                                Some(repo.clone())
                            } else {
                                None
                            }
                        });

                let local_repository = match existing_repository_entry {
                    None => {
                        let Ok(relative) = dot_git_dir.strip_prefix(state.snapshot.abs_path())
                        else {
                            return Task::ready(());
                        };
                        match state.insert_git_repository(
                            relative.into(),
                            self.fs.as_ref(),
                            self.watcher.as_ref(),
                        ) {
                            Some(output) => output,
                            None => continue,
                        }
                    }
                    Some(local_repository) => {
                        if local_repository.git_dir_scan_id == scan_id {
                            continue;
                        }
                        local_repository.repo_ptr.reload_index();

                        state.snapshot.git_repositories.update(
                            &local_repository.work_directory_id,
                            |entry| {
                                entry.git_dir_scan_id = scan_id;
                                entry.status_scan_id = scan_id;
                            },
                        );

                        local_repository
                    }
                };

                status_updates
                    .push(self.schedule_git_statuses_update(&mut state, local_repository));
            }

            // Remove any git repositories whose .git entry no longer exists.
            let snapshot = &mut state.snapshot;
            let mut ids_to_preserve = HashSet::default();
            for (&work_directory_id, entry) in snapshot.git_repositories.iter() {
                let exists_in_snapshot = snapshot
                    .entry_for_id(work_directory_id)
                    .map_or(false, |entry| {
                        snapshot.entry_for_path(entry.path.join(*DOT_GIT)).is_some()
                    });

                if exists_in_snapshot
                    || matches!(
                        smol::block_on(self.fs.metadata(&entry.dot_git_dir_abs_path)),
                        Ok(Some(_))
                    )
                {
                    ids_to_preserve.insert(work_directory_id);
                }
            }

            snapshot
                .git_repositories
                .retain(|work_directory_id, _| ids_to_preserve.contains(work_directory_id));
            snapshot.repositories.retain(&(), |entry| {
                ids_to_preserve.contains(&entry.work_directory_id)
            });
        }

        self.executor.spawn(async move {
            let _updates_finished: Vec<Result<(), oneshot::Canceled>> =
                join_all(status_updates).await;
        })
    }

    /// Update the git statuses for a given batch of entries.
    fn schedule_git_statuses_update(
        &self,
        state: &mut BackgroundScannerState,
        mut local_repository: LocalRepositoryEntry,
    ) -> oneshot::Receiver<()> {
        let repository_name = local_repository.work_directory.display_name();
        let path_key = local_repository.work_directory.path_key();

        let job_state = self.state.clone();
        let (tx, rx) = oneshot::channel();

        state.repository_scans.insert(
            path_key.clone(),
            self.executor.spawn(async move {
                update_branches(&job_state, &mut local_repository).log_err();
                log::trace!("updating git statuses for repo {repository_name}",);
                let t0 = Instant::now();

                let Some(statuses) = local_repository
                    .repo()
                    .status(&[git::WORK_DIRECTORY_REPO_PATH.clone()])
                    .log_err()
                else {
                    return;
                };

                log::trace!(
                    "computed git statuses for repo {repository_name} in {:?}",
                    t0.elapsed()
                );

                let t0 = Instant::now();
                let mut changed_paths = Vec::new();
                let snapshot = job_state.lock().snapshot.snapshot.clone();

                let Some(mut repository) = snapshot
                    .repository(path_key)
                    .context(
                        "Tried to update git statuses for a repository that isn't in the snapshot",
                    )
                    .log_err()
                else {
                    return;
                };

                let merge_head_shas = local_repository.repo().merge_head_shas();
                if merge_head_shas != local_repository.current_merge_head_shas {
                    mem::take(&mut repository.current_merge_conflicts);
                }

                let mut new_entries_by_path = SumTree::new(&());
                for (repo_path, status) in statuses.entries.iter() {
                    let project_path = repository.work_directory.unrelativize(repo_path);

                    new_entries_by_path.insert_or_replace(
                        StatusEntry {
                            repo_path: repo_path.clone(),
                            status: *status,
                        },
                        &(),
                    );

                    if let Some(path) = project_path {
                        changed_paths.push(path);
                    }
                }

                repository.statuses_by_path = new_entries_by_path;
                let mut state = job_state.lock();
                state
                    .snapshot
                    .repositories
                    .insert_or_replace(repository, &());
                state.snapshot.git_repositories.update(
                    &local_repository.work_directory_id,
                    |entry| {
                        entry.current_merge_head_shas = merge_head_shas;
                        entry.merge_message = std::fs::read_to_string(
                            local_repository.dot_git_dir_abs_path.join("MERGE_MSG"),
                        )
                        .ok();
                        entry.status_scan_id += 1;
                    },
                );

                util::extend_sorted(
                    &mut state.changed_paths,
                    changed_paths,
                    usize::MAX,
                    Ord::cmp,
                );

                log::trace!(
                    "applied git status updates for repo {repository_name} in {:?}",
                    t0.elapsed(),
                );
                tx.send(()).ok();
            }),
        );
        rx
    }

    async fn progress_timer(&self, running: bool) {
        if !running {
            return futures::future::pending().await;
        }

        #[cfg(any(test, feature = "test-support"))]
        if self.fs.is_fake() {
            return self.executor.simulate_random_delay().await;
        }

        smol::Timer::after(FS_WATCH_LATENCY).await;
    }

    fn is_path_private(&self, path: &Path) -> bool {
        !self.share_private_files && self.settings.is_path_private(path)
    }

    async fn next_scan_request(&self) -> Result<ScanRequest> {
        let mut request = self.scan_requests_rx.recv().await?;
        while let Ok(next_request) = self.scan_requests_rx.try_recv() {
            request.relative_paths.extend(next_request.relative_paths);
            request.done.extend(next_request.done);
        }
        Ok(request)
    }
}

fn send_status_update_inner(
    phase: BackgroundScannerPhase,
    state: Arc<Mutex<BackgroundScannerState>>,
    status_updates_tx: UnboundedSender<ScanState>,
    scanning: bool,
    barrier: SmallVec<[barrier::Sender; 1]>,
) -> bool {
    let mut state = state.lock();
    if state.changed_paths.is_empty() && scanning {
        return true;
    }

    let new_snapshot = state.snapshot.clone();
    let old_snapshot = mem::replace(&mut state.prev_snapshot, new_snapshot.snapshot.clone());
    let changes = build_diff(phase, &old_snapshot, &new_snapshot, &state.changed_paths);
    state.changed_paths.clear();

    status_updates_tx
        .unbounded_send(ScanState::Updated {
            snapshot: new_snapshot,
            changes,
            scanning,
            barrier,
        })
        .is_ok()
}

fn update_branches(
    state: &Mutex<BackgroundScannerState>,
    repository: &mut LocalRepositoryEntry,
) -> Result<()> {
    let branches = repository.repo().branches()?;
    let snapshot = state.lock().snapshot.snapshot.clone();
    let mut repository = snapshot
        .repository(repository.work_directory.path_key())
        .context("Missing repository")?;
    repository.branch = branches.into_iter().find(|branch| branch.is_head);

    let mut state = state.lock();
    state
        .snapshot
        .repositories
        .insert_or_replace(repository, &());

    Ok(())
}

fn build_diff(
    phase: BackgroundScannerPhase,
    old_snapshot: &Snapshot,
    new_snapshot: &Snapshot,
    event_paths: &[Arc<Path>],
) -> UpdatedEntriesSet {
    use BackgroundScannerPhase::*;
    use PathChange::{Added, AddedOrUpdated, Loaded, Removed, Updated};

    // Identify which paths have changed. Use the known set of changed
    // parent paths to optimize the search.
    let mut changes = Vec::new();
    let mut old_paths = old_snapshot.entries_by_path.cursor::<PathKey>(&());
    let mut new_paths = new_snapshot.entries_by_path.cursor::<PathKey>(&());
    let mut last_newly_loaded_dir_path = None;
    old_paths.next(&());
    new_paths.next(&());
    for path in event_paths {
        let path = PathKey(path.clone());
        if old_paths.item().map_or(false, |e| e.path < path.0) {
            old_paths.seek_forward(&path, Bias::Left, &());
        }
        if new_paths.item().map_or(false, |e| e.path < path.0) {
            new_paths.seek_forward(&path, Bias::Left, &());
        }
        loop {
            match (old_paths.item(), new_paths.item()) {
                (Some(old_entry), Some(new_entry)) => {
                    if old_entry.path > path.0
                        && new_entry.path > path.0
                        && !old_entry.path.starts_with(&path.0)
                        && !new_entry.path.starts_with(&path.0)
                    {
                        break;
                    }

                    match Ord::cmp(&old_entry.path, &new_entry.path) {
                        Ordering::Less => {
                            changes.push((old_entry.path.clone(), old_entry.id, Removed));
                            old_paths.next(&());
                        }
                        Ordering::Equal => {
                            if phase == EventsReceivedDuringInitialScan {
                                if old_entry.id != new_entry.id {
                                    changes.push((old_entry.path.clone(), old_entry.id, Removed));
                                }
                                // If the worktree was not fully initialized when this event was generated,
                                // we can't know whether this entry was added during the scan or whether
                                // it was merely updated.
                                changes.push((
                                    new_entry.path.clone(),
                                    new_entry.id,
                                    AddedOrUpdated,
                                ));
                            } else if old_entry.id != new_entry.id {
                                changes.push((old_entry.path.clone(), old_entry.id, Removed));
                                changes.push((new_entry.path.clone(), new_entry.id, Added));
                            } else if old_entry != new_entry {
                                if old_entry.kind.is_unloaded() {
                                    last_newly_loaded_dir_path = Some(&new_entry.path);
                                    changes.push((new_entry.path.clone(), new_entry.id, Loaded));
                                } else {
                                    changes.push((new_entry.path.clone(), new_entry.id, Updated));
                                }
                            }
                            old_paths.next(&());
                            new_paths.next(&());
                        }
                        Ordering::Greater => {
                            let is_newly_loaded = phase == InitialScan
                                || last_newly_loaded_dir_path
                                    .as_ref()
                                    .map_or(false, |dir| new_entry.path.starts_with(dir));
                            changes.push((
                                new_entry.path.clone(),
                                new_entry.id,
                                if is_newly_loaded { Loaded } else { Added },
                            ));
                            new_paths.next(&());
                        }
                    }
                }
                (Some(old_entry), None) => {
                    changes.push((old_entry.path.clone(), old_entry.id, Removed));
                    old_paths.next(&());
                }
                (None, Some(new_entry)) => {
                    let is_newly_loaded = phase == InitialScan
                        || last_newly_loaded_dir_path
                            .as_ref()
                            .map_or(false, |dir| new_entry.path.starts_with(dir));
                    changes.push((
                        new_entry.path.clone(),
                        new_entry.id,
                        if is_newly_loaded { Loaded } else { Added },
                    ));
                    new_paths.next(&());
                }
                (None, None) => break,
            }
        }
    }

    changes.into()
}

fn swap_to_front(child_paths: &mut Vec<PathBuf>, file: &OsStr) {
    let position = child_paths
        .iter()
        .position(|path| path.file_name().unwrap() == file);
    if let Some(position) = position {
        let temp = child_paths.remove(position);
        child_paths.insert(0, temp);
    }
}

fn char_bag_for_path(root_char_bag: CharBag, path: &Path) -> CharBag {
    let mut result = root_char_bag;
    result.extend(
        path.to_string_lossy()
            .chars()
            .map(|c| c.to_ascii_lowercase()),
    );
    result
}

#[derive(Debug)]
struct RepoPaths {
    repo: Arc<dyn GitRepository>,
    entry: RepositoryEntry,
    // sorted
    repo_paths: Vec<RepoPath>,
}

impl RepoPaths {
    fn add_path(&mut self, repo_path: RepoPath) {
        match self.repo_paths.binary_search(&repo_path) {
            Ok(_) => {}
            Err(ix) => self.repo_paths.insert(ix, repo_path),
        }
    }

    fn remove_repo_path(&mut self, repo_path: &RepoPath) {
        match self.repo_paths.binary_search(&repo_path) {
            Ok(ix) => {
                self.repo_paths.remove(ix);
            }
            Err(_) => {}
        }
    }
}

#[derive(Debug)]
struct ScanJob {
    abs_path: Arc<Path>,
    path: Arc<Path>,
    ignore_stack: Arc<IgnoreStack>,
    scan_queue: Sender<ScanJob>,
    ancestor_inodes: TreeSet<u64>,
    is_external: bool,
}

struct UpdateIgnoreStatusJob {
    abs_path: Arc<Path>,
    ignore_stack: Arc<IgnoreStack>,
    ignore_queue: Sender<UpdateIgnoreStatusJob>,
    scan_queue: Sender<ScanJob>,
}

pub trait WorktreeModelHandle {
    #[cfg(any(test, feature = "test-support"))]
    fn flush_fs_events<'a>(
        &self,
        cx: &'a mut gpui::TestAppContext,
    ) -> futures::future::LocalBoxFuture<'a, ()>;

    #[cfg(any(test, feature = "test-support"))]
    fn flush_fs_events_in_root_git_repository<'a>(
        &self,
        cx: &'a mut gpui::TestAppContext,
    ) -> futures::future::LocalBoxFuture<'a, ()>;
}

impl WorktreeModelHandle for Entity<Worktree> {
    // When the worktree's FS event stream sometimes delivers "redundant" events for FS changes that
    // occurred before the worktree was constructed. These events can cause the worktree to perform
    // extra directory scans, and emit extra scan-state notifications.
    //
    // This function mutates the worktree's directory and waits for those mutations to be picked up,
    // to ensure that all redundant FS events have already been processed.
    #[cfg(any(test, feature = "test-support"))]
    fn flush_fs_events<'a>(
        &self,
        cx: &'a mut gpui::TestAppContext,
    ) -> futures::future::LocalBoxFuture<'a, ()> {
        let file_name = "fs-event-sentinel";

        let tree = self.clone();
        let (fs, root_path) = self.update(cx, |tree, _| {
            let tree = tree.as_local().unwrap();
            (tree.fs.clone(), tree.abs_path().clone())
        });

        async move {
            fs.create_file(&root_path.join(file_name), Default::default())
                .await
                .unwrap();

            cx.condition(&tree, |tree, _| tree.entry_for_path(file_name).is_some())
                .await;

            fs.remove_file(&root_path.join(file_name), Default::default())
                .await
                .unwrap();
            cx.condition(&tree, |tree, _| tree.entry_for_path(file_name).is_none())
                .await;

            cx.update(|cx| tree.read(cx).as_local().unwrap().scan_complete())
                .await;
        }
        .boxed_local()
    }

    // This function is similar to flush_fs_events, except that it waits for events to be flushed in
    // the .git folder of the root repository.
    // The reason for its existence is that a repository's .git folder might live *outside* of the
    // worktree and thus its FS events might go through a different path.
    // In order to flush those, we need to create artificial events in the .git folder and wait
    // for the repository to be reloaded.
    #[cfg(any(test, feature = "test-support"))]
    fn flush_fs_events_in_root_git_repository<'a>(
        &self,
        cx: &'a mut gpui::TestAppContext,
    ) -> futures::future::LocalBoxFuture<'a, ()> {
        let file_name = "fs-event-sentinel";

        let tree = self.clone();
        let (fs, root_path, mut git_dir_scan_id) = self.update(cx, |tree, _| {
            let tree = tree.as_local().unwrap();
            let root_entry = tree.root_git_entry().unwrap();
            let local_repo_entry = tree.get_local_repo(&root_entry).unwrap();
            (
                tree.fs.clone(),
                local_repo_entry.dot_git_dir_abs_path.clone(),
                local_repo_entry.git_dir_scan_id,
            )
        });

        let scan_id_increased = |tree: &mut Worktree, git_dir_scan_id: &mut usize| {
            let root_entry = tree.root_git_entry().unwrap();
            let local_repo_entry = tree
                .as_local()
                .unwrap()
                .get_local_repo(&root_entry)
                .unwrap();

            if local_repo_entry.git_dir_scan_id > *git_dir_scan_id {
                *git_dir_scan_id = local_repo_entry.git_dir_scan_id;
                true
            } else {
                false
            }
        };

        async move {
            fs.create_file(&root_path.join(file_name), Default::default())
                .await
                .unwrap();

            cx.condition(&tree, |tree, _| {
                scan_id_increased(tree, &mut git_dir_scan_id)
            })
            .await;

            fs.remove_file(&root_path.join(file_name), Default::default())
                .await
                .unwrap();

            cx.condition(&tree, |tree, _| {
                scan_id_increased(tree, &mut git_dir_scan_id)
            })
            .await;

            cx.update(|cx| tree.read(cx).as_local().unwrap().scan_complete())
                .await;
        }
        .boxed_local()
    }
}

#[derive(Clone, Debug)]
struct TraversalProgress<'a> {
    max_path: &'a Path,
    count: usize,
    non_ignored_count: usize,
    file_count: usize,
    non_ignored_file_count: usize,
}

impl<'a> TraversalProgress<'a> {
    fn count(&self, include_files: bool, include_dirs: bool, include_ignored: bool) -> usize {
        match (include_files, include_dirs, include_ignored) {
            (true, true, true) => self.count,
            (true, true, false) => self.non_ignored_count,
            (true, false, true) => self.file_count,
            (true, false, false) => self.non_ignored_file_count,
            (false, true, true) => self.count - self.file_count,
            (false, true, false) => self.non_ignored_count - self.non_ignored_file_count,
            (false, false, _) => 0,
        }
    }
}

impl<'a> sum_tree::Dimension<'a, EntrySummary> for TraversalProgress<'a> {
    fn zero(_cx: &()) -> Self {
        Default::default()
    }

    fn add_summary(&mut self, summary: &'a EntrySummary, _: &()) {
        self.max_path = summary.max_path.as_ref();
        self.count += summary.count;
        self.non_ignored_count += summary.non_ignored_count;
        self.file_count += summary.file_count;
        self.non_ignored_file_count += summary.non_ignored_file_count;
    }
}

impl<'a> Default for TraversalProgress<'a> {
    fn default() -> Self {
        Self {
            max_path: Path::new(""),
            count: 0,
            non_ignored_count: 0,
            file_count: 0,
            non_ignored_file_count: 0,
        }
    }
}

#[derive(Debug, Clone, Copy)]
pub struct GitEntryRef<'a> {
    pub entry: &'a Entry,
    pub git_summary: GitSummary,
}

impl<'a> GitEntryRef<'a> {
    pub fn to_owned(&self) -> GitEntry {
        GitEntry {
            entry: self.entry.clone(),
            git_summary: self.git_summary,
        }
    }
}

impl<'a> Deref for GitEntryRef<'a> {
    type Target = Entry;

    fn deref(&self) -> &Self::Target {
        &self.entry
    }
}

impl<'a> AsRef<Entry> for GitEntryRef<'a> {
    fn as_ref(&self) -> &Entry {
        self.entry
    }
}

#[derive(Debug, Clone, PartialEq, Eq)]
pub struct GitEntry {
    pub entry: Entry,
    pub git_summary: GitSummary,
}

impl GitEntry {
    pub fn to_ref(&self) -> GitEntryRef {
        GitEntryRef {
            entry: &self.entry,
            git_summary: self.git_summary,
        }
    }
}

impl Deref for GitEntry {
    type Target = Entry;

    fn deref(&self) -> &Self::Target {
        &self.entry
    }
}

impl AsRef<Entry> for GitEntry {
    fn as_ref(&self) -> &Entry {
        &self.entry
    }
}

/// Walks the worktree entries and their associated git statuses.
pub struct GitTraversal<'a> {
    traversal: Traversal<'a>,
    current_entry_summary: Option<GitSummary>,
    repo_location: Option<(
        &'a RepositoryEntry,
        Cursor<'a, StatusEntry, PathProgress<'a>>,
    )>,
}

impl<'a> GitTraversal<'a> {
    fn synchronize_statuses(&mut self, reset: bool) {
        self.current_entry_summary = None;

        let Some(entry) = self.traversal.cursor.item() else {
            return;
        };

        let Some(repo) = self.traversal.snapshot.repository_for_path(&entry.path) else {
            self.repo_location = None;
            return;
        };

        // Update our state if we changed repositories.
        if reset || self.repo_location.as_ref().map(|(prev_repo, _)| prev_repo) != Some(&repo) {
            self.repo_location = Some((repo, repo.statuses_by_path.cursor::<PathProgress>(&())));
        }

        let Some((repo, statuses)) = &mut self.repo_location else {
            return;
        };

        let repo_path = repo.relativize(&entry.path).unwrap();

        if entry.is_dir() {
            let mut statuses = statuses.clone();
            statuses.seek_forward(&PathTarget::Path(repo_path.as_ref()), Bias::Left, &());
            let summary =
                statuses.summary(&PathTarget::Successor(repo_path.as_ref()), Bias::Left, &());

            self.current_entry_summary = Some(summary);
        } else if entry.is_file() {
            // For a file entry, park the cursor on the corresponding status
            if statuses.seek_forward(&PathTarget::Path(repo_path.as_ref()), Bias::Left, &()) {
                // TODO: Investigate statuses.item() being None here.
                self.current_entry_summary = statuses.item().map(|item| item.status.into());
            } else {
                self.current_entry_summary = Some(GitSummary::UNCHANGED);
            }
        }
    }

    pub fn advance(&mut self) -> bool {
        self.advance_by(1)
    }

    pub fn advance_by(&mut self, count: usize) -> bool {
        let found = self.traversal.advance_by(count);
        self.synchronize_statuses(false);
        found
    }

    pub fn advance_to_sibling(&mut self) -> bool {
        let found = self.traversal.advance_to_sibling();
        self.synchronize_statuses(false);
        found
    }

    pub fn back_to_parent(&mut self) -> bool {
        let found = self.traversal.back_to_parent();
        self.synchronize_statuses(true);
        found
    }

    pub fn start_offset(&self) -> usize {
        self.traversal.start_offset()
    }

    pub fn end_offset(&self) -> usize {
        self.traversal.end_offset()
    }

    pub fn entry(&self) -> Option<GitEntryRef<'a>> {
        let entry = self.traversal.cursor.item()?;
        let git_summary = self.current_entry_summary.unwrap_or(GitSummary::UNCHANGED);
        Some(GitEntryRef { entry, git_summary })
    }
}

impl<'a> Iterator for GitTraversal<'a> {
    type Item = GitEntryRef<'a>;
    fn next(&mut self) -> Option<Self::Item> {
        if let Some(item) = self.entry() {
            self.advance();
            Some(item)
        } else {
            None
        }
    }
}

#[derive(Debug)]
pub struct Traversal<'a> {
    snapshot: &'a Snapshot,
    cursor: sum_tree::Cursor<'a, Entry, TraversalProgress<'a>>,
    include_ignored: bool,
    include_files: bool,
    include_dirs: bool,
}

impl<'a> Traversal<'a> {
    fn new(
        snapshot: &'a Snapshot,
        include_files: bool,
        include_dirs: bool,
        include_ignored: bool,
        start_path: &Path,
    ) -> Self {
        let mut cursor = snapshot.entries_by_path.cursor(&());
        cursor.seek(&TraversalTarget::path(start_path), Bias::Left, &());
        let mut traversal = Self {
            snapshot,
            cursor,
            include_files,
            include_dirs,
            include_ignored,
        };
        if traversal.end_offset() == traversal.start_offset() {
            traversal.next();
        }
        traversal
    }

    pub fn with_git_statuses(self) -> GitTraversal<'a> {
        let mut this = GitTraversal {
            traversal: self,
            current_entry_summary: None,
            repo_location: None,
        };
        this.synchronize_statuses(true);
        this
    }

    pub fn advance(&mut self) -> bool {
        self.advance_by(1)
    }

    pub fn advance_by(&mut self, count: usize) -> bool {
        self.cursor.seek_forward(
            &TraversalTarget::Count {
                count: self.end_offset() + count,
                include_dirs: self.include_dirs,
                include_files: self.include_files,
                include_ignored: self.include_ignored,
            },
            Bias::Left,
            &(),
        )
    }

    pub fn advance_to_sibling(&mut self) -> bool {
        while let Some(entry) = self.cursor.item() {
            self.cursor
                .seek_forward(&TraversalTarget::successor(&entry.path), Bias::Left, &());
            if let Some(entry) = self.cursor.item() {
                if (self.include_files || !entry.is_file())
                    && (self.include_dirs || !entry.is_dir())
                    && (self.include_ignored || !entry.is_ignored || entry.is_always_included)
                {
                    return true;
                }
            }
        }
        false
    }

    pub fn back_to_parent(&mut self) -> bool {
        let Some(parent_path) = self.cursor.item().and_then(|entry| entry.path.parent()) else {
            return false;
        };
        self.cursor
            .seek(&TraversalTarget::path(parent_path), Bias::Left, &())
    }

    pub fn entry(&self) -> Option<&'a Entry> {
        self.cursor.item()
    }

    pub fn start_offset(&self) -> usize {
        self.cursor
            .start()
            .count(self.include_files, self.include_dirs, self.include_ignored)
    }

    pub fn end_offset(&self) -> usize {
        self.cursor
            .end(&())
            .count(self.include_files, self.include_dirs, self.include_ignored)
    }
}

impl<'a> Iterator for Traversal<'a> {
    type Item = &'a Entry;

    fn next(&mut self) -> Option<Self::Item> {
        if let Some(item) = self.entry() {
            self.advance();
            Some(item)
        } else {
            None
        }
    }
}

#[derive(Debug, Clone, Copy)]
enum PathTarget<'a> {
    Path(&'a Path),
    Successor(&'a Path),
}

impl<'a> PathTarget<'a> {
    fn cmp_path(&self, other: &Path) -> Ordering {
        match self {
            PathTarget::Path(path) => path.cmp(&other),
            PathTarget::Successor(path) => {
                if other.starts_with(path) {
                    Ordering::Greater
                } else {
                    Ordering::Equal
                }
            }
        }
    }
}

impl<'a, 'b, S: Summary> SeekTarget<'a, PathSummary<S>, PathProgress<'a>> for PathTarget<'b> {
    fn cmp(&self, cursor_location: &PathProgress<'a>, _: &S::Context) -> Ordering {
        self.cmp_path(&cursor_location.max_path)
    }
}

impl<'a, 'b, S: Summary> SeekTarget<'a, PathSummary<S>, TraversalProgress<'a>> for PathTarget<'b> {
    fn cmp(&self, cursor_location: &TraversalProgress<'a>, _: &S::Context) -> Ordering {
        self.cmp_path(&cursor_location.max_path)
    }
}

impl<'a, 'b> SeekTarget<'a, PathSummary<GitSummary>, (TraversalProgress<'a>, GitSummary)>
    for PathTarget<'b>
{
    fn cmp(&self, cursor_location: &(TraversalProgress<'a>, GitSummary), _: &()) -> Ordering {
        self.cmp_path(&cursor_location.0.max_path)
    }
}

#[derive(Debug)]
enum TraversalTarget<'a> {
    Path(PathTarget<'a>),
    Count {
        count: usize,
        include_files: bool,
        include_ignored: bool,
        include_dirs: bool,
    },
}

impl<'a> TraversalTarget<'a> {
    fn path(path: &'a Path) -> Self {
        Self::Path(PathTarget::Path(path))
    }

    fn successor(path: &'a Path) -> Self {
        Self::Path(PathTarget::Successor(path))
    }

    fn cmp_progress(&self, progress: &TraversalProgress) -> Ordering {
        match self {
            TraversalTarget::Path(path) => path.cmp_path(&progress.max_path),
            TraversalTarget::Count {
                count,
                include_files,
                include_dirs,
                include_ignored,
            } => Ord::cmp(
                count,
                &progress.count(*include_files, *include_dirs, *include_ignored),
            ),
        }
    }
}

impl<'a, 'b> SeekTarget<'a, EntrySummary, TraversalProgress<'a>> for TraversalTarget<'b> {
    fn cmp(&self, cursor_location: &TraversalProgress<'a>, _: &()) -> Ordering {
        self.cmp_progress(cursor_location)
    }
}

impl<'a, 'b> SeekTarget<'a, PathSummary<Unit>, TraversalProgress<'a>> for TraversalTarget<'b> {
    fn cmp(&self, cursor_location: &TraversalProgress<'a>, _: &()) -> Ordering {
        self.cmp_progress(cursor_location)
    }
}

pub struct ChildEntriesOptions {
    pub include_files: bool,
    pub include_dirs: bool,
    pub include_ignored: bool,
}

pub struct ChildEntriesIter<'a> {
    parent_path: &'a Path,
    traversal: Traversal<'a>,
}

impl<'a> ChildEntriesIter<'a> {
    pub fn with_git_statuses(self) -> ChildEntriesGitIter<'a> {
        ChildEntriesGitIter {
            parent_path: self.parent_path,
            traversal: self.traversal.with_git_statuses(),
        }
    }
}

pub struct ChildEntriesGitIter<'a> {
    parent_path: &'a Path,
    traversal: GitTraversal<'a>,
}

impl<'a> Iterator for ChildEntriesIter<'a> {
    type Item = &'a Entry;

    fn next(&mut self) -> Option<Self::Item> {
        if let Some(item) = self.traversal.entry() {
            if item.path.starts_with(self.parent_path) {
                self.traversal.advance_to_sibling();
                return Some(item);
            }
        }
        None
    }
}

impl<'a> Iterator for ChildEntriesGitIter<'a> {
    type Item = GitEntryRef<'a>;

    fn next(&mut self) -> Option<Self::Item> {
        if let Some(item) = self.traversal.entry() {
            if item.path.starts_with(self.parent_path) {
                self.traversal.advance_to_sibling();
                return Some(item);
            }
        }
        None
    }
}

impl<'a> From<&'a Entry> for proto::Entry {
    fn from(entry: &'a Entry) -> Self {
        Self {
            id: entry.id.to_proto(),
            is_dir: entry.is_dir(),
            path: entry.path.as_ref().to_proto(),
            inode: entry.inode,
            mtime: entry.mtime.map(|time| time.into()),
            is_ignored: entry.is_ignored,
            is_external: entry.is_external,
            is_fifo: entry.is_fifo,
            size: Some(entry.size),
            canonical_path: entry
                .canonical_path
                .as_ref()
                .map(|path| path.as_ref().to_proto()),
        }
    }
}

impl<'a> TryFrom<(&'a CharBag, &PathMatcher, proto::Entry)> for Entry {
    type Error = anyhow::Error;

    fn try_from(
        (root_char_bag, always_included, entry): (&'a CharBag, &PathMatcher, proto::Entry),
    ) -> Result<Self> {
        let kind = if entry.is_dir {
            EntryKind::Dir
        } else {
            EntryKind::File
        };

        let path = Arc::<Path>::from_proto(entry.path);
        let char_bag = char_bag_for_path(*root_char_bag, &path);
        let is_always_included = always_included.is_match(path.as_ref());
        Ok(Entry {
            id: ProjectEntryId::from_proto(entry.id),
            kind,
            path,
            inode: entry.inode,
            mtime: entry.mtime.map(|time| time.into()),
            size: entry.size.unwrap_or(0),
            canonical_path: entry
                .canonical_path
                .map(|path_string| Box::from(PathBuf::from_proto(path_string))),
            is_ignored: entry.is_ignored,
            is_always_included,
            is_external: entry.is_external,
            is_private: false,
            char_bag,
            is_fifo: entry.is_fifo,
        })
    }
}

fn status_from_proto(
    simple_status: i32,
    status: Option<proto::GitFileStatus>,
) -> anyhow::Result<FileStatus> {
    use proto::git_file_status::Variant;

    let Some(variant) = status.and_then(|status| status.variant) else {
        let code = proto::GitStatus::from_i32(simple_status)
            .ok_or_else(|| anyhow!("Invalid git status code: {simple_status}"))?;
        let result = match code {
            proto::GitStatus::Added => TrackedStatus {
                worktree_status: StatusCode::Added,
                index_status: StatusCode::Unmodified,
            }
            .into(),
            proto::GitStatus::Modified => TrackedStatus {
                worktree_status: StatusCode::Modified,
                index_status: StatusCode::Unmodified,
            }
            .into(),
            proto::GitStatus::Conflict => UnmergedStatus {
                first_head: UnmergedStatusCode::Updated,
                second_head: UnmergedStatusCode::Updated,
            }
            .into(),
            proto::GitStatus::Deleted => TrackedStatus {
                worktree_status: StatusCode::Deleted,
                index_status: StatusCode::Unmodified,
            }
            .into(),
            _ => return Err(anyhow!("Invalid code for simple status: {simple_status}")),
        };
        return Ok(result);
    };

    let result = match variant {
        Variant::Untracked(_) => FileStatus::Untracked,
        Variant::Ignored(_) => FileStatus::Ignored,
        Variant::Unmerged(unmerged) => {
            let [first_head, second_head] =
                [unmerged.first_head, unmerged.second_head].map(|head| {
                    let code = proto::GitStatus::from_i32(head)
                        .ok_or_else(|| anyhow!("Invalid git status code: {head}"))?;
                    let result = match code {
                        proto::GitStatus::Added => UnmergedStatusCode::Added,
                        proto::GitStatus::Updated => UnmergedStatusCode::Updated,
                        proto::GitStatus::Deleted => UnmergedStatusCode::Deleted,
                        _ => return Err(anyhow!("Invalid code for unmerged status: {code:?}")),
                    };
                    Ok(result)
                });
            let [first_head, second_head] = [first_head?, second_head?];
            UnmergedStatus {
                first_head,
                second_head,
            }
            .into()
        }
        Variant::Tracked(tracked) => {
            let [index_status, worktree_status] = [tracked.index_status, tracked.worktree_status]
                .map(|status| {
                    let code = proto::GitStatus::from_i32(status)
                        .ok_or_else(|| anyhow!("Invalid git status code: {status}"))?;
                    let result = match code {
                        proto::GitStatus::Modified => StatusCode::Modified,
                        proto::GitStatus::TypeChanged => StatusCode::TypeChanged,
                        proto::GitStatus::Added => StatusCode::Added,
                        proto::GitStatus::Deleted => StatusCode::Deleted,
                        proto::GitStatus::Renamed => StatusCode::Renamed,
                        proto::GitStatus::Copied => StatusCode::Copied,
                        proto::GitStatus::Unmodified => StatusCode::Unmodified,
                        _ => return Err(anyhow!("Invalid code for tracked status: {code:?}")),
                    };
                    Ok(result)
                });
            let [index_status, worktree_status] = [index_status?, worktree_status?];
            TrackedStatus {
                index_status,
                worktree_status,
            }
            .into()
        }
    };
    Ok(result)
}

fn status_to_proto(status: FileStatus) -> proto::GitFileStatus {
    use proto::git_file_status::{Tracked, Unmerged, Variant};

    let variant = match status {
        FileStatus::Untracked => Variant::Untracked(Default::default()),
        FileStatus::Ignored => Variant::Ignored(Default::default()),
        FileStatus::Unmerged(UnmergedStatus {
            first_head,
            second_head,
        }) => Variant::Unmerged(Unmerged {
            first_head: unmerged_status_to_proto(first_head),
            second_head: unmerged_status_to_proto(second_head),
        }),
        FileStatus::Tracked(TrackedStatus {
            index_status,
            worktree_status,
        }) => Variant::Tracked(Tracked {
            index_status: tracked_status_to_proto(index_status),
            worktree_status: tracked_status_to_proto(worktree_status),
        }),
    };
    proto::GitFileStatus {
        variant: Some(variant),
    }
}

fn unmerged_status_to_proto(code: UnmergedStatusCode) -> i32 {
    match code {
        UnmergedStatusCode::Added => proto::GitStatus::Added as _,
        UnmergedStatusCode::Deleted => proto::GitStatus::Deleted as _,
        UnmergedStatusCode::Updated => proto::GitStatus::Updated as _,
    }
}

fn tracked_status_to_proto(code: StatusCode) -> i32 {
    match code {
        StatusCode::Added => proto::GitStatus::Added as _,
        StatusCode::Deleted => proto::GitStatus::Deleted as _,
        StatusCode::Modified => proto::GitStatus::Modified as _,
        StatusCode::Renamed => proto::GitStatus::Renamed as _,
        StatusCode::TypeChanged => proto::GitStatus::TypeChanged as _,
        StatusCode::Copied => proto::GitStatus::Copied as _,
        StatusCode::Unmodified => proto::GitStatus::Unmodified as _,
    }
}

#[derive(Clone, Copy, Debug, Default, Hash, PartialEq, Eq, PartialOrd, Ord)]
pub struct ProjectEntryId(usize);

impl ProjectEntryId {
    pub const MAX: Self = Self(usize::MAX);
    pub const MIN: Self = Self(usize::MIN);

    pub fn new(counter: &AtomicUsize) -> Self {
        Self(counter.fetch_add(1, SeqCst))
    }

    pub fn from_proto(id: u64) -> Self {
        Self(id as usize)
    }

    pub fn to_proto(&self) -> u64 {
        self.0 as u64
    }

    pub fn to_usize(&self) -> usize {
        self.0
    }
}

#[cfg(any(test, feature = "test-support"))]
impl CreatedEntry {
    pub fn to_included(self) -> Option<Entry> {
        match self {
            CreatedEntry::Included(entry) => Some(entry),
            CreatedEntry::Excluded { .. } => None,
        }
    }
}<|MERGE_RESOLUTION|>--- conflicted
+++ resolved
@@ -2032,7 +2032,6 @@
             };
         let abs_new_path = self.absolutize(&new_path);
         let fs = self.fs.clone();
-<<<<<<< HEAD
         let copy = cx.background_executor().spawn(async move {
             let abs_old_path = abs_old_path?;
             let abs_new_path = abs_new_path?;
@@ -2043,18 +2042,6 @@
                     abs_new_path
                 ));
             }
-
-=======
-        let copy = cx.background_spawn(async move {
->>>>>>> 0fdad0c0
-            copy_recursive(
-                fs.as_ref(),
-                &abs_old_path,
-                &abs_new_path,
-                Default::default(),
-            )
-            .await
-        });
 
         cx.spawn(|this, mut cx| async move {
             copy.await?;
