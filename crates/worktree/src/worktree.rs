mod ignore;
mod worktree_settings;
#[cfg(test)]
mod worktree_tests;

use ::ignore::gitignore::{Gitignore, GitignoreBuilder};
use anyhow::{anyhow, Context as _, Result};
use clock::ReplicaId;
use collections::{HashMap, HashSet, VecDeque};
use fs::{copy_recursive, Fs, MTime, PathEvent, RemoveOptions, Watcher};
use futures::{
    channel::{
        mpsc::{self, UnboundedSender},
        oneshot,
    },
    future::join_all,
    select_biased,
    task::Poll,
    FutureExt as _, Stream, StreamExt,
};
use fuzzy::CharBag;
use git::{
    repository::{Branch, GitRepository, RepoPath},
    status::{
        FileStatus, GitSummary, StatusCode, TrackedStatus, UnmergedStatus, UnmergedStatusCode,
    },
    GitHostingProviderRegistry, COMMIT_MESSAGE, DOT_GIT, FSMONITOR_DAEMON, GITIGNORE, INDEX_LOCK,
};
use gpui::{
    App, AppContext as _, AsyncApp, BackgroundExecutor, Context, Entity, EventEmitter, Task,
};
use ignore::IgnoreStack;
use language::DiskState;

use parking_lot::Mutex;
use paths::local_settings_folder_relative_path;
use postage::{
    barrier,
    prelude::{Sink as _, Stream as _},
    watch,
};
use rpc::{
    proto::{self, split_worktree_update, FromProto, ToProto},
    AnyProtoClient,
};
pub use settings::WorktreeId;
use settings::{Settings, SettingsLocation, SettingsStore};
use smallvec::{smallvec, SmallVec};
use smol::channel::{self, Sender};
use std::{
    any::Any,
    cmp::Ordering,
    collections::hash_map,
    convert::TryFrom,
    ffi::OsStr,
    fmt,
    future::Future,
    mem::{self},
    ops::{Deref, DerefMut},
    path::{Path, PathBuf},
    pin::Pin,
    sync::{
        atomic::{self, AtomicU32, AtomicUsize, Ordering::SeqCst},
        Arc,
    },
    time::{Duration, Instant},
};
use sum_tree::{
    Bias, Cursor, Edit, KeyedItem, SeekTarget, SumTree, Summary, TreeMap, TreeSet, Unit,
};
use text::{LineEnding, Rope};
use util::{
    paths::{home_dir, PathMatcher, SanitizedPath},
    ResultExt,
};
pub use worktree_settings::WorktreeSettings;

#[cfg(feature = "test-support")]
pub const FS_WATCH_LATENCY: Duration = Duration::from_millis(100);
#[cfg(not(feature = "test-support"))]
pub const FS_WATCH_LATENCY: Duration = Duration::from_millis(100);

/// A set of local or remote files that are being opened as part of a project.
/// Responsible for tracking related FS (for local)/collab (for remote) events and corresponding updates.
/// Stores git repositories data and the diagnostics for the file(s).
///
/// Has an absolute path, and may be set to be visible in Zed UI or not.
/// May correspond to a directory or a single file.
/// Possible examples:
/// * a drag and dropped file — may be added as an invisible, "ephemeral" entry to the current worktree
/// * a directory opened in Zed — may be added as a visible entry to the current worktree
///
/// Uses [`Entry`] to track the state of each file/directory, can look up absolute paths for entries.
pub enum Worktree {
    Local(LocalWorktree),
    Remote(RemoteWorktree),
}

/// An entry, created in the worktree.
#[derive(Debug)]
pub enum CreatedEntry {
    /// Got created and indexed by the worktree, receiving a corresponding entry.
    Included(Entry),
    /// Got created, but not indexed due to falling under exclusion filters.
    Excluded { abs_path: PathBuf },
}

pub struct LoadedFile {
    pub file: Arc<File>,
    pub text: String,
}

pub struct LoadedBinaryFile {
    pub file: Arc<File>,
    pub content: Vec<u8>,
}

pub struct LocalWorktree {
    snapshot: LocalSnapshot,
    scan_requests_tx: channel::Sender<ScanRequest>,
    path_prefixes_to_scan_tx: channel::Sender<PathPrefixScanRequest>,
    is_scanning: (watch::Sender<bool>, watch::Receiver<bool>),
    _background_scanner_tasks: Vec<Task<()>>,
    update_observer: Option<UpdateObservationState>,
    fs: Arc<dyn Fs>,
    fs_case_sensitive: bool,
    visible: bool,
    next_entry_id: Arc<AtomicUsize>,
    settings: WorktreeSettings,
    share_private_files: bool,
}

pub struct PathPrefixScanRequest {
    path: Arc<Path>,
    done: SmallVec<[barrier::Sender; 1]>,
}

struct ScanRequest {
    relative_paths: Vec<Arc<Path>>,
    done: SmallVec<[barrier::Sender; 1]>,
}

pub struct RemoteWorktree {
    snapshot: Snapshot,
    background_snapshot: Arc<Mutex<(Snapshot, Vec<proto::UpdateWorktree>)>>,
    project_id: u64,
    client: AnyProtoClient,
    file_scan_inclusions: PathMatcher,
    updates_tx: Option<UnboundedSender<proto::UpdateWorktree>>,
    update_observer: Option<mpsc::UnboundedSender<proto::UpdateWorktree>>,
    snapshot_subscriptions: VecDeque<(usize, oneshot::Sender<()>)>,
    replica_id: ReplicaId,
    visible: bool,
    disconnected: bool,
}

#[derive(Clone)]
pub struct Snapshot {
    id: WorktreeId,
    abs_path: SanitizedPath,
    root_name: String,
    root_char_bag: CharBag,
    entries_by_path: SumTree<Entry>,
    entries_by_id: SumTree<PathEntry>,
    always_included_entries: Vec<Arc<Path>>,
    repositories: SumTree<RepositoryEntry>,

    /// A number that increases every time the worktree begins scanning
    /// a set of paths from the filesystem. This scanning could be caused
    /// by some operation performed on the worktree, such as reading or
    /// writing a file, or by an event reported by the filesystem.
    scan_id: usize,

    /// The latest scan id that has completed, and whose preceding scans
    /// have all completed. The current `scan_id` could be more than one
    /// greater than the `completed_scan_id` if operations are performed
    /// on the worktree while it is processing a file-system event.
    completed_scan_id: usize,
}

#[derive(Debug, Clone, PartialEq, Eq)]
pub struct RepositoryEntry {
    /// The git status entries for this repository.
    /// Note that the paths on this repository are relative to the git work directory.
    /// If the .git folder is external to Zed, these paths will be relative to that folder,
    /// and this data structure might reference files external to this worktree.
    ///
    /// For example:
    ///
    ///     my_root_folder/          <-- repository root
    ///       .git
    ///       my_sub_folder_1/
    ///         project_root/        <-- Project root, Zed opened here
    ///           changed_file_1     <-- File with changes, in worktree
    ///       my_sub_folder_2/
    ///         changed_file_2       <-- File with changes, out of worktree
    ///           ...
    ///
    /// With this setup, this field would contain 2 entries, like so:
    ///     - my_sub_folder_1/project_root/changed_file_1
    ///     - my_sub_folder_2/changed_file_2
    pub(crate) statuses_by_path: SumTree<StatusEntry>,
    work_directory_id: ProjectEntryId,
    pub work_directory: WorkDirectory,
    pub(crate) branch: Option<Branch>,
    pub current_merge_conflicts: TreeSet<RepoPath>,
}

impl Deref for RepositoryEntry {
    type Target = WorkDirectory;

    fn deref(&self) -> &Self::Target {
        &self.work_directory
    }
}

impl RepositoryEntry {
    pub fn branch(&self) -> Option<&Branch> {
        self.branch.as_ref()
    }

    pub fn work_directory_id(&self) -> ProjectEntryId {
        self.work_directory_id
    }

    pub fn status(&self) -> impl Iterator<Item = StatusEntry> + '_ {
        self.statuses_by_path.iter().cloned()
    }

    pub fn status_len(&self) -> usize {
        self.statuses_by_path.summary().item_summary.count
    }

    pub fn status_summary(&self) -> GitSummary {
        self.statuses_by_path.summary().item_summary
    }

    pub fn status_for_path(&self, path: &RepoPath) -> Option<StatusEntry> {
        self.statuses_by_path
            .get(&PathKey(path.0.clone()), &())
            .cloned()
    }

    pub fn initial_update(&self) -> proto::RepositoryEntry {
        proto::RepositoryEntry {
            work_directory_id: self.work_directory_id.to_proto(),
            branch: self.branch.as_ref().map(|branch| branch.name.to_string()),
            branch_summary: self.branch.as_ref().map(branch_to_proto),
            updated_statuses: self
                .statuses_by_path
                .iter()
                .map(|entry| entry.to_proto())
                .collect(),
            removed_statuses: Default::default(),
            current_merge_conflicts: self
                .current_merge_conflicts
                .iter()
                .map(|repo_path| repo_path.to_proto())
                .collect(),
        }
    }

    pub fn build_update(&self, old: &Self) -> proto::RepositoryEntry {
        let mut updated_statuses: Vec<proto::StatusEntry> = Vec::new();
        let mut removed_statuses: Vec<String> = Vec::new();

        let mut new_statuses = self.statuses_by_path.iter().peekable();
        let mut old_statuses = old.statuses_by_path.iter().peekable();

        let mut current_new_entry = new_statuses.next();
        let mut current_old_entry = old_statuses.next();
        loop {
            match (current_new_entry, current_old_entry) {
                (Some(new_entry), Some(old_entry)) => {
                    match new_entry.repo_path.cmp(&old_entry.repo_path) {
                        Ordering::Less => {
                            updated_statuses.push(new_entry.to_proto());
                            current_new_entry = new_statuses.next();
                        }
                        Ordering::Equal => {
                            if new_entry.status != old_entry.status {
                                updated_statuses.push(new_entry.to_proto());
                            }
                            current_old_entry = old_statuses.next();
                            current_new_entry = new_statuses.next();
                        }
                        Ordering::Greater => {
                            removed_statuses.push(old_entry.repo_path.as_ref().to_proto());
                            current_old_entry = old_statuses.next();
                        }
                    }
                }
                (None, Some(old_entry)) => {
                    removed_statuses.push(old_entry.repo_path.as_ref().to_proto());
                    current_old_entry = old_statuses.next();
                }
                (Some(new_entry), None) => {
                    updated_statuses.push(new_entry.to_proto());
                    current_new_entry = new_statuses.next();
                }
                (None, None) => break,
            }
        }

        proto::RepositoryEntry {
            work_directory_id: self.work_directory_id.to_proto(),
            branch: self.branch.as_ref().map(|branch| branch.name.to_string()),
            branch_summary: self.branch.as_ref().map(branch_to_proto),
            updated_statuses,
            removed_statuses,
            current_merge_conflicts: self
                .current_merge_conflicts
                .iter()
                .map(|path| path.as_ref().to_proto())
                .collect(),
        }
    }
}

pub fn branch_to_proto(branch: &git::repository::Branch) -> proto::Branch {
    proto::Branch {
        is_head: branch.is_head,
        name: branch.name.to_string(),
        unix_timestamp: branch
            .most_recent_commit
            .as_ref()
            .map(|commit| commit.commit_timestamp as u64),
        upstream: branch.upstream.as_ref().map(|upstream| proto::GitUpstream {
            ref_name: upstream.ref_name.to_string(),
            tracking: upstream
                .tracking
                .as_ref()
                .map(|upstream| proto::UpstreamTracking {
                    ahead: upstream.ahead as u64,
                    behind: upstream.behind as u64,
                }),
        }),
        most_recent_commit: branch
            .most_recent_commit
            .as_ref()
            .map(|commit| proto::CommitSummary {
                sha: commit.sha.to_string(),
                subject: commit.subject.to_string(),
                commit_timestamp: commit.commit_timestamp,
            }),
    }
}

pub fn proto_to_branch(proto: &proto::Branch) -> git::repository::Branch {
    git::repository::Branch {
        is_head: proto.is_head,
        name: proto.name.clone().into(),
        upstream: proto
            .upstream
            .as_ref()
            .map(|upstream| git::repository::Upstream {
                ref_name: upstream.ref_name.to_string().into(),
                tracking: upstream.tracking.as_ref().map(|tracking| {
                    git::repository::UpstreamTracking {
                        ahead: tracking.ahead as u32,
                        behind: tracking.behind as u32,
                    }
                }),
            }),
        most_recent_commit: proto.most_recent_commit.as_ref().map(|commit| {
            git::repository::CommitSummary {
                sha: commit.sha.to_string().into(),
                subject: commit.subject.to_string().into(),
                commit_timestamp: commit.commit_timestamp,
            }
        }),
    }
}

/// This path corresponds to the 'content path' of a repository in relation
/// to Zed's project root.
/// In the majority of the cases, this is the folder that contains the .git folder.
/// But if a sub-folder of a git repository is opened, this corresponds to the
/// project root and the .git folder is located in a parent directory.
#[derive(Clone, Debug, Ord, PartialOrd, Eq, PartialEq, Hash)]
pub enum WorkDirectory {
    InProject {
        relative_path: Arc<Path>,
    },
    AboveProject {
        absolute_path: Arc<Path>,
        location_in_repo: Arc<Path>,
    },
}

impl WorkDirectory {
    #[cfg(test)]
    fn in_project(path: &str) -> Self {
        let path = Path::new(path);
        Self::InProject {
            relative_path: path.into(),
        }
    }

    #[cfg(test)]
    fn canonicalize(&self) -> Self {
        match self {
            WorkDirectory::InProject { relative_path } => WorkDirectory::InProject {
                relative_path: relative_path.clone(),
            },
            WorkDirectory::AboveProject {
                absolute_path,
                location_in_repo,
            } => WorkDirectory::AboveProject {
                absolute_path: absolute_path.canonicalize().unwrap().into(),
                location_in_repo: location_in_repo.clone(),
            },
        }
    }

    pub fn is_above_project(&self) -> bool {
        match self {
            WorkDirectory::InProject { .. } => false,
            WorkDirectory::AboveProject { .. } => true,
        }
    }

    fn path_key(&self) -> PathKey {
        match self {
            WorkDirectory::InProject { relative_path } => PathKey(relative_path.clone()),
            WorkDirectory::AboveProject { .. } => PathKey(Path::new("").into()),
        }
    }

    /// Returns true if the given path is a child of the work directory.
    ///
    /// Note that the path may not be a member of this repository, if there
    /// is a repository in a directory between these two paths
    /// external .git folder in a parent folder of the project root.
    #[track_caller]
    pub fn directory_contains(&self, path: impl AsRef<Path>) -> bool {
        let path = path.as_ref();
        debug_assert!(path.is_relative());
        match self {
            WorkDirectory::InProject { relative_path } => path.starts_with(relative_path),
            WorkDirectory::AboveProject { .. } => true,
        }
    }

    /// relativize returns the given project path relative to the root folder of the
    /// repository.
    /// If the root of the repository (and its .git folder) are located in a parent folder
    /// of the project root folder, then the returned RepoPath is relative to the root
    /// of the repository and not a valid path inside the project.
    pub fn relativize(&self, path: &Path) -> Result<RepoPath> {
        // path is assumed to be relative to worktree root.
        debug_assert!(path.is_relative());
        match self {
            WorkDirectory::InProject { relative_path } => Ok(path
                .strip_prefix(relative_path)
                .map_err(|_| {
                    anyhow!(
                        "could not relativize {:?} against {:?}",
                        path,
                        relative_path
                    )
                })?
                .into()),
            WorkDirectory::AboveProject {
                location_in_repo, ..
            } => {
                // Avoid joining a `/` to location_in_repo in the case of a single-file worktree.
                if path == Path::new("") {
                    Ok(RepoPath(location_in_repo.clone()))
                } else {
                    Ok(location_in_repo.join(path).into())
                }
            }
        }
    }

    /// This is the opposite operation to `relativize` above
    pub fn unrelativize(&self, path: &RepoPath) -> Option<Arc<Path>> {
        match self {
            WorkDirectory::InProject { relative_path } => Some(relative_path.join(path).into()),
            WorkDirectory::AboveProject {
                location_in_repo, ..
            } => {
                // If we fail to strip the prefix, that means this status entry is
                // external to this worktree, and we definitely won't have an entry_id
                path.strip_prefix(location_in_repo).ok().map(Into::into)
            }
        }
    }

    pub fn display_name(&self) -> String {
        match self {
            WorkDirectory::InProject { relative_path } => relative_path.display().to_string(),
            WorkDirectory::AboveProject {
                absolute_path,
                location_in_repo,
            } => {
                let num_of_dots = location_in_repo.components().count();

                "../".repeat(num_of_dots)
                    + &absolute_path
                        .file_name()
                        .map(|s| s.to_string_lossy())
                        .unwrap_or_default()
                    + "/"
            }
        }
    }
}

impl Default for WorkDirectory {
    fn default() -> Self {
        Self::InProject {
            relative_path: Arc::from(Path::new("")),
        }
    }
}

#[derive(Clone, Debug, Ord, PartialOrd, Eq, PartialEq)]
pub struct WorkDirectoryEntry(ProjectEntryId);

impl Deref for WorkDirectoryEntry {
    type Target = ProjectEntryId;

    fn deref(&self) -> &Self::Target {
        &self.0
    }
}

impl From<ProjectEntryId> for WorkDirectoryEntry {
    fn from(value: ProjectEntryId) -> Self {
        WorkDirectoryEntry(value)
    }
}

#[derive(Debug, Clone)]
pub struct LocalSnapshot {
    snapshot: Snapshot,
    /// All of the gitignore files in the worktree, indexed by their relative path.
    /// The boolean indicates whether the gitignore needs to be updated.
    ignores_by_parent_abs_path: HashMap<Arc<Path>, (Arc<Gitignore>, bool)>,
    /// All of the git repositories in the worktree, indexed by the project entry
    /// id of their parent directory.
    git_repositories: TreeMap<ProjectEntryId, LocalRepositoryEntry>,
    /// The file handle of the root dir
    /// (so we can find it after it's been moved)
    root_file_handle: Option<Arc<dyn fs::FileHandle>>,
}

struct BackgroundScannerState {
    snapshot: LocalSnapshot,
    scanned_dirs: HashSet<ProjectEntryId>,
    path_prefixes_to_scan: HashSet<Arc<Path>>,
    paths_to_scan: HashSet<Arc<Path>>,
    /// The ids of all of the entries that were removed from the snapshot
    /// as part of the current update. These entry ids may be re-used
    /// if the same inode is discovered at a new path, or if the given
    /// path is re-created after being deleted.
    removed_entries: HashMap<u64, Entry>,
    changed_paths: Vec<Arc<Path>>,
    prev_snapshot: Snapshot,
    git_hosting_provider_registry: Option<Arc<GitHostingProviderRegistry>>,
    repository_scans: HashMap<PathKey, Task<()>>,
}

#[derive(Debug, Clone)]
pub struct LocalRepositoryEntry {
    pub(crate) work_directory_id: ProjectEntryId,
    pub(crate) work_directory: WorkDirectory,
    pub(crate) git_dir_scan_id: usize,
    pub(crate) status_scan_id: usize,
    pub(crate) repo_ptr: Arc<dyn GitRepository>,
    /// Absolute path to the actual .git folder.
    /// Note: if .git is a file, this points to the folder indicated by the .git file
    pub(crate) dot_git_dir_abs_path: Arc<Path>,
    /// Absolute path to the .git file, if we're in a git worktree.
    pub(crate) dot_git_worktree_abs_path: Option<Arc<Path>>,
    pub current_merge_head_shas: Vec<String>,
    pub merge_message: Option<String>,
}

impl sum_tree::Item for LocalRepositoryEntry {
    type Summary = PathSummary<Unit>;

    fn summary(&self, _: &<Self::Summary as Summary>::Context) -> Self::Summary {
        PathSummary {
            max_path: self.work_directory.path_key().0,
            item_summary: Unit,
        }
    }
}

impl KeyedItem for LocalRepositoryEntry {
    type Key = PathKey;

    fn key(&self) -> Self::Key {
        self.work_directory.path_key()
    }
}

impl LocalRepositoryEntry {
    pub fn repo(&self) -> &Arc<dyn GitRepository> {
        &self.repo_ptr
    }
}

impl Deref for LocalRepositoryEntry {
    type Target = WorkDirectory;

    fn deref(&self) -> &Self::Target {
        &self.work_directory
    }
}

impl Deref for LocalSnapshot {
    type Target = Snapshot;

    fn deref(&self) -> &Self::Target {
        &self.snapshot
    }
}

impl DerefMut for LocalSnapshot {
    fn deref_mut(&mut self) -> &mut Self::Target {
        &mut self.snapshot
    }
}

#[derive(Debug)]
enum ScanState {
    Started,
    Updated {
        snapshot: LocalSnapshot,
        changes: UpdatedEntriesSet,
        barrier: SmallVec<[barrier::Sender; 1]>,
        scanning: bool,
    },
    RootUpdated {
        new_path: Option<SanitizedPath>,
    },
}

struct UpdateObservationState {
    snapshots_tx:
        mpsc::UnboundedSender<(LocalSnapshot, UpdatedEntriesSet, UpdatedGitRepositoriesSet)>,
    resume_updates: watch::Sender<()>,
    _maintain_remote_snapshot: Task<Option<()>>,
}

#[derive(Clone)]
pub enum Event {
    UpdatedEntries(UpdatedEntriesSet),
    UpdatedGitRepositories(UpdatedGitRepositoriesSet),
    DeletedEntry(ProjectEntryId),
}

const EMPTY_PATH: &str = "";

impl EventEmitter<Event> for Worktree {}

impl Worktree {
    pub async fn local(
        path: impl Into<Arc<Path>>,
        visible: bool,
        fs: Arc<dyn Fs>,
        next_entry_id: Arc<AtomicUsize>,
        cx: &mut AsyncApp,
    ) -> Result<Entity<Self>> {
        let abs_path = path.into();
        let metadata = fs
            .metadata(&abs_path)
            .await
            .context("failed to stat worktree path")?;

        let fs_case_sensitive = fs.is_case_sensitive().await.unwrap_or_else(|e| {
            log::error!(
                "Failed to determine whether filesystem is case sensitive (falling back to true) due to error: {e:#}"
            );
            true
        });

        let root_file_handle = fs.open_handle(&abs_path).await.log_err();

        cx.new(move |cx: &mut Context<Worktree>| {
            let mut snapshot = LocalSnapshot {
                ignores_by_parent_abs_path: Default::default(),
                git_repositories: Default::default(),
                snapshot: Snapshot::new(
                    cx.entity_id().as_u64(),
                    abs_path
                        .file_name()
                        .map_or(String::new(), |f| f.to_string_lossy().to_string()),
                    abs_path.clone(),
                ),
                root_file_handle,
            };

            let worktree_id = snapshot.id();
            let settings_location = Some(SettingsLocation {
                worktree_id,
                path: Path::new(EMPTY_PATH),
            });

            let settings = WorktreeSettings::get(settings_location, cx).clone();
            cx.observe_global::<SettingsStore>(move |this, cx| {
                if let Self::Local(this) = this {
                    let settings = WorktreeSettings::get(settings_location, cx).clone();
                    if this.settings != settings {
                        this.settings = settings;
                        this.restart_background_scanners(cx);
                    }
                }
            })
            .detach();

            let share_private_files = false;
            if let Some(metadata) = metadata {
                let mut entry = Entry::new(
                    Arc::from(Path::new("")),
                    &metadata,
                    &next_entry_id,
                    snapshot.root_char_bag,
                    None,
                );
                if !metadata.is_dir {
                    entry.is_private = !share_private_files
                        && settings.is_path_private(abs_path.file_name().unwrap().as_ref());
                }
                snapshot.insert_entry(entry, fs.as_ref());
            }

            let (scan_requests_tx, scan_requests_rx) = channel::unbounded();
            let (path_prefixes_to_scan_tx, path_prefixes_to_scan_rx) = channel::unbounded();
            let mut worktree = LocalWorktree {
                share_private_files,
                next_entry_id,
                snapshot,
                is_scanning: watch::channel_with(true),
                update_observer: None,
                scan_requests_tx,
                path_prefixes_to_scan_tx,
                _background_scanner_tasks: Vec::new(),
                fs,
                fs_case_sensitive,
                visible,
                settings,
            };
            worktree.start_background_scanner(scan_requests_rx, path_prefixes_to_scan_rx, cx);
            Worktree::Local(worktree)
        })
    }

    pub fn remote(
        project_id: u64,
        replica_id: ReplicaId,
        worktree: proto::WorktreeMetadata,
        client: AnyProtoClient,
        cx: &mut App,
    ) -> Entity<Self> {
        cx.new(|cx: &mut Context<Self>| {
            let snapshot = Snapshot::new(
                worktree.id,
                worktree.root_name,
                Arc::<Path>::from_proto(worktree.abs_path),
            );

            let background_snapshot = Arc::new(Mutex::new((snapshot.clone(), Vec::new())));
            let (background_updates_tx, mut background_updates_rx) = mpsc::unbounded();
            let (mut snapshot_updated_tx, mut snapshot_updated_rx) = watch::channel();

            let worktree_id = snapshot.id();
            let settings_location = Some(SettingsLocation {
                worktree_id,
                path: Path::new(EMPTY_PATH),
            });

            let settings = WorktreeSettings::get(settings_location, cx).clone();
            let worktree = RemoteWorktree {
                client,
                project_id,
                replica_id,
                snapshot,
                file_scan_inclusions: settings.file_scan_inclusions.clone(),
                background_snapshot: background_snapshot.clone(),
                updates_tx: Some(background_updates_tx),
                update_observer: None,
                snapshot_subscriptions: Default::default(),
                visible: worktree.visible,
                disconnected: false,
            };

            // Apply updates to a separate snapshot in a background task, then
            // send them to a foreground task which updates the model.
            cx.background_executor()
                .spawn(async move {
                    while let Some(update) = background_updates_rx.next().await {
                        {
                            let mut lock = background_snapshot.lock();
                            if let Err(error) = lock
                                .0
                                .apply_remote_update(update.clone(), &settings.file_scan_inclusions)
                            {
                                log::error!("error applying worktree update: {}", error);
                            }
                            lock.1.push(update);
                        }
                        snapshot_updated_tx.send(()).await.ok();
                    }
                })
                .detach();

            // On the foreground task, update to the latest snapshot and notify
            // any update observer of all updates that led to that snapshot.
            cx.spawn(|this, mut cx| async move {
                while (snapshot_updated_rx.recv().await).is_some() {
                    this.update(&mut cx, |this, cx| {
                        let this = this.as_remote_mut().unwrap();
                        {
                            let mut lock = this.background_snapshot.lock();
                            this.snapshot = lock.0.clone();
                            if let Some(tx) = &this.update_observer {
                                for update in lock.1.drain(..) {
                                    tx.unbounded_send(update).ok();
                                }
                            }
                        };
                        cx.emit(Event::UpdatedEntries(Arc::default()));
                        cx.notify();
                        while let Some((scan_id, _)) = this.snapshot_subscriptions.front() {
                            if this.observed_snapshot(*scan_id) {
                                let (_, tx) = this.snapshot_subscriptions.pop_front().unwrap();
                                let _ = tx.send(());
                            } else {
                                break;
                            }
                        }
                    })?;
                }
                anyhow::Ok(())
            })
            .detach();

            Worktree::Remote(worktree)
        })
    }

    pub fn as_local(&self) -> Option<&LocalWorktree> {
        if let Worktree::Local(worktree) = self {
            Some(worktree)
        } else {
            None
        }
    }

    pub fn as_remote(&self) -> Option<&RemoteWorktree> {
        if let Worktree::Remote(worktree) = self {
            Some(worktree)
        } else {
            None
        }
    }

    pub fn as_local_mut(&mut self) -> Option<&mut LocalWorktree> {
        if let Worktree::Local(worktree) = self {
            Some(worktree)
        } else {
            None
        }
    }

    pub fn as_remote_mut(&mut self) -> Option<&mut RemoteWorktree> {
        if let Worktree::Remote(worktree) = self {
            Some(worktree)
        } else {
            None
        }
    }

    pub fn is_local(&self) -> bool {
        matches!(self, Worktree::Local(_))
    }

    pub fn is_remote(&self) -> bool {
        !self.is_local()
    }

    pub fn settings_location(&self, _: &Context<Self>) -> SettingsLocation<'static> {
        SettingsLocation {
            worktree_id: self.id(),
            path: Path::new(EMPTY_PATH),
        }
    }

    pub fn snapshot(&self) -> Snapshot {
        match self {
            Worktree::Local(worktree) => worktree.snapshot.snapshot.clone(),
            Worktree::Remote(worktree) => worktree.snapshot.clone(),
        }
    }

    pub fn scan_id(&self) -> usize {
        match self {
            Worktree::Local(worktree) => worktree.snapshot.scan_id,
            Worktree::Remote(worktree) => worktree.snapshot.scan_id,
        }
    }

    pub fn metadata_proto(&self) -> proto::WorktreeMetadata {
        proto::WorktreeMetadata {
            id: self.id().to_proto(),
            root_name: self.root_name().to_string(),
            visible: self.is_visible(),
            abs_path: self.abs_path().to_proto(),
        }
    }

    pub fn completed_scan_id(&self) -> usize {
        match self {
            Worktree::Local(worktree) => worktree.snapshot.completed_scan_id,
            Worktree::Remote(worktree) => worktree.snapshot.completed_scan_id,
        }
    }

    pub fn is_visible(&self) -> bool {
        match self {
            Worktree::Local(worktree) => worktree.visible,
            Worktree::Remote(worktree) => worktree.visible,
        }
    }

    pub fn replica_id(&self) -> ReplicaId {
        match self {
            Worktree::Local(_) => 0,
            Worktree::Remote(worktree) => worktree.replica_id,
        }
    }

    pub fn abs_path(&self) -> Arc<Path> {
        match self {
            Worktree::Local(worktree) => worktree.abs_path.clone().into(),
            Worktree::Remote(worktree) => worktree.abs_path.clone().into(),
        }
    }

    pub fn root_file(&self, cx: &Context<Self>) -> Option<Arc<File>> {
        let entry = self.root_entry()?;
        Some(File::for_entry(entry.clone(), cx.entity()))
    }

    pub fn observe_updates<F, Fut>(&mut self, project_id: u64, cx: &Context<Worktree>, callback: F)
    where
        F: 'static + Send + Fn(proto::UpdateWorktree) -> Fut,
        Fut: 'static + Send + Future<Output = bool>,
    {
        match self {
            Worktree::Local(this) => this.observe_updates(project_id, cx, callback),
            Worktree::Remote(this) => this.observe_updates(project_id, cx, callback),
        }
    }

    pub fn stop_observing_updates(&mut self) {
        match self {
            Worktree::Local(this) => {
                this.update_observer.take();
            }
            Worktree::Remote(this) => {
                this.update_observer.take();
            }
        }
    }

    #[cfg(any(test, feature = "test-support"))]
    pub fn has_update_observer(&self) -> bool {
        match self {
            Worktree::Local(this) => this.update_observer.is_some(),
            Worktree::Remote(this) => this.update_observer.is_some(),
        }
    }

    pub fn load_file(&self, path: &Path, cx: &Context<Worktree>) -> Task<Result<LoadedFile>> {
        match self {
            Worktree::Local(this) => this.load_file(path, cx),
            Worktree::Remote(_) => {
                Task::ready(Err(anyhow!("remote worktrees can't yet load files")))
            }
        }
    }

    pub fn load_staged_file(&self, path: &Path, cx: &App) -> Task<Result<Option<String>>> {
        match self {
            Worktree::Local(this) => {
                let path = Arc::from(path);
                let snapshot = this.snapshot();
                cx.background_executor().spawn(async move {
                    if let Some(repo) = snapshot.repository_for_path(&path) {
                        if let Some(repo_path) = repo.relativize(&path).log_err() {
                            if let Some(git_repo) =
                                snapshot.git_repositories.get(&repo.work_directory_id)
                            {
                                return Ok(git_repo.repo_ptr.load_index_text(&repo_path));
                            }
                        }
                    }
                    Err(anyhow!("No repository found for {path:?}"))
                })
            }
            Worktree::Remote(_) => {
                Task::ready(Err(anyhow!("remote worktrees can't yet load staged files")))
            }
        }
    }

    pub fn load_committed_file(&self, path: &Path, cx: &App) -> Task<Result<Option<String>>> {
        match self {
            Worktree::Local(this) => {
                let path = Arc::from(path);
                let snapshot = this.snapshot();
                cx.background_executor().spawn(async move {
                    if let Some(repo) = snapshot.repository_for_path(&path) {
                        if let Some(repo_path) = repo.relativize(&path).log_err() {
                            if let Some(git_repo) =
                                snapshot.git_repositories.get(&repo.work_directory_id)
                            {
                                return Ok(git_repo.repo_ptr.load_committed_text(&repo_path));
                            }
                        }
                    }
                    Err(anyhow!("No repository found for {path:?}"))
                })
            }
            Worktree::Remote(_) => Task::ready(Err(anyhow!(
                "remote worktrees can't yet load committed files"
            ))),
        }
    }

    pub fn load_binary_file(
        &self,
        path: &Path,
        cx: &Context<Worktree>,
    ) -> Task<Result<LoadedBinaryFile>> {
        match self {
            Worktree::Local(this) => this.load_binary_file(path, cx),
            Worktree::Remote(_) => {
                Task::ready(Err(anyhow!("remote worktrees can't yet load binary files")))
            }
        }
    }

    pub fn write_file(
        &self,
        path: &Path,
        text: Rope,
        line_ending: LineEnding,
        cx: &Context<Worktree>,
    ) -> Task<Result<Arc<File>>> {
        match self {
            Worktree::Local(this) => this.write_file(path, text, line_ending, cx),
            Worktree::Remote(_) => {
                Task::ready(Err(anyhow!("remote worktree can't yet write files")))
            }
        }
    }

    pub fn create_entry(
        &mut self,
        path: impl Into<Arc<Path>>,
        is_directory: bool,
        cx: &Context<Worktree>,
    ) -> Task<Result<CreatedEntry>> {
        let path: Arc<Path> = path.into();
        let worktree_id = self.id();
        match self {
            Worktree::Local(this) => this.create_entry(path, is_directory, cx),
            Worktree::Remote(this) => {
                let project_id = this.project_id;
                let request = this.client.request(proto::CreateProjectEntry {
                    worktree_id: worktree_id.to_proto(),
                    project_id,
                    path: path.as_ref().to_proto(),
                    is_directory,
                });
                cx.spawn(move |this, mut cx| async move {
                    let response = request.await?;
                    match response.entry {
                        Some(entry) => this
                            .update(&mut cx, |worktree, cx| {
                                worktree.as_remote_mut().unwrap().insert_entry(
                                    entry,
                                    response.worktree_scan_id as usize,
                                    cx,
                                )
                            })?
                            .await
                            .map(CreatedEntry::Included),
                        None => {
                            let abs_path = this.update(&mut cx, |worktree, _| {
                                worktree
                                    .absolutize(&path)
                                    .with_context(|| format!("absolutizing {path:?}"))
                            })??;
                            Ok(CreatedEntry::Excluded { abs_path })
                        }
                    }
                })
            }
        }
    }

    pub fn delete_entry(
        &mut self,
        entry_id: ProjectEntryId,
        trash: bool,
        cx: &mut Context<Worktree>,
    ) -> Option<Task<Result<()>>> {
        let task = match self {
            Worktree::Local(this) => this.delete_entry(entry_id, trash, cx),
            Worktree::Remote(this) => this.delete_entry(entry_id, trash, cx),
        }?;

        let entry = match self {
            Worktree::Local(ref this) => this.entry_for_id(entry_id),
            Worktree::Remote(ref this) => this.entry_for_id(entry_id),
        }?;

        let mut ids = vec![entry_id];
        let path = &*entry.path;

        self.get_children_ids_recursive(path, &mut ids);

        for id in ids {
            cx.emit(Event::DeletedEntry(id));
        }
        Some(task)
    }

    fn get_children_ids_recursive(&self, path: &Path, ids: &mut Vec<ProjectEntryId>) {
        let children_iter = self.child_entries(path);
        for child in children_iter {
            ids.push(child.id);
            self.get_children_ids_recursive(&child.path, ids);
        }
    }

    pub fn rename_entry(
        &mut self,
        entry_id: ProjectEntryId,
        new_path: impl Into<Arc<Path>>,
        cx: &Context<Self>,
    ) -> Task<Result<CreatedEntry>> {
        let new_path = new_path.into();
        match self {
            Worktree::Local(this) => this.rename_entry(entry_id, new_path, cx),
            Worktree::Remote(this) => this.rename_entry(entry_id, new_path, cx),
        }
    }

    pub fn copy_entry(
        &mut self,
        entry_id: ProjectEntryId,
        relative_worktree_source_path: Option<PathBuf>,
        new_path: impl Into<Arc<Path>>,
        cx: &Context<Self>,
    ) -> Task<Result<Option<Entry>>> {
        let new_path: Arc<Path> = new_path.into();
        match self {
            Worktree::Local(this) => {
                this.copy_entry(entry_id, relative_worktree_source_path, new_path, cx)
            }
            Worktree::Remote(this) => {
                let relative_worktree_source_path = relative_worktree_source_path
                    .map(|relative_worktree_source_path| relative_worktree_source_path.to_proto());
                let response = this.client.request(proto::CopyProjectEntry {
                    project_id: this.project_id,
                    entry_id: entry_id.to_proto(),
                    relative_worktree_source_path,
                    new_path: new_path.to_proto(),
                });
                cx.spawn(move |this, mut cx| async move {
                    let response = response.await?;
                    match response.entry {
                        Some(entry) => this
                            .update(&mut cx, |worktree, cx| {
                                worktree.as_remote_mut().unwrap().insert_entry(
                                    entry,
                                    response.worktree_scan_id as usize,
                                    cx,
                                )
                            })?
                            .await
                            .map(Some),
                        None => Ok(None),
                    }
                })
            }
        }
    }

    pub fn copy_external_entries(
        &mut self,
        target_directory: PathBuf,
        paths: Vec<Arc<Path>>,
        overwrite_existing_files: bool,
        cx: &Context<Worktree>,
    ) -> Task<Result<Vec<ProjectEntryId>>> {
        match self {
            Worktree::Local(this) => {
                this.copy_external_entries(target_directory, paths, overwrite_existing_files, cx)
            }
            _ => Task::ready(Err(anyhow!(
                "Copying external entries is not supported for remote worktrees"
            ))),
        }
    }

    pub fn expand_entry(
        &mut self,
        entry_id: ProjectEntryId,
        cx: &Context<Worktree>,
    ) -> Option<Task<Result<()>>> {
        match self {
            Worktree::Local(this) => this.expand_entry(entry_id, cx),
            Worktree::Remote(this) => {
                let response = this.client.request(proto::ExpandProjectEntry {
                    project_id: this.project_id,
                    entry_id: entry_id.to_proto(),
                });
                Some(cx.spawn(move |this, mut cx| async move {
                    let response = response.await?;
                    this.update(&mut cx, |this, _| {
                        this.as_remote_mut()
                            .unwrap()
                            .wait_for_snapshot(response.worktree_scan_id as usize)
                    })?
                    .await?;
                    Ok(())
                }))
            }
        }
    }

    pub fn expand_all_for_entry(
        &mut self,
        entry_id: ProjectEntryId,
        cx: &Context<Worktree>,
    ) -> Option<Task<Result<()>>> {
        match self {
            Worktree::Local(this) => this.expand_all_for_entry(entry_id, cx),
            Worktree::Remote(this) => {
                let response = this.client.request(proto::ExpandAllForProjectEntry {
                    project_id: this.project_id,
                    entry_id: entry_id.to_proto(),
                });
                Some(cx.spawn(move |this, mut cx| async move {
                    let response = response.await?;
                    this.update(&mut cx, |this, _| {
                        this.as_remote_mut()
                            .unwrap()
                            .wait_for_snapshot(response.worktree_scan_id as usize)
                    })?
                    .await?;
                    Ok(())
                }))
            }
        }
    }

    pub async fn handle_create_entry(
        this: Entity<Self>,
        request: proto::CreateProjectEntry,
        mut cx: AsyncApp,
    ) -> Result<proto::ProjectEntryResponse> {
        let (scan_id, entry) = this.update(&mut cx, |this, cx| {
            (
                this.scan_id(),
                this.create_entry(
                    Arc::<Path>::from_proto(request.path),
                    request.is_directory,
                    cx,
                ),
            )
        })?;
        Ok(proto::ProjectEntryResponse {
            entry: match &entry.await? {
                CreatedEntry::Included(entry) => Some(entry.into()),
                CreatedEntry::Excluded { .. } => None,
            },
            worktree_scan_id: scan_id as u64,
        })
    }

    pub async fn handle_delete_entry(
        this: Entity<Self>,
        request: proto::DeleteProjectEntry,
        mut cx: AsyncApp,
    ) -> Result<proto::ProjectEntryResponse> {
        let (scan_id, task) = this.update(&mut cx, |this, cx| {
            (
                this.scan_id(),
                this.delete_entry(
                    ProjectEntryId::from_proto(request.entry_id),
                    request.use_trash,
                    cx,
                ),
            )
        })?;
        task.ok_or_else(|| anyhow!("invalid entry"))?.await?;
        Ok(proto::ProjectEntryResponse {
            entry: None,
            worktree_scan_id: scan_id as u64,
        })
    }

    pub async fn handle_expand_entry(
        this: Entity<Self>,
        request: proto::ExpandProjectEntry,
        mut cx: AsyncApp,
    ) -> Result<proto::ExpandProjectEntryResponse> {
        let task = this.update(&mut cx, |this, cx| {
            this.expand_entry(ProjectEntryId::from_proto(request.entry_id), cx)
        })?;
        task.ok_or_else(|| anyhow!("no such entry"))?.await?;
        let scan_id = this.read_with(&cx, |this, _| this.scan_id())?;
        Ok(proto::ExpandProjectEntryResponse {
            worktree_scan_id: scan_id as u64,
        })
    }

    pub async fn handle_expand_all_for_entry(
        this: Entity<Self>,
        request: proto::ExpandAllForProjectEntry,
        mut cx: AsyncApp,
    ) -> Result<proto::ExpandAllForProjectEntryResponse> {
        let task = this.update(&mut cx, |this, cx| {
            this.expand_all_for_entry(ProjectEntryId::from_proto(request.entry_id), cx)
        })?;
        task.ok_or_else(|| anyhow!("no such entry"))?.await?;
        let scan_id = this.read_with(&cx, |this, _| this.scan_id())?;
        Ok(proto::ExpandAllForProjectEntryResponse {
            worktree_scan_id: scan_id as u64,
        })
    }

    pub async fn handle_rename_entry(
        this: Entity<Self>,
        request: proto::RenameProjectEntry,
        mut cx: AsyncApp,
    ) -> Result<proto::ProjectEntryResponse> {
        let (scan_id, task) = this.update(&mut cx, |this, cx| {
            (
                this.scan_id(),
                this.rename_entry(
                    ProjectEntryId::from_proto(request.entry_id),
                    Arc::<Path>::from_proto(request.new_path),
                    cx,
                ),
            )
        })?;
        Ok(proto::ProjectEntryResponse {
            entry: match &task.await? {
                CreatedEntry::Included(entry) => Some(entry.into()),
                CreatedEntry::Excluded { .. } => None,
            },
            worktree_scan_id: scan_id as u64,
        })
    }

    pub async fn handle_copy_entry(
        this: Entity<Self>,
        request: proto::CopyProjectEntry,
        mut cx: AsyncApp,
    ) -> Result<proto::ProjectEntryResponse> {
        let (scan_id, task) = this.update(&mut cx, |this, cx| {
            let relative_worktree_source_path = request
                .relative_worktree_source_path
                .map(PathBuf::from_proto);
            (
                this.scan_id(),
                this.copy_entry(
                    ProjectEntryId::from_proto(request.entry_id),
                    relative_worktree_source_path,
                    PathBuf::from_proto(request.new_path),
                    cx,
                ),
            )
        })?;
        Ok(proto::ProjectEntryResponse {
            entry: task.await?.as_ref().map(|e| e.into()),
            worktree_scan_id: scan_id as u64,
        })
    }
}

impl LocalWorktree {
    pub fn fs(&self) -> &Arc<dyn Fs> {
        &self.fs
    }

    pub fn is_path_private(&self, path: &Path) -> bool {
        !self.share_private_files && self.settings.is_path_private(path)
    }

    fn restart_background_scanners(&mut self, cx: &Context<Worktree>) {
        let (scan_requests_tx, scan_requests_rx) = channel::unbounded();
        let (path_prefixes_to_scan_tx, path_prefixes_to_scan_rx) = channel::unbounded();
        self.scan_requests_tx = scan_requests_tx;
        self.path_prefixes_to_scan_tx = path_prefixes_to_scan_tx;

        self.start_background_scanner(scan_requests_rx, path_prefixes_to_scan_rx, cx);
        let always_included_entries = mem::take(&mut self.snapshot.always_included_entries);
        log::debug!(
            "refreshing entries for the following always included paths: {:?}",
            always_included_entries
        );

        // Cleans up old always included entries to ensure they get updated properly. Otherwise,
        // nested always included entries may not get updated and will result in out-of-date info.
        self.refresh_entries_for_paths(always_included_entries);
    }

    fn start_background_scanner(
        &mut self,
        scan_requests_rx: channel::Receiver<ScanRequest>,
        path_prefixes_to_scan_rx: channel::Receiver<PathPrefixScanRequest>,
        cx: &Context<Worktree>,
    ) {
        let snapshot = self.snapshot();
        let share_private_files = self.share_private_files;
        let next_entry_id = self.next_entry_id.clone();
        let fs = self.fs.clone();
        let git_hosting_provider_registry = GitHostingProviderRegistry::try_global(cx);
        let settings = self.settings.clone();
        let (scan_states_tx, mut scan_states_rx) = mpsc::unbounded();
        let background_scanner = cx.background_executor().spawn({
            let abs_path = snapshot.abs_path.as_path().to_path_buf();
            let background = cx.background_executor().clone();
            async move {
                let (events, watcher) = fs.watch(&abs_path, FS_WATCH_LATENCY).await;
                let fs_case_sensitive = fs.is_case_sensitive().await.unwrap_or_else(|e| {
                    log::error!("Failed to determine whether filesystem is case sensitive: {e:#}");
                    true
                });

                let mut scanner = BackgroundScanner {
                    fs,
                    fs_case_sensitive,
                    status_updates_tx: scan_states_tx,
                    executor: background,
                    scan_requests_rx,
                    path_prefixes_to_scan_rx,
                    next_entry_id,
                    state: Arc::new(Mutex::new(BackgroundScannerState {
                        prev_snapshot: snapshot.snapshot.clone(),
                        snapshot,
                        scanned_dirs: Default::default(),
                        path_prefixes_to_scan: Default::default(),
                        paths_to_scan: Default::default(),
                        removed_entries: Default::default(),
                        changed_paths: Default::default(),
                        repository_scans: HashMap::default(),
                        git_hosting_provider_registry,
                    })),
                    phase: BackgroundScannerPhase::InitialScan,
                    share_private_files,
                    settings,
                    watcher,
                };

                scanner
                    .run(Box::pin(
                        events.map(|events| events.into_iter().map(Into::into).collect()),
                    ))
                    .await;
            }
        });
        let scan_state_updater = cx.spawn(|this, mut cx| async move {
            while let Some((state, this)) = scan_states_rx.next().await.zip(this.upgrade()) {
                this.update(&mut cx, |this, cx| {
                    let this = this.as_local_mut().unwrap();
                    match state {
                        ScanState::Started => {
                            *this.is_scanning.0.borrow_mut() = true;
                        }
                        ScanState::Updated {
                            snapshot,
                            changes,
                            barrier,
                            scanning,
                        } => {
                            *this.is_scanning.0.borrow_mut() = scanning;
                            this.set_snapshot(snapshot, changes, cx);
                            drop(barrier);
                        }
                        ScanState::RootUpdated { new_path } => {
                            this.update_abs_path_and_refresh(new_path, cx);
                        }
                    }
                    cx.notify();
                })
                .ok();
            }
        });
        self._background_scanner_tasks = vec![background_scanner, scan_state_updater];
        self.is_scanning = watch::channel_with(true);
    }

    fn set_snapshot(
        &mut self,
        new_snapshot: LocalSnapshot,
        entry_changes: UpdatedEntriesSet,
        cx: &mut Context<Worktree>,
    ) {
        let repo_changes = self.changed_repos(&self.snapshot, &new_snapshot);
        self.snapshot = new_snapshot;

        if let Some(share) = self.update_observer.as_mut() {
            share
                .snapshots_tx
                .unbounded_send((
                    self.snapshot.clone(),
                    entry_changes.clone(),
                    repo_changes.clone(),
                ))
                .ok();
        }

        if !entry_changes.is_empty() {
            cx.emit(Event::UpdatedEntries(entry_changes));
        }
        if !repo_changes.is_empty() {
            cx.emit(Event::UpdatedGitRepositories(repo_changes));
        }
    }

    fn changed_repos(
        &self,
        old_snapshot: &LocalSnapshot,
        new_snapshot: &LocalSnapshot,
    ) -> UpdatedGitRepositoriesSet {
        let mut changes = Vec::new();
        let mut old_repos = old_snapshot.git_repositories.iter().peekable();
        let mut new_repos = new_snapshot.git_repositories.iter().peekable();

        loop {
            match (new_repos.peek().map(clone), old_repos.peek().map(clone)) {
                (Some((new_entry_id, new_repo)), Some((old_entry_id, old_repo))) => {
                    match Ord::cmp(&new_entry_id, &old_entry_id) {
                        Ordering::Less => {
                            if let Some(entry) = new_snapshot.entry_for_id(new_entry_id) {
                                changes.push((
                                    entry.path.clone(),
                                    GitRepositoryChange {
                                        old_repository: None,
                                    },
                                ));
                            }
                            new_repos.next();
                        }
                        Ordering::Equal => {
                            if new_repo.git_dir_scan_id != old_repo.git_dir_scan_id
                                || new_repo.status_scan_id != old_repo.status_scan_id
                            {
                                if let Some(entry) = new_snapshot.entry_for_id(new_entry_id) {
                                    let old_repo = old_snapshot
                                        .repositories
                                        .get(&PathKey(entry.path.clone()), &())
                                        .cloned();
                                    changes.push((
                                        entry.path.clone(),
                                        GitRepositoryChange {
                                            old_repository: old_repo,
                                        },
                                    ));
                                }
                            }
                            new_repos.next();
                            old_repos.next();
                        }
                        Ordering::Greater => {
                            if let Some(entry) = old_snapshot.entry_for_id(old_entry_id) {
                                let old_repo = old_snapshot
                                    .repositories
                                    .get(&PathKey(entry.path.clone()), &())
                                    .cloned();
                                changes.push((
                                    entry.path.clone(),
                                    GitRepositoryChange {
                                        old_repository: old_repo,
                                    },
                                ));
                            }
                            old_repos.next();
                        }
                    }
                }
                (Some((entry_id, _)), None) => {
                    if let Some(entry) = new_snapshot.entry_for_id(entry_id) {
                        changes.push((
                            entry.path.clone(),
                            GitRepositoryChange {
                                old_repository: None,
                            },
                        ));
                    }
                    new_repos.next();
                }
                (None, Some((entry_id, _))) => {
                    if let Some(entry) = old_snapshot.entry_for_id(entry_id) {
                        let old_repo = old_snapshot
                            .repositories
                            .get(&PathKey(entry.path.clone()), &())
                            .cloned();
                        changes.push((
                            entry.path.clone(),
                            GitRepositoryChange {
                                old_repository: old_repo,
                            },
                        ));
                    }
                    old_repos.next();
                }
                (None, None) => break,
            }
        }

        fn clone<T: Clone, U: Clone>(value: &(&T, &U)) -> (T, U) {
            (value.0.clone(), value.1.clone())
        }

        changes.into()
    }

    pub fn scan_complete(&self) -> impl Future<Output = ()> {
        let mut is_scanning_rx = self.is_scanning.1.clone();
        async move {
            let mut is_scanning = *is_scanning_rx.borrow();
            while is_scanning {
                if let Some(value) = is_scanning_rx.recv().await {
                    is_scanning = value;
                } else {
                    break;
                }
            }
        }
    }

    pub fn snapshot(&self) -> LocalSnapshot {
        self.snapshot.clone()
    }

    pub fn settings(&self) -> WorktreeSettings {
        self.settings.clone()
    }

    pub fn get_local_repo(&self, repo: &RepositoryEntry) -> Option<&LocalRepositoryEntry> {
        self.git_repositories.get(&repo.work_directory_id)
    }

    fn load_binary_file(
        &self,
        path: &Path,
        cx: &Context<Worktree>,
    ) -> Task<Result<LoadedBinaryFile>> {
        let path = Arc::from(path);
        let abs_path = self.absolutize(&path);
        let fs = self.fs.clone();
        let entry = self.refresh_entry(path.clone(), None, cx);
        let is_private = self.is_path_private(path.as_ref());

        let worktree = cx.weak_entity();
        cx.background_executor().spawn(async move {
            let abs_path = abs_path?;
            let content = fs.load_bytes(&abs_path).await?;

            let worktree = worktree
                .upgrade()
                .ok_or_else(|| anyhow!("worktree was dropped"))?;
            let file = match entry.await? {
                Some(entry) => File::for_entry(entry, worktree),
                None => {
                    let metadata = fs
                        .metadata(&abs_path)
                        .await
                        .with_context(|| {
                            format!("Loading metadata for excluded file {abs_path:?}")
                        })?
                        .with_context(|| {
                            format!("Excluded file {abs_path:?} got removed during loading")
                        })?;
                    Arc::new(File {
                        entry_id: None,
                        worktree,
                        path,
                        disk_state: DiskState::Present {
                            mtime: metadata.mtime,
                        },
                        is_local: true,
                        is_private,
                    })
                }
            };

            Ok(LoadedBinaryFile { file, content })
        })
    }

    fn load_file(&self, path: &Path, cx: &Context<Worktree>) -> Task<Result<LoadedFile>> {
        let path = Arc::from(path);
        let abs_path = self.absolutize(&path);
        let fs = self.fs.clone();
        let entry = self.refresh_entry(path.clone(), None, cx);
        let is_private = self.is_path_private(path.as_ref());

        cx.spawn(|this, _cx| async move {
            let abs_path = abs_path?;
            let text = fs.load(&abs_path).await?;

            let worktree = this
                .upgrade()
                .ok_or_else(|| anyhow!("worktree was dropped"))?;
            let file = match entry.await? {
                Some(entry) => File::for_entry(entry, worktree),
                None => {
                    let metadata = fs
                        .metadata(&abs_path)
                        .await
                        .with_context(|| {
                            format!("Loading metadata for excluded file {abs_path:?}")
                        })?
                        .with_context(|| {
                            format!("Excluded file {abs_path:?} got removed during loading")
                        })?;
                    Arc::new(File {
                        entry_id: None,
                        worktree,
                        path,
                        disk_state: DiskState::Present {
                            mtime: metadata.mtime,
                        },
                        is_local: true,
                        is_private,
                    })
                }
            };

            Ok(LoadedFile { file, text })
        })
    }

    /// Find the lowest path in the worktree's datastructures that is an ancestor
    fn lowest_ancestor(&self, path: &Path) -> PathBuf {
        let mut lowest_ancestor = None;
        for path in path.ancestors() {
            if self.entry_for_path(path).is_some() {
                lowest_ancestor = Some(path.to_path_buf());
                break;
            }
        }

        lowest_ancestor.unwrap_or_else(|| PathBuf::from(""))
    }

    fn create_entry(
        &self,
        path: impl Into<Arc<Path>>,
        is_dir: bool,
        cx: &Context<Worktree>,
    ) -> Task<Result<CreatedEntry>> {
        let path = path.into();
        let abs_path = match self.absolutize(&path) {
            Ok(path) => path,
            Err(e) => return Task::ready(Err(e.context(format!("absolutizing path {path:?}")))),
        };
        let path_excluded = self.settings.is_path_excluded(&abs_path);
        let fs = self.fs.clone();
        let task_abs_path = abs_path.clone();
        let write = cx.background_executor().spawn(async move {
            if is_dir {
                fs.create_dir(&task_abs_path)
                    .await
                    .with_context(|| format!("creating directory {task_abs_path:?}"))
            } else {
                fs.save(&task_abs_path, &Rope::default(), LineEnding::default())
                    .await
                    .with_context(|| format!("creating file {task_abs_path:?}"))
            }
        });

        let lowest_ancestor = self.lowest_ancestor(&path);
        cx.spawn(|this, mut cx| async move {
            write.await?;
            if path_excluded {
                return Ok(CreatedEntry::Excluded { abs_path });
            }

            let (result, refreshes) = this.update(&mut cx, |this, cx| {
                let mut refreshes = Vec::new();
                let refresh_paths = path.strip_prefix(&lowest_ancestor).unwrap();
                for refresh_path in refresh_paths.ancestors() {
                    if refresh_path == Path::new("") {
                        continue;
                    }
                    let refresh_full_path = lowest_ancestor.join(refresh_path);

                    refreshes.push(this.as_local_mut().unwrap().refresh_entry(
                        refresh_full_path.into(),
                        None,
                        cx,
                    ));
                }
                (
                    this.as_local_mut().unwrap().refresh_entry(path, None, cx),
                    refreshes,
                )
            })?;
            for refresh in refreshes {
                refresh.await.log_err();
            }

            Ok(result
                .await?
                .map(CreatedEntry::Included)
                .unwrap_or_else(|| CreatedEntry::Excluded { abs_path }))
        })
    }

    fn write_file(
        &self,
        path: impl Into<Arc<Path>>,
        text: Rope,
        line_ending: LineEnding,
        cx: &Context<Worktree>,
    ) -> Task<Result<Arc<File>>> {
        let path = path.into();
        let fs = self.fs.clone();
        let is_private = self.is_path_private(&path);
        let Ok(abs_path) = self.absolutize(&path) else {
            return Task::ready(Err(anyhow!("invalid path {path:?}")));
        };

        let write = cx.background_executor().spawn({
            let fs = fs.clone();
            let abs_path = abs_path.clone();
            async move { fs.save(&abs_path, &text, line_ending).await }
        });

        cx.spawn(move |this, mut cx| async move {
            write.await?;
            let entry = this
                .update(&mut cx, |this, cx| {
                    this.as_local_mut()
                        .unwrap()
                        .refresh_entry(path.clone(), None, cx)
                })?
                .await?;
            let worktree = this.upgrade().ok_or_else(|| anyhow!("worktree dropped"))?;
            if let Some(entry) = entry {
                Ok(File::for_entry(entry, worktree))
            } else {
                let metadata = fs
                    .metadata(&abs_path)
                    .await
                    .with_context(|| {
                        format!("Fetching metadata after saving the excluded buffer {abs_path:?}")
                    })?
                    .with_context(|| {
                        format!("Excluded buffer {path:?} got removed during saving")
                    })?;
                Ok(Arc::new(File {
                    worktree,
                    path,
                    disk_state: DiskState::Present {
                        mtime: metadata.mtime,
                    },
                    entry_id: None,
                    is_local: true,
                    is_private,
                }))
            }
        })
    }

    fn delete_entry(
        &self,
        entry_id: ProjectEntryId,
        trash: bool,
        cx: &Context<Worktree>,
    ) -> Option<Task<Result<()>>> {
        let entry = self.entry_for_id(entry_id)?.clone();
        let abs_path = self.absolutize(&entry.path);
        let fs = self.fs.clone();

        let delete = cx.background_executor().spawn(async move {
            if entry.is_file() {
                if trash {
                    fs.trash_file(&abs_path?, Default::default()).await?;
                } else {
                    fs.remove_file(&abs_path?, Default::default()).await?;
                }
            } else if trash {
                fs.trash_dir(
                    &abs_path?,
                    RemoveOptions {
                        recursive: true,
                        ignore_if_not_exists: false,
                    },
                )
                .await?;
            } else {
                fs.remove_dir(
                    &abs_path?,
                    RemoveOptions {
                        recursive: true,
                        ignore_if_not_exists: false,
                    },
                )
                .await?;
            }
            anyhow::Ok(entry.path)
        });

        Some(cx.spawn(|this, mut cx| async move {
            let path = delete.await?;
            this.update(&mut cx, |this, _| {
                this.as_local_mut()
                    .unwrap()
                    .refresh_entries_for_paths(vec![path])
            })?
            .recv()
            .await;
            Ok(())
        }))
    }

    /// Rename an entry.
    ///
    /// `new_path` is the new relative path to the worktree root.
    /// If the root entry is renamed then `new_path` is the new root name instead.
    fn rename_entry(
        &self,
        entry_id: ProjectEntryId,
        new_path: impl Into<Arc<Path>>,
        cx: &Context<Worktree>,
    ) -> Task<Result<CreatedEntry>> {
        let old_path = match self.entry_for_id(entry_id) {
            Some(entry) => entry.path.clone(),
            None => return Task::ready(Err(anyhow!("no entry to rename for id {entry_id:?}"))),
        };
        let new_path = new_path.into();
        let abs_old_path = self.absolutize(&old_path);

        let is_root_entry = self.root_entry().is_some_and(|e| e.id == entry_id);
        let abs_new_path = if is_root_entry {
            let Some(root_parent_path) = self.abs_path().parent() else {
                return Task::ready(Err(anyhow!("no parent for path {:?}", self.abs_path)));
            };
            root_parent_path.join(&new_path)
        } else {
            let Ok(absolutize_path) = self.absolutize(&new_path) else {
                return Task::ready(Err(anyhow!("absolutizing path {new_path:?}")));
            };
            absolutize_path
        };
        let abs_path = abs_new_path.clone();
        let fs = self.fs.clone();
        let case_sensitive = self.fs_case_sensitive;
        let rename = cx.background_executor().spawn(async move {
            let abs_old_path = abs_old_path?;
            let abs_new_path = abs_new_path;

            let abs_old_path_lower = abs_old_path.to_str().map(|p| p.to_lowercase());
            let abs_new_path_lower = abs_new_path.to_str().map(|p| p.to_lowercase());

            // If we're on a case-insensitive FS and we're doing a case-only rename (i.e. `foobar` to `FOOBAR`)
            // we want to overwrite, because otherwise we run into a file-already-exists error.
            let overwrite = !case_sensitive
                && abs_old_path != abs_new_path
                && abs_old_path_lower == abs_new_path_lower;

            fs.rename(
                &abs_old_path,
                &abs_new_path,
                fs::RenameOptions {
                    overwrite,
                    ..Default::default()
                },
            )
            .await
            .with_context(|| format!("Renaming {abs_old_path:?} into {abs_new_path:?}"))
        });

        cx.spawn(|this, mut cx| async move {
            rename.await?;
            Ok(this
                .update(&mut cx, |this, cx| {
                    let local = this.as_local_mut().unwrap();
                    if is_root_entry {
                        // We eagerly update `abs_path` and refresh this worktree.
                        // Otherwise, the FS watcher would do it on the `RootUpdated` event,
                        // but with a noticeable delay, so we handle it proactively.
                        local.update_abs_path_and_refresh(
                            Some(SanitizedPath::from(abs_path.clone())),
                            cx,
                        );
                        Task::ready(Ok(this.root_entry().cloned()))
                    } else {
                        local.refresh_entry(new_path.clone(), Some(old_path), cx)
                    }
                })?
                .await?
                .map(CreatedEntry::Included)
                .unwrap_or_else(|| CreatedEntry::Excluded { abs_path }))
        })
    }

    fn copy_entry(
        &self,
        entry_id: ProjectEntryId,
        relative_worktree_source_path: Option<PathBuf>,
        new_path: impl Into<Arc<Path>>,
        cx: &Context<Worktree>,
    ) -> Task<Result<Option<Entry>>> {
        let old_path = match self.entry_for_id(entry_id) {
            Some(entry) => entry.path.clone(),
            None => return Task::ready(Ok(None)),
        };
        let new_path = new_path.into();
        let abs_old_path =
            if let Some(relative_worktree_source_path) = relative_worktree_source_path {
                Ok(self.abs_path().join(relative_worktree_source_path))
            } else {
                self.absolutize(&old_path)
            };
        let abs_new_path = self.absolutize(&new_path);
        let fs = self.fs.clone();
        let copy = cx.background_executor().spawn(async move {
            copy_recursive(
                fs.as_ref(),
                &abs_old_path?,
                &abs_new_path?,
                Default::default(),
            )
            .await
        });

        cx.spawn(|this, mut cx| async move {
            copy.await?;
            this.update(&mut cx, |this, cx| {
                this.as_local_mut()
                    .unwrap()
                    .refresh_entry(new_path.clone(), None, cx)
            })?
            .await
        })
    }

    pub fn copy_external_entries(
        &self,
        target_directory: PathBuf,
        paths: Vec<Arc<Path>>,
        overwrite_existing_files: bool,
        cx: &Context<Worktree>,
    ) -> Task<Result<Vec<ProjectEntryId>>> {
        let worktree_path = self.abs_path().clone();
        let fs = self.fs.clone();
        let paths = paths
            .into_iter()
            .filter_map(|source| {
                let file_name = source.file_name()?;
                let mut target = target_directory.clone();
                target.push(file_name);

                // Do not allow copying the same file to itself.
                if source.as_ref() != target.as_path() {
                    Some((source, target))
                } else {
                    None
                }
            })
            .collect::<Vec<_>>();

        let paths_to_refresh = paths
            .iter()
            .filter_map(|(_, target)| Some(target.strip_prefix(&worktree_path).ok()?.into()))
            .collect::<Vec<_>>();

        cx.spawn(|this, cx| async move {
            cx.background_executor()
                .spawn(async move {
                    for (source, target) in paths {
                        copy_recursive(
                            fs.as_ref(),
                            &source,
                            &target,
                            fs::CopyOptions {
                                overwrite: overwrite_existing_files,
                                ..Default::default()
                            },
                        )
                        .await
                        .with_context(|| {
                            anyhow!("Failed to copy file from {source:?} to {target:?}")
                        })?;
                    }
                    Ok::<(), anyhow::Error>(())
                })
                .await
                .log_err();
            let mut refresh = cx.read_entity(
                &this.upgrade().with_context(|| "Dropped worktree")?,
                |this, _| {
                    Ok::<postage::barrier::Receiver, anyhow::Error>(
                        this.as_local()
                            .with_context(|| "Worktree is not local")?
                            .refresh_entries_for_paths(paths_to_refresh.clone()),
                    )
                },
            )??;

            cx.background_executor()
                .spawn(async move {
                    refresh.next().await;
                    Ok::<(), anyhow::Error>(())
                })
                .await
                .log_err();

            let this = this.upgrade().with_context(|| "Dropped worktree")?;
            cx.read_entity(&this, |this, _| {
                paths_to_refresh
                    .iter()
                    .filter_map(|path| Some(this.entry_for_path(path)?.id))
                    .collect()
            })
        })
    }

    fn expand_entry(
        &self,
        entry_id: ProjectEntryId,
        cx: &Context<Worktree>,
    ) -> Option<Task<Result<()>>> {
        let path = self.entry_for_id(entry_id)?.path.clone();
        let mut refresh = self.refresh_entries_for_paths(vec![path]);
        Some(cx.background_executor().spawn(async move {
            refresh.next().await;
            Ok(())
        }))
    }

    fn expand_all_for_entry(
        &self,
        entry_id: ProjectEntryId,
        cx: &Context<Worktree>,
    ) -> Option<Task<Result<()>>> {
        let path = self.entry_for_id(entry_id).unwrap().path.clone();
        let mut rx = self.add_path_prefix_to_scan(path.clone());
        Some(cx.background_executor().spawn(async move {
            rx.next().await;
            Ok(())
        }))
    }

    fn refresh_entries_for_paths(&self, paths: Vec<Arc<Path>>) -> barrier::Receiver {
        let (tx, rx) = barrier::channel();
        self.scan_requests_tx
            .try_send(ScanRequest {
                relative_paths: paths,
                done: smallvec![tx],
            })
            .ok();
        rx
    }

    pub fn add_path_prefix_to_scan(&self, path_prefix: Arc<Path>) -> barrier::Receiver {
        let (tx, rx) = barrier::channel();
        self.path_prefixes_to_scan_tx
            .try_send(PathPrefixScanRequest {
                path: path_prefix,
                done: smallvec![tx],
            })
            .ok();
        rx
    }

    fn refresh_entry(
        &self,
        path: Arc<Path>,
        old_path: Option<Arc<Path>>,
        cx: &Context<Worktree>,
    ) -> Task<Result<Option<Entry>>> {
        if self.settings.is_path_excluded(&path) {
            return Task::ready(Ok(None));
        }
        let paths = if let Some(old_path) = old_path.as_ref() {
            vec![old_path.clone(), path.clone()]
        } else {
            vec![path.clone()]
        };
        let t0 = Instant::now();
        let mut refresh = self.refresh_entries_for_paths(paths);
        cx.spawn(move |this, mut cx| async move {
            refresh.recv().await;
            log::trace!("refreshed entry {path:?} in {:?}", t0.elapsed());
            let new_entry = this.update(&mut cx, |this, _| {
                this.entry_for_path(path)
                    .cloned()
                    .ok_or_else(|| anyhow!("failed to read path after update"))
            })??;
            Ok(Some(new_entry))
        })
    }

    fn observe_updates<F, Fut>(&mut self, project_id: u64, cx: &Context<Worktree>, callback: F)
    where
        F: 'static + Send + Fn(proto::UpdateWorktree) -> Fut,
        Fut: Send + Future<Output = bool>,
    {
        if let Some(observer) = self.update_observer.as_mut() {
            *observer.resume_updates.borrow_mut() = ();
            return;
        }

        let (resume_updates_tx, mut resume_updates_rx) = watch::channel::<()>();
        let (snapshots_tx, mut snapshots_rx) =
            mpsc::unbounded::<(LocalSnapshot, UpdatedEntriesSet, UpdatedGitRepositoriesSet)>();
        snapshots_tx
            .unbounded_send((self.snapshot(), Arc::default(), Arc::default()))
            .ok();

        let worktree_id = cx.entity_id().as_u64();
        let _maintain_remote_snapshot = cx.background_executor().spawn(async move {
            let mut is_first = true;
            while let Some((snapshot, entry_changes, repo_changes)) = snapshots_rx.next().await {
                let update = if is_first {
                    is_first = false;
                    snapshot.build_initial_update(project_id, worktree_id)
                } else {
                    snapshot.build_update(project_id, worktree_id, entry_changes, repo_changes)
                };

                for update in proto::split_worktree_update(update) {
                    let _ = resume_updates_rx.try_recv();
                    loop {
                        let result = callback(update.clone());
                        if result.await {
                            break;
                        } else {
                            log::info!("waiting to resume updates");
                            if resume_updates_rx.next().await.is_none() {
                                return Some(());
                            }
                        }
                    }
                }
            }
            Some(())
        });

        self.update_observer = Some(UpdateObservationState {
            snapshots_tx,
            resume_updates: resume_updates_tx,
            _maintain_remote_snapshot,
        });
    }

    pub fn share_private_files(&mut self, cx: &Context<Worktree>) {
        self.share_private_files = true;
        self.restart_background_scanners(cx);
    }

    fn update_abs_path_and_refresh(
        &mut self,
        new_path: Option<SanitizedPath>,
        cx: &Context<Worktree>,
    ) {
        if let Some(new_path) = new_path {
            self.snapshot.git_repositories = Default::default();
            self.snapshot.ignores_by_parent_abs_path = Default::default();
            let root_name = new_path
                .as_path()
                .file_name()
                .map_or(String::new(), |f| f.to_string_lossy().to_string());
            self.snapshot.update_abs_path(new_path, root_name);
        }
        self.restart_background_scanners(cx);
    }
}

impl RemoteWorktree {
    pub fn project_id(&self) -> u64 {
        self.project_id
    }

    pub fn client(&self) -> AnyProtoClient {
        self.client.clone()
    }

    pub fn disconnected_from_host(&mut self) {
        self.updates_tx.take();
        self.snapshot_subscriptions.clear();
        self.disconnected = true;
    }

    pub fn update_from_remote(&self, update: proto::UpdateWorktree) {
        if let Some(updates_tx) = &self.updates_tx {
            updates_tx
                .unbounded_send(update)
                .expect("consumer runs to completion");
        }
    }

    fn observe_updates<F, Fut>(&mut self, project_id: u64, cx: &Context<Worktree>, callback: F)
    where
        F: 'static + Send + Fn(proto::UpdateWorktree) -> Fut,
        Fut: 'static + Send + Future<Output = bool>,
    {
        let (tx, mut rx) = mpsc::unbounded();
        let initial_update = self
            .snapshot
            .build_initial_update(project_id, self.id().to_proto());
        self.update_observer = Some(tx);
        cx.spawn(|this, mut cx| async move {
            let mut update = initial_update;
            'outer: loop {
                // SSH projects use a special project ID of 0, and we need to
                // remap it to the correct one here.
                update.project_id = project_id;

                for chunk in split_worktree_update(update) {
                    if !callback(chunk).await {
                        break 'outer;
                    }
                }

                if let Some(next_update) = rx.next().await {
                    update = next_update;
                } else {
                    break;
                }
            }
            this.update(&mut cx, |this, _| {
                let this = this.as_remote_mut().unwrap();
                this.update_observer.take();
            })
        })
        .detach();
    }

    fn observed_snapshot(&self, scan_id: usize) -> bool {
        self.completed_scan_id >= scan_id
    }

    pub fn wait_for_snapshot(&mut self, scan_id: usize) -> impl Future<Output = Result<()>> {
        let (tx, rx) = oneshot::channel();
        if self.observed_snapshot(scan_id) {
            let _ = tx.send(());
        } else if self.disconnected {
            drop(tx);
        } else {
            match self
                .snapshot_subscriptions
                .binary_search_by_key(&scan_id, |probe| probe.0)
            {
                Ok(ix) | Err(ix) => self.snapshot_subscriptions.insert(ix, (scan_id, tx)),
            }
        }

        async move {
            rx.await?;
            Ok(())
        }
    }

    fn insert_entry(
        &mut self,
        entry: proto::Entry,
        scan_id: usize,
        cx: &Context<Worktree>,
    ) -> Task<Result<Entry>> {
        let wait_for_snapshot = self.wait_for_snapshot(scan_id);
        cx.spawn(|this, mut cx| async move {
            wait_for_snapshot.await?;
            this.update(&mut cx, |worktree, _| {
                let worktree = worktree.as_remote_mut().unwrap();
                let snapshot = &mut worktree.background_snapshot.lock().0;
                let entry = snapshot.insert_entry(entry, &worktree.file_scan_inclusions);
                worktree.snapshot = snapshot.clone();
                entry
            })?
        })
    }

    fn delete_entry(
        &self,
        entry_id: ProjectEntryId,
        trash: bool,
        cx: &Context<Worktree>,
    ) -> Option<Task<Result<()>>> {
        let response = self.client.request(proto::DeleteProjectEntry {
            project_id: self.project_id,
            entry_id: entry_id.to_proto(),
            use_trash: trash,
        });
        Some(cx.spawn(move |this, mut cx| async move {
            let response = response.await?;
            let scan_id = response.worktree_scan_id as usize;

            this.update(&mut cx, move |this, _| {
                this.as_remote_mut().unwrap().wait_for_snapshot(scan_id)
            })?
            .await?;

            this.update(&mut cx, |this, _| {
                let this = this.as_remote_mut().unwrap();
                let snapshot = &mut this.background_snapshot.lock().0;
                snapshot.delete_entry(entry_id);
                this.snapshot = snapshot.clone();
            })
        }))
    }

    fn rename_entry(
        &self,
        entry_id: ProjectEntryId,
        new_path: impl Into<Arc<Path>>,
        cx: &Context<Worktree>,
    ) -> Task<Result<CreatedEntry>> {
        let new_path: Arc<Path> = new_path.into();
        let response = self.client.request(proto::RenameProjectEntry {
            project_id: self.project_id,
            entry_id: entry_id.to_proto(),
            new_path: new_path.as_ref().to_proto(),
        });
        cx.spawn(move |this, mut cx| async move {
            let response = response.await?;
            match response.entry {
                Some(entry) => this
                    .update(&mut cx, |this, cx| {
                        this.as_remote_mut().unwrap().insert_entry(
                            entry,
                            response.worktree_scan_id as usize,
                            cx,
                        )
                    })?
                    .await
                    .map(CreatedEntry::Included),
                None => {
                    let abs_path = this.update(&mut cx, |worktree, _| {
                        worktree
                            .absolutize(&new_path)
                            .with_context(|| format!("absolutizing {new_path:?}"))
                    })??;
                    Ok(CreatedEntry::Excluded { abs_path })
                }
            }
        })
    }
}

impl Snapshot {
    pub fn new(id: u64, root_name: String, abs_path: Arc<Path>) -> Self {
        Snapshot {
            id: WorktreeId::from_usize(id as usize),
            abs_path: abs_path.into(),
            root_char_bag: root_name.chars().map(|c| c.to_ascii_lowercase()).collect(),
            root_name,
            always_included_entries: Default::default(),
            entries_by_path: Default::default(),
            entries_by_id: Default::default(),
            repositories: Default::default(),
            scan_id: 1,
            completed_scan_id: 0,
        }
    }

    pub fn id(&self) -> WorktreeId {
        self.id
    }

    // TODO:
    // Consider the following:
    //
    // ```rust
    // let abs_path: Arc<Path> = snapshot.abs_path(); // e.g. "C:\Users\user\Desktop\project"
    // let some_non_trimmed_path = Path::new("\\\\?\\C:\\Users\\user\\Desktop\\project\\main.rs");
    // // The caller perform some actions here:
    // some_non_trimmed_path.strip_prefix(abs_path);  // This fails
    // some_non_trimmed_path.starts_with(abs_path);   // This fails too
    // ```
    //
    // This is definitely a bug, but it's not clear if we should handle it here or not.
    pub fn abs_path(&self) -> &Arc<Path> {
        self.abs_path.as_path()
    }

    fn build_initial_update(&self, project_id: u64, worktree_id: u64) -> proto::UpdateWorktree {
        let mut updated_entries = self
            .entries_by_path
            .iter()
            .map(proto::Entry::from)
            .collect::<Vec<_>>();
        updated_entries.sort_unstable_by_key(|e| e.id);

        let mut updated_repositories = self
            .repositories
            .iter()
            .map(|repository| repository.initial_update())
            .collect::<Vec<_>>();
        updated_repositories.sort_unstable_by_key(|e| e.work_directory_id);

        proto::UpdateWorktree {
            project_id,
            worktree_id,
            abs_path: self.abs_path().to_proto(),
            root_name: self.root_name().to_string(),
            updated_entries,
            removed_entries: Vec::new(),
            scan_id: self.scan_id as u64,
            is_last_update: self.completed_scan_id == self.scan_id,
            updated_repositories,
            removed_repositories: Vec::new(),
        }
    }

    pub fn absolutize(&self, path: &Path) -> Result<PathBuf> {
        if path
            .components()
            .any(|component| !matches!(component, std::path::Component::Normal(_)))
        {
            return Err(anyhow!("invalid path"));
        }
        if path.file_name().is_some() {
            Ok(self.abs_path.as_path().join(path))
        } else {
            Ok(self.abs_path.as_path().to_path_buf())
        }
    }

    pub fn contains_entry(&self, entry_id: ProjectEntryId) -> bool {
        self.entries_by_id.get(&entry_id, &()).is_some()
    }

    fn insert_entry(
        &mut self,
        entry: proto::Entry,
        always_included_paths: &PathMatcher,
    ) -> Result<Entry> {
        let entry = Entry::try_from((&self.root_char_bag, always_included_paths, entry))?;
        let old_entry = self.entries_by_id.insert_or_replace(
            PathEntry {
                id: entry.id,
                path: entry.path.clone(),
                is_ignored: entry.is_ignored,
                scan_id: 0,
            },
            &(),
        );
        if let Some(old_entry) = old_entry {
            self.entries_by_path.remove(&PathKey(old_entry.path), &());
        }
        self.entries_by_path.insert_or_replace(entry.clone(), &());
        Ok(entry)
    }

    fn delete_entry(&mut self, entry_id: ProjectEntryId) -> Option<Arc<Path>> {
        let removed_entry = self.entries_by_id.remove(&entry_id, &())?;
        self.entries_by_path = {
            let mut cursor = self.entries_by_path.cursor::<TraversalProgress>(&());
            let mut new_entries_by_path =
                cursor.slice(&TraversalTarget::path(&removed_entry.path), Bias::Left, &());
            while let Some(entry) = cursor.item() {
                if entry.path.starts_with(&removed_entry.path) {
                    self.entries_by_id.remove(&entry.id, &());
                    cursor.next(&());
                } else {
                    break;
                }
            }
            new_entries_by_path.append(cursor.suffix(&()), &());
            new_entries_by_path
        };

        Some(removed_entry.path)
    }

    pub fn status_for_file(&self, path: impl AsRef<Path>) -> Option<FileStatus> {
        let path = path.as_ref();
        self.repository_for_path(path).and_then(|repo| {
            let repo_path = repo.relativize(path).unwrap();
            repo.statuses_by_path
                .get(&PathKey(repo_path.0), &())
                .map(|entry| entry.status)
        })
    }

    fn update_abs_path(&mut self, abs_path: SanitizedPath, root_name: String) {
        self.abs_path = abs_path;
        if root_name != self.root_name {
            self.root_char_bag = root_name.chars().map(|c| c.to_ascii_lowercase()).collect();
            self.root_name = root_name;
        }
    }

    pub(crate) fn apply_remote_update(
        &mut self,
        mut update: proto::UpdateWorktree,
        always_included_paths: &PathMatcher,
    ) -> Result<()> {
        log::debug!(
            "applying remote worktree update. {} entries updated, {} removed",
            update.updated_entries.len(),
            update.removed_entries.len()
        );
        self.update_abs_path(
            SanitizedPath::from(PathBuf::from_proto(update.abs_path)),
            update.root_name,
        );

        let mut entries_by_path_edits = Vec::new();
        let mut entries_by_id_edits = Vec::new();

        for entry_id in update.removed_entries {
            let entry_id = ProjectEntryId::from_proto(entry_id);
            entries_by_id_edits.push(Edit::Remove(entry_id));
            if let Some(entry) = self.entry_for_id(entry_id) {
                entries_by_path_edits.push(Edit::Remove(PathKey(entry.path.clone())));
            }
        }

        for entry in update.updated_entries {
            let entry = Entry::try_from((&self.root_char_bag, always_included_paths, entry))?;
            if let Some(PathEntry { path, .. }) = self.entries_by_id.get(&entry.id, &()) {
                entries_by_path_edits.push(Edit::Remove(PathKey(path.clone())));
            }
            if let Some(old_entry) = self.entries_by_path.get(&PathKey(entry.path.clone()), &()) {
                if old_entry.id != entry.id {
                    entries_by_id_edits.push(Edit::Remove(old_entry.id));
                }
            }
            entries_by_id_edits.push(Edit::Insert(PathEntry {
                id: entry.id,
                path: entry.path.clone(),
                is_ignored: entry.is_ignored,
                scan_id: 0,
            }));
            entries_by_path_edits.push(Edit::Insert(entry));
        }

        self.entries_by_path.edit(entries_by_path_edits, &());
        self.entries_by_id.edit(entries_by_id_edits, &());

        update.removed_repositories.sort_unstable();
        self.repositories.retain(&(), |entry: &RepositoryEntry| {
            update
                .removed_repositories
                .binary_search(&entry.work_directory_id.to_proto())
                .is_err()
        });

        for repository in update.updated_repositories {
            let work_directory_id = ProjectEntryId::from_proto(repository.work_directory_id);
            if let Some(work_dir_entry) = self.entry_for_id(work_directory_id) {
                let conflicted_paths = TreeSet::from_ordered_entries(
                    repository
                        .current_merge_conflicts
                        .into_iter()
                        .map(|path| RepoPath(Path::new(&path).into())),
                );

                if self
                    .repositories
                    .contains(&PathKey(work_dir_entry.path.clone()), &())
                {
                    let edits = repository
                        .removed_statuses
                        .into_iter()
                        .map(|path| Edit::Remove(PathKey(FromProto::from_proto(path))))
                        .chain(repository.updated_statuses.into_iter().filter_map(
                            |updated_status| {
                                Some(Edit::Insert(updated_status.try_into().log_err()?))
                            },
                        ))
                        .collect::<Vec<_>>();

                    self.repositories
                        .update(&PathKey(work_dir_entry.path.clone()), &(), |repo| {
                            repo.branch = repository.branch_summary.as_ref().map(proto_to_branch);
                            repo.statuses_by_path.edit(edits, &());
                            repo.current_merge_conflicts = conflicted_paths
                        });
                } else {
                    let statuses = SumTree::from_iter(
                        repository
                            .updated_statuses
                            .into_iter()
                            .filter_map(|updated_status| updated_status.try_into().log_err()),
                        &(),
                    );

                    self.repositories.insert_or_replace(
                        RepositoryEntry {
                            work_directory_id,
                            // When syncing repository entries from a peer, we don't need
                            // the location_in_repo field, since git operations don't happen locally
                            // anyway.
                            work_directory: WorkDirectory::InProject {
                                relative_path: work_dir_entry.path.clone(),
                            },
                            branch: repository.branch_summary.as_ref().map(proto_to_branch),
                            statuses_by_path: statuses,
                            current_merge_conflicts: conflicted_paths,
                        },
                        &(),
                    );
                }
            } else {
                log::error!(
                    "no work directory entry for repository {:?}",
                    repository.work_directory_id
                )
            }
        }

        self.scan_id = update.scan_id as usize;
        if update.is_last_update {
            self.completed_scan_id = update.scan_id as usize;
        }

        Ok(())
    }

    pub fn entry_count(&self) -> usize {
        self.entries_by_path.summary().count
    }

    pub fn visible_entry_count(&self) -> usize {
        self.entries_by_path.summary().non_ignored_count
    }

    pub fn dir_count(&self) -> usize {
        let summary = self.entries_by_path.summary();
        summary.count - summary.file_count
    }

    pub fn visible_dir_count(&self) -> usize {
        let summary = self.entries_by_path.summary();
        summary.non_ignored_count - summary.non_ignored_file_count
    }

    pub fn file_count(&self) -> usize {
        self.entries_by_path.summary().file_count
    }

    pub fn visible_file_count(&self) -> usize {
        self.entries_by_path.summary().non_ignored_file_count
    }

    fn traverse_from_offset(
        &self,
        include_files: bool,
        include_dirs: bool,
        include_ignored: bool,
        start_offset: usize,
    ) -> Traversal {
        let mut cursor = self.entries_by_path.cursor(&());
        cursor.seek(
            &TraversalTarget::Count {
                count: start_offset,
                include_files,
                include_dirs,
                include_ignored,
            },
            Bias::Right,
            &(),
        );
        Traversal {
            snapshot: self,
            cursor,
            include_files,
            include_dirs,
            include_ignored,
        }
    }

    pub fn traverse_from_path(
        &self,
        include_files: bool,
        include_dirs: bool,
        include_ignored: bool,
        path: &Path,
    ) -> Traversal {
        Traversal::new(self, include_files, include_dirs, include_ignored, path)
    }

    pub fn files(&self, include_ignored: bool, start: usize) -> Traversal {
        self.traverse_from_offset(true, false, include_ignored, start)
    }

    pub fn directories(&self, include_ignored: bool, start: usize) -> Traversal {
        self.traverse_from_offset(false, true, include_ignored, start)
    }

    pub fn entries(&self, include_ignored: bool, start: usize) -> Traversal {
        self.traverse_from_offset(true, true, include_ignored, start)
    }

    #[cfg(any(feature = "test-support", test))]
    pub fn git_status(&self, work_dir: &Path) -> Option<Vec<StatusEntry>> {
        self.repositories
            .get(&PathKey(work_dir.into()), &())
            .map(|repo| repo.status().collect())
    }

    pub fn repositories(&self) -> &SumTree<RepositoryEntry> {
        &self.repositories
    }

    /// Get the repository whose work directory corresponds to the given path.
    pub(crate) fn repository(&self, work_directory: PathKey) -> Option<RepositoryEntry> {
        self.repositories.get(&work_directory, &()).cloned()
    }

    /// Get the repository whose work directory contains the given path.
    #[track_caller]
    pub fn repository_for_path(&self, path: &Path) -> Option<&RepositoryEntry> {
        self.repositories
            .iter()
            .filter(|repo| repo.work_directory.directory_contains(path))
            .last()
    }

    /// Given an ordered iterator of entries, returns an iterator of those entries,
    /// along with their containing git repository.
    #[track_caller]
    pub fn entries_with_repositories<'a>(
        &'a self,
        entries: impl 'a + Iterator<Item = &'a Entry>,
    ) -> impl 'a + Iterator<Item = (&'a Entry, Option<&'a RepositoryEntry>)> {
        let mut containing_repos = Vec::<&RepositoryEntry>::new();
        let mut repositories = self.repositories().iter().peekable();
        entries.map(move |entry| {
            while let Some(repository) = containing_repos.last() {
                if repository.directory_contains(&entry.path) {
                    break;
                } else {
                    containing_repos.pop();
                }
            }
            while let Some(repository) = repositories.peek() {
                if repository.directory_contains(&entry.path) {
                    containing_repos.push(repositories.next().unwrap());
                } else {
                    break;
                }
            }
            let repo = containing_repos.last().copied();
            (entry, repo)
        })
    }

    pub fn paths(&self) -> impl Iterator<Item = &Arc<Path>> {
        let empty_path = Path::new("");
        self.entries_by_path
            .cursor::<()>(&())
            .filter(move |entry| entry.path.as_ref() != empty_path)
            .map(|entry| &entry.path)
    }

    pub fn child_entries<'a>(&'a self, parent_path: &'a Path) -> ChildEntriesIter<'a> {
        let options = ChildEntriesOptions {
            include_files: true,
            include_dirs: true,
            include_ignored: true,
        };
        self.child_entries_with_options(parent_path, options)
    }

    pub fn child_entries_with_options<'a>(
        &'a self,
        parent_path: &'a Path,
        options: ChildEntriesOptions,
    ) -> ChildEntriesIter<'a> {
        let mut cursor = self.entries_by_path.cursor(&());
        cursor.seek(&TraversalTarget::path(parent_path), Bias::Right, &());
        let traversal = Traversal {
            snapshot: self,
            cursor,
            include_files: options.include_files,
            include_dirs: options.include_dirs,
            include_ignored: options.include_ignored,
        };
        ChildEntriesIter {
            traversal,
            parent_path,
        }
    }

    pub fn root_entry(&self) -> Option<&Entry> {
        self.entry_for_path("")
    }

    /// TODO: what's the difference between `root_dir` and `abs_path`?
    /// is there any? if so, document it.
    pub fn root_dir(&self) -> Option<Arc<Path>> {
        self.root_entry()
            .filter(|entry| entry.is_dir())
            .map(|_| self.abs_path().clone())
    }

    pub fn root_name(&self) -> &str {
        &self.root_name
    }

    pub fn root_git_entry(&self) -> Option<RepositoryEntry> {
        self.repositories
            .get(&PathKey(Path::new("").into()), &())
            .map(|entry| entry.to_owned())
    }

    pub fn git_entry(&self, work_directory_path: Arc<Path>) -> Option<RepositoryEntry> {
        self.repositories
            .get(&PathKey(work_directory_path), &())
            .map(|entry| entry.to_owned())
    }

    pub fn git_entries(&self) -> impl Iterator<Item = &RepositoryEntry> {
        self.repositories.iter()
    }

    pub fn scan_id(&self) -> usize {
        self.scan_id
    }

    pub fn entry_for_path(&self, path: impl AsRef<Path>) -> Option<&Entry> {
        let path = path.as_ref();
        debug_assert!(path.is_relative());
        self.traverse_from_path(true, true, true, path)
            .entry()
            .and_then(|entry| {
                if entry.path.as_ref() == path {
                    Some(entry)
                } else {
                    None
                }
            })
    }

    pub fn entry_for_id(&self, id: ProjectEntryId) -> Option<&Entry> {
        let entry = self.entries_by_id.get(&id, &())?;
        self.entry_for_path(&entry.path)
    }

    pub fn inode_for_path(&self, path: impl AsRef<Path>) -> Option<u64> {
        self.entry_for_path(path.as_ref()).map(|e| e.inode)
    }
}

impl LocalSnapshot {
    pub fn local_repo_for_path(&self, path: &Path) -> Option<&LocalRepositoryEntry> {
        let repository_entry = self.repository_for_path(path)?;
        let work_directory_id = repository_entry.work_directory_id();
        self.git_repositories.get(&work_directory_id)
    }

    fn build_update(
        &self,
        project_id: u64,
        worktree_id: u64,
        entry_changes: UpdatedEntriesSet,
        repo_changes: UpdatedGitRepositoriesSet,
    ) -> proto::UpdateWorktree {
        let mut updated_entries = Vec::new();
        let mut removed_entries = Vec::new();
        let mut updated_repositories = Vec::new();
        let mut removed_repositories = Vec::new();

        for (_, entry_id, path_change) in entry_changes.iter() {
            if let PathChange::Removed = path_change {
                removed_entries.push(entry_id.0 as u64);
            } else if let Some(entry) = self.entry_for_id(*entry_id) {
                updated_entries.push(proto::Entry::from(entry));
            }
        }

        for (work_dir_path, change) in repo_changes.iter() {
            let new_repo = self.repositories.get(&PathKey(work_dir_path.clone()), &());
            match (&change.old_repository, new_repo) {
                (Some(old_repo), Some(new_repo)) => {
                    updated_repositories.push(new_repo.build_update(old_repo));
                }
                (None, Some(new_repo)) => {
                    updated_repositories.push(new_repo.initial_update());
                }
                (Some(old_repo), None) => {
                    removed_repositories.push(old_repo.work_directory_id.to_proto());
                }
                _ => {}
            }
        }

        removed_entries.sort_unstable();
        updated_entries.sort_unstable_by_key(|e| e.id);
        removed_repositories.sort_unstable();
        updated_repositories.sort_unstable_by_key(|e| e.work_directory_id);

        // TODO - optimize, knowing that removed_entries are sorted.
        removed_entries.retain(|id| updated_entries.binary_search_by_key(id, |e| e.id).is_err());

        proto::UpdateWorktree {
            project_id,
            worktree_id,
            abs_path: self.abs_path().to_proto(),
            root_name: self.root_name().to_string(),
            updated_entries,
            removed_entries,
            scan_id: self.scan_id as u64,
            is_last_update: self.completed_scan_id == self.scan_id,
            updated_repositories,
            removed_repositories,
        }
    }

    fn insert_entry(&mut self, mut entry: Entry, fs: &dyn Fs) -> Entry {
        if entry.is_file() && entry.path.file_name() == Some(&GITIGNORE) {
            let abs_path = self.abs_path.as_path().join(&entry.path);
            match smol::block_on(build_gitignore(&abs_path, fs)) {
                Ok(ignore) => {
                    self.ignores_by_parent_abs_path
                        .insert(abs_path.parent().unwrap().into(), (Arc::new(ignore), true));
                }
                Err(error) => {
                    log::error!(
                        "error loading .gitignore file {:?} - {:?}",
                        &entry.path,
                        error
                    );
                }
            }
        }

        if entry.kind == EntryKind::PendingDir {
            if let Some(existing_entry) =
                self.entries_by_path.get(&PathKey(entry.path.clone()), &())
            {
                entry.kind = existing_entry.kind;
            }
        }

        let scan_id = self.scan_id;
        let removed = self.entries_by_path.insert_or_replace(entry.clone(), &());
        if let Some(removed) = removed {
            if removed.id != entry.id {
                self.entries_by_id.remove(&removed.id, &());
            }
        }
        self.entries_by_id.insert_or_replace(
            PathEntry {
                id: entry.id,
                path: entry.path.clone(),
                is_ignored: entry.is_ignored,
                scan_id,
            },
            &(),
        );

        entry
    }

    fn ancestor_inodes_for_path(&self, path: &Path) -> TreeSet<u64> {
        let mut inodes = TreeSet::default();
        for ancestor in path.ancestors().skip(1) {
            if let Some(entry) = self.entry_for_path(ancestor) {
                inodes.insert(entry.inode);
            }
        }
        inodes
    }

    fn ignore_stack_for_abs_path(&self, abs_path: &Path, is_dir: bool) -> Arc<IgnoreStack> {
        let mut new_ignores = Vec::new();
        for (index, ancestor) in abs_path.ancestors().enumerate() {
            if index > 0 {
                if let Some((ignore, _)) = self.ignores_by_parent_abs_path.get(ancestor) {
                    new_ignores.push((ancestor, Some(ignore.clone())));
                } else {
                    new_ignores.push((ancestor, None));
                }
            }
            if ancestor.join(*DOT_GIT).exists() {
                break;
            }
        }

        let mut ignore_stack = IgnoreStack::none();
        for (parent_abs_path, ignore) in new_ignores.into_iter().rev() {
            if ignore_stack.is_abs_path_ignored(parent_abs_path, true) {
                ignore_stack = IgnoreStack::all();
                break;
            } else if let Some(ignore) = ignore {
                ignore_stack = ignore_stack.append(parent_abs_path.into(), ignore);
            }
        }

        if ignore_stack.is_abs_path_ignored(abs_path, is_dir) {
            ignore_stack = IgnoreStack::all();
        }

        ignore_stack
    }

    #[cfg(test)]
    pub(crate) fn expanded_entries(&self) -> impl Iterator<Item = &Entry> {
        self.entries_by_path
            .cursor::<()>(&())
            .filter(|entry| entry.kind == EntryKind::Dir && (entry.is_external || entry.is_ignored))
    }

    #[cfg(test)]
    pub fn check_invariants(&self, git_state: bool) {
        use pretty_assertions::assert_eq;

        assert_eq!(
            self.entries_by_path
                .cursor::<()>(&())
                .map(|e| (&e.path, e.id))
                .collect::<Vec<_>>(),
            self.entries_by_id
                .cursor::<()>(&())
                .map(|e| (&e.path, e.id))
                .collect::<collections::BTreeSet<_>>()
                .into_iter()
                .collect::<Vec<_>>(),
            "entries_by_path and entries_by_id are inconsistent"
        );

        let mut files = self.files(true, 0);
        let mut visible_files = self.files(false, 0);
        for entry in self.entries_by_path.cursor::<()>(&()) {
            if entry.is_file() {
                assert_eq!(files.next().unwrap().inode, entry.inode);
                if (!entry.is_ignored && !entry.is_external) || entry.is_always_included {
                    assert_eq!(visible_files.next().unwrap().inode, entry.inode);
                }
            }
        }

        assert!(files.next().is_none());
        assert!(visible_files.next().is_none());

        let mut bfs_paths = Vec::new();
        let mut stack = self
            .root_entry()
            .map(|e| e.path.as_ref())
            .into_iter()
            .collect::<Vec<_>>();
        while let Some(path) = stack.pop() {
            bfs_paths.push(path);
            let ix = stack.len();
            for child_entry in self.child_entries(path) {
                stack.insert(ix, &child_entry.path);
            }
        }

        let dfs_paths_via_iter = self
            .entries_by_path
            .cursor::<()>(&())
            .map(|e| e.path.as_ref())
            .collect::<Vec<_>>();
        assert_eq!(bfs_paths, dfs_paths_via_iter);

        let dfs_paths_via_traversal = self
            .entries(true, 0)
            .map(|e| e.path.as_ref())
            .collect::<Vec<_>>();
        assert_eq!(dfs_paths_via_traversal, dfs_paths_via_iter);

        if git_state {
            for ignore_parent_abs_path in self.ignores_by_parent_abs_path.keys() {
                let ignore_parent_path = ignore_parent_abs_path
                    .strip_prefix(self.abs_path.as_path())
                    .unwrap();
                assert!(self.entry_for_path(ignore_parent_path).is_some());
                assert!(self
                    .entry_for_path(ignore_parent_path.join(*GITIGNORE))
                    .is_some());
            }
        }
    }

    #[cfg(test)]
    fn check_git_invariants(&self) {
        let dotgit_paths = self
            .git_repositories
            .iter()
            .map(|repo| repo.1.dot_git_dir_abs_path.clone())
            .collect::<HashSet<_>>();
        let work_dir_paths = self
            .repositories
            .iter()
            .map(|repo| repo.work_directory.path_key())
            .collect::<HashSet<_>>();
        assert_eq!(dotgit_paths.len(), work_dir_paths.len());
        assert_eq!(self.repositories.iter().count(), work_dir_paths.len());
        assert_eq!(self.git_repositories.iter().count(), work_dir_paths.len());
        for entry in self.repositories.iter() {
            self.git_repositories.get(&entry.work_directory_id).unwrap();
        }
    }

    #[cfg(test)]
    pub fn entries_without_ids(&self, include_ignored: bool) -> Vec<(&Path, u64, bool)> {
        let mut paths = Vec::new();
        for entry in self.entries_by_path.cursor::<()>(&()) {
            if include_ignored || !entry.is_ignored {
                paths.push((entry.path.as_ref(), entry.inode, entry.is_ignored));
            }
        }
        paths.sort_by(|a, b| a.0.cmp(b.0));
        paths
    }
}

impl BackgroundScannerState {
    fn should_scan_directory(&self, entry: &Entry) -> bool {
        (!entry.is_external && (!entry.is_ignored || entry.is_always_included))
            || entry.path.file_name() == Some(*DOT_GIT)
            || entry.path.file_name() == Some(local_settings_folder_relative_path().as_os_str())
            || self.scanned_dirs.contains(&entry.id) // If we've ever scanned it, keep scanning
            || self
                .paths_to_scan
                .iter()
                .any(|p| p.starts_with(&entry.path))
            || self
                .path_prefixes_to_scan
                .iter()
                .any(|p| entry.path.starts_with(p))
    }

    fn enqueue_scan_dir(&self, abs_path: Arc<Path>, entry: &Entry, scan_job_tx: &Sender<ScanJob>) {
        let path = entry.path.clone();
        let ignore_stack = self.snapshot.ignore_stack_for_abs_path(&abs_path, true);
        let mut ancestor_inodes = self.snapshot.ancestor_inodes_for_path(&path);

        if !ancestor_inodes.contains(&entry.inode) {
            ancestor_inodes.insert(entry.inode);
            scan_job_tx
                .try_send(ScanJob {
                    abs_path,
                    path,
                    ignore_stack,
                    scan_queue: scan_job_tx.clone(),
                    ancestor_inodes,
                    is_external: entry.is_external,
                })
                .unwrap();
        }
    }

    fn reuse_entry_id(&mut self, entry: &mut Entry) {
        if let Some(mtime) = entry.mtime {
            // If an entry with the same inode was removed from the worktree during this scan,
            // then it *might* represent the same file or directory. But the OS might also have
            // re-used the inode for a completely different file or directory.
            //
            // Conditionally reuse the old entry's id:
            // * if the mtime is the same, the file was probably been renamed.
            // * if the path is the same, the file may just have been updated
            if let Some(removed_entry) = self.removed_entries.remove(&entry.inode) {
                if removed_entry.mtime == Some(mtime) || removed_entry.path == entry.path {
                    entry.id = removed_entry.id;
                }
            } else if let Some(existing_entry) = self.snapshot.entry_for_path(&entry.path) {
                entry.id = existing_entry.id;
            }
        }
    }

    fn insert_entry(&mut self, mut entry: Entry, fs: &dyn Fs, watcher: &dyn Watcher) -> Entry {
        self.reuse_entry_id(&mut entry);
        let entry = self.snapshot.insert_entry(entry, fs);
        if entry.path.file_name() == Some(&DOT_GIT) {
            self.insert_git_repository(entry.path.clone(), fs, watcher);
        }

        #[cfg(test)]
        self.snapshot.check_invariants(false);

        entry
    }

    fn populate_dir(
        &mut self,
        parent_path: &Arc<Path>,
        entries: impl IntoIterator<Item = Entry>,
        ignore: Option<Arc<Gitignore>>,
    ) {
        let mut parent_entry = if let Some(parent_entry) = self
            .snapshot
            .entries_by_path
            .get(&PathKey(parent_path.clone()), &())
        {
            parent_entry.clone()
        } else {
            log::warn!(
                "populating a directory {:?} that has been removed",
                parent_path
            );
            return;
        };

        match parent_entry.kind {
            EntryKind::PendingDir | EntryKind::UnloadedDir => parent_entry.kind = EntryKind::Dir,
            EntryKind::Dir => {}
            _ => return,
        }

        if let Some(ignore) = ignore {
            let abs_parent_path = self.snapshot.abs_path.as_path().join(parent_path).into();
            self.snapshot
                .ignores_by_parent_abs_path
                .insert(abs_parent_path, (ignore, false));
        }

        let parent_entry_id = parent_entry.id;
        self.scanned_dirs.insert(parent_entry_id);
        let mut entries_by_path_edits = vec![Edit::Insert(parent_entry)];
        let mut entries_by_id_edits = Vec::new();

        for entry in entries {
            entries_by_id_edits.push(Edit::Insert(PathEntry {
                id: entry.id,
                path: entry.path.clone(),
                is_ignored: entry.is_ignored,
                scan_id: self.snapshot.scan_id,
            }));
            entries_by_path_edits.push(Edit::Insert(entry));
        }

        self.snapshot
            .entries_by_path
            .edit(entries_by_path_edits, &());
        self.snapshot.entries_by_id.edit(entries_by_id_edits, &());

        if let Err(ix) = self.changed_paths.binary_search(parent_path) {
            self.changed_paths.insert(ix, parent_path.clone());
        }

        #[cfg(test)]
        self.snapshot.check_invariants(false);
    }

    fn remove_path(&mut self, path: &Path) {
        let mut new_entries;
        let removed_entries;
        {
            let mut cursor = self
                .snapshot
                .entries_by_path
                .cursor::<TraversalProgress>(&());
            new_entries = cursor.slice(&TraversalTarget::path(path), Bias::Left, &());
            removed_entries = cursor.slice(&TraversalTarget::successor(path), Bias::Left, &());
            new_entries.append(cursor.suffix(&()), &());
        }
        self.snapshot.entries_by_path = new_entries;

        let mut removed_ids = Vec::with_capacity(removed_entries.summary().count);
        for entry in removed_entries.cursor::<()>(&()) {
            match self.removed_entries.entry(entry.inode) {
                hash_map::Entry::Occupied(mut e) => {
                    let prev_removed_entry = e.get_mut();
                    if entry.id > prev_removed_entry.id {
                        *prev_removed_entry = entry.clone();
                    }
                }
                hash_map::Entry::Vacant(e) => {
                    e.insert(entry.clone());
                }
            }

            if entry.path.file_name() == Some(&GITIGNORE) {
                let abs_parent_path = self
                    .snapshot
                    .abs_path
                    .as_path()
                    .join(entry.path.parent().unwrap());
                if let Some((_, needs_update)) = self
                    .snapshot
                    .ignores_by_parent_abs_path
                    .get_mut(abs_parent_path.as_path())
                {
                    *needs_update = true;
                }
            }

            if let Err(ix) = removed_ids.binary_search(&entry.id) {
                removed_ids.insert(ix, entry.id);
            }
        }

        self.snapshot.entries_by_id.edit(
            removed_ids.iter().map(|&id| Edit::Remove(id)).collect(),
            &(),
        );
        self.snapshot
            .git_repositories
            .retain(|id, _| removed_ids.binary_search(id).is_err());
        self.snapshot.repositories.retain(&(), |repository| {
            !repository.work_directory.path_key().0.starts_with(path)
        });

        #[cfg(test)]
        self.snapshot.check_invariants(false);
    }

    fn insert_git_repository(
        &mut self,
        dot_git_path: Arc<Path>,
        fs: &dyn Fs,
        watcher: &dyn Watcher,
    ) -> Option<LocalRepositoryEntry> {
        let work_dir_path: Arc<Path> = match dot_git_path.parent() {
            Some(parent_dir) => {
                // Guard against repositories inside the repository metadata
                if parent_dir.iter().any(|component| component == *DOT_GIT) {
                    log::info!(
                        "not building git repository for nested `.git` directory, `.git` path in the worktree: {dot_git_path:?}"
                    );
                    return None;
                };
                log::info!(
                    "building git repository, `.git` path in the worktree: {dot_git_path:?}"
                );

                parent_dir.into()
            }
            None => {
                // `dot_git_path.parent().is_none()` means `.git` directory is the opened worktree itself,
                // no files inside that directory are tracked by git, so no need to build the repo around it
                log::info!(
                    "not building git repository for the worktree itself, `.git` path in the worktree: {dot_git_path:?}"
                );
                return None;
            }
        };

        self.insert_git_repository_for_path(
            WorkDirectory::InProject {
                relative_path: work_dir_path,
            },
            dot_git_path,
            fs,
            watcher,
        )
    }

    fn insert_git_repository_for_path(
        &mut self,
        work_directory: WorkDirectory,
        dot_git_path: Arc<Path>,
        fs: &dyn Fs,
        watcher: &dyn Watcher,
    ) -> Option<LocalRepositoryEntry> {
        let work_dir_id = self
            .snapshot
            .entry_for_path(work_directory.path_key().0)
            .map(|entry| entry.id)?;

        if self.snapshot.git_repositories.get(&work_dir_id).is_some() {
            return None;
        }

        let dot_git_abs_path = self.snapshot.abs_path.as_path().join(&dot_git_path);

        let t0 = Instant::now();
        let repository = fs.open_repo(&dot_git_abs_path)?;

        let repository_path = repository.path();
        watcher.add(&repository_path).log_err()?;

        let actual_dot_git_dir_abs_path = repository.main_repository_path();
        let dot_git_worktree_abs_path = if actual_dot_git_dir_abs_path == dot_git_abs_path {
            None
        } else {
            // The two paths could be different because we opened a git worktree.
            // When that happens:
            //
            // * `dot_git_abs_path` is a file that points to the worktree-subdirectory in the actual
            // .git directory.
            //
            // * `repository_path` is the worktree-subdirectory.
            //
            // * `actual_dot_git_dir_abs_path` is the path to the actual .git directory. In git
            // documentation this is called the "commondir".
            watcher.add(&dot_git_abs_path).log_err()?;
            Some(Arc::from(dot_git_abs_path))
        };

        log::trace!("constructed libgit2 repo in {:?}", t0.elapsed());

        if let Some(git_hosting_provider_registry) = self.git_hosting_provider_registry.clone() {
            git_hosting_providers::register_additional_providers(
                git_hosting_provider_registry,
                repository.clone(),
            );
        }

        self.snapshot.repositories.insert_or_replace(
            RepositoryEntry {
                work_directory_id: work_dir_id,
                work_directory: work_directory.clone(),
                branch: None,
                statuses_by_path: Default::default(),
                current_merge_conflicts: Default::default(),
            },
            &(),
        );

        let local_repository = LocalRepositoryEntry {
            work_directory_id: work_dir_id,
            work_directory: work_directory.clone(),
            git_dir_scan_id: 0,
            status_scan_id: 0,
            repo_ptr: repository.clone(),
            dot_git_dir_abs_path: actual_dot_git_dir_abs_path.into(),
            dot_git_worktree_abs_path,
            current_merge_head_shas: Default::default(),
            merge_message: None,
        };

        self.snapshot
            .git_repositories
            .insert(work_dir_id, local_repository.clone());

        Some(local_repository)
    }
}

async fn is_git_dir(path: &Path, fs: &dyn Fs) -> bool {
    if path.file_name() == Some(&*DOT_GIT) {
        return true;
    }

    // If we're in a bare repository, we are not inside a `.git` folder. In a
    // bare repository, the root folder contains what would normally be in the
    // `.git` folder.
    let head_metadata = fs.metadata(&path.join("HEAD")).await;
    if !matches!(head_metadata, Ok(Some(_))) {
        return false;
    }
    let config_metadata = fs.metadata(&path.join("config")).await;
    matches!(config_metadata, Ok(Some(_)))
}

async fn build_gitignore(abs_path: &Path, fs: &dyn Fs) -> Result<Gitignore> {
    let contents = fs.load(abs_path).await?;
    let parent = abs_path.parent().unwrap_or_else(|| Path::new("/"));
    let mut builder = GitignoreBuilder::new(parent);
    for line in contents.lines() {
        builder.add_line(Some(abs_path.into()), line)?;
    }
    Ok(builder.build()?)
}

impl Deref for Worktree {
    type Target = Snapshot;

    fn deref(&self) -> &Self::Target {
        match self {
            Worktree::Local(worktree) => &worktree.snapshot,
            Worktree::Remote(worktree) => &worktree.snapshot,
        }
    }
}

impl Deref for LocalWorktree {
    type Target = LocalSnapshot;

    fn deref(&self) -> &Self::Target {
        &self.snapshot
    }
}

impl Deref for RemoteWorktree {
    type Target = Snapshot;

    fn deref(&self) -> &Self::Target {
        &self.snapshot
    }
}

impl fmt::Debug for LocalWorktree {
    fn fmt(&self, f: &mut fmt::Formatter<'_>) -> fmt::Result {
        self.snapshot.fmt(f)
    }
}

impl fmt::Debug for Snapshot {
    fn fmt(&self, f: &mut fmt::Formatter<'_>) -> fmt::Result {
        struct EntriesById<'a>(&'a SumTree<PathEntry>);
        struct EntriesByPath<'a>(&'a SumTree<Entry>);

        impl<'a> fmt::Debug for EntriesByPath<'a> {
            fn fmt(&self, f: &mut fmt::Formatter<'_>) -> fmt::Result {
                f.debug_map()
                    .entries(self.0.iter().map(|entry| (&entry.path, entry.id)))
                    .finish()
            }
        }

        impl<'a> fmt::Debug for EntriesById<'a> {
            fn fmt(&self, f: &mut fmt::Formatter<'_>) -> fmt::Result {
                f.debug_list().entries(self.0.iter()).finish()
            }
        }

        f.debug_struct("Snapshot")
            .field("id", &self.id)
            .field("root_name", &self.root_name)
            .field("entries_by_path", &EntriesByPath(&self.entries_by_path))
            .field("entries_by_id", &EntriesById(&self.entries_by_id))
            .finish()
    }
}

#[derive(Clone, PartialEq)]
pub struct File {
    pub worktree: Entity<Worktree>,
    pub path: Arc<Path>,
    pub disk_state: DiskState,
    pub entry_id: Option<ProjectEntryId>,
    pub is_local: bool,
    pub is_private: bool,
}

impl language::File for File {
    fn as_local(&self) -> Option<&dyn language::LocalFile> {
        if self.is_local {
            Some(self)
        } else {
            None
        }
    }

    fn disk_state(&self) -> DiskState {
        self.disk_state
    }

    fn path(&self) -> &Arc<Path> {
        &self.path
    }

    fn full_path(&self, cx: &App) -> PathBuf {
        let mut full_path = PathBuf::new();
        let worktree = self.worktree.read(cx);

        if worktree.is_visible() {
            full_path.push(worktree.root_name());
        } else {
            let path = worktree.abs_path();

            if worktree.is_local() && path.starts_with(home_dir().as_path()) {
                full_path.push("~");
                full_path.push(path.strip_prefix(home_dir().as_path()).unwrap());
            } else {
                full_path.push(path)
            }
        }

        if self.path.components().next().is_some() {
            full_path.push(&self.path);
        }

        full_path
    }

    /// Returns the last component of this handle's absolute path. If this handle refers to the root
    /// of its worktree, then this method will return the name of the worktree itself.
    fn file_name<'a>(&'a self, cx: &'a App) -> &'a OsStr {
        self.path
            .file_name()
            .unwrap_or_else(|| OsStr::new(&self.worktree.read(cx).root_name))
    }

    fn worktree_id(&self, cx: &App) -> WorktreeId {
        self.worktree.read(cx).id()
    }

    fn as_any(&self) -> &dyn Any {
        self
    }

    fn to_proto(&self, cx: &App) -> rpc::proto::File {
        rpc::proto::File {
            worktree_id: self.worktree.read(cx).id().to_proto(),
            entry_id: self.entry_id.map(|id| id.to_proto()),
            path: self.path.as_ref().to_proto(),
            mtime: self.disk_state.mtime().map(|time| time.into()),
            is_deleted: self.disk_state == DiskState::Deleted,
        }
    }

    fn is_private(&self) -> bool {
        self.is_private
    }
}

impl language::LocalFile for File {
    fn abs_path(&self, cx: &App) -> PathBuf {
        let worktree_path = &self.worktree.read(cx).as_local().unwrap().abs_path;
        if self.path.as_ref() == Path::new("") {
            worktree_path.as_path().to_path_buf()
        } else {
            worktree_path.as_path().join(&self.path)
        }
    }

    fn load(&self, cx: &App) -> Task<Result<String>> {
        let worktree = self.worktree.read(cx).as_local().unwrap();
        let abs_path = worktree.absolutize(&self.path);
        let fs = worktree.fs.clone();
        cx.background_executor()
            .spawn(async move { fs.load(&abs_path?).await })
    }

    fn load_bytes(&self, cx: &App) -> Task<Result<Vec<u8>>> {
        let worktree = self.worktree.read(cx).as_local().unwrap();
        let abs_path = worktree.absolutize(&self.path);
        let fs = worktree.fs.clone();
        cx.background_executor()
            .spawn(async move { fs.load_bytes(&abs_path?).await })
    }
}

impl File {
    pub fn for_entry(entry: Entry, worktree: Entity<Worktree>) -> Arc<Self> {
        Arc::new(Self {
            worktree,
            path: entry.path.clone(),
            disk_state: if let Some(mtime) = entry.mtime {
                DiskState::Present { mtime }
            } else {
                DiskState::New
            },
            entry_id: Some(entry.id),
            is_local: true,
            is_private: entry.is_private,
        })
    }

    pub fn from_proto(
        proto: rpc::proto::File,
        worktree: Entity<Worktree>,
        cx: &App,
    ) -> Result<Self> {
        let worktree_id = worktree
            .read(cx)
            .as_remote()
            .ok_or_else(|| anyhow!("not remote"))?
            .id();

        if worktree_id.to_proto() != proto.worktree_id {
            return Err(anyhow!("worktree id does not match file"));
        }

        let disk_state = if proto.is_deleted {
            DiskState::Deleted
        } else {
            if let Some(mtime) = proto.mtime.map(&Into::into) {
                DiskState::Present { mtime }
            } else {
                DiskState::New
            }
        };

        Ok(Self {
            worktree,
            path: Arc::<Path>::from_proto(proto.path),
            disk_state,
            entry_id: proto.entry_id.map(ProjectEntryId::from_proto),
            is_local: false,
            is_private: false,
        })
    }

    pub fn from_dyn(file: Option<&Arc<dyn language::File>>) -> Option<&Self> {
        file.and_then(|f| f.as_any().downcast_ref())
    }

    pub fn worktree_id(&self, cx: &App) -> WorktreeId {
        self.worktree.read(cx).id()
    }

    pub fn project_entry_id(&self, _: &App) -> Option<ProjectEntryId> {
        match self.disk_state {
            DiskState::Deleted => None,
            _ => self.entry_id,
        }
    }
}

#[derive(Clone, Debug, PartialEq, Eq)]
pub struct Entry {
    pub id: ProjectEntryId,
    pub kind: EntryKind,
    pub path: Arc<Path>,
    pub inode: u64,
    pub mtime: Option<MTime>,

    pub canonical_path: Option<Box<Path>>,
    /// Whether this entry is ignored by Git.
    ///
    /// We only scan ignored entries once the directory is expanded and
    /// exclude them from searches.
    pub is_ignored: bool,

    /// Whether this entry is always included in searches.
    ///
    /// This is used for entries that are always included in searches, even
    /// if they are ignored by git. Overridden by file_scan_exclusions.
    pub is_always_included: bool,

    /// Whether this entry's canonical path is outside of the worktree.
    /// This means the entry is only accessible from the worktree root via a
    /// symlink.
    ///
    /// We only scan entries outside of the worktree once the symlinked
    /// directory is expanded. External entries are treated like gitignored
    /// entries in that they are not included in searches.
    pub is_external: bool,

    /// Whether this entry is considered to be a `.env` file.
    pub is_private: bool,
    /// The entry's size on disk, in bytes.
    pub size: u64,
    pub char_bag: CharBag,
    pub is_fifo: bool,
}

#[derive(Clone, Copy, Debug, PartialEq, Eq)]
pub enum EntryKind {
    UnloadedDir,
    PendingDir,
    Dir,
    File,
}

#[derive(Clone, Copy, Debug, PartialEq)]
pub enum PathChange {
    /// A filesystem entry was was created.
    Added,
    /// A filesystem entry was removed.
    Removed,
    /// A filesystem entry was updated.
    Updated,
    /// A filesystem entry was either updated or added. We don't know
    /// whether or not it already existed, because the path had not
    /// been loaded before the event.
    AddedOrUpdated,
    /// A filesystem entry was found during the initial scan of the worktree.
    Loaded,
}

#[derive(Debug)]
pub struct GitRepositoryChange {
    /// The previous state of the repository, if it already existed.
    pub old_repository: Option<RepositoryEntry>,
}

pub type UpdatedEntriesSet = Arc<[(Arc<Path>, ProjectEntryId, PathChange)]>;
pub type UpdatedGitRepositoriesSet = Arc<[(Arc<Path>, GitRepositoryChange)]>;

#[derive(Clone, Debug, PartialEq, Eq)]
pub struct StatusEntry {
    pub repo_path: RepoPath,
    pub status: FileStatus,
}

impl StatusEntry {
    pub fn is_staged(&self) -> Option<bool> {
        self.status.is_staged()
    }

    fn to_proto(&self) -> proto::StatusEntry {
        let simple_status = match self.status {
            FileStatus::Ignored | FileStatus::Untracked => proto::GitStatus::Added as i32,
            FileStatus::Unmerged { .. } => proto::GitStatus::Conflict as i32,
            FileStatus::Tracked(TrackedStatus {
                index_status,
                worktree_status,
            }) => tracked_status_to_proto(if worktree_status != StatusCode::Unmodified {
                worktree_status
            } else {
                index_status
            }),
        };

        proto::StatusEntry {
            repo_path: self.repo_path.as_ref().to_proto(),
            simple_status,
            status: Some(status_to_proto(self.status)),
        }
    }
}

impl TryFrom<proto::StatusEntry> for StatusEntry {
    type Error = anyhow::Error;

    fn try_from(value: proto::StatusEntry) -> Result<Self, Self::Error> {
        let repo_path = RepoPath(Arc::<Path>::from_proto(value.repo_path));
        let status = status_from_proto(value.simple_status, value.status)?;
        Ok(Self { repo_path, status })
    }
}

#[derive(Clone, Debug)]
struct PathProgress<'a> {
    max_path: &'a Path,
}

#[derive(Clone, Debug)]
pub struct PathSummary<S> {
    max_path: Arc<Path>,
    item_summary: S,
}

impl<S: Summary> Summary for PathSummary<S> {
    type Context = S::Context;

    fn zero(cx: &Self::Context) -> Self {
        Self {
            max_path: Path::new("").into(),
            item_summary: S::zero(cx),
        }
    }

    fn add_summary(&mut self, rhs: &Self, cx: &Self::Context) {
        self.max_path = rhs.max_path.clone();
        self.item_summary.add_summary(&rhs.item_summary, cx);
    }
}

impl<'a, S: Summary> sum_tree::Dimension<'a, PathSummary<S>> for PathProgress<'a> {
    fn zero(_: &<PathSummary<S> as Summary>::Context) -> Self {
        Self {
            max_path: Path::new(""),
        }
    }

    fn add_summary(
        &mut self,
        summary: &'a PathSummary<S>,
        _: &<PathSummary<S> as Summary>::Context,
    ) {
        self.max_path = summary.max_path.as_ref()
    }
}

impl sum_tree::Item for RepositoryEntry {
    type Summary = PathSummary<Unit>;

    fn summary(&self, _: &<Self::Summary as Summary>::Context) -> Self::Summary {
        PathSummary {
            max_path: self.work_directory.path_key().0,
            item_summary: Unit,
        }
    }
}

impl sum_tree::KeyedItem for RepositoryEntry {
    type Key = PathKey;

    fn key(&self) -> Self::Key {
        self.work_directory.path_key()
    }
}

impl sum_tree::Item for StatusEntry {
    type Summary = PathSummary<GitSummary>;

    fn summary(&self, _: &<Self::Summary as Summary>::Context) -> Self::Summary {
        PathSummary {
            max_path: self.repo_path.0.clone(),
            item_summary: self.status.summary(),
        }
    }
}

impl sum_tree::KeyedItem for StatusEntry {
    type Key = PathKey;

    fn key(&self) -> Self::Key {
        PathKey(self.repo_path.0.clone())
    }
}

impl<'a> sum_tree::Dimension<'a, PathSummary<GitSummary>> for GitSummary {
    fn zero(_cx: &()) -> Self {
        Default::default()
    }

    fn add_summary(&mut self, summary: &'a PathSummary<GitSummary>, _: &()) {
        *self += summary.item_summary
    }
}

impl<'a, S: Summary> sum_tree::Dimension<'a, PathSummary<S>> for PathKey {
    fn zero(_: &S::Context) -> Self {
        Default::default()
    }

    fn add_summary(&mut self, summary: &'a PathSummary<S>, _: &S::Context) {
        self.0 = summary.max_path.clone();
    }
}

impl<'a, S: Summary> sum_tree::Dimension<'a, PathSummary<S>> for TraversalProgress<'a> {
    fn zero(_cx: &S::Context) -> Self {
        Default::default()
    }

    fn add_summary(&mut self, summary: &'a PathSummary<S>, _: &S::Context) {
        self.max_path = summary.max_path.as_ref();
    }
}

impl Entry {
    fn new(
        path: Arc<Path>,
        metadata: &fs::Metadata,
        next_entry_id: &AtomicUsize,
        root_char_bag: CharBag,
        canonical_path: Option<Box<Path>>,
    ) -> Self {
        let char_bag = char_bag_for_path(root_char_bag, &path);
        Self {
            id: ProjectEntryId::new(next_entry_id),
            kind: if metadata.is_dir {
                EntryKind::PendingDir
            } else {
                EntryKind::File
            },
            path,
            inode: metadata.inode,
            mtime: Some(metadata.mtime),
            size: metadata.len,
            canonical_path,
            is_ignored: false,
            is_always_included: false,
            is_external: false,
            is_private: false,
            char_bag,
            is_fifo: metadata.is_fifo,
        }
    }

    pub fn is_created(&self) -> bool {
        self.mtime.is_some()
    }

    pub fn is_dir(&self) -> bool {
        self.kind.is_dir()
    }

    pub fn is_file(&self) -> bool {
        self.kind.is_file()
    }
}

impl EntryKind {
    pub fn is_dir(&self) -> bool {
        matches!(
            self,
            EntryKind::Dir | EntryKind::PendingDir | EntryKind::UnloadedDir
        )
    }

    pub fn is_unloaded(&self) -> bool {
        matches!(self, EntryKind::UnloadedDir)
    }

    pub fn is_file(&self) -> bool {
        matches!(self, EntryKind::File)
    }
}

impl sum_tree::Item for Entry {
    type Summary = EntrySummary;

    fn summary(&self, _cx: &()) -> Self::Summary {
        let non_ignored_count = if (self.is_ignored || self.is_external) && !self.is_always_included
        {
            0
        } else {
            1
        };
        let file_count;
        let non_ignored_file_count;
        if self.is_file() {
            file_count = 1;
            non_ignored_file_count = non_ignored_count;
        } else {
            file_count = 0;
            non_ignored_file_count = 0;
        }

        EntrySummary {
            max_path: self.path.clone(),
            count: 1,
            non_ignored_count,
            file_count,
            non_ignored_file_count,
        }
    }
}

impl sum_tree::KeyedItem for Entry {
    type Key = PathKey;

    fn key(&self) -> Self::Key {
        PathKey(self.path.clone())
    }
}

#[derive(Clone, Debug)]
pub struct EntrySummary {
    max_path: Arc<Path>,
    count: usize,
    non_ignored_count: usize,
    file_count: usize,
    non_ignored_file_count: usize,
}

impl Default for EntrySummary {
    fn default() -> Self {
        Self {
            max_path: Arc::from(Path::new("")),
            count: 0,
            non_ignored_count: 0,
            file_count: 0,
            non_ignored_file_count: 0,
        }
    }
}

impl sum_tree::Summary for EntrySummary {
    type Context = ();

    fn zero(_cx: &()) -> Self {
        Default::default()
    }

    fn add_summary(&mut self, rhs: &Self, _: &()) {
        self.max_path = rhs.max_path.clone();
        self.count += rhs.count;
        self.non_ignored_count += rhs.non_ignored_count;
        self.file_count += rhs.file_count;
        self.non_ignored_file_count += rhs.non_ignored_file_count;
    }
}

#[derive(Clone, Debug)]
struct PathEntry {
    id: ProjectEntryId,
    path: Arc<Path>,
    is_ignored: bool,
    scan_id: usize,
}

#[derive(Debug, Default)]
struct FsScanned {
    status_scans: Arc<AtomicU32>,
}

impl sum_tree::Item for PathEntry {
    type Summary = PathEntrySummary;

    fn summary(&self, _cx: &()) -> Self::Summary {
        PathEntrySummary { max_id: self.id }
    }
}

impl sum_tree::KeyedItem for PathEntry {
    type Key = ProjectEntryId;

    fn key(&self) -> Self::Key {
        self.id
    }
}

#[derive(Clone, Debug, Default)]
struct PathEntrySummary {
    max_id: ProjectEntryId,
}

impl sum_tree::Summary for PathEntrySummary {
    type Context = ();

    fn zero(_cx: &Self::Context) -> Self {
        Default::default()
    }

    fn add_summary(&mut self, summary: &Self, _: &Self::Context) {
        self.max_id = summary.max_id;
    }
}

impl<'a> sum_tree::Dimension<'a, PathEntrySummary> for ProjectEntryId {
    fn zero(_cx: &()) -> Self {
        Default::default()
    }

    fn add_summary(&mut self, summary: &'a PathEntrySummary, _: &()) {
        *self = summary.max_id;
    }
}

#[derive(Clone, Debug, Eq, PartialEq, Ord, PartialOrd, Hash)]
pub struct PathKey(Arc<Path>);

impl Default for PathKey {
    fn default() -> Self {
        Self(Path::new("").into())
    }
}

impl<'a> sum_tree::Dimension<'a, EntrySummary> for PathKey {
    fn zero(_cx: &()) -> Self {
        Default::default()
    }

    fn add_summary(&mut self, summary: &'a EntrySummary, _: &()) {
        self.0 = summary.max_path.clone();
    }
}

struct BackgroundScanner {
    state: Arc<Mutex<BackgroundScannerState>>,
    fs: Arc<dyn Fs>,
    fs_case_sensitive: bool,
    status_updates_tx: UnboundedSender<ScanState>,
    executor: BackgroundExecutor,
    scan_requests_rx: channel::Receiver<ScanRequest>,
    path_prefixes_to_scan_rx: channel::Receiver<PathPrefixScanRequest>,
    next_entry_id: Arc<AtomicUsize>,
    phase: BackgroundScannerPhase,
    watcher: Arc<dyn Watcher>,
    settings: WorktreeSettings,
    share_private_files: bool,
}

#[derive(Copy, Clone, PartialEq)]
enum BackgroundScannerPhase {
    InitialScan,
    EventsReceivedDuringInitialScan,
    Events,
}

impl BackgroundScanner {
    async fn run(&mut self, mut fs_events_rx: Pin<Box<dyn Send + Stream<Item = Vec<PathEvent>>>>) {
        // If the worktree root does not contain a git repository, then find
        // the git repository in an ancestor directory. Find any gitignore files
        // in ancestor directories.
        let root_abs_path = self.state.lock().snapshot.abs_path.clone();
        let mut containing_git_repository = None;
        for (index, ancestor) in root_abs_path.as_path().ancestors().enumerate() {
            if index != 0 {
                if let Ok(ignore) =
                    build_gitignore(&ancestor.join(*GITIGNORE), self.fs.as_ref()).await
                {
                    self.state
                        .lock()
                        .snapshot
                        .ignores_by_parent_abs_path
                        .insert(ancestor.into(), (ignore.into(), false));
                }
            }

            let ancestor_dot_git = ancestor.join(*DOT_GIT);
            // Check whether the directory or file called `.git` exists (in the
            // case of worktrees it's a file.)
            if self
                .fs
                .metadata(&ancestor_dot_git)
                .await
                .is_ok_and(|metadata| metadata.is_some())
            {
                if index != 0 {
                    // We canonicalize, since the FS events use the canonicalized path.
                    if let Some(ancestor_dot_git) =
                        self.fs.canonicalize(&ancestor_dot_git).await.log_err()
                    {
                        // We associate the external git repo with our root folder and
                        // also mark where in the git repo the root folder is located.
                        let local_repository = self.state.lock().insert_git_repository_for_path(
                            WorkDirectory::AboveProject {
                                absolute_path: ancestor.into(),
                                location_in_repo: root_abs_path
                                    .as_path()
                                    .strip_prefix(ancestor)
                                    .unwrap()
                                    .into(),
                            },
                            ancestor_dot_git.clone().into(),
                            self.fs.as_ref(),
                            self.watcher.as_ref(),
                        );

                        if local_repository.is_some() {
                            containing_git_repository = Some(ancestor_dot_git)
                        }
                    };
                }

                // Reached root of git repository.
                break;
            }
        }

        let (scan_job_tx, scan_job_rx) = channel::unbounded();
        {
            let mut state = self.state.lock();
            state.snapshot.scan_id += 1;
            if let Some(mut root_entry) = state.snapshot.root_entry().cloned() {
                let ignore_stack = state
                    .snapshot
                    .ignore_stack_for_abs_path(root_abs_path.as_path(), true);
                if ignore_stack.is_abs_path_ignored(root_abs_path.as_path(), true) {
                    root_entry.is_ignored = true;
                    state.insert_entry(root_entry.clone(), self.fs.as_ref(), self.watcher.as_ref());
                }
                state.enqueue_scan_dir(root_abs_path.into(), &root_entry, &scan_job_tx);
            }
        };

        // Perform an initial scan of the directory.
        drop(scan_job_tx);
        let scans_running = self.scan_dirs(true, scan_job_rx).await;
        {
            let mut state = self.state.lock();
            state.snapshot.completed_scan_id = state.snapshot.scan_id;
        }

        let scanning = scans_running.status_scans.load(atomic::Ordering::Acquire) > 0;
        self.send_status_update(scanning, SmallVec::new());

        // Process any any FS events that occurred while performing the initial scan.
        // For these events, update events cannot be as precise, because we didn't
        // have the previous state loaded yet.
        self.phase = BackgroundScannerPhase::EventsReceivedDuringInitialScan;
        if let Poll::Ready(Some(mut paths)) = futures::poll!(fs_events_rx.next()) {
            while let Poll::Ready(Some(more_paths)) = futures::poll!(fs_events_rx.next()) {
                paths.extend(more_paths);
            }
            self.process_events(paths.into_iter().map(Into::into).collect())
                .await;
        }
        if let Some(abs_path) = containing_git_repository {
            self.process_events(vec![abs_path]).await;
        }

        // Continue processing events until the worktree is dropped.
        self.phase = BackgroundScannerPhase::Events;

        loop {
            select_biased! {
                // Process any path refresh requests from the worktree. Prioritize
                // these before handling changes reported by the filesystem.
                request = self.next_scan_request().fuse() => {
                    let Ok(request) = request else { break };
                    let scanning = scans_running.status_scans.load(atomic::Ordering::Acquire) > 0;
                    if !self.process_scan_request(request, scanning).await {
                        return;
                    }
                }

                path_prefix_request = self.path_prefixes_to_scan_rx.recv().fuse() => {
                    let Ok(request) = path_prefix_request else { break };
                    log::trace!("adding path prefix {:?}", request.path);

                    let did_scan = self.forcibly_load_paths(&[request.path.clone()]).await;
                    if did_scan {
                        let abs_path =
                        {
                            let mut state = self.state.lock();
                            state.path_prefixes_to_scan.insert(request.path.clone());
                            state.snapshot.abs_path.as_path().join(&request.path)
                        };

                        if let Some(abs_path) = self.fs.canonicalize(&abs_path).await.log_err() {
                            self.process_events(vec![abs_path]).await;
                        }
                    }
                    let scanning = scans_running.status_scans.load(atomic::Ordering::Acquire) > 0;
                    self.send_status_update(scanning, request.done);
                }

                paths = fs_events_rx.next().fuse() => {
                    let Some(mut paths) = paths else { break };
                    while let Poll::Ready(Some(more_paths)) = futures::poll!(fs_events_rx.next()) {
                        paths.extend(more_paths);
                    }
                    self.process_events(paths.into_iter().map(Into::into).collect()).await;
                }
            }
        }
    }

    async fn process_scan_request(&self, mut request: ScanRequest, scanning: bool) -> bool {
        log::debug!("rescanning paths {:?}", request.relative_paths);

        request.relative_paths.sort_unstable();
        self.forcibly_load_paths(&request.relative_paths).await;

        let root_path = self.state.lock().snapshot.abs_path.clone();
        let root_canonical_path = match self.fs.canonicalize(root_path.as_path()).await {
            Ok(path) => SanitizedPath::from(path),
            Err(err) => {
                log::error!("failed to canonicalize root path: {}", err);
                return true;
            }
        };
        let abs_paths = request
            .relative_paths
            .iter()
            .map(|path| {
                if path.file_name().is_some() {
                    root_canonical_path.as_path().join(path).to_path_buf()
                } else {
                    root_canonical_path.as_path().to_path_buf()
                }
            })
            .collect::<Vec<_>>();

        {
            let mut state = self.state.lock();
            let is_idle = state.snapshot.completed_scan_id == state.snapshot.scan_id;
            state.snapshot.scan_id += 1;
            if is_idle {
                state.snapshot.completed_scan_id = state.snapshot.scan_id;
            }
        }

        self.reload_entries_for_paths(
            root_path,
            root_canonical_path,
            &request.relative_paths,
            abs_paths,
            None,
        )
        .await;

        self.send_status_update(scanning, request.done)
    }

    async fn process_events(&self, mut abs_paths: Vec<PathBuf>) {
        let root_path = self.state.lock().snapshot.abs_path.clone();
        let root_canonical_path = match self.fs.canonicalize(root_path.as_path()).await {
            Ok(path) => SanitizedPath::from(path),
            Err(err) => {
                let new_path = self
                    .state
                    .lock()
                    .snapshot
                    .root_file_handle
                    .clone()
                    .and_then(|handle| handle.current_path(&self.fs).log_err())
                    .map(SanitizedPath::from)
                    .filter(|new_path| *new_path != root_path);

                if let Some(new_path) = new_path.as_ref() {
                    log::info!(
                        "root renamed from {} to {}",
                        root_path.as_path().display(),
                        new_path.as_path().display()
                    )
                } else {
                    log::warn!("root path could not be canonicalized: {}", err);
                }
                self.status_updates_tx
                    .unbounded_send(ScanState::RootUpdated { new_path })
                    .ok();
                return;
            }
        };

        // Certain directories may have FS changes, but do not lead to git data changes that Zed cares about.
        // Ignore these, to avoid Zed unnecessarily rescanning git metadata.
        let skipped_files_in_dot_git = HashSet::from_iter([*COMMIT_MESSAGE, *INDEX_LOCK]);
        let skipped_dirs_in_dot_git = [*FSMONITOR_DAEMON];

        let mut relative_paths = Vec::with_capacity(abs_paths.len());
        let mut dot_git_abs_paths = Vec::new();
        abs_paths.sort_unstable();
        abs_paths.dedup_by(|a, b| a.starts_with(b));
        abs_paths.retain(|abs_path| {
            let abs_path = SanitizedPath::from(abs_path);

            let snapshot = &self.state.lock().snapshot;
            {
                let mut is_git_related = false;

                let dot_git_paths = abs_path.as_path().ancestors().find_map(|ancestor| {
                    if smol::block_on(is_git_dir(ancestor, self.fs.as_ref())) {
                        let path_in_git_dir = abs_path.as_path().strip_prefix(ancestor).expect("stripping off the ancestor");
                        Some((ancestor.to_owned(), path_in_git_dir.to_owned()))
                    } else {
                        None
                    }
                });

                if let Some((dot_git_abs_path, path_in_git_dir)) = dot_git_paths {
                    if skipped_files_in_dot_git.contains(path_in_git_dir.as_os_str()) || skipped_dirs_in_dot_git.iter().any(|skipped_git_subdir| path_in_git_dir.starts_with(skipped_git_subdir)) {
                        log::debug!("ignoring event {abs_path:?} as it's in the .git directory among skipped files or directories");
                        return false;
                    }

                    is_git_related = true;
                    if !dot_git_abs_paths.contains(&dot_git_abs_path) {
                        dot_git_abs_paths.push(dot_git_abs_path);
                    }
                }

                let relative_path: Arc<Path> =
                    if let Ok(path) = abs_path.strip_prefix(&root_canonical_path) {
                        path.into()
                    } else {
                        if is_git_related {
                            log::debug!(
                              "ignoring event {abs_path:?}, since it's in git dir outside of root path {root_canonical_path:?}",
                            );
                        } else {
                            log::error!(
                              "ignoring event {abs_path:?} outside of root path {root_canonical_path:?}",
                            );
                        }
                        return false;
                    };

                if abs_path.0.file_name() == Some(*GITIGNORE) {
                    for (_, repo) in snapshot.git_repositories.iter().filter(|(_, repo)| repo.directory_contains(&relative_path)) {
                        if !dot_git_abs_paths.iter().any(|dot_git_abs_path| dot_git_abs_path == repo.dot_git_dir_abs_path.as_ref()) {
                            dot_git_abs_paths.push(repo.dot_git_dir_abs_path.to_path_buf());
                        }
                    }
                }

                let parent_dir_is_loaded = relative_path.parent().map_or(true, |parent| {
                    snapshot
                        .entry_for_path(parent)
                        .map_or(false, |entry| entry.kind == EntryKind::Dir)
                });
                if !parent_dir_is_loaded {
                    log::debug!("ignoring event {relative_path:?} within unloaded directory");
                    return false;
                }

                if self.settings.is_path_excluded(&relative_path) {
                    if !is_git_related {
                        log::debug!("ignoring FS event for excluded path {relative_path:?}");
                    }
                    return false;
                }

                relative_paths.push(relative_path);
                true
            }
        });

        if relative_paths.is_empty() && dot_git_abs_paths.is_empty() {
            return;
        }

        self.state.lock().snapshot.scan_id += 1;

        let (scan_job_tx, scan_job_rx) = channel::unbounded();
        log::debug!("received fs events {:?}", relative_paths);
        self.reload_entries_for_paths(
            root_path,
            root_canonical_path,
            &relative_paths,
            abs_paths,
            Some(scan_job_tx.clone()),
        )
        .await;

        self.update_ignore_statuses(scan_job_tx).await;
        let scans_running = self.scan_dirs(false, scan_job_rx).await;

        let status_update = if !dot_git_abs_paths.is_empty() {
            Some(self.update_git_repositories(dot_git_abs_paths))
        } else {
            None
        };

        let phase = self.phase;
        let status_update_tx = self.status_updates_tx.clone();
        let state = self.state.clone();
        self.executor
            .spawn(async move {
                if let Some(status_update) = status_update {
                    status_update.await;
                }

                {
                    let mut state = state.lock();
                    state.snapshot.completed_scan_id = state.snapshot.scan_id;
                    for (_, entry) in mem::take(&mut state.removed_entries) {
                        state.scanned_dirs.remove(&entry.id);
                    }
                    #[cfg(test)]
                    state.snapshot.check_git_invariants();
                }
                let scanning = scans_running.status_scans.load(atomic::Ordering::Acquire) > 0;
                send_status_update_inner(phase, state, status_update_tx, scanning, SmallVec::new());
            })
            .detach();
    }

    async fn forcibly_load_paths(&self, paths: &[Arc<Path>]) -> bool {
        let (scan_job_tx, scan_job_rx) = channel::unbounded();
        {
            let mut state = self.state.lock();
            let root_path = state.snapshot.abs_path.clone();
            for path in paths {
                for ancestor in path.ancestors() {
                    if let Some(entry) = state.snapshot.entry_for_path(ancestor) {
                        if entry.kind == EntryKind::UnloadedDir {
                            let abs_path = root_path.as_path().join(ancestor);
                            state.enqueue_scan_dir(abs_path.into(), entry, &scan_job_tx);
                            state.paths_to_scan.insert(path.clone());
                            break;
                        }
                    }
                }
            }
            drop(scan_job_tx);
        }
        let scans_running = Arc::new(AtomicU32::new(0));
        while let Ok(job) = scan_job_rx.recv().await {
            self.scan_dir(&scans_running, &job).await.log_err();
        }

        !mem::take(&mut self.state.lock().paths_to_scan).is_empty()
    }

    async fn scan_dirs(
        &self,
        enable_progress_updates: bool,
        scan_jobs_rx: channel::Receiver<ScanJob>,
    ) -> FsScanned {
        if self
            .status_updates_tx
            .unbounded_send(ScanState::Started)
            .is_err()
        {
            return FsScanned::default();
        }

        let scans_running = Arc::new(AtomicU32::new(1));
        let progress_update_count = AtomicUsize::new(0);
        self.executor
            .scoped(|scope| {
                for _ in 0..self.executor.num_cpus() {
                    scope.spawn(async {
                        let mut last_progress_update_count = 0;
                        let progress_update_timer = self.progress_timer(enable_progress_updates).fuse();
                        futures::pin_mut!(progress_update_timer);

                        loop {
                            select_biased! {
                                // Process any path refresh requests before moving on to process
                                // the scan queue, so that user operations are prioritized.
                                request = self.next_scan_request().fuse() => {
                                    let Ok(request) = request else { break };
                                    if !self.process_scan_request(request, true).await {
                                        return;
                                    }
                                }

                                // Send periodic progress updates to the worktree. Use an atomic counter
                                // to ensure that only one of the workers sends a progress update after
                                // the update interval elapses.
                                _ = progress_update_timer => {
                                    match progress_update_count.compare_exchange(
                                        last_progress_update_count,
                                        last_progress_update_count + 1,
                                        SeqCst,
                                        SeqCst
                                    ) {
                                        Ok(_) => {
                                            last_progress_update_count += 1;
                                            self.send_status_update(true, SmallVec::new());
                                        }
                                        Err(count) => {
                                            last_progress_update_count = count;
                                        }
                                    }
                                    progress_update_timer.set(self.progress_timer(enable_progress_updates).fuse());
                                }

                                // Recursively load directories from the file system.
                                job = scan_jobs_rx.recv().fuse() => {
                                    let Ok(job) = job else { break };
                                    if let Err(err) = self.scan_dir(&scans_running, &job).await {
                                        if job.path.as_ref() != Path::new("") {
                                            log::error!("error scanning directory {:?}: {}", job.abs_path, err);
                                        }
                                    }
                                }
                            }
                        }
                    });
                }
            })
            .await;

        scans_running.fetch_sub(1, atomic::Ordering::Release);
        FsScanned {
            status_scans: scans_running,
        }
    }

    fn send_status_update(&self, scanning: bool, barrier: SmallVec<[barrier::Sender; 1]>) -> bool {
        send_status_update_inner(
            self.phase,
            self.state.clone(),
            self.status_updates_tx.clone(),
            scanning,
            barrier,
        )
    }

    async fn scan_dir(&self, scans_running: &Arc<AtomicU32>, job: &ScanJob) -> Result<()> {
        let root_abs_path;
        let root_char_bag;
        {
            let snapshot = &self.state.lock().snapshot;
            if self.settings.is_path_excluded(&job.path) {
                log::error!("skipping excluded directory {:?}", job.path);
                return Ok(());
            }
            log::debug!("scanning directory {:?}", job.path);
            root_abs_path = snapshot.abs_path().clone();
            root_char_bag = snapshot.root_char_bag;
        }

        let next_entry_id = self.next_entry_id.clone();
        let mut ignore_stack = job.ignore_stack.clone();
        let mut new_ignore = None;
        let mut root_canonical_path = None;
        let mut new_entries: Vec<Entry> = Vec::new();
        let mut new_jobs: Vec<Option<ScanJob>> = Vec::new();
        let mut child_paths = self
            .fs
            .read_dir(&job.abs_path)
            .await?
            .filter_map(|entry| async {
                match entry {
                    Ok(entry) => Some(entry),
                    Err(error) => {
                        log::error!("error processing entry {:?}", error);
                        None
                    }
                }
            })
            .collect::<Vec<_>>()
            .await;

        // Ensure that .git and .gitignore are processed first.
        swap_to_front(&mut child_paths, *GITIGNORE);
        swap_to_front(&mut child_paths, *DOT_GIT);

        let mut git_status_update_jobs = Vec::new();
        for child_abs_path in child_paths {
            let child_abs_path: Arc<Path> = child_abs_path.into();
            let child_name = child_abs_path.file_name().unwrap();
            let child_path: Arc<Path> = job.path.join(child_name).into();

            if child_name == *DOT_GIT {
                {
                    let mut state = self.state.lock();
                    let repo = state.insert_git_repository(
                        child_path.clone(),
                        self.fs.as_ref(),
                        self.watcher.as_ref(),
                    );
                    if let Some(local_repo) = repo {
                        scans_running.fetch_add(1, atomic::Ordering::Release);
                        git_status_update_jobs
                            .push(self.schedule_git_statuses_update(&mut state, local_repo));
                    }
                }
            } else if child_name == *GITIGNORE {
                match build_gitignore(&child_abs_path, self.fs.as_ref()).await {
                    Ok(ignore) => {
                        let ignore = Arc::new(ignore);
                        ignore_stack = ignore_stack.append(job.abs_path.clone(), ignore.clone());
                        new_ignore = Some(ignore);
                    }
                    Err(error) => {
                        log::error!(
                            "error loading .gitignore file {:?} - {:?}",
                            child_name,
                            error
                        );
                    }
                }
            }

            if self.settings.is_path_excluded(&child_path) {
                log::debug!("skipping excluded child entry {child_path:?}");
                self.state.lock().remove_path(&child_path);
                continue;
            }

            let child_metadata = match self.fs.metadata(&child_abs_path).await {
                Ok(Some(metadata)) => metadata,
                Ok(None) => continue,
                Err(err) => {
                    log::error!("error processing {child_abs_path:?}: {err:?}");
                    continue;
                }
            };

            let mut child_entry = Entry::new(
                child_path.clone(),
                &child_metadata,
                &next_entry_id,
                root_char_bag,
                None,
            );

            if job.is_external {
                child_entry.is_external = true;
            } else if child_metadata.is_symlink {
                let canonical_path = match self.fs.canonicalize(&child_abs_path).await {
                    Ok(path) => path,
                    Err(err) => {
                        log::error!(
                            "error reading target of symlink {:?}: {:?}",
                            child_abs_path,
                            err
                        );
                        continue;
                    }
                };

                // lazily canonicalize the root path in order to determine if
                // symlinks point outside of the worktree.
                let root_canonical_path = match &root_canonical_path {
                    Some(path) => path,
                    None => match self.fs.canonicalize(&root_abs_path).await {
                        Ok(path) => root_canonical_path.insert(path),
                        Err(err) => {
                            log::error!("error canonicalizing root {:?}: {:?}", root_abs_path, err);
                            continue;
                        }
                    },
                };

                if !canonical_path.starts_with(root_canonical_path) {
                    child_entry.is_external = true;
                }

                child_entry.canonical_path = Some(canonical_path.into());
            }

            if child_entry.is_dir() {
                child_entry.is_ignored = ignore_stack.is_abs_path_ignored(&child_abs_path, true);
                child_entry.is_always_included = self.settings.is_path_always_included(&child_path);

                // Avoid recursing until crash in the case of a recursive symlink
                if job.ancestor_inodes.contains(&child_entry.inode) {
                    new_jobs.push(None);
                } else {
                    let mut ancestor_inodes = job.ancestor_inodes.clone();
                    ancestor_inodes.insert(child_entry.inode);

                    new_jobs.push(Some(ScanJob {
                        abs_path: child_abs_path.clone(),
                        path: child_path,
                        is_external: child_entry.is_external,
                        ignore_stack: if child_entry.is_ignored {
                            IgnoreStack::all()
                        } else {
                            ignore_stack.clone()
                        },
                        ancestor_inodes,
                        scan_queue: job.scan_queue.clone(),
                    }));
                }
            } else {
                child_entry.is_ignored = ignore_stack.is_abs_path_ignored(&child_abs_path, false);
                child_entry.is_always_included = self.settings.is_path_always_included(&child_path);
            }

            {
                let relative_path = job.path.join(child_name);
                if self.is_path_private(&relative_path) {
                    log::debug!("detected private file: {relative_path:?}");
                    child_entry.is_private = true;
                }
            }

            new_entries.push(child_entry);
        }

        let task_state = self.state.clone();
        let phase = self.phase;
        let status_updates_tx = self.status_updates_tx.clone();
        let scans_running = scans_running.clone();
        self.executor
            .spawn(async move {
                if !git_status_update_jobs.is_empty() {
                    let status_updates = join_all(git_status_update_jobs).await;
                    let status_updated = status_updates
                        .iter()
                        .any(|update_result| update_result.is_ok());
                    scans_running.fetch_sub(status_updates.len() as u32, atomic::Ordering::Release);
                    if status_updated {
                        let scanning = scans_running.load(atomic::Ordering::Acquire) > 0;
                        send_status_update_inner(
                            phase,
                            task_state,
                            status_updates_tx,
                            scanning,
                            SmallVec::new(),
                        );
                    }
                }
            })
            .detach();

        let mut state = self.state.lock();

        // Identify any subdirectories that should not be scanned.
        let mut job_ix = 0;
        for entry in &mut new_entries {
            state.reuse_entry_id(entry);
            if entry.is_dir() {
                if state.should_scan_directory(entry) {
                    job_ix += 1;
                } else {
                    log::debug!("defer scanning directory {:?}", entry.path);
                    entry.kind = EntryKind::UnloadedDir;
                    new_jobs.remove(job_ix);
                }
            }
            if entry.is_always_included {
                state
                    .snapshot
                    .always_included_entries
                    .push(entry.path.clone());
            }
        }

        state.populate_dir(&job.path, new_entries, new_ignore);
        self.watcher.add(job.abs_path.as_ref()).log_err();

        for new_job in new_jobs.into_iter().flatten() {
            job.scan_queue
                .try_send(new_job)
                .expect("channel is unbounded");
        }

        Ok(())
    }

    /// All list arguments should be sorted before calling this function
    async fn reload_entries_for_paths(
        &self,
        root_abs_path: SanitizedPath,
        root_canonical_path: SanitizedPath,
        relative_paths: &[Arc<Path>],
        abs_paths: Vec<PathBuf>,
        scan_queue_tx: Option<Sender<ScanJob>>,
    ) {
        // grab metadata for all requested paths
        let metadata = futures::future::join_all(
            abs_paths
                .iter()
                .map(|abs_path| async move {
                    let metadata = self.fs.metadata(abs_path).await?;
                    if let Some(metadata) = metadata {
                        let canonical_path = self.fs.canonicalize(abs_path).await?;

                        // If we're on a case-insensitive filesystem (default on macOS), we want
                        // to only ignore metadata for non-symlink files if their absolute-path matches
                        // the canonical-path.
                        // Because if not, this might be a case-only-renaming (`mv test.txt TEST.TXT`)
                        // and we want to ignore the metadata for the old path (`test.txt`) so it's
                        // treated as removed.
                        if !self.fs_case_sensitive && !metadata.is_symlink {
                            let canonical_file_name = canonical_path.file_name();
                            let file_name = abs_path.file_name();
                            if canonical_file_name != file_name {
                                return Ok(None);
                            }
                        }

                        anyhow::Ok(Some((metadata, SanitizedPath::from(canonical_path))))
                    } else {
                        Ok(None)
                    }
                })
                .collect::<Vec<_>>(),
        )
        .await;

        let mut state = self.state.lock();
        let doing_recursive_update = scan_queue_tx.is_some();

        // Remove any entries for paths that no longer exist or are being recursively
        // refreshed. Do this before adding any new entries, so that renames can be
        // detected regardless of the order of the paths.
        for (path, metadata) in relative_paths.iter().zip(metadata.iter()) {
            if matches!(metadata, Ok(None)) || doing_recursive_update {
                log::trace!("remove path {:?}", path);
                state.remove_path(path);
            }
        }

        // Group all relative paths by their git repository.
        let mut paths_by_git_repo = HashMap::default();
        for relative_path in relative_paths.iter() {
            let repository_data = state
                .snapshot
                .local_repo_for_path(relative_path)
                .zip(state.snapshot.repository_for_path(relative_path));
            if let Some((local_repo, entry)) = repository_data {
                if let Ok(repo_path) = local_repo.relativize(relative_path) {
                    paths_by_git_repo
                        .entry(local_repo.work_directory.clone())
                        .or_insert_with(|| RepoPaths {
                            entry: entry.clone(),
                            repo: local_repo.repo_ptr.clone(),
                            repo_paths: Default::default(),
                        })
                        .add_path(repo_path);
                }
            }
        }

        for (work_directory, mut paths) in paths_by_git_repo {
            if let Ok(status) = paths.repo.status(&paths.repo_paths) {
                let mut changed_path_statuses = Vec::new();
                let statuses = paths.entry.statuses_by_path.clone();
                let mut cursor = statuses.cursor::<PathProgress>(&());

                for (repo_path, status) in &*status.entries {
                    paths.remove_repo_path(repo_path);
                    if cursor.seek_forward(&PathTarget::Path(repo_path), Bias::Left, &()) {
                        if &cursor.item().unwrap().status == status {
                            continue;
                        }
                    }

                    changed_path_statuses.push(Edit::Insert(StatusEntry {
                        repo_path: repo_path.clone(),
                        status: *status,
                    }));
                }

                let mut cursor = statuses.cursor::<PathProgress>(&());
                for path in paths.repo_paths {
                    if cursor.seek_forward(&PathTarget::Path(&path), Bias::Left, &()) {
                        changed_path_statuses.push(Edit::Remove(PathKey(path.0)));
                    }
                }

                if !changed_path_statuses.is_empty() {
                    let work_directory_id = state.snapshot.repositories.update(
                        &work_directory.path_key(),
                        &(),
                        move |repository_entry| {
                            repository_entry
                                .statuses_by_path
                                .edit(changed_path_statuses, &());

                            repository_entry.work_directory_id
                        },
                    );

                    if let Some(work_directory_id) = work_directory_id {
                        let scan_id = state.snapshot.scan_id;
                        state.snapshot.git_repositories.update(
                            &work_directory_id,
                            |local_repository_entry| {
                                local_repository_entry.status_scan_id = scan_id;
                            },
                        );
                    }
                }
            }
        }

        for (path, metadata) in relative_paths.iter().zip(metadata.into_iter()) {
            let abs_path: Arc<Path> = root_abs_path.as_path().join(path).into();
            match metadata {
                Ok(Some((metadata, canonical_path))) => {
                    let ignore_stack = state
                        .snapshot
                        .ignore_stack_for_abs_path(&abs_path, metadata.is_dir);
                    let is_external = !canonical_path.starts_with(&root_canonical_path);
                    let mut fs_entry = Entry::new(
                        path.clone(),
                        &metadata,
                        self.next_entry_id.as_ref(),
                        state.snapshot.root_char_bag,
                        if metadata.is_symlink {
                            Some(canonical_path.as_path().to_path_buf().into())
                        } else {
                            None
                        },
                    );

                    let is_dir = fs_entry.is_dir();
                    fs_entry.is_ignored = ignore_stack.is_abs_path_ignored(&abs_path, is_dir);
                    fs_entry.is_external = is_external;
                    fs_entry.is_private = self.is_path_private(path);
                    fs_entry.is_always_included = self.settings.is_path_always_included(path);

                    if let (Some(scan_queue_tx), true) = (&scan_queue_tx, is_dir) {
                        if state.should_scan_directory(&fs_entry)
                            || (fs_entry.path.as_os_str().is_empty()
                                && abs_path.file_name() == Some(*DOT_GIT))
                        {
                            state.enqueue_scan_dir(abs_path, &fs_entry, scan_queue_tx);
                        } else {
                            fs_entry.kind = EntryKind::UnloadedDir;
                        }
                    }

                    state.insert_entry(fs_entry.clone(), self.fs.as_ref(), self.watcher.as_ref());
                }
                Ok(None) => {
                    self.remove_repo_path(path, &mut state.snapshot);
                }
                Err(err) => {
                    log::error!("error reading file {abs_path:?} on event: {err:#}");
                }
            }
        }

        util::extend_sorted(
            &mut state.changed_paths,
            relative_paths.iter().cloned(),
            usize::MAX,
            Ord::cmp,
        );
    }

    fn remove_repo_path(&self, path: &Arc<Path>, snapshot: &mut LocalSnapshot) -> Option<()> {
        if !path
            .components()
            .any(|component| component.as_os_str() == *DOT_GIT)
        {
            if let Some(repository) = snapshot.repository(PathKey(path.clone())) {
                snapshot
                    .git_repositories
                    .remove(&repository.work_directory_id);
                snapshot
                    .snapshot
                    .repositories
                    .remove(&repository.work_directory.path_key(), &());
                return Some(());
            }
        }

        Some(())
    }

    async fn update_ignore_statuses(&self, scan_job_tx: Sender<ScanJob>) {
        let mut ignores_to_update = Vec::new();
        let (ignore_queue_tx, ignore_queue_rx) = channel::unbounded();
        let prev_snapshot;
        {
            let snapshot = &mut self.state.lock().snapshot;
            let abs_path = snapshot.abs_path.clone();
            snapshot
                .ignores_by_parent_abs_path
                .retain(|parent_abs_path, (_, needs_update)| {
                    if let Ok(parent_path) = parent_abs_path.strip_prefix(abs_path.as_path()) {
                        if *needs_update {
                            *needs_update = false;
                            if snapshot.snapshot.entry_for_path(parent_path).is_some() {
                                ignores_to_update.push(parent_abs_path.clone());
                            }
                        }

                        let ignore_path = parent_path.join(*GITIGNORE);
                        if snapshot.snapshot.entry_for_path(ignore_path).is_none() {
                            return false;
                        }
                    }
                    true
                });

            ignores_to_update.sort_unstable();
            let mut ignores_to_update = ignores_to_update.into_iter().peekable();
            while let Some(parent_abs_path) = ignores_to_update.next() {
                while ignores_to_update
                    .peek()
                    .map_or(false, |p| p.starts_with(&parent_abs_path))
                {
                    ignores_to_update.next().unwrap();
                }

                let ignore_stack = snapshot.ignore_stack_for_abs_path(&parent_abs_path, true);
                ignore_queue_tx
                    .send_blocking(UpdateIgnoreStatusJob {
                        abs_path: parent_abs_path,
                        ignore_stack,
                        ignore_queue: ignore_queue_tx.clone(),
                        scan_queue: scan_job_tx.clone(),
                    })
                    .unwrap();
            }

            prev_snapshot = snapshot.clone();
        }
        drop(ignore_queue_tx);

        self.executor
            .scoped(|scope| {
                for _ in 0..self.executor.num_cpus() {
                    scope.spawn(async {
                        loop {
                            select_biased! {
                                // Process any path refresh requests before moving on to process
                                // the queue of ignore statuses.
                                request = self.next_scan_request().fuse() => {
                                    let Ok(request) = request else { break };
                                    if !self.process_scan_request(request, true).await {
                                        return;
                                    }
                                }

                                // Recursively process directories whose ignores have changed.
                                job = ignore_queue_rx.recv().fuse() => {
                                    let Ok(job) = job else { break };
                                    self.update_ignore_status(job, &prev_snapshot).await;
                                }
                            }
                        }
                    });
                }
            })
            .await;
    }

    async fn update_ignore_status(&self, job: UpdateIgnoreStatusJob, snapshot: &LocalSnapshot) {
        log::trace!("update ignore status {:?}", job.abs_path);

        let mut ignore_stack = job.ignore_stack;
        if let Some((ignore, _)) = snapshot.ignores_by_parent_abs_path.get(&job.abs_path) {
            ignore_stack = ignore_stack.append(job.abs_path.clone(), ignore.clone());
        }

        let mut entries_by_id_edits = Vec::new();
        let mut entries_by_path_edits = Vec::new();
        let path = job
            .abs_path
            .strip_prefix(snapshot.abs_path.as_path())
            .unwrap();

        for mut entry in snapshot.child_entries(path).cloned() {
            let was_ignored = entry.is_ignored;
            let abs_path: Arc<Path> = snapshot.abs_path().join(&entry.path).into();
            entry.is_ignored = ignore_stack.is_abs_path_ignored(&abs_path, entry.is_dir());

            if entry.is_dir() {
                let child_ignore_stack = if entry.is_ignored {
                    IgnoreStack::all()
                } else {
                    ignore_stack.clone()
                };

                // Scan any directories that were previously ignored and weren't previously scanned.
                if was_ignored && !entry.is_ignored && entry.kind.is_unloaded() {
                    let state = self.state.lock();
                    if state.should_scan_directory(&entry) {
                        state.enqueue_scan_dir(abs_path.clone(), &entry, &job.scan_queue);
                    }
                }

                job.ignore_queue
                    .send(UpdateIgnoreStatusJob {
                        abs_path: abs_path.clone(),
                        ignore_stack: child_ignore_stack,
                        ignore_queue: job.ignore_queue.clone(),
                        scan_queue: job.scan_queue.clone(),
                    })
                    .await
                    .unwrap();
            }

            if entry.is_ignored != was_ignored {
                let mut path_entry = snapshot.entries_by_id.get(&entry.id, &()).unwrap().clone();
                path_entry.scan_id = snapshot.scan_id;
                path_entry.is_ignored = entry.is_ignored;
                entries_by_id_edits.push(Edit::Insert(path_entry));
                entries_by_path_edits.push(Edit::Insert(entry));
            }
        }

        let state = &mut self.state.lock();
        for edit in &entries_by_path_edits {
            if let Edit::Insert(entry) = edit {
                if let Err(ix) = state.changed_paths.binary_search(&entry.path) {
                    state.changed_paths.insert(ix, entry.path.clone());
                }
            }
        }

        state
            .snapshot
            .entries_by_path
            .edit(entries_by_path_edits, &());
        state.snapshot.entries_by_id.edit(entries_by_id_edits, &());
    }

    fn update_git_repositories(&self, dot_git_paths: Vec<PathBuf>) -> Task<()> {
        log::debug!("reloading repositories: {dot_git_paths:?}");

        let mut status_updates = Vec::new();
        {
            let mut state = self.state.lock();
            let scan_id = state.snapshot.scan_id;
            for dot_git_dir in dot_git_paths {
                let existing_repository_entry =
                    state
                        .snapshot
                        .git_repositories
                        .iter()
                        .find_map(|(_, repo)| {
                            if repo.dot_git_dir_abs_path.as_ref() == &dot_git_dir
                                || repo.dot_git_worktree_abs_path.as_deref() == Some(&dot_git_dir)
                            {
                                Some(repo.clone())
                            } else {
                                None
                            }
                        });

                let local_repository = match existing_repository_entry {
                    None => {
                        let Ok(relative) = dot_git_dir.strip_prefix(state.snapshot.abs_path())
                        else {
                            return Task::ready(());
                        };
                        match state.insert_git_repository(
                            relative.into(),
                            self.fs.as_ref(),
                            self.watcher.as_ref(),
                        ) {
                            Some(output) => output,
                            None => continue,
                        }
                    }
                    Some(local_repository) => {
                        if local_repository.git_dir_scan_id == scan_id {
                            continue;
                        }
                        local_repository.repo_ptr.reload_index();

                        state.snapshot.git_repositories.update(
                            &local_repository.work_directory_id,
                            |entry| {
                                entry.git_dir_scan_id = scan_id;
                                entry.status_scan_id = scan_id;
                            },
                        );

                        local_repository
                    }
                };

                status_updates
                    .push(self.schedule_git_statuses_update(&mut state, local_repository));
            }

            // Remove any git repositories whose .git entry no longer exists.
            let snapshot = &mut state.snapshot;
            let mut ids_to_preserve = HashSet::default();
            for (&work_directory_id, entry) in snapshot.git_repositories.iter() {
                let exists_in_snapshot = snapshot
                    .entry_for_id(work_directory_id)
                    .map_or(false, |entry| {
                        snapshot.entry_for_path(entry.path.join(*DOT_GIT)).is_some()
                    });

                if exists_in_snapshot
                    || matches!(
                        smol::block_on(self.fs.metadata(&entry.dot_git_dir_abs_path)),
                        Ok(Some(_))
                    )
                {
                    ids_to_preserve.insert(work_directory_id);
                }
            }

            snapshot
                .git_repositories
                .retain(|work_directory_id, _| ids_to_preserve.contains(work_directory_id));
            snapshot.repositories.retain(&(), |entry| {
                ids_to_preserve.contains(&entry.work_directory_id)
            });
        }

        self.executor.spawn(async move {
            let _updates_finished: Vec<Result<(), oneshot::Canceled>> =
                join_all(status_updates).await;
        })
    }

    /// Update the git statuses for a given batch of entries.
    fn schedule_git_statuses_update(
        &self,
        state: &mut BackgroundScannerState,
        mut local_repository: LocalRepositoryEntry,
    ) -> oneshot::Receiver<()> {
        let repository_name = local_repository.work_directory.display_name();
        let path_key = local_repository.work_directory.path_key();

        let job_state = self.state.clone();
        let (tx, rx) = oneshot::channel();

        state.repository_scans.insert(
            path_key.clone(),
            self.executor.spawn(async move {
                update_branches(&job_state, &mut local_repository).log_err();
                log::trace!("updating git statuses for repo {repository_name}",);
                let t0 = Instant::now();

                let Some(statuses) = local_repository
                    .repo()
                    .status(&[git::WORK_DIRECTORY_REPO_PATH.clone()])
                    .log_err()
                else {
                    return;
                };

                log::trace!(
                    "computed git statuses for repo {repository_name} in {:?}",
                    t0.elapsed()
                );

                let t0 = Instant::now();
                let mut changed_paths = Vec::new();
                let snapshot = job_state.lock().snapshot.snapshot.clone();

                let Some(mut repository) = snapshot
                    .repository(path_key)
                    .context(
                        "Tried to update git statuses for a repository that isn't in the snapshot",
                    )
                    .log_err()
                else {
                    return;
                };

                let merge_head_shas = local_repository.repo().merge_head_shas();
                if merge_head_shas != local_repository.current_merge_head_shas {
                    mem::take(&mut repository.current_merge_conflicts);
                }

                let mut new_entries_by_path = SumTree::new(&());
                for (repo_path, status) in statuses.entries.iter() {
                    let project_path = repository.work_directory.unrelativize(repo_path);

                    new_entries_by_path.insert_or_replace(
                        StatusEntry {
                            repo_path: repo_path.clone(),
                            status: *status,
                        },
                        &(),
                    );

                    if let Some(path) = project_path {
                        changed_paths.push(path);
                    }
                }

<<<<<<< HEAD
        state
            .snapshot
            .git_repositories
            .update(&job.local_repository.work_directory_id, |entry| {
                entry.merge_message = std::fs::read_to_string(
                    job.local_repository.dot_git_dir_abs_path.join("MERGE_MSG"),
                )
                .ok();
                entry.current_merge_head_shas = merge_head_shas;
            });
=======
                repository.statuses_by_path = new_entries_by_path;
                let mut state = job_state.lock();
                state
                    .snapshot
                    .repositories
                    .insert_or_replace(repository, &());
                state.snapshot.git_repositories.update(
                    &local_repository.work_directory_id,
                    |entry| {
                        entry.current_merge_head_shas = merge_head_shas;
                        entry.status_scan_id += 1;
                    },
                );
>>>>>>> 56f13ddc

                util::extend_sorted(
                    &mut state.changed_paths,
                    changed_paths,
                    usize::MAX,
                    Ord::cmp,
                );

                log::trace!(
                    "applied git status updates for repo {repository_name} in {:?}",
                    t0.elapsed(),
                );
                tx.send(()).ok();
            }),
        );
        rx
    }

    async fn progress_timer(&self, running: bool) {
        if !running {
            return futures::future::pending().await;
        }

        #[cfg(any(test, feature = "test-support"))]
        if self.fs.is_fake() {
            return self.executor.simulate_random_delay().await;
        }

        smol::Timer::after(FS_WATCH_LATENCY).await;
    }

    fn is_path_private(&self, path: &Path) -> bool {
        !self.share_private_files && self.settings.is_path_private(path)
    }

    async fn next_scan_request(&self) -> Result<ScanRequest> {
        let mut request = self.scan_requests_rx.recv().await?;
        while let Ok(next_request) = self.scan_requests_rx.try_recv() {
            request.relative_paths.extend(next_request.relative_paths);
            request.done.extend(next_request.done);
        }
        Ok(request)
    }
}

fn send_status_update_inner(
    phase: BackgroundScannerPhase,
    state: Arc<Mutex<BackgroundScannerState>>,
    status_updates_tx: UnboundedSender<ScanState>,
    scanning: bool,
    barrier: SmallVec<[barrier::Sender; 1]>,
) -> bool {
    let mut state = state.lock();
    if state.changed_paths.is_empty() && scanning {
        return true;
    }

    let new_snapshot = state.snapshot.clone();
    let old_snapshot = mem::replace(&mut state.prev_snapshot, new_snapshot.snapshot.clone());
    let changes = build_diff(phase, &old_snapshot, &new_snapshot, &state.changed_paths);
    state.changed_paths.clear();

    status_updates_tx
        .unbounded_send(ScanState::Updated {
            snapshot: new_snapshot,
            changes,
            scanning,
            barrier,
        })
        .is_ok()
}

fn update_branches(
    state: &Mutex<BackgroundScannerState>,
    repository: &mut LocalRepositoryEntry,
) -> Result<()> {
    let branches = repository.repo().branches()?;
    let snapshot = state.lock().snapshot.snapshot.clone();
    let mut repository = snapshot
        .repository(repository.work_directory.path_key())
        .context("Missing repository")?;
    repository.branch = branches.into_iter().find(|branch| branch.is_head);

    let mut state = state.lock();
    state
        .snapshot
        .repositories
        .insert_or_replace(repository, &());

    Ok(())
}

fn build_diff(
    phase: BackgroundScannerPhase,
    old_snapshot: &Snapshot,
    new_snapshot: &Snapshot,
    event_paths: &[Arc<Path>],
) -> UpdatedEntriesSet {
    use BackgroundScannerPhase::*;
    use PathChange::{Added, AddedOrUpdated, Loaded, Removed, Updated};

    // Identify which paths have changed. Use the known set of changed
    // parent paths to optimize the search.
    let mut changes = Vec::new();
    let mut old_paths = old_snapshot.entries_by_path.cursor::<PathKey>(&());
    let mut new_paths = new_snapshot.entries_by_path.cursor::<PathKey>(&());
    let mut last_newly_loaded_dir_path = None;
    old_paths.next(&());
    new_paths.next(&());
    for path in event_paths {
        let path = PathKey(path.clone());
        if old_paths.item().map_or(false, |e| e.path < path.0) {
            old_paths.seek_forward(&path, Bias::Left, &());
        }
        if new_paths.item().map_or(false, |e| e.path < path.0) {
            new_paths.seek_forward(&path, Bias::Left, &());
        }
        loop {
            match (old_paths.item(), new_paths.item()) {
                (Some(old_entry), Some(new_entry)) => {
                    if old_entry.path > path.0
                        && new_entry.path > path.0
                        && !old_entry.path.starts_with(&path.0)
                        && !new_entry.path.starts_with(&path.0)
                    {
                        break;
                    }

                    match Ord::cmp(&old_entry.path, &new_entry.path) {
                        Ordering::Less => {
                            changes.push((old_entry.path.clone(), old_entry.id, Removed));
                            old_paths.next(&());
                        }
                        Ordering::Equal => {
                            if phase == EventsReceivedDuringInitialScan {
                                if old_entry.id != new_entry.id {
                                    changes.push((old_entry.path.clone(), old_entry.id, Removed));
                                }
                                // If the worktree was not fully initialized when this event was generated,
                                // we can't know whether this entry was added during the scan or whether
                                // it was merely updated.
                                changes.push((
                                    new_entry.path.clone(),
                                    new_entry.id,
                                    AddedOrUpdated,
                                ));
                            } else if old_entry.id != new_entry.id {
                                changes.push((old_entry.path.clone(), old_entry.id, Removed));
                                changes.push((new_entry.path.clone(), new_entry.id, Added));
                            } else if old_entry != new_entry {
                                if old_entry.kind.is_unloaded() {
                                    last_newly_loaded_dir_path = Some(&new_entry.path);
                                    changes.push((new_entry.path.clone(), new_entry.id, Loaded));
                                } else {
                                    changes.push((new_entry.path.clone(), new_entry.id, Updated));
                                }
                            }
                            old_paths.next(&());
                            new_paths.next(&());
                        }
                        Ordering::Greater => {
                            let is_newly_loaded = phase == InitialScan
                                || last_newly_loaded_dir_path
                                    .as_ref()
                                    .map_or(false, |dir| new_entry.path.starts_with(dir));
                            changes.push((
                                new_entry.path.clone(),
                                new_entry.id,
                                if is_newly_loaded { Loaded } else { Added },
                            ));
                            new_paths.next(&());
                        }
                    }
                }
                (Some(old_entry), None) => {
                    changes.push((old_entry.path.clone(), old_entry.id, Removed));
                    old_paths.next(&());
                }
                (None, Some(new_entry)) => {
                    let is_newly_loaded = phase == InitialScan
                        || last_newly_loaded_dir_path
                            .as_ref()
                            .map_or(false, |dir| new_entry.path.starts_with(dir));
                    changes.push((
                        new_entry.path.clone(),
                        new_entry.id,
                        if is_newly_loaded { Loaded } else { Added },
                    ));
                    new_paths.next(&());
                }
                (None, None) => break,
            }
        }
    }

    changes.into()
}

fn swap_to_front(child_paths: &mut Vec<PathBuf>, file: &OsStr) {
    let position = child_paths
        .iter()
        .position(|path| path.file_name().unwrap() == file);
    if let Some(position) = position {
        let temp = child_paths.remove(position);
        child_paths.insert(0, temp);
    }
}

fn char_bag_for_path(root_char_bag: CharBag, path: &Path) -> CharBag {
    let mut result = root_char_bag;
    result.extend(
        path.to_string_lossy()
            .chars()
            .map(|c| c.to_ascii_lowercase()),
    );
    result
}

#[derive(Debug)]
struct RepoPaths {
    repo: Arc<dyn GitRepository>,
    entry: RepositoryEntry,
    // sorted
    repo_paths: Vec<RepoPath>,
}

impl RepoPaths {
    fn add_path(&mut self, repo_path: RepoPath) {
        match self.repo_paths.binary_search(&repo_path) {
            Ok(_) => {}
            Err(ix) => self.repo_paths.insert(ix, repo_path),
        }
    }

    fn remove_repo_path(&mut self, repo_path: &RepoPath) {
        match self.repo_paths.binary_search(&repo_path) {
            Ok(ix) => {
                self.repo_paths.remove(ix);
            }
            Err(_) => {}
        }
    }
}

#[derive(Debug)]
struct ScanJob {
    abs_path: Arc<Path>,
    path: Arc<Path>,
    ignore_stack: Arc<IgnoreStack>,
    scan_queue: Sender<ScanJob>,
    ancestor_inodes: TreeSet<u64>,
    is_external: bool,
}

struct UpdateIgnoreStatusJob {
    abs_path: Arc<Path>,
    ignore_stack: Arc<IgnoreStack>,
    ignore_queue: Sender<UpdateIgnoreStatusJob>,
    scan_queue: Sender<ScanJob>,
}

pub trait WorktreeModelHandle {
    #[cfg(any(test, feature = "test-support"))]
    fn flush_fs_events<'a>(
        &self,
        cx: &'a mut gpui::TestAppContext,
    ) -> futures::future::LocalBoxFuture<'a, ()>;

    #[cfg(any(test, feature = "test-support"))]
    fn flush_fs_events_in_root_git_repository<'a>(
        &self,
        cx: &'a mut gpui::TestAppContext,
    ) -> futures::future::LocalBoxFuture<'a, ()>;
}

impl WorktreeModelHandle for Entity<Worktree> {
    // When the worktree's FS event stream sometimes delivers "redundant" events for FS changes that
    // occurred before the worktree was constructed. These events can cause the worktree to perform
    // extra directory scans, and emit extra scan-state notifications.
    //
    // This function mutates the worktree's directory and waits for those mutations to be picked up,
    // to ensure that all redundant FS events have already been processed.
    #[cfg(any(test, feature = "test-support"))]
    fn flush_fs_events<'a>(
        &self,
        cx: &'a mut gpui::TestAppContext,
    ) -> futures::future::LocalBoxFuture<'a, ()> {
        let file_name = "fs-event-sentinel";

        let tree = self.clone();
        let (fs, root_path) = self.update(cx, |tree, _| {
            let tree = tree.as_local().unwrap();
            (tree.fs.clone(), tree.abs_path().clone())
        });

        async move {
            fs.create_file(&root_path.join(file_name), Default::default())
                .await
                .unwrap();

            cx.condition(&tree, |tree, _| tree.entry_for_path(file_name).is_some())
                .await;

            fs.remove_file(&root_path.join(file_name), Default::default())
                .await
                .unwrap();
            cx.condition(&tree, |tree, _| tree.entry_for_path(file_name).is_none())
                .await;

            cx.update(|cx| tree.read(cx).as_local().unwrap().scan_complete())
                .await;
        }
        .boxed_local()
    }

    // This function is similar to flush_fs_events, except that it waits for events to be flushed in
    // the .git folder of the root repository.
    // The reason for its existence is that a repository's .git folder might live *outside* of the
    // worktree and thus its FS events might go through a different path.
    // In order to flush those, we need to create artificial events in the .git folder and wait
    // for the repository to be reloaded.
    #[cfg(any(test, feature = "test-support"))]
    fn flush_fs_events_in_root_git_repository<'a>(
        &self,
        cx: &'a mut gpui::TestAppContext,
    ) -> futures::future::LocalBoxFuture<'a, ()> {
        let file_name = "fs-event-sentinel";

        let tree = self.clone();
        let (fs, root_path, mut git_dir_scan_id) = self.update(cx, |tree, _| {
            let tree = tree.as_local().unwrap();
            let root_entry = tree.root_git_entry().unwrap();
            let local_repo_entry = tree.get_local_repo(&root_entry).unwrap();
            (
                tree.fs.clone(),
                local_repo_entry.dot_git_dir_abs_path.clone(),
                local_repo_entry.git_dir_scan_id,
            )
        });

        let scan_id_increased = |tree: &mut Worktree, git_dir_scan_id: &mut usize| {
            let root_entry = tree.root_git_entry().unwrap();
            let local_repo_entry = tree
                .as_local()
                .unwrap()
                .get_local_repo(&root_entry)
                .unwrap();

            if local_repo_entry.git_dir_scan_id > *git_dir_scan_id {
                *git_dir_scan_id = local_repo_entry.git_dir_scan_id;
                true
            } else {
                false
            }
        };

        async move {
            fs.create_file(&root_path.join(file_name), Default::default())
                .await
                .unwrap();

            cx.condition(&tree, |tree, _| {
                scan_id_increased(tree, &mut git_dir_scan_id)
            })
            .await;

            fs.remove_file(&root_path.join(file_name), Default::default())
                .await
                .unwrap();

            cx.condition(&tree, |tree, _| {
                scan_id_increased(tree, &mut git_dir_scan_id)
            })
            .await;

            cx.update(|cx| tree.read(cx).as_local().unwrap().scan_complete())
                .await;
        }
        .boxed_local()
    }
}

#[derive(Clone, Debug)]
struct TraversalProgress<'a> {
    max_path: &'a Path,
    count: usize,
    non_ignored_count: usize,
    file_count: usize,
    non_ignored_file_count: usize,
}

impl<'a> TraversalProgress<'a> {
    fn count(&self, include_files: bool, include_dirs: bool, include_ignored: bool) -> usize {
        match (include_files, include_dirs, include_ignored) {
            (true, true, true) => self.count,
            (true, true, false) => self.non_ignored_count,
            (true, false, true) => self.file_count,
            (true, false, false) => self.non_ignored_file_count,
            (false, true, true) => self.count - self.file_count,
            (false, true, false) => self.non_ignored_count - self.non_ignored_file_count,
            (false, false, _) => 0,
        }
    }
}

impl<'a> sum_tree::Dimension<'a, EntrySummary> for TraversalProgress<'a> {
    fn zero(_cx: &()) -> Self {
        Default::default()
    }

    fn add_summary(&mut self, summary: &'a EntrySummary, _: &()) {
        self.max_path = summary.max_path.as_ref();
        self.count += summary.count;
        self.non_ignored_count += summary.non_ignored_count;
        self.file_count += summary.file_count;
        self.non_ignored_file_count += summary.non_ignored_file_count;
    }
}

impl<'a> Default for TraversalProgress<'a> {
    fn default() -> Self {
        Self {
            max_path: Path::new(""),
            count: 0,
            non_ignored_count: 0,
            file_count: 0,
            non_ignored_file_count: 0,
        }
    }
}

#[derive(Debug, Clone, Copy)]
pub struct GitEntryRef<'a> {
    pub entry: &'a Entry,
    pub git_summary: GitSummary,
}

impl<'a> GitEntryRef<'a> {
    pub fn to_owned(&self) -> GitEntry {
        GitEntry {
            entry: self.entry.clone(),
            git_summary: self.git_summary,
        }
    }
}

impl<'a> Deref for GitEntryRef<'a> {
    type Target = Entry;

    fn deref(&self) -> &Self::Target {
        &self.entry
    }
}

impl<'a> AsRef<Entry> for GitEntryRef<'a> {
    fn as_ref(&self) -> &Entry {
        self.entry
    }
}

#[derive(Debug, Clone, PartialEq, Eq)]
pub struct GitEntry {
    pub entry: Entry,
    pub git_summary: GitSummary,
}

impl GitEntry {
    pub fn to_ref(&self) -> GitEntryRef {
        GitEntryRef {
            entry: &self.entry,
            git_summary: self.git_summary,
        }
    }
}

impl Deref for GitEntry {
    type Target = Entry;

    fn deref(&self) -> &Self::Target {
        &self.entry
    }
}

impl AsRef<Entry> for GitEntry {
    fn as_ref(&self) -> &Entry {
        &self.entry
    }
}

/// Walks the worktree entries and their associated git statuses.
pub struct GitTraversal<'a> {
    traversal: Traversal<'a>,
    current_entry_summary: Option<GitSummary>,
    repo_location: Option<(
        &'a RepositoryEntry,
        Cursor<'a, StatusEntry, PathProgress<'a>>,
    )>,
}

impl<'a> GitTraversal<'a> {
    fn synchronize_statuses(&mut self, reset: bool) {
        self.current_entry_summary = None;

        let Some(entry) = self.traversal.cursor.item() else {
            return;
        };

        let Some(repo) = self.traversal.snapshot.repository_for_path(&entry.path) else {
            self.repo_location = None;
            return;
        };

        // Update our state if we changed repositories.
        if reset || self.repo_location.as_ref().map(|(prev_repo, _)| prev_repo) != Some(&repo) {
            self.repo_location = Some((repo, repo.statuses_by_path.cursor::<PathProgress>(&())));
        }

        let Some((repo, statuses)) = &mut self.repo_location else {
            return;
        };

        let repo_path = repo.relativize(&entry.path).unwrap();

        if entry.is_dir() {
            let mut statuses = statuses.clone();
            statuses.seek_forward(&PathTarget::Path(repo_path.as_ref()), Bias::Left, &());
            let summary =
                statuses.summary(&PathTarget::Successor(repo_path.as_ref()), Bias::Left, &());

            self.current_entry_summary = Some(summary);
        } else if entry.is_file() {
            // For a file entry, park the cursor on the corresponding status
            if statuses.seek_forward(&PathTarget::Path(repo_path.as_ref()), Bias::Left, &()) {
                // TODO: Investigate statuses.item() being None here.
                self.current_entry_summary = statuses.item().map(|item| item.status.into());
            } else {
                self.current_entry_summary = Some(GitSummary::UNCHANGED);
            }
        }
    }

    pub fn advance(&mut self) -> bool {
        self.advance_by(1)
    }

    pub fn advance_by(&mut self, count: usize) -> bool {
        let found = self.traversal.advance_by(count);
        self.synchronize_statuses(false);
        found
    }

    pub fn advance_to_sibling(&mut self) -> bool {
        let found = self.traversal.advance_to_sibling();
        self.synchronize_statuses(false);
        found
    }

    pub fn back_to_parent(&mut self) -> bool {
        let found = self.traversal.back_to_parent();
        self.synchronize_statuses(true);
        found
    }

    pub fn start_offset(&self) -> usize {
        self.traversal.start_offset()
    }

    pub fn end_offset(&self) -> usize {
        self.traversal.end_offset()
    }

    pub fn entry(&self) -> Option<GitEntryRef<'a>> {
        let entry = self.traversal.cursor.item()?;
        let git_summary = self.current_entry_summary.unwrap_or(GitSummary::UNCHANGED);
        Some(GitEntryRef { entry, git_summary })
    }
}

impl<'a> Iterator for GitTraversal<'a> {
    type Item = GitEntryRef<'a>;
    fn next(&mut self) -> Option<Self::Item> {
        if let Some(item) = self.entry() {
            self.advance();
            Some(item)
        } else {
            None
        }
    }
}

#[derive(Debug)]
pub struct Traversal<'a> {
    snapshot: &'a Snapshot,
    cursor: sum_tree::Cursor<'a, Entry, TraversalProgress<'a>>,
    include_ignored: bool,
    include_files: bool,
    include_dirs: bool,
}

impl<'a> Traversal<'a> {
    fn new(
        snapshot: &'a Snapshot,
        include_files: bool,
        include_dirs: bool,
        include_ignored: bool,
        start_path: &Path,
    ) -> Self {
        let mut cursor = snapshot.entries_by_path.cursor(&());
        cursor.seek(&TraversalTarget::path(start_path), Bias::Left, &());
        let mut traversal = Self {
            snapshot,
            cursor,
            include_files,
            include_dirs,
            include_ignored,
        };
        if traversal.end_offset() == traversal.start_offset() {
            traversal.next();
        }
        traversal
    }

    pub fn with_git_statuses(self) -> GitTraversal<'a> {
        let mut this = GitTraversal {
            traversal: self,
            current_entry_summary: None,
            repo_location: None,
        };
        this.synchronize_statuses(true);
        this
    }

    pub fn advance(&mut self) -> bool {
        self.advance_by(1)
    }

    pub fn advance_by(&mut self, count: usize) -> bool {
        self.cursor.seek_forward(
            &TraversalTarget::Count {
                count: self.end_offset() + count,
                include_dirs: self.include_dirs,
                include_files: self.include_files,
                include_ignored: self.include_ignored,
            },
            Bias::Left,
            &(),
        )
    }

    pub fn advance_to_sibling(&mut self) -> bool {
        while let Some(entry) = self.cursor.item() {
            self.cursor
                .seek_forward(&TraversalTarget::successor(&entry.path), Bias::Left, &());
            if let Some(entry) = self.cursor.item() {
                if (self.include_files || !entry.is_file())
                    && (self.include_dirs || !entry.is_dir())
                    && (self.include_ignored || !entry.is_ignored || entry.is_always_included)
                {
                    return true;
                }
            }
        }
        false
    }

    pub fn back_to_parent(&mut self) -> bool {
        let Some(parent_path) = self.cursor.item().and_then(|entry| entry.path.parent()) else {
            return false;
        };
        self.cursor
            .seek(&TraversalTarget::path(parent_path), Bias::Left, &())
    }

    pub fn entry(&self) -> Option<&'a Entry> {
        self.cursor.item()
    }

    pub fn start_offset(&self) -> usize {
        self.cursor
            .start()
            .count(self.include_files, self.include_dirs, self.include_ignored)
    }

    pub fn end_offset(&self) -> usize {
        self.cursor
            .end(&())
            .count(self.include_files, self.include_dirs, self.include_ignored)
    }
}

impl<'a> Iterator for Traversal<'a> {
    type Item = &'a Entry;

    fn next(&mut self) -> Option<Self::Item> {
        if let Some(item) = self.entry() {
            self.advance();
            Some(item)
        } else {
            None
        }
    }
}

#[derive(Debug, Clone, Copy)]
enum PathTarget<'a> {
    Path(&'a Path),
    Successor(&'a Path),
}

impl<'a> PathTarget<'a> {
    fn cmp_path(&self, other: &Path) -> Ordering {
        match self {
            PathTarget::Path(path) => path.cmp(&other),
            PathTarget::Successor(path) => {
                if other.starts_with(path) {
                    Ordering::Greater
                } else {
                    Ordering::Equal
                }
            }
        }
    }
}

impl<'a, 'b, S: Summary> SeekTarget<'a, PathSummary<S>, PathProgress<'a>> for PathTarget<'b> {
    fn cmp(&self, cursor_location: &PathProgress<'a>, _: &S::Context) -> Ordering {
        self.cmp_path(&cursor_location.max_path)
    }
}

impl<'a, 'b, S: Summary> SeekTarget<'a, PathSummary<S>, TraversalProgress<'a>> for PathTarget<'b> {
    fn cmp(&self, cursor_location: &TraversalProgress<'a>, _: &S::Context) -> Ordering {
        self.cmp_path(&cursor_location.max_path)
    }
}

impl<'a, 'b> SeekTarget<'a, PathSummary<GitSummary>, (TraversalProgress<'a>, GitSummary)>
    for PathTarget<'b>
{
    fn cmp(&self, cursor_location: &(TraversalProgress<'a>, GitSummary), _: &()) -> Ordering {
        self.cmp_path(&cursor_location.0.max_path)
    }
}

#[derive(Debug)]
enum TraversalTarget<'a> {
    Path(PathTarget<'a>),
    Count {
        count: usize,
        include_files: bool,
        include_ignored: bool,
        include_dirs: bool,
    },
}

impl<'a> TraversalTarget<'a> {
    fn path(path: &'a Path) -> Self {
        Self::Path(PathTarget::Path(path))
    }

    fn successor(path: &'a Path) -> Self {
        Self::Path(PathTarget::Successor(path))
    }

    fn cmp_progress(&self, progress: &TraversalProgress) -> Ordering {
        match self {
            TraversalTarget::Path(path) => path.cmp_path(&progress.max_path),
            TraversalTarget::Count {
                count,
                include_files,
                include_dirs,
                include_ignored,
            } => Ord::cmp(
                count,
                &progress.count(*include_files, *include_dirs, *include_ignored),
            ),
        }
    }
}

impl<'a, 'b> SeekTarget<'a, EntrySummary, TraversalProgress<'a>> for TraversalTarget<'b> {
    fn cmp(&self, cursor_location: &TraversalProgress<'a>, _: &()) -> Ordering {
        self.cmp_progress(cursor_location)
    }
}

impl<'a, 'b> SeekTarget<'a, PathSummary<Unit>, TraversalProgress<'a>> for TraversalTarget<'b> {
    fn cmp(&self, cursor_location: &TraversalProgress<'a>, _: &()) -> Ordering {
        self.cmp_progress(cursor_location)
    }
}

pub struct ChildEntriesOptions {
    pub include_files: bool,
    pub include_dirs: bool,
    pub include_ignored: bool,
}

pub struct ChildEntriesIter<'a> {
    parent_path: &'a Path,
    traversal: Traversal<'a>,
}

impl<'a> ChildEntriesIter<'a> {
    pub fn with_git_statuses(self) -> ChildEntriesGitIter<'a> {
        ChildEntriesGitIter {
            parent_path: self.parent_path,
            traversal: self.traversal.with_git_statuses(),
        }
    }
}

pub struct ChildEntriesGitIter<'a> {
    parent_path: &'a Path,
    traversal: GitTraversal<'a>,
}

impl<'a> Iterator for ChildEntriesIter<'a> {
    type Item = &'a Entry;

    fn next(&mut self) -> Option<Self::Item> {
        if let Some(item) = self.traversal.entry() {
            if item.path.starts_with(self.parent_path) {
                self.traversal.advance_to_sibling();
                return Some(item);
            }
        }
        None
    }
}

impl<'a> Iterator for ChildEntriesGitIter<'a> {
    type Item = GitEntryRef<'a>;

    fn next(&mut self) -> Option<Self::Item> {
        if let Some(item) = self.traversal.entry() {
            if item.path.starts_with(self.parent_path) {
                self.traversal.advance_to_sibling();
                return Some(item);
            }
        }
        None
    }
}

impl<'a> From<&'a Entry> for proto::Entry {
    fn from(entry: &'a Entry) -> Self {
        Self {
            id: entry.id.to_proto(),
            is_dir: entry.is_dir(),
            path: entry.path.as_ref().to_proto(),
            inode: entry.inode,
            mtime: entry.mtime.map(|time| time.into()),
            is_ignored: entry.is_ignored,
            is_external: entry.is_external,
            is_fifo: entry.is_fifo,
            size: Some(entry.size),
            canonical_path: entry
                .canonical_path
                .as_ref()
                .map(|path| path.as_ref().to_proto()),
        }
    }
}

impl<'a> TryFrom<(&'a CharBag, &PathMatcher, proto::Entry)> for Entry {
    type Error = anyhow::Error;

    fn try_from(
        (root_char_bag, always_included, entry): (&'a CharBag, &PathMatcher, proto::Entry),
    ) -> Result<Self> {
        let kind = if entry.is_dir {
            EntryKind::Dir
        } else {
            EntryKind::File
        };

        let path = Arc::<Path>::from_proto(entry.path);
        let char_bag = char_bag_for_path(*root_char_bag, &path);
        let is_always_included = always_included.is_match(path.as_ref());
        Ok(Entry {
            id: ProjectEntryId::from_proto(entry.id),
            kind,
            path,
            inode: entry.inode,
            mtime: entry.mtime.map(|time| time.into()),
            size: entry.size.unwrap_or(0),
            canonical_path: entry
                .canonical_path
                .map(|path_string| Box::from(PathBuf::from_proto(path_string))),
            is_ignored: entry.is_ignored,
            is_always_included,
            is_external: entry.is_external,
            is_private: false,
            char_bag,
            is_fifo: entry.is_fifo,
        })
    }
}

fn status_from_proto(
    simple_status: i32,
    status: Option<proto::GitFileStatus>,
) -> anyhow::Result<FileStatus> {
    use proto::git_file_status::Variant;

    let Some(variant) = status.and_then(|status| status.variant) else {
        let code = proto::GitStatus::from_i32(simple_status)
            .ok_or_else(|| anyhow!("Invalid git status code: {simple_status}"))?;
        let result = match code {
            proto::GitStatus::Added => TrackedStatus {
                worktree_status: StatusCode::Added,
                index_status: StatusCode::Unmodified,
            }
            .into(),
            proto::GitStatus::Modified => TrackedStatus {
                worktree_status: StatusCode::Modified,
                index_status: StatusCode::Unmodified,
            }
            .into(),
            proto::GitStatus::Conflict => UnmergedStatus {
                first_head: UnmergedStatusCode::Updated,
                second_head: UnmergedStatusCode::Updated,
            }
            .into(),
            proto::GitStatus::Deleted => TrackedStatus {
                worktree_status: StatusCode::Deleted,
                index_status: StatusCode::Unmodified,
            }
            .into(),
            _ => return Err(anyhow!("Invalid code for simple status: {simple_status}")),
        };
        return Ok(result);
    };

    let result = match variant {
        Variant::Untracked(_) => FileStatus::Untracked,
        Variant::Ignored(_) => FileStatus::Ignored,
        Variant::Unmerged(unmerged) => {
            let [first_head, second_head] =
                [unmerged.first_head, unmerged.second_head].map(|head| {
                    let code = proto::GitStatus::from_i32(head)
                        .ok_or_else(|| anyhow!("Invalid git status code: {head}"))?;
                    let result = match code {
                        proto::GitStatus::Added => UnmergedStatusCode::Added,
                        proto::GitStatus::Updated => UnmergedStatusCode::Updated,
                        proto::GitStatus::Deleted => UnmergedStatusCode::Deleted,
                        _ => return Err(anyhow!("Invalid code for unmerged status: {code:?}")),
                    };
                    Ok(result)
                });
            let [first_head, second_head] = [first_head?, second_head?];
            UnmergedStatus {
                first_head,
                second_head,
            }
            .into()
        }
        Variant::Tracked(tracked) => {
            let [index_status, worktree_status] = [tracked.index_status, tracked.worktree_status]
                .map(|status| {
                    let code = proto::GitStatus::from_i32(status)
                        .ok_or_else(|| anyhow!("Invalid git status code: {status}"))?;
                    let result = match code {
                        proto::GitStatus::Modified => StatusCode::Modified,
                        proto::GitStatus::TypeChanged => StatusCode::TypeChanged,
                        proto::GitStatus::Added => StatusCode::Added,
                        proto::GitStatus::Deleted => StatusCode::Deleted,
                        proto::GitStatus::Renamed => StatusCode::Renamed,
                        proto::GitStatus::Copied => StatusCode::Copied,
                        proto::GitStatus::Unmodified => StatusCode::Unmodified,
                        _ => return Err(anyhow!("Invalid code for tracked status: {code:?}")),
                    };
                    Ok(result)
                });
            let [index_status, worktree_status] = [index_status?, worktree_status?];
            TrackedStatus {
                index_status,
                worktree_status,
            }
            .into()
        }
    };
    Ok(result)
}

fn status_to_proto(status: FileStatus) -> proto::GitFileStatus {
    use proto::git_file_status::{Tracked, Unmerged, Variant};

    let variant = match status {
        FileStatus::Untracked => Variant::Untracked(Default::default()),
        FileStatus::Ignored => Variant::Ignored(Default::default()),
        FileStatus::Unmerged(UnmergedStatus {
            first_head,
            second_head,
        }) => Variant::Unmerged(Unmerged {
            first_head: unmerged_status_to_proto(first_head),
            second_head: unmerged_status_to_proto(second_head),
        }),
        FileStatus::Tracked(TrackedStatus {
            index_status,
            worktree_status,
        }) => Variant::Tracked(Tracked {
            index_status: tracked_status_to_proto(index_status),
            worktree_status: tracked_status_to_proto(worktree_status),
        }),
    };
    proto::GitFileStatus {
        variant: Some(variant),
    }
}

fn unmerged_status_to_proto(code: UnmergedStatusCode) -> i32 {
    match code {
        UnmergedStatusCode::Added => proto::GitStatus::Added as _,
        UnmergedStatusCode::Deleted => proto::GitStatus::Deleted as _,
        UnmergedStatusCode::Updated => proto::GitStatus::Updated as _,
    }
}

fn tracked_status_to_proto(code: StatusCode) -> i32 {
    match code {
        StatusCode::Added => proto::GitStatus::Added as _,
        StatusCode::Deleted => proto::GitStatus::Deleted as _,
        StatusCode::Modified => proto::GitStatus::Modified as _,
        StatusCode::Renamed => proto::GitStatus::Renamed as _,
        StatusCode::TypeChanged => proto::GitStatus::TypeChanged as _,
        StatusCode::Copied => proto::GitStatus::Copied as _,
        StatusCode::Unmodified => proto::GitStatus::Unmodified as _,
    }
}

#[derive(Clone, Copy, Debug, Default, Hash, PartialEq, Eq, PartialOrd, Ord)]
pub struct ProjectEntryId(usize);

impl ProjectEntryId {
    pub const MAX: Self = Self(usize::MAX);
    pub const MIN: Self = Self(usize::MIN);

    pub fn new(counter: &AtomicUsize) -> Self {
        Self(counter.fetch_add(1, SeqCst))
    }

    pub fn from_proto(id: u64) -> Self {
        Self(id as usize)
    }

    pub fn to_proto(&self) -> u64 {
        self.0 as u64
    }

    pub fn to_usize(&self) -> usize {
        self.0
    }
}

#[cfg(any(test, feature = "test-support"))]
impl CreatedEntry {
    pub fn to_included(self) -> Option<Entry> {
        match self {
            CreatedEntry::Included(entry) => Some(entry),
            CreatedEntry::Excluded { .. } => None,
        }
    }
}<|MERGE_RESOLUTION|>--- conflicted
+++ resolved
@@ -5483,18 +5483,6 @@
                     }
                 }
 
-<<<<<<< HEAD
-        state
-            .snapshot
-            .git_repositories
-            .update(&job.local_repository.work_directory_id, |entry| {
-                entry.merge_message = std::fs::read_to_string(
-                    job.local_repository.dot_git_dir_abs_path.join("MERGE_MSG"),
-                )
-                .ok();
-                entry.current_merge_head_shas = merge_head_shas;
-            });
-=======
                 repository.statuses_by_path = new_entries_by_path;
                 let mut state = job_state.lock();
                 state
@@ -5505,10 +5493,13 @@
                     &local_repository.work_directory_id,
                     |entry| {
                         entry.current_merge_head_shas = merge_head_shas;
+                        entry.merge_message = std::fs::read_to_string(
+                            local_repository.dot_git_dir_abs_path.join("MERGE_MSG"),
+                        )
+                        .ok();
                         entry.status_scan_id += 1;
                     },
                 );
->>>>>>> 56f13ddc
 
                 util::extend_sorted(
                     &mut state.changed_paths,
