mod ignore;
mod worktree_settings;
#[cfg(test)]
mod worktree_tests;

use ::ignore::gitignore::{Gitignore, GitignoreBuilder};
use anyhow::{Context as _, Result, anyhow};
use clock::ReplicaId;
use collections::{HashMap, HashSet, VecDeque};
use fs::{Fs, MTime, PathEvent, RemoveOptions, Watcher, copy_recursive, read_dir_items};
use futures::{
    FutureExt as _, Stream, StreamExt,
    channel::{
        mpsc::{self, UnboundedSender},
        oneshot,
    },
    select_biased,
    task::Poll,
};
use fuzzy::CharBag;
use git::{
    COMMIT_MESSAGE, DOT_GIT, FSMONITOR_DAEMON, GITIGNORE, INDEX_LOCK, LFS_DIR, status::GitSummary,
};
use gpui::{
    App, AppContext as _, AsyncApp, BackgroundExecutor, Context, Entity, EventEmitter, Task,
};
use ignore::IgnoreStack;
use language::DiskState;

use parking_lot::Mutex;
use paths::{local_settings_folder_name, local_vscode_folder_name};
use postage::{
    barrier,
    prelude::{Sink as _, Stream as _},
    watch,
};
use rpc::{
    AnyProtoClient,
    proto::{self, FromProto, ToProto, split_worktree_update},
};
pub use settings::WorktreeId;
use settings::{Settings, SettingsLocation, SettingsStore};
use smallvec::{SmallVec, smallvec};
use smol::channel::{self, Sender};
use std::{
    any::Any,
    borrow::Borrow as _,
    cmp::Ordering,
    collections::hash_map,
    convert::TryFrom,
    ffi::OsStr,
    fmt,
    future::Future,
    mem::{self},
    ops::{Deref, DerefMut},
    path::{Path, PathBuf},
    pin::Pin,
    sync::{
        Arc,
        atomic::{AtomicUsize, Ordering::SeqCst},
    },
    time::{Duration, Instant},
};
use sum_tree::{Bias, Dimensions, Edit, KeyedItem, SeekTarget, SumTree, Summary, TreeMap, TreeSet};
use text::{LineEnding, Rope};
use util::{
    ResultExt, debug_panic,
    paths::{PathMatcher, PathStyle, SanitizedPath, home_dir},
    rel_path::RelPath,
};
pub use worktree_settings::WorktreeSettings;

pub const FS_WATCH_LATENCY: Duration = Duration::from_millis(100);

/// A set of local or remote files that are being opened as part of a project.
/// Responsible for tracking related FS (for local)/collab (for remote) events and corresponding updates.
/// Stores git repositories data and the diagnostics for the file(s).
///
/// Has an absolute path, and may be set to be visible in Zed UI or not.
/// May correspond to a directory or a single file.
/// Possible examples:
/// * a drag and dropped file — may be added as an invisible, "ephemeral" entry to the current worktree
/// * a directory opened in Zed — may be added as a visible entry to the current worktree
///
/// Uses [`Entry`] to track the state of each file/directory, can look up absolute paths for entries.
pub enum Worktree {
    Local(LocalWorktree),
    Remote(RemoteWorktree),
}

/// An entry, created in the worktree.
#[derive(Debug)]
pub enum CreatedEntry {
    /// Got created and indexed by the worktree, receiving a corresponding entry.
    Included(Entry),
    /// Got created, but not indexed due to falling under exclusion filters.
    Excluded { abs_path: PathBuf },
}

pub struct LoadedFile {
    pub file: Arc<File>,
    pub text: String,
}

pub struct LoadedBinaryFile {
    pub file: Arc<File>,
    pub content: Vec<u8>,
}

impl fmt::Debug for LoadedBinaryFile {
    fn fmt(&self, f: &mut fmt::Formatter<'_>) -> fmt::Result {
        f.debug_struct("LoadedBinaryFile")
            .field("file", &self.file)
            .field("content_bytes", &self.content.len())
            .finish()
    }
}

pub struct LocalWorktree {
    snapshot: LocalSnapshot,
    scan_requests_tx: channel::Sender<ScanRequest>,
    path_prefixes_to_scan_tx: channel::Sender<PathPrefixScanRequest>,
    is_scanning: (watch::Sender<bool>, watch::Receiver<bool>),
    _background_scanner_tasks: Vec<Task<()>>,
    update_observer: Option<UpdateObservationState>,
    fs: Arc<dyn Fs>,
    fs_case_sensitive: bool,
    visible: bool,
    next_entry_id: Arc<AtomicUsize>,
    settings: WorktreeSettings,
    share_private_files: bool,
}

pub struct PathPrefixScanRequest {
    path: Arc<RelPath>,
    done: SmallVec<[barrier::Sender; 1]>,
}

struct ScanRequest {
    relative_paths: Vec<Arc<RelPath>>,
    done: SmallVec<[barrier::Sender; 1]>,
}

pub struct RemoteWorktree {
    snapshot: Snapshot,
    background_snapshot: Arc<Mutex<(Snapshot, Vec<proto::UpdateWorktree>)>>,
    project_id: u64,
    client: AnyProtoClient,
    file_scan_inclusions: PathMatcher,
    updates_tx: Option<UnboundedSender<proto::UpdateWorktree>>,
    update_observer: Option<mpsc::UnboundedSender<proto::UpdateWorktree>>,
    snapshot_subscriptions: VecDeque<(usize, oneshot::Sender<()>)>,
    replica_id: ReplicaId,
    visible: bool,
    disconnected: bool,
}

#[derive(Clone)]
pub struct Snapshot {
    id: WorktreeId,
    abs_path: Arc<SanitizedPath>,
    path_style: PathStyle,
    root_name: Arc<RelPath>,
    root_char_bag: CharBag,
    entries_by_path: SumTree<Entry>,
    entries_by_id: SumTree<PathEntry>,
    always_included_entries: Vec<Arc<RelPath>>,

    /// A number that increases every time the worktree begins scanning
    /// a set of paths from the filesystem. This scanning could be caused
    /// by some operation performed on the worktree, such as reading or
    /// writing a file, or by an event reported by the filesystem.
    scan_id: usize,

    /// The latest scan id that has completed, and whose preceding scans
    /// have all completed. The current `scan_id` could be more than one
    /// greater than the `completed_scan_id` if operations are performed
    /// on the worktree while it is processing a file-system event.
    completed_scan_id: usize,
}

/// This path corresponds to the 'content path' of a repository in relation
/// to Zed's project root.
/// In the majority of the cases, this is the folder that contains the .git folder.
/// But if a sub-folder of a git repository is opened, this corresponds to the
/// project root and the .git folder is located in a parent directory.
#[derive(Clone, Debug, Ord, PartialOrd, Eq, PartialEq, Hash)]
pub enum WorkDirectory {
    InProject {
        relative_path: Arc<RelPath>,
    },
    AboveProject {
        absolute_path: Arc<Path>,
        location_in_repo: Arc<Path>,
    },
}

impl WorkDirectory {
    fn path_key(&self) -> PathKey {
        match self {
            WorkDirectory::InProject { relative_path } => PathKey(relative_path.clone()),
            WorkDirectory::AboveProject { .. } => PathKey(RelPath::empty().into()),
        }
    }

    /// Returns true if the given path is a child of the work directory.
    ///
    /// Note that the path may not be a member of this repository, if there
    /// is a repository in a directory between these two paths
    /// external .git folder in a parent folder of the project root.
    #[track_caller]
    pub fn directory_contains(&self, path: &RelPath) -> bool {
        match self {
            WorkDirectory::InProject { relative_path } => path.starts_with(relative_path),
            WorkDirectory::AboveProject { .. } => true,
        }
    }
}

impl Default for WorkDirectory {
    fn default() -> Self {
        Self::InProject {
            relative_path: Arc::from(RelPath::empty()),
        }
    }
}

#[derive(Debug, Clone)]
pub struct LocalSnapshot {
    snapshot: Snapshot,
    global_gitignore: Option<Arc<Gitignore>>,
    /// All of the gitignore files in the worktree, indexed by their absolute path.
    /// The boolean indicates whether the gitignore needs to be updated.
    ignores_by_parent_abs_path: HashMap<Arc<Path>, (Arc<Gitignore>, bool)>,
    /// All of the git repositories in the worktree, indexed by the project entry
    /// id of their parent directory.
    git_repositories: TreeMap<ProjectEntryId, LocalRepositoryEntry>,
    /// The file handle of the root dir
    /// (so we can find it after it's been moved)
    root_file_handle: Option<Arc<dyn fs::FileHandle>>,
}

struct BackgroundScannerState {
    snapshot: LocalSnapshot,
    scanned_dirs: HashSet<ProjectEntryId>,
    path_prefixes_to_scan: HashSet<Arc<RelPath>>,
    paths_to_scan: HashSet<Arc<RelPath>>,
    /// The ids of all of the entries that were removed from the snapshot
    /// as part of the current update. These entry ids may be re-used
    /// if the same inode is discovered at a new path, or if the given
    /// path is re-created after being deleted.
    removed_entries: HashMap<u64, Entry>,
    changed_paths: Vec<Arc<RelPath>>,
    prev_snapshot: Snapshot,
}

#[derive(Debug, Clone)]
struct LocalRepositoryEntry {
    work_directory_id: ProjectEntryId,
    work_directory: WorkDirectory,
    work_directory_abs_path: Arc<Path>,
    git_dir_scan_id: usize,
    /// Absolute path to the original .git entry that caused us to create this repository.
    ///
    /// This is normally a directory, but may be a "gitfile" that points to a directory elsewhere
    /// (whose path we then store in `repository_dir_abs_path`).
    dot_git_abs_path: Arc<Path>,
    /// Absolute path to the "commondir" for this repository.
    ///
    /// This is always a directory. For a normal repository, this is the same as dot_git_abs_path,
    /// but in the case of a submodule or a worktree it is the path to the "parent" .git directory
    /// from which the submodule/worktree was derived.
    common_dir_abs_path: Arc<Path>,
    /// Absolute path to the directory holding the repository's state.
    ///
    /// For a normal repository, this is a directory and coincides with `dot_git_abs_path` and
    /// `common_dir_abs_path`. For a submodule or worktree, this is some subdirectory of the
    /// commondir like `/project/.git/modules/foo`.
    repository_dir_abs_path: Arc<Path>,
}

impl sum_tree::Item for LocalRepositoryEntry {
    type Summary = PathSummary<&'static ()>;

    fn summary(&self, _: &<Self::Summary as Summary>::Context) -> Self::Summary {
        PathSummary {
            max_path: self.work_directory.path_key().0,
            item_summary: &(),
        }
    }
}

impl KeyedItem for LocalRepositoryEntry {
    type Key = PathKey;

    fn key(&self) -> Self::Key {
        self.work_directory.path_key()
    }
}

impl Deref for LocalRepositoryEntry {
    type Target = WorkDirectory;

    fn deref(&self) -> &Self::Target {
        &self.work_directory
    }
}

impl Deref for LocalSnapshot {
    type Target = Snapshot;

    fn deref(&self) -> &Self::Target {
        &self.snapshot
    }
}

impl DerefMut for LocalSnapshot {
    fn deref_mut(&mut self) -> &mut Self::Target {
        &mut self.snapshot
    }
}

#[derive(Debug)]
enum ScanState {
    Started,
    Updated {
        snapshot: LocalSnapshot,
        changes: UpdatedEntriesSet,
        barrier: SmallVec<[barrier::Sender; 1]>,
        scanning: bool,
    },
    RootUpdated {
        new_path: Option<Arc<SanitizedPath>>,
    },
}

struct UpdateObservationState {
    snapshots_tx: mpsc::UnboundedSender<(LocalSnapshot, UpdatedEntriesSet)>,
    resume_updates: watch::Sender<()>,
    _maintain_remote_snapshot: Task<Option<()>>,
}

#[derive(Clone)]
pub enum Event {
    UpdatedEntries(UpdatedEntriesSet),
    UpdatedGitRepositories(UpdatedGitRepositoriesSet),
    DeletedEntry(ProjectEntryId),
}

impl EventEmitter<Event> for Worktree {}

impl Worktree {
    pub async fn local(
        path: impl Into<Arc<Path>>,
        visible: bool,
        fs: Arc<dyn Fs>,
        next_entry_id: Arc<AtomicUsize>,
        cx: &mut AsyncApp,
    ) -> Result<Entity<Self>> {
        let abs_path = path.into();
        let metadata = fs
            .metadata(&abs_path)
            .await
            .context("failed to stat worktree path")?;

        let fs_case_sensitive = fs.is_case_sensitive().await.unwrap_or_else(|e| {
            log::error!(
                "Failed to determine whether filesystem is case sensitive (falling back to true) due to error: {e:#}"
            );
            true
        });

        let root_file_handle = fs
            .open_handle(&abs_path)
            .await
            .context("failed to open local worktree root")
            .log_err();

        cx.new(move |cx: &mut Context<Worktree>| {
            let mut snapshot = LocalSnapshot {
                ignores_by_parent_abs_path: Default::default(),
                global_gitignore: Default::default(),
                git_repositories: Default::default(),
                snapshot: Snapshot::new(
                    cx.entity_id().as_u64(),
                    abs_path
                        .file_name()
                        .and_then(|f| f.to_str())
                        .map_or(RelPath::empty().into(), |f| RelPath::new(f).unwrap().into()),
                    abs_path.clone(),
                    PathStyle::local(),
                ),
                root_file_handle,
            };

            let worktree_id = snapshot.id();
            let settings_location = Some(SettingsLocation {
                worktree_id,
                path: RelPath::empty(),
            });

            let settings = WorktreeSettings::get(settings_location, cx).clone();
            cx.observe_global::<SettingsStore>(move |this, cx| {
                if let Self::Local(this) = this {
                    let settings = WorktreeSettings::get(settings_location, cx).clone();
                    if this.settings != settings {
                        this.settings = settings;
                        this.restart_background_scanners(cx);
                    }
                }
            })
            .detach();

            let share_private_files = false;
            if let Some(metadata) = metadata {
                let mut entry = Entry::new(
                    RelPath::empty().into(),
                    &metadata,
                    &next_entry_id,
                    snapshot.root_char_bag,
                    None,
                );
                if !metadata.is_dir {
                    if let Some(file_name) = abs_path.file_name()
                        && let Some(file_name) = file_name.to_str()
                        && let Ok(path) = RelPath::new(file_name)
                    {
                        entry.is_private = !share_private_files && settings.is_path_private(path);
                    }
                }
                snapshot.insert_entry(entry, fs.as_ref());
            }

            let (scan_requests_tx, scan_requests_rx) = channel::unbounded();
            let (path_prefixes_to_scan_tx, path_prefixes_to_scan_rx) = channel::unbounded();
            let mut worktree = LocalWorktree {
                share_private_files,
                next_entry_id,
                snapshot,
                is_scanning: watch::channel_with(true),
                update_observer: None,
                scan_requests_tx,
                path_prefixes_to_scan_tx,
                _background_scanner_tasks: Vec::new(),
                fs,
                fs_case_sensitive,
                visible,
                settings,
            };
            worktree.start_background_scanner(scan_requests_rx, path_prefixes_to_scan_rx, cx);
            Worktree::Local(worktree)
        })
    }

    pub fn remote(
        project_id: u64,
        replica_id: ReplicaId,
        worktree: proto::WorktreeMetadata,
        client: AnyProtoClient,
        path_style: PathStyle,
        cx: &mut App,
    ) -> Entity<Self> {
        cx.new(|cx: &mut Context<Self>| {
            let snapshot = Snapshot::new(
                worktree.id,
                RelPath::from_proto(&worktree.root_name)
                    .unwrap_or_else(|_| RelPath::empty().into()),
                Arc::<Path>::from_proto(worktree.abs_path),
                path_style,
            );

            let background_snapshot = Arc::new(Mutex::new((
                snapshot.clone(),
                Vec::<proto::UpdateWorktree>::new(),
            )));
            let (background_updates_tx, mut background_updates_rx) =
                mpsc::unbounded::<proto::UpdateWorktree>();
            let (mut snapshot_updated_tx, mut snapshot_updated_rx) = watch::channel();

            let worktree_id = snapshot.id();
            let settings_location = Some(SettingsLocation {
                worktree_id,
                path: RelPath::empty(),
            });

            let settings = WorktreeSettings::get(settings_location, cx).clone();
            let worktree = RemoteWorktree {
                client,
                project_id,
                replica_id,
                snapshot,
                file_scan_inclusions: settings.file_scan_inclusions.clone(),
                background_snapshot: background_snapshot.clone(),
                updates_tx: Some(background_updates_tx),
                update_observer: None,
                snapshot_subscriptions: Default::default(),
                visible: worktree.visible,
                disconnected: false,
            };

            // Apply updates to a separate snapshot in a background task, then
            // send them to a foreground task which updates the model.
            cx.background_spawn(async move {
                while let Some(update) = background_updates_rx.next().await {
                    {
                        let mut lock = background_snapshot.lock();
                        lock.0
                            .apply_remote_update(update.clone(), &settings.file_scan_inclusions);
                        lock.1.push(update);
                    }
                    snapshot_updated_tx.send(()).await.ok();
                }
            })
            .detach();

            // On the foreground task, update to the latest snapshot and notify
            // any update observer of all updates that led to that snapshot.
            cx.spawn(async move |this, cx| {
                while (snapshot_updated_rx.recv().await).is_some() {
                    this.update(cx, |this, cx| {
                        let mut entries_changed = false;
                        let this = this.as_remote_mut().unwrap();
                        {
                            let mut lock = this.background_snapshot.lock();
                            this.snapshot = lock.0.clone();
                            for update in lock.1.drain(..) {
                                entries_changed |= !update.updated_entries.is_empty()
                                    || !update.removed_entries.is_empty();
                                if let Some(tx) = &this.update_observer {
                                    tx.unbounded_send(update).ok();
                                }
                            }
                        };

                        if entries_changed {
                            cx.emit(Event::UpdatedEntries(Arc::default()));
                        }
                        cx.notify();
                        while let Some((scan_id, _)) = this.snapshot_subscriptions.front() {
                            if this.observed_snapshot(*scan_id) {
                                let (_, tx) = this.snapshot_subscriptions.pop_front().unwrap();
                                let _ = tx.send(());
                            } else {
                                break;
                            }
                        }
                    })?;
                }
                anyhow::Ok(())
            })
            .detach();

            Worktree::Remote(worktree)
        })
    }

    pub fn as_local(&self) -> Option<&LocalWorktree> {
        if let Worktree::Local(worktree) = self {
            Some(worktree)
        } else {
            None
        }
    }

    pub fn as_remote(&self) -> Option<&RemoteWorktree> {
        if let Worktree::Remote(worktree) = self {
            Some(worktree)
        } else {
            None
        }
    }

    pub fn as_local_mut(&mut self) -> Option<&mut LocalWorktree> {
        if let Worktree::Local(worktree) = self {
            Some(worktree)
        } else {
            None
        }
    }

    pub fn as_remote_mut(&mut self) -> Option<&mut RemoteWorktree> {
        if let Worktree::Remote(worktree) = self {
            Some(worktree)
        } else {
            None
        }
    }

    pub fn is_local(&self) -> bool {
        matches!(self, Worktree::Local(_))
    }

    pub fn is_remote(&self) -> bool {
        !self.is_local()
    }

    pub fn settings_location(&self, _: &Context<Self>) -> SettingsLocation<'static> {
        SettingsLocation {
            worktree_id: self.id(),
            path: RelPath::empty(),
        }
    }

    pub fn snapshot(&self) -> Snapshot {
        match self {
            Worktree::Local(worktree) => worktree.snapshot.snapshot.clone(),
            Worktree::Remote(worktree) => worktree.snapshot.clone(),
        }
    }

    pub fn scan_id(&self) -> usize {
        match self {
            Worktree::Local(worktree) => worktree.snapshot.scan_id,
            Worktree::Remote(worktree) => worktree.snapshot.scan_id,
        }
    }

    pub fn metadata_proto(&self) -> proto::WorktreeMetadata {
        proto::WorktreeMetadata {
            id: self.id().to_proto(),
            root_name: self.root_name().to_proto(),
            visible: self.is_visible(),
            abs_path: self.abs_path().to_proto(),
        }
    }

    pub fn completed_scan_id(&self) -> usize {
        match self {
            Worktree::Local(worktree) => worktree.snapshot.completed_scan_id,
            Worktree::Remote(worktree) => worktree.snapshot.completed_scan_id,
        }
    }

    pub fn is_visible(&self) -> bool {
        match self {
            Worktree::Local(worktree) => worktree.visible,
            Worktree::Remote(worktree) => worktree.visible,
        }
    }

    pub fn replica_id(&self) -> ReplicaId {
        match self {
            Worktree::Local(_) => 0,
            Worktree::Remote(worktree) => worktree.replica_id,
        }
    }

    pub fn abs_path(&self) -> Arc<Path> {
        match self {
            Worktree::Local(worktree) => SanitizedPath::cast_arc(worktree.abs_path.clone()),
            Worktree::Remote(worktree) => SanitizedPath::cast_arc(worktree.abs_path.clone()),
        }
    }

    pub fn root_file(&self, cx: &Context<Self>) -> Option<Arc<File>> {
        let entry = self.root_entry()?;
        Some(File::for_entry(entry.clone(), cx.entity()))
    }

    pub fn observe_updates<F, Fut>(&mut self, project_id: u64, cx: &Context<Worktree>, callback: F)
    where
        F: 'static + Send + Fn(proto::UpdateWorktree) -> Fut,
        Fut: 'static + Send + Future<Output = bool>,
    {
        match self {
            Worktree::Local(this) => this.observe_updates(project_id, cx, callback),
            Worktree::Remote(this) => this.observe_updates(project_id, cx, callback),
        }
    }

    pub fn stop_observing_updates(&mut self) {
        match self {
            Worktree::Local(this) => {
                this.update_observer.take();
            }
            Worktree::Remote(this) => {
                this.update_observer.take();
            }
        }
    }

    #[cfg(any(test, feature = "test-support"))]
    pub fn has_update_observer(&self) -> bool {
        match self {
            Worktree::Local(this) => this.update_observer.is_some(),
            Worktree::Remote(this) => this.update_observer.is_some(),
        }
    }

    pub fn load_file(&self, path: &RelPath, cx: &Context<Worktree>) -> Task<Result<LoadedFile>> {
        match self {
            Worktree::Local(this) => this.load_file(path, cx),
            Worktree::Remote(_) => {
                Task::ready(Err(anyhow!("remote worktrees can't yet load files")))
            }
        }
    }

    pub fn load_binary_file(
        &self,
        path: &RelPath,
        cx: &Context<Worktree>,
    ) -> Task<Result<LoadedBinaryFile>> {
        match self {
            Worktree::Local(this) => this.load_binary_file(path, cx),
            Worktree::Remote(_) => {
                Task::ready(Err(anyhow!("remote worktrees can't yet load binary files")))
            }
        }
    }

    pub fn write_file(
        &self,
        path: Arc<RelPath>,
        text: Rope,
        line_ending: LineEnding,
        cx: &Context<Worktree>,
    ) -> Task<Result<Arc<File>>> {
        match self {
            Worktree::Local(this) => this.write_file(path, text, line_ending, cx),
            Worktree::Remote(_) => {
                Task::ready(Err(anyhow!("remote worktree can't yet write files")))
            }
        }
    }

    pub fn create_entry(
        &mut self,
        path: Arc<RelPath>,
        is_directory: bool,
        content: Option<Vec<u8>>,
        cx: &Context<Worktree>,
    ) -> Task<Result<CreatedEntry>> {
        let worktree_id = self.id();
        match self {
            Worktree::Local(this) => this.create_entry(path, is_directory, content, cx),
            Worktree::Remote(this) => {
                let project_id = this.project_id;
                let request = this.client.request(proto::CreateProjectEntry {
                    worktree_id: worktree_id.to_proto(),
                    project_id,
                    path: path.as_ref().to_proto(),
                    content,
                    is_directory,
                });
                cx.spawn(async move |this, cx| {
                    let response = request.await?;
                    match response.entry {
                        Some(entry) => this
                            .update(cx, |worktree, cx| {
                                worktree.as_remote_mut().unwrap().insert_entry(
                                    entry,
                                    response.worktree_scan_id as usize,
                                    cx,
                                )
                            })?
                            .await
                            .map(CreatedEntry::Included),
                        None => {
                            let abs_path =
                                this.read_with(cx, |worktree, _| worktree.absolutize(&path))?;
                            Ok(CreatedEntry::Excluded { abs_path })
                        }
                    }
                })
            }
        }
    }

    pub fn delete_entry(
        &mut self,
        entry_id: ProjectEntryId,
        trash: bool,
        cx: &mut Context<Worktree>,
    ) -> Option<Task<Result<()>>> {
        let task = match self {
            Worktree::Local(this) => this.delete_entry(entry_id, trash, cx),
            Worktree::Remote(this) => this.delete_entry(entry_id, trash, cx),
        }?;

        let entry = match &*self {
            Worktree::Local(this) => this.entry_for_id(entry_id),
            Worktree::Remote(this) => this.entry_for_id(entry_id),
        }?;

        let mut ids = vec![entry_id];
        let path = &*entry.path;

        self.get_children_ids_recursive(path, &mut ids);

        for id in ids {
            cx.emit(Event::DeletedEntry(id));
        }
        Some(task)
    }

    fn get_children_ids_recursive(&self, path: &RelPath, ids: &mut Vec<ProjectEntryId>) {
        let children_iter = self.child_entries(path);
        for child in children_iter {
            ids.push(child.id);
            self.get_children_ids_recursive(&child.path, ids);
        }
    }

    // pub fn rename_entry(
    //     &mut self,
    //     entry_id: ProjectEntryId,
    //     new_path: Arc<RelPath>,
    //     cx: &Context<Self>,
    // ) -> Task<Result<CreatedEntry>> {
    //     match self {
    //         Worktree::Local(this) => this.rename_entry(entry_id, new_path, cx),
    //         Worktree::Remote(this) => this.rename_entry(entry_id, new_path, cx),
    //     }
    // }

    pub fn copy_external_entries(
        &mut self,
        target_directory: Arc<RelPath>,
        paths: Vec<Arc<Path>>,
        fs: Arc<dyn Fs>,
        cx: &Context<Worktree>,
    ) -> Task<Result<Vec<ProjectEntryId>>> {
        match self {
            Worktree::Local(this) => this.copy_external_entries(target_directory, paths, cx),
            Worktree::Remote(this) => this.copy_external_entries(target_directory, paths, fs, cx),
        }
    }

    pub fn expand_entry(
        &mut self,
        entry_id: ProjectEntryId,
        cx: &Context<Worktree>,
    ) -> Option<Task<Result<()>>> {
        match self {
            Worktree::Local(this) => this.expand_entry(entry_id, cx),
            Worktree::Remote(this) => {
                let response = this.client.request(proto::ExpandProjectEntry {
                    project_id: this.project_id,
                    entry_id: entry_id.to_proto(),
                });
                Some(cx.spawn(async move |this, cx| {
                    let response = response.await?;
                    this.update(cx, |this, _| {
                        this.as_remote_mut()
                            .unwrap()
                            .wait_for_snapshot(response.worktree_scan_id as usize)
                    })?
                    .await?;
                    Ok(())
                }))
            }
        }
    }

    pub fn expand_all_for_entry(
        &mut self,
        entry_id: ProjectEntryId,
        cx: &Context<Worktree>,
    ) -> Option<Task<Result<()>>> {
        match self {
            Worktree::Local(this) => this.expand_all_for_entry(entry_id, cx),
            Worktree::Remote(this) => {
                let response = this.client.request(proto::ExpandAllForProjectEntry {
                    project_id: this.project_id,
                    entry_id: entry_id.to_proto(),
                });
                Some(cx.spawn(async move |this, cx| {
                    let response = response.await?;
                    this.update(cx, |this, _| {
                        this.as_remote_mut()
                            .unwrap()
                            .wait_for_snapshot(response.worktree_scan_id as usize)
                    })?
                    .await?;
                    Ok(())
                }))
            }
        }
    }

    pub async fn handle_create_entry(
        this: Entity<Self>,
        request: proto::CreateProjectEntry,
        mut cx: AsyncApp,
    ) -> Result<proto::ProjectEntryResponse> {
        let (scan_id, entry) = this.update(&mut cx, |this, cx| {
            anyhow::Ok((
                this.scan_id(),
                this.create_entry(
                    RelPath::from_proto(&request.path).with_context(|| {
                        format!("received invalid relative path {:?}", request.path)
                    })?,
                    request.is_directory,
                    request.content,
                    cx,
                ),
            ))
        })??;
        Ok(proto::ProjectEntryResponse {
            entry: match &entry.await? {
                CreatedEntry::Included(entry) => Some(entry.into()),
                CreatedEntry::Excluded { .. } => None,
            },
            worktree_scan_id: scan_id as u64,
        })
    }

    pub async fn handle_delete_entry(
        this: Entity<Self>,
        request: proto::DeleteProjectEntry,
        mut cx: AsyncApp,
    ) -> Result<proto::ProjectEntryResponse> {
        let (scan_id, task) = this.update(&mut cx, |this, cx| {
            (
                this.scan_id(),
                this.delete_entry(
                    ProjectEntryId::from_proto(request.entry_id),
                    request.use_trash,
                    cx,
                ),
            )
        })?;
        task.context("invalid entry")?.await?;
        Ok(proto::ProjectEntryResponse {
            entry: None,
            worktree_scan_id: scan_id as u64,
        })
    }

    pub async fn handle_expand_entry(
        this: Entity<Self>,
        request: proto::ExpandProjectEntry,
        mut cx: AsyncApp,
    ) -> Result<proto::ExpandProjectEntryResponse> {
        let task = this.update(&mut cx, |this, cx| {
            this.expand_entry(ProjectEntryId::from_proto(request.entry_id), cx)
        })?;
        task.context("no such entry")?.await?;
        let scan_id = this.read_with(&cx, |this, _| this.scan_id())?;
        Ok(proto::ExpandProjectEntryResponse {
            worktree_scan_id: scan_id as u64,
        })
    }

    pub async fn handle_expand_all_for_entry(
        this: Entity<Self>,
        request: proto::ExpandAllForProjectEntry,
        mut cx: AsyncApp,
    ) -> Result<proto::ExpandAllForProjectEntryResponse> {
        let task = this.update(&mut cx, |this, cx| {
            this.expand_all_for_entry(ProjectEntryId::from_proto(request.entry_id), cx)
        })?;
        task.context("no such entry")?.await?;
        let scan_id = this.read_with(&cx, |this, _| this.scan_id())?;
        Ok(proto::ExpandAllForProjectEntryResponse {
            worktree_scan_id: scan_id as u64,
        })
    }

    pub fn is_single_file(&self) -> bool {
        self.root_dir().is_none()
    }

    /// For visible worktrees, returns the path with the worktree name as the first component.
    /// Otherwise, returns an absolute path.
    pub fn full_path(&self, worktree_relative_path: &RelPath) -> PathBuf {
        let mut full_path = PathBuf::new();

        if self.is_visible() {
            full_path.push(self.root_name());
        } else {
            let path = self.abs_path();

            if self.is_local() && path.starts_with(home_dir().as_path()) {
                full_path.push("~");
                full_path.push(path.strip_prefix(home_dir().as_path()).unwrap());
            } else {
                full_path.push(path)
            }
        }

        if worktree_relative_path.components().next().is_some() {
            full_path.push(&worktree_relative_path.as_std_path());
        }

        full_path
    }
}

impl LocalWorktree {
    pub fn fs(&self) -> &Arc<dyn Fs> {
        &self.fs
    }

    pub fn is_path_private(&self, path: &RelPath) -> bool {
        !self.share_private_files && self.settings.is_path_private(path)
    }

    pub fn fs_is_case_sensitive(&self) -> bool {
        self.fs_case_sensitive
    }

    fn restart_background_scanners(&mut self, cx: &Context<Worktree>) {
        let (scan_requests_tx, scan_requests_rx) = channel::unbounded();
        let (path_prefixes_to_scan_tx, path_prefixes_to_scan_rx) = channel::unbounded();
        self.scan_requests_tx = scan_requests_tx;
        self.path_prefixes_to_scan_tx = path_prefixes_to_scan_tx;

        self.start_background_scanner(scan_requests_rx, path_prefixes_to_scan_rx, cx);
        let always_included_entries = mem::take(&mut self.snapshot.always_included_entries);
        log::debug!(
            "refreshing entries for the following always included paths: {:?}",
            always_included_entries
        );

        // Cleans up old always included entries to ensure they get updated properly. Otherwise,
        // nested always included entries may not get updated and will result in out-of-date info.
        self.refresh_entries_for_paths(always_included_entries);
    }

    fn start_background_scanner(
        &mut self,
        scan_requests_rx: channel::Receiver<ScanRequest>,
        path_prefixes_to_scan_rx: channel::Receiver<PathPrefixScanRequest>,
        cx: &Context<Worktree>,
    ) {
        let snapshot = self.snapshot();
        let share_private_files = self.share_private_files;
        let next_entry_id = self.next_entry_id.clone();
        let fs = self.fs.clone();
        let settings = self.settings.clone();
        let (scan_states_tx, mut scan_states_rx) = mpsc::unbounded();
        let background_scanner = cx.background_spawn({
            let abs_path = snapshot.abs_path.as_path().to_path_buf();
            let background = cx.background_executor().clone();
            async move {
                let (events, watcher) = fs.watch(&abs_path, FS_WATCH_LATENCY).await;
                let fs_case_sensitive = fs.is_case_sensitive().await.unwrap_or_else(|e| {
                    log::error!("Failed to determine whether filesystem is case sensitive: {e:#}");
                    true
                });

                let mut scanner = BackgroundScanner {
                    fs,
                    fs_case_sensitive,
                    status_updates_tx: scan_states_tx,
                    executor: background,
                    scan_requests_rx,
                    path_prefixes_to_scan_rx,
                    next_entry_id,
                    state: Mutex::new(BackgroundScannerState {
                        prev_snapshot: snapshot.snapshot.clone(),
                        snapshot,
                        scanned_dirs: Default::default(),
                        path_prefixes_to_scan: Default::default(),
                        paths_to_scan: Default::default(),
                        removed_entries: Default::default(),
                        changed_paths: Default::default(),
                    }),
                    phase: BackgroundScannerPhase::InitialScan,
                    share_private_files,
                    settings,
                    watcher,
                };

                scanner
                    .run(Box::pin(events.map(|events| events.into_iter().collect())))
                    .await;
            }
        });
        let scan_state_updater = cx.spawn(async move |this, cx| {
            while let Some((state, this)) = scan_states_rx.next().await.zip(this.upgrade()) {
                this.update(cx, |this, cx| {
                    let this = this.as_local_mut().unwrap();
                    match state {
                        ScanState::Started => {
                            *this.is_scanning.0.borrow_mut() = true;
                        }
                        ScanState::Updated {
                            snapshot,
                            changes,
                            barrier,
                            scanning,
                        } => {
                            *this.is_scanning.0.borrow_mut() = scanning;
                            this.set_snapshot(snapshot, changes, cx);
                            drop(barrier);
                        }
                        ScanState::RootUpdated { new_path } => {
                            this.update_abs_path_and_refresh(new_path, cx);
                        }
                    }
                })
                .ok();
            }
        });
        self._background_scanner_tasks = vec![background_scanner, scan_state_updater];
        self.is_scanning = watch::channel_with(true);
    }

    fn set_snapshot(
        &mut self,
        mut new_snapshot: LocalSnapshot,
        entry_changes: UpdatedEntriesSet,
        cx: &mut Context<Worktree>,
    ) {
        let repo_changes = self.changed_repos(&self.snapshot, &mut new_snapshot);
        self.snapshot = new_snapshot;

        if let Some(share) = self.update_observer.as_mut() {
            share
                .snapshots_tx
                .unbounded_send((self.snapshot.clone(), entry_changes.clone()))
                .ok();
        }

        if !entry_changes.is_empty() {
            cx.emit(Event::UpdatedEntries(entry_changes));
        }
        if !repo_changes.is_empty() {
            cx.emit(Event::UpdatedGitRepositories(repo_changes));
        }
    }

    fn changed_repos(
        &self,
        old_snapshot: &LocalSnapshot,
        new_snapshot: &mut LocalSnapshot,
    ) -> UpdatedGitRepositoriesSet {
        let mut changes = Vec::new();
        let mut old_repos = old_snapshot.git_repositories.iter().peekable();
        let new_repos = new_snapshot.git_repositories.clone();
        let mut new_repos = new_repos.iter().peekable();

        loop {
            match (new_repos.peek().map(clone), old_repos.peek().map(clone)) {
                (Some((new_entry_id, new_repo)), Some((old_entry_id, old_repo))) => {
                    match Ord::cmp(&new_entry_id, &old_entry_id) {
                        Ordering::Less => {
                            changes.push(UpdatedGitRepository {
                                work_directory_id: new_entry_id,
                                old_work_directory_abs_path: None,
                                new_work_directory_abs_path: Some(
                                    new_repo.work_directory_abs_path.clone(),
                                ),
                                dot_git_abs_path: Some(new_repo.dot_git_abs_path.clone()),
                                repository_dir_abs_path: Some(
                                    new_repo.repository_dir_abs_path.clone(),
                                ),
                                common_dir_abs_path: Some(new_repo.common_dir_abs_path.clone()),
                            });
                            new_repos.next();
                        }
                        Ordering::Equal => {
                            if new_repo.git_dir_scan_id != old_repo.git_dir_scan_id
                                || new_repo.work_directory_abs_path
                                    != old_repo.work_directory_abs_path
                            {
                                changes.push(UpdatedGitRepository {
                                    work_directory_id: new_entry_id,
                                    old_work_directory_abs_path: Some(
                                        old_repo.work_directory_abs_path.clone(),
                                    ),
                                    new_work_directory_abs_path: Some(
                                        new_repo.work_directory_abs_path.clone(),
                                    ),
                                    dot_git_abs_path: Some(new_repo.dot_git_abs_path.clone()),
                                    repository_dir_abs_path: Some(
                                        new_repo.repository_dir_abs_path.clone(),
                                    ),
                                    common_dir_abs_path: Some(new_repo.common_dir_abs_path.clone()),
                                });
                            }
                            new_repos.next();
                            old_repos.next();
                        }
                        Ordering::Greater => {
                            changes.push(UpdatedGitRepository {
                                work_directory_id: old_entry_id,
                                old_work_directory_abs_path: Some(
                                    old_repo.work_directory_abs_path.clone(),
                                ),
                                new_work_directory_abs_path: None,
                                dot_git_abs_path: None,
                                repository_dir_abs_path: None,
                                common_dir_abs_path: None,
                            });
                            old_repos.next();
                        }
                    }
                }
                (Some((entry_id, repo)), None) => {
                    changes.push(UpdatedGitRepository {
                        work_directory_id: entry_id,
                        old_work_directory_abs_path: None,
                        new_work_directory_abs_path: Some(repo.work_directory_abs_path.clone()),
                        dot_git_abs_path: Some(repo.dot_git_abs_path.clone()),
                        repository_dir_abs_path: Some(repo.repository_dir_abs_path.clone()),
                        common_dir_abs_path: Some(repo.common_dir_abs_path.clone()),
                    });
                    new_repos.next();
                }
                (None, Some((entry_id, repo))) => {
                    changes.push(UpdatedGitRepository {
                        work_directory_id: entry_id,
                        old_work_directory_abs_path: Some(repo.work_directory_abs_path.clone()),
                        new_work_directory_abs_path: None,
                        dot_git_abs_path: Some(repo.dot_git_abs_path.clone()),
                        repository_dir_abs_path: Some(repo.repository_dir_abs_path.clone()),
                        common_dir_abs_path: Some(repo.common_dir_abs_path.clone()),
                    });
                    old_repos.next();
                }
                (None, None) => break,
            }
        }

        fn clone<T: Clone, U: Clone>(value: &(&T, &U)) -> (T, U) {
            (value.0.clone(), value.1.clone())
        }

        changes.into()
    }

    pub fn scan_complete(&self) -> impl Future<Output = ()> + use<> {
        let mut is_scanning_rx = self.is_scanning.1.clone();
        async move {
            let mut is_scanning = *is_scanning_rx.borrow();
            while is_scanning {
                if let Some(value) = is_scanning_rx.recv().await {
                    is_scanning = value;
                } else {
                    break;
                }
            }
        }
    }

    pub fn snapshot(&self) -> LocalSnapshot {
        self.snapshot.clone()
    }

    pub fn settings(&self) -> WorktreeSettings {
        self.settings.clone()
    }

    fn load_binary_file(
        &self,
        path: &RelPath,
        cx: &Context<Worktree>,
    ) -> Task<Result<LoadedBinaryFile>> {
        let path = Arc::from(path);
        let abs_path = self.absolutize(&path);
        let fs = self.fs.clone();
        let entry = self.refresh_entry(path.clone(), None, cx);
        let is_private = self.is_path_private(&path);

        let worktree = cx.weak_entity();
        cx.background_spawn(async move {
            let content = fs.load_bytes(&abs_path).await?;

            let worktree = worktree.upgrade().context("worktree was dropped")?;
            let file = match entry.await? {
                Some(entry) => File::for_entry(entry, worktree),
                None => {
                    let metadata = fs
                        .metadata(&abs_path)
                        .await
                        .with_context(|| {
                            format!("Loading metadata for excluded file {abs_path:?}")
                        })?
                        .with_context(|| {
                            format!("Excluded file {abs_path:?} got removed during loading")
                        })?;
                    Arc::new(File {
                        entry_id: None,
                        worktree,
                        path,
                        disk_state: DiskState::Present {
                            mtime: metadata.mtime,
                        },
                        is_local: true,
                        is_private,
                    })
                }
            };

            Ok(LoadedBinaryFile { file, content })
        })
    }

    fn load_file(&self, path: &RelPath, cx: &Context<Worktree>) -> Task<Result<LoadedFile>> {
        let path = Arc::from(path);
        let abs_path = self.absolutize(&path);
        let fs = self.fs.clone();
        let entry = self.refresh_entry(path.clone(), None, cx);
        let is_private = self.is_path_private(path.as_ref());

        cx.spawn(async move |this, _cx| {
            // WARN: Temporary workaround for #27283.
            //       We are not efficient with our memory usage per file, and use in excess of 64GB for a 10GB file
            //       Therefore, as a temporary workaround to prevent system freezes, we just bail before opening a file
            //       if it is too large
            //       5GB seems to be more reasonable, peaking at ~16GB, while 6GB jumps up to >24GB which seems like a
            //       reasonable limit
            {
                const FILE_SIZE_MAX: u64 = 6 * 1024 * 1024 * 1024; // 6GB
                if let Ok(Some(metadata)) = fs.metadata(&abs_path).await
                    && metadata.len >= FILE_SIZE_MAX
                {
                    anyhow::bail!("File is too large to load");
                }
            }
            let text = fs.load(&abs_path).await?;

            let worktree = this.upgrade().context("worktree was dropped")?;
            let file = match entry.await? {
                Some(entry) => File::for_entry(entry, worktree),
                None => {
                    let metadata = fs
                        .metadata(&abs_path)
                        .await
                        .with_context(|| {
                            format!("Loading metadata for excluded file {abs_path:?}")
                        })?
                        .with_context(|| {
                            format!("Excluded file {abs_path:?} got removed during loading")
                        })?;
                    Arc::new(File {
                        entry_id: None,
                        worktree,
                        path,
                        disk_state: DiskState::Present {
                            mtime: metadata.mtime,
                        },
                        is_local: true,
                        is_private,
                    })
                }
            };

            Ok(LoadedFile { file, text })
        })
    }

    /// Find the lowest path in the worktree's datastructures that is an ancestor
    fn lowest_ancestor(&self, path: &RelPath) -> Arc<RelPath> {
        let mut lowest_ancestor = None;
        for path in path.ancestors() {
            if self.entry_for_path(path).is_some() {
                lowest_ancestor = Some(path.into());
                break;
            }
        }

        lowest_ancestor.unwrap_or_else(|| RelPath::empty().into())
    }

    fn create_entry(
        &self,
        path: Arc<RelPath>,
        is_dir: bool,
        content: Option<Vec<u8>>,
        cx: &Context<Worktree>,
    ) -> Task<Result<CreatedEntry>> {
        let abs_path = self.absolutize(&path);
        let path_excluded = self.settings.is_path_excluded(&path);
        let fs = self.fs.clone();
        let task_abs_path = abs_path.clone();
        let write = cx.background_spawn(async move {
            if is_dir {
                fs.create_dir(&task_abs_path)
                    .await
                    .with_context(|| format!("creating directory {task_abs_path:?}"))
            } else {
                fs.write(&task_abs_path, content.as_deref().unwrap_or(&[]))
                    .await
                    .with_context(|| format!("creating file {task_abs_path:?}"))
            }
        });

        let lowest_ancestor = self.lowest_ancestor(&path);
        cx.spawn(async move |this, cx| {
            write.await?;
            if path_excluded {
                return Ok(CreatedEntry::Excluded { abs_path });
            }

            let (result, refreshes) = this.update(cx, |this, cx| {
                let mut refreshes = Vec::new();
                let refresh_paths = path.strip_prefix(&lowest_ancestor).unwrap();
                for refresh_path in refresh_paths.ancestors() {
                    if refresh_path == RelPath::empty() {
                        continue;
                    }
                    let refresh_full_path = lowest_ancestor.join(refresh_path);

                    refreshes.push(this.as_local_mut().unwrap().refresh_entry(
                        refresh_full_path.into(),
                        None,
                        cx,
                    ));
                }
                (
                    this.as_local_mut()
                        .unwrap()
                        .refresh_entry(path.into(), None, cx),
                    refreshes,
                )
            })?;
            for refresh in refreshes {
                refresh.await.log_err();
            }

            Ok(result
                .await?
                .map(CreatedEntry::Included)
                .unwrap_or_else(|| CreatedEntry::Excluded { abs_path }))
        })
    }

    fn write_file(
        &self,
        path: Arc<RelPath>,
        text: Rope,
        line_ending: LineEnding,
        cx: &Context<Worktree>,
    ) -> Task<Result<Arc<File>>> {
        let fs = self.fs.clone();
        let is_private = self.is_path_private(&path);
        let abs_path = self.absolutize(&path);

        let write = cx.background_spawn({
            let fs = fs.clone();
            let abs_path = abs_path.clone();
            async move { fs.save(&abs_path, &text, line_ending).await }
        });

        cx.spawn(async move |this, cx| {
            write.await?;
            let entry = this
                .update(cx, |this, cx| {
                    this.as_local_mut()
                        .unwrap()
                        .refresh_entry(path.clone(), None, cx)
                })?
                .await?;
            let worktree = this.upgrade().context("worktree dropped")?;
            if let Some(entry) = entry {
                Ok(File::for_entry(entry, worktree))
            } else {
                let metadata = fs
                    .metadata(&abs_path)
                    .await
                    .with_context(|| {
                        format!("Fetching metadata after saving the excluded buffer {abs_path:?}")
                    })?
                    .with_context(|| {
                        format!("Excluded buffer {path:?} got removed during saving")
                    })?;
                Ok(Arc::new(File {
                    worktree,
                    path,
                    disk_state: DiskState::Present {
                        mtime: metadata.mtime,
                    },
                    entry_id: None,
                    is_local: true,
                    is_private,
                }))
            }
        })
    }

    fn delete_entry(
        &self,
        entry_id: ProjectEntryId,
        trash: bool,
        cx: &Context<Worktree>,
    ) -> Option<Task<Result<()>>> {
        let entry = self.entry_for_id(entry_id)?.clone();
        let abs_path = self.absolutize(&entry.path);
        let fs = self.fs.clone();

        let delete = cx.background_spawn(async move {
            if entry.is_file() {
                if trash {
                    fs.trash_file(&abs_path, Default::default()).await?;
                } else {
                    fs.remove_file(&abs_path, Default::default()).await?;
                }
            } else if trash {
                fs.trash_dir(
                    &abs_path,
                    RemoveOptions {
                        recursive: true,
                        ignore_if_not_exists: false,
                    },
                )
                .await?;
            } else {
                fs.remove_dir(
                    &abs_path,
                    RemoveOptions {
                        recursive: true,
                        ignore_if_not_exists: false,
                    },
                )
                .await?;
            }
            anyhow::Ok(entry.path)
        });

        Some(cx.spawn(async move |this, cx| {
            let path = delete.await?;
            this.update(cx, |this, _| {
                this.as_local_mut()
                    .unwrap()
                    .refresh_entries_for_paths(vec![path])
            })?
            .recv()
            .await;
            Ok(())
        }))
    }

    pub fn copy_external_entries(
        &self,
        target_directory: Arc<RelPath>,
        paths: Vec<Arc<Path>>,
        cx: &Context<Worktree>,
    ) -> Task<Result<Vec<ProjectEntryId>>> {
        let target_directory = self.absolutize(&target_directory);
        let worktree_path = self.abs_path().clone();
        let fs = self.fs.clone();
        let paths = paths
            .into_iter()
            .filter_map(|source| {
                let file_name = source.file_name()?;
                let mut target = target_directory.clone();
                target.push(file_name);

                // Do not allow copying the same file to itself.
                if source.as_ref() != target.as_path() {
                    Some((source, target))
                } else {
                    None
                }
            })
            .collect::<Vec<_>>();

        let paths_to_refresh = paths
            .iter()
            .filter_map(|(_, target)| {
                Some(
                    RelPath::from_std_path(
                        target.strip_prefix(&worktree_path).ok()?,
                        PathStyle::local(),
                    )
                    .ok()?,
                )
            })
            .collect::<Vec<_>>();

        cx.spawn(async move |this, cx| {
            cx.background_spawn(async move {
                for (source, target) in paths {
                    copy_recursive(
                        fs.as_ref(),
                        &source,
                        &target,
                        fs::CopyOptions {
                            overwrite: true,
                            ..Default::default()
                        },
                    )
                    .await
                    .with_context(|| {
                        format!("Failed to copy file from {source:?} to {target:?}")
                    })?;
                }
                anyhow::Ok(())
            })
            .await
            .log_err();
            let mut refresh = cx.read_entity(
                &this.upgrade().with_context(|| "Dropped worktree")?,
                |this, _| {
                    anyhow::Ok::<postage::barrier::Receiver>(
                        this.as_local()
                            .with_context(|| "Worktree is not local")?
                            .refresh_entries_for_paths(paths_to_refresh.clone()),
                    )
                },
            )??;

            cx.background_spawn(async move {
                refresh.next().await;
                anyhow::Ok(())
            })
            .await
            .log_err();

            let this = this.upgrade().with_context(|| "Dropped worktree")?;
            cx.read_entity(&this, |this, _| {
                paths_to_refresh
                    .iter()
                    .filter_map(|path| Some(this.entry_for_path(path)?.id))
                    .collect()
            })
        })
    }

    fn expand_entry(
        &self,
        entry_id: ProjectEntryId,
        cx: &Context<Worktree>,
    ) -> Option<Task<Result<()>>> {
        let path = self.entry_for_id(entry_id)?.path.clone();
        let mut refresh = self.refresh_entries_for_paths(vec![path]);
        Some(cx.background_spawn(async move {
            refresh.next().await;
            Ok(())
        }))
    }

    fn expand_all_for_entry(
        &self,
        entry_id: ProjectEntryId,
        cx: &Context<Worktree>,
    ) -> Option<Task<Result<()>>> {
        let path = self.entry_for_id(entry_id).unwrap().path.clone();
        let mut rx = self.add_path_prefix_to_scan(path);
        Some(cx.background_spawn(async move {
            rx.next().await;
            Ok(())
        }))
    }

    pub fn refresh_entries_for_paths(&self, paths: Vec<Arc<RelPath>>) -> barrier::Receiver {
        let (tx, rx) = barrier::channel();
        self.scan_requests_tx
            .try_send(ScanRequest {
                relative_paths: paths,
                done: smallvec![tx],
            })
            .ok();
        rx
    }

    #[cfg(feature = "test-support")]
    pub fn manually_refresh_entries_for_paths(
        &self,
        paths: Vec<Arc<RelPath>>,
    ) -> barrier::Receiver {
        self.refresh_entries_for_paths(paths)
    }

    pub fn add_path_prefix_to_scan(&self, path_prefix: Arc<RelPath>) -> barrier::Receiver {
        let (tx, rx) = barrier::channel();
        self.path_prefixes_to_scan_tx
            .try_send(PathPrefixScanRequest {
                path: path_prefix,
                done: smallvec![tx],
            })
            .ok();
        rx
    }

    pub fn refresh_entry(
        &self,
        path: Arc<RelPath>,
        old_path: Option<Arc<RelPath>>,
        cx: &Context<Worktree>,
    ) -> Task<Result<Option<Entry>>> {
        if self.settings.is_path_excluded(&path) {
            return Task::ready(Ok(None));
        }
        let paths = if let Some(old_path) = old_path.as_ref() {
            vec![old_path.clone(), path.clone()]
        } else {
            vec![path.clone()]
        };
        let t0 = Instant::now();
        let mut refresh = self.refresh_entries_for_paths(paths);
        cx.spawn(async move |this, cx| {
            refresh.recv().await;
            log::trace!("refreshed entry {path:?} in {:?}", t0.elapsed());
            let new_entry = this.read_with(cx, |this, _| {
                this.entry_for_path(&path)
                    .cloned()
                    .context("reading path after update")
            })??;
            Ok(Some(new_entry))
        })
    }

    fn observe_updates<F, Fut>(&mut self, project_id: u64, cx: &Context<Worktree>, callback: F)
    where
        F: 'static + Send + Fn(proto::UpdateWorktree) -> Fut,
        Fut: 'static + Send + Future<Output = bool>,
    {
        if let Some(observer) = self.update_observer.as_mut() {
            *observer.resume_updates.borrow_mut() = ();
            return;
        }

        let (resume_updates_tx, mut resume_updates_rx) = watch::channel::<()>();
        let (snapshots_tx, mut snapshots_rx) =
            mpsc::unbounded::<(LocalSnapshot, UpdatedEntriesSet)>();
        snapshots_tx
            .unbounded_send((self.snapshot(), Arc::default()))
            .ok();

        let worktree_id = cx.entity_id().as_u64();
        let _maintain_remote_snapshot = cx.background_spawn(async move {
            let mut is_first = true;
            while let Some((snapshot, entry_changes)) = snapshots_rx.next().await {
                let update = if is_first {
                    is_first = false;
                    snapshot.build_initial_update(project_id, worktree_id)
                } else {
                    snapshot.build_update(project_id, worktree_id, entry_changes)
                };

                for update in proto::split_worktree_update(update) {
                    let _ = resume_updates_rx.try_recv();
                    loop {
                        let result = callback(update.clone());
                        if result.await {
                            break;
                        } else {
                            log::info!("waiting to resume updates");
                            if resume_updates_rx.next().await.is_none() {
                                return Some(());
                            }
                        }
                    }
                }
            }
            Some(())
        });

        self.update_observer = Some(UpdateObservationState {
            snapshots_tx,
            resume_updates: resume_updates_tx,
            _maintain_remote_snapshot,
        });
    }

    pub fn share_private_files(&mut self, cx: &Context<Worktree>) {
        self.share_private_files = true;
        self.restart_background_scanners(cx);
    }

    pub fn update_abs_path_and_refresh(
        &mut self,
        new_path: Option<Arc<SanitizedPath>>,
        cx: &Context<Worktree>,
    ) {
        if let Some(new_path) = new_path {
            self.snapshot.git_repositories = Default::default();
            self.snapshot.ignores_by_parent_abs_path = Default::default();
            let root_name = new_path
                .as_path()
                .file_name()
                .and_then(|f| f.to_str())
                .map_or(RelPath::empty().into(), |f| RelPath::new(f).unwrap().into());
            self.snapshot.update_abs_path(new_path, root_name);
        }
        self.restart_background_scanners(cx);
    }
}

impl RemoteWorktree {
    pub fn project_id(&self) -> u64 {
        self.project_id
    }

    pub fn client(&self) -> AnyProtoClient {
        self.client.clone()
    }

    pub fn disconnected_from_host(&mut self) {
        self.updates_tx.take();
        self.snapshot_subscriptions.clear();
        self.disconnected = true;
    }

    pub fn update_from_remote(&self, update: proto::UpdateWorktree) {
        if let Some(updates_tx) = &self.updates_tx {
            updates_tx
                .unbounded_send(update)
                .expect("consumer runs to completion");
        }
    }

    fn observe_updates<F, Fut>(&mut self, project_id: u64, cx: &Context<Worktree>, callback: F)
    where
        F: 'static + Send + Fn(proto::UpdateWorktree) -> Fut,
        Fut: 'static + Send + Future<Output = bool>,
    {
        let (tx, mut rx) = mpsc::unbounded();
        let initial_update = self
            .snapshot
            .build_initial_update(project_id, self.id().to_proto());
        self.update_observer = Some(tx);
        cx.spawn(async move |this, cx| {
            let mut update = initial_update;
            'outer: loop {
                // SSH projects use a special project ID of 0, and we need to
                // remap it to the correct one here.
                update.project_id = project_id;

                for chunk in split_worktree_update(update) {
                    if !callback(chunk).await {
                        break 'outer;
                    }
                }

                if let Some(next_update) = rx.next().await {
                    update = next_update;
                } else {
                    break;
                }
            }
            this.update(cx, |this, _| {
                let this = this.as_remote_mut().unwrap();
                this.update_observer.take();
            })
        })
        .detach();
    }

    fn observed_snapshot(&self, scan_id: usize) -> bool {
        self.completed_scan_id >= scan_id
    }

    pub fn wait_for_snapshot(
        &mut self,
        scan_id: usize,
    ) -> impl Future<Output = Result<()>> + use<> {
        let (tx, rx) = oneshot::channel();
        if self.observed_snapshot(scan_id) {
            let _ = tx.send(());
        } else if self.disconnected {
            drop(tx);
        } else {
            match self
                .snapshot_subscriptions
                .binary_search_by_key(&scan_id, |probe| probe.0)
            {
                Ok(ix) | Err(ix) => self.snapshot_subscriptions.insert(ix, (scan_id, tx)),
            }
        }

        async move {
            rx.await?;
            Ok(())
        }
    }

    pub fn insert_entry(
        &mut self,
        entry: proto::Entry,
        scan_id: usize,
        cx: &Context<Worktree>,
    ) -> Task<Result<Entry>> {
        let wait_for_snapshot = self.wait_for_snapshot(scan_id);
        cx.spawn(async move |this, cx| {
            wait_for_snapshot.await?;
            this.update(cx, |worktree, _| {
                let worktree = worktree.as_remote_mut().unwrap();
                let snapshot = &mut worktree.background_snapshot.lock().0;
                let entry = snapshot.insert_entry(entry, &worktree.file_scan_inclusions);
                worktree.snapshot = snapshot.clone();
                entry
            })?
        })
    }

    fn delete_entry(
        &self,
        entry_id: ProjectEntryId,
        trash: bool,
        cx: &Context<Worktree>,
    ) -> Option<Task<Result<()>>> {
        let response = self.client.request(proto::DeleteProjectEntry {
            project_id: self.project_id,
            entry_id: entry_id.to_proto(),
            use_trash: trash,
        });
        Some(cx.spawn(async move |this, cx| {
            let response = response.await?;
            let scan_id = response.worktree_scan_id as usize;

            this.update(cx, move |this, _| {
                this.as_remote_mut().unwrap().wait_for_snapshot(scan_id)
            })?
            .await?;

            this.update(cx, |this, _| {
                let this = this.as_remote_mut().unwrap();
                let snapshot = &mut this.background_snapshot.lock().0;
                snapshot.delete_entry(entry_id);
                this.snapshot = snapshot.clone();
            })
        }))
    }

    // fn rename_entry(
    //     &self,
    //     entry_id: ProjectEntryId,
    //     new_path: impl Into<Arc<RelPath>>,
    //     cx: &Context<Worktree>,
    // ) -> Task<Result<CreatedEntry>> {
    //     let new_path: Arc<RelPath> = new_path.into();
    //     let response = self.client.request(proto::RenameProjectEntry {
    //         project_id: self.project_id,
    //         entry_id: entry_id.to_proto(),
    //         new_worktree_id: new_path.worktree_id,
    //         new_path: new_path.as_ref().to_proto(),
    //     });
    //     cx.spawn(async move |this, cx| {
    //         let response = response.await?;
    //         match response.entry {
    //             Some(entry) => this
    //                 .update(cx, |this, cx| {
    //                     this.as_remote_mut().unwrap().insert_entry(
    //                         entry,
    //                         response.worktree_scan_id as usize,
    //                         cx,
    //                     )
    //                 })?
    //                 .await
    //                 .map(CreatedEntry::Included),
    //             None => {
    //                 let abs_path =
    //                     this.read_with(cx, |worktree, _| worktree.absolutize(&new_path))?;
    //                 Ok(CreatedEntry::Excluded { abs_path })
    //             }
    //         }
    //     })
    // }

    fn copy_external_entries(
        &self,
        target_directory: Arc<RelPath>,
        paths_to_copy: Vec<Arc<Path>>,
        local_fs: Arc<dyn Fs>,
        cx: &Context<Worktree>,
    ) -> Task<anyhow::Result<Vec<ProjectEntryId>>> {
        let client = self.client.clone();
        let worktree_id = self.id().to_proto();
        let project_id = self.project_id;

        cx.background_spawn(async move {
            let mut requests = Vec::new();
            for root_path_to_copy in paths_to_copy {
                let Some(filename) = root_path_to_copy
                    .file_name()
                    .and_then(|name| name.to_str())
                    .and_then(|filename| RelPath::new(filename).ok())
                else {
                    continue;
                };
                for (abs_path, is_directory) in
                    read_dir_items(local_fs.as_ref(), &root_path_to_copy).await?
                {
                    let Some(relative_path) = abs_path
                        .strip_prefix(&root_path_to_copy)
                        .map_err(|e| anyhow::Error::from(e))
                        .and_then(|relative_path| {
                            RelPath::from_std_path(relative_path, PathStyle::local())
                        })
                        .log_err()
                    else {
                        continue;
                    };
                    let content = if is_directory {
                        None
                    } else {
                        Some(local_fs.load_bytes(&abs_path).await?)
                    };

                    let mut target_path = target_directory.join(filename);
                    if relative_path.file_name().is_some() {
                        target_path = target_path.join(&relative_path);
                    }

                    requests.push(proto::CreateProjectEntry {
                        project_id,
                        worktree_id,
                        path: target_path.to_proto(),
                        is_directory,
                        content,
                    });
                }
            }
            requests.sort_unstable_by(|a, b| a.path.cmp(&b.path));
            requests.dedup();

            let mut copied_entry_ids = Vec::new();
            for request in requests {
                let response = client.request(request).await?;
                copied_entry_ids.extend(response.entry.map(|e| ProjectEntryId::from_proto(e.id)));
            }

            Ok(copied_entry_ids)
        })
    }
}

impl Snapshot {
    pub fn new(
        id: u64,
        root_name: Arc<RelPath>,
        abs_path: Arc<Path>,
        path_style: PathStyle,
    ) -> Self {
        Snapshot {
            id: WorktreeId::from_usize(id as usize),
            abs_path: SanitizedPath::from_arc(abs_path),
            path_style,
            root_char_bag: root_name
                .as_str()
                .chars()
                .map(|c| c.to_ascii_lowercase())
                .collect(),
            root_name,
            always_included_entries: Default::default(),
            entries_by_path: Default::default(),
            entries_by_id: Default::default(),
            scan_id: 1,
            completed_scan_id: 0,
        }
    }

    pub fn id(&self) -> WorktreeId {
        self.id
    }

    // TODO:
    // Consider the following:
    //
    // ```rust
    // let abs_path: Arc<Path> = snapshot.abs_path(); // e.g. "C:\Users\user\Desktop\project"
    // let some_non_trimmed_path = Path::new("\\\\?\\C:\\Users\\user\\Desktop\\project\\main.rs");
    // // The caller perform some actions here:
    // some_non_trimmed_path.strip_prefix(abs_path);  // This fails
    // some_non_trimmed_path.starts_with(abs_path);   // This fails too
    // ```
    //
    // This is definitely a bug, but it's not clear if we should handle it here or not.
    pub fn abs_path(&self) -> &Arc<Path> {
        SanitizedPath::cast_arc_ref(&self.abs_path)
    }

    fn build_initial_update(&self, project_id: u64, worktree_id: u64) -> proto::UpdateWorktree {
        let mut updated_entries = self
            .entries_by_path
            .iter()
            .map(proto::Entry::from)
            .collect::<Vec<_>>();
        updated_entries.sort_unstable_by_key(|e| e.id);

        proto::UpdateWorktree {
            project_id,
            worktree_id,
            abs_path: self.abs_path().to_proto(),
            root_name: self.root_name().to_proto(),
            updated_entries,
            removed_entries: Vec::new(),
            scan_id: self.scan_id as u64,
            is_last_update: self.completed_scan_id == self.scan_id,
            // Sent in separate messages.
            updated_repositories: Vec::new(),
            removed_repositories: Vec::new(),
        }
    }

    pub fn work_directory_abs_path(&self, work_directory: &WorkDirectory) -> PathBuf {
        match work_directory {
            WorkDirectory::InProject { relative_path } => self.absolutize(relative_path),
            WorkDirectory::AboveProject { absolute_path, .. } => absolute_path.as_ref().to_owned(),
        }
    }

    pub fn absolutize(&self, path: &RelPath) -> PathBuf {
        if path.file_name().is_some() {
            let mut abs_path = self.abs_path.to_string();
            for component in path.components() {
                if !abs_path.ends_with(self.path_style.separator()) {
                    abs_path.push_str(self.path_style.separator());
                }
                abs_path.push_str(component);
            }
            PathBuf::from(abs_path)
        } else {
            self.abs_path.as_path().to_path_buf()
        }
    }

    pub fn contains_entry(&self, entry_id: ProjectEntryId) -> bool {
        self.entries_by_id.get(&entry_id, &()).is_some()
    }

    fn insert_entry(
        &mut self,
        entry: proto::Entry,
        always_included_paths: &PathMatcher,
    ) -> Result<Entry> {
        let entry = Entry::try_from((&self.root_char_bag, always_included_paths, entry))?;
        let old_entry = self.entries_by_id.insert_or_replace(
            PathEntry {
                id: entry.id,
                path: entry.path.clone(),
                is_ignored: entry.is_ignored,
                scan_id: 0,
            },
            &(),
        );
        if let Some(old_entry) = old_entry {
            self.entries_by_path.remove(&PathKey(old_entry.path), &());
        }
        self.entries_by_path.insert_or_replace(entry.clone(), &());
        Ok(entry)
    }

    fn delete_entry(&mut self, entry_id: ProjectEntryId) -> Option<Arc<RelPath>> {
        let removed_entry = self.entries_by_id.remove(&entry_id, &())?;
        self.entries_by_path = {
            let mut cursor = self.entries_by_path.cursor::<TraversalProgress>(&());
            let mut new_entries_by_path =
                cursor.slice(&TraversalTarget::path(&removed_entry.path), Bias::Left);
            while let Some(entry) = cursor.item() {
                if entry.path.starts_with(&removed_entry.path) {
                    self.entries_by_id.remove(&entry.id, &());
                    cursor.next();
                } else {
                    break;
                }
            }
            new_entries_by_path.append(cursor.suffix(), &());
            new_entries_by_path
        };

        Some(removed_entry.path)
    }

    fn update_abs_path(&mut self, abs_path: Arc<SanitizedPath>, root_name: Arc<RelPath>) {
        self.abs_path = abs_path;
        if root_name != self.root_name {
            self.root_char_bag = root_name
                .as_str()
                .chars()
                .map(|c| c.to_ascii_lowercase())
                .collect();
            self.root_name = root_name;
        }
    }

    fn apply_remote_update(
        &mut self,
        update: proto::UpdateWorktree,
        always_included_paths: &PathMatcher,
    ) {
        log::debug!(
            "applying remote worktree update. {} entries updated, {} removed",
            update.updated_entries.len(),
            update.removed_entries.len()
        );
        self.update_abs_path(
            SanitizedPath::new_arc(&PathBuf::from_proto(update.abs_path)),
            RelPath::from_proto(&update.root_name)?,
        );

        let mut entries_by_path_edits = Vec::new();
        let mut entries_by_id_edits = Vec::new();

        for entry_id in update.removed_entries {
            let entry_id = ProjectEntryId::from_proto(entry_id);
            entries_by_id_edits.push(Edit::Remove(entry_id));
            if let Some(entry) = self.entry_for_id(entry_id) {
                entries_by_path_edits.push(Edit::Remove(PathKey(entry.path.clone())));
            }
        }

        for entry in update.updated_entries {
            let entry = Entry::from((&self.root_char_bag, always_included_paths, entry));
            if let Some(PathEntry { path, .. }) = self.entries_by_id.get(&entry.id, &()) {
                entries_by_path_edits.push(Edit::Remove(PathKey(path.clone())));
            }
            if let Some(old_entry) = self.entries_by_path.get(&PathKey(entry.path.clone()), &())
                && old_entry.id != entry.id
            {
                entries_by_id_edits.push(Edit::Remove(old_entry.id));
            }
            entries_by_id_edits.push(Edit::Insert(PathEntry {
                id: entry.id,
                path: entry.path.clone(),
                is_ignored: entry.is_ignored,
                scan_id: 0,
            }));
            entries_by_path_edits.push(Edit::Insert(entry));
        }

        self.entries_by_path.edit(entries_by_path_edits, &());
        self.entries_by_id.edit(entries_by_id_edits, &());

        self.scan_id = update.scan_id as usize;
        if update.is_last_update {
            self.completed_scan_id = update.scan_id as usize;
        }
    }

    pub fn entry_count(&self) -> usize {
        self.entries_by_path.summary().count
    }

    pub fn visible_entry_count(&self) -> usize {
        self.entries_by_path.summary().non_ignored_count
    }

    pub fn dir_count(&self) -> usize {
        let summary = self.entries_by_path.summary();
        summary.count - summary.file_count
    }

    pub fn visible_dir_count(&self) -> usize {
        let summary = self.entries_by_path.summary();
        summary.non_ignored_count - summary.non_ignored_file_count
    }

    pub fn file_count(&self) -> usize {
        self.entries_by_path.summary().file_count
    }

    pub fn visible_file_count(&self) -> usize {
        self.entries_by_path.summary().non_ignored_file_count
    }

    fn traverse_from_offset(
        &self,
        include_files: bool,
        include_dirs: bool,
        include_ignored: bool,
        start_offset: usize,
    ) -> Traversal<'_> {
        let mut cursor = self.entries_by_path.cursor(&());
        cursor.seek(
            &TraversalTarget::Count {
                count: start_offset,
                include_files,
                include_dirs,
                include_ignored,
            },
            Bias::Right,
        );
        Traversal {
            snapshot: self,
            cursor,
            include_files,
            include_dirs,
            include_ignored,
        }
    }

    pub fn traverse_from_path(
        &self,
        include_files: bool,
        include_dirs: bool,
        include_ignored: bool,
        path: &RelPath,
    ) -> Traversal<'_> {
        Traversal::new(self, include_files, include_dirs, include_ignored, path)
    }

    pub fn files(&self, include_ignored: bool, start: usize) -> Traversal<'_> {
        self.traverse_from_offset(true, false, include_ignored, start)
    }

    pub fn directories(&self, include_ignored: bool, start: usize) -> Traversal<'_> {
        self.traverse_from_offset(false, true, include_ignored, start)
    }

    pub fn entries(&self, include_ignored: bool, start: usize) -> Traversal<'_> {
        self.traverse_from_offset(true, true, include_ignored, start)
    }

    pub fn paths(&self) -> impl Iterator<Item = &RelPath> {
        self.entries_by_path
            .cursor::<()>(&())
            .filter(move |entry| !entry.path.is_empty())
            .map(|entry| entry.path.as_ref())
    }

    pub fn child_entries<'a>(&'a self, parent_path: &'a RelPath) -> ChildEntriesIter<'a> {
        let options = ChildEntriesOptions {
            include_files: true,
            include_dirs: true,
            include_ignored: true,
        };
        self.child_entries_with_options(parent_path, options)
    }

    pub fn child_entries_with_options<'a>(
        &'a self,
        parent_path: &'a RelPath,
        options: ChildEntriesOptions,
    ) -> ChildEntriesIter<'a> {
        let mut cursor = self.entries_by_path.cursor(&());
        cursor.seek(&TraversalTarget::path(parent_path), Bias::Right);
        let traversal = Traversal {
            snapshot: self,
            cursor,
            include_files: options.include_files,
            include_dirs: options.include_dirs,
            include_ignored: options.include_ignored,
        };
        ChildEntriesIter {
            traversal,
            parent_path,
        }
    }

    pub fn root_entry(&self) -> Option<&Entry> {
        self.entries_by_path.first()
    }

    /// TODO: what's the difference between `root_dir` and `abs_path`?
    /// is there any? if so, document it.
    pub fn root_dir(&self) -> Option<Arc<Path>> {
        self.root_entry()
            .filter(|entry| entry.is_dir())
            .map(|_| self.abs_path().clone())
    }

    pub fn root_name(&self) -> &RelPath {
        &self.root_name
    }

    pub fn root_name_str(&self) -> &str {
        self.root_name.as_str()
    }

    pub fn scan_id(&self) -> usize {
        self.scan_id
    }

    pub fn entry_for_path(&self, path: &RelPath) -> Option<&Entry> {
        self.traverse_from_path(true, true, true, path)
            .entry()
            .and_then(|entry| {
                if entry.path.as_ref() == path {
                    Some(entry)
                } else {
                    None
                }
            })
    }

    pub fn entry_for_id(&self, id: ProjectEntryId) -> Option<&Entry> {
        let entry = self.entries_by_id.get(&id, &())?;
        self.entry_for_path(&entry.path)
    }

    pub fn path_style(&self) -> PathStyle {
        self.path_style
    }
}

impl LocalSnapshot {
    fn local_repo_for_work_directory_path(&self, path: &RelPath) -> Option<&LocalRepositoryEntry> {
        self.git_repositories
            .iter()
            .map(|(_, entry)| entry)
            .find(|entry| entry.work_directory.path_key() == PathKey(path.into()))
    }

    fn build_update(
        &self,
        project_id: u64,
        worktree_id: u64,
        entry_changes: UpdatedEntriesSet,
    ) -> proto::UpdateWorktree {
        let mut updated_entries = Vec::new();
        let mut removed_entries = Vec::new();

        for (_, entry_id, path_change) in entry_changes.iter() {
            if let PathChange::Removed = path_change {
                removed_entries.push(entry_id.0 as u64);
            } else if let Some(entry) = self.entry_for_id(*entry_id) {
                updated_entries.push(proto::Entry::from(entry));
            }
        }

        removed_entries.sort_unstable();
        updated_entries.sort_unstable_by_key(|e| e.id);

        // TODO - optimize, knowing that removed_entries are sorted.
        removed_entries.retain(|id| updated_entries.binary_search_by_key(id, |e| e.id).is_err());

        proto::UpdateWorktree {
            project_id,
            worktree_id,
            abs_path: self.abs_path().to_proto(),
            root_name: self.root_name().to_proto(),
            updated_entries,
            removed_entries,
            scan_id: self.scan_id as u64,
            is_last_update: self.completed_scan_id == self.scan_id,
            // Sent in separate messages.
            updated_repositories: Vec::new(),
            removed_repositories: Vec::new(),
        }
    }

    fn insert_entry(&mut self, mut entry: Entry, fs: &dyn Fs) -> Entry {
        if entry.is_file() && entry.path.file_name() == Some(&GITIGNORE) {
            let abs_path = self.absolutize(&entry.path);
            match smol::block_on(build_gitignore(&abs_path, fs)) {
                Ok(ignore) => {
                    self.ignores_by_parent_abs_path
                        .insert(abs_path.parent().unwrap().into(), (Arc::new(ignore), true));
                }
                Err(error) => {
                    log::error!(
                        "error loading .gitignore file {:?} - {:?}",
                        &entry.path,
                        error
                    );
                }
            }
        }

        if entry.kind == EntryKind::PendingDir
            && let Some(existing_entry) =
                self.entries_by_path.get(&PathKey(entry.path.clone()), &())
        {
            entry.kind = existing_entry.kind;
        }

        let scan_id = self.scan_id;
        let removed = self.entries_by_path.insert_or_replace(entry.clone(), &());
        if let Some(removed) = removed
            && removed.id != entry.id
        {
            self.entries_by_id.remove(&removed.id, &());
        }
        self.entries_by_id.insert_or_replace(
            PathEntry {
                id: entry.id,
                path: entry.path.clone(),
                is_ignored: entry.is_ignored,
                scan_id,
            },
            &(),
        );

        entry
    }

    fn ancestor_inodes_for_path(&self, path: &RelPath) -> TreeSet<u64> {
        let mut inodes = TreeSet::default();
        for ancestor in path.ancestors().skip(1) {
            if let Some(entry) = self.entry_for_path(ancestor) {
                inodes.insert(entry.inode);
            }
        }
        inodes
    }

    fn ignore_stack_for_abs_path(&self, abs_path: &Path, is_dir: bool, fs: &dyn Fs) -> IgnoreStack {
        let mut new_ignores = Vec::new();
        let mut repo_root = None;
        for (index, ancestor) in abs_path.ancestors().enumerate() {
            if index > 0 {
                if let Some((ignore, _)) = self.ignores_by_parent_abs_path.get(ancestor) {
                    new_ignores.push((ancestor, Some(ignore.clone())));
                } else {
                    new_ignores.push((ancestor, None));
                }
            }
            let metadata = smol::block_on(fs.metadata(&ancestor.join(DOT_GIT)))
                .ok()
                .flatten();
            if metadata.is_some() {
                repo_root = Some(Arc::from(ancestor));
                break;
            }
        }

        let mut ignore_stack = if let Some(global_gitignore) = self.global_gitignore.clone() {
            IgnoreStack::global(global_gitignore)
        } else {
            IgnoreStack::none()
        };
        ignore_stack.repo_root = repo_root;
        for (parent_abs_path, ignore) in new_ignores.into_iter().rev() {
            if ignore_stack.is_abs_path_ignored(parent_abs_path, true) {
                ignore_stack = IgnoreStack::all();
                break;
            } else if let Some(ignore) = ignore {
                ignore_stack = ignore_stack.append(parent_abs_path.into(), ignore);
            }
        }

        if ignore_stack.is_abs_path_ignored(abs_path, is_dir) {
            ignore_stack = IgnoreStack::all();
        }

        ignore_stack
    }

    #[cfg(test)]
    fn expanded_entries(&self) -> impl Iterator<Item = &Entry> {
        self.entries_by_path
            .cursor::<()>(&())
            .filter(|entry| entry.kind == EntryKind::Dir && (entry.is_external || entry.is_ignored))
    }

    #[cfg(test)]
    pub fn check_invariants(&self, git_state: bool) {
        use pretty_assertions::assert_eq;

        assert_eq!(
            self.entries_by_path
                .cursor::<()>(&())
                .map(|e| (&e.path, e.id))
                .collect::<Vec<_>>(),
            self.entries_by_id
                .cursor::<()>(&())
                .map(|e| (&e.path, e.id))
                .collect::<collections::BTreeSet<_>>()
                .into_iter()
                .collect::<Vec<_>>(),
            "entries_by_path and entries_by_id are inconsistent"
        );

        let mut files = self.files(true, 0);
        let mut visible_files = self.files(false, 0);
        for entry in self.entries_by_path.cursor::<()>(&()) {
            if entry.is_file() {
                assert_eq!(files.next().unwrap().inode, entry.inode);
                if (!entry.is_ignored && !entry.is_external) || entry.is_always_included {
                    assert_eq!(visible_files.next().unwrap().inode, entry.inode);
                }
            }
        }

        assert!(files.next().is_none());
        assert!(visible_files.next().is_none());

        let mut bfs_paths = Vec::new();
        let mut stack = self
            .root_entry()
            .map(|e| e.path.as_ref())
            .into_iter()
            .collect::<Vec<_>>();
        while let Some(path) = stack.pop() {
            bfs_paths.push(path);
            let ix = stack.len();
            for child_entry in self.child_entries(path) {
                stack.insert(ix, &child_entry.path);
            }
        }

        dbg!(&self.entries_by_id.items(&()));
        dbg!(&self.entries_by_path.items(&()));

        let dfs_paths_via_iter = self
            .entries_by_path
            .cursor::<()>(&())
            .map(|e| e.path.as_ref())
            .collect::<Vec<_>>();
        assert_eq!(bfs_paths, dfs_paths_via_iter);

        let dfs_paths_via_traversal = self
            .entries(true, 0)
            .map(|e| e.path.as_ref())
            .collect::<Vec<_>>();

        assert_eq!(dfs_paths_via_traversal, dfs_paths_via_iter);

        if git_state {
            for ignore_parent_abs_path in self.ignores_by_parent_abs_path.keys() {
                let ignore_parent_path = &RelPath::from_std_path(
                    ignore_parent_abs_path
                        .strip_prefix(self.abs_path.as_path())
                        .unwrap(),
                    PathStyle::local(),
                )
                .unwrap();
                assert!(self.entry_for_path(ignore_parent_path).is_some());
                assert!(
                    self.entry_for_path(&ignore_parent_path.join(RelPath::new(GITIGNORE).unwrap()))
                        .is_some()
                );
            }
        }
    }

    #[cfg(test)]
    pub fn entries_without_ids(&self, include_ignored: bool) -> Vec<(&RelPath, u64, bool)> {
        let mut paths = Vec::new();
        for entry in self.entries_by_path.cursor::<()>(&()) {
            if include_ignored || !entry.is_ignored {
                paths.push((entry.path.as_ref(), entry.inode, entry.is_ignored));
            }
        }
        paths.sort_by(|a, b| a.0.cmp(b.0));
        paths
    }
}

impl BackgroundScannerState {
    fn should_scan_directory(&self, entry: &Entry) -> bool {
        (!entry.is_external && (!entry.is_ignored || entry.is_always_included))
            || entry.path.file_name() == Some(DOT_GIT)
            || entry.path.file_name() == Some(local_settings_folder_name())
            || entry.path.file_name() == Some(local_vscode_folder_name())
            || self.scanned_dirs.contains(&entry.id) // If we've ever scanned it, keep scanning
            || self
                .paths_to_scan
                .iter()
                .any(|p| p.starts_with(&entry.path))
            || self
                .path_prefixes_to_scan
                .iter()
                .any(|p| entry.path.starts_with(p))
    }

    fn enqueue_scan_dir(
        &self,
        abs_path: Arc<Path>,
        entry: &Entry,
        scan_job_tx: &Sender<ScanJob>,
        fs: &dyn Fs,
    ) {
        let path = entry.path.clone();
        let ignore_stack = self.snapshot.ignore_stack_for_abs_path(&abs_path, true, fs);
        let mut ancestor_inodes = self.snapshot.ancestor_inodes_for_path(&path);

        if !ancestor_inodes.contains(&entry.inode) {
            ancestor_inodes.insert(entry.inode);
            scan_job_tx
                .try_send(ScanJob {
                    abs_path,
                    path,
                    ignore_stack,
                    scan_queue: scan_job_tx.clone(),
                    ancestor_inodes,
                    is_external: entry.is_external,
                })
                .unwrap();
        }
    }

    fn reuse_entry_id(&mut self, entry: &mut Entry) {
        if let Some(mtime) = entry.mtime {
            // If an entry with the same inode was removed from the worktree during this scan,
            // then it *might* represent the same file or directory. But the OS might also have
            // re-used the inode for a completely different file or directory.
            //
            // Conditionally reuse the old entry's id:
            // * if the mtime is the same, the file was probably been renamed.
            // * if the path is the same, the file may just have been updated
            if let Some(removed_entry) = self.removed_entries.remove(&entry.inode) {
                if removed_entry.mtime == Some(mtime) || removed_entry.path == entry.path {
                    entry.id = removed_entry.id;
                }
            } else if let Some(existing_entry) = self.snapshot.entry_for_path(&entry.path) {
                entry.id = existing_entry.id;
            }
        }
    }

    fn insert_entry(&mut self, mut entry: Entry, fs: &dyn Fs, watcher: &dyn Watcher) -> Entry {
        self.reuse_entry_id(&mut entry);
        let entry = self.snapshot.insert_entry(entry, fs);
        if entry.path.file_name() == Some(&DOT_GIT) {
            self.insert_git_repository(entry.path.clone(), fs, watcher);
        }

        #[cfg(test)]
        self.snapshot.check_invariants(false);

        entry
    }

    fn populate_dir(
        &mut self,
        parent_path: Arc<RelPath>,
        entries: impl IntoIterator<Item = Entry>,
        ignore: Option<Arc<Gitignore>>,
    ) {
        let mut parent_entry = if let Some(parent_entry) = self
            .snapshot
            .entries_by_path
            .get(&PathKey(parent_path.clone()), &())
        {
            parent_entry.clone()
        } else {
            log::warn!(
                "populating a directory {:?} that has been removed",
                parent_path
            );
            return;
        };

        match parent_entry.kind {
            EntryKind::PendingDir | EntryKind::UnloadedDir => parent_entry.kind = EntryKind::Dir,
            EntryKind::Dir => {}
            _ => return,
        }

        if let Some(ignore) = ignore {
            let abs_parent_path = self
                .snapshot
                .abs_path
                .as_path()
                .join(parent_path.as_std_path())
                .into();
            self.snapshot
                .ignores_by_parent_abs_path
                .insert(abs_parent_path, (ignore, false));
        }

        let parent_entry_id = parent_entry.id;
        self.scanned_dirs.insert(parent_entry_id);
        let mut entries_by_path_edits = vec![Edit::Insert(parent_entry)];
        let mut entries_by_id_edits = Vec::new();

        for entry in entries {
            entries_by_id_edits.push(Edit::Insert(PathEntry {
                id: entry.id,
                path: entry.path.clone(),
                is_ignored: entry.is_ignored,
                scan_id: self.snapshot.scan_id,
            }));
            entries_by_path_edits.push(Edit::Insert(entry));
        }

        self.snapshot
            .entries_by_path
            .edit(entries_by_path_edits, &());
        self.snapshot.entries_by_id.edit(entries_by_id_edits, &());

        if let Err(ix) = self.changed_paths.binary_search(&parent_path) {
            self.changed_paths.insert(ix, parent_path.clone());
        }

        #[cfg(test)]
        self.snapshot.check_invariants(false);
    }

    fn remove_path(&mut self, path: &RelPath) {
        log::trace!("background scanner removing path {path:?}");
        let mut new_entries;
        let removed_entries;
        {
            let mut cursor = self
                .snapshot
                .entries_by_path
                .cursor::<TraversalProgress>(&());
            new_entries = cursor.slice(&TraversalTarget::path(path), Bias::Left);
            removed_entries = cursor.slice(&TraversalTarget::successor(path), Bias::Left);
            new_entries.append(cursor.suffix(), &());
        }
        self.snapshot.entries_by_path = new_entries;

        let mut removed_ids = Vec::with_capacity(removed_entries.summary().count);
        for entry in removed_entries.cursor::<()>(&()) {
            match self.removed_entries.entry(entry.inode) {
                hash_map::Entry::Occupied(mut e) => {
                    let prev_removed_entry = e.get_mut();
                    if entry.id > prev_removed_entry.id {
                        *prev_removed_entry = entry.clone();
                    }
                }
                hash_map::Entry::Vacant(e) => {
                    e.insert(entry.clone());
                }
            }

            if entry.path.file_name() == Some(GITIGNORE) {
                let abs_parent_path = self.snapshot.absolutize(&entry.path.parent().unwrap());
                if let Some((_, needs_update)) = self
                    .snapshot
                    .ignores_by_parent_abs_path
                    .get_mut(abs_parent_path.as_path())
                {
                    *needs_update = true;
                }
            }

            if let Err(ix) = removed_ids.binary_search(&entry.id) {
                removed_ids.insert(ix, entry.id);
            }
        }

        self.snapshot.entries_by_id.edit(
            removed_ids.iter().map(|&id| Edit::Remove(id)).collect(),
            &(),
        );
        self.snapshot
            .git_repositories
            .retain(|id, _| removed_ids.binary_search(id).is_err());

        #[cfg(test)]
        self.snapshot.check_invariants(false);
    }

    fn insert_git_repository(
        &mut self,
        dot_git_path: Arc<RelPath>,
        fs: &dyn Fs,
        watcher: &dyn Watcher,
    ) {
        let work_dir_path: Arc<RelPath> = match dot_git_path.parent() {
            Some(parent_dir) => {
                // Guard against repositories inside the repository metadata
                if parent_dir
                    .components()
                    .any(|component| component == DOT_GIT)
                {
                    log::debug!(
                        "not building git repository for nested `.git` directory, `.git` path in the worktree: {dot_git_path:?}"
                    );
                    return;
                };

                parent_dir.into()
            }
            None => {
                // `dot_git_path.parent().is_none()` means `.git` directory is the opened worktree itself,
                // no files inside that directory are tracked by git, so no need to build the repo around it
                log::debug!(
                    "not building git repository for the worktree itself, `.git` path in the worktree: {dot_git_path:?}"
                );
                return;
            }
        };

        let dot_git_abs_path = Arc::from(self.snapshot.absolutize(&dot_git_path).as_ref());

        self.insert_git_repository_for_path(
            WorkDirectory::InProject {
                relative_path: work_dir_path,
            },
            dot_git_abs_path,
            fs,
            watcher,
        )
        .log_err();
    }

    fn insert_git_repository_for_path(
        &mut self,
        work_directory: WorkDirectory,
        dot_git_abs_path: Arc<Path>,
        fs: &dyn Fs,
        watcher: &dyn Watcher,
<<<<<<< HEAD
    ) -> Option<LocalRepositoryEntry> {
        let work_dir_entry = self.snapshot.entry_for_path(&work_directory.path_key().0)?;
        let work_directory_abs_path = self.snapshot.work_directory_abs_path(&work_directory);
=======
    ) -> Result<LocalRepositoryEntry> {
        let work_dir_entry = self
            .snapshot
            .entry_for_path(work_directory.path_key().0)
            .with_context(|| {
                format!(
                    "working directory `{}` not indexed",
                    work_directory.path_key().0.display()
                )
            })?;
        let work_directory_abs_path = self
            .snapshot
            .work_directory_abs_path(&work_directory)
            .with_context(|| {
                format!(
                    "invalid working directory: {}",
                    work_directory.path_key().0.display()
                )
            })?;

        let dot_git_abs_path: Arc<Path> = self
            .snapshot
            .abs_path
            .as_path()
            .join(&dot_git_path)
            .as_path()
            .into();
>>>>>>> bc528411

        let (repository_dir_abs_path, common_dir_abs_path) =
            discover_git_paths(&dot_git_abs_path, fs);
        watcher
            .add(&common_dir_abs_path)
            .context("failed to add common directory to watcher")
            .log_err();
        if !repository_dir_abs_path.starts_with(&common_dir_abs_path) {
            watcher
                .add(&repository_dir_abs_path)
                .context("failed to add repository directory to watcher")
                .log_err();
        }

        let work_directory_id = work_dir_entry.id;

        let local_repository = LocalRepositoryEntry {
            work_directory_id,
            work_directory,
            work_directory_abs_path: work_directory_abs_path.as_path().into(),
            git_dir_scan_id: 0,
            dot_git_abs_path,
            common_dir_abs_path,
            repository_dir_abs_path,
        };

        self.snapshot
            .git_repositories
            .insert(work_directory_id, local_repository.clone());

        log::trace!("inserting new local git repository");
        Ok(local_repository)
    }
}

async fn is_git_dir(path: &Path, fs: &dyn Fs) -> bool {
    if let Some(file_name) = path.file_name()
        && file_name == DOT_GIT
    {
        return true;
    }

    // If we're in a bare repository, we are not inside a `.git` folder. In a
    // bare repository, the root folder contains what would normally be in the
    // `.git` folder.
    let head_metadata = fs.metadata(&path.join("HEAD")).await;
    if !matches!(head_metadata, Ok(Some(_))) {
        return false;
    }
    let config_metadata = fs.metadata(&path.join("config")).await;
    matches!(config_metadata, Ok(Some(_)))
}

async fn build_gitignore(abs_path: &Path, fs: &dyn Fs) -> Result<Gitignore> {
    let contents = fs
        .load(abs_path)
        .await
        .with_context(|| format!("failed to load gitignore file at {}", abs_path.display()))?;
    let parent = abs_path.parent().unwrap_or_else(|| Path::new("/"));
    let mut builder = GitignoreBuilder::new(parent);
    for line in contents.lines() {
        builder.add_line(Some(abs_path.into()), line)?;
    }
    Ok(builder.build()?)
}

impl Deref for Worktree {
    type Target = Snapshot;

    fn deref(&self) -> &Self::Target {
        match self {
            Worktree::Local(worktree) => &worktree.snapshot,
            Worktree::Remote(worktree) => &worktree.snapshot,
        }
    }
}

impl Deref for LocalWorktree {
    type Target = LocalSnapshot;

    fn deref(&self) -> &Self::Target {
        &self.snapshot
    }
}

impl Deref for RemoteWorktree {
    type Target = Snapshot;

    fn deref(&self) -> &Self::Target {
        &self.snapshot
    }
}

impl fmt::Debug for LocalWorktree {
    fn fmt(&self, f: &mut fmt::Formatter<'_>) -> fmt::Result {
        self.snapshot.fmt(f)
    }
}

impl fmt::Debug for Snapshot {
    fn fmt(&self, f: &mut fmt::Formatter<'_>) -> fmt::Result {
        struct EntriesById<'a>(&'a SumTree<PathEntry>);
        struct EntriesByPath<'a>(&'a SumTree<Entry>);

        impl fmt::Debug for EntriesByPath<'_> {
            fn fmt(&self, f: &mut fmt::Formatter<'_>) -> fmt::Result {
                f.debug_map()
                    .entries(self.0.iter().map(|entry| (&entry.path, entry.id)))
                    .finish()
            }
        }

        impl fmt::Debug for EntriesById<'_> {
            fn fmt(&self, f: &mut fmt::Formatter<'_>) -> fmt::Result {
                f.debug_list().entries(self.0.iter()).finish()
            }
        }

        f.debug_struct("Snapshot")
            .field("id", &self.id)
            .field("root_name", &self.root_name)
            .field("entries_by_path", &EntriesByPath(&self.entries_by_path))
            .field("entries_by_id", &EntriesById(&self.entries_by_id))
            .finish()
    }
}

#[derive(Debug, Clone, PartialEq)]
pub struct File {
    pub worktree: Entity<Worktree>,
    pub path: Arc<RelPath>,
    pub disk_state: DiskState,
    pub entry_id: Option<ProjectEntryId>,
    pub is_local: bool,
    pub is_private: bool,
}

impl language::File for File {
    fn as_local(&self) -> Option<&dyn language::LocalFile> {
        if self.is_local { Some(self) } else { None }
    }

    fn disk_state(&self) -> DiskState {
        self.disk_state
    }

    fn path(&self) -> &Arc<RelPath> {
        &self.path
    }

    fn full_path(&self, cx: &App) -> PathBuf {
        self.worktree.read(cx).full_path(&self.path)
    }

    /// Returns the last component of this handle's absolute path. If this handle refers to the root
    /// of its worktree, then this method will return the name of the worktree itself.
    fn file_name<'a>(&'a self, cx: &'a App) -> &'a str {
        self.path
            .file_name()
            .unwrap_or_else(|| self.worktree.read(cx).root_name.as_str())
    }

    fn worktree_id(&self, cx: &App) -> WorktreeId {
        self.worktree.read(cx).id()
    }

    fn to_proto(&self, cx: &App) -> rpc::proto::File {
        rpc::proto::File {
            worktree_id: self.worktree.read(cx).id().to_proto(),
            entry_id: self.entry_id.map(|id| id.to_proto()),
            path: self.path.as_ref().to_proto(),
            mtime: self.disk_state.mtime().map(|time| time.into()),
            is_deleted: self.disk_state == DiskState::Deleted,
        }
    }

    fn is_private(&self) -> bool {
        self.is_private
    }

    fn path_style(&self, cx: &App) -> PathStyle {
        self.worktree.read(cx).path_style()
    }
}

impl language::LocalFile for File {
    fn abs_path(&self, cx: &App) -> PathBuf {
        self.worktree.read(cx).absolutize(&self.path)
    }

    fn load(&self, cx: &App) -> Task<Result<String>> {
        let worktree = self.worktree.read(cx).as_local().unwrap();
        let abs_path = worktree.absolutize(&self.path);
        let fs = worktree.fs.clone();
        cx.background_spawn(async move { fs.load(&abs_path).await })
    }

    fn load_bytes(&self, cx: &App) -> Task<Result<Vec<u8>>> {
        let worktree = self.worktree.read(cx).as_local().unwrap();
        let abs_path = worktree.absolutize(&self.path);
        let fs = worktree.fs.clone();
        cx.background_spawn(async move { fs.load_bytes(&abs_path).await })
    }
}

impl File {
    pub fn for_entry(entry: Entry, worktree: Entity<Worktree>) -> Arc<Self> {
        Arc::new(Self {
            worktree,
            path: entry.path.clone(),
            disk_state: if let Some(mtime) = entry.mtime {
                DiskState::Present { mtime }
            } else {
                DiskState::New
            },
            entry_id: Some(entry.id),
            is_local: true,
            is_private: entry.is_private,
        })
    }

    pub fn from_proto(
        proto: rpc::proto::File,
        worktree: Entity<Worktree>,
        cx: &App,
    ) -> Result<Self> {
        let worktree_id = worktree.read(cx).as_remote().context("not remote")?.id();

        anyhow::ensure!(
            worktree_id.to_proto() == proto.worktree_id,
            "worktree id does not match file"
        );

        let disk_state = if proto.is_deleted {
            DiskState::Deleted
        } else if let Some(mtime) = proto.mtime.map(&Into::into) {
            DiskState::Present { mtime }
        } else {
            DiskState::New
        };

        Ok(Self {
            worktree,
            path: RelPath::from_proto(&proto.path).context("invalid path in file protobuf")?,
            disk_state,
            entry_id: proto.entry_id.map(ProjectEntryId::from_proto),
            is_local: false,
            is_private: false,
        })
    }

    pub fn from_dyn(file: Option<&Arc<dyn language::File>>) -> Option<&Self> {
        file.and_then(|f| {
            let f: &dyn language::File = f.borrow();
            let f: &dyn Any = f;
            f.downcast_ref()
        })
    }

    pub fn worktree_id(&self, cx: &App) -> WorktreeId {
        self.worktree.read(cx).id()
    }

    pub fn project_entry_id(&self, _: &App) -> Option<ProjectEntryId> {
        match self.disk_state {
            DiskState::Deleted => None,
            _ => self.entry_id,
        }
    }
}

#[derive(Clone, Debug, PartialEq, Eq)]
pub struct Entry {
    pub id: ProjectEntryId,
    pub kind: EntryKind,
    pub path: Arc<RelPath>,
    pub inode: u64,
    pub mtime: Option<MTime>,

    pub canonical_path: Option<Arc<Path>>,
    /// Whether this entry is ignored by Git.
    ///
    /// We only scan ignored entries once the directory is expanded and
    /// exclude them from searches.
    pub is_ignored: bool,

    /// Whether this entry is always included in searches.
    ///
    /// This is used for entries that are always included in searches, even
    /// if they are ignored by git. Overridden by file_scan_exclusions.
    pub is_always_included: bool,

    /// Whether this entry's canonical path is outside of the worktree.
    /// This means the entry is only accessible from the worktree root via a
    /// symlink.
    ///
    /// We only scan entries outside of the worktree once the symlinked
    /// directory is expanded. External entries are treated like gitignored
    /// entries in that they are not included in searches.
    pub is_external: bool,

    /// Whether this entry is considered to be a `.env` file.
    pub is_private: bool,
    /// The entry's size on disk, in bytes.
    pub size: u64,
    pub char_bag: CharBag,
    pub is_fifo: bool,
}

#[derive(Clone, Copy, Debug, PartialEq, Eq)]
pub enum EntryKind {
    UnloadedDir,
    PendingDir,
    Dir,
    File,
}

#[derive(Clone, Copy, Debug, PartialEq)]
pub enum PathChange {
    /// A filesystem entry was was created.
    Added,
    /// A filesystem entry was removed.
    Removed,
    /// A filesystem entry was updated.
    Updated,
    /// A filesystem entry was either updated or added. We don't know
    /// whether or not it already existed, because the path had not
    /// been loaded before the event.
    AddedOrUpdated,
    /// A filesystem entry was found during the initial scan of the worktree.
    Loaded,
}

#[derive(Clone, Debug, PartialEq, Eq)]
pub struct UpdatedGitRepository {
    /// ID of the repository's working directory.
    ///
    /// For a repo that's above the worktree root, this is the ID of the worktree root, and hence not unique.
    /// It's included here to aid the GitStore in detecting when a repository's working directory is renamed.
    pub work_directory_id: ProjectEntryId,
    pub old_work_directory_abs_path: Option<Arc<Path>>,
    pub new_work_directory_abs_path: Option<Arc<Path>>,
    /// For a normal git repository checkout, the absolute path to the .git directory.
    /// For a worktree, the absolute path to the worktree's subdirectory inside the .git directory.
    pub dot_git_abs_path: Option<Arc<Path>>,
    pub repository_dir_abs_path: Option<Arc<Path>>,
    pub common_dir_abs_path: Option<Arc<Path>>,
}

pub type UpdatedEntriesSet = Arc<[(Arc<RelPath>, ProjectEntryId, PathChange)]>;
pub type UpdatedGitRepositoriesSet = Arc<[UpdatedGitRepository]>;

#[derive(Clone, Debug)]
pub struct PathProgress<'a> {
    pub max_path: &'a RelPath,
}

#[derive(Clone, Debug)]
pub struct PathSummary<S> {
    pub max_path: Arc<RelPath>,
    pub item_summary: S,
}

impl<S: Summary> Summary for PathSummary<S> {
    type Context = S::Context;

    fn zero(cx: &Self::Context) -> Self {
        Self {
            max_path: RelPath::empty().into(),
            item_summary: S::zero(cx),
        }
    }

    fn add_summary(&mut self, rhs: &Self, cx: &Self::Context) {
        self.max_path = rhs.max_path.clone();
        self.item_summary.add_summary(&rhs.item_summary, cx);
    }
}

impl<'a, S: Summary> sum_tree::Dimension<'a, PathSummary<S>> for PathProgress<'a> {
    fn zero(_: &<PathSummary<S> as Summary>::Context) -> Self {
        Self {
            max_path: RelPath::empty(),
        }
    }

    fn add_summary(
        &mut self,
        summary: &'a PathSummary<S>,
        _: &<PathSummary<S> as Summary>::Context,
    ) {
        self.max_path = summary.max_path.as_ref()
    }
}

impl<'a> sum_tree::Dimension<'a, PathSummary<GitSummary>> for GitSummary {
    fn zero(_cx: &()) -> Self {
        Default::default()
    }

    fn add_summary(&mut self, summary: &'a PathSummary<GitSummary>, _: &()) {
        *self += summary.item_summary
    }
}

impl<'a>
    sum_tree::SeekTarget<'a, PathSummary<GitSummary>, Dimensions<TraversalProgress<'a>, GitSummary>>
    for PathTarget<'_>
{
    fn cmp(
        &self,
        cursor_location: &Dimensions<TraversalProgress<'a>, GitSummary>,
        _: &(),
    ) -> Ordering {
        self.cmp_path(cursor_location.0.max_path)
    }
}

impl<'a, S: Summary> sum_tree::Dimension<'a, PathSummary<S>> for PathKey {
    fn zero(_: &S::Context) -> Self {
        Default::default()
    }

    fn add_summary(&mut self, summary: &'a PathSummary<S>, _: &S::Context) {
        self.0 = summary.max_path.clone();
    }
}

impl<'a, S: Summary> sum_tree::Dimension<'a, PathSummary<S>> for TraversalProgress<'a> {
    fn zero(_cx: &S::Context) -> Self {
        Default::default()
    }

    fn add_summary(&mut self, summary: &'a PathSummary<S>, _: &S::Context) {
        self.max_path = summary.max_path.as_ref();
    }
}

impl Entry {
    fn new(
        path: Arc<RelPath>,
        metadata: &fs::Metadata,
        next_entry_id: &AtomicUsize,
        root_char_bag: CharBag,
        canonical_path: Option<Arc<Path>>,
    ) -> Self {
        let char_bag = char_bag_for_path(root_char_bag, &path);
        Self {
            id: ProjectEntryId::new(next_entry_id),
            kind: if metadata.is_dir {
                EntryKind::PendingDir
            } else {
                EntryKind::File
            },
            path,
            inode: metadata.inode,
            mtime: Some(metadata.mtime),
            size: metadata.len,
            canonical_path,
            is_ignored: false,
            is_always_included: false,
            is_external: false,
            is_private: false,
            char_bag,
            is_fifo: metadata.is_fifo,
        }
    }

    pub fn is_created(&self) -> bool {
        self.mtime.is_some()
    }

    pub fn is_dir(&self) -> bool {
        self.kind.is_dir()
    }

    pub fn is_file(&self) -> bool {
        self.kind.is_file()
    }
}

impl EntryKind {
    pub fn is_dir(&self) -> bool {
        matches!(
            self,
            EntryKind::Dir | EntryKind::PendingDir | EntryKind::UnloadedDir
        )
    }

    pub fn is_unloaded(&self) -> bool {
        matches!(self, EntryKind::UnloadedDir)
    }

    pub fn is_file(&self) -> bool {
        matches!(self, EntryKind::File)
    }
}

impl sum_tree::Item for Entry {
    type Summary = EntrySummary;

    fn summary(&self, _cx: &()) -> Self::Summary {
        let non_ignored_count = if (self.is_ignored || self.is_external) && !self.is_always_included
        {
            0
        } else {
            1
        };
        let file_count;
        let non_ignored_file_count;
        if self.is_file() {
            file_count = 1;
            non_ignored_file_count = non_ignored_count;
        } else {
            file_count = 0;
            non_ignored_file_count = 0;
        }

        EntrySummary {
            max_path: self.path.clone(),
            count: 1,
            non_ignored_count,
            file_count,
            non_ignored_file_count,
        }
    }
}

impl sum_tree::KeyedItem for Entry {
    type Key = PathKey;

    fn key(&self) -> Self::Key {
        PathKey(self.path.clone())
    }
}

#[derive(Clone, Debug)]
pub struct EntrySummary {
    max_path: Arc<RelPath>,
    count: usize,
    non_ignored_count: usize,
    file_count: usize,
    non_ignored_file_count: usize,
}

impl Default for EntrySummary {
    fn default() -> Self {
        Self {
            max_path: Arc::from(RelPath::empty()),
            count: 0,
            non_ignored_count: 0,
            file_count: 0,
            non_ignored_file_count: 0,
        }
    }
}

impl sum_tree::Summary for EntrySummary {
    type Context = ();

    fn zero(_cx: &()) -> Self {
        Default::default()
    }

    fn add_summary(&mut self, rhs: &Self, _: &()) {
        self.max_path = rhs.max_path.clone();
        self.count += rhs.count;
        self.non_ignored_count += rhs.non_ignored_count;
        self.file_count += rhs.file_count;
        self.non_ignored_file_count += rhs.non_ignored_file_count;
    }
}

#[derive(Clone, Debug)]
struct PathEntry {
    id: ProjectEntryId,
    path: Arc<RelPath>,
    is_ignored: bool,
    scan_id: usize,
}

impl sum_tree::Item for PathEntry {
    type Summary = PathEntrySummary;

    fn summary(&self, _cx: &()) -> Self::Summary {
        PathEntrySummary { max_id: self.id }
    }
}

impl sum_tree::KeyedItem for PathEntry {
    type Key = ProjectEntryId;

    fn key(&self) -> Self::Key {
        self.id
    }
}

#[derive(Clone, Debug, Default)]
struct PathEntrySummary {
    max_id: ProjectEntryId,
}

impl sum_tree::Summary for PathEntrySummary {
    type Context = ();

    fn zero(_cx: &Self::Context) -> Self {
        Default::default()
    }

    fn add_summary(&mut self, summary: &Self, _: &Self::Context) {
        self.max_id = summary.max_id;
    }
}

impl<'a> sum_tree::Dimension<'a, PathEntrySummary> for ProjectEntryId {
    fn zero(_cx: &()) -> Self {
        Default::default()
    }

    fn add_summary(&mut self, summary: &'a PathEntrySummary, _: &()) {
        *self = summary.max_id;
    }
}

#[derive(Clone, Debug, Eq, PartialEq, Ord, PartialOrd, Hash)]
pub struct PathKey(pub Arc<RelPath>);

impl Default for PathKey {
    fn default() -> Self {
        Self(RelPath::empty().into())
    }
}

impl<'a> sum_tree::Dimension<'a, EntrySummary> for PathKey {
    fn zero(_cx: &()) -> Self {
        Default::default()
    }

    fn add_summary(&mut self, summary: &'a EntrySummary, _: &()) {
        self.0 = summary.max_path.clone();
    }
}

struct BackgroundScanner {
    state: Mutex<BackgroundScannerState>,
    fs: Arc<dyn Fs>,
    fs_case_sensitive: bool,
    status_updates_tx: UnboundedSender<ScanState>,
    executor: BackgroundExecutor,
    scan_requests_rx: channel::Receiver<ScanRequest>,
    path_prefixes_to_scan_rx: channel::Receiver<PathPrefixScanRequest>,
    next_entry_id: Arc<AtomicUsize>,
    phase: BackgroundScannerPhase,
    watcher: Arc<dyn Watcher>,
    settings: WorktreeSettings,
    share_private_files: bool,
}

#[derive(Copy, Clone, PartialEq)]
enum BackgroundScannerPhase {
    InitialScan,
    EventsReceivedDuringInitialScan,
    Events,
}

impl BackgroundScanner {
    async fn run(&mut self, mut fs_events_rx: Pin<Box<dyn Send + Stream<Item = Vec<PathEvent>>>>) {
        // If the worktree root does not contain a git repository, then find
        // the git repository in an ancestor directory. Find any gitignore files
        // in ancestor directories.
        let root_abs_path = self.state.lock().snapshot.abs_path.clone();
        let (ignores, repo) = discover_ancestor_git_repo(self.fs.clone(), &root_abs_path).await;
        self.state
            .lock()
            .snapshot
            .ignores_by_parent_abs_path
            .extend(ignores);
        let containing_git_repository = repo.and_then(|(ancestor_dot_git, work_directory)| {
<<<<<<< HEAD
            self.state.lock().insert_git_repository_for_path(
                work_directory,
                ancestor_dot_git.clone().into(),
                self.fs.as_ref(),
                self.watcher.as_ref(),
            )?;
=======
            self.state
                .lock()
                .insert_git_repository_for_path(
                    work_directory,
                    ancestor_dot_git.as_path().into(),
                    self.fs.as_ref(),
                    self.watcher.as_ref(),
                )
                .log_err()?;
>>>>>>> bc528411
            Some(ancestor_dot_git)
        });

        log::trace!("containing git repository: {containing_git_repository:?}");

        let global_gitignore_path = paths::global_gitignore_path();
        self.state.lock().snapshot.global_gitignore =
            if let Some(global_gitignore_path) = global_gitignore_path.as_ref() {
                build_gitignore(global_gitignore_path, self.fs.as_ref())
                    .await
                    .ok()
                    .map(Arc::new)
            } else {
                None
            };
        let mut global_gitignore_events = if let Some(global_gitignore_path) = global_gitignore_path
        {
            self.fs
                .watch(&global_gitignore_path, FS_WATCH_LATENCY)
                .await
                .0
        } else {
            Box::pin(futures::stream::empty())
        };

        let (scan_job_tx, scan_job_rx) = channel::unbounded();
        {
            let mut state = self.state.lock();
            state.snapshot.scan_id += 1;
            if let Some(mut root_entry) = state.snapshot.root_entry().cloned() {
                let ignore_stack = state.snapshot.ignore_stack_for_abs_path(
                    root_abs_path.as_path(),
                    true,
                    self.fs.as_ref(),
                );
                if ignore_stack.is_abs_path_ignored(root_abs_path.as_path(), true) {
                    root_entry.is_ignored = true;
                    state.insert_entry(root_entry.clone(), self.fs.as_ref(), self.watcher.as_ref());
                }
                state.enqueue_scan_dir(
                    root_abs_path.as_path().into(),
                    &root_entry,
                    &scan_job_tx,
                    self.fs.as_ref(),
                );
            }
        };

        // Perform an initial scan of the directory.
        drop(scan_job_tx);
        self.scan_dirs(true, scan_job_rx).await;
        {
            let mut state = self.state.lock();
            state.snapshot.completed_scan_id = state.snapshot.scan_id;
        }

        self.send_status_update(false, SmallVec::new());

        // Process any any FS events that occurred while performing the initial scan.
        // For these events, update events cannot be as precise, because we didn't
        // have the previous state loaded yet.
        self.phase = BackgroundScannerPhase::EventsReceivedDuringInitialScan;
        if let Poll::Ready(Some(mut paths)) = futures::poll!(fs_events_rx.next()) {
            while let Poll::Ready(Some(more_paths)) = futures::poll!(fs_events_rx.next()) {
                paths.extend(more_paths);
            }
            self.process_events(paths.into_iter().map(Into::into).collect())
                .await;
        }
        if let Some(abs_path) = containing_git_repository {
            self.process_events(vec![abs_path]).await;
        }

        // Continue processing events until the worktree is dropped.
        self.phase = BackgroundScannerPhase::Events;

        loop {
            select_biased! {
                // Process any path refresh requests from the worktree. Prioritize
                // these before handling changes reported by the filesystem.
                request = self.next_scan_request().fuse() => {
                    let Ok(request) = request else { break };
                    if !self.process_scan_request(request, false).await {
                        return;
                    }
                }

                path_prefix_request = self.path_prefixes_to_scan_rx.recv().fuse() => {
                    let Ok(request) = path_prefix_request else { break };
                    log::trace!("adding path prefix {:?}", request.path);

                    let did_scan = self.forcibly_load_paths(std::slice::from_ref(&request.path)).await;
                    if did_scan {
                        let abs_path =
                        {
                            let mut state = self.state.lock();
                            state.path_prefixes_to_scan.insert(request.path.clone());
                            state.snapshot.absolutize(&request.path)
                        };

                        if let Some(abs_path) = self.fs.canonicalize(&abs_path).await.log_err() {
                            self.process_events(vec![abs_path]).await;
                        }
                    }
                    self.send_status_update(false, request.done);
                }

                paths = fs_events_rx.next().fuse() => {
                    let Some(mut paths) = paths else { break };
                    while let Poll::Ready(Some(more_paths)) = futures::poll!(fs_events_rx.next()) {
                        paths.extend(more_paths);
                    }
                    self.process_events(paths.into_iter().map(Into::into).collect()).await;
                }

                paths = global_gitignore_events.next().fuse() => {
                    match paths.as_deref() {
                        Some([event, ..]) => {
                            self.update_global_gitignore(&event.path).await;
                        }
                        _ => {},
                    }
                }
            }
        }
    }

    async fn process_scan_request(&self, mut request: ScanRequest, scanning: bool) -> bool {
        log::debug!("rescanning paths {:?}", request.relative_paths);

        request.relative_paths.sort_unstable();
        self.forcibly_load_paths(&request.relative_paths).await;

        let root_path = self.state.lock().snapshot.abs_path.clone();
        let root_canonical_path = self.fs.canonicalize(root_path.as_path()).await;
        let root_canonical_path = match &root_canonical_path {
            Ok(path) => SanitizedPath::new(path),
            Err(err) => {
                log::error!("failed to canonicalize root path {root_path:?}: {err}");
                return true;
            }
        };
        let abs_paths = request
            .relative_paths
            .iter()
            .map(|path| {
                if path.file_name().is_some() {
                    root_canonical_path.as_path().join(path.as_std_path())
                } else {
                    root_canonical_path.as_path().to_path_buf()
                }
            })
            .collect::<Vec<_>>();

        {
            let mut state = self.state.lock();
            let is_idle = state.snapshot.completed_scan_id == state.snapshot.scan_id;
            state.snapshot.scan_id += 1;
            if is_idle {
                state.snapshot.completed_scan_id = state.snapshot.scan_id;
            }
        }

        self.reload_entries_for_paths(
            &root_path,
            &root_canonical_path,
            &request.relative_paths,
            abs_paths,
            None,
        )
        .await;

        self.send_status_update(scanning, request.done)
    }

    async fn process_events(&self, mut abs_paths: Vec<PathBuf>) {
        let root_path = self.state.lock().snapshot.abs_path.clone();
        let root_canonical_path = self.fs.canonicalize(root_path.as_path()).await;
        let root_canonical_path = match &root_canonical_path {
            Ok(path) => SanitizedPath::new(path),
            Err(err) => {
                let new_path = self
                    .state
                    .lock()
                    .snapshot
                    .root_file_handle
                    .clone()
                    .and_then(|handle| handle.current_path(&self.fs).log_err())
                    .map(|path| SanitizedPath::new_arc(&path))
                    .filter(|new_path| *new_path != root_path);

                if let Some(new_path) = new_path.as_ref() {
                    log::info!(
                        "root renamed from {} to {}",
                        root_path.as_path().display(),
                        new_path.as_path().display()
                    )
                } else {
                    log::warn!("root path could not be canonicalized: {}", err);
                }
                self.status_updates_tx
                    .unbounded_send(ScanState::RootUpdated { new_path })
                    .ok();
                return;
            }
        };

        // Certain directories may have FS changes, but do not lead to git data changes that Zed cares about.
        // Ignore these, to avoid Zed unnecessarily rescanning git metadata.
        let skipped_files_in_dot_git = [COMMIT_MESSAGE, INDEX_LOCK];
        let skipped_dirs_in_dot_git = [FSMONITOR_DAEMON, LFS_DIR];

        let mut relative_paths = Vec::with_capacity(abs_paths.len());
        let mut dot_git_abs_paths = Vec::new();
        abs_paths.sort_unstable();
        abs_paths.dedup_by(|a, b| a.starts_with(b));
        abs_paths.retain(|abs_path| {
            let abs_path = &SanitizedPath::new(abs_path);

            let snapshot = &self.state.lock().snapshot;
            {
                let mut is_git_related = false;

                let dot_git_paths = abs_path.as_path().ancestors().find_map(|ancestor| {
                    if smol::block_on(is_git_dir(ancestor, self.fs.as_ref())) {
                        let path_in_git_dir = abs_path
                            .as_path()
                            .strip_prefix(ancestor)
                            .expect("stripping off the ancestor");
                        Some((ancestor.to_owned(), path_in_git_dir.to_owned()))
                    } else {
                        None
                    }
                });

                if let Some((dot_git_abs_path, path_in_git_dir)) = dot_git_paths {
                    if skipped_files_in_dot_git
                        .iter()
                        .any(|skipped| OsStr::new(skipped) == path_in_git_dir.as_path().as_os_str())
                        || skipped_dirs_in_dot_git.iter().any(|skipped_git_subdir| {
                            path_in_git_dir.starts_with(skipped_git_subdir)
                        })
                    {
                        log::debug!("ignoring event {abs_path:?} as it's in the .git directory among skipped files or directories");
                        return false;
                    }

                    is_git_related = true;
                    if !dot_git_abs_paths.contains(&dot_git_abs_path) {
                        dot_git_abs_paths.push(dot_git_abs_path);
                    }
                }

                let relative_path: Arc<RelPath> = if let Ok(path) =
                    abs_path.strip_prefix(&root_canonical_path)
                    && let Ok(path) = RelPath::from_std_path(path, PathStyle::local())
                {
                    path
                } else {
                    if is_git_related {
                        log::debug!(
                            "ignoring event {abs_path:?}, since it's in git dir outside of root path {root_canonical_path:?}",
                        );
                    } else {
                        log::error!(
                          "ignoring event {abs_path:?} outside of root path {root_canonical_path:?}",
                        );
                    }
                    return false;
                };

                if abs_path.file_name() == Some(OsStr::new(GITIGNORE)) {
                    for (_, repo) in snapshot
                        .git_repositories
                        .iter()
                        .filter(|(_, repo)| repo.directory_contains(&relative_path))
                    {
                        if !dot_git_abs_paths.iter().any(|dot_git_abs_path| {
                            dot_git_abs_path == repo.common_dir_abs_path.as_ref()
                        }) {
                            dot_git_abs_paths.push(repo.common_dir_abs_path.to_path_buf());
                        }
                    }
                }

                let parent_dir_is_loaded = relative_path.parent().is_none_or(|parent| {
                    snapshot
                        .entry_for_path(parent)
                        .is_some_and(|entry| entry.kind == EntryKind::Dir)
                });
                if !parent_dir_is_loaded {
                    log::debug!("ignoring event {relative_path:?} within unloaded directory");
                    return false;
                }

                if self.settings.is_path_excluded(&relative_path) {
                    if !is_git_related {
                        log::debug!("ignoring FS event for excluded path {relative_path:?}");
                    }
                    return false;
                }

                relative_paths.push(relative_path);
                true
            }
        });

        if relative_paths.is_empty() && dot_git_abs_paths.is_empty() {
            return;
        }

        self.state.lock().snapshot.scan_id += 1;

        let (scan_job_tx, scan_job_rx) = channel::unbounded();
        log::debug!("received fs events {:?}", relative_paths);
        self.reload_entries_for_paths(
            &root_path,
            &root_canonical_path,
            &relative_paths,
            abs_paths,
            Some(scan_job_tx.clone()),
        )
        .await;

        let affected_repo_roots = if !dot_git_abs_paths.is_empty() {
            self.update_git_repositories(dot_git_abs_paths)
        } else {
            Vec::new()
        };

        {
            let mut ignores_to_update = self.ignores_needing_update();
            ignores_to_update.extend(affected_repo_roots);
            let ignores_to_update = self.order_ignores(ignores_to_update);
            let snapshot = self.state.lock().snapshot.clone();
            self.update_ignore_statuses_for_paths(scan_job_tx, snapshot, ignores_to_update)
                .await;
            self.scan_dirs(false, scan_job_rx).await;
        }

        {
            let mut state = self.state.lock();
            state.snapshot.completed_scan_id = state.snapshot.scan_id;
            for (_, entry) in mem::take(&mut state.removed_entries) {
                state.scanned_dirs.remove(&entry.id);
            }
        }
        self.send_status_update(false, SmallVec::new());
    }

    async fn update_global_gitignore(&self, abs_path: &Path) {
        let ignore = build_gitignore(abs_path, self.fs.as_ref())
            .await
            .log_err()
            .map(Arc::new);
        let (prev_snapshot, ignore_stack, abs_path) = {
            let mut state = self.state.lock();
            state.snapshot.global_gitignore = ignore;
            let abs_path = state.snapshot.abs_path().clone();
            let ignore_stack =
                state
                    .snapshot
                    .ignore_stack_for_abs_path(&abs_path, true, self.fs.as_ref());
            (state.snapshot.clone(), ignore_stack, abs_path)
        };
        let (scan_job_tx, scan_job_rx) = channel::unbounded();
        self.update_ignore_statuses_for_paths(
            scan_job_tx,
            prev_snapshot,
            vec![(abs_path, ignore_stack)].into_iter(),
        )
        .await;
        self.scan_dirs(false, scan_job_rx).await;
        self.send_status_update(false, SmallVec::new());
    }

    async fn forcibly_load_paths(&self, paths: &[Arc<RelPath>]) -> bool {
        let (scan_job_tx, scan_job_rx) = channel::unbounded();
        {
            let mut state = self.state.lock();
            let root_path = state.snapshot.abs_path.clone();
            for path in paths {
                for ancestor in path.ancestors() {
                    if let Some(entry) = state.snapshot.entry_for_path(ancestor)
                        && entry.kind == EntryKind::UnloadedDir
                    {
                        let abs_path = root_path.join(ancestor.as_std_path());
                        state.enqueue_scan_dir(
                            abs_path.into(),
                            entry,
                            &scan_job_tx,
                            self.fs.as_ref(),
                        );
                        state.paths_to_scan.insert(path.clone());
                        break;
                    }
                }
            }
            drop(scan_job_tx);
        }
        while let Ok(job) = scan_job_rx.recv().await {
            self.scan_dir(&job).await.log_err();
        }

        !mem::take(&mut self.state.lock().paths_to_scan).is_empty()
    }

    async fn scan_dirs(
        &self,
        enable_progress_updates: bool,
        scan_jobs_rx: channel::Receiver<ScanJob>,
    ) {
        if self
            .status_updates_tx
            .unbounded_send(ScanState::Started)
            .is_err()
        {
            return;
        }

        let progress_update_count = AtomicUsize::new(0);
        self.executor
            .scoped(|scope| {
                for _ in 0..self.executor.num_cpus() {
                    scope.spawn(async {
                        let mut last_progress_update_count = 0;
                        let progress_update_timer = self.progress_timer(enable_progress_updates).fuse();
                        futures::pin_mut!(progress_update_timer);

                        loop {
                            select_biased! {
                                // Process any path refresh requests before moving on to process
                                // the scan queue, so that user operations are prioritized.
                                request = self.next_scan_request().fuse() => {
                                    let Ok(request) = request else { break };
                                    if !self.process_scan_request(request, true).await {
                                        return;
                                    }
                                }

                                // Send periodic progress updates to the worktree. Use an atomic counter
                                // to ensure that only one of the workers sends a progress update after
                                // the update interval elapses.
                                _ = progress_update_timer => {
                                    match progress_update_count.compare_exchange(
                                        last_progress_update_count,
                                        last_progress_update_count + 1,
                                        SeqCst,
                                        SeqCst
                                    ) {
                                        Ok(_) => {
                                            last_progress_update_count += 1;
                                            self.send_status_update(true, SmallVec::new());
                                        }
                                        Err(count) => {
                                            last_progress_update_count = count;
                                        }
                                    }
                                    progress_update_timer.set(self.progress_timer(enable_progress_updates).fuse());
                                }

                                // Recursively load directories from the file system.
                                job = scan_jobs_rx.recv().fuse() => {
                                    let Ok(job) = job else { break };
                                    if let Err(err) = self.scan_dir(&job).await
                                        && job.path.is_empty() {
                                            log::error!("error scanning directory {:?}: {}", job.abs_path, err);
                                        }
                                }
                            }
                        }
                    });
                }
            })
            .await;
    }

    fn send_status_update(&self, scanning: bool, barrier: SmallVec<[barrier::Sender; 1]>) -> bool {
        let mut state = self.state.lock();
        if state.changed_paths.is_empty() && scanning {
            return true;
        }

        let new_snapshot = state.snapshot.clone();
        let old_snapshot = mem::replace(&mut state.prev_snapshot, new_snapshot.snapshot.clone());
        let changes = build_diff(
            self.phase,
            &old_snapshot,
            &new_snapshot,
            &state.changed_paths,
        );
        state.changed_paths.clear();

        self.status_updates_tx
            .unbounded_send(ScanState::Updated {
                snapshot: new_snapshot,
                changes,
                scanning,
                barrier,
            })
            .is_ok()
    }

    async fn scan_dir(&self, job: &ScanJob) -> Result<()> {
        let root_abs_path;
        let root_char_bag;
        {
            let snapshot = &self.state.lock().snapshot;
            if self.settings.is_path_excluded(&job.path) {
                log::error!("skipping excluded directory {:?}", job.path);
                return Ok(());
            }
            log::trace!("scanning directory {:?}", job.path);
            root_abs_path = snapshot.abs_path().clone();
            root_char_bag = snapshot.root_char_bag;
        }

        let next_entry_id = self.next_entry_id.clone();
        let mut ignore_stack = job.ignore_stack.clone();
        let mut new_ignore = None;
        let mut root_canonical_path = None;
        let mut new_entries: Vec<Entry> = Vec::new();
        let mut new_jobs: Vec<Option<ScanJob>> = Vec::new();
        let mut child_paths = self
            .fs
            .read_dir(&job.abs_path)
            .await?
            .filter_map(|entry| async {
                match entry {
                    Ok(entry) => Some(entry),
                    Err(error) => {
                        log::error!("error processing entry {:?}", error);
                        None
                    }
                }
            })
            .collect::<Vec<_>>()
            .await;

        // Ensure that .git and .gitignore are processed first.
        swap_to_front(&mut child_paths, GITIGNORE);
        swap_to_front(&mut child_paths, DOT_GIT);

        if let Some(path) = child_paths.first()
            && path.ends_with(DOT_GIT)
        {
            ignore_stack.repo_root = Some(job.abs_path.clone());
        }

        for child_abs_path in child_paths {
            let child_abs_path: Arc<Path> = child_abs_path.into();
            let child_name = child_abs_path.file_name().unwrap();
            let Some(child_path) = child_name
                .to_str()
                .and_then(|name| Some(job.path.join(RelPath::new(name).ok()?)))
            else {
                continue;
            };

            if child_name == DOT_GIT {
                let mut state = self.state.lock();
                state.insert_git_repository(
                    child_path.clone(),
                    self.fs.as_ref(),
                    self.watcher.as_ref(),
                );
            } else if child_name == GITIGNORE {
                match build_gitignore(&child_abs_path, self.fs.as_ref()).await {
                    Ok(ignore) => {
                        let ignore = Arc::new(ignore);
                        ignore_stack = ignore_stack.append(job.abs_path.clone(), ignore.clone());
                        new_ignore = Some(ignore);
                    }
                    Err(error) => {
                        log::error!(
                            "error loading .gitignore file {:?} - {:?}",
                            child_name,
                            error
                        );
                    }
                }
            }

            if self.settings.is_path_excluded(&child_path) {
                log::debug!("skipping excluded child entry {child_path:?}");
                self.state.lock().remove_path(&child_path);
                continue;
            }

            let child_metadata = match self.fs.metadata(&child_abs_path).await {
                Ok(Some(metadata)) => metadata,
                Ok(None) => continue,
                Err(err) => {
                    log::error!("error processing {child_abs_path:?}: {err:?}");
                    continue;
                }
            };

            let mut child_entry = Entry::new(
                child_path.clone(),
                &child_metadata,
                &next_entry_id,
                root_char_bag,
                None,
            );

            if job.is_external {
                child_entry.is_external = true;
            } else if child_metadata.is_symlink {
                let canonical_path = match self.fs.canonicalize(&child_abs_path).await {
                    Ok(path) => path,
                    Err(err) => {
                        log::error!("error reading target of symlink {child_abs_path:?}: {err:#}",);
                        continue;
                    }
                };

                // lazily canonicalize the root path in order to determine if
                // symlinks point outside of the worktree.
                let root_canonical_path = match &root_canonical_path {
                    Some(path) => path,
                    None => match self.fs.canonicalize(&root_abs_path).await {
                        Ok(path) => root_canonical_path.insert(path),
                        Err(err) => {
                            log::error!("error canonicalizing root {:?}: {:?}", root_abs_path, err);
                            continue;
                        }
                    },
                };

                if !canonical_path.starts_with(root_canonical_path) {
                    child_entry.is_external = true;
                }

                child_entry.canonical_path = Some(canonical_path.into());
            }

            if child_entry.is_dir() {
                child_entry.is_ignored = ignore_stack.is_abs_path_ignored(&child_abs_path, true);
                child_entry.is_always_included = self.settings.is_path_always_included(&child_path);

                // Avoid recursing until crash in the case of a recursive symlink
                if job.ancestor_inodes.contains(&child_entry.inode) {
                    new_jobs.push(None);
                } else {
                    let mut ancestor_inodes = job.ancestor_inodes.clone();
                    ancestor_inodes.insert(child_entry.inode);

                    new_jobs.push(Some(ScanJob {
                        abs_path: child_abs_path.clone(),
                        path: child_path,
                        is_external: child_entry.is_external,
                        ignore_stack: if child_entry.is_ignored {
                            IgnoreStack::all()
                        } else {
                            ignore_stack.clone()
                        },
                        ancestor_inodes,
                        scan_queue: job.scan_queue.clone(),
                    }));
                }
            } else {
                child_entry.is_ignored = ignore_stack.is_abs_path_ignored(&child_abs_path, false);
                child_entry.is_always_included = self.settings.is_path_always_included(&child_path);
            }

            {
                let relative_path = job
                    .path
                    .join(RelPath::new(child_name.to_str().unwrap()).unwrap());
                if self.is_path_private(&relative_path) {
                    log::debug!("detected private file: {relative_path:?}");
                    child_entry.is_private = true;
                }
            }

            new_entries.push(child_entry);
        }

        let mut state = self.state.lock();

        // Identify any subdirectories that should not be scanned.
        let mut job_ix = 0;
        for entry in &mut new_entries {
            state.reuse_entry_id(entry);
            if entry.is_dir() {
                if state.should_scan_directory(entry) {
                    job_ix += 1;
                } else {
                    log::debug!("defer scanning directory {:?}", entry.path);
                    entry.kind = EntryKind::UnloadedDir;
                    new_jobs.remove(job_ix);
                }
            }
            if entry.is_always_included {
                state
                    .snapshot
                    .always_included_entries
                    .push(entry.path.clone());
            }
        }

        state.populate_dir(job.path.clone(), new_entries, new_ignore);
        self.watcher.add(job.abs_path.as_ref()).log_err();

        for new_job in new_jobs.into_iter().flatten() {
            job.scan_queue
                .try_send(new_job)
                .expect("channel is unbounded");
        }

        Ok(())
    }

    /// All list arguments should be sorted before calling this function
    async fn reload_entries_for_paths(
        &self,
        root_abs_path: &SanitizedPath,
        root_canonical_path: &SanitizedPath,
        relative_paths: &[Arc<RelPath>],
        abs_paths: Vec<PathBuf>,
        scan_queue_tx: Option<Sender<ScanJob>>,
    ) {
        // grab metadata for all requested paths
        let metadata = futures::future::join_all(
            abs_paths
                .iter()
                .map(|abs_path| async move {
                    let metadata = self.fs.metadata(abs_path).await?;
                    if let Some(metadata) = metadata {
                        let canonical_path = self.fs.canonicalize(abs_path).await?;

                        // If we're on a case-insensitive filesystem (default on macOS), we want
                        // to only ignore metadata for non-symlink files if their absolute-path matches
                        // the canonical-path.
                        // Because if not, this might be a case-only-renaming (`mv test.txt TEST.TXT`)
                        // and we want to ignore the metadata for the old path (`test.txt`) so it's
                        // treated as removed.
                        if !self.fs_case_sensitive && !metadata.is_symlink {
                            let canonical_file_name = canonical_path.file_name();
                            let file_name = abs_path.file_name();
                            if canonical_file_name != file_name {
                                return Ok(None);
                            }
                        }

                        anyhow::Ok(Some((metadata, SanitizedPath::new_arc(&canonical_path))))
                    } else {
                        Ok(None)
                    }
                })
                .collect::<Vec<_>>(),
        )
        .await;

        let mut new_ancestor_repo = if relative_paths.iter().any(|path| path.is_empty()) {
            Some(discover_ancestor_git_repo(self.fs.clone(), &root_abs_path).await)
        } else {
            None
        };

        let mut state = self.state.lock();
        let doing_recursive_update = scan_queue_tx.is_some();

        // Remove any entries for paths that no longer exist or are being recursively
        // refreshed. Do this before adding any new entries, so that renames can be
        // detected regardless of the order of the paths.
        for (path, metadata) in relative_paths.iter().zip(metadata.iter()) {
            if matches!(metadata, Ok(None)) || doing_recursive_update {
                log::trace!("remove path {:?}", path);
                state.remove_path(path);
            }
        }

        for (path, metadata) in relative_paths.iter().zip(metadata.into_iter()) {
            let abs_path: Arc<Path> = root_abs_path.join(path.as_std_path()).into();
            match metadata {
                Ok(Some((metadata, canonical_path))) => {
                    let ignore_stack = state.snapshot.ignore_stack_for_abs_path(
                        &abs_path,
                        metadata.is_dir,
                        self.fs.as_ref(),
                    );
                    let is_external = !canonical_path.starts_with(&root_canonical_path);
                    let mut fs_entry = Entry::new(
                        path.clone(),
                        &metadata,
                        self.next_entry_id.as_ref(),
                        state.snapshot.root_char_bag,
                        if metadata.is_symlink {
                            Some(canonical_path.as_path().to_path_buf().into())
                        } else {
                            None
                        },
                    );

                    let is_dir = fs_entry.is_dir();
                    fs_entry.is_ignored = ignore_stack.is_abs_path_ignored(&abs_path, is_dir);
                    fs_entry.is_external = is_external;
                    fs_entry.is_private = self.is_path_private(path);
                    fs_entry.is_always_included = self.settings.is_path_always_included(path);

                    if let (Some(scan_queue_tx), true) = (&scan_queue_tx, is_dir) {
                        if state.should_scan_directory(&fs_entry)
                            || (fs_entry.path.as_os_str().is_empty()
                                && abs_path.file_name() == Some(OsStr::new(DOT_GIT)))
                        {
                            state.enqueue_scan_dir(
                                abs_path,
                                &fs_entry,
                                scan_queue_tx,
                                self.fs.as_ref(),
                            );
                        } else {
                            fs_entry.kind = EntryKind::UnloadedDir;
                        }
                    }

                    state.insert_entry(fs_entry.clone(), self.fs.as_ref(), self.watcher.as_ref());

                    if path.is_empty()
                        && let Some((ignores, repo)) = new_ancestor_repo.take()
                    {
                        log::trace!("updating ancestor git repository");
                        state.snapshot.ignores_by_parent_abs_path.extend(ignores);
                        if let Some((ancestor_dot_git, work_directory)) = repo {
<<<<<<< HEAD
                            state.insert_git_repository_for_path(
                                work_directory,
                                ancestor_dot_git.into(),
                                self.fs.as_ref(),
                                self.watcher.as_ref(),
                            );
=======
                            state
                                .insert_git_repository_for_path(
                                    work_directory,
                                    ancestor_dot_git.as_path().into(),
                                    self.fs.as_ref(),
                                    self.watcher.as_ref(),
                                )
                                .log_err();
>>>>>>> bc528411
                        }
                    }
                }
                Ok(None) => {
                    self.remove_repo_path(path.clone(), &mut state.snapshot);
                }
                Err(err) => {
                    log::error!("error reading file {abs_path:?} on event: {err:#}");
                }
            }
        }

        util::extend_sorted(
            &mut state.changed_paths,
            relative_paths.iter().cloned(),
            usize::MAX,
            Ord::cmp,
        );
    }

    fn remove_repo_path(&self, path: Arc<RelPath>, snapshot: &mut LocalSnapshot) -> Option<()> {
        if !path.components().any(|component| component == DOT_GIT)
            && let Some(local_repo) = snapshot.local_repo_for_work_directory_path(&path)
        {
            let id = local_repo.work_directory_id;
            log::debug!("remove repo path: {:?}", path);
            snapshot.git_repositories.remove(&id);
            return Some(());
        }

        Some(())
    }

    async fn update_ignore_statuses_for_paths(
        &self,
        scan_job_tx: Sender<ScanJob>,
        prev_snapshot: LocalSnapshot,
        mut ignores_to_update: impl Iterator<Item = (Arc<Path>, IgnoreStack)>,
    ) {
        let (ignore_queue_tx, ignore_queue_rx) = channel::unbounded();
        {
            while let Some((parent_abs_path, ignore_stack)) = ignores_to_update.next() {
                ignore_queue_tx
                    .send_blocking(UpdateIgnoreStatusJob {
                        abs_path: parent_abs_path,
                        ignore_stack,
                        ignore_queue: ignore_queue_tx.clone(),
                        scan_queue: scan_job_tx.clone(),
                    })
                    .unwrap();
            }
        }
        drop(ignore_queue_tx);

        self.executor
            .scoped(|scope| {
                for _ in 0..self.executor.num_cpus() {
                    scope.spawn(async {
                        loop {
                            select_biased! {
                                // Process any path refresh requests before moving on to process
                                // the queue of ignore statuses.
                                request = self.next_scan_request().fuse() => {
                                    let Ok(request) = request else { break };
                                    if !self.process_scan_request(request, true).await {
                                        return;
                                    }
                                }

                                // Recursively process directories whose ignores have changed.
                                job = ignore_queue_rx.recv().fuse() => {
                                    let Ok(job) = job else { break };
                                    self.update_ignore_status(job, &prev_snapshot).await;
                                }
                            }
                        }
                    });
                }
            })
            .await;
    }

    fn ignores_needing_update(&self) -> Vec<Arc<Path>> {
        let mut ignores_to_update = Vec::new();

        {
            let snapshot = &mut self.state.lock().snapshot;
            let abs_path = snapshot.abs_path.clone();
            snapshot
                .ignores_by_parent_abs_path
                .retain(|parent_abs_path, (_, needs_update)| {
                    if let Ok(parent_path) = parent_abs_path.strip_prefix(abs_path.as_path())
                        && let Some(parent_path) =
                            RelPath::from_std_path(&parent_path, PathStyle::local()).log_err()
                    {
                        if *needs_update {
                            *needs_update = false;
                            if snapshot.snapshot.entry_for_path(&parent_path).is_some() {
                                ignores_to_update.push(parent_abs_path.clone());
                            }
                        }

                        let ignore_path = parent_path.join(RelPath::new(GITIGNORE).unwrap());
                        if snapshot.snapshot.entry_for_path(&ignore_path).is_none() {
                            return false;
                        }
                    }
                    true
                });
        }

        ignores_to_update
    }

    fn order_ignores(
        &self,
        mut ignores: Vec<Arc<Path>>,
    ) -> impl use<> + Iterator<Item = (Arc<Path>, IgnoreStack)> {
        let fs = self.fs.clone();
        let snapshot = self.state.lock().snapshot.clone();
        ignores.sort_unstable();
        let mut ignores_to_update = ignores.into_iter().peekable();
        std::iter::from_fn(move || {
            let parent_abs_path = ignores_to_update.next()?;
            while ignores_to_update
                .peek()
                .map_or(false, |p| p.starts_with(&parent_abs_path))
            {
                ignores_to_update.next().unwrap();
            }
            let ignore_stack =
                snapshot.ignore_stack_for_abs_path(&parent_abs_path, true, fs.as_ref());
            Some((parent_abs_path, ignore_stack))
        })
    }

    async fn update_ignore_status(&self, job: UpdateIgnoreStatusJob, snapshot: &LocalSnapshot) {
        log::trace!("update ignore status {:?}", job.abs_path);

        let mut ignore_stack = job.ignore_stack;
        if let Some((ignore, _)) = snapshot.ignores_by_parent_abs_path.get(&job.abs_path) {
            ignore_stack = ignore_stack.append(job.abs_path.clone(), ignore.clone());
        }

        let mut entries_by_id_edits = Vec::new();
        let mut entries_by_path_edits = Vec::new();
        let path = job
            .abs_path
            .strip_prefix(snapshot.abs_path.as_path())
            .unwrap();
        let Some(path) = RelPath::from_std_path(&path, PathStyle::local()).log_err() else {
            return;
        };

        if let Ok(Some(metadata)) = smol::block_on(self.fs.metadata(&job.abs_path.join(DOT_GIT)))
            && metadata.is_dir
        {
            ignore_stack.repo_root = Some(job.abs_path.clone());
        }

        for mut entry in snapshot.child_entries(&path).cloned() {
            let was_ignored = entry.is_ignored;
            let abs_path: Arc<Path> = snapshot.absolutize(&entry.path).into();
            entry.is_ignored = ignore_stack.is_abs_path_ignored(&abs_path, entry.is_dir());

            if entry.is_dir() {
                let child_ignore_stack = if entry.is_ignored {
                    IgnoreStack::all()
                } else {
                    ignore_stack.clone()
                };

                // Scan any directories that were previously ignored and weren't previously scanned.
                if was_ignored && !entry.is_ignored && entry.kind.is_unloaded() {
                    let state = self.state.lock();
                    if state.should_scan_directory(&entry) {
                        state.enqueue_scan_dir(
                            abs_path.clone(),
                            &entry,
                            &job.scan_queue,
                            self.fs.as_ref(),
                        );
                    }
                }

                job.ignore_queue
                    .send(UpdateIgnoreStatusJob {
                        abs_path: abs_path.clone(),
                        ignore_stack: child_ignore_stack,
                        ignore_queue: job.ignore_queue.clone(),
                        scan_queue: job.scan_queue.clone(),
                    })
                    .await
                    .unwrap();
            }

            if entry.is_ignored != was_ignored {
                let mut path_entry = snapshot.entries_by_id.get(&entry.id, &()).unwrap().clone();
                path_entry.scan_id = snapshot.scan_id;
                path_entry.is_ignored = entry.is_ignored;
                entries_by_id_edits.push(Edit::Insert(path_entry));
                entries_by_path_edits.push(Edit::Insert(entry));
            }
        }

        let state = &mut self.state.lock();
        for edit in &entries_by_path_edits {
            if let Edit::Insert(entry) = edit
                && let Err(ix) = state.changed_paths.binary_search(&entry.path)
            {
                state.changed_paths.insert(ix, entry.path.clone());
            }
        }

        state
            .snapshot
            .entries_by_path
            .edit(entries_by_path_edits, &());
        state.snapshot.entries_by_id.edit(entries_by_id_edits, &());
    }

    fn update_git_repositories(&self, dot_git_paths: Vec<PathBuf>) -> Vec<Arc<Path>> {
        log::trace!("reloading repositories: {dot_git_paths:?}");
        let mut state = self.state.lock();
        let scan_id = state.snapshot.scan_id;
        let mut affected_repo_roots = Vec::new();
        for dot_git_dir in dot_git_paths {
            let existing_repository_entry =
                state
                    .snapshot
                    .git_repositories
                    .iter()
                    .find_map(|(_, repo)| {
                        let dot_git_dir = SanitizedPath::new(&dot_git_dir);
                        if SanitizedPath::new(repo.common_dir_abs_path.as_ref()) == dot_git_dir
                            || SanitizedPath::new(repo.repository_dir_abs_path.as_ref())
                                == dot_git_dir
                        {
                            Some(repo.clone())
                        } else {
                            None
                        }
                    });

            match existing_repository_entry {
                None => {
                    let Ok(relative) = dot_git_dir.strip_prefix(state.snapshot.abs_path()) else {
                        debug_panic!(
                            "update_git_repositories called with .git directory outside the worktree root"
                        );
                        return Vec::new();
                    };
                    affected_repo_roots.push(dot_git_dir.parent().unwrap().into());
                    state.insert_git_repository(
                        RelPath::from_std_path(relative, PathStyle::local()).unwrap(),
                        self.fs.as_ref(),
                        self.watcher.as_ref(),
                    );
                }
                Some(local_repository) => {
                    state.snapshot.git_repositories.update(
                        &local_repository.work_directory_id,
                        |entry| {
                            entry.git_dir_scan_id = scan_id;
                        },
                    );
                }
            };
        }

        // Remove any git repositories whose .git entry no longer exists.
        let snapshot = &mut state.snapshot;
        let mut ids_to_preserve = HashSet::default();
        for (&work_directory_id, entry) in snapshot.git_repositories.iter() {
            let exists_in_snapshot =
                snapshot
                    .entry_for_id(work_directory_id)
                    .is_some_and(|entry| {
                        snapshot
                            .entry_for_path(&entry.path.join(RelPath::new(DOT_GIT).unwrap()))
                            .is_some()
                    });

            if exists_in_snapshot
                || matches!(
                    smol::block_on(self.fs.metadata(&entry.common_dir_abs_path)),
                    Ok(Some(_))
                )
            {
                ids_to_preserve.insert(work_directory_id);
            }
        }

        snapshot
            .git_repositories
            .retain(|work_directory_id, entry| {
                let preserve = ids_to_preserve.contains(work_directory_id);
                if !preserve {
                    affected_repo_roots.push(entry.dot_git_abs_path.parent().unwrap().into());
                }
                preserve
            });

        affected_repo_roots
    }

    async fn progress_timer(&self, running: bool) {
        if !running {
            return futures::future::pending().await;
        }

        #[cfg(any(test, feature = "test-support"))]
        if self.fs.is_fake() {
            return self.executor.simulate_random_delay().await;
        }

        smol::Timer::after(FS_WATCH_LATENCY).await;
    }

    fn is_path_private(&self, path: &RelPath) -> bool {
        !self.share_private_files && self.settings.is_path_private(path)
    }

    async fn next_scan_request(&self) -> Result<ScanRequest> {
        let mut request = self.scan_requests_rx.recv().await?;
        while let Ok(next_request) = self.scan_requests_rx.try_recv() {
            request.relative_paths.extend(next_request.relative_paths);
            request.done.extend(next_request.done);
        }
        Ok(request)
    }
}

async fn discover_ancestor_git_repo(
    fs: Arc<dyn Fs>,
    root_abs_path: &SanitizedPath,
) -> (
    HashMap<Arc<Path>, (Arc<Gitignore>, bool)>,
    Option<(PathBuf, WorkDirectory)>,
) {
    let mut ignores = HashMap::default();
    for (index, ancestor) in root_abs_path.as_path().ancestors().enumerate() {
        if index != 0 {
            if ancestor == paths::home_dir() {
                // Unless $HOME is itself the worktree root, don't consider it as a
                // containing git repository---expensive and likely unwanted.
                break;
            } else if let Ok(ignore) = build_gitignore(&ancestor.join(GITIGNORE), fs.as_ref()).await
            {
                ignores.insert(ancestor.into(), (ignore.into(), false));
            }
        }

        let ancestor_dot_git = ancestor.join(DOT_GIT);
        log::trace!("considering ancestor: {ancestor_dot_git:?}");
        // Check whether the directory or file called `.git` exists (in the
        // case of worktrees it's a file.)
        if fs
            .metadata(&ancestor_dot_git)
            .await
            .is_ok_and(|metadata| metadata.is_some())
        {
            if index != 0 {
                // We canonicalize, since the FS events use the canonicalized path.
                if let Some(ancestor_dot_git) = fs.canonicalize(&ancestor_dot_git).await.log_err() {
                    let location_in_repo = root_abs_path
                        .as_path()
                        .strip_prefix(ancestor)
                        .unwrap()
                        .into();
                    log::info!("inserting parent git repo for this worktree: {location_in_repo:?}");
                    // We associate the external git repo with our root folder and
                    // also mark where in the git repo the root folder is located.
                    return (
                        ignores,
                        Some((
                            ancestor_dot_git,
                            WorkDirectory::AboveProject {
                                absolute_path: ancestor.into(),
                                location_in_repo,
                            },
                        )),
                    );
                };
            }

            // Reached root of git repository.
            break;
        }
    }

    (ignores, None)
}

fn build_diff(
    phase: BackgroundScannerPhase,
    old_snapshot: &Snapshot,
    new_snapshot: &Snapshot,
    event_paths: &[Arc<RelPath>],
) -> UpdatedEntriesSet {
    use BackgroundScannerPhase::*;
    use PathChange::{Added, AddedOrUpdated, Loaded, Removed, Updated};

    // Identify which paths have changed. Use the known set of changed
    // parent paths to optimize the search.
    let mut changes = Vec::new();
    let mut old_paths = old_snapshot.entries_by_path.cursor::<PathKey>(&());
    let mut new_paths = new_snapshot.entries_by_path.cursor::<PathKey>(&());
    let mut last_newly_loaded_dir_path = None;
    old_paths.next();
    new_paths.next();
    for path in event_paths {
        let path = PathKey(path.clone());
        if old_paths.item().is_some_and(|e| e.path < path.0) {
            old_paths.seek_forward(&path, Bias::Left);
        }
        if new_paths.item().is_some_and(|e| e.path < path.0) {
            new_paths.seek_forward(&path, Bias::Left);
        }
        loop {
            match (old_paths.item(), new_paths.item()) {
                (Some(old_entry), Some(new_entry)) => {
                    if old_entry.path > path.0
                        && new_entry.path > path.0
                        && !old_entry.path.starts_with(&path.0)
                        && !new_entry.path.starts_with(&path.0)
                    {
                        break;
                    }

                    match Ord::cmp(&old_entry.path, &new_entry.path) {
                        Ordering::Less => {
                            changes.push((old_entry.path.clone(), old_entry.id, Removed));
                            old_paths.next();
                        }
                        Ordering::Equal => {
                            if phase == EventsReceivedDuringInitialScan {
                                if old_entry.id != new_entry.id {
                                    changes.push((old_entry.path.clone(), old_entry.id, Removed));
                                }
                                // If the worktree was not fully initialized when this event was generated,
                                // we can't know whether this entry was added during the scan or whether
                                // it was merely updated.
                                changes.push((
                                    new_entry.path.clone(),
                                    new_entry.id,
                                    AddedOrUpdated,
                                ));
                            } else if old_entry.id != new_entry.id {
                                changes.push((old_entry.path.clone(), old_entry.id, Removed));
                                changes.push((new_entry.path.clone(), new_entry.id, Added));
                            } else if old_entry != new_entry {
                                if old_entry.kind.is_unloaded() {
                                    last_newly_loaded_dir_path = Some(&new_entry.path);
                                    changes.push((new_entry.path.clone(), new_entry.id, Loaded));
                                } else {
                                    changes.push((new_entry.path.clone(), new_entry.id, Updated));
                                }
                            }
                            old_paths.next();
                            new_paths.next();
                        }
                        Ordering::Greater => {
                            let is_newly_loaded = phase == InitialScan
                                || last_newly_loaded_dir_path
                                    .as_ref()
                                    .is_some_and(|dir| new_entry.path.starts_with(dir));
                            changes.push((
                                new_entry.path.clone(),
                                new_entry.id,
                                if is_newly_loaded { Loaded } else { Added },
                            ));
                            new_paths.next();
                        }
                    }
                }
                (Some(old_entry), None) => {
                    changes.push((old_entry.path.clone(), old_entry.id, Removed));
                    old_paths.next();
                }
                (None, Some(new_entry)) => {
                    let is_newly_loaded = phase == InitialScan
                        || last_newly_loaded_dir_path
                            .as_ref()
                            .is_some_and(|dir| new_entry.path.starts_with(dir));
                    changes.push((
                        new_entry.path.clone(),
                        new_entry.id,
                        if is_newly_loaded { Loaded } else { Added },
                    ));
                    new_paths.next();
                }
                (None, None) => break,
            }
        }
    }

    changes.into()
}

fn swap_to_front(child_paths: &mut Vec<PathBuf>, file: &str) {
    let position = child_paths
        .iter()
        .position(|path| path.file_name().unwrap() == file);
    if let Some(position) = position {
        let temp = child_paths.remove(position);
        child_paths.insert(0, temp);
    }
}

fn char_bag_for_path(root_char_bag: CharBag, path: &RelPath) -> CharBag {
    let mut result = root_char_bag;
    result.extend(path.as_str().chars().map(|c| c.to_ascii_lowercase()));
    result
}

#[derive(Debug)]
struct ScanJob {
    abs_path: Arc<Path>,
    path: Arc<RelPath>,
    ignore_stack: IgnoreStack,
    scan_queue: Sender<ScanJob>,
    ancestor_inodes: TreeSet<u64>,
    is_external: bool,
}

struct UpdateIgnoreStatusJob {
    abs_path: Arc<Path>,
    ignore_stack: IgnoreStack,
    ignore_queue: Sender<UpdateIgnoreStatusJob>,
    scan_queue: Sender<ScanJob>,
}

pub trait WorktreeModelHandle {
    #[cfg(any(test, feature = "test-support"))]
    fn flush_fs_events<'a>(
        &self,
        cx: &'a mut gpui::TestAppContext,
    ) -> futures::future::LocalBoxFuture<'a, ()>;

    #[cfg(any(test, feature = "test-support"))]
    fn flush_fs_events_in_root_git_repository<'a>(
        &self,
        cx: &'a mut gpui::TestAppContext,
    ) -> futures::future::LocalBoxFuture<'a, ()>;
}

impl WorktreeModelHandle for Entity<Worktree> {
    // When the worktree's FS event stream sometimes delivers "redundant" events for FS changes that
    // occurred before the worktree was constructed. These events can cause the worktree to perform
    // extra directory scans, and emit extra scan-state notifications.
    //
    // This function mutates the worktree's directory and waits for those mutations to be picked up,
    // to ensure that all redundant FS events have already been processed.
    #[cfg(any(test, feature = "test-support"))]
    fn flush_fs_events<'a>(
        &self,
        cx: &'a mut gpui::TestAppContext,
    ) -> futures::future::LocalBoxFuture<'a, ()> {
        let file_name = "fs-event-sentinel";

        let tree = self.clone();
        let (fs, root_path) = self.read_with(cx, |tree, _| {
            let tree = tree.as_local().unwrap();
            (tree.fs.clone(), tree.abs_path.clone())
        });

        async move {
            fs.create_file(&root_path.join(file_name), Default::default())
                .await
                .unwrap();

            let mut events = cx.events(&tree);
            while events.next().await.is_some() {
                if tree.read_with(cx, |tree, _| {
                    tree.entry_for_path(RelPath::new(file_name).unwrap())
                        .is_some()
                }) {
                    break;
                }
            }

            fs.remove_file(&root_path.join(file_name), Default::default())
                .await
                .unwrap();
            while events.next().await.is_some() {
                if tree.read_with(cx, |tree, _| {
                    tree.entry_for_path(RelPath::new(file_name).unwrap())
                        .is_none()
                }) {
                    break;
                }
            }

            cx.update(|cx| tree.read(cx).as_local().unwrap().scan_complete())
                .await;
        }
        .boxed_local()
    }

    // This function is similar to flush_fs_events, except that it waits for events to be flushed in
    // the .git folder of the root repository.
    // The reason for its existence is that a repository's .git folder might live *outside* of the
    // worktree and thus its FS events might go through a different path.
    // In order to flush those, we need to create artificial events in the .git folder and wait
    // for the repository to be reloaded.
    #[cfg(any(test, feature = "test-support"))]
    fn flush_fs_events_in_root_git_repository<'a>(
        &self,
        cx: &'a mut gpui::TestAppContext,
    ) -> futures::future::LocalBoxFuture<'a, ()> {
        let file_name = "fs-event-sentinel";

        let tree = self.clone();
        let (fs, root_path, mut git_dir_scan_id) = self.read_with(cx, |tree, _| {
            let tree = tree.as_local().unwrap();
            let local_repo_entry = tree
                .git_repositories
                .values()
                .min_by_key(|local_repo_entry| local_repo_entry.work_directory.clone())
                .unwrap();
            (
                tree.fs.clone(),
                local_repo_entry.common_dir_abs_path.clone(),
                local_repo_entry.git_dir_scan_id,
            )
        });

        let scan_id_increased = |tree: &mut Worktree, git_dir_scan_id: &mut usize| {
            let tree = tree.as_local().unwrap();
            // let repository = tree.repositories.first().unwrap();
            let local_repo_entry = tree
                .git_repositories
                .values()
                .min_by_key(|local_repo_entry| local_repo_entry.work_directory.clone())
                .unwrap();

            if local_repo_entry.git_dir_scan_id > *git_dir_scan_id {
                *git_dir_scan_id = local_repo_entry.git_dir_scan_id;
                true
            } else {
                false
            }
        };

        async move {
            fs.create_file(&root_path.join(file_name), Default::default())
                .await
                .unwrap();

            let mut events = cx.events(&tree);
            while events.next().await.is_some() {
                if tree.update(cx, |tree, _| scan_id_increased(tree, &mut git_dir_scan_id)) {
                    break;
                }
            }

            fs.remove_file(&root_path.join(file_name), Default::default())
                .await
                .unwrap();

            while events.next().await.is_some() {
                if tree.update(cx, |tree, _| scan_id_increased(tree, &mut git_dir_scan_id)) {
                    break;
                }
            }

            cx.update(|cx| tree.read(cx).as_local().unwrap().scan_complete())
                .await;
        }
        .boxed_local()
    }
}

#[derive(Clone, Debug)]
struct TraversalProgress<'a> {
    max_path: &'a RelPath,
    count: usize,
    non_ignored_count: usize,
    file_count: usize,
    non_ignored_file_count: usize,
}

impl TraversalProgress<'_> {
    fn count(&self, include_files: bool, include_dirs: bool, include_ignored: bool) -> usize {
        match (include_files, include_dirs, include_ignored) {
            (true, true, true) => self.count,
            (true, true, false) => self.non_ignored_count,
            (true, false, true) => self.file_count,
            (true, false, false) => self.non_ignored_file_count,
            (false, true, true) => self.count - self.file_count,
            (false, true, false) => self.non_ignored_count - self.non_ignored_file_count,
            (false, false, _) => 0,
        }
    }
}

impl<'a> sum_tree::Dimension<'a, EntrySummary> for TraversalProgress<'a> {
    fn zero(_cx: &()) -> Self {
        Default::default()
    }

    fn add_summary(&mut self, summary: &'a EntrySummary, _: &()) {
        self.max_path = summary.max_path.as_ref();
        self.count += summary.count;
        self.non_ignored_count += summary.non_ignored_count;
        self.file_count += summary.file_count;
        self.non_ignored_file_count += summary.non_ignored_file_count;
    }
}

impl Default for TraversalProgress<'_> {
    fn default() -> Self {
        Self {
            max_path: RelPath::empty(),
            count: 0,
            non_ignored_count: 0,
            file_count: 0,
            non_ignored_file_count: 0,
        }
    }
}

#[derive(Debug)]
pub struct Traversal<'a> {
    snapshot: &'a Snapshot,
    cursor: sum_tree::Cursor<'a, Entry, TraversalProgress<'a>>,
    include_ignored: bool,
    include_files: bool,
    include_dirs: bool,
}

impl<'a> Traversal<'a> {
    fn new(
        snapshot: &'a Snapshot,
        include_files: bool,
        include_dirs: bool,
        include_ignored: bool,
        start_path: &RelPath,
    ) -> Self {
        let mut cursor = snapshot.entries_by_path.cursor(&());
        cursor.seek(&TraversalTarget::path(start_path), Bias::Left);
        let mut traversal = Self {
            snapshot,
            cursor,
            include_files,
            include_dirs,
            include_ignored,
        };
        if traversal.end_offset() == traversal.start_offset() {
            traversal.next();
        }
        traversal
    }

    pub fn advance(&mut self) -> bool {
        self.advance_by(1)
    }

    pub fn advance_by(&mut self, count: usize) -> bool {
        self.cursor.seek_forward(
            &TraversalTarget::Count {
                count: self.end_offset() + count,
                include_dirs: self.include_dirs,
                include_files: self.include_files,
                include_ignored: self.include_ignored,
            },
            Bias::Left,
        )
    }

    pub fn advance_to_sibling(&mut self) -> bool {
        while let Some(entry) = self.cursor.item() {
            self.cursor
                .seek_forward(&TraversalTarget::successor(&entry.path), Bias::Left);
            if let Some(entry) = self.cursor.item()
                && (self.include_files || !entry.is_file())
                && (self.include_dirs || !entry.is_dir())
                && (self.include_ignored || !entry.is_ignored || entry.is_always_included)
            {
                return true;
            }
        }
        false
    }

    pub fn back_to_parent(&mut self) -> bool {
        let Some(parent_path) = self.cursor.item().and_then(|entry| entry.path.parent()) else {
            return false;
        };
        self.cursor
            .seek(&TraversalTarget::path(parent_path), Bias::Left)
    }

    pub fn entry(&self) -> Option<&'a Entry> {
        self.cursor.item()
    }

    pub fn snapshot(&self) -> &'a Snapshot {
        self.snapshot
    }

    pub fn start_offset(&self) -> usize {
        self.cursor
            .start()
            .count(self.include_files, self.include_dirs, self.include_ignored)
    }

    pub fn end_offset(&self) -> usize {
        self.cursor
            .end()
            .count(self.include_files, self.include_dirs, self.include_ignored)
    }
}

impl<'a> Iterator for Traversal<'a> {
    type Item = &'a Entry;

    fn next(&mut self) -> Option<Self::Item> {
        if let Some(item) = self.entry() {
            self.advance();
            Some(item)
        } else {
            None
        }
    }
}

#[derive(Debug, Clone, Copy)]
pub enum PathTarget<'a> {
    Path(&'a RelPath),
    Successor(&'a RelPath),
}

impl PathTarget<'_> {
    fn cmp_path(&self, other: &RelPath) -> Ordering {
        match self {
            PathTarget::Path(path) => path.cmp(&other),
            PathTarget::Successor(path) => {
                if other.starts_with(path) {
                    Ordering::Greater
                } else {
                    Ordering::Equal
                }
            }
        }
    }
}

impl<'a, S: Summary> SeekTarget<'a, PathSummary<S>, PathProgress<'a>> for PathTarget<'_> {
    fn cmp(&self, cursor_location: &PathProgress<'a>, _: &S::Context) -> Ordering {
        self.cmp_path(cursor_location.max_path)
    }
}

impl<'a, S: Summary> SeekTarget<'a, PathSummary<S>, TraversalProgress<'a>> for PathTarget<'_> {
    fn cmp(&self, cursor_location: &TraversalProgress<'a>, _: &S::Context) -> Ordering {
        self.cmp_path(cursor_location.max_path)
    }
}

#[derive(Debug)]
enum TraversalTarget<'a> {
    Path(PathTarget<'a>),
    Count {
        count: usize,
        include_files: bool,
        include_ignored: bool,
        include_dirs: bool,
    },
}

impl<'a> TraversalTarget<'a> {
    fn path(path: &'a RelPath) -> Self {
        Self::Path(PathTarget::Path(path))
    }

    fn successor(path: &'a RelPath) -> Self {
        Self::Path(PathTarget::Successor(path))
    }

    fn cmp_progress(&self, progress: &TraversalProgress) -> Ordering {
        match self {
            TraversalTarget::Path(path) => path.cmp_path(progress.max_path),
            TraversalTarget::Count {
                count,
                include_files,
                include_dirs,
                include_ignored,
            } => Ord::cmp(
                count,
                &progress.count(*include_files, *include_dirs, *include_ignored),
            ),
        }
    }
}

impl<'a> SeekTarget<'a, EntrySummary, TraversalProgress<'a>> for TraversalTarget<'_> {
    fn cmp(&self, cursor_location: &TraversalProgress<'a>, _: &()) -> Ordering {
        self.cmp_progress(cursor_location)
    }
}

impl<'a> SeekTarget<'a, PathSummary<&'static ()>, TraversalProgress<'a>> for TraversalTarget<'_> {
    fn cmp(&self, cursor_location: &TraversalProgress<'a>, _: &()) -> Ordering {
        self.cmp_progress(cursor_location)
    }
}

pub struct ChildEntriesOptions {
    pub include_files: bool,
    pub include_dirs: bool,
    pub include_ignored: bool,
}

pub struct ChildEntriesIter<'a> {
    parent_path: &'a RelPath,
    traversal: Traversal<'a>,
}

impl<'a> Iterator for ChildEntriesIter<'a> {
    type Item = &'a Entry;

    fn next(&mut self) -> Option<Self::Item> {
        if let Some(item) = self.traversal.entry()
            && item.path.starts_with(self.parent_path)
        {
            self.traversal.advance_to_sibling();
            return Some(item);
        }
        None
    }
}

impl<'a> From<&'a Entry> for proto::Entry {
    fn from(entry: &'a Entry) -> Self {
        Self {
            id: entry.id.to_proto(),
            is_dir: entry.is_dir(),
            path: entry.path.as_ref().to_proto(),
            inode: entry.inode,
            mtime: entry.mtime.map(|time| time.into()),
            is_ignored: entry.is_ignored,
            is_external: entry.is_external,
            is_fifo: entry.is_fifo,
            size: Some(entry.size),
            canonical_path: entry
                .canonical_path
                .as_ref()
                .map(|path| path.as_ref().to_proto()),
        }
    }
}

impl From<(&CharBag, &PathMatcher, proto::Entry)> for Entry {
    fn from(
        (root_char_bag, always_included, entry): (&CharBag, &PathMatcher, proto::Entry),
    ) -> Self {
        let kind = if entry.is_dir {
            EntryKind::Dir
        } else {
            EntryKind::File
        };

        let path =
            RelPath::from_proto(&entry.path).context("invalid relative path in proto message")?;
        let char_bag = char_bag_for_path(*root_char_bag, &path);
<<<<<<< HEAD
        let is_always_included = always_included.is_match(path.as_std_path());
        Ok(Entry {
=======
        let is_always_included = always_included.is_match(path.as_ref());
        Entry {
>>>>>>> bc528411
            id: ProjectEntryId::from_proto(entry.id),
            kind,
            path,
            inode: entry.inode,
            mtime: entry.mtime.map(|time| time.into()),
            size: entry.size.unwrap_or(0),
            canonical_path: entry
                .canonical_path
                .map(|path_string| Arc::from(PathBuf::from_proto(path_string))),
            is_ignored: entry.is_ignored,
            is_always_included,
            is_external: entry.is_external,
            is_private: false,
            char_bag,
            is_fifo: entry.is_fifo,
        }
    }
}

#[derive(Clone, Copy, Debug, Default, Hash, PartialEq, Eq, PartialOrd, Ord)]
pub struct ProjectEntryId(usize);

impl ProjectEntryId {
    pub const MAX: Self = Self(usize::MAX);
    pub const MIN: Self = Self(usize::MIN);

    pub fn new(counter: &AtomicUsize) -> Self {
        Self(counter.fetch_add(1, SeqCst))
    }

    pub fn from_proto(id: u64) -> Self {
        Self(id as usize)
    }

    pub fn to_proto(self) -> u64 {
        self.0 as u64
    }

    pub fn from_usize(id: usize) -> Self {
        ProjectEntryId(id)
    }

    pub fn to_usize(self) -> usize {
        self.0
    }
}

#[cfg(any(test, feature = "test-support"))]
impl CreatedEntry {
    pub fn into_included(self) -> Option<Entry> {
        match self {
            CreatedEntry::Included(entry) => Some(entry),
            CreatedEntry::Excluded { .. } => None,
        }
    }
}

fn parse_gitfile(content: &str) -> anyhow::Result<&Path> {
    let path = content
        .strip_prefix("gitdir:")
        .with_context(|| format!("parsing gitfile content {content:?}"))?;
    Ok(Path::new(path.trim()))
}

fn discover_git_paths(dot_git_abs_path: &Arc<Path>, fs: &dyn Fs) -> (Arc<Path>, Arc<Path>) {
    let mut repository_dir_abs_path = dot_git_abs_path.clone();
    let mut common_dir_abs_path = dot_git_abs_path.clone();

    if let Some(path) = smol::block_on(fs.load(dot_git_abs_path))
        .ok()
        .as_ref()
        .and_then(|contents| parse_gitfile(contents).log_err())
    {
        let path = dot_git_abs_path
            .parent()
            .unwrap_or(Path::new(""))
            .join(path);
        if let Some(path) = smol::block_on(fs.canonicalize(&path)).log_err() {
            repository_dir_abs_path = Path::new(&path).into();
            common_dir_abs_path = repository_dir_abs_path.clone();
            if let Some(commondir_contents) = smol::block_on(fs.load(&path.join("commondir"))).ok()
                && let Some(commondir_path) =
                    smol::block_on(fs.canonicalize(&path.join(commondir_contents.trim()))).log_err()
            {
                common_dir_abs_path = commondir_path.as_path().into();
            }
        }
    };

    (repository_dir_abs_path, common_dir_abs_path)
}<|MERGE_RESOLUTION|>--- conflicted
+++ resolved
@@ -2171,10 +2171,12 @@
             update.updated_entries.len(),
             update.removed_entries.len()
         );
-        self.update_abs_path(
-            SanitizedPath::new_arc(&PathBuf::from_proto(update.abs_path)),
-            RelPath::from_proto(&update.root_name)?,
-        );
+        if let Some(root_name) = RelPath::from_proto(&update.root_name).log_err() {
+            self.update_abs_path(
+                SanitizedPath::new_arc(&PathBuf::from_proto(update.abs_path)),
+                root_name,
+            );
+        }
 
         let mut entries_by_path_edits = Vec::new();
         let mut entries_by_id_edits = Vec::new();
@@ -2188,7 +2190,11 @@
         }
 
         for entry in update.updated_entries {
-            let entry = Entry::from((&self.root_char_bag, always_included_paths, entry));
+            let Some(entry) =
+                Entry::try_from((&self.root_char_bag, always_included_paths, entry)).log_err()
+            else {
+                continue;
+            };
             if let Some(PathEntry { path, .. }) = self.entries_by_id.get(&entry.id, &()) {
                 entries_by_path_edits.push(Edit::Remove(PathKey(path.clone())));
             }
@@ -2863,39 +2869,20 @@
         dot_git_abs_path: Arc<Path>,
         fs: &dyn Fs,
         watcher: &dyn Watcher,
-<<<<<<< HEAD
-    ) -> Option<LocalRepositoryEntry> {
-        let work_dir_entry = self.snapshot.entry_for_path(&work_directory.path_key().0)?;
-        let work_directory_abs_path = self.snapshot.work_directory_abs_path(&work_directory);
-=======
     ) -> Result<LocalRepositoryEntry> {
         let work_dir_entry = self
             .snapshot
-            .entry_for_path(work_directory.path_key().0)
+            .entry_for_path(&work_directory.path_key().0)
             .with_context(|| {
                 format!(
                     "working directory `{}` not indexed",
-                    work_directory.path_key().0.display()
+                    work_directory
+                        .path_key()
+                        .0
+                        .display(self.snapshot.path_style)
                 )
             })?;
-        let work_directory_abs_path = self
-            .snapshot
-            .work_directory_abs_path(&work_directory)
-            .with_context(|| {
-                format!(
-                    "invalid working directory: {}",
-                    work_directory.path_key().0.display()
-                )
-            })?;
-
-        let dot_git_abs_path: Arc<Path> = self
-            .snapshot
-            .abs_path
-            .as_path()
-            .join(&dot_git_path)
-            .as_path()
-            .into();
->>>>>>> bc528411
+        let work_directory_abs_path = self.snapshot.work_directory_abs_path(&work_directory);
 
         let (repository_dir_abs_path, common_dir_abs_path) =
             discover_git_paths(&dot_git_abs_path, fs);
@@ -3574,24 +3561,15 @@
             .ignores_by_parent_abs_path
             .extend(ignores);
         let containing_git_repository = repo.and_then(|(ancestor_dot_git, work_directory)| {
-<<<<<<< HEAD
-            self.state.lock().insert_git_repository_for_path(
-                work_directory,
-                ancestor_dot_git.clone().into(),
-                self.fs.as_ref(),
-                self.watcher.as_ref(),
-            )?;
-=======
             self.state
                 .lock()
                 .insert_git_repository_for_path(
                     work_directory,
-                    ancestor_dot_git.as_path().into(),
+                    ancestor_dot_git.clone().into(),
                     self.fs.as_ref(),
                     self.watcher.as_ref(),
                 )
                 .log_err()?;
->>>>>>> bc528411
             Some(ancestor_dot_git)
         });
 
@@ -4418,23 +4396,14 @@
                         log::trace!("updating ancestor git repository");
                         state.snapshot.ignores_by_parent_abs_path.extend(ignores);
                         if let Some((ancestor_dot_git, work_directory)) = repo {
-<<<<<<< HEAD
-                            state.insert_git_repository_for_path(
-                                work_directory,
-                                ancestor_dot_git.into(),
-                                self.fs.as_ref(),
-                                self.watcher.as_ref(),
-                            );
-=======
                             state
                                 .insert_git_repository_for_path(
                                     work_directory,
-                                    ancestor_dot_git.as_path().into(),
+                                    ancestor_dot_git.into(),
                                     self.fs.as_ref(),
                                     self.watcher.as_ref(),
                                 )
                                 .log_err();
->>>>>>> bc528411
                         }
                     }
                 }
@@ -5389,10 +5358,12 @@
     }
 }
 
-impl From<(&CharBag, &PathMatcher, proto::Entry)> for Entry {
-    fn from(
+impl TryFrom<(&CharBag, &PathMatcher, proto::Entry)> for Entry {
+    type Error = anyhow::Error;
+
+    fn try_from(
         (root_char_bag, always_included, entry): (&CharBag, &PathMatcher, proto::Entry),
-    ) -> Self {
+    ) -> Result<Self> {
         let kind = if entry.is_dir {
             EntryKind::Dir
         } else {
@@ -5402,13 +5373,8 @@
         let path =
             RelPath::from_proto(&entry.path).context("invalid relative path in proto message")?;
         let char_bag = char_bag_for_path(*root_char_bag, &path);
-<<<<<<< HEAD
         let is_always_included = always_included.is_match(path.as_std_path());
         Ok(Entry {
-=======
-        let is_always_included = always_included.is_match(path.as_ref());
-        Entry {
->>>>>>> bc528411
             id: ProjectEntryId::from_proto(entry.id),
             kind,
             path,
@@ -5424,7 +5390,7 @@
             is_private: false,
             char_bag,
             is_fifo: entry.is_fifo,
-        }
+        })
     }
 }
 
