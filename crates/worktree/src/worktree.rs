--- conflicted
+++ resolved
@@ -866,15 +866,7 @@
         }
     }
 
-<<<<<<< HEAD
-    pub fn load_committed_file(
-        &self,
-        path: &Path,
-        cx: &AppContext,
-    ) -> Task<Result<Option<String>>> {
-=======
-    pub fn load_staged_file(&self, path: &Path, cx: &App) -> Task<Result<Option<String>>> {
->>>>>>> 98ea0587
+    pub fn load_committed_file(&self, path: &Path, cx: &App) -> Task<Result<Option<String>>> {
         match self {
             Worktree::Local(this) => {
                 let path = Arc::from(path);
