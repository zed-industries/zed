[package]
name = "language_model"
version = "0.1.0"
edition.workspace = true
publish.workspace = true
license = "GPL-3.0-or-later"

[lints]
workspace = true

[lib]
path = "src/language_model.rs"
doctest = false

[features]
test-support = []

[dependencies]
anthropic = { workspace = true, features = ["schemars"] }
anyhow.workspace = true
base64.workspace = true
client.workspace = true
cloud_api_types.workspace = true
cloud_llm_client.workspace = true
collections.workspace = true
futures.workspace = true
gpui.workspace = true
http_client.workspace = true
icons.workspace = true
image.workspace = true
log.workspace = true
<<<<<<< HEAD
open_ai = { workspace = true, features = ["schemars"] }
=======
open_router.workspace = true
>>>>>>> c50f8216
parking_lot.workspace = true
proto.workspace = true
schemars.workspace = true
serde.workspace = true
serde_json.workspace = true
settings.workspace = true
smol.workspace = true
telemetry_events.workspace = true
thiserror.workspace = true
util.workspace = true

[dev-dependencies]
gpui = { workspace = true, features = ["test-support"] }<|MERGE_RESOLUTION|>--- conflicted
+++ resolved
@@ -29,11 +29,8 @@
 icons.workspace = true
 image.workspace = true
 log.workspace = true
-<<<<<<< HEAD
 open_ai = { workspace = true, features = ["schemars"] }
-=======
 open_router.workspace = true
->>>>>>> c50f8216
 parking_lot.workspace = true
 proto.workspace = true
 schemars.workspace = true
