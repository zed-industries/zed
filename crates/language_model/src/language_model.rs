mod model;
mod rate_limiter;
mod registry;
mod request;
mod role;
mod telemetry;

#[cfg(any(test, feature = "test-support"))]
pub mod fake_provider;

use anthropic::{AnthropicError, parse_prompt_too_long};
use anyhow::{Result, anyhow};
use client::Client;
use futures::FutureExt;
use futures::{StreamExt, future::BoxFuture, stream::BoxStream};
use gpui::{AnyElement, AnyView, App, AsyncApp, SharedString, Task, Window};
use http_client::{StatusCode, http};
use icons::IconName;
use parking_lot::Mutex;
use schemars::JsonSchema;
use serde::{Deserialize, Serialize, de::DeserializeOwned};
use std::ops::{Add, Sub};
use std::str::FromStr;
use std::sync::Arc;
use std::time::Duration;
use std::{fmt, io};
use thiserror::Error;
use util::serde::is_default;
use zed_llm_client::{CompletionMode, CompletionRequestStatus};

pub use crate::model::*;
pub use crate::rate_limiter::*;
pub use crate::registry::*;
pub use crate::request::*;
pub use crate::role::*;
pub use crate::telemetry::*;

pub const ANTHROPIC_PROVIDER_ID: LanguageModelProviderId =
    LanguageModelProviderId::new("anthropic");
pub const ANTHROPIC_PROVIDER_NAME: LanguageModelProviderName =
    LanguageModelProviderName::new("Anthropic");

pub const GOOGLE_PROVIDER_ID: LanguageModelProviderId = LanguageModelProviderId::new("google");
pub const GOOGLE_PROVIDER_NAME: LanguageModelProviderName =
    LanguageModelProviderName::new("Google AI");

pub const OPEN_AI_PROVIDER_ID: LanguageModelProviderId = LanguageModelProviderId::new("openai");
pub const OPEN_AI_PROVIDER_NAME: LanguageModelProviderName =
    LanguageModelProviderName::new("OpenAI");

pub const ZED_CLOUD_PROVIDER_ID: LanguageModelProviderId = LanguageModelProviderId::new("zed.dev");
pub const ZED_CLOUD_PROVIDER_NAME: LanguageModelProviderName =
    LanguageModelProviderName::new("Zed");

pub fn init(client: Arc<Client>, cx: &mut App) {
    init_settings(cx);
    RefreshLlmTokenListener::register(client.clone(), cx);
}

pub fn init_settings(cx: &mut App) {
    registry::init(cx);
}

/// Configuration for caching language model messages.
#[derive(Clone, Debug, PartialEq, Serialize, Deserialize, JsonSchema)]
pub struct LanguageModelCacheConfiguration {
    pub max_cache_anchors: usize,
    pub should_speculate: bool,
    pub min_total_token: u64,
}

/// A completion event from a language model.
#[derive(Debug, PartialEq, Clone, Serialize, Deserialize)]
pub enum LanguageModelCompletionEvent {
    StatusUpdate(CompletionRequestStatus),
    Stop(StopReason),
    Text(String),
    Thinking {
        text: String,
        signature: Option<String>,
    },
    RedactedThinking {
        data: String,
    },
    ToolUse(LanguageModelToolUse),
    ToolUseJsonParseError {
        id: LanguageModelToolUseId,
        tool_name: Arc<str>,
        raw_input: Arc<str>,
        json_parse_error: String,
    },
    StartMessage {
        message_id: String,
    },
    UsageUpdate(TokenUsage),
}

#[derive(Error, Debug)]
pub enum LanguageModelCompletionError {
    #[error("prompt too large for context window")]
    PromptTooLarge { tokens: Option<u64> },
    #[error("missing {provider} API key")]
    NoApiKey { provider: LanguageModelProviderName },
    #[error("{provider}'s API rate limit exceeded")]
    RateLimitExceeded {
        provider: LanguageModelProviderName,
        retry_after: Option<Duration>,
    },
    #[error("{provider}'s API servers are overloaded right now")]
    ServerOverloaded {
        provider: LanguageModelProviderName,
        retry_after: Option<Duration>,
    },
    #[error("{provider}'s API server reported an internal server error: {message}")]
    ApiInternalServerError {
        provider: LanguageModelProviderName,
        message: String,
    },
    #[error("{message}")]
    UpstreamProviderError {
        message: String,
        status: StatusCode,
        retry_after: Option<Duration>,
    },
    #[error("HTTP response error from {provider}'s API: status {status_code} - {message:?}")]
    HttpResponseError {
        provider: LanguageModelProviderName,
        status_code: StatusCode,
        message: String,
    },

    // Client errors
    #[error("invalid request format to {provider}'s API: {message}")]
    BadRequestFormat {
        provider: LanguageModelProviderName,
        message: String,
    },
    #[error("authentication error with {provider}'s API: {message}")]
    AuthenticationError {
        provider: LanguageModelProviderName,
        message: String,
    },
    #[error("permission error with {provider}'s API: {message}")]
    PermissionError {
        provider: LanguageModelProviderName,
        message: String,
    },
    #[error("language model provider API endpoint not found")]
    ApiEndpointNotFound { provider: LanguageModelProviderName },
    #[error("I/O error reading response from {provider}'s API")]
    ApiReadResponseError {
        provider: LanguageModelProviderName,
        #[source]
        error: io::Error,
    },
    #[error("error serializing request to {provider} API")]
    SerializeRequest {
        provider: LanguageModelProviderName,
        #[source]
        error: serde_json::Error,
    },
    #[error("error building request body to {provider} API")]
    BuildRequestBody {
        provider: LanguageModelProviderName,
        #[source]
        error: http::Error,
    },
    #[error("error sending HTTP request to {provider} API")]
    HttpSend {
        provider: LanguageModelProviderName,
        #[source]
        error: anyhow::Error,
    },
    #[error("error deserializing {provider} API response")]
    DeserializeResponse {
        provider: LanguageModelProviderName,
        #[source]
        error: serde_json::Error,
    },

    // TODO: Ideally this would be removed in favor of having a comprehensive list of errors.
    #[error(transparent)]
    Other(#[from] anyhow::Error),
}

impl LanguageModelCompletionError {
    fn parse_upstream_error_json(message: &str) -> Option<(StatusCode, String)> {
        let error_json = serde_json::from_str::<serde_json::Value>(message).ok()?;
        let upstream_status = error_json
            .get("upstream_status")
            .and_then(|v| v.as_u64())
            .and_then(|status| u16::try_from(status).ok())
            .and_then(|status| StatusCode::from_u16(status).ok())?;
        let inner_message = error_json
            .get("message")
            .and_then(|v| v.as_str())
            .unwrap_or(message)
            .to_string();
        Some((upstream_status, inner_message))
    }

    pub fn from_cloud_failure(
        upstream_provider: LanguageModelProviderName,
        code: String,
        message: String,
        retry_after: Option<Duration>,
    ) -> Self {
        if let Some(tokens) = parse_prompt_too_long(&message) {
            // TODO: currently Anthropic PAYLOAD_TOO_LARGE response may cause INTERNAL_SERVER_ERROR
            // to be reported. This is a temporary workaround to handle this in the case where the
            // token limit has been exceeded.
            Self::PromptTooLarge {
                tokens: Some(tokens),
            }
        } else if code == "upstream_http_error" {
            if let Some((upstream_status, inner_message)) =
                Self::parse_upstream_error_json(&message)
            {
                return Self::from_http_status(
                    upstream_provider,
                    upstream_status,
                    inner_message,
                    retry_after,
                );
            }
            anyhow!("completion request failed, code: {code}, message: {message}").into()
        } else if let Some(status_code) = code
            .strip_prefix("upstream_http_")
            .and_then(|code| StatusCode::from_str(code).ok())
        {
            Self::from_http_status(upstream_provider, status_code, message, retry_after)
        } else if let Some(status_code) = code
            .strip_prefix("http_")
            .and_then(|code| StatusCode::from_str(code).ok())
        {
            Self::from_http_status(ZED_CLOUD_PROVIDER_NAME, status_code, message, retry_after)
        } else {
            anyhow!("completion request failed, code: {code}, message: {message}").into()
        }
    }

    pub fn from_http_status(
        provider: LanguageModelProviderName,
        status_code: StatusCode,
        message: String,
        retry_after: Option<Duration>,
    ) -> Self {
        match status_code {
            StatusCode::BAD_REQUEST => Self::BadRequestFormat { provider, message },
            StatusCode::UNAUTHORIZED => Self::AuthenticationError { provider, message },
            StatusCode::FORBIDDEN => Self::PermissionError { provider, message },
            StatusCode::NOT_FOUND => Self::ApiEndpointNotFound { provider },
            StatusCode::PAYLOAD_TOO_LARGE => Self::PromptTooLarge {
                tokens: parse_prompt_too_long(&message),
            },
            StatusCode::TOO_MANY_REQUESTS => Self::RateLimitExceeded {
                provider,
                retry_after,
            },
            StatusCode::INTERNAL_SERVER_ERROR => Self::ApiInternalServerError { provider, message },
            StatusCode::SERVICE_UNAVAILABLE => Self::ServerOverloaded {
                provider,
                retry_after,
            },
            _ if status_code.as_u16() == 529 => Self::ServerOverloaded {
                provider,
                retry_after,
            },
            _ => Self::HttpResponseError {
                provider,
                status_code,
                message,
            },
        }
    }
}

impl From<AnthropicError> for LanguageModelCompletionError {
    fn from(error: AnthropicError) -> Self {
        let provider = ANTHROPIC_PROVIDER_NAME;
        match error {
            AnthropicError::SerializeRequest(error) => Self::SerializeRequest { provider, error },
            AnthropicError::BuildRequestBody(error) => Self::BuildRequestBody { provider, error },
            AnthropicError::HttpSend(error) => Self::HttpSend { provider, error },
            AnthropicError::DeserializeResponse(error) => {
                Self::DeserializeResponse { provider, error }
            }
            AnthropicError::ReadResponse(error) => Self::ApiReadResponseError { provider, error },
            AnthropicError::HttpResponseError {
                status_code,
                message,
            } => Self::HttpResponseError {
                provider,
                status_code,
                message,
            },
            AnthropicError::RateLimit { retry_after } => Self::RateLimitExceeded {
                provider,
                retry_after: Some(retry_after),
            },
            AnthropicError::ServerOverloaded { retry_after } => Self::ServerOverloaded {
                provider,
                retry_after: retry_after,
            },
            AnthropicError::ApiError(api_error) => api_error.into(),
        }
    }
}

impl From<anthropic::ApiError> for LanguageModelCompletionError {
    fn from(error: anthropic::ApiError) -> Self {
        use anthropic::ApiErrorCode::*;
        let provider = ANTHROPIC_PROVIDER_NAME;
        match error.code() {
            Some(code) => match code {
                InvalidRequestError => Self::BadRequestFormat {
                    provider,
                    message: error.message,
                },
                AuthenticationError => Self::AuthenticationError {
                    provider,
                    message: error.message,
                },
                PermissionError => Self::PermissionError {
                    provider,
                    message: error.message,
                },
                NotFoundError => Self::ApiEndpointNotFound { provider },
                RequestTooLarge => Self::PromptTooLarge {
                    tokens: parse_prompt_too_long(&error.message),
                },
                RateLimitError => Self::RateLimitExceeded {
                    provider,
                    retry_after: None,
                },
                ApiError => Self::ApiInternalServerError {
                    provider,
                    message: error.message,
                },
                OverloadedError => Self::ServerOverloaded {
                    provider,
                    retry_after: None,
                },
            },
            None => Self::Other(error.into()),
        }
    }
}

/// Indicates the format used to define the input schema for a language model tool.
#[derive(Debug, PartialEq, Eq, Clone, Copy, Hash)]
pub enum LanguageModelToolSchemaFormat {
    /// A JSON schema, see https://json-schema.org
    JsonSchema,
    /// A subset of an OpenAPI 3.0 schema object supported by Google AI, see https://ai.google.dev/api/caching#Schema
    JsonSchemaSubset,
}

#[derive(Debug, PartialEq, Clone, Copy, Serialize, Deserialize)]
#[serde(rename_all = "snake_case")]
pub enum StopReason {
    EndTurn,
    MaxTokens,
    ToolUse,
    Refusal,
}

#[derive(Debug, PartialEq, Clone, Copy, Serialize, Deserialize, Default)]
pub struct TokenUsage {
    #[serde(default, skip_serializing_if = "is_default")]
    pub input_tokens: u64,
    #[serde(default, skip_serializing_if = "is_default")]
    pub output_tokens: u64,
    #[serde(default, skip_serializing_if = "is_default")]
    pub cache_creation_input_tokens: u64,
    #[serde(default, skip_serializing_if = "is_default")]
    pub cache_read_input_tokens: u64,
}

impl TokenUsage {
    pub fn total_tokens(&self) -> u64 {
        self.input_tokens
            + self.output_tokens
            + self.cache_read_input_tokens
            + self.cache_creation_input_tokens
    }
}

impl Add<TokenUsage> for TokenUsage {
    type Output = Self;

    fn add(self, other: Self) -> Self {
        Self {
            input_tokens: self.input_tokens + other.input_tokens,
            output_tokens: self.output_tokens + other.output_tokens,
            cache_creation_input_tokens: self.cache_creation_input_tokens
                + other.cache_creation_input_tokens,
            cache_read_input_tokens: self.cache_read_input_tokens + other.cache_read_input_tokens,
        }
    }
}

impl Sub<TokenUsage> for TokenUsage {
    type Output = Self;

    fn sub(self, other: Self) -> Self {
        Self {
            input_tokens: self.input_tokens - other.input_tokens,
            output_tokens: self.output_tokens - other.output_tokens,
            cache_creation_input_tokens: self.cache_creation_input_tokens
                - other.cache_creation_input_tokens,
            cache_read_input_tokens: self.cache_read_input_tokens - other.cache_read_input_tokens,
        }
    }
}

#[derive(Debug, PartialEq, Eq, Hash, Clone, Serialize, Deserialize)]
pub struct LanguageModelToolUseId(Arc<str>);

impl fmt::Display for LanguageModelToolUseId {
    fn fmt(&self, f: &mut fmt::Formatter<'_>) -> fmt::Result {
        write!(f, "{}", self.0)
    }
}

impl<T> From<T> for LanguageModelToolUseId
where
    T: Into<Arc<str>>,
{
    fn from(value: T) -> Self {
        Self(value.into())
    }
}

#[derive(Debug, PartialEq, Eq, Hash, Clone, Serialize, Deserialize)]
pub struct LanguageModelToolUse {
    pub id: LanguageModelToolUseId,
    pub name: Arc<str>,
    pub raw_input: String,
    pub input: serde_json::Value,
    pub is_input_complete: bool,
}

pub struct LanguageModelTextStream {
    pub message_id: Option<String>,
    pub stream: BoxStream<'static, Result<String, LanguageModelCompletionError>>,
    // Has complete token usage after the stream has finished
    pub last_token_usage: Arc<Mutex<TokenUsage>>,
}

impl Default for LanguageModelTextStream {
    fn default() -> Self {
        Self {
            message_id: None,
            stream: Box::pin(futures::stream::empty()),
            last_token_usage: Arc::new(Mutex::new(TokenUsage::default())),
        }
    }
}

pub trait LanguageModel: Send + Sync {
    fn id(&self) -> LanguageModelId;
    fn name(&self) -> LanguageModelName;
    fn provider_id(&self) -> LanguageModelProviderId;
    fn provider_name(&self) -> LanguageModelProviderName;
    fn upstream_provider_id(&self) -> LanguageModelProviderId {
        self.provider_id()
    }
    fn upstream_provider_name(&self) -> LanguageModelProviderName {
        self.provider_name()
    }

    fn telemetry_id(&self) -> String;

    fn api_key(&self, _cx: &App) -> Option<String> {
        None
    }

    /// Whether this model supports images
    fn supports_images(&self) -> bool;

    /// Whether this model supports tools.
    fn supports_tools(&self) -> bool;

    /// Whether this model supports choosing which tool to use.
    fn supports_tool_choice(&self, choice: LanguageModelToolChoice) -> bool;

    /// Returns whether this model supports "burn mode";
    fn supports_burn_mode(&self) -> bool {
        false
    }

    fn tool_input_format(&self) -> LanguageModelToolSchemaFormat {
        LanguageModelToolSchemaFormat::JsonSchema
    }

    fn max_token_count(&self) -> u64;
    /// Returns the maximum token count for this model in burn mode (If `supports_burn_mode` is `false` this returns `None`)
    fn max_token_count_in_burn_mode(&self) -> Option<u64> {
        None
    }
    fn max_output_tokens(&self) -> Option<u64> {
        None
    }

    fn count_tokens(
        &self,
        request: LanguageModelRequest,
        cx: &App,
    ) -> BoxFuture<'static, Result<u64>>;

    fn stream_completion(
        &self,
        request: LanguageModelRequest,
        cx: &AsyncApp,
    ) -> BoxFuture<
        'static,
        Result<
            BoxStream<'static, Result<LanguageModelCompletionEvent, LanguageModelCompletionError>>,
            LanguageModelCompletionError,
        >,
    >;

    fn stream_completion_text(
        &self,
        request: LanguageModelRequest,
        cx: &AsyncApp,
    ) -> BoxFuture<'static, Result<LanguageModelTextStream, LanguageModelCompletionError>> {
        let future = self.stream_completion(request, cx);

        async move {
            let events = future.await?;
            let mut events = events.fuse();
            let mut message_id = None;
            let mut first_item_text = None;
            let last_token_usage = Arc::new(Mutex::new(TokenUsage::default()));

            if let Some(first_event) = events.next().await {
                match first_event {
                    Ok(LanguageModelCompletionEvent::StartMessage { message_id: id }) => {
                        message_id = Some(id.clone());
                    }
                    Ok(LanguageModelCompletionEvent::Text(text)) => {
                        first_item_text = Some(text);
                    }
                    _ => (),
                }
            }

            let stream = futures::stream::iter(first_item_text.map(Ok))
                .chain(events.filter_map({
                    let last_token_usage = last_token_usage.clone();
                    move |result| {
                        let last_token_usage = last_token_usage.clone();
                        async move {
                            match result {
                                Ok(LanguageModelCompletionEvent::StatusUpdate { .. }) => None,
                                Ok(LanguageModelCompletionEvent::StartMessage { .. }) => None,
                                Ok(LanguageModelCompletionEvent::Text(text)) => Some(Ok(text)),
                                Ok(LanguageModelCompletionEvent::Thinking { .. }) => None,
                                Ok(LanguageModelCompletionEvent::RedactedThinking { .. }) => None,
                                Ok(LanguageModelCompletionEvent::Stop(_)) => None,
                                Ok(LanguageModelCompletionEvent::ToolUse(_)) => None,
                                Ok(LanguageModelCompletionEvent::ToolUseJsonParseError {
                                    ..
                                }) => None,
                                Ok(LanguageModelCompletionEvent::UsageUpdate(token_usage)) => {
                                    *last_token_usage.lock() = token_usage;
                                    None
                                }
                                Err(err) => Some(Err(err)),
                            }
                        }
                    }
                }))
                .boxed();

            Ok(LanguageModelTextStream {
                message_id,
                stream,
                last_token_usage,
            })
        }
        .boxed()
    }

    fn cache_configuration(&self) -> Option<LanguageModelCacheConfiguration> {
        None
    }

    #[cfg(any(test, feature = "test-support"))]
    fn as_fake(&self) -> &fake_provider::FakeLanguageModel {
        unimplemented!()
    }
}

pub trait LanguageModelExt: LanguageModel {
    fn max_token_count_for_mode(&self, mode: CompletionMode) -> u64 {
        match mode {
            CompletionMode::Normal => self.max_token_count(),
            CompletionMode::Max => self
                .max_token_count_in_burn_mode()
                .unwrap_or_else(|| self.max_token_count()),
        }
    }
}
impl LanguageModelExt for dyn LanguageModel {}

pub trait LanguageModelTool: 'static + DeserializeOwned + JsonSchema {
    fn name() -> String;
    fn description() -> String;
}

/// An error that occurred when trying to authenticate the language model provider.
#[derive(Debug, Error)]
pub enum AuthenticateError {
    #[error("credentials not found")]
    CredentialsNotFound,
    #[error(transparent)]
    Other(#[from] anyhow::Error),
}

pub trait LanguageModelProvider: 'static {
    fn id(&self) -> LanguageModelProviderId;
    fn name(&self) -> LanguageModelProviderName;
    fn icon(&self) -> IconName {
        IconName::ZedAssistant
    }
    fn default_model(&self, cx: &App) -> Option<Arc<dyn LanguageModel>>;
    fn default_fast_model(&self, cx: &App) -> Option<Arc<dyn LanguageModel>>;
    fn provided_models(&self, cx: &App) -> Vec<Arc<dyn LanguageModel>>;
    fn recommended_models(&self, _cx: &App) -> Vec<Arc<dyn LanguageModel>> {
        Vec::new()
    }
    fn is_authenticated(&self, cx: &App) -> bool;
    fn authenticate(&self, cx: &mut App) -> Task<Result<(), AuthenticateError>>;
    fn configuration_view(&self, window: &mut Window, cx: &mut App) -> AnyView;
    fn must_accept_terms(&self, _cx: &App) -> bool {
        false
    }
    fn render_accept_terms(
        &self,
        _view: LanguageModelProviderTosView,
        _cx: &mut App,
    ) -> Option<AnyElement> {
        None
    }
    fn reset_credentials(&self, cx: &mut App) -> Task<Result<()>>;
}

#[derive(PartialEq, Eq)]
pub enum LanguageModelProviderTosView {
    /// When there are some past interactions in the Agent Panel.
    ThreadEmptyState,
    /// When there are no past interactions in the Agent Panel.
    ThreadFreshStart,
    PromptEditorPopup,
    Configuration,
}

pub trait LanguageModelProviderState: 'static {
    type ObservableEntity;

    fn observable_entity(&self) -> Option<gpui::Entity<Self::ObservableEntity>>;

    fn subscribe<T: 'static>(
        &self,
        cx: &mut gpui::Context<T>,
        callback: impl Fn(&mut T, &mut gpui::Context<T>) + 'static,
    ) -> Option<gpui::Subscription> {
        let entity = self.observable_entity()?;
        Some(cx.observe(&entity, move |this, _, cx| {
            callback(this, cx);
        }))
    }
}

#[derive(Clone, Eq, PartialEq, Hash, Debug, Ord, PartialOrd, Serialize, Deserialize)]
pub struct LanguageModelId(pub SharedString);

#[derive(Clone, Eq, PartialEq, Hash, Debug, Ord, PartialOrd)]
pub struct LanguageModelName(pub SharedString);

#[derive(Clone, Eq, PartialEq, Hash, Debug, Ord, PartialOrd)]
pub struct LanguageModelProviderId(pub SharedString);

#[derive(Clone, Eq, PartialEq, Hash, Debug, Ord, PartialOrd)]
pub struct LanguageModelProviderName(pub SharedString);

impl LanguageModelProviderId {
    pub const fn new(id: &'static str) -> Self {
        Self(SharedString::new_static(id))
    }
}

impl LanguageModelProviderName {
    pub const fn new(id: &'static str) -> Self {
        Self(SharedString::new_static(id))
    }
}

impl fmt::Display for LanguageModelProviderId {
    fn fmt(&self, f: &mut fmt::Formatter<'_>) -> fmt::Result {
        write!(f, "{}", self.0)
    }
}

impl fmt::Display for LanguageModelProviderName {
    fn fmt(&self, f: &mut fmt::Formatter<'_>) -> fmt::Result {
        write!(f, "{}", self.0)
    }
}

impl From<String> for LanguageModelId {
    fn from(value: String) -> Self {
        Self(SharedString::from(value))
    }
}

impl From<String> for LanguageModelName {
    fn from(value: String) -> Self {
        Self(SharedString::from(value))
    }
}

impl From<String> for LanguageModelProviderId {
    fn from(value: String) -> Self {
        Self(SharedString::from(value))
    }
}

impl From<String> for LanguageModelProviderName {
    fn from(value: String) -> Self {
        Self(SharedString::from(value))
    }
}

<<<<<<< HEAD
impl From<Arc<str>> for LanguageModelProviderId {
    fn from(value: Arc<str>) -> Self {
        Self(SharedString::from(value))
    }
}

impl From<Arc<str>> for LanguageModelProviderName {
    fn from(value: Arc<str>) -> Self {
        Self(SharedString::from(value))
=======
#[cfg(test)]
mod tests {
    use super::*;

    #[test]
    fn test_from_cloud_failure_with_upstream_http_error() {
        let error = LanguageModelCompletionError::from_cloud_failure(
            String::from("anthropic").into(),
            "upstream_http_error".to_string(),
            r#"{"code":"upstream_http_error","message":"Received an error from the Anthropic API: upstream connect error or disconnect/reset before headers. reset reason: connection timeout","upstream_status":503}"#.to_string(),
            None,
        );

        match error {
            LanguageModelCompletionError::ServerOverloaded { provider, .. } => {
                assert_eq!(provider.0, "anthropic");
            }
            _ => panic!(
                "Expected ServerOverloaded error for 503 status, got: {:?}",
                error
            ),
        }

        let error = LanguageModelCompletionError::from_cloud_failure(
            String::from("anthropic").into(),
            "upstream_http_error".to_string(),
            r#"{"code":"upstream_http_error","message":"Internal server error","upstream_status":500}"#.to_string(),
            None,
        );

        match error {
            LanguageModelCompletionError::ApiInternalServerError { provider, message } => {
                assert_eq!(provider.0, "anthropic");
                assert_eq!(message, "Internal server error");
            }
            _ => panic!(
                "Expected ApiInternalServerError for 500 status, got: {:?}",
                error
            ),
        }
    }

    #[test]
    fn test_from_cloud_failure_with_standard_format() {
        let error = LanguageModelCompletionError::from_cloud_failure(
            String::from("anthropic").into(),
            "upstream_http_503".to_string(),
            "Service unavailable".to_string(),
            None,
        );

        match error {
            LanguageModelCompletionError::ServerOverloaded { provider, .. } => {
                assert_eq!(provider.0, "anthropic");
            }
            _ => panic!("Expected ServerOverloaded error for upstream_http_503"),
        }
    }

    #[test]
    fn test_upstream_http_error_connection_timeout() {
        let error = LanguageModelCompletionError::from_cloud_failure(
            String::from("anthropic").into(),
            "upstream_http_error".to_string(),
            r#"{"code":"upstream_http_error","message":"Received an error from the Anthropic API: upstream connect error or disconnect/reset before headers. reset reason: connection timeout","upstream_status":503}"#.to_string(),
            None,
        );

        match error {
            LanguageModelCompletionError::ServerOverloaded { provider, .. } => {
                assert_eq!(provider.0, "anthropic");
            }
            _ => panic!(
                "Expected ServerOverloaded error for connection timeout with 503 status, got: {:?}",
                error
            ),
        }

        let error = LanguageModelCompletionError::from_cloud_failure(
            String::from("anthropic").into(),
            "upstream_http_error".to_string(),
            r#"{"code":"upstream_http_error","message":"Received an error from the Anthropic API: upstream connect error or disconnect/reset before headers. reset reason: connection timeout","upstream_status":500}"#.to_string(),
            None,
        );

        match error {
            LanguageModelCompletionError::ApiInternalServerError { provider, message } => {
                assert_eq!(provider.0, "anthropic");
                assert_eq!(
                    message,
                    "Received an error from the Anthropic API: upstream connect error or disconnect/reset before headers. reset reason: connection timeout"
                );
            }
            _ => panic!(
                "Expected ApiInternalServerError for connection timeout with 500 status, got: {:?}",
                error
            ),
        }
>>>>>>> 6a24b247
    }
}<|MERGE_RESOLUTION|>--- conflicted
+++ resolved
@@ -735,7 +735,6 @@
     }
 }
 
-<<<<<<< HEAD
 impl From<Arc<str>> for LanguageModelProviderId {
     fn from(value: Arc<str>) -> Self {
         Self(SharedString::from(value))
@@ -745,7 +744,9 @@
 impl From<Arc<str>> for LanguageModelProviderName {
     fn from(value: Arc<str>) -> Self {
         Self(SharedString::from(value))
-=======
+    }
+}
+
 #[cfg(test)]
 mod tests {
     use super::*;
@@ -844,6 +845,5 @@
                 error
             ),
         }
->>>>>>> 6a24b247
     }
 }