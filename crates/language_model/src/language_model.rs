mod model;
pub mod provider;
mod rate_limiter;
mod registry;
mod request;
mod role;
pub mod settings;

use std::{future::Future, sync::Arc};

use anyhow::Result;
use client::Client;
use futures::{future::BoxFuture, stream::BoxStream};
use gpui::{AnyView, AppContext, AsyncAppContext, SharedString, Task, WindowContext};

pub use model::*;
<<<<<<< HEAD
pub(crate) use rate_limiter::*;
=======
use project::Fs;
>>>>>>> 1bfea9d4
pub use registry::*;
pub use request::*;
pub use role::*;
use schemars::JsonSchema;
use serde::de::DeserializeOwned;

pub fn init(client: Arc<Client>, fs: Arc<dyn Fs>, cx: &mut AppContext) {
    settings::init(fs, cx);
    registry::init(client, cx);
}

pub trait LanguageModel: Send + Sync {
    fn id(&self) -> LanguageModelId;
    fn name(&self) -> LanguageModelName;
    fn provider_id(&self) -> LanguageModelProviderId;
    fn provider_name(&self) -> LanguageModelProviderName;
    fn telemetry_id(&self) -> String;

    fn max_token_count(&self) -> usize;

    fn count_tokens(
        &self,
        request: LanguageModelRequest,
        cx: &AppContext,
    ) -> BoxFuture<'static, Result<usize>>;

    fn stream_completion(
        &self,
        request: LanguageModelRequest,
        cx: &AsyncAppContext,
    ) -> BoxFuture<'static, Result<BoxStream<'static, Result<String>>>>;

    fn use_any_tool(
        &self,
        request: LanguageModelRequest,
        name: String,
        description: String,
        schema: serde_json::Value,
        cx: &AsyncAppContext,
    ) -> BoxFuture<'static, Result<serde_json::Value>>;
}

impl dyn LanguageModel {
    pub fn use_tool<T: LanguageModelTool>(
        &self,
        request: LanguageModelRequest,
        cx: &AsyncAppContext,
    ) -> impl 'static + Future<Output = Result<T>> {
        let schema = schemars::schema_for!(T);
        let schema_json = serde_json::to_value(&schema).unwrap();
        let request = self.use_any_tool(request, T::name(), T::description(), schema_json, cx);
        async move {
            let response = request.await?;
            Ok(serde_json::from_value(response)?)
        }
    }
}

pub trait LanguageModelTool: 'static + DeserializeOwned + JsonSchema {
    fn name() -> String;
    fn description() -> String;
}

pub trait LanguageModelProvider: 'static {
    fn id(&self) -> LanguageModelProviderId;
    fn name(&self) -> LanguageModelProviderName;
    fn provided_models(&self, cx: &AppContext) -> Vec<Arc<dyn LanguageModel>>;
    fn load_model(&self, _model: Arc<dyn LanguageModel>, _cx: &AppContext) {}
    fn is_authenticated(&self, cx: &AppContext) -> bool;
    fn authenticate(&self, cx: &mut AppContext) -> Task<Result<()>>;
    fn authentication_prompt(&self, cx: &mut WindowContext) -> AnyView;
    fn reset_credentials(&self, cx: &mut AppContext) -> Task<Result<()>>;
}

pub trait LanguageModelProviderState: 'static {
    fn subscribe<T: 'static>(&self, cx: &mut gpui::ModelContext<T>) -> Option<gpui::Subscription>;
}

#[derive(Clone, Eq, PartialEq, Hash, Debug, Ord, PartialOrd)]
pub struct LanguageModelId(pub SharedString);

#[derive(Clone, Eq, PartialEq, Hash, Debug, Ord, PartialOrd)]
pub struct LanguageModelName(pub SharedString);

#[derive(Clone, Eq, PartialEq, Hash, Debug, Ord, PartialOrd)]
pub struct LanguageModelProviderId(pub SharedString);

#[derive(Clone, Eq, PartialEq, Hash, Debug, Ord, PartialOrd)]
pub struct LanguageModelProviderName(pub SharedString);

impl From<String> for LanguageModelId {
    fn from(value: String) -> Self {
        Self(SharedString::from(value))
    }
}

impl From<String> for LanguageModelName {
    fn from(value: String) -> Self {
        Self(SharedString::from(value))
    }
}

impl From<String> for LanguageModelProviderId {
    fn from(value: String) -> Self {
        Self(SharedString::from(value))
    }
}

impl From<String> for LanguageModelProviderName {
    fn from(value: String) -> Self {
        Self(SharedString::from(value))
    }
}<|MERGE_RESOLUTION|>--- conflicted
+++ resolved
@@ -6,24 +6,19 @@
 mod role;
 pub mod settings;
 
-use std::{future::Future, sync::Arc};
-
 use anyhow::Result;
 use client::Client;
 use futures::{future::BoxFuture, stream::BoxStream};
 use gpui::{AnyView, AppContext, AsyncAppContext, SharedString, Task, WindowContext};
-
 pub use model::*;
-<<<<<<< HEAD
+use project::Fs;
 pub(crate) use rate_limiter::*;
-=======
-use project::Fs;
->>>>>>> 1bfea9d4
 pub use registry::*;
 pub use request::*;
 pub use role::*;
 use schemars::JsonSchema;
 use serde::de::DeserializeOwned;
+use std::{future::Future, sync::Arc};
 
 pub fn init(client: Arc<Client>, fs: Arc<dyn Fs>, cx: &mut AppContext) {
     settings::init(fs, cx);
