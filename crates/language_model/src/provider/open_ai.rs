--- conflicted
+++ resolved
@@ -21,12 +21,8 @@
     LanguageModelProviderState, LanguageModelRequest, Role,
 };
 
-<<<<<<< HEAD
-pub const PROVIDER_NAME: &str = "openai";
-=======
 const PROVIDER_ID: &str = "openai";
 const PROVIDER_NAME: &str = "OpenAI";
->>>>>>> af4b9805
 
 #[derive(Default, Clone, Debug, PartialEq)]
 pub struct OpenAiSettings {
