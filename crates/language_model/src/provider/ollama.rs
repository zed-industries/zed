use anyhow::{anyhow, Result};
use futures::{future::BoxFuture, stream::BoxStream, FutureExt, StreamExt};
use gpui::{AnyView, AppContext, AsyncAppContext, ModelContext, Subscription, Task};
use http_client::HttpClient;
use ollama::{
    get_models, preload_model, stream_chat_completion, ChatMessage, ChatOptions, ChatRequest,
};
use settings::{Settings, SettingsStore};
use std::{sync::Arc, time::Duration};
use ui::{prelude::*, ButtonLike, ElevationIndex};

use crate::{
    settings::AllLanguageModelSettings, LanguageModel, LanguageModelId, LanguageModelName,
    LanguageModelProvider, LanguageModelProviderId, LanguageModelProviderName,
    LanguageModelProviderState, LanguageModelRequest, Role,
};

const OLLAMA_DOWNLOAD_URL: &str = "https://ollama.com/download";
const OLLAMA_LIBRARY_URL: &str = "https://ollama.com/library";

<<<<<<< HEAD
pub const PROVIDER_NAME: &str = "ollama";
=======
const PROVIDER_ID: &str = "ollama";
const PROVIDER_NAME: &str = "Ollama";
>>>>>>> af4b9805

#[derive(Default, Debug, Clone, PartialEq)]
pub struct OllamaSettings {
    pub api_url: String,
    pub low_speed_timeout: Option<Duration>,
}

pub struct OllamaLanguageModelProvider {
    http_client: Arc<dyn HttpClient>,
    state: gpui::Model<State>,
}

struct State {
    http_client: Arc<dyn HttpClient>,
    available_models: Vec<ollama::Model>,
    _subscription: Subscription,
}

impl State {
    fn fetch_models(&self, cx: &ModelContext<Self>) -> Task<Result<()>> {
        let settings = &AllLanguageModelSettings::get_global(cx).ollama;
        let http_client = self.http_client.clone();
        let api_url = settings.api_url.clone();

        // As a proxy for the server being "authenticated", we'll check if its up by fetching the models
        cx.spawn(|this, mut cx| async move {
            let models = get_models(http_client.as_ref(), &api_url, None).await?;

            let mut models: Vec<ollama::Model> = models
                .into_iter()
                // Since there is no metadata from the Ollama API
                // indicating which models are embedding models,
                // simply filter out models with "-embed" in their name
                .filter(|model| !model.name.contains("-embed"))
                .map(|model| ollama::Model::new(&model.name))
                .collect();

            models.sort_by(|a, b| a.name.cmp(&b.name));

            this.update(&mut cx, |this, cx| {
                this.available_models = models;
                cx.notify();
            })
        })
    }
}

impl OllamaLanguageModelProvider {
    pub fn new(http_client: Arc<dyn HttpClient>, cx: &mut AppContext) -> Self {
        let this = Self {
            http_client: http_client.clone(),
            state: cx.new_model(|cx| State {
                http_client,
                available_models: Default::default(),
                _subscription: cx.observe_global::<SettingsStore>(|this: &mut State, cx| {
                    this.fetch_models(cx).detach_and_log_err(cx);
                    cx.notify();
                }),
            }),
        };
        this.fetch_models(cx).detach_and_log_err(cx);
        this
    }

    fn fetch_models(&self, cx: &AppContext) -> Task<Result<()>> {
        let settings = &AllLanguageModelSettings::get_global(cx).ollama;
        let http_client = self.http_client.clone();
        let api_url = settings.api_url.clone();

        let state = self.state.clone();
        // As a proxy for the server being "authenticated", we'll check if its up by fetching the models
        cx.spawn(|mut cx| async move {
            let models = get_models(http_client.as_ref(), &api_url, None).await?;

            let mut models: Vec<ollama::Model> = models
                .into_iter()
                // Since there is no metadata from the Ollama API
                // indicating which models are embedding models,
                // simply filter out models with "-embed" in their name
                .filter(|model| !model.name.contains("-embed"))
                .map(|model| ollama::Model::new(&model.name))
                .collect();

            models.sort_by(|a, b| a.name.cmp(&b.name));

            state.update(&mut cx, |this, cx| {
                this.available_models = models;
                cx.notify();
            })
        })
    }
}

impl LanguageModelProviderState for OllamaLanguageModelProvider {
    fn subscribe<T: 'static>(&self, cx: &mut gpui::ModelContext<T>) -> Option<gpui::Subscription> {
        Some(cx.observe(&self.state, |_, _, cx| {
            cx.notify();
        }))
    }
}

impl LanguageModelProvider for OllamaLanguageModelProvider {
    fn id(&self) -> LanguageModelProviderId {
        LanguageModelProviderId(PROVIDER_ID.into())
    }

    fn name(&self) -> LanguageModelProviderName {
        LanguageModelProviderName(PROVIDER_NAME.into())
    }

    fn provided_models(&self, cx: &AppContext) -> Vec<Arc<dyn LanguageModel>> {
        self.state
            .read(cx)
            .available_models
            .iter()
            .map(|model| {
                Arc::new(OllamaLanguageModel {
                    id: LanguageModelId::from(model.name.clone()),
                    model: model.clone(),
                    http_client: self.http_client.clone(),
                }) as Arc<dyn LanguageModel>
            })
            .collect()
    }

    fn load_model(&self, model: Arc<dyn LanguageModel>, cx: &AppContext) {
        let settings = &AllLanguageModelSettings::get_global(cx).ollama;
        let http_client = self.http_client.clone();
        let api_url = settings.api_url.clone();
        let id = model.id().0.to_string();
        cx.spawn(|_| async move { preload_model(http_client, &api_url, &id).await })
            .detach_and_log_err(cx);
    }

    fn is_authenticated(&self, cx: &AppContext) -> bool {
        !self.state.read(cx).available_models.is_empty()
    }

    fn authenticate(&self, cx: &AppContext) -> Task<Result<()>> {
        if self.is_authenticated(cx) {
            Task::ready(Ok(()))
        } else {
            self.fetch_models(cx)
        }
    }

    fn authentication_prompt(&self, cx: &mut WindowContext) -> AnyView {
        let state = self.state.clone();
        let fetch_models = Box::new(move |cx: &mut WindowContext| {
            state.update(cx, |this, cx| this.fetch_models(cx))
        });

        cx.new_view(|cx| DownloadOllamaMessage::new(fetch_models, cx))
            .into()
    }

    fn reset_credentials(&self, cx: &AppContext) -> Task<Result<()>> {
        self.fetch_models(cx)
    }
}

pub struct OllamaLanguageModel {
    id: LanguageModelId,
    model: ollama::Model,
    http_client: Arc<dyn HttpClient>,
}

impl OllamaLanguageModel {
    fn to_ollama_request(&self, request: LanguageModelRequest) -> ChatRequest {
        ChatRequest {
            model: self.model.name.clone(),
            messages: request
                .messages
                .into_iter()
                .map(|msg| match msg.role {
                    Role::User => ChatMessage::User {
                        content: msg.content,
                    },
                    Role::Assistant => ChatMessage::Assistant {
                        content: msg.content,
                    },
                    Role::System => ChatMessage::System {
                        content: msg.content,
                    },
                })
                .collect(),
            keep_alive: self.model.keep_alive.clone().unwrap_or_default(),
            stream: true,
            options: Some(ChatOptions {
                num_ctx: Some(self.model.max_tokens),
                stop: Some(request.stop),
                temperature: Some(request.temperature),
                ..Default::default()
            }),
        }
    }
}

impl LanguageModel for OllamaLanguageModel {
    fn id(&self) -> LanguageModelId {
        self.id.clone()
    }

    fn name(&self) -> LanguageModelName {
        LanguageModelName::from(self.model.display_name().to_string())
    }

    fn provider_id(&self) -> LanguageModelProviderId {
        LanguageModelProviderId(PROVIDER_ID.into())
    }

    fn provider_name(&self) -> LanguageModelProviderName {
        LanguageModelProviderName(PROVIDER_NAME.into())
    }

    fn max_token_count(&self) -> usize {
        self.model.max_token_count()
    }

    fn telemetry_id(&self) -> String {
        format!("ollama/{}", self.model.id())
    }

    fn count_tokens(
        &self,
        request: LanguageModelRequest,
        _cx: &AppContext,
    ) -> BoxFuture<'static, Result<usize>> {
        // There is no endpoint for this _yet_ in Ollama
        // see: https://github.com/ollama/ollama/issues/1716 and https://github.com/ollama/ollama/issues/3582
        let token_count = request
            .messages
            .iter()
            .map(|msg| msg.content.chars().count())
            .sum::<usize>()
            / 4;

        async move { Ok(token_count) }.boxed()
    }

    fn stream_completion(
        &self,
        request: LanguageModelRequest,
        cx: &AsyncAppContext,
    ) -> BoxFuture<'static, Result<BoxStream<'static, Result<String>>>> {
        let request = self.to_ollama_request(request);

        let http_client = self.http_client.clone();
        let Ok((api_url, low_speed_timeout)) = cx.update(|cx| {
            let settings = &AllLanguageModelSettings::get_global(cx).ollama;
            (settings.api_url.clone(), settings.low_speed_timeout)
        }) else {
            return futures::future::ready(Err(anyhow!("App state dropped"))).boxed();
        };

        async move {
            let request =
                stream_chat_completion(http_client.as_ref(), &api_url, request, low_speed_timeout);
            let response = request.await?;
            let stream = response
                .filter_map(|response| async move {
                    match response {
                        Ok(delta) => {
                            let content = match delta.message {
                                ChatMessage::User { content } => content,
                                ChatMessage::Assistant { content } => content,
                                ChatMessage::System { content } => content,
                            };
                            Some(Ok(content))
                        }
                        Err(error) => Some(Err(error)),
                    }
                })
                .boxed();
            Ok(stream)
        }
        .boxed()
    }
}

struct DownloadOllamaMessage {
    retry_connection: Box<dyn Fn(&mut WindowContext) -> Task<Result<()>>>,
}

impl DownloadOllamaMessage {
    pub fn new(
        retry_connection: Box<dyn Fn(&mut WindowContext) -> Task<Result<()>>>,
        _cx: &mut ViewContext<Self>,
    ) -> Self {
        Self { retry_connection }
    }

    fn render_download_button(&self, _cx: &mut ViewContext<Self>) -> impl IntoElement {
        ButtonLike::new("download_ollama_button")
            .style(ButtonStyle::Filled)
            .size(ButtonSize::Large)
            .layer(ElevationIndex::ModalSurface)
            .child(Label::new("Get Ollama"))
            .on_click(move |_, cx| cx.open_url(OLLAMA_DOWNLOAD_URL))
    }

    fn render_retry_button(&self, cx: &mut ViewContext<Self>) -> impl IntoElement {
        ButtonLike::new("retry_ollama_models")
            .style(ButtonStyle::Filled)
            .size(ButtonSize::Large)
            .layer(ElevationIndex::ModalSurface)
            .child(Label::new("Retry"))
            .on_click(cx.listener(move |this, _, cx| {
                let connected = (this.retry_connection)(cx);

                cx.spawn(|_this, _cx| async move {
                    connected.await?;
                    anyhow::Ok(())
                })
                .detach_and_log_err(cx)
            }))
    }

    fn render_next_steps(&self, _cx: &mut ViewContext<Self>) -> impl IntoElement {
        v_flex()
            .p_4()
            .size_full()
            .gap_2()
            .child(
                Label::new("Once Ollama is on your machine, make sure to download a model or two.")
                    .size(LabelSize::Large),
            )
            .child(
                h_flex().w_full().p_4().justify_center().gap_2().child(
                    ButtonLike::new("view-models")
                        .style(ButtonStyle::Filled)
                        .size(ButtonSize::Large)
                        .layer(ElevationIndex::ModalSurface)
                        .child(Label::new("View Available Models"))
                        .on_click(move |_, cx| cx.open_url(OLLAMA_LIBRARY_URL)),
                ),
            )
    }
}

impl Render for DownloadOllamaMessage {
    fn render(&mut self, cx: &mut ViewContext<Self>) -> impl IntoElement {
        v_flex()
            .p_4()
            .size_full()
            .gap_2()
            .child(Label::new("To use Ollama models via the assistant, Ollama must be running on your machine with at least one model downloaded.").size(LabelSize::Large))
            .child(
                h_flex()
                    .w_full()
                    .p_4()
                    .justify_center()
                    .gap_2()
                    .child(
                        self.render_download_button(cx)
                    )
                    .child(
                        self.render_retry_button(cx)
                    )
            )
            .child(self.render_next_steps(cx))
            .into_any()
    }
}<|MERGE_RESOLUTION|>--- conflicted
+++ resolved
@@ -18,12 +18,8 @@
 const OLLAMA_DOWNLOAD_URL: &str = "https://ollama.com/download";
 const OLLAMA_LIBRARY_URL: &str = "https://ollama.com/library";
 
-<<<<<<< HEAD
-pub const PROVIDER_NAME: &str = "ollama";
-=======
 const PROVIDER_ID: &str = "ollama";
 const PROVIDER_NAME: &str = "Ollama";
->>>>>>> af4b9805
 
 #[derive(Default, Debug, Clone, PartialEq)]
 pub struct OllamaSettings {
