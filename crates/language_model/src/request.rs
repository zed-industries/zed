use std::io::{Cursor, Write};

use crate::role::Role;
use crate::LanguageModelToolUse;
use base64::write::EncoderWriter;
<<<<<<< HEAD
use bedrock::{BedrockInnerContent, BedrockMessage};
use gpui::{point, size, App, DevicePixels, Image, ObjectFit, RenderImage, Size, Task};
=======
use gpui::{
    point, size, App, AppContext as _, DevicePixels, Image, ObjectFit, RenderImage, Size, Task,
};
>>>>>>> 2d1a028d
use image::{codecs::png::PngEncoder, imageops::resize, DynamicImage, ImageDecoder};
use serde::{Deserialize, Serialize};
use ui::{px, SharedString};
use util::ResultExt;

#[derive(Clone, PartialEq, Eq, Serialize, Deserialize, Hash)]
pub struct LanguageModelImage {
    /// A base64-encoded PNG image.
    pub source: SharedString,
    size: Size<DevicePixels>,
}

impl std::fmt::Debug for LanguageModelImage {
    fn fmt(&self, f: &mut std::fmt::Formatter<'_>) -> std::fmt::Result {
        f.debug_struct("LanguageModelImage")
            .field("source", &format!("<{} bytes>", self.source.len()))
            .field("size", &self.size)
            .finish()
    }
}

/// Anthropic wants uploaded images to be smaller than this in both dimensions.
const ANTHROPIC_SIZE_LIMT: f32 = 1568.;

impl LanguageModelImage {
    pub fn from_image(data: Image, cx: &mut App) -> Task<Option<Self>> {
        cx.background_spawn(async move {
            match data.format() {
                gpui::ImageFormat::Png
                | gpui::ImageFormat::Jpeg
                | gpui::ImageFormat::Webp
                | gpui::ImageFormat::Gif => {}
                _ => return None,
            };

            let image = image::codecs::png::PngDecoder::new(Cursor::new(data.bytes())).log_err()?;
            let (width, height) = image.dimensions();
            let image_size = size(DevicePixels(width as i32), DevicePixels(height as i32));

            let mut base64_image = Vec::new();

            {
                let mut base64_encoder = EncoderWriter::new(
                    Cursor::new(&mut base64_image),
                    &base64::engine::general_purpose::STANDARD,
                );

                if image_size.width.0 > ANTHROPIC_SIZE_LIMT as i32
                    || image_size.height.0 > ANTHROPIC_SIZE_LIMT as i32
                {
                    let new_bounds = ObjectFit::ScaleDown.get_bounds(
                        gpui::Bounds {
                            origin: point(px(0.0), px(0.0)),
                            size: size(px(ANTHROPIC_SIZE_LIMT), px(ANTHROPIC_SIZE_LIMT)),
                        },
                        image_size,
                    );
                    let image = DynamicImage::from_decoder(image).log_err()?.resize(
                        new_bounds.size.width.0 as u32,
                        new_bounds.size.height.0 as u32,
                        image::imageops::FilterType::Triangle,
                    );

                    let mut png = Vec::new();
                    image
                        .write_with_encoder(PngEncoder::new(&mut png))
                        .log_err()?;

                    base64_encoder.write_all(png.as_slice()).log_err()?;
                } else {
                    base64_encoder.write_all(data.bytes()).log_err()?;
                }
            }

            // SAFETY: The base64 encoder should not produce non-UTF8.
            let source = unsafe { String::from_utf8_unchecked(base64_image) };

            Some(LanguageModelImage {
                size: image_size,
                source: source.into(),
            })
        })
    }

    /// Resolves image into an LLM-ready format (base64).
    pub fn from_render_image(data: &RenderImage) -> Option<Self> {
        let image_size = data.size(0);

        let mut bytes = data.as_bytes(0).unwrap_or(&[]).to_vec();
        // Convert from BGRA to RGBA.
        for pixel in bytes.chunks_exact_mut(4) {
            pixel.swap(2, 0);
        }
        let mut image = image::RgbaImage::from_vec(
            image_size.width.0 as u32,
            image_size.height.0 as u32,
            bytes,
        )
        .expect("We already know this works");

        // https://docs.anthropic.com/en/docs/build-with-claude/vision
        if image_size.width.0 > ANTHROPIC_SIZE_LIMT as i32
            || image_size.height.0 > ANTHROPIC_SIZE_LIMT as i32
        {
            let new_bounds = ObjectFit::ScaleDown.get_bounds(
                gpui::Bounds {
                    origin: point(px(0.0), px(0.0)),
                    size: size(px(ANTHROPIC_SIZE_LIMT), px(ANTHROPIC_SIZE_LIMT)),
                },
                image_size,
            );

            image = resize(
                &image,
                new_bounds.size.width.0 as u32,
                new_bounds.size.height.0 as u32,
                image::imageops::FilterType::Triangle,
            );
        }

        let mut png = Vec::new();

        image
            .write_with_encoder(PngEncoder::new(&mut png))
            .log_err()?;

        let mut base64_image = Vec::new();

        {
            let mut base64_encoder = EncoderWriter::new(
                Cursor::new(&mut base64_image),
                &base64::engine::general_purpose::STANDARD,
            );

            base64_encoder.write_all(png.as_slice()).log_err()?;
        }

        // SAFETY: The base64 encoder should not produce non-UTF8.
        let source = unsafe { String::from_utf8_unchecked(base64_image) };

        Some(LanguageModelImage {
            size: image_size,
            source: source.into(),
        })
    }

    pub fn estimate_tokens(&self) -> usize {
        let width = self.size.width.0.unsigned_abs() as usize;
        let height = self.size.height.0.unsigned_abs() as usize;

        // From: https://docs.anthropic.com/en/docs/build-with-claude/vision#calculate-image-costs
        // Note that are a lot of conditions on Anthropic's API, and OpenAI doesn't use this,
        // so this method is more of a rough guess.
        (width * height) / 750
    }
}

#[derive(Debug, Clone, Serialize, Deserialize, Eq, PartialEq, Hash)]
pub struct LanguageModelToolResult {
    pub tool_use_id: String,
    pub is_error: bool,
    pub content: String,
}

#[derive(Debug, Clone, Serialize, Deserialize, Eq, PartialEq, Hash)]
pub enum MessageContent {
    Text(String),
    Image(LanguageModelImage),
    ToolUse(LanguageModelToolUse),
    ToolResult(LanguageModelToolResult),
}

impl From<String> for MessageContent {
    fn from(value: String) -> Self {
        MessageContent::Text(value)
    }
}

impl From<&str> for MessageContent {
    fn from(value: &str) -> Self {
        MessageContent::Text(value.to_string())
    }
}

#[derive(Clone, Serialize, Deserialize, Debug, PartialEq, Hash)]
pub struct LanguageModelRequestMessage {
    pub role: Role,
    pub content: Vec<MessageContent>,
    pub cache: bool,
}

impl LanguageModelRequestMessage {
    pub fn string_contents(&self) -> String {
        let mut string_buffer = String::new();
        for string in self.content.iter().filter_map(|content| match content {
            MessageContent::Text(text) => Some(text),
            MessageContent::ToolResult(tool_result) => Some(&tool_result.content),
            MessageContent::ToolUse(_) | MessageContent::Image(_) => None,
        }) {
            string_buffer.push_str(string.as_str())
        }
        string_buffer
    }

    pub fn contents_empty(&self) -> bool {
        self.content.is_empty()
            || self
                .content
                .first()
                .map(|content| match content {
                    MessageContent::Text(text) => text.chars().all(|c| c.is_whitespace()),
                    MessageContent::ToolResult(tool_result) => {
                        tool_result.content.chars().all(|c| c.is_whitespace())
                    }
                    MessageContent::ToolUse(_) | MessageContent::Image(_) => true,
                })
                .unwrap_or(false)
    }
}

#[derive(Debug, PartialEq, Hash, Clone, Serialize, Deserialize)]
pub struct LanguageModelRequestTool {
    pub name: String,
    pub description: String,
    pub input_schema: serde_json::Value,
}

#[derive(Clone, Debug, Default, Serialize, Deserialize, PartialEq)]
pub struct LanguageModelRequest {
    pub messages: Vec<LanguageModelRequestMessage>,
    pub tools: Vec<LanguageModelRequestTool>,
    pub stop: Vec<String>,
    pub temperature: Option<f32>,
}

impl LanguageModelRequest {
    pub fn into_open_ai(self, model: String, max_output_tokens: Option<u32>) -> open_ai::Request {
        let stream = !model.starts_with("o1-");
        open_ai::Request {
            model,
            messages: self
                .messages
                .into_iter()
                .map(|msg| match msg.role {
                    Role::User => open_ai::RequestMessage::User {
                        content: msg.string_contents(),
                    },
                    Role::Assistant => open_ai::RequestMessage::Assistant {
                        content: Some(msg.string_contents()),
                        tool_calls: Vec::new(),
                    },
                    Role::System => open_ai::RequestMessage::System {
                        content: msg.string_contents(),
                    },
                })
                .collect(),
            stream,
            stop: self.stop,
            temperature: self.temperature.unwrap_or(1.0),
            max_tokens: max_output_tokens,
            tools: Vec::new(),
            tool_choice: None,
        }
    }

    pub fn into_mistral(self, model: String, max_output_tokens: Option<u32>) -> mistral::Request {
        let len = self.messages.len();
        let merged_messages =
            self.messages
                .into_iter()
                .fold(Vec::with_capacity(len), |mut acc, msg| {
                    let role = msg.role;
                    let content = msg.string_contents();

                    acc.push(match role {
                        Role::User => mistral::RequestMessage::User { content },
                        Role::Assistant => mistral::RequestMessage::Assistant {
                            content: Some(content),
                            tool_calls: Vec::new(),
                        },
                        Role::System => mistral::RequestMessage::System { content },
                    });
                    acc
                });

        mistral::Request {
            model,
            messages: merged_messages,
            stream: true,
            max_tokens: max_output_tokens,
            temperature: self.temperature,
            response_format: None,
            tools: self
                .tools
                .into_iter()
                .map(|tool| mistral::ToolDefinition::Function {
                    function: mistral::FunctionDefinition {
                        name: tool.name,
                        description: Some(tool.description),
                        parameters: Some(tool.input_schema),
                    },
                })
                .collect(),
        }
    }

    pub fn into_google(self, model: String) -> google_ai::GenerateContentRequest {
        google_ai::GenerateContentRequest {
            model,
            contents: self
                .messages
                .into_iter()
                .map(|msg| google_ai::Content {
                    parts: vec![google_ai::Part::TextPart(google_ai::TextPart {
                        text: msg.string_contents(),
                    })],
                    role: match msg.role {
                        Role::User => google_ai::Role::User,
                        Role::Assistant => google_ai::Role::Model,
                        Role::System => google_ai::Role::User, // Google AI doesn't have a system role
                    },
                })
                .collect(),
            generation_config: Some(google_ai::GenerationConfig {
                candidate_count: Some(1),
                stop_sequences: Some(self.stop),
                max_output_tokens: None,
                temperature: self.temperature.map(|t| t as f64).or(Some(1.0)),
                top_p: None,
                top_k: None,
            }),
            safety_settings: None,
        }
    }

    pub fn into_anthropic(
        self,
        model: String,
        default_temperature: f32,
        max_output_tokens: u32,
    ) -> anthropic::Request {
        let mut new_messages: Vec<anthropic::Message> = Vec::new();
        let mut system_message = String::new();

        for message in self.messages {
            if message.contents_empty() {
                continue;
            }

            match message.role {
                Role::User | Role::Assistant => {
                    let cache_control = if message.cache {
                        Some(anthropic::CacheControl {
                            cache_type: anthropic::CacheControlType::Ephemeral,
                        })
                    } else {
                        None
                    };
                    let anthropic_message_content: Vec<anthropic::RequestContent> = message
                        .content
                        .into_iter()
                        .filter_map(|content| match content {
                            MessageContent::Text(text) => {
                                if !text.is_empty() {
                                    Some(anthropic::RequestContent::Text {
                                        text,
                                        cache_control,
                                    })
                                } else {
                                    None
                                }
                            }
                            MessageContent::Image(image) => {
                                Some(anthropic::RequestContent::Image {
                                    source: anthropic::ImageSource {
                                        source_type: "base64".to_string(),
                                        media_type: "image/png".to_string(),
                                        data: image.source.to_string(),
                                    },
                                    cache_control,
                                })
                            }
                            MessageContent::ToolUse(tool_use) => {
                                Some(anthropic::RequestContent::ToolUse {
                                    id: tool_use.id.to_string(),
                                    name: tool_use.name,
                                    input: tool_use.input,
                                    cache_control,
                                })
                            }
                            MessageContent::ToolResult(tool_result) => {
                                Some(anthropic::RequestContent::ToolResult {
                                    tool_use_id: tool_result.tool_use_id,
                                    is_error: tool_result.is_error,
                                    content: tool_result.content,
                                    cache_control,
                                })
                            }
                        })
                        .collect();
                    let anthropic_role = match message.role {
                        Role::User => anthropic::Role::User,
                        Role::Assistant => anthropic::Role::Assistant,
                        Role::System => unreachable!("System role should never occur here"),
                    };
                    if let Some(last_message) = new_messages.last_mut() {
                        if last_message.role == anthropic_role {
                            last_message.content.extend(anthropic_message_content);
                            continue;
                        }
                    }
                    new_messages.push(anthropic::Message {
                        role: anthropic_role,
                        content: anthropic_message_content,
                    });
                }
                Role::System => {
                    if !system_message.is_empty() {
                        system_message.push_str("\n\n");
                    }
                    system_message.push_str(&message.string_contents());
                }
            }
        }

        anthropic::Request {
            model,
            messages: new_messages,
            max_tokens: max_output_tokens,
            system: Some(system_message),
            tools: self
                .tools
                .into_iter()
                .map(|tool| anthropic::Tool {
                    name: tool.name,
                    description: tool.description,
                    input_schema: tool.input_schema,
                })
                .collect(),
            tool_choice: None,
            metadata: None,
            stop_sequences: Vec::new(),
            temperature: self.temperature.or(Some(default_temperature)),
            top_k: None,
            top_p: None,
        }
    }

    pub fn into_bedrock(
        self,
        model: String,
        default_temperature: f32,
        max_output_tokens: u32,
    ) -> bedrock::Request {
        let mut new_messages: Vec<BedrockMessage> = Vec::new();
        let mut system_message = String::new();

        for message in self.messages {
            if message.contents_empty() {
                continue;
            }

            match message.role {
                Role::User | Role::Assistant => {
                    let bedrock_message_content: Vec<BedrockInnerContent> = message
                        .content
                        .into_iter()
                        .filter_map(|content| match content {
                            MessageContent::Text(text) => {
                                if !text.is_empty() {
                                    Some(BedrockInnerContent::Text(text))
                                } else {
                                    None
                                }
                            }
                            _ => None,
                        })
                        .collect();
                    let bedrock_role = match message.role {
                        Role::User => bedrock::BedrockRole::User,
                        Role::Assistant => bedrock::BedrockRole::Assistant,
                        Role::System => unreachable!("System role should never occur here"),
                    };
                    if let Some(last_message) = new_messages.last_mut() {
                        if last_message.role == bedrock_role {
                            last_message.content.extend(bedrock_message_content);
                            continue;
                        }
                    }
                    new_messages.push(
                        BedrockMessage::builder()
                            .role(bedrock_role)
                            .set_content(Some(bedrock_message_content))
                            .build()
                            .unwrap(), // unsafe unwrap, but it should be fine
                    );
                }
                Role::System => {
                    if !system_message.is_empty() {
                        system_message.push_str("\n\n");
                    }
                    system_message.push_str(&message.string_contents());
                }
            }
        }

        bedrock::Request {
            model,
            messages: new_messages,
            max_tokens: max_output_tokens,
            system: Some(system_message),
            tools: vec![],
            tool_choice: None,
            metadata: None,
            stop_sequences: Vec::new(),
            temperature: self.temperature.or(Some(default_temperature)),
            top_k: None,
            top_p: None,
        }
    }

    pub fn into_deepseek(self, model: String, max_output_tokens: Option<u32>) -> deepseek::Request {
        let is_reasoner = model == "deepseek-reasoner";

        let len = self.messages.len();
        let merged_messages =
            self.messages
                .into_iter()
                .fold(Vec::with_capacity(len), |mut acc, msg| {
                    let role = msg.role;
                    let content = msg.string_contents();

                    if is_reasoner {
                        if let Some(last_msg) = acc.last_mut() {
                            match (last_msg, role) {
                                (deepseek::RequestMessage::User { content: last }, Role::User) => {
                                    last.push(' ');
                                    last.push_str(&content);
                                    return acc;
                                }

                                (
                                    deepseek::RequestMessage::Assistant {
                                        content: last_content,
                                        ..
                                    },
                                    Role::Assistant,
                                ) => {
                                    *last_content = last_content
                                        .take()
                                        .map(|c| {
                                            let mut s =
                                                String::with_capacity(c.len() + content.len() + 1);
                                            s.push_str(&c);
                                            s.push(' ');
                                            s.push_str(&content);
                                            s
                                        })
                                        .or(Some(content));

                                    return acc;
                                }
                                _ => {}
                            }
                        }
                    }

                    acc.push(match role {
                        Role::User => deepseek::RequestMessage::User { content },
                        Role::Assistant => deepseek::RequestMessage::Assistant {
                            content: Some(content),
                            tool_calls: Vec::new(),
                        },
                        Role::System => deepseek::RequestMessage::System { content },
                    });
                    acc
                });

        deepseek::Request {
            model,
            messages: merged_messages,
            stream: true,
            max_tokens: max_output_tokens,
            temperature: if is_reasoner { None } else { self.temperature },
            response_format: None,
            tools: self
                .tools
                .into_iter()
                .map(|tool| deepseek::ToolDefinition::Function {
                    function: deepseek::FunctionDefinition {
                        name: tool.name,
                        description: Some(tool.description),
                        parameters: Some(tool.input_schema),
                    },
                })
                .collect(),
        }
    }
}

#[derive(Serialize, Deserialize, Debug, Eq, PartialEq)]
pub struct LanguageModelResponseMessage {
    pub role: Option<Role>,
    pub content: Option<String>,
}<|MERGE_RESOLUTION|>--- conflicted
+++ resolved
@@ -3,14 +3,10 @@
 use crate::role::Role;
 use crate::LanguageModelToolUse;
 use base64::write::EncoderWriter;
-<<<<<<< HEAD
 use bedrock::{BedrockInnerContent, BedrockMessage};
-use gpui::{point, size, App, DevicePixels, Image, ObjectFit, RenderImage, Size, Task};
-=======
 use gpui::{
     point, size, App, AppContext as _, DevicePixels, Image, ObjectFit, RenderImage, Size, Task,
 };
->>>>>>> 2d1a028d
 use image::{codecs::png::PngEncoder, imageops::resize, DynamicImage, ImageDecoder};
 use serde::{Deserialize, Serialize};
 use ui::{px, SharedString};
