[package]
name = "ui_macros"
version = "0.1.0"
edition.workspace = true
publish.workspace = true
license = "GPL-3.0-or-later"

[lints]
workspace = true

[lib]
path = "src/ui_macros.rs"
proc-macro = true

[dependencies]
<<<<<<< HEAD
proc-macro2 = "1.0.93"
quote = "1.0.9"
syn = { version = "1.0.72", features = ["full", "extra-traits"] }
=======
proc-macro2.workspace = true
quote.workspace = true
syn.workspace = true
>>>>>>> e1a6d9a4
convert_case.workspace = true<|MERGE_RESOLUTION|>--- conflicted
+++ resolved
@@ -13,13 +13,7 @@
 proc-macro = true
 
 [dependencies]
-<<<<<<< HEAD
-proc-macro2 = "1.0.93"
-quote = "1.0.9"
-syn = { version = "1.0.72", features = ["full", "extra-traits"] }
-=======
 proc-macro2.workspace = true
 quote.workspace = true
 syn.workspace = true
->>>>>>> e1a6d9a4
 convert_case.workspace = true