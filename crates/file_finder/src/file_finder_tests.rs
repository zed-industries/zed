use std::{future::IntoFuture, path::Path, time::Duration};

use super::*;
use editor::Editor;
use gpui::{Entity, TestAppContext, VisualTestContext};
use menu::{Confirm, SelectNext, SelectPrevious};
use pretty_assertions::assert_eq;
use project::{FS_WATCH_LATENCY, RemoveOptions};
use serde_json::json;
use util::path;
use workspace::{AppState, CloseActiveItem, OpenOptions, ToggleFileFinder, Workspace};

#[ctor::ctor]
fn init_logger() {
    zlog::init_test();
}

#[test]
fn test_path_elision() {
    #[track_caller]
    fn check(path: &str, budget: usize, matches: impl IntoIterator<Item = usize>, expected: &str) {
        let mut path = path.to_owned();
        let slice = PathComponentSlice::new(&path);
        let matches = Vec::from_iter(matches);
        if let Some(range) = slice.elision_range(budget - 1, &matches) {
            path.replace_range(range, "…");
        }
        assert_eq!(path, expected);
    }

    // Simple cases, mostly to check that different path shapes are handled gracefully.
    check("p/a/b/c/d/", 6, [], "p/…/d/");
    check("p/a/b/c/d/", 1, [2, 4, 6], "p/a/b/c/d/");
    check("p/a/b/c/d/", 10, [2, 6], "p/a/…/c/d/");
    check("p/a/b/c/d/", 8, [6], "p/…/c/d/");

    check("p/a/b/c/d", 5, [], "p/…/d");
    check("p/a/b/c/d", 9, [2, 4, 6], "p/a/b/c/d");
    check("p/a/b/c/d", 9, [2, 6], "p/a/…/c/d");
    check("p/a/b/c/d", 7, [6], "p/…/c/d");

    check("/p/a/b/c/d/", 7, [], "/p/…/d/");
    check("/p/a/b/c/d/", 11, [3, 5, 7], "/p/a/b/c/d/");
    check("/p/a/b/c/d/", 11, [3, 7], "/p/a/…/c/d/");
    check("/p/a/b/c/d/", 9, [7], "/p/…/c/d/");

    // If the budget can't be met, no elision is done.
    check(
        "project/dir/child/grandchild",
        5,
        [],
        "project/dir/child/grandchild",
    );

    // The longest unmatched segment is picked for elision.
    check(
        "project/one/two/X/three/sub",
        21,
        [16],
        "project/…/X/three/sub",
    );

    // Elision stops when the budget is met, even though there are more components in the chosen segment.
    // It proceeds from the end of the unmatched segment that is closer to the midpoint of the path.
    check(
        "project/one/two/three/X/sub",
        21,
        [22],
        "project/…/three/X/sub",
    )
}

#[test]
fn test_custom_project_search_ordering_in_file_finder() {
    let mut file_finder_sorted_output = vec![
        ProjectPanelOrdMatch(PathMatch {
            score: 0.5,
            positions: Vec::new(),
            worktree_id: 0,
            path: Arc::from(Path::new("b0.5")),
            path_prefix: Arc::default(),
            distance_to_relative_ancestor: 0,
            is_dir: false,
        }),
        ProjectPanelOrdMatch(PathMatch {
            score: 1.0,
            positions: Vec::new(),
            worktree_id: 0,
            path: Arc::from(Path::new("c1.0")),
            path_prefix: Arc::default(),
            distance_to_relative_ancestor: 0,
            is_dir: false,
        }),
        ProjectPanelOrdMatch(PathMatch {
            score: 1.0,
            positions: Vec::new(),
            worktree_id: 0,
            path: Arc::from(Path::new("a1.0")),
            path_prefix: Arc::default(),
            distance_to_relative_ancestor: 0,
            is_dir: false,
        }),
        ProjectPanelOrdMatch(PathMatch {
            score: 0.5,
            positions: Vec::new(),
            worktree_id: 0,
            path: Arc::from(Path::new("a0.5")),
            path_prefix: Arc::default(),
            distance_to_relative_ancestor: 0,
            is_dir: false,
        }),
        ProjectPanelOrdMatch(PathMatch {
            score: 1.0,
            positions: Vec::new(),
            worktree_id: 0,
            path: Arc::from(Path::new("b1.0")),
            path_prefix: Arc::default(),
            distance_to_relative_ancestor: 0,
            is_dir: false,
        }),
    ];
    file_finder_sorted_output.sort_by(|a, b| b.cmp(a));

    assert_eq!(
        file_finder_sorted_output,
        vec![
            ProjectPanelOrdMatch(PathMatch {
                score: 1.0,
                positions: Vec::new(),
                worktree_id: 0,
                path: Arc::from(Path::new("a1.0")),
                path_prefix: Arc::default(),
                distance_to_relative_ancestor: 0,
                is_dir: false,
            }),
            ProjectPanelOrdMatch(PathMatch {
                score: 1.0,
                positions: Vec::new(),
                worktree_id: 0,
                path: Arc::from(Path::new("b1.0")),
                path_prefix: Arc::default(),
                distance_to_relative_ancestor: 0,
                is_dir: false,
            }),
            ProjectPanelOrdMatch(PathMatch {
                score: 1.0,
                positions: Vec::new(),
                worktree_id: 0,
                path: Arc::from(Path::new("c1.0")),
                path_prefix: Arc::default(),
                distance_to_relative_ancestor: 0,
                is_dir: false,
            }),
            ProjectPanelOrdMatch(PathMatch {
                score: 0.5,
                positions: Vec::new(),
                worktree_id: 0,
                path: Arc::from(Path::new("a0.5")),
                path_prefix: Arc::default(),
                distance_to_relative_ancestor: 0,
                is_dir: false,
            }),
            ProjectPanelOrdMatch(PathMatch {
                score: 0.5,
                positions: Vec::new(),
                worktree_id: 0,
                path: Arc::from(Path::new("b0.5")),
                path_prefix: Arc::default(),
                distance_to_relative_ancestor: 0,
                is_dir: false,
            }),
        ]
    );
}

#[gpui::test]
async fn test_matching_paths(cx: &mut TestAppContext) {
    let app_state = init_test(cx);
    app_state
        .fs
        .as_fake()
        .insert_tree(
            path!("/root"),
            json!({
                "a": {
                    "banana": "",
                    "bandana": "",
                }
            }),
        )
        .await;

    let project = Project::test(app_state.fs.clone(), [path!("/root").as_ref()], cx).await;

    let (picker, workspace, cx) = build_find_picker(project, cx);

    cx.simulate_input("bna");
    picker.update(cx, |picker, _| {
        assert_eq!(picker.delegate.matches.len(), 3);
    });
    cx.dispatch_action(SelectNext);
    cx.dispatch_action(Confirm);
    cx.read(|cx| {
        let active_editor = workspace.read(cx).active_item_as::<Editor>(cx).unwrap();
        assert_eq!(active_editor.read(cx).title(cx), "bandana");
    });

    for bandana_query in [
        "bandana",
        "./bandana",
        ".\\bandana",
        util::separator!("a/bandana"),
        "b/bandana",
        "b\\bandana",
        " bandana",
        "bandana ",
        " bandana ",
        " ndan ",
        " band ",
        "a bandana",
    ] {
        picker
            .update_in(cx, |picker, window, cx| {
                picker
                    .delegate
                    .update_matches(bandana_query.to_string(), window, cx)
            })
            .await;
        picker.update(cx, |picker, _| {
            assert_eq!(
                picker.delegate.matches.len(),
<<<<<<< HEAD
                2,
                "Wrong number of matches for bandana query '{bandana_query}'"
=======
                1,
                "Wrong number of matches for bandana query '{bandana_query}'. Matches: {:?}",
                picker.delegate.matches
>>>>>>> 77aa667b
            );
        });
        cx.dispatch_action(SelectNext);
        cx.dispatch_action(Confirm);
        cx.read(|cx| {
            let active_editor = workspace.read(cx).active_item_as::<Editor>(cx).unwrap();
            assert_eq!(
                active_editor.read(cx).title(cx),
                "bandana",
                "Wrong match for bandana query '{bandana_query}'"
            );
        });
    }
}

#[gpui::test]
async fn test_unicode_paths(cx: &mut TestAppContext) {
    let app_state = init_test(cx);
    app_state
        .fs
        .as_fake()
        .insert_tree(
            path!("/root"),
            json!({
                "a": {
                    "İg": " ",
                }
            }),
        )
        .await;

    let project = Project::test(app_state.fs.clone(), [path!("/root").as_ref()], cx).await;

    let (picker, workspace, cx) = build_find_picker(project, cx);

    cx.simulate_input("g");
    picker.update(cx, |picker, _| {
        assert_eq!(picker.delegate.matches.len(), 2);
        assert_match_at_position(picker, 1, "g");
    });
    cx.dispatch_action(Confirm);
    cx.read(|cx| {
        let active_editor = workspace.read(cx).active_item_as::<Editor>(cx).unwrap();
        assert_eq!(active_editor.read(cx).title(cx), "İg");
    });
}

#[gpui::test]
async fn test_absolute_paths(cx: &mut TestAppContext) {
    let app_state = init_test(cx);
    app_state
        .fs
        .as_fake()
        .insert_tree(
            path!("/root"),
            json!({
                "a": {
                    "file1.txt": "",
                    "b": {
                        "file2.txt": "",
                    },
                }
            }),
        )
        .await;

    let project = Project::test(app_state.fs.clone(), [path!("/root").as_ref()], cx).await;

    let (picker, workspace, cx) = build_find_picker(project, cx);

    let matching_abs_path = path!("/root/a/b/file2.txt").to_string();
    picker
        .update_in(cx, |picker, window, cx| {
            picker
                .delegate
                .update_matches(matching_abs_path, window, cx)
        })
        .await;
    picker.update(cx, |picker, _| {
        assert_eq!(
            collect_search_matches(picker).search_paths_only(),
            vec![PathBuf::from("a/b/file2.txt")],
            "Matching abs path should be the only match"
        )
    });
    cx.dispatch_action(SelectNext);
    cx.dispatch_action(Confirm);
    cx.read(|cx| {
        let active_editor = workspace.read(cx).active_item_as::<Editor>(cx).unwrap();
        assert_eq!(active_editor.read(cx).title(cx), "file2.txt");
    });

    let mismatching_abs_path = path!("/root/a/b/file1.txt").to_string();
    picker
        .update_in(cx, |picker, window, cx| {
            picker
                .delegate
                .update_matches(mismatching_abs_path, window, cx)
        })
        .await;
    picker.update(cx, |picker, _| {
        assert_eq!(
            collect_search_matches(picker).search_paths_only(),
            Vec::<PathBuf>::new(),
            "Mismatching abs path should produce no matches"
        )
    });
}

#[gpui::test]
async fn test_complex_path(cx: &mut TestAppContext) {
    let app_state = init_test(cx);
    app_state
        .fs
        .as_fake()
        .insert_tree(
            path!("/root"),
            json!({
                "其他": {
                    "S数据表格": {
                        "task.xlsx": "some content",
                    },
                }
            }),
        )
        .await;

    let project = Project::test(app_state.fs.clone(), [path!("/root").as_ref()], cx).await;

    let (picker, workspace, cx) = build_find_picker(project, cx);

    cx.simulate_input("t");
    picker.update(cx, |picker, _| {
        assert_eq!(picker.delegate.matches.len(), 2);
        assert_eq!(
            collect_search_matches(picker).search_paths_only(),
            vec![PathBuf::from("其他/S数据表格/task.xlsx")],
        )
    });
    cx.dispatch_action(Confirm);
    cx.read(|cx| {
        let active_editor = workspace.read(cx).active_item_as::<Editor>(cx).unwrap();
        assert_eq!(active_editor.read(cx).title(cx), "task.xlsx");
    });
}

#[gpui::test]
async fn test_row_column_numbers_query_inside_file(cx: &mut TestAppContext) {
    let app_state = init_test(cx);

    let first_file_name = "first.rs";
    let first_file_contents = "// First Rust file";
    app_state
        .fs
        .as_fake()
        .insert_tree(
            path!("/src"),
            json!({
                "test": {
                    first_file_name: first_file_contents,
                    "second.rs": "// Second Rust file",
                }
            }),
        )
        .await;

    let project = Project::test(app_state.fs.clone(), [path!("/src").as_ref()], cx).await;

    let (picker, workspace, cx) = build_find_picker(project, cx);

    let file_query = &first_file_name[..3];
    let file_row = 1;
    let file_column = 3;
    assert!(file_column <= first_file_contents.len());
    let query_inside_file = format!("{file_query}:{file_row}:{file_column}");
    picker
        .update_in(cx, |finder, window, cx| {
            finder
                .delegate
                .update_matches(query_inside_file.to_string(), window, cx)
        })
        .await;
    picker.update(cx, |finder, _| {
        assert_match_at_position(finder, 1, &query_inside_file.to_string());
        let finder = &finder.delegate;
        assert_eq!(finder.matches.len(), 2);
        let latest_search_query = finder
            .latest_search_query
            .as_ref()
            .expect("Finder should have a query after the update_matches call");
        assert_eq!(latest_search_query.raw_query, query_inside_file);
        assert_eq!(latest_search_query.file_query_end, Some(file_query.len()));
        assert_eq!(latest_search_query.path_position.row, Some(file_row));
        assert_eq!(
            latest_search_query.path_position.column,
            Some(file_column as u32)
        );
    });

    cx.dispatch_action(Confirm);

    let editor = cx.update(|_, cx| workspace.read(cx).active_item_as::<Editor>(cx).unwrap());
    cx.executor().advance_clock(Duration::from_secs(2));

    editor.update(cx, |editor, cx| {
            let all_selections = editor.selections.all_adjusted(cx);
            assert_eq!(
                all_selections.len(),
                1,
                "Expected to have 1 selection (caret) after file finder confirm, but got: {all_selections:?}"
            );
            let caret_selection = all_selections.into_iter().next().unwrap();
            assert_eq!(caret_selection.start, caret_selection.end,
                "Caret selection should have its start and end at the same position");
            assert_eq!(file_row, caret_selection.start.row + 1,
                "Query inside file should get caret with the same focus row");
            assert_eq!(file_column, caret_selection.start.column as usize + 1,
                "Query inside file should get caret with the same focus column");
        });
}

#[gpui::test]
async fn test_row_column_numbers_query_outside_file(cx: &mut TestAppContext) {
    let app_state = init_test(cx);

    let first_file_name = "first.rs";
    let first_file_contents = "// First Rust file";
    app_state
        .fs
        .as_fake()
        .insert_tree(
            path!("/src"),
            json!({
                "test": {
                    first_file_name: first_file_contents,
                    "second.rs": "// Second Rust file",
                }
            }),
        )
        .await;

    let project = Project::test(app_state.fs.clone(), [path!("/src").as_ref()], cx).await;

    let (picker, workspace, cx) = build_find_picker(project, cx);

    let file_query = &first_file_name[..3];
    let file_row = 200;
    let file_column = 300;
    assert!(file_column > first_file_contents.len());
    let query_outside_file = format!("{file_query}:{file_row}:{file_column}");
    picker
        .update_in(cx, |picker, window, cx| {
            picker
                .delegate
                .update_matches(query_outside_file.to_string(), window, cx)
        })
        .await;
    picker.update(cx, |finder, _| {
        assert_match_at_position(finder, 1, &query_outside_file.to_string());
        let delegate = &finder.delegate;
        assert_eq!(delegate.matches.len(), 2);
        let latest_search_query = delegate
            .latest_search_query
            .as_ref()
            .expect("Finder should have a query after the update_matches call");
        assert_eq!(latest_search_query.raw_query, query_outside_file);
        assert_eq!(latest_search_query.file_query_end, Some(file_query.len()));
        assert_eq!(latest_search_query.path_position.row, Some(file_row));
        assert_eq!(
            latest_search_query.path_position.column,
            Some(file_column as u32)
        );
    });

    cx.dispatch_action(Confirm);

    let editor = cx.update(|_, cx| workspace.read(cx).active_item_as::<Editor>(cx).unwrap());
    cx.executor().advance_clock(Duration::from_secs(2));

    editor.update(cx, |editor, cx| {
            let all_selections = editor.selections.all_adjusted(cx);
            assert_eq!(
                all_selections.len(),
                1,
                "Expected to have 1 selection (caret) after file finder confirm, but got: {all_selections:?}"
            );
            let caret_selection = all_selections.into_iter().next().unwrap();
            assert_eq!(caret_selection.start, caret_selection.end,
                "Caret selection should have its start and end at the same position");
            assert_eq!(0, caret_selection.start.row,
                "Excessive rows (as in query outside file borders) should get trimmed to last file row");
            assert_eq!(first_file_contents.len(), caret_selection.start.column as usize,
                "Excessive columns (as in query outside file borders) should get trimmed to selected row's last column");
        });
}

#[gpui::test]
async fn test_matching_cancellation(cx: &mut TestAppContext) {
    let app_state = init_test(cx);
    app_state
        .fs
        .as_fake()
        .insert_tree(
            "/dir",
            json!({
                "hello": "",
                "goodbye": "",
                "halogen-light": "",
                "happiness": "",
                "height": "",
                "hi": "",
                "hiccup": "",
            }),
        )
        .await;

    let project = Project::test(app_state.fs.clone(), ["/dir".as_ref()], cx).await;

    let (picker, _, cx) = build_find_picker(project, cx);

    let query = test_path_position("hi");
    picker
        .update_in(cx, |picker, window, cx| {
            picker.delegate.spawn_search(query.clone(), window, cx)
        })
        .await;

    picker.update(cx, |picker, _cx| {
        // CreateNew option not shown in this case since file already exists
        assert_eq!(picker.delegate.matches.len(), 5);
    });

    picker.update_in(cx, |picker, window, cx| {
        let matches = collect_search_matches(picker).search_matches_only();
        let delegate = &mut picker.delegate;

        // Simulate a search being cancelled after the time limit,
        // returning only a subset of the matches that would have been found.
        drop(delegate.spawn_search(query.clone(), window, cx));
        delegate.set_search_matches(
            delegate.latest_search_id,
            true, // did-cancel
            query.clone(),
            vec![
                ProjectPanelOrdMatch(matches[1].clone()),
                ProjectPanelOrdMatch(matches[3].clone()),
            ],
            cx,
        );

        // Simulate another cancellation.
        drop(delegate.spawn_search(query.clone(), window, cx));
        delegate.set_search_matches(
            delegate.latest_search_id,
            true, // did-cancel
            query.clone(),
            vec![
                ProjectPanelOrdMatch(matches[0].clone()),
                ProjectPanelOrdMatch(matches[2].clone()),
                ProjectPanelOrdMatch(matches[3].clone()),
            ],
            cx,
        );

        assert_eq!(
            collect_search_matches(picker)
                .search_matches_only()
                .as_slice(),
            &matches[0..4]
        );
    });
}

#[gpui::test]
async fn test_ignored_root(cx: &mut TestAppContext) {
    let app_state = init_test(cx);
    app_state
        .fs
        .as_fake()
        .insert_tree(
            "/ancestor",
            json!({
                ".gitignore": "ignored-root",
                "ignored-root": {
                    "happiness": "",
                    "height": "",
                    "hi": "",
                    "hiccup": "",
                },
                "tracked-root": {
                    ".gitignore": "height*",
                    "happiness": "",
                    "height": "",
                    "heights": {
                        "height_1": "",
                        "height_2": "",
                    },
                    "hi": "",
                    "hiccup": "",
                },
            }),
        )
        .await;

    let project = Project::test(
        app_state.fs.clone(),
        [
            Path::new(path!("/ancestor/tracked-root")),
            Path::new(path!("/ancestor/ignored-root")),
        ],
        cx,
    )
    .await;
    let (picker, workspace, cx) = build_find_picker(project, cx);

    picker
        .update_in(cx, |picker, window, cx| {
            picker
                .delegate
                .spawn_search(test_path_position("hi"), window, cx)
        })
        .await;
    picker.update(cx, |picker, _| {
        let matches = collect_search_matches(picker);
        assert_eq!(matches.history.len(), 0);
        assert_eq!(
            matches.search,
            vec![
                PathBuf::from("ignored-root/hi"),
                PathBuf::from("tracked-root/hi"),
                PathBuf::from("ignored-root/hiccup"),
                PathBuf::from("tracked-root/hiccup"),
                PathBuf::from("ignored-root/height"),
                PathBuf::from("ignored-root/happiness"),
                PathBuf::from("tracked-root/happiness"),
            ],
            "All ignored files that were indexed are found for default ignored mode"
        );
    });
    cx.dispatch_action(ToggleIncludeIgnored);
    picker
        .update_in(cx, |picker, window, cx| {
            picker
                .delegate
                .spawn_search(test_path_position("hi"), window, cx)
        })
        .await;
    picker.update(cx, |picker, _| {
        let matches = collect_search_matches(picker);
        assert_eq!(matches.history.len(), 0);
        assert_eq!(
            matches.search,
            vec![
                PathBuf::from("ignored-root/hi"),
                PathBuf::from("tracked-root/hi"),
                PathBuf::from("ignored-root/hiccup"),
                PathBuf::from("tracked-root/hiccup"),
                PathBuf::from("ignored-root/height"),
                PathBuf::from("tracked-root/height"),
                PathBuf::from("ignored-root/happiness"),
                PathBuf::from("tracked-root/happiness"),
            ],
            "All ignored files should be found, for the toggled on ignored mode"
        );
    });

    picker
        .update_in(cx, |picker, window, cx| {
            picker.delegate.include_ignored = Some(false);
            picker
                .delegate
                .spawn_search(test_path_position("hi"), window, cx)
        })
        .await;
    picker.update(cx, |picker, _| {
        let matches = collect_search_matches(picker);
        assert_eq!(matches.history.len(), 0);
        assert_eq!(
            matches.search,
            vec![
                PathBuf::from("tracked-root/hi"),
                PathBuf::from("tracked-root/hiccup"),
                PathBuf::from("tracked-root/happiness"),
            ],
            "Only non-ignored files should be found for the turned off ignored mode"
        );
    });

    workspace
        .update_in(cx, |workspace, window, cx| {
            workspace.open_abs_path(
                PathBuf::from(path!("/ancestor/tracked-root/heights/height_1")),
                OpenOptions {
                    visible: Some(OpenVisible::None),
                    ..OpenOptions::default()
                },
                window,
                cx,
            )
        })
        .await
        .unwrap();
    cx.run_until_parked();
    workspace
        .update_in(cx, |workspace, window, cx| {
            workspace.active_pane().update(cx, |pane, cx| {
                pane.close_active_item(&CloseActiveItem::default(), window, cx)
                    .unwrap()
            })
        })
        .await
        .unwrap();
    cx.run_until_parked();

    picker
        .update_in(cx, |picker, window, cx| {
            picker.delegate.include_ignored = None;
            picker
                .delegate
                .spawn_search(test_path_position("hi"), window, cx)
        })
        .await;
<<<<<<< HEAD
    // CreateNew option not shown in this case since file already exists
    picker.update(cx, |picker, _| assert_eq!(picker.delegate.matches.len(), 7));
=======
    picker.update(cx, |picker, _| {
        let matches = collect_search_matches(picker);
        assert_eq!(matches.history.len(), 0);
        assert_eq!(
            matches.search,
            vec![
                PathBuf::from("ignored-root/hi"),
                PathBuf::from("tracked-root/hi"),
                PathBuf::from("ignored-root/hiccup"),
                PathBuf::from("tracked-root/hiccup"),
                PathBuf::from("ignored-root/height"),
                PathBuf::from("ignored-root/happiness"),
                PathBuf::from("tracked-root/happiness"),
            ],
            "Only for the worktree with the ignored root, all indexed ignored files are found in the auto ignored mode"
        );
    });

    picker
        .update_in(cx, |picker, window, cx| {
            picker.delegate.include_ignored = Some(true);
            picker
                .delegate
                .spawn_search(test_path_position("hi"), window, cx)
        })
        .await;
    picker.update(cx, |picker, _| {
        let matches = collect_search_matches(picker);
        assert_eq!(matches.history.len(), 0);
        assert_eq!(
            matches.search,
            vec![
                PathBuf::from("ignored-root/hi"),
                PathBuf::from("tracked-root/hi"),
                PathBuf::from("ignored-root/hiccup"),
                PathBuf::from("tracked-root/hiccup"),
                PathBuf::from("ignored-root/height"),
                PathBuf::from("tracked-root/height"),
                PathBuf::from("tracked-root/heights/height_1"),
                PathBuf::from("tracked-root/heights/height_2"),
                PathBuf::from("ignored-root/happiness"),
                PathBuf::from("tracked-root/happiness"),
            ],
            "All ignored files that were indexed are found in the turned on ignored mode"
        );
    });

    picker
        .update_in(cx, |picker, window, cx| {
            picker.delegate.include_ignored = Some(false);
            picker
                .delegate
                .spawn_search(test_path_position("hi"), window, cx)
        })
        .await;
    picker.update(cx, |picker, _| {
        let matches = collect_search_matches(picker);
        assert_eq!(matches.history.len(), 0);
        assert_eq!(
            matches.search,
            vec![
                PathBuf::from("tracked-root/hi"),
                PathBuf::from("tracked-root/hiccup"),
                PathBuf::from("tracked-root/happiness"),
            ],
            "Only non-ignored files should be found for the turned off ignored mode"
        );
    });
>>>>>>> 77aa667b
}

#[gpui::test]
async fn test_single_file_worktrees(cx: &mut TestAppContext) {
    let app_state = init_test(cx);
    app_state
        .fs
        .as_fake()
        .insert_tree("/root", json!({ "the-parent-dir": { "the-file": "" } }))
        .await;

    let project = Project::test(
        app_state.fs.clone(),
        ["/root/the-parent-dir/the-file".as_ref()],
        cx,
    )
    .await;

    let (picker, _, cx) = build_find_picker(project, cx);

    // Even though there is only one worktree, that worktree's filename
    // is included in the matching, because the worktree is a single file.
    picker
        .update_in(cx, |picker, window, cx| {
            picker
                .delegate
                .spawn_search(test_path_position("thf"), window, cx)
        })
        .await;
    cx.read(|cx| {
        let picker = picker.read(cx);
        let delegate = &picker.delegate;
        let matches = collect_search_matches(picker).search_matches_only();
        assert_eq!(matches.len(), 1);

        let (file_name, file_name_positions, full_path, full_path_positions) =
            delegate.labels_for_path_match(&matches[0]);
        assert_eq!(file_name, "the-file");
        assert_eq!(file_name_positions, &[0, 1, 4]);
        assert_eq!(full_path, "");
        assert_eq!(full_path_positions, &[0; 0]);
    });

    // Since the worktree root is a file, searching for its name followed by a slash does
    // not match anything.
    picker
        .update_in(cx, |picker, window, cx| {
            picker
                .delegate
                .spawn_search(test_path_position("thf/"), window, cx)
        })
        .await;
    picker.update(cx, |f, _| assert_eq!(f.delegate.matches.len(), 0));
}

#[gpui::test]
async fn test_path_distance_ordering(cx: &mut TestAppContext) {
    let app_state = init_test(cx);
    app_state
        .fs
        .as_fake()
        .insert_tree(
            path!("/root"),
            json!({
                "dir1": { "a.txt": "" },
                "dir2": {
                    "a.txt": "",
                    "b.txt": ""
                }
            }),
        )
        .await;

    let project = Project::test(app_state.fs.clone(), [path!("/root").as_ref()], cx).await;
    let (workspace, cx) = cx.add_window_view(|window, cx| Workspace::test_new(project, window, cx));

    let worktree_id = cx.read(|cx| {
        let worktrees = workspace.read(cx).worktrees(cx).collect::<Vec<_>>();
        assert_eq!(worktrees.len(), 1);
        WorktreeId::from_usize(worktrees[0].entity_id().as_u64() as usize)
    });

    // When workspace has an active item, sort items which are closer to that item
    // first when they have the same name. In this case, b.txt is closer to dir2's a.txt
    // so that one should be sorted earlier
    let b_path = ProjectPath {
        worktree_id,
        path: Arc::from(Path::new("dir2/b.txt")),
    };
    workspace
        .update_in(cx, |workspace, window, cx| {
            workspace.open_path(b_path, None, true, window, cx)
        })
        .await
        .unwrap();
    let finder = open_file_picker(&workspace, cx);
    finder
        .update_in(cx, |f, window, cx| {
            f.delegate
                .spawn_search(test_path_position("a.txt"), window, cx)
        })
        .await;

    finder.update(cx, |picker, _| {
        let matches = collect_search_matches(picker).search_paths_only();
        assert_eq!(matches[0].as_path(), Path::new("dir2/a.txt"));
        assert_eq!(matches[1].as_path(), Path::new("dir1/a.txt"));
    });
}

#[gpui::test]
async fn test_search_worktree_without_files(cx: &mut TestAppContext) {
    let app_state = init_test(cx);
    app_state
        .fs
        .as_fake()
        .insert_tree(
            "/root",
            json!({
                "dir1": {},
                "dir2": {
                    "dir3": {}
                }
            }),
        )
        .await;

    let project = Project::test(app_state.fs.clone(), ["/root".as_ref()], cx).await;
    let (picker, _workspace, cx) = build_find_picker(project, cx);

    picker
        .update_in(cx, |f, window, cx| {
            f.delegate
                .spawn_search(test_path_position("dir"), window, cx)
        })
        .await;
    cx.read(|cx| {
        let finder = picker.read(cx);
        assert_eq!(finder.delegate.matches.len(), 1);
        assert_match_at_position(finder, 0, "dir");
    });
}

#[gpui::test]
async fn test_query_history(cx: &mut gpui::TestAppContext) {
    let app_state = init_test(cx);

    app_state
        .fs
        .as_fake()
        .insert_tree(
            path!("/src"),
            json!({
                "test": {
                    "first.rs": "// First Rust file",
                    "second.rs": "// Second Rust file",
                    "third.rs": "// Third Rust file",
                }
            }),
        )
        .await;

    let project = Project::test(app_state.fs.clone(), [path!("/src").as_ref()], cx).await;
    let (workspace, cx) = cx.add_window_view(|window, cx| Workspace::test_new(project, window, cx));
    let worktree_id = cx.read(|cx| {
        let worktrees = workspace.read(cx).worktrees(cx).collect::<Vec<_>>();
        assert_eq!(worktrees.len(), 1);
        WorktreeId::from_usize(worktrees[0].entity_id().as_u64() as usize)
    });

    // Open and close panels, getting their history items afterwards.
    // Ensure history items get populated with opened items, and items are kept in a certain order.
    // The history lags one opened buffer behind, since it's updated in the search panel only on its reopen.
    //
    // TODO: without closing, the opened items do not propagate their history changes for some reason
    // it does work in real app though, only tests do not propagate.
    workspace.update_in(cx, |_workspace, window, cx| window.focused(cx));

    let initial_history = open_close_queried_buffer("fir", 1, "first.rs", &workspace, cx).await;
    assert!(
        initial_history.is_empty(),
        "Should have no history before opening any files"
    );

    let history_after_first =
        open_close_queried_buffer("sec", 1, "second.rs", &workspace, cx).await;
    assert_eq!(
        history_after_first,
        vec![FoundPath::new(
            ProjectPath {
                worktree_id,
                path: Arc::from(Path::new("test/first.rs")),
            },
            Some(PathBuf::from(path!("/src/test/first.rs")))
        )],
        "Should show 1st opened item in the history when opening the 2nd item"
    );

    let history_after_second =
        open_close_queried_buffer("thi", 1, "third.rs", &workspace, cx).await;
    assert_eq!(
        history_after_second,
        vec![
            FoundPath::new(
                ProjectPath {
                    worktree_id,
                    path: Arc::from(Path::new("test/second.rs")),
                },
                Some(PathBuf::from(path!("/src/test/second.rs")))
            ),
            FoundPath::new(
                ProjectPath {
                    worktree_id,
                    path: Arc::from(Path::new("test/first.rs")),
                },
                Some(PathBuf::from(path!("/src/test/first.rs")))
            ),
        ],
        "Should show 1st and 2nd opened items in the history when opening the 3rd item. \
    2nd item should be the first in the history, as the last opened."
    );

    let history_after_third =
        open_close_queried_buffer("sec", 1, "second.rs", &workspace, cx).await;
    assert_eq!(
        history_after_third,
        vec![
            FoundPath::new(
                ProjectPath {
                    worktree_id,
                    path: Arc::from(Path::new("test/third.rs")),
                },
                Some(PathBuf::from(path!("/src/test/third.rs")))
            ),
            FoundPath::new(
                ProjectPath {
                    worktree_id,
                    path: Arc::from(Path::new("test/second.rs")),
                },
                Some(PathBuf::from(path!("/src/test/second.rs")))
            ),
            FoundPath::new(
                ProjectPath {
                    worktree_id,
                    path: Arc::from(Path::new("test/first.rs")),
                },
                Some(PathBuf::from(path!("/src/test/first.rs")))
            ),
        ],
        "Should show 1st, 2nd and 3rd opened items in the history when opening the 2nd item again. \
    3rd item should be the first in the history, as the last opened."
    );

    let history_after_second_again =
        open_close_queried_buffer("thi", 1, "third.rs", &workspace, cx).await;
    assert_eq!(
        history_after_second_again,
        vec![
            FoundPath::new(
                ProjectPath {
                    worktree_id,
                    path: Arc::from(Path::new("test/second.rs")),
                },
                Some(PathBuf::from(path!("/src/test/second.rs")))
            ),
            FoundPath::new(
                ProjectPath {
                    worktree_id,
                    path: Arc::from(Path::new("test/third.rs")),
                },
                Some(PathBuf::from(path!("/src/test/third.rs")))
            ),
            FoundPath::new(
                ProjectPath {
                    worktree_id,
                    path: Arc::from(Path::new("test/first.rs")),
                },
                Some(PathBuf::from(path!("/src/test/first.rs")))
            ),
        ],
        "Should show 1st, 2nd and 3rd opened items in the history when opening the 3rd item again. \
    2nd item, as the last opened, 3rd item should go next as it was opened right before."
    );
}

#[gpui::test]
async fn test_external_files_history(cx: &mut gpui::TestAppContext) {
    let app_state = init_test(cx);

    app_state
        .fs
        .as_fake()
        .insert_tree(
            path!("/src"),
            json!({
                "test": {
                    "first.rs": "// First Rust file",
                    "second.rs": "// Second Rust file",
                }
            }),
        )
        .await;

    app_state
        .fs
        .as_fake()
        .insert_tree(
            path!("/external-src"),
            json!({
                "test": {
                    "third.rs": "// Third Rust file",
                    "fourth.rs": "// Fourth Rust file",
                }
            }),
        )
        .await;

    let project = Project::test(app_state.fs.clone(), [path!("/src").as_ref()], cx).await;
    cx.update(|cx| {
        project.update(cx, |project, cx| {
            project.find_or_create_worktree(path!("/external-src"), false, cx)
        })
    })
    .detach();
    cx.background_executor.run_until_parked();

    let (workspace, cx) = cx.add_window_view(|window, cx| Workspace::test_new(project, window, cx));
    let worktree_id = cx.read(|cx| {
        let worktrees = workspace.read(cx).worktrees(cx).collect::<Vec<_>>();
        assert_eq!(worktrees.len(), 1,);

        WorktreeId::from_usize(worktrees[0].entity_id().as_u64() as usize)
    });
    workspace
        .update_in(cx, |workspace, window, cx| {
            workspace.open_abs_path(
                PathBuf::from(path!("/external-src/test/third.rs")),
                OpenOptions {
                    visible: Some(OpenVisible::None),
                    ..Default::default()
                },
                window,
                cx,
            )
        })
        .detach();
    cx.background_executor.run_until_parked();
    let external_worktree_id = cx.read(|cx| {
        let worktrees = workspace.read(cx).worktrees(cx).collect::<Vec<_>>();
        assert_eq!(
            worktrees.len(),
            2,
            "External file should get opened in a new worktree"
        );

        WorktreeId::from_usize(
            worktrees
                .into_iter()
                .find(|worktree| worktree.entity_id().as_u64() as usize != worktree_id.to_usize())
                .expect("New worktree should have a different id")
                .entity_id()
                .as_u64() as usize,
        )
    });
    cx.dispatch_action(workspace::CloseActiveItem {
        save_intent: None,
        close_pinned: false,
    });

    let initial_history_items =
        open_close_queried_buffer("sec", 1, "second.rs", &workspace, cx).await;
    assert_eq!(
        initial_history_items,
        vec![FoundPath::new(
            ProjectPath {
                worktree_id: external_worktree_id,
                path: Arc::from(Path::new("")),
            },
            Some(PathBuf::from(path!("/external-src/test/third.rs")))
        )],
        "Should show external file with its full path in the history after it was open"
    );

    let updated_history_items =
        open_close_queried_buffer("fir", 1, "first.rs", &workspace, cx).await;
    assert_eq!(
        updated_history_items,
        vec![
            FoundPath::new(
                ProjectPath {
                    worktree_id,
                    path: Arc::from(Path::new("test/second.rs")),
                },
                Some(PathBuf::from(path!("/src/test/second.rs")))
            ),
            FoundPath::new(
                ProjectPath {
                    worktree_id: external_worktree_id,
                    path: Arc::from(Path::new("")),
                },
                Some(PathBuf::from(path!("/external-src/test/third.rs")))
            ),
        ],
        "Should keep external file with history updates",
    );
}

#[gpui::test]
async fn test_toggle_panel_new_selections(cx: &mut gpui::TestAppContext) {
    let app_state = init_test(cx);

    app_state
        .fs
        .as_fake()
        .insert_tree(
            path!("/src"),
            json!({
                "test": {
                    "first.rs": "// First Rust file",
                    "second.rs": "// Second Rust file",
                    "third.rs": "// Third Rust file",
                }
            }),
        )
        .await;

    let project = Project::test(app_state.fs.clone(), [path!("/src").as_ref()], cx).await;
    let (workspace, cx) = cx.add_window_view(|window, cx| Workspace::test_new(project, window, cx));

    // generate some history to select from
    open_close_queried_buffer("fir", 1, "first.rs", &workspace, cx).await;
    open_close_queried_buffer("sec", 1, "second.rs", &workspace, cx).await;
    open_close_queried_buffer("thi", 1, "third.rs", &workspace, cx).await;
    let current_history = open_close_queried_buffer("sec", 1, "second.rs", &workspace, cx).await;

    for expected_selected_index in 0..current_history.len() {
        cx.dispatch_action(ToggleFileFinder::default());
        let picker = active_file_picker(&workspace, cx);
        let selected_index = picker.update(cx, |picker, _| picker.delegate.selected_index());
        assert_eq!(
            selected_index, expected_selected_index,
            "Should select the next item in the history"
        );
    }

    cx.dispatch_action(ToggleFileFinder::default());
    let selected_index = workspace.update(cx, |workspace, cx| {
        workspace
            .active_modal::<FileFinder>(cx)
            .unwrap()
            .read(cx)
            .picker
            .read(cx)
            .delegate
            .selected_index()
    });
    assert_eq!(
        selected_index, 0,
        "Should wrap around the history and start all over"
    );
}

#[gpui::test]
async fn test_search_preserves_history_items(cx: &mut gpui::TestAppContext) {
    let app_state = init_test(cx);

    app_state
        .fs
        .as_fake()
        .insert_tree(
            path!("/src"),
            json!({
                "test": {
                    "first.rs": "// First Rust file",
                    "second.rs": "// Second Rust file",
                    "third.rs": "// Third Rust file",
                    "fourth.rs": "// Fourth Rust file",
                }
            }),
        )
        .await;

    let project = Project::test(app_state.fs.clone(), [path!("/src").as_ref()], cx).await;
    let (workspace, cx) = cx.add_window_view(|window, cx| Workspace::test_new(project, window, cx));
    let worktree_id = cx.read(|cx| {
        let worktrees = workspace.read(cx).worktrees(cx).collect::<Vec<_>>();
        assert_eq!(worktrees.len(), 1,);

        WorktreeId::from_usize(worktrees[0].entity_id().as_u64() as usize)
    });

    // generate some history to select from
    open_close_queried_buffer("fir", 1, "first.rs", &workspace, cx).await;
    open_close_queried_buffer("sec", 1, "second.rs", &workspace, cx).await;
    open_close_queried_buffer("thi", 1, "third.rs", &workspace, cx).await;
    open_close_queried_buffer("sec", 1, "second.rs", &workspace, cx).await;

    let finder = open_file_picker(&workspace, cx);
    let first_query = "f";
    finder
        .update_in(cx, |finder, window, cx| {
            finder
                .delegate
                .update_matches(first_query.to_string(), window, cx)
        })
        .await;
    finder.update(cx, |picker, _| {
            let matches = collect_search_matches(picker);
            assert_eq!(matches.history.len(), 1, "Only one history item contains {first_query}, it should be present and others should be filtered out");
            let history_match = matches.history_found_paths.first().expect("Should have path matches for history items after querying");
            assert_eq!(history_match, &FoundPath::new(
                ProjectPath {
                    worktree_id,
                    path: Arc::from(Path::new("test/first.rs")),
                },
                Some(PathBuf::from(path!("/src/test/first.rs")))
            ));
            assert_eq!(matches.search.len(), 1, "Only one non-history item contains {first_query}, it should be present");
            assert_eq!(matches.search.first().unwrap(), Path::new("test/fourth.rs"));
        });

    let second_query = "fsdasdsa";
    let finder = active_file_picker(&workspace, cx);
    finder
        .update_in(cx, |finder, window, cx| {
            finder
                .delegate
                .update_matches(second_query.to_string(), window, cx)
        })
        .await;
    finder.update(cx, |picker, _| {
        assert!(
            collect_search_matches(picker)
                .search_paths_only()
                .is_empty(),
            "No search entries should match {second_query}"
        );
    });

    let first_query_again = first_query;

    let finder = active_file_picker(&workspace, cx);
    finder
        .update_in(cx, |finder, window, cx| {
            finder
                .delegate
                .update_matches(first_query_again.to_string(), window, cx)
        })
        .await;
    finder.update(cx, |picker, _| {
            let matches = collect_search_matches(picker);
            assert_eq!(matches.history.len(), 1, "Only one history item contains {first_query_again}, it should be present and others should be filtered out, even after non-matching query");
            let history_match = matches.history_found_paths.first().expect("Should have path matches for history items after querying");
            assert_eq!(history_match, &FoundPath::new(
                ProjectPath {
                    worktree_id,
                    path: Arc::from(Path::new("test/first.rs")),
                },
                Some(PathBuf::from(path!("/src/test/first.rs")))
            ));
            assert_eq!(matches.search.len(), 1, "Only one non-history item contains {first_query_again}, it should be present, even after non-matching query");
            assert_eq!(matches.search.first().unwrap(), Path::new("test/fourth.rs"));
        });
}

#[gpui::test]
async fn test_search_sorts_history_items(cx: &mut gpui::TestAppContext) {
    let app_state = init_test(cx);

    app_state
        .fs
        .as_fake()
        .insert_tree(
            path!("/root"),
            json!({
                "test": {
                    "1_qw": "// First file that matches the query",
                    "2_second": "// Second file",
                    "3_third": "// Third file",
                    "4_fourth": "// Fourth file",
                    "5_qwqwqw": "// A file with 3 more matches than the first one",
                    "6_qwqwqw": "// Same query matches as above, but closer to the end of the list due to the name",
                    "7_qwqwqw": "// One more, same amount of query matches as above",
                }
            }),
        )
        .await;

    let project = Project::test(app_state.fs.clone(), [path!("/root").as_ref()], cx).await;
    let (workspace, cx) = cx.add_window_view(|window, cx| Workspace::test_new(project, window, cx));
    // generate some history to select from
    open_close_queried_buffer("1", 1, "1_qw", &workspace, cx).await;
    open_close_queried_buffer("2", 1, "2_second", &workspace, cx).await;
    open_close_queried_buffer("3", 1, "3_third", &workspace, cx).await;
    open_close_queried_buffer("2", 1, "2_second", &workspace, cx).await;
    open_close_queried_buffer("6", 1, "6_qwqwqw", &workspace, cx).await;

    let finder = open_file_picker(&workspace, cx);
    let query = "qw";
    finder
        .update_in(cx, |finder, window, cx| {
            finder
                .delegate
                .update_matches(query.to_string(), window, cx)
        })
        .await;
    finder.update(cx, |finder, _| {
        let search_matches = collect_search_matches(finder);
        assert_eq!(
            search_matches.history,
            vec![PathBuf::from("test/1_qw"), PathBuf::from("test/6_qwqwqw"),],
        );
        assert_eq!(
            search_matches.search,
            vec![
                PathBuf::from("test/5_qwqwqw"),
                PathBuf::from("test/7_qwqwqw"),
            ],
        );
    });
}

#[gpui::test]
async fn test_select_current_open_file_when_no_history(cx: &mut gpui::TestAppContext) {
    let app_state = init_test(cx);

    app_state
        .fs
        .as_fake()
        .insert_tree(
            path!("/root"),
            json!({
                "test": {
                    "1_qw": "",
                }
            }),
        )
        .await;

    let project = Project::test(app_state.fs.clone(), [path!("/root").as_ref()], cx).await;
    let (workspace, cx) = cx.add_window_view(|window, cx| Workspace::test_new(project, window, cx));
    // Open new buffer
    open_queried_buffer("1", 1, "1_qw", &workspace, cx).await;

    let picker = open_file_picker(&workspace, cx);
    picker.update(cx, |finder, _| {
        assert_match_selection(&finder, 0, "1_qw");
    });
}

#[gpui::test]
async fn test_keep_opened_file_on_top_of_search_results_and_select_next_one(
    cx: &mut TestAppContext,
) {
    let app_state = init_test(cx);

    app_state
        .fs
        .as_fake()
        .insert_tree(
            path!("/src"),
            json!({
                "test": {
                    "bar.rs": "// Bar file",
                    "lib.rs": "// Lib file",
                    "maaa.rs": "// Maaaaaaa",
                    "main.rs": "// Main file",
                    "moo.rs": "// Moooooo",
                }
            }),
        )
        .await;

    let project = Project::test(app_state.fs.clone(), [path!("/src").as_ref()], cx).await;
    let (workspace, cx) = cx.add_window_view(|window, cx| Workspace::test_new(project, window, cx));

    open_close_queried_buffer("bar", 1, "bar.rs", &workspace, cx).await;
    open_close_queried_buffer("lib", 1, "lib.rs", &workspace, cx).await;
    open_queried_buffer("main", 1, "main.rs", &workspace, cx).await;

    // main.rs is on top, previously used is selected
    let picker = open_file_picker(&workspace, cx);
    picker.update(cx, |finder, _| {
        assert_eq!(finder.delegate.matches.len(), 3);
        assert_match_selection(finder, 0, "main.rs");
        assert_match_at_position(finder, 1, "lib.rs");
        assert_match_at_position(finder, 2, "bar.rs");
    });

    // all files match, main.rs is still on top, but the second item is selected
    picker
        .update_in(cx, |finder, window, cx| {
            finder
                .delegate
                .update_matches(".rs".to_string(), window, cx)
        })
        .await;
    picker.update(cx, |finder, _| {
        assert_eq!(finder.delegate.matches.len(), 6);
        assert_match_at_position(finder, 0, "main.rs");
        assert_match_selection(finder, 1, "bar.rs");
        assert_match_at_position(finder, 2, "lib.rs");
        assert_match_at_position(finder, 3, "moo.rs");
        assert_match_at_position(finder, 4, "maaa.rs");
        assert_match_at_position(finder, 5, ".rs");
    });

    // main.rs is not among matches, select top item
    picker
        .update_in(cx, |finder, window, cx| {
            finder.delegate.update_matches("b".to_string(), window, cx)
        })
        .await;
    picker.update(cx, |finder, _| {
        assert_eq!(finder.delegate.matches.len(), 3);
        assert_match_at_position(finder, 0, "bar.rs");
        assert_match_at_position(finder, 1, "lib.rs");
        assert_match_at_position(finder, 2, "b");
    });

    // main.rs is back, put it on top and select next item
    picker
        .update_in(cx, |finder, window, cx| {
            finder.delegate.update_matches("m".to_string(), window, cx)
        })
        .await;
    picker.update(cx, |finder, _| {
        assert_eq!(finder.delegate.matches.len(), 4);
        assert_match_at_position(finder, 0, "main.rs");
        assert_match_selection(finder, 1, "moo.rs");
        assert_match_at_position(finder, 2, "maaa.rs");
        assert_match_at_position(finder, 3, "m");
    });

    // get back to the initial state
    picker
        .update_in(cx, |finder, window, cx| {
            finder.delegate.update_matches("".to_string(), window, cx)
        })
        .await;
    picker.update(cx, |finder, _| {
        assert_eq!(finder.delegate.matches.len(), 3);
        assert_match_selection(finder, 0, "main.rs");
        assert_match_at_position(finder, 1, "lib.rs");
        assert_match_at_position(finder, 2, "bar.rs");
    });
}

#[gpui::test]
async fn test_setting_auto_select_first_and_select_active_file(cx: &mut TestAppContext) {
    let app_state = init_test(cx);

    cx.update(|cx| {
        let settings = *FileFinderSettings::get_global(cx);

        FileFinderSettings::override_global(
            FileFinderSettings {
                skip_focus_for_active_in_search: false,
                ..settings
            },
            cx,
        );
    });

    app_state
        .fs
        .as_fake()
        .insert_tree(
            path!("/src"),
            json!({
                "test": {
                    "bar.rs": "// Bar file",
                    "lib.rs": "// Lib file",
                    "maaa.rs": "// Maaaaaaa",
                    "main.rs": "// Main file",
                    "moo.rs": "// Moooooo",
                }
            }),
        )
        .await;

    let project = Project::test(app_state.fs.clone(), [path!("/src").as_ref()], cx).await;
    let (workspace, cx) = cx.add_window_view(|window, cx| Workspace::test_new(project, window, cx));

    open_close_queried_buffer("bar", 1, "bar.rs", &workspace, cx).await;
    open_close_queried_buffer("lib", 1, "lib.rs", &workspace, cx).await;
    open_queried_buffer("main", 1, "main.rs", &workspace, cx).await;

    // main.rs is on top, previously used is selected
    let picker = open_file_picker(&workspace, cx);
    picker.update(cx, |finder, _| {
        assert_eq!(finder.delegate.matches.len(), 3);
        assert_match_selection(finder, 0, "main.rs");
        assert_match_at_position(finder, 1, "lib.rs");
        assert_match_at_position(finder, 2, "bar.rs");
    });

    // all files match, main.rs is on top, and is selected
    picker
        .update_in(cx, |finder, window, cx| {
            finder
                .delegate
                .update_matches(".rs".to_string(), window, cx)
        })
        .await;
    picker.update(cx, |finder, _| {
        assert_eq!(finder.delegate.matches.len(), 6);
        assert_match_selection(finder, 0, "main.rs");
        assert_match_at_position(finder, 1, "bar.rs");
        assert_match_at_position(finder, 2, "lib.rs");
        assert_match_at_position(finder, 3, "moo.rs");
        assert_match_at_position(finder, 4, "maaa.rs");
        assert_match_at_position(finder, 5, ".rs");
    });
}

#[gpui::test]
async fn test_non_separate_history_items(cx: &mut TestAppContext) {
    let app_state = init_test(cx);

    app_state
        .fs
        .as_fake()
        .insert_tree(
            path!("/src"),
            json!({
                "test": {
                    "bar.rs": "// Bar file",
                    "lib.rs": "// Lib file",
                    "maaa.rs": "// Maaaaaaa",
                    "main.rs": "// Main file",
                    "moo.rs": "// Moooooo",
                }
            }),
        )
        .await;

    let project = Project::test(app_state.fs.clone(), [path!("/src").as_ref()], cx).await;
    let (workspace, cx) = cx.add_window_view(|window, cx| Workspace::test_new(project, window, cx));

    open_close_queried_buffer("bar", 1, "bar.rs", &workspace, cx).await;
    open_close_queried_buffer("lib", 1, "lib.rs", &workspace, cx).await;
    open_queried_buffer("main", 1, "main.rs", &workspace, cx).await;

    cx.dispatch_action(ToggleFileFinder::default());
    let picker = active_file_picker(&workspace, cx);
    // main.rs is on top, previously used is selected
    picker.update(cx, |finder, _| {
        assert_eq!(finder.delegate.matches.len(), 3);
        assert_match_selection(finder, 0, "main.rs");
        assert_match_at_position(finder, 1, "lib.rs");
        assert_match_at_position(finder, 2, "bar.rs");
    });

    // all files match, main.rs is still on top, but the second item is selected
    picker
        .update_in(cx, |finder, window, cx| {
            finder
                .delegate
                .update_matches(".rs".to_string(), window, cx)
        })
        .await;
    picker.update(cx, |finder, _| {
        assert_eq!(finder.delegate.matches.len(), 6);
        assert_match_at_position(finder, 0, "main.rs");
        assert_match_selection(finder, 1, "moo.rs");
        assert_match_at_position(finder, 2, "bar.rs");
        assert_match_at_position(finder, 3, "lib.rs");
        assert_match_at_position(finder, 4, "maaa.rs");
        assert_match_at_position(finder, 5, ".rs");
    });

    // main.rs is not among matches, select top item
    picker
        .update_in(cx, |finder, window, cx| {
            finder.delegate.update_matches("b".to_string(), window, cx)
        })
        .await;
    picker.update(cx, |finder, _| {
        assert_eq!(finder.delegate.matches.len(), 3);
        assert_match_at_position(finder, 0, "bar.rs");
        assert_match_at_position(finder, 1, "lib.rs");
        assert_match_at_position(finder, 2, "b");
    });

    // main.rs is back, put it on top and select next item
    picker
        .update_in(cx, |finder, window, cx| {
            finder.delegate.update_matches("m".to_string(), window, cx)
        })
        .await;
    picker.update(cx, |finder, _| {
        assert_eq!(finder.delegate.matches.len(), 4);
        assert_match_at_position(finder, 0, "main.rs");
        assert_match_selection(finder, 1, "moo.rs");
        assert_match_at_position(finder, 2, "maaa.rs");
        assert_match_at_position(finder, 3, "m");
    });

    // get back to the initial state
    picker
        .update_in(cx, |finder, window, cx| {
            finder.delegate.update_matches("".to_string(), window, cx)
        })
        .await;
    picker.update(cx, |finder, _| {
        assert_eq!(finder.delegate.matches.len(), 3);
        assert_match_selection(finder, 0, "main.rs");
        assert_match_at_position(finder, 1, "lib.rs");
        assert_match_at_position(finder, 2, "bar.rs");
    });
}

#[gpui::test]
async fn test_history_items_shown_in_order_of_open(cx: &mut TestAppContext) {
    let app_state = init_test(cx);

    app_state
        .fs
        .as_fake()
        .insert_tree(
            path!("/test"),
            json!({
                "test": {
                    "1.txt": "// One",
                    "2.txt": "// Two",
                    "3.txt": "// Three",
                }
            }),
        )
        .await;

    let project = Project::test(app_state.fs.clone(), [path!("/test").as_ref()], cx).await;
    let (workspace, cx) = cx.add_window_view(|window, cx| Workspace::test_new(project, window, cx));

    open_queried_buffer("1", 1, "1.txt", &workspace, cx).await;
    open_queried_buffer("2", 1, "2.txt", &workspace, cx).await;
    open_queried_buffer("3", 1, "3.txt", &workspace, cx).await;

    let picker = open_file_picker(&workspace, cx);
    picker.update(cx, |finder, _| {
        assert_eq!(finder.delegate.matches.len(), 3);
        assert_match_selection(finder, 0, "3.txt");
        assert_match_at_position(finder, 1, "2.txt");
        assert_match_at_position(finder, 2, "1.txt");
    });

    cx.dispatch_action(SelectNext);
    cx.dispatch_action(Confirm); // Open 2.txt

    let picker = open_file_picker(&workspace, cx);
    picker.update(cx, |finder, _| {
        assert_eq!(finder.delegate.matches.len(), 3);
        assert_match_selection(finder, 0, "2.txt");
        assert_match_at_position(finder, 1, "3.txt");
        assert_match_at_position(finder, 2, "1.txt");
    });

    cx.dispatch_action(SelectNext);
    cx.dispatch_action(SelectNext);
    cx.dispatch_action(Confirm); // Open 1.txt

    let picker = open_file_picker(&workspace, cx);
    picker.update(cx, |finder, _| {
        assert_eq!(finder.delegate.matches.len(), 3);
        assert_match_selection(finder, 0, "1.txt");
        assert_match_at_position(finder, 1, "2.txt");
        assert_match_at_position(finder, 2, "3.txt");
    });
}

#[gpui::test]
async fn test_selected_history_item_stays_selected_on_worktree_updated(cx: &mut TestAppContext) {
    let app_state = init_test(cx);

    app_state
        .fs
        .as_fake()
        .insert_tree(
            path!("/test"),
            json!({
                "test": {
                    "1.txt": "// One",
                    "2.txt": "// Two",
                    "3.txt": "// Three",
                }
            }),
        )
        .await;

    let project = Project::test(app_state.fs.clone(), [path!("/test").as_ref()], cx).await;
    let (workspace, cx) = cx.add_window_view(|window, cx| Workspace::test_new(project, window, cx));

    open_close_queried_buffer("1", 1, "1.txt", &workspace, cx).await;
    open_close_queried_buffer("2", 1, "2.txt", &workspace, cx).await;
    open_close_queried_buffer("3", 1, "3.txt", &workspace, cx).await;

    let picker = open_file_picker(&workspace, cx);
    picker.update(cx, |finder, _| {
        assert_eq!(finder.delegate.matches.len(), 3);
        assert_match_selection(finder, 0, "3.txt");
        assert_match_at_position(finder, 1, "2.txt");
        assert_match_at_position(finder, 2, "1.txt");
    });

    cx.dispatch_action(SelectNext);

    // Add more files to the worktree to trigger update matches
    for i in 0..5 {
        let filename = if cfg!(windows) {
            format!("C:/test/{}.txt", 4 + i)
        } else {
            format!("/test/{}.txt", 4 + i)
        };
        app_state
            .fs
            .create_file(Path::new(&filename), Default::default())
            .await
            .expect("unable to create file");
    }

    cx.executor().advance_clock(FS_WATCH_LATENCY);

    picker.update(cx, |finder, _| {
        assert_eq!(finder.delegate.matches.len(), 3);
        assert_match_at_position(finder, 0, "3.txt");
        assert_match_selection(finder, 1, "2.txt");
        assert_match_at_position(finder, 2, "1.txt");
    });
}

#[gpui::test]
async fn test_history_items_vs_very_good_external_match(cx: &mut gpui::TestAppContext) {
    let app_state = init_test(cx);

    app_state
        .fs
        .as_fake()
        .insert_tree(
            path!("/src"),
            json!({
                "collab_ui": {
                    "first.rs": "// First Rust file",
                    "second.rs": "// Second Rust file",
                    "third.rs": "// Third Rust file",
                    "collab_ui.rs": "// Fourth Rust file",
                }
            }),
        )
        .await;

    let project = Project::test(app_state.fs.clone(), [path!("/src").as_ref()], cx).await;
    let (workspace, cx) = cx.add_window_view(|window, cx| Workspace::test_new(project, window, cx));
    // generate some history to select from
    open_close_queried_buffer("fir", 1, "first.rs", &workspace, cx).await;
    open_close_queried_buffer("sec", 1, "second.rs", &workspace, cx).await;
    open_close_queried_buffer("thi", 1, "third.rs", &workspace, cx).await;
    open_close_queried_buffer("sec", 1, "second.rs", &workspace, cx).await;

    let finder = open_file_picker(&workspace, cx);
    let query = "collab_ui";
    cx.simulate_input(query);
    finder.update(cx, |picker, _| {
            let search_entries = collect_search_matches(picker).search_paths_only();
            assert_eq!(
                search_entries,
                vec![
                    PathBuf::from("collab_ui/collab_ui.rs"),
                    PathBuf::from("collab_ui/first.rs"),
                    PathBuf::from("collab_ui/third.rs"),
                    PathBuf::from("collab_ui/second.rs"),
                ],
                "Despite all search results having the same directory name, the most matching one should be on top"
            );
        });
}

#[gpui::test]
async fn test_nonexistent_history_items_not_shown(cx: &mut gpui::TestAppContext) {
    let app_state = init_test(cx);

    app_state
        .fs
        .as_fake()
        .insert_tree(
            path!("/src"),
            json!({
                "test": {
                    "first.rs": "// First Rust file",
                    "nonexistent.rs": "// Second Rust file",
                    "third.rs": "// Third Rust file",
                }
            }),
        )
        .await;

    let project = Project::test(app_state.fs.clone(), [path!("/src").as_ref()], cx).await;
    let (workspace, cx) = cx.add_window_view(|window, cx| Workspace::test_new(project, window, cx)); // generate some history to select from
    open_close_queried_buffer("fir", 1, "first.rs", &workspace, cx).await;
    open_close_queried_buffer("non", 1, "nonexistent.rs", &workspace, cx).await;
    open_close_queried_buffer("thi", 1, "third.rs", &workspace, cx).await;
    open_close_queried_buffer("fir", 1, "first.rs", &workspace, cx).await;
    app_state
        .fs
        .remove_file(
            Path::new(path!("/src/test/nonexistent.rs")),
            RemoveOptions::default(),
        )
        .await
        .unwrap();
    cx.run_until_parked();

    let picker = open_file_picker(&workspace, cx);
    cx.simulate_input("rs");

    picker.update(cx, |picker, _| {
        assert_eq!(
            collect_search_matches(picker).history,
            vec![
                PathBuf::from("test/first.rs"),
                PathBuf::from("test/third.rs"),
            ],
            "Should have all opened files in the history, except the ones that do not exist on disk"
        );
    });
}

#[gpui::test]
async fn test_search_results_refreshed_on_worktree_updates(cx: &mut gpui::TestAppContext) {
    let app_state = init_test(cx);

    app_state
        .fs
        .as_fake()
        .insert_tree(
            "/src",
            json!({
                "lib.rs": "// Lib file",
                "main.rs": "// Bar file",
                "read.me": "// Readme file",
            }),
        )
        .await;

    let project = Project::test(app_state.fs.clone(), ["/src".as_ref()], cx).await;
    let (workspace, cx) =
        cx.add_window_view(|window, cx| Workspace::test_new(project.clone(), window, cx));

    // Initial state
    let picker = open_file_picker(&workspace, cx);
    cx.simulate_input("rs");
    picker.update(cx, |finder, _| {
        assert_eq!(finder.delegate.matches.len(), 3);
        assert_match_at_position(finder, 0, "lib.rs");
        assert_match_at_position(finder, 1, "main.rs");
        assert_match_at_position(finder, 2, "rs");
    });

    // Delete main.rs
    app_state
        .fs
        .remove_file("/src/main.rs".as_ref(), Default::default())
        .await
        .expect("unable to remove file");
    cx.executor().advance_clock(FS_WATCH_LATENCY);

    // main.rs is in not among search results anymore
    picker.update(cx, |finder, _| {
        assert_eq!(finder.delegate.matches.len(), 2);
        assert_match_at_position(finder, 0, "lib.rs");
        assert_match_at_position(finder, 1, "rs");
    });

    // Create util.rs
    app_state
        .fs
        .create_file("/src/util.rs".as_ref(), Default::default())
        .await
        .expect("unable to create file");
    cx.executor().advance_clock(FS_WATCH_LATENCY);

    // util.rs is among search results
    picker.update(cx, |finder, _| {
        assert_eq!(finder.delegate.matches.len(), 3);
        assert_match_at_position(finder, 0, "lib.rs");
        assert_match_at_position(finder, 1, "util.rs");
        assert_match_at_position(finder, 2, "rs");
    });
}

#[gpui::test]
async fn test_search_results_refreshed_on_adding_and_removing_worktrees(
    cx: &mut gpui::TestAppContext,
) {
    let app_state = init_test(cx);

    app_state
        .fs
        .as_fake()
        .insert_tree(
            "/test",
            json!({
                "project_1": {
                    "bar.rs": "// Bar file",
                    "lib.rs": "// Lib file",
                },
                "project_2": {
                    "Cargo.toml": "// Cargo file",
                    "main.rs": "// Main file",
                }
            }),
        )
        .await;

    let project = Project::test(app_state.fs.clone(), ["/test/project_1".as_ref()], cx).await;
    let (workspace, cx) =
        cx.add_window_view(|window, cx| Workspace::test_new(project.clone(), window, cx));
    let worktree_1_id = project.update(cx, |project, cx| {
        let worktree = project.worktrees(cx).last().expect("worktree not found");
        worktree.read(cx).id()
    });

    // Initial state
    let picker = open_file_picker(&workspace, cx);
    cx.simulate_input("rs");
    picker.update(cx, |finder, _| {
        assert_eq!(finder.delegate.matches.len(), 3);
        assert_match_at_position(finder, 0, "bar.rs");
        assert_match_at_position(finder, 1, "lib.rs");
        assert_match_at_position(finder, 2, "rs");
    });

    // Add new worktree
    project
        .update(cx, |project, cx| {
            project
                .find_or_create_worktree("/test/project_2", true, cx)
                .into_future()
        })
        .await
        .expect("unable to create workdir");
    cx.executor().advance_clock(FS_WATCH_LATENCY);

    // main.rs is among search results
    picker.update(cx, |finder, _| {
        assert_eq!(finder.delegate.matches.len(), 4);
        assert_match_at_position(finder, 0, "bar.rs");
        assert_match_at_position(finder, 1, "lib.rs");
        assert_match_at_position(finder, 2, "main.rs");
        assert_match_at_position(finder, 3, "rs");
    });

    // Remove the first worktree
    project.update(cx, |project, cx| {
        project.remove_worktree(worktree_1_id, cx);
    });
    cx.executor().advance_clock(FS_WATCH_LATENCY);

    // Files from the first worktree are not in the search results anymore
    picker.update(cx, |finder, _| {
        assert_eq!(finder.delegate.matches.len(), 2);
        assert_match_at_position(finder, 0, "main.rs");
        assert_match_at_position(finder, 1, "rs");
    });
}

#[gpui::test]
async fn test_selected_match_stays_selected_after_matches_refreshed(cx: &mut gpui::TestAppContext) {
    let app_state = init_test(cx);

    app_state.fs.as_fake().insert_tree("/src", json!({})).await;

    app_state
        .fs
        .create_dir("/src/even".as_ref())
        .await
        .expect("unable to create dir");

    let initial_files_num = 5;
    for i in 0..initial_files_num {
        let filename = format!("/src/even/file_{}.txt", 10 + i);
        app_state
            .fs
            .create_file(Path::new(&filename), Default::default())
            .await
            .expect("unable to create file");
    }

    let project = Project::test(app_state.fs.clone(), ["/src".as_ref()], cx).await;
    let (workspace, cx) =
        cx.add_window_view(|window, cx| Workspace::test_new(project.clone(), window, cx));

    // Initial state
    let picker = open_file_picker(&workspace, cx);
    cx.simulate_input("file");
    let selected_index = 3;
    // Checking only the filename, not the whole path
    let selected_file = format!("file_{}.txt", 10 + selected_index);
    // Select even/file_13.txt
    for _ in 0..selected_index {
        cx.dispatch_action(SelectNext);
    }

    picker.update(cx, |finder, _| {
        assert_match_selection(finder, selected_index, &selected_file)
    });

    // Add more matches to the search results
    let files_to_add = 10;
    for i in 0..files_to_add {
        let filename = format!("/src/file_{}.txt", 20 + i);
        app_state
            .fs
            .create_file(Path::new(&filename), Default::default())
            .await
            .expect("unable to create file");
    }
    cx.executor().advance_clock(FS_WATCH_LATENCY);

    // file_13.txt is still selected
    picker.update(cx, |finder, _| {
        let expected_selected_index = selected_index + files_to_add;
        assert_match_selection(finder, expected_selected_index, &selected_file);
    });
}

#[gpui::test]
async fn test_first_match_selected_if_previous_one_is_not_in_the_match_list(
    cx: &mut gpui::TestAppContext,
) {
    let app_state = init_test(cx);

    app_state
        .fs
        .as_fake()
        .insert_tree(
            "/src",
            json!({
                "file_1.txt": "// file_1",
                "file_2.txt": "// file_2",
                "file_3.txt": "// file_3",
            }),
        )
        .await;

    let project = Project::test(app_state.fs.clone(), ["/src".as_ref()], cx).await;
    let (workspace, cx) =
        cx.add_window_view(|window, cx| Workspace::test_new(project.clone(), window, cx));

    // Initial state
    let picker = open_file_picker(&workspace, cx);
    cx.simulate_input("file");
    // Select even/file_2.txt
    cx.dispatch_action(SelectNext);

    // Remove the selected entry
    app_state
        .fs
        .remove_file("/src/file_2.txt".as_ref(), Default::default())
        .await
        .expect("unable to remove file");
    cx.executor().advance_clock(FS_WATCH_LATENCY);

    // file_1.txt is now selected
    picker.update(cx, |finder, _| {
        assert_match_selection(finder, 0, "file_1.txt");
    });
}

#[gpui::test]
async fn test_keeps_file_finder_open_after_modifier_keys_release(cx: &mut gpui::TestAppContext) {
    let app_state = init_test(cx);

    app_state
        .fs
        .as_fake()
        .insert_tree(
            path!("/test"),
            json!({
                "1.txt": "// One",
            }),
        )
        .await;

    let project = Project::test(app_state.fs.clone(), [path!("/test").as_ref()], cx).await;
    let (workspace, cx) = cx.add_window_view(|window, cx| Workspace::test_new(project, window, cx));

    open_queried_buffer("1", 1, "1.txt", &workspace, cx).await;

    cx.simulate_modifiers_change(Modifiers::secondary_key());
    open_file_picker(&workspace, cx);

    cx.simulate_modifiers_change(Modifiers::none());
    active_file_picker(&workspace, cx);
}

#[gpui::test]
async fn test_opens_file_on_modifier_keys_release(cx: &mut gpui::TestAppContext) {
    let app_state = init_test(cx);

    app_state
        .fs
        .as_fake()
        .insert_tree(
            path!("/test"),
            json!({
                "1.txt": "// One",
                "2.txt": "// Two",
            }),
        )
        .await;

    let project = Project::test(app_state.fs.clone(), [path!("/test").as_ref()], cx).await;
    let (workspace, cx) = cx.add_window_view(|window, cx| Workspace::test_new(project, window, cx));

    open_queried_buffer("1", 1, "1.txt", &workspace, cx).await;
    open_queried_buffer("2", 1, "2.txt", &workspace, cx).await;

    cx.simulate_modifiers_change(Modifiers::secondary_key());
    let picker = open_file_picker(&workspace, cx);
    picker.update(cx, |finder, _| {
        assert_eq!(finder.delegate.matches.len(), 2);
        assert_match_selection(finder, 0, "2.txt");
        assert_match_at_position(finder, 1, "1.txt");
    });

    cx.dispatch_action(SelectNext);
    cx.simulate_modifiers_change(Modifiers::none());
    cx.read(|cx| {
        let active_editor = workspace.read(cx).active_item_as::<Editor>(cx).unwrap();
        assert_eq!(active_editor.read(cx).title(cx), "1.txt");
    });
}

#[gpui::test]
async fn test_switches_between_release_norelease_modes_on_forward_nav(
    cx: &mut gpui::TestAppContext,
) {
    let app_state = init_test(cx);

    app_state
        .fs
        .as_fake()
        .insert_tree(
            path!("/test"),
            json!({
                "1.txt": "// One",
                "2.txt": "// Two",
            }),
        )
        .await;

    let project = Project::test(app_state.fs.clone(), [path!("/test").as_ref()], cx).await;
    let (workspace, cx) = cx.add_window_view(|window, cx| Workspace::test_new(project, window, cx));

    open_queried_buffer("1", 1, "1.txt", &workspace, cx).await;
    open_queried_buffer("2", 1, "2.txt", &workspace, cx).await;

    // Open with a shortcut
    cx.simulate_modifiers_change(Modifiers::secondary_key());
    let picker = open_file_picker(&workspace, cx);
    picker.update(cx, |finder, _| {
        assert_eq!(finder.delegate.matches.len(), 2);
        assert_match_selection(finder, 0, "2.txt");
        assert_match_at_position(finder, 1, "1.txt");
    });

    // Switch to navigating with other shortcuts
    // Don't open file on modifiers release
    cx.simulate_modifiers_change(Modifiers::control());
    cx.dispatch_action(SelectNext);
    cx.simulate_modifiers_change(Modifiers::none());
    picker.update(cx, |finder, _| {
        assert_eq!(finder.delegate.matches.len(), 2);
        assert_match_at_position(finder, 0, "2.txt");
        assert_match_selection(finder, 1, "1.txt");
    });

    // Back to navigation with initial shortcut
    // Open file on modifiers release
    cx.simulate_modifiers_change(Modifiers::secondary_key());
    cx.dispatch_action(ToggleFileFinder::default());
    cx.simulate_modifiers_change(Modifiers::none());
    cx.read(|cx| {
        let active_editor = workspace.read(cx).active_item_as::<Editor>(cx).unwrap();
        assert_eq!(active_editor.read(cx).title(cx), "2.txt");
    });
}

#[gpui::test]
async fn test_switches_between_release_norelease_modes_on_backward_nav(
    cx: &mut gpui::TestAppContext,
) {
    let app_state = init_test(cx);

    app_state
        .fs
        .as_fake()
        .insert_tree(
            path!("/test"),
            json!({
                "1.txt": "// One",
                "2.txt": "// Two",
                "3.txt": "// Three"
            }),
        )
        .await;

    let project = Project::test(app_state.fs.clone(), [path!("/test").as_ref()], cx).await;
    let (workspace, cx) = cx.add_window_view(|window, cx| Workspace::test_new(project, window, cx));

    open_queried_buffer("1", 1, "1.txt", &workspace, cx).await;
    open_queried_buffer("2", 1, "2.txt", &workspace, cx).await;
    open_queried_buffer("3", 1, "3.txt", &workspace, cx).await;

    // Open with a shortcut
    cx.simulate_modifiers_change(Modifiers::secondary_key());
    let picker = open_file_picker(&workspace, cx);
    picker.update(cx, |finder, _| {
        assert_eq!(finder.delegate.matches.len(), 3);
        assert_match_selection(finder, 0, "3.txt");
        assert_match_at_position(finder, 1, "2.txt");
        assert_match_at_position(finder, 2, "1.txt");
    });

    // Switch to navigating with other shortcuts
    // Don't open file on modifiers release
    cx.simulate_modifiers_change(Modifiers::control());
    cx.dispatch_action(menu::SelectPrevious);
    cx.simulate_modifiers_change(Modifiers::none());
    picker.update(cx, |finder, _| {
        assert_eq!(finder.delegate.matches.len(), 3);
        assert_match_at_position(finder, 0, "3.txt");
        assert_match_at_position(finder, 1, "2.txt");
        assert_match_selection(finder, 2, "1.txt");
    });

    // Back to navigation with initial shortcut
    // Open file on modifiers release
    cx.simulate_modifiers_change(Modifiers::secondary_key());
    cx.dispatch_action(SelectPrevious); // <-- File Finder's SelectPrevious, not menu's
    cx.simulate_modifiers_change(Modifiers::none());
    cx.read(|cx| {
        let active_editor = workspace.read(cx).active_item_as::<Editor>(cx).unwrap();
        assert_eq!(active_editor.read(cx).title(cx), "3.txt");
    });
}

#[gpui::test]
async fn test_extending_modifiers_does_not_confirm_selection(cx: &mut gpui::TestAppContext) {
    let app_state = init_test(cx);

    app_state
        .fs
        .as_fake()
        .insert_tree(
            path!("/test"),
            json!({
                "1.txt": "// One",
            }),
        )
        .await;

    let project = Project::test(app_state.fs.clone(), [path!("/test").as_ref()], cx).await;
    let (workspace, cx) = cx.add_window_view(|window, cx| Workspace::test_new(project, window, cx));

    open_queried_buffer("1", 1, "1.txt", &workspace, cx).await;

    cx.simulate_modifiers_change(Modifiers::secondary_key());
    open_file_picker(&workspace, cx);

    cx.simulate_modifiers_change(Modifiers::command_shift());
    active_file_picker(&workspace, cx);
}

#[gpui::test]
async fn test_repeat_toggle_action(cx: &mut gpui::TestAppContext) {
    let app_state = init_test(cx);
    app_state
        .fs
        .as_fake()
        .insert_tree(
            "/test",
            json!({
                "00.txt": "",
                "01.txt": "",
                "02.txt": "",
                "03.txt": "",
                "04.txt": "",
                "05.txt": "",
            }),
        )
        .await;

    let project = Project::test(app_state.fs.clone(), ["/test".as_ref()], cx).await;
    let (workspace, cx) = cx.add_window_view(|window, cx| Workspace::test_new(project, window, cx));

    cx.dispatch_action(ToggleFileFinder::default());
    let picker = active_file_picker(&workspace, cx);

    picker.update_in(cx, |picker, window, cx| {
        picker.update_matches(".txt".to_string(), window, cx)
    });

    cx.run_until_parked();

    picker.update(cx, |picker, _| {
        assert_eq!(picker.delegate.matches.len(), 7);
        assert_eq!(picker.delegate.selected_index, 0);
    });

    // When toggling repeatedly, the picker scrolls to reveal the selected item.
    cx.dispatch_action(ToggleFileFinder::default());
    cx.dispatch_action(ToggleFileFinder::default());
    cx.dispatch_action(ToggleFileFinder::default());

    cx.run_until_parked();

    picker.update(cx, |picker, _| {
        assert_eq!(picker.delegate.matches.len(), 7);
        assert_eq!(picker.delegate.selected_index, 3);
    });
}

async fn open_close_queried_buffer(
    input: &str,
    expected_matches: usize,
    expected_editor_title: &str,
    workspace: &Entity<Workspace>,
    cx: &mut gpui::VisualTestContext,
) -> Vec<FoundPath> {
    let history_items = open_queried_buffer(
        input,
        expected_matches,
        expected_editor_title,
        workspace,
        cx,
    )
    .await;

    cx.dispatch_action(workspace::CloseActiveItem {
        save_intent: None,
        close_pinned: false,
    });

    history_items
}

async fn open_queried_buffer(
    input: &str,
    expected_matches: usize,
    expected_editor_title: &str,
    workspace: &Entity<Workspace>,
    cx: &mut gpui::VisualTestContext,
) -> Vec<FoundPath> {
    let picker = open_file_picker(&workspace, cx);
    cx.simulate_input(input);

    let history_items = picker.update(cx, |finder, _| {
        assert_eq!(
            finder.delegate.matches.len(),
            expected_matches + 1, // +1 from CreateNew option
            "Unexpected number of matches found for query `{input}`, matches: {:?}",
            finder.delegate.matches
        );
        finder.delegate.history_items.clone()
    });

    cx.dispatch_action(Confirm);

    cx.read(|cx| {
        let active_editor = workspace.read(cx).active_item_as::<Editor>(cx).unwrap();
        let active_editor_title = active_editor.read(cx).title(cx);
        assert_eq!(
            expected_editor_title, active_editor_title,
            "Unexpected editor title for query `{input}`"
        );
    });

    history_items
}

fn init_test(cx: &mut TestAppContext) -> Arc<AppState> {
    cx.update(|cx| {
        let state = AppState::test(cx);
        theme::init(theme::LoadThemes::JustBase, cx);
        language::init(cx);
        super::init(cx);
        editor::init(cx);
        workspace::init_settings(cx);
        Project::init_settings(cx);
        state
    })
}

fn test_path_position(test_str: &str) -> FileSearchQuery {
    let path_position = PathWithPosition::parse_str(test_str);

    FileSearchQuery {
        raw_query: test_str.to_owned(),
        file_query_end: if path_position.path.to_str().unwrap() == test_str {
            None
        } else {
            Some(path_position.path.to_str().unwrap().len())
        },
        path_position,
    }
}

fn build_find_picker(
    project: Entity<Project>,
    cx: &mut TestAppContext,
) -> (
    Entity<Picker<FileFinderDelegate>>,
    Entity<Workspace>,
    &mut VisualTestContext,
) {
    let (workspace, cx) = cx.add_window_view(|window, cx| Workspace::test_new(project, window, cx));
    let picker = open_file_picker(&workspace, cx);
    (picker, workspace, cx)
}

#[track_caller]
fn open_file_picker(
    workspace: &Entity<Workspace>,
    cx: &mut VisualTestContext,
) -> Entity<Picker<FileFinderDelegate>> {
    cx.dispatch_action(ToggleFileFinder {
        separate_history: true,
    });
    active_file_picker(workspace, cx)
}

#[track_caller]
fn active_file_picker(
    workspace: &Entity<Workspace>,
    cx: &mut VisualTestContext,
) -> Entity<Picker<FileFinderDelegate>> {
    workspace.update(cx, |workspace, cx| {
        workspace
            .active_modal::<FileFinder>(cx)
            .expect("file finder is not open")
            .read(cx)
            .picker
            .clone()
    })
}

#[derive(Debug, Default)]
struct SearchEntries {
    history: Vec<PathBuf>,
    history_found_paths: Vec<FoundPath>,
    search: Vec<PathBuf>,
    search_matches: Vec<PathMatch>,
}

impl SearchEntries {
    #[track_caller]
    fn search_paths_only(self) -> Vec<PathBuf> {
        assert!(
            self.history.is_empty(),
            "Should have no history matches, but got: {:?}",
            self.history
        );
        self.search
    }

    #[track_caller]
    fn search_matches_only(self) -> Vec<PathMatch> {
        assert!(
            self.history.is_empty(),
            "Should have no history matches, but got: {:?}",
            self.history
        );
        self.search_matches
    }
}

fn collect_search_matches(picker: &Picker<FileFinderDelegate>) -> SearchEntries {
    let mut search_entries = SearchEntries::default();
    for m in &picker.delegate.matches.matches {
        match &m {
            Match::History {
                path: history_path,
                panel_match: path_match,
            } => {
                search_entries.history.push(
                    path_match
                        .as_ref()
                        .map(|path_match| {
                            Path::new(path_match.0.path_prefix.as_ref()).join(&path_match.0.path)
                        })
                        .unwrap_or_else(|| {
                            history_path
                                .absolute
                                .as_deref()
                                .unwrap_or_else(|| &history_path.project.path)
                                .to_path_buf()
                        }),
                );
                search_entries
                    .history_found_paths
                    .push(history_path.clone());
            }
            Match::Search(path_match) => {
                search_entries
                    .search
                    .push(Path::new(path_match.0.path_prefix.as_ref()).join(&path_match.0.path));
                search_entries.search_matches.push(path_match.0.clone());
            }
            Match::CreateNew(_) => {}
        }
    }
    search_entries
}

#[track_caller]
fn assert_match_selection(
    finder: &Picker<FileFinderDelegate>,
    expected_selection_index: usize,
    expected_file_name: &str,
) {
    assert_eq!(
        finder.delegate.selected_index(),
        expected_selection_index,
        "Match is not selected"
    );
    assert_match_at_position(finder, expected_selection_index, expected_file_name);
}

#[track_caller]
fn assert_match_at_position(
    finder: &Picker<FileFinderDelegate>,
    match_index: usize,
    expected_file_name: &str,
) {
    let match_item = finder
        .delegate
        .matches
        .get(match_index)
        .unwrap_or_else(|| panic!("Finder has no match for index {match_index}"));
    let match_file_name = match &match_item {
        Match::History { path, .. } => path.absolute.as_deref().unwrap().file_name(),
        Match::Search(path_match) => path_match.0.path.file_name(),
        Match::CreateNew(project_path) => project_path.path.file_name(),
    }
    .unwrap()
    .to_string_lossy();
    assert_eq!(match_file_name, expected_file_name);
}

#[gpui::test]
async fn test_filename_precedence(cx: &mut TestAppContext) {
    let app_state = init_test(cx);

    app_state
        .fs
        .as_fake()
        .insert_tree(
            path!("/src"),
            json!({
                "layout": {
                    "app.css": "",
                    "app.d.ts": "",
                    "app.html": "",
                    "+page.svelte": "",
                },
                "routes": {
                    "+layout.svelte": "",
                }
            }),
        )
        .await;

    let project = Project::test(app_state.fs.clone(), [path!("/src").as_ref()], cx).await;
    let (picker, _, cx) = build_find_picker(project, cx);

    cx.simulate_input("layout");

    picker.update(cx, |finder, _| {
        let search_matches = collect_search_matches(finder).search_paths_only();

        assert_eq!(
            search_matches,
            vec![
                PathBuf::from("routes/+layout.svelte"),
                PathBuf::from("layout/app.css"),
                PathBuf::from("layout/app.d.ts"),
                PathBuf::from("layout/app.html"),
                PathBuf::from("layout/+page.svelte"),
            ],
            "File with 'layout' in filename should be prioritized over files in 'layout' directory"
        );
    });
}<|MERGE_RESOLUTION|>--- conflicted
+++ resolved
@@ -229,14 +229,9 @@
         picker.update(cx, |picker, _| {
             assert_eq!(
                 picker.delegate.matches.len(),
-<<<<<<< HEAD
                 2,
-                "Wrong number of matches for bandana query '{bandana_query}'"
-=======
-                1,
                 "Wrong number of matches for bandana query '{bandana_query}'. Matches: {:?}",
                 picker.delegate.matches
->>>>>>> 77aa667b
             );
         });
         cx.dispatch_action(SelectNext);
@@ -759,10 +754,6 @@
                 .spawn_search(test_path_position("hi"), window, cx)
         })
         .await;
-<<<<<<< HEAD
-    // CreateNew option not shown in this case since file already exists
-    picker.update(cx, |picker, _| assert_eq!(picker.delegate.matches.len(), 7));
-=======
     picker.update(cx, |picker, _| {
         let matches = collect_search_matches(picker);
         assert_eq!(matches.history.len(), 0);
@@ -831,7 +822,6 @@
             "Only non-ignored files should be found for the turned off ignored mode"
         );
     });
->>>>>>> 77aa667b
 }
 
 #[gpui::test]
