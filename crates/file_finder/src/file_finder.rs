--- conflicted
+++ resolved
@@ -1449,13 +1449,8 @@
                         project
                             .worktree_for_id(history_item.worktree_id(), cx)
                             .is_some()
-<<<<<<< HEAD
-                            || ((project.is_local() || project.is_via_ssh())
+                            || ((project.is_local() || project.is_via_remote_server())
                                 && matches!(history_item, FoundPath::Abs { .. }))
-=======
-                            || ((project.is_local() || project.is_via_remote_server())
-                                && history_item.absolute.is_some())
->>>>>>> 39d41ed8
                     }),
                     self.currently_opened_path.as_ref(),
                     None,
