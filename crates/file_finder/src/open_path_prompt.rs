use futures::channel::oneshot;
use fuzzy::{StringMatch, StringMatchCandidate};
use picker::{Picker, PickerDelegate};
use project::project_settings::ProjectSettings;
use project::DirectoryLister;
use settings::Settings;
use std::{
    path::{Path, PathBuf, MAIN_SEPARATOR_STR},
    sync::{
        atomic::{self, AtomicBool},
        Arc,
    },
};
use ui::{prelude::*, HighlightedLabel, ListItemSpacing};
use ui::{Context, ListItem, Window};
use util::{maybe, paths::compare_paths_with_strategy};
use workspace::Workspace;

pub(crate) struct OpenPathPrompt;

pub struct OpenPathDelegate {
    tx: Option<oneshot::Sender<Option<Vec<PathBuf>>>>,
    lister: DirectoryLister,
    selected_index: usize,
    directory_state: Option<DirectoryState>,
    matches: Vec<usize>,
    string_matches: Vec<StringMatch>,
    cancel_flag: Arc<AtomicBool>,
    should_dismiss: bool,
}

impl OpenPathDelegate {
    pub fn new(tx: oneshot::Sender<Option<Vec<PathBuf>>>, lister: DirectoryLister) -> Self {
        Self {
            tx: Some(tx),
            lister,
            selected_index: 0,
            directory_state: None,
            matches: Vec::new(),
            string_matches: Vec::new(),
            cancel_flag: Arc::new(AtomicBool::new(false)),
            should_dismiss: true,
        }
    }

    #[cfg(any(test, feature = "test-support"))]
    pub fn collect_match_candidates(&self) -> Vec<String> {
        if let Some(state) = self.directory_state.as_ref() {
            self.matches
                .iter()
                .filter_map(|&index| {
                    state
                        .match_candidates
                        .get(index)
                        .map(|candidate| candidate.path.string.clone())
                })
                .collect()
        } else {
            Vec::new()
        }
    }
}

#[derive(Debug)]
struct DirectoryState {
    path: String,
    match_candidates: Vec<CandidateInfo>,
    error: Option<SharedString>,
}

#[derive(Debug, Clone)]
struct CandidateInfo {
    path: StringMatchCandidate,
    is_dir: bool,
}

impl OpenPathPrompt {
    pub(crate) fn register(
        workspace: &mut Workspace,
        _window: Option<&mut Window>,
        _: &mut Context<Workspace>,
    ) {
        workspace.set_prompt_for_open_path(Box::new(|workspace, lister, window, cx| {
            let (tx, rx) = futures::channel::oneshot::channel();
            Self::prompt_for_open_path(workspace, lister, tx, window, cx);
            rx
        }));
    }

    fn prompt_for_open_path(
        workspace: &mut Workspace,
        lister: DirectoryLister,
        tx: oneshot::Sender<Option<Vec<PathBuf>>>,
        window: &mut Window,
        cx: &mut Context<Workspace>,
    ) {
        workspace.toggle_modal(window, cx, |window, cx| {
            let delegate = OpenPathDelegate::new(tx, lister.clone());

            let picker = Picker::uniform_list(delegate, window, cx).width(rems(34.));
            let query = lister.default_query(cx);
            picker.set_query(query, window, cx);
            picker
        });
    }
}

impl PickerDelegate for OpenPathDelegate {
    type ListItem = ui::ListItem;

    fn match_count(&self) -> usize {
        self.matches.len()
    }

    fn selected_index(&self) -> usize {
        self.selected_index
    }

    fn set_selected_index(&mut self, ix: usize, _: &mut Window, cx: &mut Context<Picker<Self>>) {
        self.selected_index = ix;
        cx.notify();
    }

    fn update_matches(
        &mut self,
        query: String,
        window: &mut Window,
        cx: &mut Context<Picker<Self>>,
    ) -> gpui::Task<()> {
        let lister = self.lister.clone();
        let query_path = Path::new(&query);
        let last_item = query_path
            .file_name()
            .unwrap_or_default()
            .to_string_lossy()
            .to_string();
        let (mut dir, suffix) = if let Some(dir) = query.strip_suffix(&last_item) {
            (dir.to_string(), last_item)
        } else {
            (query, String::new())
        };
        if dir == "" {
            #[cfg(not(target_os = "windows"))]
            {
                dir = "/".to_string();
            }
            #[cfg(target_os = "windows")]
            {
                dir = "C:\\".to_string();
            }
        }

        let query = if self
            .directory_state
            .as_ref()
            .map_or(false, |s| s.path == dir)
        {
            None
        } else {
            Some(lister.list_directory(dir.clone(), cx))
        };
        self.cancel_flag.store(true, atomic::Ordering::Relaxed);
        self.cancel_flag = Arc::new(AtomicBool::new(false));
        let cancel_flag = self.cancel_flag.clone();

<<<<<<< HEAD
        let sort_strategy = ProjectSettings::get_global(cx).file_sorting.strategy;

        cx.spawn_in(window, |this, mut cx| async move {
=======
        cx.spawn_in(window, async move |this, cx| {
>>>>>>> 2491426b
            if let Some(query) = query {
                let paths = query.await;
                if cancel_flag.load(atomic::Ordering::Relaxed) {
                    return;
                }

                this.update(cx, |this, _| {
                    this.delegate.directory_state = Some(match paths {
                        Ok(mut paths) => {
                            paths.sort_by(|a, b| {
                                // transform DirectoryItem to (&Path, is_dir)
                                let a = (a.path.as_ref(), a.is_dir);
                                let b = (b.path.as_ref(), b.is_dir);
                                compare_paths_with_strategy(a, b, sort_strategy.into())
                            });
                            let match_candidates = paths
                                .iter()
                                .enumerate()
                                .map(|(ix, item)| CandidateInfo {
                                    path: StringMatchCandidate::new(
                                        ix,
                                        &item.path.to_string_lossy(),
                                    ),
                                    is_dir: item.is_dir,
                                })
                                .collect::<Vec<_>>();

                            DirectoryState {
                                match_candidates,
                                path: dir,
                                error: None,
                            }
                        }
                        Err(err) => DirectoryState {
                            match_candidates: vec![],
                            path: dir,
                            error: Some(err.to_string().into()),
                        },
                    });
                })
                .ok();
            }

            let match_candidates = this
                .update(cx, |this, cx| {
                    let directory_state = this.delegate.directory_state.as_ref()?;
                    if directory_state.error.is_some() {
                        this.delegate.matches.clear();
                        this.delegate.selected_index = 0;
                        cx.notify();
                        return None;
                    }

                    Some(directory_state.match_candidates.clone())
                })
                .unwrap_or(None);

            let Some(mut match_candidates) = match_candidates else {
                return;
            };

            if !suffix.starts_with('.') {
                match_candidates.retain(|m| !m.path.string.starts_with('.'));
            }

            if suffix == "" {
                this.update(cx, |this, cx| {
                    this.delegate.matches.clear();
                    this.delegate.string_matches.clear();
                    this.delegate
                        .matches
                        .extend(match_candidates.iter().map(|m| m.path.id));

                    cx.notify();
                })
                .ok();
                return;
            }

            let candidates = match_candidates.iter().map(|m| &m.path).collect::<Vec<_>>();
            let matches = fuzzy::match_strings(
                candidates.as_slice(),
                &suffix,
                false,
                100,
                &cancel_flag,
                cx.background_executor().clone(),
            )
            .await;
            if cancel_flag.load(atomic::Ordering::Relaxed) {
                return;
            }

            this.update(cx, |this, cx| {
                this.delegate.matches.clear();
                this.delegate.string_matches = matches.clone();
                this.delegate
                    .matches
                    .extend(matches.into_iter().map(|m| m.candidate_id));
                this.delegate.matches.sort_by_key(|m| {
                    (
                        this.delegate.directory_state.as_ref().and_then(|d| {
                            d.match_candidates
                                .get(*m)
                                .map(|c| !c.path.string.starts_with(&suffix))
                        }),
                        *m,
                    )
                });
                this.delegate.selected_index = 0;
                cx.notify();
            })
            .ok();
        })
    }

    fn confirm_completion(
        &mut self,
        query: String,
        _window: &mut Window,
        _: &mut Context<Picker<Self>>,
    ) -> Option<String> {
        Some(
            maybe!({
                let m = self.matches.get(self.selected_index)?;
                let directory_state = self.directory_state.as_ref()?;
                let candidate = directory_state.match_candidates.get(*m)?;
                Some(format!(
                    "{}{}{}",
                    directory_state.path,
                    candidate.path.string,
                    if candidate.is_dir {
                        MAIN_SEPARATOR_STR
                    } else {
                        ""
                    }
                ))
            })
            .unwrap_or(query),
        )
    }

    fn confirm(&mut self, _: bool, _: &mut Window, cx: &mut Context<Picker<Self>>) {
        let Some(m) = self.matches.get(self.selected_index) else {
            return;
        };
        let Some(directory_state) = self.directory_state.as_ref() else {
            return;
        };
        let Some(candidate) = directory_state.match_candidates.get(*m) else {
            return;
        };
        let result = Path::new(
            self.lister
                .resolve_tilde(&directory_state.path, cx)
                .as_ref(),
        )
        .join(&candidate.path.string);
        if let Some(tx) = self.tx.take() {
            tx.send(Some(vec![result])).ok();
        }
        cx.emit(gpui::DismissEvent);
    }

    fn should_dismiss(&self) -> bool {
        self.should_dismiss
    }

    fn dismissed(&mut self, _: &mut Window, cx: &mut Context<Picker<Self>>) {
        if let Some(tx) = self.tx.take() {
            tx.send(None).ok();
        }
        cx.emit(gpui::DismissEvent)
    }

    fn render_match(
        &self,
        ix: usize,
        selected: bool,
        _window: &mut Window,
        _: &mut Context<Picker<Self>>,
    ) -> Option<Self::ListItem> {
        let m = self.matches.get(ix)?;
        let directory_state = self.directory_state.as_ref()?;
        let candidate = directory_state.match_candidates.get(*m)?;
        let highlight_positions = self
            .string_matches
            .iter()
            .find(|string_match| string_match.candidate_id == *m)
            .map(|string_match| string_match.positions.clone())
            .unwrap_or_default();

        Some(
            ListItem::new(ix)
                .spacing(ListItemSpacing::Sparse)
                .inset(true)
                .toggle_state(selected)
                .child(HighlightedLabel::new(
                    candidate.path.string.clone(),
                    highlight_positions,
                )),
        )
    }

    fn no_matches_text(&self, _window: &mut Window, _cx: &mut App) -> Option<SharedString> {
        let text = if let Some(error) = self.directory_state.as_ref().and_then(|s| s.error.clone())
        {
            error
        } else {
            "No such file or directory".into()
        };
        Some(text)
    }

    fn placeholder_text(&self, _window: &mut Window, _cx: &mut App) -> Arc<str> {
        Arc::from(format!("[directory{MAIN_SEPARATOR_STR}]filename.ext"))
    }
}<|MERGE_RESOLUTION|>--- conflicted
+++ resolved
@@ -121,6 +121,20 @@
         cx.notify();
     }
 
+    fn placeholder_text(&self, _window: &mut Window, _cx: &mut App) -> Arc<str> {
+        Arc::from(format!("[directory{MAIN_SEPARATOR_STR}]filename.ext"))
+    }
+
+    fn no_matches_text(&self, _window: &mut Window, _cx: &mut App) -> Option<SharedString> {
+        let text = if let Some(error) = self.directory_state.as_ref().and_then(|s| s.error.clone())
+        {
+            error
+        } else {
+            "No such file or directory".into()
+        };
+        Some(text)
+    }
+
     fn update_matches(
         &mut self,
         query: String,
@@ -163,13 +177,9 @@
         self.cancel_flag = Arc::new(AtomicBool::new(false));
         let cancel_flag = self.cancel_flag.clone();
 
-<<<<<<< HEAD
         let sort_strategy = ProjectSettings::get_global(cx).file_sorting.strategy;
 
-        cx.spawn_in(window, |this, mut cx| async move {
-=======
         cx.spawn_in(window, async move |this, cx| {
->>>>>>> 2491426b
             if let Some(query) = query {
                 let paths = query.await;
                 if cancel_flag.load(atomic::Ordering::Relaxed) {
@@ -284,6 +294,39 @@
             })
             .ok();
         })
+    }
+
+    fn confirm(&mut self, _: bool, _: &mut Window, cx: &mut Context<Picker<Self>>) {
+        let Some(m) = self.matches.get(self.selected_index) else {
+            return;
+        };
+        let Some(directory_state) = self.directory_state.as_ref() else {
+            return;
+        };
+        let Some(candidate) = directory_state.match_candidates.get(*m) else {
+            return;
+        };
+        let result = Path::new(
+            self.lister
+                .resolve_tilde(&directory_state.path, cx)
+                .as_ref(),
+        )
+        .join(&candidate.path.string);
+        if let Some(tx) = self.tx.take() {
+            tx.send(Some(vec![result])).ok();
+        }
+        cx.emit(gpui::DismissEvent);
+    }
+
+    fn dismissed(&mut self, _: &mut Window, cx: &mut Context<Picker<Self>>) {
+        if let Some(tx) = self.tx.take() {
+            tx.send(None).ok();
+        }
+        cx.emit(gpui::DismissEvent)
+    }
+
+    fn should_dismiss(&self) -> bool {
+        self.should_dismiss
     }
 
     fn confirm_completion(
@@ -312,39 +355,6 @@
         )
     }
 
-    fn confirm(&mut self, _: bool, _: &mut Window, cx: &mut Context<Picker<Self>>) {
-        let Some(m) = self.matches.get(self.selected_index) else {
-            return;
-        };
-        let Some(directory_state) = self.directory_state.as_ref() else {
-            return;
-        };
-        let Some(candidate) = directory_state.match_candidates.get(*m) else {
-            return;
-        };
-        let result = Path::new(
-            self.lister
-                .resolve_tilde(&directory_state.path, cx)
-                .as_ref(),
-        )
-        .join(&candidate.path.string);
-        if let Some(tx) = self.tx.take() {
-            tx.send(Some(vec![result])).ok();
-        }
-        cx.emit(gpui::DismissEvent);
-    }
-
-    fn should_dismiss(&self) -> bool {
-        self.should_dismiss
-    }
-
-    fn dismissed(&mut self, _: &mut Window, cx: &mut Context<Picker<Self>>) {
-        if let Some(tx) = self.tx.take() {
-            tx.send(None).ok();
-        }
-        cx.emit(gpui::DismissEvent)
-    }
-
     fn render_match(
         &self,
         ix: usize,
@@ -373,18 +383,4 @@
                 )),
         )
     }
-
-    fn no_matches_text(&self, _window: &mut Window, _cx: &mut App) -> Option<SharedString> {
-        let text = if let Some(error) = self.directory_state.as_ref().and_then(|s| s.error.clone())
-        {
-            error
-        } else {
-            "No such file or directory".into()
-        };
-        Some(text)
-    }
-
-    fn placeholder_text(&self, _window: &mut Window, _cx: &mut App) -> Arc<str> {
-        Arc::from(format!("[directory{MAIN_SEPARATOR_STR}]filename.ext"))
-    }
 }