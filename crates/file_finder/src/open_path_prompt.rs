use futures::channel::oneshot;
use fuzzy::{StringMatch, StringMatchCandidate};
use picker::{Picker, PickerDelegate};
use project::project_settings::ProjectSettings;
use project::DirectoryLister;
use settings::Settings;
use std::{
    path::{Path, PathBuf, MAIN_SEPARATOR_STR},
    sync::{
        atomic::{self, AtomicBool},
        Arc,
    },
};
use ui::{prelude::*, HighlightedLabel, ListItemSpacing};
use ui::{Context, ListItem, Window};
use util::{maybe, paths::compare_paths_with_strategy};
use workspace::Workspace;

pub(crate) struct OpenPathPrompt;

pub struct OpenPathDelegate {
    tx: Option<oneshot::Sender<Option<Vec<PathBuf>>>>,
    lister: DirectoryLister,
    selected_index: usize,
    directory_state: Option<DirectoryState>,
    matches: Vec<usize>,
    string_matches: Vec<StringMatch>,
    cancel_flag: Arc<AtomicBool>,
    should_dismiss: bool,
}

impl OpenPathDelegate {
    pub fn new(tx: oneshot::Sender<Option<Vec<PathBuf>>>, lister: DirectoryLister) -> Self {
        Self {
            tx: Some(tx),
            lister,
            selected_index: 0,
            directory_state: None,
            matches: Vec::new(),
            string_matches: Vec::new(),
            cancel_flag: Arc::new(AtomicBool::new(false)),
            should_dismiss: true,
        }
    }

    #[cfg(any(test, feature = "test-support"))]
    pub fn collect_match_candidates(&self) -> Vec<String> {
        if let Some(state) = self.directory_state.as_ref() {
            self.matches
                .iter()
                .filter_map(|&index| {
                    state
                        .match_candidates
                        .get(index)
                        .map(|candidate| candidate.path.string.clone())
                })
                .collect()
        } else {
            Vec::new()
        }
    }
}

#[derive(Debug)]
struct DirectoryState {
    path: String,
    match_candidates: Vec<CandidateInfo>,
    error: Option<SharedString>,
}

#[derive(Debug, Clone)]
struct CandidateInfo {
    path: StringMatchCandidate,
    is_dir: bool,
}

impl OpenPathPrompt {
    pub(crate) fn register(
        workspace: &mut Workspace,
        _window: Option<&mut Window>,
        _: &mut Context<Workspace>,
    ) {
        workspace.set_prompt_for_open_path(Box::new(|workspace, lister, window, cx| {
            let (tx, rx) = futures::channel::oneshot::channel();
            Self::prompt_for_open_path(workspace, lister, tx, window, cx);
            rx
        }));
    }

    fn prompt_for_open_path(
        workspace: &mut Workspace,
        lister: DirectoryLister,
        tx: oneshot::Sender<Option<Vec<PathBuf>>>,
        window: &mut Window,
        cx: &mut Context<Workspace>,
    ) {
        workspace.toggle_modal(window, cx, |window, cx| {
            let delegate = OpenPathDelegate::new(tx, lister.clone());

            let picker = Picker::uniform_list(delegate, window, cx).width(rems(34.));
            let query = lister.default_query(cx);
            picker.set_query(query, window, cx);
            picker
        });
    }
}

impl PickerDelegate for OpenPathDelegate {
    type ListItem = ui::ListItem;

    fn match_count(&self) -> usize {
        self.matches.len()
    }

    fn selected_index(&self) -> usize {
        self.selected_index
    }

    fn set_selected_index(&mut self, ix: usize, _: &mut Window, cx: &mut Context<Picker<Self>>) {
        self.selected_index = ix;
        cx.notify();
    }

    fn update_matches(
        &mut self,
        query: String,
        window: &mut Window,
        cx: &mut Context<Picker<Self>>,
    ) -> gpui::Task<()> {
        let lister = self.lister.clone();
        let query_path = Path::new(&query);
        let last_item = query_path
            .file_name()
            .unwrap_or_default()
            .to_string_lossy()
            .to_string();
        let (mut dir, suffix) = if let Some(dir) = query.strip_suffix(&last_item) {
            (dir.to_string(), last_item)
        } else {
            (query, String::new())
        };
        if dir == "" {
            #[cfg(not(target_os = "windows"))]
            {
                dir = "/".to_string();
            }
            #[cfg(target_os = "windows")]
            {
                dir = "C:\\".to_string();
            }
        }

        let query = if self
            .directory_state
            .as_ref()
            .map_or(false, |s| s.path == dir)
        {
            None
        } else {
            Some(lister.list_directory(dir.clone(), cx))
        };
        self.cancel_flag.store(true, atomic::Ordering::Relaxed);
        self.cancel_flag = Arc::new(AtomicBool::new(false));
        let cancel_flag = self.cancel_flag.clone();

        let sort_strategy = ProjectSettings::get_global(cx).file_sorting.strategy;

        cx.spawn_in(window, |this, mut cx| async move {
            if let Some(query) = query {
                let paths = query.await;
                if cancel_flag.load(atomic::Ordering::Relaxed) {
                    return;
                }

                this.update(&mut cx, |this, _| {
                    this.delegate.directory_state = Some(match paths {
                        Ok(mut paths) => {
<<<<<<< HEAD
                            paths.sort_by(|a, b| {
                                compare_paths_with_strategy((a, true), (b, true), sort_strategy)
                            });
=======
                            paths.sort_by(|a, b| compare_paths((&a.path, true), (&b.path, true)));
>>>>>>> 0851842d
                            let match_candidates = paths
                                .iter()
                                .enumerate()
                                .map(|(ix, item)| CandidateInfo {
                                    path: StringMatchCandidate::new(
                                        ix,
                                        &item.path.to_string_lossy(),
                                    ),
                                    is_dir: item.is_dir,
                                })
                                .collect::<Vec<_>>();

                            DirectoryState {
                                match_candidates,
                                path: dir,
                                error: None,
                            }
                        }
                        Err(err) => DirectoryState {
                            match_candidates: vec![],
                            path: dir,
                            error: Some(err.to_string().into()),
                        },
                    });
                })
                .ok();
            }

            let match_candidates = this
                .update(&mut cx, |this, cx| {
                    let directory_state = this.delegate.directory_state.as_ref()?;
                    if directory_state.error.is_some() {
                        this.delegate.matches.clear();
                        this.delegate.selected_index = 0;
                        cx.notify();
                        return None;
                    }

                    Some(directory_state.match_candidates.clone())
                })
                .unwrap_or(None);

            let Some(mut match_candidates) = match_candidates else {
                return;
            };

            if !suffix.starts_with('.') {
                match_candidates.retain(|m| !m.path.string.starts_with('.'));
            }

            if suffix == "" {
                this.update(&mut cx, |this, cx| {
                    this.delegate.matches.clear();
                    this.delegate.string_matches.clear();
                    this.delegate
                        .matches
                        .extend(match_candidates.iter().map(|m| m.path.id));

                    cx.notify();
                })
                .ok();
                return;
            }

            let candidates = match_candidates.iter().map(|m| &m.path).collect::<Vec<_>>();
            let matches = fuzzy::match_strings(
                candidates.as_slice(),
                &suffix,
                false,
                100,
                &cancel_flag,
                cx.background_executor().clone(),
            )
            .await;
            if cancel_flag.load(atomic::Ordering::Relaxed) {
                return;
            }

            this.update(&mut cx, |this, cx| {
                this.delegate.matches.clear();
                this.delegate.string_matches = matches.clone();
                this.delegate
                    .matches
                    .extend(matches.into_iter().map(|m| m.candidate_id));
                this.delegate.matches.sort_by_key(|m| {
                    (
                        this.delegate.directory_state.as_ref().and_then(|d| {
                            d.match_candidates
                                .get(*m)
                                .map(|c| !c.path.string.starts_with(&suffix))
                        }),
                        *m,
                    )
                });
                cx.notify();
            })
            .ok();
        })
    }

    fn confirm_completion(
        &mut self,
        query: String,
        _window: &mut Window,
        _: &mut Context<Picker<Self>>,
    ) -> Option<String> {
        Some(
            maybe!({
                let m = self.matches.get(self.selected_index)?;
                let directory_state = self.directory_state.as_ref()?;
                let candidate = directory_state.match_candidates.get(*m)?;
                Some(format!(
                    "{}{}{}",
                    directory_state.path,
                    candidate.path.string,
                    if candidate.is_dir {
                        MAIN_SEPARATOR_STR
                    } else {
                        ""
                    }
                ))
            })
            .unwrap_or(query),
        )
    }

    fn confirm(&mut self, _: bool, _: &mut Window, cx: &mut Context<Picker<Self>>) {
        let Some(m) = self.matches.get(self.selected_index) else {
            return;
        };
        let Some(directory_state) = self.directory_state.as_ref() else {
            return;
        };
        let Some(candidate) = directory_state.match_candidates.get(*m) else {
            return;
        };
        let result = Path::new(
            self.lister
                .resolve_tilde(&directory_state.path, cx)
                .as_ref(),
        )
        .join(&candidate.path.string);
        if let Some(tx) = self.tx.take() {
            tx.send(Some(vec![result])).ok();
        }
        cx.emit(gpui::DismissEvent);
    }

    fn should_dismiss(&self) -> bool {
        self.should_dismiss
    }

    fn dismissed(&mut self, _: &mut Window, cx: &mut Context<Picker<Self>>) {
        if let Some(tx) = self.tx.take() {
            tx.send(None).ok();
        }
        cx.emit(gpui::DismissEvent)
    }

    fn render_match(
        &self,
        ix: usize,
        selected: bool,
        _window: &mut Window,
        _: &mut Context<Picker<Self>>,
    ) -> Option<Self::ListItem> {
        let m = self.matches.get(ix)?;
        let directory_state = self.directory_state.as_ref()?;
        let candidate = directory_state.match_candidates.get(*m)?;
        let highlight_positions = self
            .string_matches
            .iter()
            .find(|string_match| string_match.candidate_id == *m)
            .map(|string_match| string_match.positions.clone())
            .unwrap_or_default();

        Some(
            ListItem::new(ix)
                .spacing(ListItemSpacing::Sparse)
                .inset(true)
                .toggle_state(selected)
                .child(HighlightedLabel::new(
                    candidate.path.string.clone(),
                    highlight_positions,
                )),
        )
    }

    fn no_matches_text(&self, _window: &mut Window, _cx: &mut App) -> Option<SharedString> {
        let text = if let Some(error) = self.directory_state.as_ref().and_then(|s| s.error.clone())
        {
            error
        } else {
            "No such file or directory".into()
        };
        Some(text)
    }

    fn placeholder_text(&self, _window: &mut Window, _cx: &mut App) -> Arc<str> {
        Arc::from(format!("[directory{MAIN_SEPARATOR_STR}]filename.ext"))
    }
}<|MERGE_RESOLUTION|>--- conflicted
+++ resolved
@@ -175,13 +175,12 @@
                 this.update(&mut cx, |this, _| {
                     this.delegate.directory_state = Some(match paths {
                         Ok(mut paths) => {
-<<<<<<< HEAD
                             paths.sort_by(|a, b| {
-                                compare_paths_with_strategy((a, true), (b, true), sort_strategy)
+                                // transform DirectoryItem to (&Path, is_dir)
+                                let a = (a.path.as_ref(), a.is_dir);
+                                let b = (b.path.as_ref(), b.is_dir);
+                                compare_paths_with_strategy(a, b, sort_strategy)
                             });
-=======
-                            paths.sort_by(|a, b| compare_paths((&a.path, true), (&b.path, true)));
->>>>>>> 0851842d
                             let match_candidates = paths
                                 .iter()
                                 .enumerate()
