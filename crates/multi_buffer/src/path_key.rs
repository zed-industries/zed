<<<<<<< HEAD
use std::{mem, ops::Range, sync::Arc};

use collections::HashSet;
use gpui::{App, AppContext, Context, Entity};
use itertools::Itertools;
use language::{Buffer, BufferSnapshot};
use rope::Point;
use text::{Bias, BufferId, OffsetRangeExt, locator::Locator};
use util::{post_inc, rel_path::RelPath};

use crate::{
    Anchor, ExcerptId, ExcerptRange, ExpandExcerptDirection, MultiBuffer, build_excerpt_ranges,
};

#[derive(PartialEq, Eq, Ord, PartialOrd, Clone, Hash, Debug)]
pub struct PathKey {
    // Used by the derived PartialOrd & Ord
    pub sort_prefix: Option<u64>,
    pub path: Arc<RelPath>,
}

impl PathKey {
    pub fn with_sort_prefix(sort_prefix: u64, path: Arc<RelPath>) -> Self {
        Self {
            sort_prefix: Some(sort_prefix),
            path,
        }
    }

    pub fn for_buffer(buffer: &Entity<Buffer>, cx: &App) -> Self {
        if let Some(file) = buffer.read(cx).file() {
            Self::with_sort_prefix(file.worktree_id(cx).to_proto(), file.path().clone())
        } else {
            Self {
                sort_prefix: None,
                path: RelPath::unix(&buffer.entity_id().to_string())
                    .unwrap()
                    .into_arc(),
            }
        }
    }
}

impl MultiBuffer {
    pub fn paths(&self) -> impl Iterator<Item = PathKey> + '_ {
        self.excerpts_by_path.keys().cloned()
    }

    pub fn path_for_excerpt(&self, excerpt_id: ExcerptId) -> Option<&PathKey> {
        self.paths_by_excerpt.get(&excerpt_id)
    }

    pub fn remove_excerpts_for_path(&mut self, path: PathKey, cx: &mut Context<Self>) {
        if let Some(to_remove) = self.excerpts_by_path.remove(&path) {
            self.remove_excerpts(to_remove, cx)
        }
    }

    pub fn location_for_path(&self, path: &PathKey, cx: &App) -> Option<Anchor> {
        let excerpt_id = self.excerpts_by_path.get(path)?.first()?;
        let snapshot = self.read(cx);
        let excerpt = snapshot.excerpt(*excerpt_id)?;
        Some(Anchor::in_buffer(excerpt.id, excerpt.range.context.start))
    }

    pub fn excerpt_paths(&self) -> impl Iterator<Item = &PathKey> {
        self.excerpts_by_path.keys()
    }

    pub fn excerpts_with_paths(&self) -> impl Iterator<Item = (&PathKey, &ExcerptId)> {
        self.excerpts_by_path
            .iter()
            .flat_map(|(key, ex_ids)| ex_ids.iter().map(move |id| (key, id)))
    }

    pub fn excerpts_for_path(&self, path: &PathKey) -> impl '_ + Iterator<Item = ExcerptId> {
        self.excerpts_by_path
            .get(path)
            .into_iter()
            .flatten()
            .copied()
    }

    /// Sets excerpts, returns `true` if at least one new excerpt was added.
    pub fn set_excerpts_for_path(
        &mut self,
        path: PathKey,
        buffer: Entity<Buffer>,
        ranges: impl IntoIterator<Item = Range<Point>>,
        context_line_count: u32,
        cx: &mut Context<Self>,
    ) -> (Vec<Range<Anchor>>, bool) {
        let buffer_snapshot = buffer.read(cx).snapshot();
        let excerpt_ranges = build_excerpt_ranges(ranges, context_line_count, &buffer_snapshot);

        let (new, counts) = Self::merge_excerpt_ranges(&excerpt_ranges);
        self.set_merged_excerpt_ranges_for_path(
            path,
            buffer,
            excerpt_ranges,
            &buffer_snapshot,
            new,
            counts,
            cx,
        )
    }

    pub fn set_excerpt_ranges_for_path(
        &mut self,
        path: PathKey,
        buffer: Entity<Buffer>,
        buffer_snapshot: &BufferSnapshot,
        excerpt_ranges: Vec<ExcerptRange<Point>>,
        cx: &mut Context<Self>,
    ) -> (Vec<Range<Anchor>>, bool) {
        let (new, counts) = Self::merge_excerpt_ranges(&excerpt_ranges);
        self.set_merged_excerpt_ranges_for_path(
            path,
            buffer,
            excerpt_ranges,
            buffer_snapshot,
            new,
            counts,
            cx,
        )
    }

    pub fn set_anchored_excerpts_for_path(
        &self,
        path_key: PathKey,
        buffer: Entity<Buffer>,
        ranges: Vec<Range<text::Anchor>>,
        context_line_count: u32,
        cx: &Context<Self>,
    ) -> impl Future<Output = Vec<Range<Anchor>>> + use<> {
        let buffer_snapshot = buffer.read(cx).snapshot();
        let multi_buffer = cx.weak_entity();
        let mut app = cx.to_async();
        async move {
            let snapshot = buffer_snapshot.clone();
            let (excerpt_ranges, new, counts) = app
                .background_spawn(async move {
                    let ranges = ranges.into_iter().map(|range| range.to_point(&snapshot));
                    let excerpt_ranges =
                        build_excerpt_ranges(ranges, context_line_count, &snapshot);
                    let (new, counts) = Self::merge_excerpt_ranges(&excerpt_ranges);
                    (excerpt_ranges, new, counts)
                })
                .await;

            multi_buffer
                .update(&mut app, move |multi_buffer, cx| {
                    let (ranges, _) = multi_buffer.set_merged_excerpt_ranges_for_path(
                        path_key,
                        buffer,
                        excerpt_ranges,
                        &buffer_snapshot,
                        new,
                        counts,
                        cx,
                    );
                    ranges
                })
                .ok()
                .unwrap_or_default()
        }
    }

    pub fn remove_excerpts_for_buffer(&mut self, buffer: BufferId, cx: &mut Context<Self>) {
        self.remove_excerpts(
            self.excerpts_for_buffer(buffer, cx)
                .into_iter()
                .map(|(excerpt, _)| excerpt),
            cx,
        );
    }

    pub(super) fn expand_excerpts_with_paths(
        &mut self,
        ids: impl IntoIterator<Item = ExcerptId>,
        line_count: u32,
        direction: ExpandExcerptDirection,
        cx: &mut Context<Self>,
    ) {
        let grouped = ids
            .into_iter()
            .chunk_by(|id| self.paths_by_excerpt.get(id).cloned())
            .into_iter()
            .filter_map(|(k, v)| Some((k?, v.into_iter().collect::<Vec<_>>())))
            .collect::<Vec<_>>();
        let snapshot = self.snapshot(cx);

        for (path, ids) in grouped.into_iter() {
            let Some(excerpt_ids) = self.excerpts_by_path.get(&path) else {
                continue;
            };

            let ids_to_expand = HashSet::from_iter(ids);
            let mut excerpt_id_ = None;
            let expanded_ranges = excerpt_ids.iter().filter_map(|excerpt_id| {
                let excerpt = snapshot.excerpt(*excerpt_id)?;
                let excerpt_id = excerpt.id;
                if excerpt_id_.is_none() {
                    excerpt_id_ = Some(excerpt_id);
                }

                let mut context = excerpt.range.context.to_point(&excerpt.buffer);
                if ids_to_expand.contains(&excerpt_id) {
                    match direction {
                        ExpandExcerptDirection::Up => {
                            context.start.row = context.start.row.saturating_sub(line_count);
                            context.start.column = 0;
                        }
                        ExpandExcerptDirection::Down => {
                            context.end.row =
                                (context.end.row + line_count).min(excerpt.buffer.max_point().row);
                            context.end.column = excerpt.buffer.line_len(context.end.row);
                        }
                        ExpandExcerptDirection::UpAndDown => {
                            context.start.row = context.start.row.saturating_sub(line_count);
                            context.start.column = 0;
                            context.end.row =
                                (context.end.row + line_count).min(excerpt.buffer.max_point().row);
                            context.end.column = excerpt.buffer.line_len(context.end.row);
                        }
                    }
                }

                Some(ExcerptRange {
                    context,
                    primary: excerpt.range.primary.to_point(&excerpt.buffer),
                })
            });
            let mut merged_ranges: Vec<ExcerptRange<Point>> = Vec::new();
            for range in expanded_ranges {
                if let Some(last_range) = merged_ranges.last_mut()
                    && last_range.context.end >= range.context.start
                {
                    last_range.context.end = range.context.end;
                    continue;
                }
                merged_ranges.push(range)
            }
            let Some(excerpt_id) = excerpt_id_ else {
                continue;
            };
            let Some(buffer_id) = &snapshot.buffer_id_for_excerpt(excerpt_id) else {
                continue;
            };

            let Some(buffer) = self.buffers.get(buffer_id).map(|b| b.buffer.clone()) else {
                continue;
            };

            let buffer_snapshot = buffer.read(cx).snapshot();
            self.update_path_excerpts(path.clone(), buffer, &buffer_snapshot, merged_ranges, cx);
        }
    }

    /// Sets excerpts, returns `true` if at least one new excerpt was added.
    fn set_merged_excerpt_ranges_for_path(
        &mut self,
        path: PathKey,
        buffer: Entity<Buffer>,
        ranges: Vec<ExcerptRange<Point>>,
        buffer_snapshot: &BufferSnapshot,
        new: Vec<ExcerptRange<Point>>,
        counts: Vec<usize>,
        cx: &mut Context<Self>,
    ) -> (Vec<Range<Anchor>>, bool) {
        let (excerpt_ids, added_a_new_excerpt) =
            self.update_path_excerpts(path, buffer, buffer_snapshot, new, cx);

        let mut result = Vec::new();
        let mut ranges = ranges.into_iter();
        for (excerpt_id, range_count) in excerpt_ids.into_iter().zip(counts.into_iter()) {
            for range in ranges.by_ref().take(range_count) {
                let range = Anchor::range_in_buffer(
                    excerpt_id,
                    buffer_snapshot.anchor_before(&range.primary.start)
                        ..buffer_snapshot.anchor_after(&range.primary.end),
                );
                result.push(range)
            }
        }
        (result, added_a_new_excerpt)
    }

    pub fn update_path_excerpts(
        &mut self,
        path: PathKey,
        buffer: Entity<Buffer>,
        buffer_snapshot: &BufferSnapshot,
        new: Vec<ExcerptRange<Point>>,
        cx: &mut Context<Self>,
    ) -> (Vec<ExcerptId>, bool) {
        let mut insert_after = self
            .excerpts_by_path
            .range(..path.clone())
            .next_back()
            .and_then(|(_, value)| value.last().copied())
            .unwrap_or(ExcerptId::min());

        let existing = self
            .excerpts_by_path
            .get(&path)
            .cloned()
            .unwrap_or_default();
        let mut new_iter = new.iter().cloned().peekable();
        let mut existing_iter = existing.into_iter().peekable();

        let mut excerpt_ids = Vec::new();
        let mut to_remove = Vec::new();
        let mut to_insert: Vec<(ExcerptId, ExcerptRange<Point>)> = Vec::new();
        let mut added_a_new_excerpt = false;
        let snapshot = self.snapshot(cx);

        let mut next_excerpt_id =
            // is this right? What if we remove the last excerpt, then we might reallocate with a wrong mapping?
            if let Some(last_entry) = self.snapshot.borrow().excerpt_ids.last() {
                last_entry.id.0 + 1
            } else {
                1
            };

        let mut next_excerpt_id = move || ExcerptId(post_inc(&mut next_excerpt_id));

        let mut excerpts_cursor = snapshot.excerpts.cursor::<Option<&Locator>>(());
        excerpts_cursor.next();

        loop {
            let existing = if let Some(&existing_id) = existing_iter.peek() {
                let locator = snapshot.excerpt_locator_for_id(existing_id);
                excerpts_cursor.seek_forward(&Some(locator), Bias::Left);
                if let Some(excerpt) = excerpts_cursor.item() {
                    if excerpt.buffer_id != buffer_snapshot.remote_id() {
                        to_remove.push(existing_id);
                        existing_iter.next();
                        continue;
                    }
                    Some((existing_id, excerpt.range.context.to_point(buffer_snapshot)))
                } else {
                    None
                }
            } else {
                None
            };

            let new = new_iter.peek();
            if let Some((last_id, last)) = to_insert.last_mut() {
                if let Some(new) = new
                    && last.context.end >= new.context.start
                {
                    last.context.end = last.context.end.max(new.context.end);
                    excerpt_ids.push(*last_id);
                    new_iter.next();
                    continue;
                }
                if let Some((existing_id, existing_range)) = &existing
                    && last.context.end >= existing_range.start
                {
                    last.context.end = last.context.end.max(existing_range.end);
                    to_remove.push(*existing_id);
                    self.snapshot
                        .get_mut()
                        .replaced_excerpts
                        .insert(*existing_id, *last_id);
                    existing_iter.next();
                    continue;
                }
            }

            match (new, existing) {
                (None, None) => break,
                (None, Some((existing_id, _))) => {
                    existing_iter.next();
                    to_remove.push(existing_id);
                    continue;
                }
                (Some(_), None) => {
                    added_a_new_excerpt = true;
                    let new_id = next_excerpt_id();
                    excerpt_ids.push(new_id);
                    to_insert.push((new_id, new_iter.next().unwrap()));
                    continue;
                }
                (Some(new), Some((_, existing_range))) => {
                    if existing_range.end < new.context.start {
                        let existing_id = existing_iter.next().unwrap();
                        to_remove.push(existing_id);
                        continue;
                    } else if existing_range.start > new.context.end {
                        let new_id = next_excerpt_id();
                        excerpt_ids.push(new_id);
                        to_insert.push((new_id, new_iter.next().unwrap()));
                        continue;
                    }

                    if existing_range.start == new.context.start
                        && existing_range.end == new.context.end
                    {
                        self.insert_excerpts_with_ids_after(
                            insert_after,
                            buffer.clone(),
                            mem::take(&mut to_insert),
                            cx,
                        );
                        insert_after = existing_iter.next().unwrap();
                        excerpt_ids.push(insert_after);
                        new_iter.next();
                    } else {
                        let existing_id = existing_iter.next().unwrap();
                        let new_id = next_excerpt_id();
                        self.snapshot
                            .get_mut()
                            .replaced_excerpts
                            .insert(existing_id, new_id);
                        to_remove.push(existing_id);
                        let mut range = new_iter.next().unwrap();
                        range.context.start = range.context.start.min(existing_range.start);
                        range.context.end = range.context.end.max(existing_range.end);
                        excerpt_ids.push(new_id);
                        to_insert.push((new_id, range));
                    }
                }
            };
        }

        self.insert_excerpts_with_ids_after(insert_after, buffer, to_insert, cx);
        // todo(lw): There is a logic bug somewhere that causes the to_remove vector to be not ordered correctly
        to_remove.sort_by_cached_key(|&id| snapshot.excerpt_locator_for_id(id));
        self.remove_excerpts(to_remove, cx);

        if excerpt_ids.is_empty() {
            self.excerpts_by_path.remove(&path);
        } else {
            for excerpt_id in &excerpt_ids {
                self.paths_by_excerpt.insert(*excerpt_id, path.clone());
            }
            let snapshot = &*self.snapshot.get_mut();
            let mut excerpt_ids: Vec<_> = excerpt_ids.iter().dedup().cloned().collect();
            excerpt_ids.sort_by_cached_key(|&id| snapshot.excerpt_locator_for_id(id));
            self.excerpts_by_path.insert(path.clone(), excerpt_ids);
        }

        (excerpt_ids, added_a_new_excerpt)
    }
}
=======
use std::{mem, ops::Range, sync::Arc};

use collections::HashSet;
use gpui::{App, AppContext, Context, Entity};
use itertools::Itertools;
use language::{Buffer, BufferSnapshot};
use rope::Point;
use text::{Bias, BufferId, OffsetRangeExt, locator::Locator};
use util::{post_inc, rel_path::RelPath};
use ztracing::instrument;

use crate::{
    Anchor, ExcerptId, ExcerptRange, ExpandExcerptDirection, MultiBuffer, build_excerpt_ranges,
};

#[derive(PartialEq, Eq, Ord, PartialOrd, Clone, Hash, Debug)]
pub struct PathKey {
    // Used by the derived PartialOrd & Ord
    pub sort_prefix: Option<u64>,
    pub path: Arc<RelPath>,
}

impl PathKey {
    pub fn with_sort_prefix(sort_prefix: u64, path: Arc<RelPath>) -> Self {
        Self {
            sort_prefix: Some(sort_prefix),
            path,
        }
    }

    pub fn for_buffer(buffer: &Entity<Buffer>, cx: &App) -> Self {
        if let Some(file) = buffer.read(cx).file() {
            Self::with_sort_prefix(file.worktree_id(cx).to_proto(), file.path().clone())
        } else {
            Self {
                sort_prefix: None,
                path: RelPath::unix(&buffer.entity_id().to_string())
                    .unwrap()
                    .into_arc(),
            }
        }
    }
}

impl MultiBuffer {
    pub fn paths(&self) -> impl Iterator<Item = &PathKey> + '_ {
        self.excerpts_by_path.keys()
    }

    pub fn remove_excerpts_for_path(&mut self, path: PathKey, cx: &mut Context<Self>) {
        if let Some(to_remove) = self.excerpts_by_path.remove(&path) {
            self.remove_excerpts(to_remove, cx)
        }
        if let Some(follower) = &self.follower {
            follower.update(cx, |follower, cx| {
                follower.remove_excerpts_for_path(path, cx);
            });
        }
    }

    pub fn buffer_for_path(&self, path: &PathKey, cx: &App) -> Option<Entity<Buffer>> {
        let excerpt_id = self.excerpts_by_path.get(path)?.first()?;
        let snapshot = self.read(cx);
        let excerpt = snapshot.excerpt(*excerpt_id)?;
        self.buffer(excerpt.buffer_id)
    }

    pub fn location_for_path(&self, path: &PathKey, cx: &App) -> Option<Anchor> {
        let excerpt_id = self.excerpts_by_path.get(path)?.first()?;
        let snapshot = self.read(cx);
        let excerpt = snapshot.excerpt(*excerpt_id)?;
        Some(Anchor::in_buffer(excerpt.id, excerpt.range.context.start))
    }

    /// Sets excerpts, returns `true` if at least one new excerpt was added.
    #[instrument(skip_all)]
    pub fn set_excerpts_for_path(
        &mut self,
        path: PathKey,
        buffer: Entity<Buffer>,
        ranges: impl IntoIterator<Item = Range<Point>>,
        context_line_count: u32,
        cx: &mut Context<Self>,
    ) -> (Vec<Range<Anchor>>, bool) {
        let buffer_snapshot = buffer.read(cx).snapshot();
        let excerpt_ranges = build_excerpt_ranges(ranges, context_line_count, &buffer_snapshot);

        let (new, counts) = Self::merge_excerpt_ranges(&excerpt_ranges);
        self.set_merged_excerpt_ranges_for_path(
            path,
            buffer,
            excerpt_ranges,
            &buffer_snapshot,
            new,
            counts,
            cx,
        )
    }

    pub fn set_excerpt_ranges_for_path(
        &mut self,
        path: PathKey,
        buffer: Entity<Buffer>,
        buffer_snapshot: &BufferSnapshot,
        excerpt_ranges: Vec<ExcerptRange<Point>>,
        cx: &mut Context<Self>,
    ) -> (Vec<Range<Anchor>>, bool) {
        let (new, counts) = Self::merge_excerpt_ranges(&excerpt_ranges);
        self.set_merged_excerpt_ranges_for_path(
            path,
            buffer,
            excerpt_ranges,
            buffer_snapshot,
            new,
            counts,
            cx,
        )
    }

    pub fn set_anchored_excerpts_for_path(
        &self,
        path_key: PathKey,
        buffer: Entity<Buffer>,
        ranges: Vec<Range<text::Anchor>>,
        context_line_count: u32,
        cx: &Context<Self>,
    ) -> impl Future<Output = Vec<Range<Anchor>>> + use<> {
        let buffer_snapshot = buffer.read(cx).snapshot();
        let multi_buffer = cx.weak_entity();
        let mut app = cx.to_async();
        async move {
            let snapshot = buffer_snapshot.clone();
            let (excerpt_ranges, new, counts) = app
                .background_spawn(async move {
                    let ranges = ranges.into_iter().map(|range| range.to_point(&snapshot));
                    let excerpt_ranges =
                        build_excerpt_ranges(ranges, context_line_count, &snapshot);
                    let (new, counts) = Self::merge_excerpt_ranges(&excerpt_ranges);
                    (excerpt_ranges, new, counts)
                })
                .await;

            multi_buffer
                .update(&mut app, move |multi_buffer, cx| {
                    let (ranges, _) = multi_buffer.set_merged_excerpt_ranges_for_path(
                        path_key,
                        buffer,
                        excerpt_ranges,
                        &buffer_snapshot,
                        new,
                        counts,
                        cx,
                    );
                    ranges
                })
                .ok()
                .unwrap_or_default()
        }
    }

    pub fn remove_excerpts_for_buffer(&mut self, buffer: BufferId, cx: &mut Context<Self>) {
        self.remove_excerpts(
            self.excerpts_for_buffer(buffer, cx)
                .into_iter()
                .map(|(excerpt, _)| excerpt),
            cx,
        );
    }

    pub(super) fn expand_excerpts_with_paths(
        &mut self,
        ids: impl IntoIterator<Item = ExcerptId>,
        line_count: u32,
        direction: ExpandExcerptDirection,
        cx: &mut Context<Self>,
    ) {
        let grouped = ids
            .into_iter()
            .chunk_by(|id| self.paths_by_excerpt.get(id).cloned())
            .into_iter()
            .filter_map(|(k, v)| Some((k?, v.into_iter().collect::<Vec<_>>())))
            .collect::<Vec<_>>();
        let snapshot = self.snapshot(cx);

        for (path, ids) in grouped.into_iter() {
            let Some(excerpt_ids) = self.excerpts_by_path.get(&path) else {
                continue;
            };

            let ids_to_expand = HashSet::from_iter(ids);
            let mut excerpt_id_ = None;
            let expanded_ranges = excerpt_ids.iter().filter_map(|excerpt_id| {
                let excerpt = snapshot.excerpt(*excerpt_id)?;
                let excerpt_id = excerpt.id;
                if excerpt_id_.is_none() {
                    excerpt_id_ = Some(excerpt_id);
                }

                let mut context = excerpt.range.context.to_point(&excerpt.buffer);
                if ids_to_expand.contains(&excerpt_id) {
                    match direction {
                        ExpandExcerptDirection::Up => {
                            context.start.row = context.start.row.saturating_sub(line_count);
                            context.start.column = 0;
                        }
                        ExpandExcerptDirection::Down => {
                            context.end.row =
                                (context.end.row + line_count).min(excerpt.buffer.max_point().row);
                            context.end.column = excerpt.buffer.line_len(context.end.row);
                        }
                        ExpandExcerptDirection::UpAndDown => {
                            context.start.row = context.start.row.saturating_sub(line_count);
                            context.start.column = 0;
                            context.end.row =
                                (context.end.row + line_count).min(excerpt.buffer.max_point().row);
                            context.end.column = excerpt.buffer.line_len(context.end.row);
                        }
                    }
                }

                Some(ExcerptRange {
                    context,
                    primary: excerpt.range.primary.to_point(&excerpt.buffer),
                })
            });
            let mut merged_ranges: Vec<ExcerptRange<Point>> = Vec::new();
            for range in expanded_ranges {
                if let Some(last_range) = merged_ranges.last_mut()
                    && last_range.context.end >= range.context.start
                {
                    last_range.context.end = range.context.end;
                    continue;
                }
                merged_ranges.push(range)
            }
            let Some(excerpt_id) = excerpt_id_ else {
                continue;
            };
            let Some(buffer_id) = &snapshot.buffer_id_for_excerpt(excerpt_id) else {
                continue;
            };

            let Some(buffer) = self.buffers.get(buffer_id).map(|b| b.buffer.clone()) else {
                continue;
            };

            let buffer_snapshot = buffer.read(cx).snapshot();
            self.update_path_excerpts(path.clone(), buffer, &buffer_snapshot, merged_ranges, cx);
        }
    }

    /// Sets excerpts, returns `true` if at least one new excerpt was added.
    fn set_merged_excerpt_ranges_for_path(
        &mut self,
        path: PathKey,
        buffer: Entity<Buffer>,
        ranges: Vec<ExcerptRange<Point>>,
        buffer_snapshot: &BufferSnapshot,
        new: Vec<ExcerptRange<Point>>,
        counts: Vec<usize>,
        cx: &mut Context<Self>,
    ) -> (Vec<Range<Anchor>>, bool) {
        let (excerpt_ids, added_a_new_excerpt) =
            self.update_path_excerpts(path, buffer, buffer_snapshot, new, cx);

        let mut result = Vec::new();
        let mut ranges = ranges.into_iter();
        for (excerpt_id, range_count) in excerpt_ids.into_iter().zip(counts.into_iter()) {
            for range in ranges.by_ref().take(range_count) {
                let range = Anchor::range_in_buffer(
                    excerpt_id,
                    buffer_snapshot.anchor_before(&range.primary.start)
                        ..buffer_snapshot.anchor_after(&range.primary.end),
                );
                result.push(range)
            }
        }
        (result, added_a_new_excerpt)
    }

    fn update_path_excerpts(
        &mut self,
        path: PathKey,
        buffer: Entity<Buffer>,
        buffer_snapshot: &BufferSnapshot,
        new: Vec<ExcerptRange<Point>>,
        cx: &mut Context<Self>,
    ) -> (Vec<ExcerptId>, bool) {
        let mut insert_after = self
            .excerpts_by_path
            .range(..path.clone())
            .next_back()
            .and_then(|(_, value)| value.last().copied())
            .unwrap_or(ExcerptId::min());

        let existing = self
            .excerpts_by_path
            .get(&path)
            .cloned()
            .unwrap_or_default();
        let mut new_iter = new.into_iter().peekable();
        let mut existing_iter = existing.into_iter().peekable();

        let mut excerpt_ids = Vec::new();
        let mut to_remove = Vec::new();
        let mut to_insert: Vec<(ExcerptId, ExcerptRange<Point>)> = Vec::new();
        let mut added_a_new_excerpt = false;
        let snapshot = self.snapshot(cx);

        let mut next_excerpt_id =
            // todo(lw): is this right? What if we remove the last excerpt, then we might reallocate with a wrong mapping?
            if let Some(last_entry) = self.snapshot.borrow().excerpt_ids.last() {
                last_entry.id.0 + 1
            } else {
                1
            };

        let mut next_excerpt_id = move || ExcerptId(post_inc(&mut next_excerpt_id));

        let mut excerpts_cursor = snapshot.excerpts.cursor::<Option<&Locator>>(());
        excerpts_cursor.next();

        loop {
            let existing = if let Some(&existing_id) = existing_iter.peek() {
                let locator = snapshot.excerpt_locator_for_id(existing_id);
                excerpts_cursor.seek_forward(&Some(locator), Bias::Left);
                if let Some(excerpt) = excerpts_cursor.item() {
                    if excerpt.buffer_id != buffer_snapshot.remote_id() {
                        to_remove.push(existing_id);
                        existing_iter.next();
                        continue;
                    }
                    Some((existing_id, excerpt.range.context.to_point(buffer_snapshot)))
                } else {
                    None
                }
            } else {
                None
            };

            let new = new_iter.peek();
            if let Some((last_id, last)) = to_insert.last_mut() {
                if let Some(new) = new
                    && last.context.end >= new.context.start
                {
                    last.context.end = last.context.end.max(new.context.end);
                    excerpt_ids.push(*last_id);
                    new_iter.next();
                    continue;
                }
                if let Some((existing_id, existing_range)) = &existing
                    && last.context.end >= existing_range.start
                {
                    last.context.end = last.context.end.max(existing_range.end);
                    to_remove.push(*existing_id);
                    self.snapshot
                        .get_mut()
                        .replaced_excerpts
                        .insert(*existing_id, *last_id);
                    existing_iter.next();
                    continue;
                }
            }

            match (new, existing) {
                (None, None) => break,
                (None, Some((existing_id, _))) => {
                    existing_iter.next();
                    to_remove.push(existing_id);
                    continue;
                }
                (Some(_), None) => {
                    added_a_new_excerpt = true;
                    let new_id = next_excerpt_id();
                    excerpt_ids.push(new_id);
                    to_insert.push((new_id, new_iter.next().unwrap()));
                    continue;
                }
                (Some(new), Some((_, existing_range))) => {
                    if existing_range.end < new.context.start {
                        let existing_id = existing_iter.next().unwrap();
                        to_remove.push(existing_id);
                        continue;
                    } else if existing_range.start > new.context.end {
                        let new_id = next_excerpt_id();
                        excerpt_ids.push(new_id);
                        to_insert.push((new_id, new_iter.next().unwrap()));
                        continue;
                    }

                    if existing_range.start == new.context.start
                        && existing_range.end == new.context.end
                    {
                        self.insert_excerpts_with_ids_after(
                            insert_after,
                            buffer.clone(),
                            mem::take(&mut to_insert),
                            cx,
                        );
                        insert_after = existing_iter.next().unwrap();
                        excerpt_ids.push(insert_after);
                        new_iter.next();
                    } else {
                        let existing_id = existing_iter.next().unwrap();
                        let new_id = next_excerpt_id();
                        self.snapshot
                            .get_mut()
                            .replaced_excerpts
                            .insert(existing_id, new_id);
                        to_remove.push(existing_id);
                        let mut range = new_iter.next().unwrap();
                        range.context.start = range.context.start.min(existing_range.start);
                        range.context.end = range.context.end.max(existing_range.end);
                        excerpt_ids.push(new_id);
                        to_insert.push((new_id, range));
                    }
                }
            };
        }

        self.insert_excerpts_with_ids_after(insert_after, buffer, to_insert, cx);
        // todo(lw): There is a logic bug somewhere that causes the to_remove vector to be not ordered correctly
        to_remove.sort_by_cached_key(|&id| snapshot.excerpt_locator_for_id(id));
        self.remove_excerpts(to_remove, cx);

        if excerpt_ids.is_empty() {
            self.excerpts_by_path.remove(&path);
        } else {
            for excerpt_id in &excerpt_ids {
                self.paths_by_excerpt.insert(*excerpt_id, path.clone());
            }
            let snapshot = &*self.snapshot.get_mut();
            let mut excerpt_ids: Vec<_> = excerpt_ids.iter().dedup().cloned().collect();
            excerpt_ids.sort_by_cached_key(|&id| snapshot.excerpt_locator_for_id(id));
            self.excerpts_by_path.insert(path, excerpt_ids);
        }

        (excerpt_ids, added_a_new_excerpt)
    }
}
>>>>>>> f03987fb
<|MERGE_RESOLUTION|>--- conflicted
+++ resolved
@@ -1,4 +1,3 @@
-<<<<<<< HEAD
 use std::{mem, ops::Range, sync::Arc};
 
 use collections::HashSet;
@@ -8,6 +7,7 @@
 use rope::Point;
 use text::{Bias, BufferId, OffsetRangeExt, locator::Locator};
 use util::{post_inc, rel_path::RelPath};
+use ztracing::instrument;
 
 use crate::{
     Anchor, ExcerptId, ExcerptRange, ExpandExcerptDirection, MultiBuffer, build_excerpt_ranges,
@@ -43,18 +43,34 @@
 }
 
 impl MultiBuffer {
-    pub fn paths(&self) -> impl Iterator<Item = PathKey> + '_ {
-        self.excerpts_by_path.keys().cloned()
-    }
-
-    pub fn path_for_excerpt(&self, excerpt_id: ExcerptId) -> Option<&PathKey> {
-        self.paths_by_excerpt.get(&excerpt_id)
+    pub fn paths(&self) -> impl Iterator<Item = &PathKey> + '_ {
+        self.excerpts_by_path.keys()
+    }
+
+    pub fn excerpts_for_path(&self, path: &PathKey) -> impl '_ + Iterator<Item = ExcerptId> {
+        self.excerpts_by_path
+            .get(path)
+            .map(|excerpts| excerpts.as_slice())
+            .unwrap_or(&[])
+            .iter()
+            .copied()
+    }
+
+    pub fn path_for_excerpt(&self, excerpt: ExcerptId) -> Option<PathKey> {
+        self.paths_by_excerpt.get(&excerpt).cloned()
     }
 
     pub fn remove_excerpts_for_path(&mut self, path: PathKey, cx: &mut Context<Self>) {
         if let Some(to_remove) = self.excerpts_by_path.remove(&path) {
             self.remove_excerpts(to_remove, cx)
         }
+    }
+
+    pub fn buffer_for_path(&self, path: &PathKey, cx: &App) -> Option<Entity<Buffer>> {
+        let excerpt_id = self.excerpts_by_path.get(path)?.first()?;
+        let snapshot = self.read(cx);
+        let excerpt = snapshot.excerpt(*excerpt_id)?;
+        self.buffer(excerpt.buffer_id)
     }
 
     pub fn location_for_path(&self, path: &PathKey, cx: &App) -> Option<Anchor> {
@@ -64,25 +80,8 @@
         Some(Anchor::in_buffer(excerpt.id, excerpt.range.context.start))
     }
 
-    pub fn excerpt_paths(&self) -> impl Iterator<Item = &PathKey> {
-        self.excerpts_by_path.keys()
-    }
-
-    pub fn excerpts_with_paths(&self) -> impl Iterator<Item = (&PathKey, &ExcerptId)> {
-        self.excerpts_by_path
-            .iter()
-            .flat_map(|(key, ex_ids)| ex_ids.iter().map(move |id| (key, id)))
-    }
-
-    pub fn excerpts_for_path(&self, path: &PathKey) -> impl '_ + Iterator<Item = ExcerptId> {
-        self.excerpts_by_path
-            .get(path)
-            .into_iter()
-            .flatten()
-            .copied()
-    }
-
     /// Sets excerpts, returns `true` if at least one new excerpt was added.
+    #[instrument(skip_all)]
     pub fn set_excerpts_for_path(
         &mut self,
         path: PathKey,
@@ -307,7 +306,7 @@
             .get(&path)
             .cloned()
             .unwrap_or_default();
-        let mut new_iter = new.iter().cloned().peekable();
+        let mut new_iter = new.into_iter().peekable();
         let mut existing_iter = existing.into_iter().peekable();
 
         let mut excerpt_ids = Vec::new();
@@ -317,7 +316,7 @@
         let snapshot = self.snapshot(cx);
 
         let mut next_excerpt_id =
-            // is this right? What if we remove the last excerpt, then we might reallocate with a wrong mapping?
+            // todo(lw): is this right? What if we remove the last excerpt, then we might reallocate with a wrong mapping?
             if let Some(last_entry) = self.snapshot.borrow().excerpt_ids.last() {
                 last_entry.id.0 + 1
             } else {
@@ -441,451 +440,9 @@
             let snapshot = &*self.snapshot.get_mut();
             let mut excerpt_ids: Vec<_> = excerpt_ids.iter().dedup().cloned().collect();
             excerpt_ids.sort_by_cached_key(|&id| snapshot.excerpt_locator_for_id(id));
-            self.excerpts_by_path.insert(path.clone(), excerpt_ids);
+            self.excerpts_by_path.insert(path, excerpt_ids);
         }
 
         (excerpt_ids, added_a_new_excerpt)
     }
-}
-=======
-use std::{mem, ops::Range, sync::Arc};
-
-use collections::HashSet;
-use gpui::{App, AppContext, Context, Entity};
-use itertools::Itertools;
-use language::{Buffer, BufferSnapshot};
-use rope::Point;
-use text::{Bias, BufferId, OffsetRangeExt, locator::Locator};
-use util::{post_inc, rel_path::RelPath};
-use ztracing::instrument;
-
-use crate::{
-    Anchor, ExcerptId, ExcerptRange, ExpandExcerptDirection, MultiBuffer, build_excerpt_ranges,
-};
-
-#[derive(PartialEq, Eq, Ord, PartialOrd, Clone, Hash, Debug)]
-pub struct PathKey {
-    // Used by the derived PartialOrd & Ord
-    pub sort_prefix: Option<u64>,
-    pub path: Arc<RelPath>,
-}
-
-impl PathKey {
-    pub fn with_sort_prefix(sort_prefix: u64, path: Arc<RelPath>) -> Self {
-        Self {
-            sort_prefix: Some(sort_prefix),
-            path,
-        }
-    }
-
-    pub fn for_buffer(buffer: &Entity<Buffer>, cx: &App) -> Self {
-        if let Some(file) = buffer.read(cx).file() {
-            Self::with_sort_prefix(file.worktree_id(cx).to_proto(), file.path().clone())
-        } else {
-            Self {
-                sort_prefix: None,
-                path: RelPath::unix(&buffer.entity_id().to_string())
-                    .unwrap()
-                    .into_arc(),
-            }
-        }
-    }
-}
-
-impl MultiBuffer {
-    pub fn paths(&self) -> impl Iterator<Item = &PathKey> + '_ {
-        self.excerpts_by_path.keys()
-    }
-
-    pub fn remove_excerpts_for_path(&mut self, path: PathKey, cx: &mut Context<Self>) {
-        if let Some(to_remove) = self.excerpts_by_path.remove(&path) {
-            self.remove_excerpts(to_remove, cx)
-        }
-        if let Some(follower) = &self.follower {
-            follower.update(cx, |follower, cx| {
-                follower.remove_excerpts_for_path(path, cx);
-            });
-        }
-    }
-
-    pub fn buffer_for_path(&self, path: &PathKey, cx: &App) -> Option<Entity<Buffer>> {
-        let excerpt_id = self.excerpts_by_path.get(path)?.first()?;
-        let snapshot = self.read(cx);
-        let excerpt = snapshot.excerpt(*excerpt_id)?;
-        self.buffer(excerpt.buffer_id)
-    }
-
-    pub fn location_for_path(&self, path: &PathKey, cx: &App) -> Option<Anchor> {
-        let excerpt_id = self.excerpts_by_path.get(path)?.first()?;
-        let snapshot = self.read(cx);
-        let excerpt = snapshot.excerpt(*excerpt_id)?;
-        Some(Anchor::in_buffer(excerpt.id, excerpt.range.context.start))
-    }
-
-    /// Sets excerpts, returns `true` if at least one new excerpt was added.
-    #[instrument(skip_all)]
-    pub fn set_excerpts_for_path(
-        &mut self,
-        path: PathKey,
-        buffer: Entity<Buffer>,
-        ranges: impl IntoIterator<Item = Range<Point>>,
-        context_line_count: u32,
-        cx: &mut Context<Self>,
-    ) -> (Vec<Range<Anchor>>, bool) {
-        let buffer_snapshot = buffer.read(cx).snapshot();
-        let excerpt_ranges = build_excerpt_ranges(ranges, context_line_count, &buffer_snapshot);
-
-        let (new, counts) = Self::merge_excerpt_ranges(&excerpt_ranges);
-        self.set_merged_excerpt_ranges_for_path(
-            path,
-            buffer,
-            excerpt_ranges,
-            &buffer_snapshot,
-            new,
-            counts,
-            cx,
-        )
-    }
-
-    pub fn set_excerpt_ranges_for_path(
-        &mut self,
-        path: PathKey,
-        buffer: Entity<Buffer>,
-        buffer_snapshot: &BufferSnapshot,
-        excerpt_ranges: Vec<ExcerptRange<Point>>,
-        cx: &mut Context<Self>,
-    ) -> (Vec<Range<Anchor>>, bool) {
-        let (new, counts) = Self::merge_excerpt_ranges(&excerpt_ranges);
-        self.set_merged_excerpt_ranges_for_path(
-            path,
-            buffer,
-            excerpt_ranges,
-            buffer_snapshot,
-            new,
-            counts,
-            cx,
-        )
-    }
-
-    pub fn set_anchored_excerpts_for_path(
-        &self,
-        path_key: PathKey,
-        buffer: Entity<Buffer>,
-        ranges: Vec<Range<text::Anchor>>,
-        context_line_count: u32,
-        cx: &Context<Self>,
-    ) -> impl Future<Output = Vec<Range<Anchor>>> + use<> {
-        let buffer_snapshot = buffer.read(cx).snapshot();
-        let multi_buffer = cx.weak_entity();
-        let mut app = cx.to_async();
-        async move {
-            let snapshot = buffer_snapshot.clone();
-            let (excerpt_ranges, new, counts) = app
-                .background_spawn(async move {
-                    let ranges = ranges.into_iter().map(|range| range.to_point(&snapshot));
-                    let excerpt_ranges =
-                        build_excerpt_ranges(ranges, context_line_count, &snapshot);
-                    let (new, counts) = Self::merge_excerpt_ranges(&excerpt_ranges);
-                    (excerpt_ranges, new, counts)
-                })
-                .await;
-
-            multi_buffer
-                .update(&mut app, move |multi_buffer, cx| {
-                    let (ranges, _) = multi_buffer.set_merged_excerpt_ranges_for_path(
-                        path_key,
-                        buffer,
-                        excerpt_ranges,
-                        &buffer_snapshot,
-                        new,
-                        counts,
-                        cx,
-                    );
-                    ranges
-                })
-                .ok()
-                .unwrap_or_default()
-        }
-    }
-
-    pub fn remove_excerpts_for_buffer(&mut self, buffer: BufferId, cx: &mut Context<Self>) {
-        self.remove_excerpts(
-            self.excerpts_for_buffer(buffer, cx)
-                .into_iter()
-                .map(|(excerpt, _)| excerpt),
-            cx,
-        );
-    }
-
-    pub(super) fn expand_excerpts_with_paths(
-        &mut self,
-        ids: impl IntoIterator<Item = ExcerptId>,
-        line_count: u32,
-        direction: ExpandExcerptDirection,
-        cx: &mut Context<Self>,
-    ) {
-        let grouped = ids
-            .into_iter()
-            .chunk_by(|id| self.paths_by_excerpt.get(id).cloned())
-            .into_iter()
-            .filter_map(|(k, v)| Some((k?, v.into_iter().collect::<Vec<_>>())))
-            .collect::<Vec<_>>();
-        let snapshot = self.snapshot(cx);
-
-        for (path, ids) in grouped.into_iter() {
-            let Some(excerpt_ids) = self.excerpts_by_path.get(&path) else {
-                continue;
-            };
-
-            let ids_to_expand = HashSet::from_iter(ids);
-            let mut excerpt_id_ = None;
-            let expanded_ranges = excerpt_ids.iter().filter_map(|excerpt_id| {
-                let excerpt = snapshot.excerpt(*excerpt_id)?;
-                let excerpt_id = excerpt.id;
-                if excerpt_id_.is_none() {
-                    excerpt_id_ = Some(excerpt_id);
-                }
-
-                let mut context = excerpt.range.context.to_point(&excerpt.buffer);
-                if ids_to_expand.contains(&excerpt_id) {
-                    match direction {
-                        ExpandExcerptDirection::Up => {
-                            context.start.row = context.start.row.saturating_sub(line_count);
-                            context.start.column = 0;
-                        }
-                        ExpandExcerptDirection::Down => {
-                            context.end.row =
-                                (context.end.row + line_count).min(excerpt.buffer.max_point().row);
-                            context.end.column = excerpt.buffer.line_len(context.end.row);
-                        }
-                        ExpandExcerptDirection::UpAndDown => {
-                            context.start.row = context.start.row.saturating_sub(line_count);
-                            context.start.column = 0;
-                            context.end.row =
-                                (context.end.row + line_count).min(excerpt.buffer.max_point().row);
-                            context.end.column = excerpt.buffer.line_len(context.end.row);
-                        }
-                    }
-                }
-
-                Some(ExcerptRange {
-                    context,
-                    primary: excerpt.range.primary.to_point(&excerpt.buffer),
-                })
-            });
-            let mut merged_ranges: Vec<ExcerptRange<Point>> = Vec::new();
-            for range in expanded_ranges {
-                if let Some(last_range) = merged_ranges.last_mut()
-                    && last_range.context.end >= range.context.start
-                {
-                    last_range.context.end = range.context.end;
-                    continue;
-                }
-                merged_ranges.push(range)
-            }
-            let Some(excerpt_id) = excerpt_id_ else {
-                continue;
-            };
-            let Some(buffer_id) = &snapshot.buffer_id_for_excerpt(excerpt_id) else {
-                continue;
-            };
-
-            let Some(buffer) = self.buffers.get(buffer_id).map(|b| b.buffer.clone()) else {
-                continue;
-            };
-
-            let buffer_snapshot = buffer.read(cx).snapshot();
-            self.update_path_excerpts(path.clone(), buffer, &buffer_snapshot, merged_ranges, cx);
-        }
-    }
-
-    /// Sets excerpts, returns `true` if at least one new excerpt was added.
-    fn set_merged_excerpt_ranges_for_path(
-        &mut self,
-        path: PathKey,
-        buffer: Entity<Buffer>,
-        ranges: Vec<ExcerptRange<Point>>,
-        buffer_snapshot: &BufferSnapshot,
-        new: Vec<ExcerptRange<Point>>,
-        counts: Vec<usize>,
-        cx: &mut Context<Self>,
-    ) -> (Vec<Range<Anchor>>, bool) {
-        let (excerpt_ids, added_a_new_excerpt) =
-            self.update_path_excerpts(path, buffer, buffer_snapshot, new, cx);
-
-        let mut result = Vec::new();
-        let mut ranges = ranges.into_iter();
-        for (excerpt_id, range_count) in excerpt_ids.into_iter().zip(counts.into_iter()) {
-            for range in ranges.by_ref().take(range_count) {
-                let range = Anchor::range_in_buffer(
-                    excerpt_id,
-                    buffer_snapshot.anchor_before(&range.primary.start)
-                        ..buffer_snapshot.anchor_after(&range.primary.end),
-                );
-                result.push(range)
-            }
-        }
-        (result, added_a_new_excerpt)
-    }
-
-    fn update_path_excerpts(
-        &mut self,
-        path: PathKey,
-        buffer: Entity<Buffer>,
-        buffer_snapshot: &BufferSnapshot,
-        new: Vec<ExcerptRange<Point>>,
-        cx: &mut Context<Self>,
-    ) -> (Vec<ExcerptId>, bool) {
-        let mut insert_after = self
-            .excerpts_by_path
-            .range(..path.clone())
-            .next_back()
-            .and_then(|(_, value)| value.last().copied())
-            .unwrap_or(ExcerptId::min());
-
-        let existing = self
-            .excerpts_by_path
-            .get(&path)
-            .cloned()
-            .unwrap_or_default();
-        let mut new_iter = new.into_iter().peekable();
-        let mut existing_iter = existing.into_iter().peekable();
-
-        let mut excerpt_ids = Vec::new();
-        let mut to_remove = Vec::new();
-        let mut to_insert: Vec<(ExcerptId, ExcerptRange<Point>)> = Vec::new();
-        let mut added_a_new_excerpt = false;
-        let snapshot = self.snapshot(cx);
-
-        let mut next_excerpt_id =
-            // todo(lw): is this right? What if we remove the last excerpt, then we might reallocate with a wrong mapping?
-            if let Some(last_entry) = self.snapshot.borrow().excerpt_ids.last() {
-                last_entry.id.0 + 1
-            } else {
-                1
-            };
-
-        let mut next_excerpt_id = move || ExcerptId(post_inc(&mut next_excerpt_id));
-
-        let mut excerpts_cursor = snapshot.excerpts.cursor::<Option<&Locator>>(());
-        excerpts_cursor.next();
-
-        loop {
-            let existing = if let Some(&existing_id) = existing_iter.peek() {
-                let locator = snapshot.excerpt_locator_for_id(existing_id);
-                excerpts_cursor.seek_forward(&Some(locator), Bias::Left);
-                if let Some(excerpt) = excerpts_cursor.item() {
-                    if excerpt.buffer_id != buffer_snapshot.remote_id() {
-                        to_remove.push(existing_id);
-                        existing_iter.next();
-                        continue;
-                    }
-                    Some((existing_id, excerpt.range.context.to_point(buffer_snapshot)))
-                } else {
-                    None
-                }
-            } else {
-                None
-            };
-
-            let new = new_iter.peek();
-            if let Some((last_id, last)) = to_insert.last_mut() {
-                if let Some(new) = new
-                    && last.context.end >= new.context.start
-                {
-                    last.context.end = last.context.end.max(new.context.end);
-                    excerpt_ids.push(*last_id);
-                    new_iter.next();
-                    continue;
-                }
-                if let Some((existing_id, existing_range)) = &existing
-                    && last.context.end >= existing_range.start
-                {
-                    last.context.end = last.context.end.max(existing_range.end);
-                    to_remove.push(*existing_id);
-                    self.snapshot
-                        .get_mut()
-                        .replaced_excerpts
-                        .insert(*existing_id, *last_id);
-                    existing_iter.next();
-                    continue;
-                }
-            }
-
-            match (new, existing) {
-                (None, None) => break,
-                (None, Some((existing_id, _))) => {
-                    existing_iter.next();
-                    to_remove.push(existing_id);
-                    continue;
-                }
-                (Some(_), None) => {
-                    added_a_new_excerpt = true;
-                    let new_id = next_excerpt_id();
-                    excerpt_ids.push(new_id);
-                    to_insert.push((new_id, new_iter.next().unwrap()));
-                    continue;
-                }
-                (Some(new), Some((_, existing_range))) => {
-                    if existing_range.end < new.context.start {
-                        let existing_id = existing_iter.next().unwrap();
-                        to_remove.push(existing_id);
-                        continue;
-                    } else if existing_range.start > new.context.end {
-                        let new_id = next_excerpt_id();
-                        excerpt_ids.push(new_id);
-                        to_insert.push((new_id, new_iter.next().unwrap()));
-                        continue;
-                    }
-
-                    if existing_range.start == new.context.start
-                        && existing_range.end == new.context.end
-                    {
-                        self.insert_excerpts_with_ids_after(
-                            insert_after,
-                            buffer.clone(),
-                            mem::take(&mut to_insert),
-                            cx,
-                        );
-                        insert_after = existing_iter.next().unwrap();
-                        excerpt_ids.push(insert_after);
-                        new_iter.next();
-                    } else {
-                        let existing_id = existing_iter.next().unwrap();
-                        let new_id = next_excerpt_id();
-                        self.snapshot
-                            .get_mut()
-                            .replaced_excerpts
-                            .insert(existing_id, new_id);
-                        to_remove.push(existing_id);
-                        let mut range = new_iter.next().unwrap();
-                        range.context.start = range.context.start.min(existing_range.start);
-                        range.context.end = range.context.end.max(existing_range.end);
-                        excerpt_ids.push(new_id);
-                        to_insert.push((new_id, range));
-                    }
-                }
-            };
-        }
-
-        self.insert_excerpts_with_ids_after(insert_after, buffer, to_insert, cx);
-        // todo(lw): There is a logic bug somewhere that causes the to_remove vector to be not ordered correctly
-        to_remove.sort_by_cached_key(|&id| snapshot.excerpt_locator_for_id(id));
-        self.remove_excerpts(to_remove, cx);
-
-        if excerpt_ids.is_empty() {
-            self.excerpts_by_path.remove(&path);
-        } else {
-            for excerpt_id in &excerpt_ids {
-                self.paths_by_excerpt.insert(*excerpt_id, path.clone());
-            }
-            let snapshot = &*self.snapshot.get_mut();
-            let mut excerpt_ids: Vec<_> = excerpt_ids.iter().dedup().cloned().collect();
-            excerpt_ids.sort_by_cached_key(|&id| snapshot.excerpt_locator_for_id(id));
-            self.excerpts_by_path.insert(path, excerpt_ids);
-        }
-
-        (excerpt_ids, added_a_new_excerpt)
-    }
-}
->>>>>>> f03987fb
+}