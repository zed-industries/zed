--- conflicted
+++ resolved
@@ -2719,10 +2719,6 @@
     }
 }
 
-<<<<<<< HEAD
-#[gpui::test(iterations = 50)]
-async fn test_random_multibuffer(cx: &mut TestAppContext, mut rng: StdRng) {
-=======
 // TODO(split-diff) bump up iterations
 // #[gpui::test(iterations = 100)]
 #[gpui::test]
@@ -2752,7 +2748,6 @@
     cx: &mut TestAppContext,
     mut rng: StdRng,
 ) {
->>>>>>> 89841d03
     let operations = env::var("OPERATIONS")
         .map(|i| i.parse().expect("invalid `OPERATIONS` variable"))
         .unwrap_or(10);
