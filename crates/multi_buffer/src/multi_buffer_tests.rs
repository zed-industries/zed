--- conflicted
+++ resolved
@@ -4098,7 +4098,6 @@
     }
 }
 
-<<<<<<< HEAD
 #[gpui::test(iterations = 100)]
 async fn test_random_word_diff_offsets(cx: &mut TestAppContext, mut rng: StdRng) {
     let settings_store = cx.update(|cx| SettingsStore::test(cx));
@@ -4246,7 +4245,8 @@
         );
     }
     assert_eq!(actual_total_word_diff_count, expected_total_word_diff_count);
-=======
+}
+
 /// Tests `excerpt_containing` and `excerpts_for_range` (functions mapping multi-buffer text-coordinates to excerpts)
 #[gpui::test]
 fn test_excerpts_containment_functions(cx: &mut App) {
@@ -4359,5 +4359,4 @@
         containing.is_none(),
         "excerpt_containing should return None for ranges spanning multiple excerpts"
     );
->>>>>>> 83f0a3fd
 }