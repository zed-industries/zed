--- conflicted
+++ resolved
@@ -358,17 +358,7 @@
     let base_text = "one\ntwo\nthree\n";
     let text = "one\nthree\n";
     let buffer = cx.new(|cx| Buffer::local(text, cx));
-<<<<<<< HEAD
     let change_set = cx.new(|cx| BufferChangeSet::new_with_base_text(base_text, &buffer, cx));
-=======
-    let snapshot = buffer.read_with(cx, |buffer, _| buffer.snapshot());
-    let change_set = cx.new(|cx| {
-        let mut change_set = BufferChangeSet::new(&buffer, cx);
-        let _ = change_set.set_base_text(base_text.into(), snapshot.text, cx);
-        change_set
-    });
-    cx.run_until_parked();
->>>>>>> 48dba9a9
     let multibuffer = cx.new(|cx| MultiBuffer::singleton(buffer, cx));
     multibuffer.update(cx, |multibuffer, cx| {
         multibuffer.add_change_set(change_set, cx)
@@ -412,17 +402,7 @@
     let base_text = "one\ntwo\nthree\nfour\nfive\nsix\nseven\neight\n";
     let text = "one\nfour\nseven\n";
     let buffer = cx.new(|cx| Buffer::local(text, cx));
-<<<<<<< HEAD
     let change_set = cx.new(|cx| BufferChangeSet::new_with_base_text(base_text, &buffer, cx));
-=======
-    let change_set = cx.new(|cx| {
-        let mut change_set = BufferChangeSet::new(&buffer, cx);
-        let snapshot = buffer.read(cx).snapshot();
-        let _ = change_set.set_base_text(base_text.into(), snapshot.text, cx);
-        change_set
-    });
-    cx.run_until_parked();
->>>>>>> 48dba9a9
     let multibuffer = cx.new(|cx| MultiBuffer::singleton(buffer, cx));
     let (mut snapshot, mut subscription) = multibuffer.update(cx, |multibuffer, cx| {
         (multibuffer.snapshot(cx), multibuffer.subscribe())
@@ -515,17 +495,7 @@
     let base_text = "one\ntwo\nfour\nfive\nsix\nseven\n";
     let text = "one\ntwo\nTHREE\nfour\nfive\nseven\n";
     let buffer = cx.new(|cx| Buffer::local(text, cx));
-<<<<<<< HEAD
     let change_set = cx.new(|cx| BufferChangeSet::new_with_base_text(&base_text, &buffer, cx));
-=======
-    let change_set = cx.new(|cx| {
-        let mut change_set = BufferChangeSet::new(&buffer, cx);
-        let snapshot = buffer.read(cx).text_snapshot();
-        let _ = change_set.set_base_text(base_text.into(), snapshot, cx);
-        change_set
-    });
-    cx.run_until_parked();
->>>>>>> 48dba9a9
     let multibuffer = cx.new(|cx| MultiBuffer::singleton(buffer.clone(), cx));
 
     let (mut snapshot, mut subscription) = multibuffer.update(cx, |multibuffer, cx| {
@@ -601,12 +571,6 @@
     );
 
     multibuffer.update(cx, |multibuffer, cx| multibuffer.undo(cx));
-<<<<<<< HEAD
-    change_set.update(cx, |change_set, cx| {
-        change_set.recalculate_diff_sync(buffer.read(cx).text_snapshot());
-    });
-=======
->>>>>>> 48dba9a9
     assert_new_snapshot(
         &multibuffer,
         &mut snapshot,
@@ -2201,11 +2165,7 @@
                                     "recalculating diff for buffer {:?}",
                                     snapshot.remote_id(),
                                 );
-<<<<<<< HEAD
                                 change_set.recalculate_diff_sync(snapshot.text);
-=======
-                                change_set.recalculate_diff(snapshot.text, cx)
->>>>>>> 48dba9a9
                             });
                     }
                     reference.diffs_updated(cx);
@@ -2219,19 +2179,8 @@
                         .collect::<String>();
 
                     let buffer = cx.new(|cx| Buffer::local(base_text.clone(), cx));
-<<<<<<< HEAD
                     let change_set =
                         cx.new(|cx| BufferChangeSet::new_with_base_text(&base_text, &buffer, cx));
-=======
-                    let change_set = cx.new(|cx| BufferChangeSet::new(&buffer, cx));
-                    change_set
-                        .update(cx, |change_set, cx| {
-                            let snapshot = buffer.read(cx).snapshot();
-                            change_set.set_base_text(base_text, snapshot.text, cx)
-                        })
-                        .await
-                        .unwrap();
->>>>>>> 48dba9a9
 
                     multibuffer.update(cx, |multibuffer, cx| {
                         reference.add_change_set(change_set.clone(), cx);
