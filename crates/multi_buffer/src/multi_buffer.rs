--- conflicted
+++ resolved
@@ -66,11 +66,6 @@
     subscriptions: Topic,
     /// If true, the multi-buffer only contains a single [`Buffer`] and a single [`Excerpt`]
     singleton: bool,
-<<<<<<< HEAD
-    // TODO: Remove `replica_id`?
-    replica_id: ReplicaId,
-=======
->>>>>>> 5905fbb9
     history: History,
     title: Option<String>,
     capability: Capability,
