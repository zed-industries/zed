--- conflicted
+++ resolved
@@ -948,14 +948,10 @@
 }
 
 #[derive(Clone)]
-<<<<<<< HEAD
 /// todo! double check this
 /// Match transformations to an item
 /// This is essentially a more detailed version of DiffTransform
-struct MultiBufferRegion<'a, D: TextDimension> {
-=======
 struct MultiBufferRegion<'a, MBD, BD> {
->>>>>>> 1fab43d4
     buffer: &'a BufferSnapshot,
     is_main_buffer: bool,
     diff_hunk_status: Option<DiffHunkStatus>,
@@ -3647,17 +3643,18 @@
             let buffer = &excerpt.buffer;
             let hunk_buffer_start_offset = hunk.buffer_range.start.to_offset(buffer);
 
+            // todo! use multibuffer new types here
             let base_word_diffs_absolute: Vec<Range<usize>> = hunk
                 .base_word_diffs
                 .iter()
-                .map(|diff| diff.start + hunk_start_offset..diff.end + hunk_start_offset)
+                .map(|diff| diff.start + hunk_start_offset.0..diff.end + hunk_start_offset.0)
                 .chain(hunk.buffer_word_diffs.iter().map(|diff| {
                     let range = diff.to_offset(buffer);
                     let start = range.start.saturating_sub(hunk_buffer_start_offset)
-                        + hunk_start_offset
+                        + hunk_start_offset.0
                         + diff_base_offset;
                     let end = range.end.saturating_sub(hunk_buffer_start_offset)
-                        + hunk_start_offset
+                        + hunk_start_offset.0
                         + diff_base_offset;
                     start..end
                 }))
@@ -3668,14 +3665,10 @@
                 buffer_id: excerpt.buffer_id,
                 excerpt_id: excerpt.id,
                 buffer_range: hunk.buffer_range.clone(),
-<<<<<<< HEAD
                 word_diffs: base_word_diffs_absolute,
                 buffer_word_diffs: hunk.buffer_word_diffs.clone(),
-                diff_base_byte_range: hunk.diff_base_byte_range.clone(),
-=======
                 diff_base_byte_range: BufferOffset(hunk.diff_base_byte_range.start)
                     ..BufferOffset(hunk.diff_base_byte_range.end),
->>>>>>> 1fab43d4
                 secondary_status: hunk.secondary_status,
             })
         })
@@ -3829,10 +3822,6 @@
         get_buffer_metadata: impl 'a + Fn(&'a BufferSnapshot, Range<MBD::TextDimension>) -> Option<I>,
     ) -> impl Iterator<Item = (Range<MBD>, M, &'a Excerpt)> + 'a
     where
-<<<<<<< HEAD
-        I: Iterator<Item = (Range<D>, M)> + 'a,
-        D: TextDimension + Ord + Sub<D, Output = D> + text::ToOffset,
-=======
         I: Iterator<Item = (Range<MBD::TextDimension>, M)> + 'a,
         MBD: MultiBufferDimension
             + Ord
@@ -3843,7 +3832,6 @@
             + ops::Add<Output = MBD::TextDimension>
             + AddAssign<MBD::TextDimension>
             + Ord,
->>>>>>> 1fab43d4
     {
         let mut current_excerpt_metadata: Option<(ExcerptId, I)> = None;
         let mut cursor = self.cursor::<MBD, MBD::TextDimension>();
@@ -4296,12 +4284,8 @@
         clip_buffer_position: fn(&text::BufferSnapshot, BD, Bias) -> BD,
     ) -> MBD
     where
-<<<<<<< HEAD
-        D: TextDimension + Ord + Sub<D, Output = D> + text::ToOffset,
-=======
         MBD: MultiBufferDimension + Ord + Sub + ops::AddAssign<<MBD as Sub>::Output>,
         BD: TextDimension + Sub<Output = <MBD as Sub>::Output> + AddAssign<<MBD as Sub>::Output>,
->>>>>>> 1fab43d4
     {
         let mut cursor = self.cursor::<MBD, BD>();
         cursor.seek(&position);
@@ -4328,15 +4312,10 @@
         convert_buffer_dimension: fn(&text::BufferSnapshot, BR1) -> BR2,
     ) -> MBR2
     where
-<<<<<<< HEAD
-        D1: TextDimension + Ord + Sub<D1, Output = D1> + text::ToOffset,
-        D2: TextDimension + Ord + Sub<D2, Output = D2>,
-=======
         MBR1: MultiBufferDimension + Ord + Sub + ops::AddAssign<<MBR1 as Sub>::Output>,
         BR1: TextDimension + Sub<Output = <MBR1 as Sub>::Output> + AddAssign<<MBR1 as Sub>::Output>,
         MBR2: MultiBufferDimension + Ord + Sub + ops::AddAssign<<MBR2 as Sub>::Output>,
         BR2: TextDimension + Sub<Output = <MBR2 as Sub>::Output> + AddAssign<<MBR2 as Sub>::Output>,
->>>>>>> 1fab43d4
     {
         let mut cursor = self.cursor::<DimensionPair<MBR1, MBR2>, DimensionPair<BR1, BR2>>();
         cursor.seek(&DimensionPair { key, value: None });
@@ -6008,16 +5987,8 @@
             + ops::Add<Output = MBD::TextDimension>
             + text::ToOffset
             + text::FromAnchor
-<<<<<<< HEAD
-            + TextDimension
-            + Ord
-            + Sub<T, Output = T>
-            + text::ToOffset
-            + fmt::Debug,
-=======
             + AddAssign<MBD::TextDimension>
             + Ord,
->>>>>>> 1fab43d4
     {
         self.lift_buffer_metadata::<MBD, _, _>(range, move |buffer, buffer_range| {
             Some(
@@ -6432,12 +6403,8 @@
 
 impl<'a, MBD, BD> MultiBufferCursor<'a, MBD, BD>
 where
-<<<<<<< HEAD
-    D: TextDimension + Ord + Sub<D, Output = D> + text::ToOffset,
-=======
     MBD: MultiBufferDimension + Ord + Sub + ops::AddAssign<<MBD as Sub>::Output>,
     BD: TextDimension + AddAssign<<MBD as Sub>::Output>,
->>>>>>> 1fab43d4
 {
     fn seek(&mut self, position: &MBD) {
         self.cached_region.take();
@@ -6619,16 +6586,8 @@
                 let diff = self.diffs.get(buffer_id)?;
                 let buffer = diff.base_text();
                 let mut rope_cursor = buffer.as_rope().cursor(0);
-<<<<<<< HEAD
-                let buffer_start = rope_cursor.summary::<D>(base_text_byte_range.start);
-
-                let mut rope_cursor = buffer.as_rope().cursor(0);
-                let _ = rope_cursor.summary::<D>(base_text_byte_range.start);
-                let buffer_range_len = rope_cursor.summary::<D>(base_text_byte_range.end);
-=======
                 let buffer_start = rope_cursor.summary::<BD>(base_text_byte_range.start);
                 let buffer_range_len = rope_cursor.summary::<BD>(base_text_byte_range.end);
->>>>>>> 1fab43d4
                 let mut buffer_end = buffer_start;
                 TextDimension::add_assign(&mut buffer_end, &buffer_range_len);
                 let start = self.diff_transforms.start().output_dimension.0;
@@ -7398,7 +7357,6 @@
                     diff_status: None,
                     wrapped_buffer_row: None,
                     expand_info,
-                    wrapped_buffer_row: None,
                 });
             } else {
                 return None;
