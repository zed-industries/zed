--- conflicted
+++ resolved
@@ -8,12 +8,7 @@
 mod syntax_index;
 pub mod text_similarity;
 
-<<<<<<< HEAD
-=======
-use std::{path::Path, sync::Arc};
-
 use cloud_llm_client::predict_edits_v3;
->>>>>>> 1f40a3c7
 use collections::HashMap;
 use gpui::{App, AppContext as _, Entity, Task};
 use language::BufferSnapshot;
@@ -36,11 +31,8 @@
     pub use_imports: bool,
     pub excerpt: EditPredictionExcerptOptions,
     pub score: EditPredictionScoreOptions,
-<<<<<<< HEAD
     pub similar_snippets: SimilarSnippetOptions,
-=======
     pub max_retrieved_declarations: u8,
->>>>>>> 1f40a3c7
 }
 
 #[derive(Clone, Debug)]
@@ -129,35 +121,19 @@
             index_state,
         )?;
         let excerpt_text = excerpt.text(buffer);
-<<<<<<< HEAD
-        let excerpt_occurrences =
-            Occurrences::new(IdentifierParts::occurrences_in_str(&excerpt_text.body));
-        let excerpt_trigram_occurrences: Occurrences<NGram<3, CodeParts>> =
-            Occurrences::new(NGram::occurrences_in_str(&excerpt_text.body));
-
-        let adjacent_start = Point::new(cursor_point.row.saturating_sub(2), 0);
-        let adjacent_end = Point::new(cursor_point.row + 1, 0);
-        let adjacent_occurrences = Occurrences::new(IdentifierParts::occurrences_in_str(
-            &buffer
-                .text_for_range(adjacent_start..adjacent_end)
-                .collect::<String>(),
-        ));
-=======
 
         let declarations = if options.max_retrieved_declarations > 0
             && let Some(index_state) = index_state
         {
             let excerpt_occurrences =
-                text_similarity::Occurrences::within_string(&excerpt_text.body);
-
+                Occurrences::new(IdentifierParts::occurrences_in_str(&excerpt_text.body));
             let adjacent_start = Point::new(cursor_point.row.saturating_sub(2), 0);
             let adjacent_end = Point::new(cursor_point.row + 1, 0);
-            let adjacent_occurrences = text_similarity::Occurrences::within_string(
+            let adjacent_occurrences = Occurrences::new(IdentifierParts::occurrences_in_str(
                 &buffer
                     .text_for_range(adjacent_start..adjacent_end)
                     .collect::<String>(),
-            );
->>>>>>> 1f40a3c7
+            ));
 
             let cursor_offset_in_file = cursor_point.to_offset(buffer);
 
@@ -181,14 +157,21 @@
             vec![]
         };
 
-        let before = Instant::now();
-        let similar_snippets = similar_snippets(
-            &excerpt_trigram_occurrences,
-            excerpt.range.clone(),
-            buffer,
-            &options.similar_snippets,
-        );
-        dbg!(before.elapsed());
+        let similar_snippets = if options.similar_snippets.max_result_count > 0 {
+            let before = Instant::now();
+            let excerpt_trigram_occurrences: Occurrences<NGram<3, CodeParts>> =
+                Occurrences::new(NGram::occurrences_in_str(&excerpt_text.body));
+            let similar_snippets = similar_snippets(
+                &excerpt_trigram_occurrences,
+                excerpt.range.clone(),
+                buffer,
+                &options.similar_snippets,
+            );
+            dbg!(before.elapsed());
+            similar_snippets
+        } else {
+            Vec::new()
+        };
 
         // buffer.debug(&excerpt.range, "excerpt");
 
@@ -258,11 +241,8 @@
                         score: EditPredictionScoreOptions {
                             omit_excerpt_overlaps: true,
                         },
-<<<<<<< HEAD
                         similar_snippets: SimilarSnippetOptions::default(),
-=======
                         max_retrieved_declarations: u8::MAX,
->>>>>>> 1f40a3c7
                     },
                     Some(index.clone()),
                     cx,
