mod models;

<<<<<<< HEAD
use anyhow::{Context, Error, Result, anyhow};
=======
use std::collections::HashMap;
use std::pin::Pin;

use anyhow::{Context as _, Error, Result, anyhow};
>>>>>>> 00bc154c
use aws_sdk_bedrockruntime as bedrock;
pub use aws_sdk_bedrockruntime as bedrock_client;
pub use aws_sdk_bedrockruntime::types::{
    AnyToolChoice as BedrockAnyToolChoice, AutoToolChoice as BedrockAutoToolChoice,
    ContentBlock as BedrockInnerContent, Tool as BedrockTool, ToolChoice as BedrockToolChoice,
    ToolConfiguration as BedrockToolConfig, ToolInputSchema as BedrockToolInputSchema,
    ToolSpecification as BedrockToolSpec,
};
pub use aws_smithy_types::Blob as BedrockBlob;
use aws_smithy_types::{Document, Number as AwsNumber};
pub use bedrock::operation::converse_stream::ConverseStreamInput as BedrockStreamingRequest;
pub use bedrock::types::{
    ContentBlock as BedrockRequestContent, ConversationRole as BedrockRole,
    ConverseOutput as BedrockResponse, ConverseStreamOutput as BedrockStreamingResponse,
    ImageBlock as BedrockImageBlock, Message as BedrockMessage,
    ReasoningContentBlock as BedrockThinkingBlock, ReasoningTextBlock as BedrockThinkingTextBlock,
    ResponseStream as BedrockResponseStream, ToolResultBlock as BedrockToolResultBlock,
    ToolResultContentBlock as BedrockToolResultContentBlock,
    ToolResultStatus as BedrockToolResultStatus, ToolUseBlock as BedrockToolUseBlock,
};
use futures::stream::{self, BoxStream};
use serde::{Deserialize, Serialize};
use serde_json::{Number, Value};
use std::collections::HashMap;
use thiserror::Error;

pub use crate::models::*;

pub async fn stream_completion(
    client: bedrock::Client,
    request: Request,
) -> Result<BoxStream<'static, Result<BedrockStreamingResponse, BedrockError>>, Error> {
    let mut response = bedrock::Client::converse_stream(&client)
        .model_id(request.model.clone())
        .set_messages(request.messages.into());

    if let Some(Thinking::Enabled {
        budget_tokens: Some(budget_tokens),
    }) = request.thinking
    {
        let thinking_config = HashMap::from([
            ("type".to_string(), Document::String("enabled".to_string())),
            (
                "budget_tokens".to_string(),
                Document::Number(AwsNumber::PosInt(budget_tokens)),
            ),
        ]);
        response = response.additional_model_request_fields(Document::Object(HashMap::from([(
            "thinking".to_string(),
            Document::from(thinking_config),
        )])));
    }

    if request
        .tools
        .as_ref()
        .map_or(false, |t| !t.tools.is_empty())
    {
        response = response.set_tool_config(request.tools);
    }

    let output = response
        .send()
        .await
        .context("Failed to send API request to Bedrock");

    let stream = Box::pin(stream::unfold(
        output?.stream,
        move |mut stream| async move {
            match stream.recv().await {
                Ok(Some(output)) => Some((Ok(output), stream)),
                Ok(None) => None,
                Err(err) => Some((
                    Err(BedrockError::ClientError(anyhow!(
                        "{:?}",
                        aws_sdk_bedrockruntime::error::DisplayErrorContext(err)
                    ))),
                    stream,
                )),
            }
<<<<<<< HEAD
        },
    ));

    Ok(stream)
=======
        })
        .await
        .context("spawning a task")?
>>>>>>> 00bc154c
}

pub fn aws_document_to_value(document: &Document) -> Value {
    match document {
        Document::Null => Value::Null,
        Document::Bool(value) => Value::Bool(*value),
        Document::Number(value) => match *value {
            AwsNumber::PosInt(value) => Value::Number(Number::from(value)),
            AwsNumber::NegInt(value) => Value::Number(Number::from(value)),
            AwsNumber::Float(value) => Value::Number(Number::from_f64(value).unwrap()),
        },
        Document::String(value) => Value::String(value.clone()),
        Document::Array(array) => Value::Array(array.iter().map(aws_document_to_value).collect()),
        Document::Object(map) => Value::Object(
            map.iter()
                .map(|(key, value)| (key.clone(), aws_document_to_value(value)))
                .collect(),
        ),
    }
}

pub fn value_to_aws_document(value: &Value) -> Document {
    match value {
        Value::Null => Document::Null,
        Value::Bool(value) => Document::Bool(*value),
        Value::Number(value) => {
            if let Some(value) = value.as_u64() {
                Document::Number(AwsNumber::PosInt(value))
            } else if let Some(value) = value.as_i64() {
                Document::Number(AwsNumber::NegInt(value))
            } else if let Some(value) = value.as_f64() {
                Document::Number(AwsNumber::Float(value))
            } else {
                Document::Null
            }
        }
        Value::String(value) => Document::String(value.clone()),
        Value::Array(array) => Document::Array(array.iter().map(value_to_aws_document).collect()),
        Value::Object(map) => Document::Object(
            map.iter()
                .map(|(key, value)| (key.clone(), value_to_aws_document(value)))
                .collect(),
        ),
    }
}

#[derive(Debug, Serialize, Deserialize)]
pub enum Thinking {
    Enabled { budget_tokens: Option<u64> },
}

#[derive(Debug)]
pub struct Request {
    pub model: String,
    pub max_tokens: u32,
    pub messages: Vec<BedrockMessage>,
    pub tools: Option<BedrockToolConfig>,
    pub thinking: Option<Thinking>,
    pub system: Option<String>,
    pub metadata: Option<Metadata>,
    pub stop_sequences: Vec<String>,
    pub temperature: Option<f32>,
    pub top_k: Option<u32>,
    pub top_p: Option<f32>,
}

#[derive(Debug, Serialize, Deserialize)]
pub struct Metadata {
    pub user_id: Option<String>,
}

#[derive(Error, Debug)]
pub enum BedrockError {
    #[error("client error: {0}")]
    ClientError(anyhow::Error),
    #[error("extension error: {0}")]
    ExtensionError(anyhow::Error),
    #[error(transparent)]
    Other(#[from] anyhow::Error),
}<|MERGE_RESOLUTION|>--- conflicted
+++ resolved
@@ -1,13 +1,6 @@
 mod models;
 
-<<<<<<< HEAD
 use anyhow::{Context, Error, Result, anyhow};
-=======
-use std::collections::HashMap;
-use std::pin::Pin;
-
-use anyhow::{Context as _, Error, Result, anyhow};
->>>>>>> 00bc154c
 use aws_sdk_bedrockruntime as bedrock;
 pub use aws_sdk_bedrockruntime as bedrock_client;
 pub use aws_sdk_bedrockruntime::types::{
@@ -88,16 +81,10 @@
                     stream,
                 )),
             }
-<<<<<<< HEAD
         },
     ));
 
     Ok(stream)
-=======
-        })
-        .await
-        .context("spawning a task")?
->>>>>>> 00bc154c
 }
 
 pub fn aws_document_to_value(document: &Document) -> Value {
