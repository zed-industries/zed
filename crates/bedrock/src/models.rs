--- conflicted
+++ resolved
@@ -73,13 +73,10 @@
     MistralMixtral8x7BInstructV0,
     MistralMistralLarge2402V1,
     MistralMistralSmall2402V1,
-<<<<<<< HEAD
     MistralPixtralLarge2502V1,
-=======
     // Writer models
     PalmyraWriterX5,
     PalmyraWriterX4,
->>>>>>> d8678977
     #[serde(rename = "custom")]
     Custom {
         name: String,
@@ -158,12 +155,9 @@
             Model::MistralMixtral8x7BInstructV0 => "mistral.mixtral-8x7b-instruct-v0:1",
             Model::MistralMistralLarge2402V1 => "mistral.mistral-large-2402-v1:0",
             Model::MistralMistralSmall2402V1 => "mistral.mistral-small-2402-v1:0",
-<<<<<<< HEAD
             Model::MistralPixtralLarge2502V1 => "mistral.pixtral-large-2502-v1:0",
-=======
             Model::PalmyraWriterX4 => "writer.palmyra-x4-v1:0",
             Model::PalmyraWriterX5 => "writer.palmyra-x5-v1:0",
->>>>>>> d8678977
             Self::Custom { name, .. } => name,
         }
     }
@@ -211,12 +205,9 @@
             Self::MistralMixtral8x7BInstructV0 => "Mistral Mixtral 8x7B Instruct V0",
             Self::MistralMistralLarge2402V1 => "Mistral Large 2402 V1",
             Self::MistralMistralSmall2402V1 => "Mistral Small 2402 V1",
-<<<<<<< HEAD
             Self::MistralPixtralLarge2502V1 => "Pixtral Large 25.02 V1",
-=======
             Self::PalmyraWriterX5 => "Writer Palmyra X5",
             Self::PalmyraWriterX4 => "Writer Palmyra X4",
->>>>>>> d8678977
             Self::Custom {
                 display_name, name, ..
             } => display_name.as_deref().unwrap_or(name),
@@ -336,13 +327,9 @@
             | (Model::Claude3_5Sonnet, "us")
             | (Model::Claude3_7Sonnet, "us")
             | (Model::Claude3_7SonnetThinking, "us")
-<<<<<<< HEAD
             | (Model::MistralPixtralLarge2502V1, "us") => {
                 Ok(format!("{}.{}", region_group, model_id))
             }
-=======
-            | (Model::AmazonNovaPremier, "us") => Ok(format!("{}.{}", region_group, model_id)),
->>>>>>> d8678977
 
             // Models available in US, EU, and APAC
             (Model::Claude3_5SonnetV2, "us")
