use serde::{Deserialize, Serialize};
use strum::EnumIter;

#[cfg_attr(feature = "schemars", derive(schemars::JsonSchema))]
#[derive(Clone, Debug, Default, Serialize, Deserialize, PartialEq)]
pub enum BedrockModelMode {
    #[default]
    Default,
    Thinking {
        budget_tokens: Option<u64>,
    },
}

#[cfg_attr(feature = "schemars", derive(schemars::JsonSchema))]
#[derive(Clone, Debug, Default, Serialize, Deserialize, PartialEq, EnumIter)]
pub enum Model {
    // Anthropic models (already included)
    #[default]
    #[serde(rename = "claude-sonnet-4", alias = "claude-sonnet-4-latest")]
    ClaudeSonnet4,
    #[serde(
        rename = "claude-sonnet-4-thinking",
        alias = "claude-sonnet-4-thinking-latest"
    )]
    ClaudeSonnet4Thinking,
    #[serde(rename = "claude-opus-4", alias = "claude-opus-4-latest")]
    ClaudeOpus4,
    #[serde(
        rename = "claude-opus-4-thinking",
        alias = "claude-opus-4-thinking-latest"
    )]
    ClaudeOpus4Thinking,
    #[serde(rename = "claude-3-5-sonnet-v2", alias = "claude-3-5-sonnet-latest")]
    Claude3_5SonnetV2,
    #[serde(rename = "claude-3-7-sonnet", alias = "claude-3-7-sonnet-latest")]
    Claude3_7Sonnet,
    #[serde(
        rename = "claude-3-7-sonnet-thinking",
        alias = "claude-3-7-sonnet-thinking-latest"
    )]
    Claude3_7SonnetThinking,
    #[serde(rename = "claude-3-opus", alias = "claude-3-opus-latest")]
    Claude3Opus,
    #[serde(rename = "claude-3-sonnet", alias = "claude-3-sonnet-latest")]
    Claude3Sonnet,
    #[serde(rename = "claude-3-5-haiku", alias = "claude-3-5-haiku-latest")]
    Claude3_5Haiku,
    Claude3_5Sonnet,
    Claude3Haiku,
    // Amazon Nova Models
    AmazonNovaLite,
    AmazonNovaMicro,
    AmazonNovaPro,
    AmazonNovaPremier,
    // AI21 models
    AI21J2GrandeInstruct,
    AI21J2JumboInstruct,
    AI21J2Mid,
    AI21J2MidV1,
    AI21J2Ultra,
    AI21J2UltraV1_8k,
    AI21J2UltraV1,
    AI21JambaInstructV1,
    AI21Jamba15LargeV1,
    AI21Jamba15MiniV1,
    // Cohere models
    CohereCommandTextV14_4k,
    CohereCommandRV1,
    CohereCommandRPlusV1,
    CohereCommandLightTextV14_4k,
    // DeepSeek
    DeepSeekR1,
    // Meta models
    MetaLlama38BInstructV1,
    MetaLlama370BInstructV1,
    MetaLlama318BInstructV1_128k,
    MetaLlama318BInstructV1,
    MetaLlama3170BInstructV1_128k,
    MetaLlama3170BInstructV1,
    MetaLlama31405BInstructV1,
    MetaLlama321BInstructV1,
    MetaLlama323BInstructV1,
    MetaLlama3211BInstructV1,
    MetaLlama3290BInstructV1,
    MetaLlama3370BInstructV1,
    #[allow(non_camel_case_types)]
    MetaLlama4Scout17BInstructV1,
    #[allow(non_camel_case_types)]
    MetaLlama4Maverick17BInstructV1,
    // Mistral models
    MistralMistral7BInstructV0,
    MistralMixtral8x7BInstructV0,
    MistralMistralLarge2402V1,
    MistralMistralSmall2402V1,
    MistralPixtralLarge2502V1,
    // Writer models
    PalmyraWriterX5,
    PalmyraWriterX4,
    #[serde(rename = "custom")]
    Custom {
        name: String,
        max_tokens: u64,
        /// The name displayed in the UI, such as in the assistant panel model dropdown menu.
        display_name: Option<String>,
        max_output_tokens: Option<u64>,
        default_temperature: Option<f32>,
    },
}

impl Model {
    pub fn default_fast(region: &str) -> Self {
        if region.starts_with("us-") {
            Self::Claude3_5Haiku
        } else {
            Self::Claude3Haiku
        }
    }

    pub fn from_id(id: &str) -> anyhow::Result<Self> {
        if id.starts_with("claude-3-5-sonnet-v2") {
            Ok(Self::Claude3_5SonnetV2)
        } else if id.starts_with("claude-3-opus") {
            Ok(Self::Claude3Opus)
        } else if id.starts_with("claude-3-sonnet") {
            Ok(Self::Claude3Sonnet)
        } else if id.starts_with("claude-3-5-haiku") {
            Ok(Self::Claude3_5Haiku)
        } else if id.starts_with("claude-3-7-sonnet") {
            Ok(Self::Claude3_7Sonnet)
        } else if id.starts_with("claude-3-7-sonnet-thinking") {
            Ok(Self::Claude3_7SonnetThinking)
        } else {
            anyhow::bail!("invalid model id {id}");
        }
    }

    pub fn id(&self) -> &str {
        match self {
            Model::ClaudeSonnet4 => "claude-4-sonnet",
            Model::ClaudeSonnet4Thinking => "claude-4-sonnet-thinking",
            Model::ClaudeOpus4 => "claude-4-opus",
            Model::ClaudeOpus4Thinking => "claude-4-opus-thinking",
            Model::Claude3_5SonnetV2 => "claude-3-5-sonnet-v2",
            Model::Claude3_5Sonnet => "claude-3-5-sonnet",
            Model::Claude3Opus => "claude-3-opus",
            Model::Claude3Sonnet => "claude-3-sonnet",
            Model::Claude3Haiku => "claude-3-haiku",
            Model::Claude3_5Haiku => "claude-3-5-haiku",
            Model::Claude3_7Sonnet => "claude-3-7-sonnet",
            Model::Claude3_7SonnetThinking => "claude-3-7-sonnet-thinking",
            Model::AmazonNovaLite => "amazon-nova-lite",
            Model::AmazonNovaMicro => "amazon-nova-micro",
            Model::AmazonNovaPro => "amazon-nova-pro",
            Model::AmazonNovaPremier => "amazon-nova-premier",
            Model::DeepSeekR1 => "deepseek-r1",
            Model::AI21J2GrandeInstruct => "ai21-j2-grande-instruct",
            Model::AI21J2JumboInstruct => "ai21-j2-jumbo-instruct",
            Model::AI21J2Mid => "ai21-j2-mid",
            Model::AI21J2MidV1 => "ai21-j2-mid-v1",
            Model::AI21J2Ultra => "ai21-j2-ultra",
            Model::AI21J2UltraV1_8k => "ai21-j2-ultra-v1-8k",
            Model::AI21J2UltraV1 => "ai21-j2-ultra-v1",
            Model::AI21JambaInstructV1 => "ai21-jamba-instruct-v1",
            Model::AI21Jamba15LargeV1 => "ai21-jamba-1-5-large-v1",
            Model::AI21Jamba15MiniV1 => "ai21-jamba-1-5-mini-v1",
            Model::CohereCommandTextV14_4k => "cohere-command-text-v14-4k",
            Model::CohereCommandRV1 => "cohere-command-r-v1",
            Model::CohereCommandRPlusV1 => "cohere-command-r-plus-v1",
            Model::CohereCommandLightTextV14_4k => "cohere-command-light-text-v14-4k",
            Model::MetaLlama38BInstructV1 => "meta-llama3-8b-instruct-v1",
            Model::MetaLlama370BInstructV1 => "meta-llama3-70b-instruct-v1",
            Model::MetaLlama318BInstructV1_128k => "meta-llama3-1-8b-instruct-v1-128k",
            Model::MetaLlama318BInstructV1 => "meta-llama3-1-8b-instruct-v1",
            Model::MetaLlama3170BInstructV1_128k => "meta-llama3-1-70b-instruct-v1-128k",
            Model::MetaLlama3170BInstructV1 => "meta-llama3-1-70b-instruct-v1",
            Model::MetaLlama31405BInstructV1 => "meta-llama3-1-405b-instruct-v1",
            Model::MetaLlama321BInstructV1 => "meta-llama3-2-1b-instruct-v1",
            Model::MetaLlama323BInstructV1 => "meta-llama3-2-3b-instruct-v1",
            Model::MetaLlama3211BInstructV1 => "meta-llama3-2-11b-instruct-v1",
            Model::MetaLlama3290BInstructV1 => "meta-llama3-2-90b-instruct-v1",
            Model::MetaLlama3370BInstructV1 => "meta-llama3-3-70b-instruct-v1",
            Model::MetaLlama4Scout17BInstructV1 => "meta-llama4-scout-17b-instruct-v1",
            Model::MetaLlama4Maverick17BInstructV1 => "meta-llama4-maverick-17b-instruct-v1",
            Model::MistralMistral7BInstructV0 => "mistral-7b-instruct-v0",
            Model::MistralMixtral8x7BInstructV0 => "mistral-mixtral-8x7b-instruct-v0",
            Model::MistralMistralLarge2402V1 => "mistral-large-2402-v1",
            Model::MistralMistralSmall2402V1 => "mistral-small-2402-v1",
            Model::MistralPixtralLarge2502V1 => "mistral-pixtral-large-2502-v1",
            Model::PalmyraWriterX4 => "palmyra-writer-x4",
            Model::PalmyraWriterX5 => "palmyra-writer-x5",
            Self::Custom { name, .. } => name,
        }
    }

    pub fn request_id(&self) -> &str {
        match self {
            Model::ClaudeSonnet4 | Model::ClaudeSonnet4Thinking => {
                "anthropic.claude-sonnet-4-20250514-v1:0"
            }
            Model::ClaudeOpus4 | Model::ClaudeOpus4Thinking => {
                "anthropic.claude-opus-4-20250514-v1:0"
            }
            Model::Claude3_5SonnetV2 => "anthropic.claude-3-5-sonnet-20241022-v2:0",
            Model::Claude3_5Sonnet => "anthropic.claude-3-5-sonnet-20240620-v1:0",
            Model::Claude3Opus => "anthropic.claude-3-opus-20240229-v1:0",
            Model::Claude3Sonnet => "anthropic.claude-3-sonnet-20240229-v1:0",
            Model::Claude3Haiku => "anthropic.claude-3-haiku-20240307-v1:0",
            Model::Claude3_5Haiku => "anthropic.claude-3-5-haiku-20241022-v1:0",
            Model::Claude3_7Sonnet | Model::Claude3_7SonnetThinking => {
                "anthropic.claude-3-7-sonnet-20250219-v1:0"
            }
            Model::AmazonNovaLite => "amazon.nova-lite-v1:0",
            Model::AmazonNovaMicro => "amazon.nova-micro-v1:0",
            Model::AmazonNovaPro => "amazon.nova-pro-v1:0",
            Model::AmazonNovaPremier => "amazon.nova-premier-v1:0",
            Model::DeepSeekR1 => "deepseek.r1-v1:0",
            Model::AI21J2GrandeInstruct => "ai21.j2-grande-instruct",
            Model::AI21J2JumboInstruct => "ai21.j2-jumbo-instruct",
            Model::AI21J2Mid => "ai21.j2-mid",
            Model::AI21J2MidV1 => "ai21.j2-mid-v1",
            Model::AI21J2Ultra => "ai21.j2-ultra",
            Model::AI21J2UltraV1_8k => "ai21.j2-ultra-v1:0:8k",
            Model::AI21J2UltraV1 => "ai21.j2-ultra-v1",
            Model::AI21JambaInstructV1 => "ai21.jamba-instruct-v1:0",
            Model::AI21Jamba15LargeV1 => "ai21.jamba-1-5-large-v1:0",
            Model::AI21Jamba15MiniV1 => "ai21.jamba-1-5-mini-v1:0",
            Model::CohereCommandTextV14_4k => "cohere.command-text-v14:7:4k",
            Model::CohereCommandRV1 => "cohere.command-r-v1:0",
            Model::CohereCommandRPlusV1 => "cohere.command-r-plus-v1:0",
            Model::CohereCommandLightTextV14_4k => "cohere.command-light-text-v14:7:4k",
            Model::MetaLlama38BInstructV1 => "meta.llama3-8b-instruct-v1:0",
            Model::MetaLlama370BInstructV1 => "meta.llama3-70b-instruct-v1:0",
            Model::MetaLlama318BInstructV1_128k => "meta.llama3-1-8b-instruct-v1:0",
            Model::MetaLlama318BInstructV1 => "meta.llama3-1-8b-instruct-v1:0",
            Model::MetaLlama3170BInstructV1_128k => "meta.llama3-1-70b-instruct-v1:0",
            Model::MetaLlama3170BInstructV1 => "meta.llama3-1-70b-instruct-v1:0",
            Model::MetaLlama31405BInstructV1 => "meta.llama3-1-405b-instruct-v1:0",
            Model::MetaLlama3211BInstructV1 => "meta.llama3-2-11b-instruct-v1:0",
            Model::MetaLlama3290BInstructV1 => "meta.llama3-2-90b-instruct-v1:0",
            Model::MetaLlama321BInstructV1 => "meta.llama3-2-1b-instruct-v1:0",
            Model::MetaLlama323BInstructV1 => "meta.llama3-2-3b-instruct-v1:0",
            Model::MetaLlama3370BInstructV1 => "meta.llama3-3-70b-instruct-v1:0",
            Model::MetaLlama4Scout17BInstructV1 => "meta.llama4-scout-17b-instruct-v1:0",
            Model::MetaLlama4Maverick17BInstructV1 => "meta.llama4-maverick-17b-instruct-v1:0",
            Model::MistralMistral7BInstructV0 => "mistral.mistral-7b-instruct-v0:2",
            Model::MistralMixtral8x7BInstructV0 => "mistral.mixtral-8x7b-instruct-v0:1",
            Model::MistralMistralLarge2402V1 => "mistral.mistral-large-2402-v1:0",
            Model::MistralMistralSmall2402V1 => "mistral.mistral-small-2402-v1:0",
            Model::MistralPixtralLarge2502V1 => "mistral.pixtral-large-2502-v1:0",
            Model::PalmyraWriterX4 => "writer.palmyra-x4-v1:0",
            Model::PalmyraWriterX5 => "writer.palmyra-x5-v1:0",
            Self::Custom { name, .. } => name,
        }
    }

    pub fn display_name(&self) -> &str {
        match self {
            Self::ClaudeSonnet4 => "Claude Sonnet 4",
            Self::ClaudeSonnet4Thinking => "Claude Sonnet 4 Thinking",
            Self::ClaudeOpus4 => "Claude Opus 4",
            Self::ClaudeOpus4Thinking => "Claude Opus 4 Thinking",
            Self::Claude3_5SonnetV2 => "Claude 3.5 Sonnet v2",
            Self::Claude3_5Sonnet => "Claude 3.5 Sonnet",
            Self::Claude3Opus => "Claude 3 Opus",
            Self::Claude3Sonnet => "Claude 3 Sonnet",
            Self::Claude3Haiku => "Claude 3 Haiku",
            Self::Claude3_5Haiku => "Claude 3.5 Haiku",
            Self::Claude3_7Sonnet => "Claude 3.7 Sonnet",
            Self::Claude3_7SonnetThinking => "Claude 3.7 Sonnet Thinking",
            Self::AmazonNovaLite => "Amazon Nova Lite",
            Self::AmazonNovaMicro => "Amazon Nova Micro",
            Self::AmazonNovaPro => "Amazon Nova Pro",
            Self::AmazonNovaPremier => "Amazon Nova Premier",
            Self::DeepSeekR1 => "DeepSeek R1",
            Self::AI21J2GrandeInstruct => "AI21 Jurassic2 Grande Instruct",
            Self::AI21J2JumboInstruct => "AI21 Jurassic2 Jumbo Instruct",
            Self::AI21J2Mid => "AI21 Jurassic2 Mid",
            Self::AI21J2MidV1 => "AI21 Jurassic2 Mid V1",
            Self::AI21J2Ultra => "AI21 Jurassic2 Ultra",
            Self::AI21J2UltraV1_8k => "AI21 Jurassic2 Ultra V1 8K",
            Self::AI21J2UltraV1 => "AI21 Jurassic2 Ultra V1",
            Self::AI21JambaInstructV1 => "AI21 Jamba Instruct",
            Self::AI21Jamba15LargeV1 => "AI21 Jamba 1.5 Large",
            Self::AI21Jamba15MiniV1 => "AI21 Jamba 1.5 Mini",
            Self::CohereCommandTextV14_4k => "Cohere Command Text V14 4K",
            Self::CohereCommandRV1 => "Cohere Command R V1",
            Self::CohereCommandRPlusV1 => "Cohere Command R Plus V1",
            Self::CohereCommandLightTextV14_4k => "Cohere Command Light Text V14 4K",
            Self::MetaLlama38BInstructV1 => "Meta Llama 3 8B Instruct",
            Self::MetaLlama370BInstructV1 => "Meta Llama 3 70B Instruct",
            Self::MetaLlama318BInstructV1_128k => "Meta Llama 3.1 8B Instruct 128K",
            Self::MetaLlama318BInstructV1 => "Meta Llama 3.1 8B Instruct",
            Self::MetaLlama3170BInstructV1_128k => "Meta Llama 3.1 70B Instruct 128K",
            Self::MetaLlama3170BInstructV1 => "Meta Llama 3.1 70B Instruct",
            Self::MetaLlama31405BInstructV1 => "Meta Llama 3.1 405B Instruct",
            Self::MetaLlama3211BInstructV1 => "Meta Llama 3.2 11B Instruct",
            Self::MetaLlama3290BInstructV1 => "Meta Llama 3.2 90B Instruct",
            Self::MetaLlama321BInstructV1 => "Meta Llama 3.2 1B Instruct",
            Self::MetaLlama323BInstructV1 => "Meta Llama 3.2 3B Instruct",
            Self::MetaLlama3370BInstructV1 => "Meta Llama 3.3 70B Instruct",
            Self::MetaLlama4Scout17BInstructV1 => "Meta Llama 4 Scout 17B Instruct",
            Self::MetaLlama4Maverick17BInstructV1 => "Meta Llama 4 Maverick 17B Instruct",
            Self::MistralMistral7BInstructV0 => "Mistral 7B Instruct V0",
            Self::MistralMixtral8x7BInstructV0 => "Mistral Mixtral 8x7B Instruct V0",
            Self::MistralMistralLarge2402V1 => "Mistral Large 2402 V1",
            Self::MistralMistralSmall2402V1 => "Mistral Small 2402 V1",
            Self::MistralPixtralLarge2502V1 => "Pixtral Large 25.02 V1",
            Self::PalmyraWriterX5 => "Writer Palmyra X5",
            Self::PalmyraWriterX4 => "Writer Palmyra X4",
            Self::Custom {
                display_name, name, ..
            } => display_name.as_deref().unwrap_or(name),
        }
    }

    pub fn max_token_count(&self) -> u64 {
        match self {
            Self::Claude3_5SonnetV2
            | Self::Claude3Opus
            | Self::Claude3Sonnet
            | Self::Claude3_5Haiku
            | Self::Claude3_7Sonnet
            | Self::ClaudeSonnet4
            | Self::ClaudeOpus4
            | Self::ClaudeSonnet4Thinking
            | Self::ClaudeOpus4Thinking => 200_000,
            Self::AmazonNovaPremier => 1_000_000,
            Self::PalmyraWriterX5 => 1_000_000,
            Self::PalmyraWriterX4 => 128_000,
            Self::Custom { max_tokens, .. } => *max_tokens,
            _ => 128_000,
        }
    }

    pub fn max_output_tokens(&self) -> u64 {
        match self {
            Self::Claude3Opus | Self::Claude3Sonnet | Self::Claude3_5Haiku => 4_096,
            Self::Claude3_7Sonnet
            | Self::Claude3_7SonnetThinking
            | Self::ClaudeSonnet4
            | Self::ClaudeSonnet4Thinking
            | Self::ClaudeOpus4
            | Model::ClaudeOpus4Thinking => 128_000,
            Self::Claude3_5SonnetV2 | Self::PalmyraWriterX4 | Self::PalmyraWriterX5 => 8_192,
            Self::Custom {
                max_output_tokens, ..
            } => max_output_tokens.unwrap_or(4_096),
            _ => 4_096,
        }
    }

    pub fn default_temperature(&self) -> f32 {
        match self {
            Self::Claude3_5SonnetV2
            | Self::Claude3Opus
            | Self::Claude3Sonnet
            | Self::Claude3_5Haiku
            | Self::Claude3_7Sonnet
            | Self::ClaudeOpus4
            | Self::ClaudeOpus4Thinking
            | Self::ClaudeSonnet4
            | Self::ClaudeSonnet4Thinking => 1.0,
            Self::Custom {
                default_temperature,
                ..
            } => default_temperature.unwrap_or(1.0),
            _ => 1.0,
        }
    }

    pub fn supports_tool_use(&self) -> bool {
        match self {
            // Anthropic Claude 3 models (all support tool use)
            Self::Claude3Opus
            | Self::Claude3Sonnet
            | Self::Claude3_5Sonnet
            | Self::Claude3_5SonnetV2
            | Self::Claude3_7Sonnet
            | Self::Claude3_7SonnetThinking
            | Self::ClaudeOpus4
            | Self::ClaudeOpus4Thinking
            | Self::ClaudeSonnet4
            | Self::ClaudeSonnet4Thinking
            | Self::Claude3_5Haiku => true,

            // Amazon Nova models (all support tool use)
            Self::AmazonNovaPremier
            | Self::AmazonNovaPro
            | Self::AmazonNovaLite
            | Self::AmazonNovaMicro => true,

            // AI21 Jamba 1.5 models support tool use
            Self::AI21Jamba15LargeV1 | Self::AI21Jamba15MiniV1 => true,

            // Cohere Command R models support tool use
            Self::CohereCommandRV1 | Self::CohereCommandRPlusV1 => true,

            // All other models don't support tool use
            // Including Meta Llama 3.2, AI21 Jurassic, and others
            _ => false,
        }
    }

    pub fn mode(&self) -> BedrockModelMode {
        match self {
            Model::Claude3_7SonnetThinking => BedrockModelMode::Thinking {
                budget_tokens: Some(4096),
            },
            Model::ClaudeSonnet4Thinking => BedrockModelMode::Thinking {
                budget_tokens: Some(4096),
            },
            Model::ClaudeOpus4Thinking => BedrockModelMode::Thinking {
                budget_tokens: Some(4096),
            },
            _ => BedrockModelMode::Default,
        }
    }

    pub fn cross_region_inference_id(&self, region: &str) -> anyhow::Result<String> {
        let region_group = if region.starts_with("us-gov-") {
            "us-gov"
        } else if region.starts_with("us-") {
            "us"
        } else if region.starts_with("eu-") {
            "eu"
        } else if region.starts_with("ap-") || region == "me-central-1" || region == "me-south-1" {
            "apac"
        } else if region.starts_with("ca-") || region.starts_with("sa-") {
            // Canada and South America regions - default to US profiles
            "us"
        } else {
            anyhow::bail!("Unsupported Region {region}");
        };

        let model_id = self.request_id();

        match (self, region_group) {
            // Custom models can't have CRI IDs
            (Model::Custom { .. }, _) => Ok(self.request_id().into()),

            // Models with US Gov only
            (Model::Claude3_5Sonnet, "us-gov") | (Model::Claude3Haiku, "us-gov") => {
                Ok(format!("{}.{}", region_group, model_id))
            }

            // Available everywhere
            (Model::AmazonNovaLite | Model::AmazonNovaMicro | Model::AmazonNovaPro, _) => {
                Ok(format!("{}.{}", region_group, model_id))
            }

            // Models in US
            (
                Model::AmazonNovaPremier
                | Model::Claude3_5Haiku
                | Model::Claude3_5Sonnet
                | Model::Claude3_5SonnetV2
                | Model::Claude3_7Sonnet
                | Model::Claude3_7SonnetThinking
                | Model::ClaudeSonnet4
                | Model::ClaudeSonnet4Thinking
                | Model::ClaudeOpus4
                | Model::ClaudeOpus4Thinking
                | Model::Claude3Haiku
                | Model::Claude3Opus
                | Model::Claude3Sonnet
                | Model::DeepSeekR1
                | Model::MetaLlama31405BInstructV1
                | Model::MetaLlama3170BInstructV1_128k
                | Model::MetaLlama3170BInstructV1
                | Model::MetaLlama318BInstructV1_128k
                | Model::MetaLlama318BInstructV1
                | Model::MetaLlama3211BInstructV1
                | Model::MetaLlama321BInstructV1
                | Model::MetaLlama323BInstructV1
                | Model::MetaLlama3290BInstructV1
                | Model::MetaLlama3370BInstructV1
                | Model::MetaLlama4Maverick17BInstructV1
                | Model::MetaLlama4Scout17BInstructV1
                | Model::MistralPixtralLarge2502V1
                | Model::PalmyraWriterX4
                | Model::PalmyraWriterX5,
                "us",
            ) => Ok(format!("{}.{}", region_group, model_id)),

            // Models available in EU
            (
                Model::Claude3_5Sonnet
                | Model::Claude3_7Sonnet
                | Model::Claude3_7SonnetThinking
                | Model::ClaudeSonnet4
                | Model::ClaudeSonnet4Thinking
                | Model::Claude3Haiku
                | Model::Claude3Sonnet
                | Model::MetaLlama321BInstructV1
                | Model::MetaLlama323BInstructV1
                | Model::MistralPixtralLarge2502V1,
                "eu",
            ) => Ok(format!("{}.{}", region_group, model_id)),

            // Models available in APAC
            (
                Model::Claude3_5Sonnet
                | Model::Claude3_5SonnetV2
                | Model::Claude3Haiku
                | Model::Claude3Sonnet
<<<<<<< HEAD
                | Model::Claude3_7Sonnet
                | Model::Claude3_7SonnetThinking
=======
>>>>>>> 595f61f0
                | Model::ClaudeSonnet4
                | Model::ClaudeSonnet4Thinking,
                "apac",
            ) => Ok(format!("{}.{}", region_group, model_id)),

            // Any other combination is not supported
            _ => Ok(self.request_id().into()),
        }
    }
}

#[cfg(test)]
mod tests {
    use super::*;

    #[test]
    fn test_us_region_inference_ids() -> anyhow::Result<()> {
        // Test US regions
        assert_eq!(
            Model::Claude3_5SonnetV2.cross_region_inference_id("us-east-1")?,
            "us.anthropic.claude-3-5-sonnet-20241022-v2:0"
        );
        assert_eq!(
            Model::Claude3_5SonnetV2.cross_region_inference_id("us-west-2")?,
            "us.anthropic.claude-3-5-sonnet-20241022-v2:0"
        );
        assert_eq!(
            Model::AmazonNovaPro.cross_region_inference_id("us-east-2")?,
            "us.amazon.nova-pro-v1:0"
        );
        Ok(())
    }

    #[test]
    fn test_eu_region_inference_ids() -> anyhow::Result<()> {
        // Test European regions
        assert_eq!(
            Model::ClaudeSonnet4.cross_region_inference_id("eu-west-1")?,
            "eu.anthropic.claude-sonnet-4-20250514-v1:0"
        );
        assert_eq!(
            Model::Claude3Sonnet.cross_region_inference_id("eu-west-1")?,
            "eu.anthropic.claude-3-sonnet-20240229-v1:0"
        );
        assert_eq!(
            Model::AmazonNovaMicro.cross_region_inference_id("eu-north-1")?,
            "eu.amazon.nova-micro-v1:0"
        );
        Ok(())
    }

    #[test]
    fn test_apac_region_inference_ids() -> anyhow::Result<()> {
        // Test Asia-Pacific regions
        assert_eq!(
            Model::Claude3_5SonnetV2.cross_region_inference_id("ap-northeast-1")?,
            "apac.anthropic.claude-3-5-sonnet-20241022-v2:0"
        );
        assert_eq!(
            Model::Claude3_5SonnetV2.cross_region_inference_id("ap-southeast-2")?,
            "apac.anthropic.claude-3-5-sonnet-20241022-v2:0"
        );
        assert_eq!(
            Model::AmazonNovaLite.cross_region_inference_id("ap-south-1")?,
            "apac.amazon.nova-lite-v1:0"
        );
        Ok(())
    }

    #[test]
    fn test_gov_region_inference_ids() -> anyhow::Result<()> {
        // Test Government regions
        assert_eq!(
            Model::Claude3_5Sonnet.cross_region_inference_id("us-gov-east-1")?,
            "us-gov.anthropic.claude-3-5-sonnet-20240620-v1:0"
        );
        assert_eq!(
            Model::Claude3Haiku.cross_region_inference_id("us-gov-west-1")?,
            "us-gov.anthropic.claude-3-haiku-20240307-v1:0"
        );
        Ok(())
    }

    #[test]
    fn test_meta_models_inference_ids() -> anyhow::Result<()> {
        // Test Meta models
        assert_eq!(
            Model::MetaLlama370BInstructV1.cross_region_inference_id("us-east-1")?,
            "meta.llama3-70b-instruct-v1:0"
        );
        assert_eq!(
            Model::MetaLlama3170BInstructV1.cross_region_inference_id("us-east-1")?,
            "us.meta.llama3-1-70b-instruct-v1:0"
        );
        assert_eq!(
            Model::MetaLlama321BInstructV1.cross_region_inference_id("eu-west-1")?,
            "eu.meta.llama3-2-1b-instruct-v1:0"
        );
        Ok(())
    }

    #[test]
    fn test_mistral_models_inference_ids() -> anyhow::Result<()> {
        // Mistral models don't follow the regional prefix pattern,
        // so they should return their original IDs
        assert_eq!(
            Model::MistralMistralLarge2402V1.cross_region_inference_id("us-east-1")?,
            "mistral.mistral-large-2402-v1:0"
        );
        assert_eq!(
            Model::MistralMixtral8x7BInstructV0.cross_region_inference_id("eu-west-1")?,
            "mistral.mixtral-8x7b-instruct-v0:1"
        );
        Ok(())
    }

    #[test]
    fn test_ai21_models_inference_ids() -> anyhow::Result<()> {
        // AI21 models don't follow the regional prefix pattern,
        // so they should return their original IDs
        assert_eq!(
            Model::AI21J2UltraV1.cross_region_inference_id("us-east-1")?,
            "ai21.j2-ultra-v1"
        );
        assert_eq!(
            Model::AI21JambaInstructV1.cross_region_inference_id("eu-west-1")?,
            "ai21.jamba-instruct-v1:0"
        );
        Ok(())
    }

    #[test]
    fn test_cohere_models_inference_ids() -> anyhow::Result<()> {
        // Cohere models don't follow the regional prefix pattern,
        // so they should return their original IDs
        assert_eq!(
            Model::CohereCommandRV1.cross_region_inference_id("us-east-1")?,
            "cohere.command-r-v1:0"
        );
        assert_eq!(
            Model::CohereCommandTextV14_4k.cross_region_inference_id("ap-southeast-1")?,
            "cohere.command-text-v14:7:4k"
        );
        Ok(())
    }

    #[test]
    fn test_custom_model_inference_ids() -> anyhow::Result<()> {
        // Test custom models
        let custom_model = Model::Custom {
            name: "custom.my-model-v1:0".to_string(),
            max_tokens: 100000,
            display_name: Some("My Custom Model".to_string()),
            max_output_tokens: Some(8192),
            default_temperature: Some(0.7),
        };

        // Custom model should return its name unchanged
        assert_eq!(
            custom_model.cross_region_inference_id("us-east-1")?,
            "custom.my-model-v1:0"
        );

        Ok(())
    }

    #[test]
    fn test_friendly_id_vs_request_id() {
        // Test that id() returns friendly identifiers
        assert_eq!(Model::Claude3_5SonnetV2.id(), "claude-3-5-sonnet-v2");
        assert_eq!(Model::AmazonNovaLite.id(), "amazon-nova-lite");
        assert_eq!(Model::DeepSeekR1.id(), "deepseek-r1");
        assert_eq!(
            Model::MetaLlama38BInstructV1.id(),
            "meta-llama3-8b-instruct-v1"
        );

        // Test that request_id() returns actual backend model IDs
        assert_eq!(
            Model::Claude3_5SonnetV2.request_id(),
            "anthropic.claude-3-5-sonnet-20241022-v2:0"
        );
        assert_eq!(Model::AmazonNovaLite.request_id(), "amazon.nova-lite-v1:0");
        assert_eq!(Model::DeepSeekR1.request_id(), "deepseek.r1-v1:0");
        assert_eq!(
            Model::MetaLlama38BInstructV1.request_id(),
            "meta.llama3-8b-instruct-v1:0"
        );

        // Test thinking models have different friendly IDs but same request IDs
        assert_eq!(Model::ClaudeSonnet4.id(), "claude-4-sonnet");
        assert_eq!(
            Model::ClaudeSonnet4Thinking.id(),
            "claude-4-sonnet-thinking"
        );
        assert_eq!(
            Model::ClaudeSonnet4.request_id(),
            Model::ClaudeSonnet4Thinking.request_id()
        );
    }
}<|MERGE_RESOLUTION|>--- conflicted
+++ resolved
@@ -503,11 +503,8 @@
                 | Model::Claude3_5SonnetV2
                 | Model::Claude3Haiku
                 | Model::Claude3Sonnet
-<<<<<<< HEAD
                 | Model::Claude3_7Sonnet
                 | Model::Claude3_7SonnetThinking
-=======
->>>>>>> 595f61f0
                 | Model::ClaudeSonnet4
                 | Model::ClaudeSonnet4Thinking,
                 "apac",
