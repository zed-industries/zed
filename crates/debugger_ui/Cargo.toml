--- conflicted
+++ resolved
@@ -40,11 +40,8 @@
 futures.workspace = true
 fuzzy.workspace = true
 gpui.workspace = true
-<<<<<<< HEAD
 hex.workspace = true
-=======
 indoc.workspace = true
->>>>>>> a58a75c0
 itertools.workspace = true
 language.workspace = true
 log.workspace = true
