use std::{
    borrow::Cow,
    ops::Not,
    path::{Path, PathBuf},
};

<<<<<<< HEAD
use anyhow::{Result, anyhow};
use dap::{DapRegistry, DebugRequest, adapters::DebugTaskDefinition};
=======
use dap::{DapRegistry, DebugRequest};
>>>>>>> 5e31d86f
use editor::{Editor, EditorElement, EditorStyle};
use gpui::{
    App, AppContext, DismissEvent, Entity, EventEmitter, FocusHandle, Focusable, Render, TextStyle,
    WeakEntity,
};
use settings::Settings;
use task::{DebugScenario, LaunchRequest, TaskTemplate};
use theme::ThemeSettings;
use ui::{
    ActiveTheme, Button, ButtonCommon, ButtonSize, CheckboxWithLabel, Clickable, Color, Context,
    ContextMenu, Disableable, DropdownMenu, FluentBuilder, InteractiveElement, IntoElement, Label,
    LabelCommon as _, ParentElement, RenderOnce, SharedString, Styled, StyledExt, ToggleButton,
    ToggleState, Toggleable, Window, div, h_flex, relative, rems, v_flex,
};
use workspace::{ModalView, Workspace};

use crate::{attach_modal::AttachModal, debugger_panel::DebugPanel};

#[derive(Clone)]
pub(super) struct NewSessionModal {
    workspace: WeakEntity<Workspace>,
    debug_panel: WeakEntity<DebugPanel>,
    mode: NewSessionMode,
    stop_on_entry: ToggleState,
    initialize_args: Option<serde_json::Value>,
    debugger: Option<SharedString>,
    last_selected_profile_name: Option<SharedString>,
}

fn suggested_label(request: &DebugRequest, debugger: &str) -> SharedString {
    match request {
        DebugRequest::Launch(config) => {
            let last_path_component = Path::new(&config.program)
                .file_name()
                .map(|name| name.to_string_lossy())
                .unwrap_or_else(|| Cow::Borrowed(&config.program));

            format!("{} ({debugger})", last_path_component).into()
        }
        DebugRequest::Attach(config) => format!(
            "pid: {} ({debugger})",
            config.process_id.unwrap_or(u32::MAX)
        )
        .into(),
    }
}

impl NewSessionModal {
    pub(super) fn new(
        past_debug_definition: Option<DebugTaskDefinition>,
        debug_panel: WeakEntity<DebugPanel>,
        workspace: WeakEntity<Workspace>,
        window: &mut Window,
        cx: &mut Context<Self>,
    ) -> Self {
        let debugger = past_debug_definition
            .as_ref()
            .map(|def| def.adapter.clone().into());

        let stop_on_entry = past_debug_definition
            .as_ref()
            .and_then(|def| def.stop_on_entry);

        let launch_config = match past_debug_definition.map(|def| def.request) {
            Some(DebugRequest::Launch(launch_config)) => Some(launch_config),
            _ => None,
        };

        Self {
            workspace: workspace.clone(),
            debugger,
            debug_panel,
            mode: NewSessionMode::launch(launch_config, window, cx),
            stop_on_entry: stop_on_entry
                .map(Into::into)
                .unwrap_or(ToggleState::Unselected),
            last_selected_profile_name: None,
            initialize_args: None,
        }
    }

    fn debug_config(&self, cx: &App, debugger: &str) -> DebugTaskDefinition {
        let request = self.mode.debug_task(cx);
<<<<<<< HEAD
        let label = suggested_label(&request, self.debugger.as_deref()?);
        Some(DebugTaskDefinition {
            adapter: self.debugger.clone()?.into(),
            label,
=======
        DebugTaskDefinition {
            adapter: debugger.to_owned(),
            label: suggested_label(&request, debugger),
>>>>>>> 5e31d86f
            request,
            initialize_args: self.initialize_args.clone(),
            tcp_connection: None,
            stop_on_entry: match self.stop_on_entry {
                ToggleState::Selected => Some(true),
                _ => None,
            },
        }
    }

    fn start_new_session(&self, window: &mut Window, cx: &mut Context<Self>) {
        let Some(debugger) = self.debugger.as_ref() else {
            // todo: show in UI.
            log::error!("No debugger selected");
            return;
        };
        let config = self.debug_config(cx, debugger);
        let debug_panel = self.debug_panel.clone();

        let task_contexts = self
            .workspace
            .update(cx, |workspace, cx| {
                tasks_ui::task_contexts(workspace, window, cx)
            })
            .ok();

        cx.spawn_in(window, async move |this, cx| {
            let task_context = if let Some(task) = task_contexts {
                task.await
                    .active_worktree_context
                    .map_or(task::TaskContext::default(), |context| context.1)
            } else {
                task::TaskContext::default()
            };

<<<<<<< HEAD
            let task =
                project.update(cx, |this, cx| this.start_debug_session(config.clone(), cx))?;
            let spawn_result = task.await;
            if spawn_result.is_ok() {
                this.update(cx, |_, cx| {
                    cx.emit(DismissEvent);
                })
                .ok();
            }
            spawn_result?;
=======
            debug_panel.update_in(cx, |debug_panel, window, cx| {
                let template = DebugTaskTemplate {
                    locator: None,
                    definition: config.clone(),
                };
                if let Some(debug_config) = template
                    .to_zed_format()
                    .resolve_task("debug_task", &task_context)
                    .and_then(|resolved_task| resolved_task.resolved_debug_adapter_config())
                {
                    debug_panel.start_session(debug_config.definition, window, cx)
                } else {
                    debug_panel.start_session(config, window, cx)
                }
            })?;
            this.update(cx, |_, cx| {
                cx.emit(DismissEvent);
            })
            .ok();
>>>>>>> 5e31d86f
            anyhow::Result::<_, anyhow::Error>::Ok(())
        })
        .detach_and_log_err(cx);
    }

    fn update_attach_picker(
        attach: &Entity<AttachMode>,
        selected_debugger: &str,
        window: &mut Window,
        cx: &mut App,
    ) {
        attach.update(cx, |this, cx| {
            if selected_debugger != this.scenario.adapter.as_ref() {
                let adapter: SharedString = selected_debugger.to_owned().into();
                this.scenario.adapter = adapter.clone();

                this.attach_picker.update(cx, |this, cx| {
                    this.picker.update(cx, |this, cx| {
                        this.delegate.scenario.adapter = adapter;
                        this.focus(window, cx);
                    })
                });
            }

            cx.notify();
        })
    }
    fn adapter_drop_down_menu(
        &self,
        window: &mut Window,
        cx: &mut Context<Self>,
    ) -> ui::DropdownMenu {
        let workspace = self.workspace.clone();
        let weak = cx.weak_entity();
        let debugger = self.debugger.clone();
        DropdownMenu::new(
            "dap-adapter-picker",
            debugger
                .as_ref()
                .unwrap_or_else(|| &SELECT_DEBUGGER_LABEL)
                .clone(),
            ContextMenu::build(window, cx, move |mut menu, _, cx| {
                let setter_for_name = |name: SharedString| {
                    let weak = weak.clone();
                    move |window: &mut Window, cx: &mut App| {
                        weak.update(cx, |this, cx| {
                            this.debugger = Some(name.clone());
                            cx.notify();
                            if let NewSessionMode::Attach(attach) = &this.mode {
                                Self::update_attach_picker(&attach, &name, window, cx);
                            }
                        })
                        .ok();
                    }
                };

                let available_adapters = workspace
                    .update(cx, |_, cx| DapRegistry::global(cx).enumerate_adapters())
                    .ok()
                    .unwrap_or_default();

                for adapter in available_adapters {
                    menu = menu.entry(adapter.0.clone(), None, setter_for_name(adapter.0.clone()));
                }
                menu
            }),
        )
    }

    fn debug_config_drop_down_menu(
        &self,
        window: &mut Window,
        cx: &mut Context<Self>,
    ) -> ui::DropdownMenu {
        let workspace = self.workspace.clone();
        let weak = cx.weak_entity();
        let last_profile = self.last_selected_profile_name.clone();
        DropdownMenu::new(
            "debug-config-menu",
            last_profile.unwrap_or_else(|| SELECT_SCENARIO_LABEL.clone()),
            ContextMenu::build(window, cx, move |mut menu, _, cx| {
                let setter_for_name = |task: DebugScenario| {
                    let weak = weak.clone();
                    move |window: &mut Window, cx: &mut App| {
                        weak.update(cx, |this, cx| {
                            this.last_selected_profile_name = Some(SharedString::from(&task.label));
                            this.debugger = Some(task.adapter.clone().into());
                            this.initialize_args = task.initialize_args.clone();
                            match &task.request {
                                Some(DebugRequest::Launch(launch_config)) => {
                                    this.mode = NewSessionMode::launch(
                                        Some(launch_config.clone()),
                                        window,
                                        cx,
                                    );
                                }
<<<<<<< HEAD
                                Some(DebugRequest::Attach(_)) => {
                                    let Ok(project) = this
                                        .workspace
                                        .read_with(cx, |this, _| this.project().clone())
                                    else {
=======
                                DebugRequest::Attach(_) => {
                                    let Some(workspace) = this.workspace.upgrade() else {
>>>>>>> 5e31d86f
                                        return;
                                    };
                                    this.mode = NewSessionMode::attach(
                                        this.debugger.clone(),
                                        workspace,
                                        window,
                                        cx,
                                    );
                                    this.mode.focus_handle(cx).focus(window);
                                    if let Some((debugger, attach)) =
                                        this.debugger.as_ref().zip(this.mode.as_attach())
                                    {
                                        Self::update_attach_picker(&attach, &debugger, window, cx);
                                    }
                                }
                                _ => todo!(),
                            }
                            cx.notify();
                        })
                        .ok();
                    }
                };

                let available_tasks: Vec<DebugScenario> = workspace
                    .update(cx, |this, cx| {
                        this.project()
                            .read(cx)
                            .task_store()
                            .read(cx)
                            .task_inventory()
                            .iter()
                            .flat_map(|task_inventory| task_inventory.read(cx).list_debug_tasks())
                            .collect()
                    })
                    .ok()
                    .unwrap_or_default();

                for debug_definition in available_tasks {
                    menu = menu.entry(
                        debug_definition.label.clone(),
                        None,
                        setter_for_name(debug_definition),
                    );
                }
                menu
            }),
        )
    }
}

#[derive(Clone)]
struct LaunchMode {
    program: Entity<Editor>,
    cwd: Entity<Editor>,
}

impl LaunchMode {
    fn new(
        past_launch_config: Option<LaunchRequest>,
        window: &mut Window,
        cx: &mut App,
    ) -> Entity<Self> {
        let (past_program, past_cwd) = past_launch_config
            .map(|config| (Some(config.program), config.cwd))
            .unwrap_or_else(|| (None, None));

        let program = cx.new(|cx| Editor::single_line(window, cx));
        program.update(cx, |this, cx| {
            this.set_placeholder_text("Program path", cx);

            if let Some(past_program) = past_program {
                this.set_text(past_program, window, cx);
            };
        });
        let cwd = cx.new(|cx| Editor::single_line(window, cx));
        cwd.update(cx, |this, cx| {
            this.set_placeholder_text("Working Directory", cx);
            if let Some(past_cwd) = past_cwd {
                this.set_text(past_cwd.to_string_lossy(), window, cx);
            };
        });
        cx.new(|_| Self { program, cwd })
    }

    fn debug_task(&self, cx: &App) -> task::LaunchRequest {
        let path = self.cwd.read(cx).text(cx);
        task::LaunchRequest {
            program: self.program.read(cx).text(cx),
            cwd: path.is_empty().not().then(|| PathBuf::from(path)),
            args: Default::default(),
        }
    }
}

#[derive(Clone)]
struct AttachMode {
    scenario: DebugTaskDefinition,
    attach_picker: Entity<AttachModal>,
}

impl AttachMode {
    fn new(
        debugger: Option<SharedString>,
        workspace: Entity<Workspace>,
        window: &mut Window,
        cx: &mut Context<NewSessionModal>,
    ) -> Entity<Self> {
        let scenario = DebugScenario {
            adapter: debugger.clone().unwrap_or_default().into(),
            label: "Attach New Session Setup".into(),
            build: None,
            request: Some(dap::DebugRequest::Attach(task::AttachRequest {
                process_id: None,
            })),
            initialize_args: None,
            tcp_connection: None,
            stop_on_entry: Some(false),
        };
        let attach_picker = cx.new(|cx| {
<<<<<<< HEAD
            let modal = AttachModal::new(project, scenario.clone(), false, window, cx);
=======
            let modal = AttachModal::new(workspace, debug_definition.clone(), false, window, cx);
>>>>>>> 5e31d86f
            window.focus(&modal.focus_handle(cx));

            modal
        });
        cx.new(|_| Self {
            scenario: debug_definition,
            attach_picker,
        })
    }
    fn debug_task(&self) -> task::AttachRequest {
        task::AttachRequest { process_id: None }
    }
}

static SELECT_DEBUGGER_LABEL: SharedString = SharedString::new_static("Select Debugger");
static SELECT_SCENARIO_LABEL: SharedString = SharedString::new_static("Select Profile");

#[derive(Clone)]
enum NewSessionMode {
    Launch(Entity<LaunchMode>),
    Attach(Entity<AttachMode>),
}

impl NewSessionMode {
    fn debug_task(&self, cx: &App) -> DebugRequest {
        match self {
            NewSessionMode::Launch(entity) => entity.read(cx).debug_task(cx).into(),
            NewSessionMode::Attach(entity) => entity.read(cx).debug_task().into(),
        }
    }
    fn as_attach(&self) -> Option<&Entity<AttachMode>> {
        if let NewSessionMode::Attach(entity) = self {
            Some(entity)
        } else {
            None
        }
    }
}

impl Focusable for NewSessionMode {
    fn focus_handle(&self, cx: &App) -> FocusHandle {
        match &self {
            NewSessionMode::Launch(entity) => entity.read(cx).program.focus_handle(cx),
            NewSessionMode::Attach(entity) => entity.read(cx).attach_picker.focus_handle(cx),
        }
    }
}

impl RenderOnce for LaunchMode {
    fn render(self, window: &mut Window, cx: &mut App) -> impl IntoElement {
        v_flex()
            .p_2()
            .w_full()
            .gap_3()
            .track_focus(&self.program.focus_handle(cx))
            .child(
                div().child(
                    Label::new("Program")
                        .size(ui::LabelSize::Small)
                        .color(Color::Muted),
                ),
            )
            .child(render_editor(&self.program, window, cx))
            .child(
                div().child(
                    Label::new("Working Directory")
                        .size(ui::LabelSize::Small)
                        .color(Color::Muted),
                ),
            )
            .child(render_editor(&self.cwd, window, cx))
    }
}

impl RenderOnce for AttachMode {
    fn render(self, _: &mut Window, cx: &mut App) -> impl IntoElement {
        v_flex()
            .w_full()
            .track_focus(&self.attach_picker.focus_handle(cx))
            .child(self.attach_picker.clone())
    }
}

impl RenderOnce for NewSessionMode {
    fn render(self, window: &mut Window, cx: &mut App) -> impl ui::IntoElement {
        match self {
            NewSessionMode::Launch(entity) => entity.update(cx, |this, cx| {
                this.clone().render(window, cx).into_any_element()
            }),
            NewSessionMode::Attach(entity) => entity.update(cx, |this, cx| {
                this.clone().render(window, cx).into_any_element()
            }),
        }
    }
}

impl NewSessionMode {
    fn attach(
        debugger: Option<SharedString>,
        workspace: Entity<Workspace>,
        window: &mut Window,
        cx: &mut Context<NewSessionModal>,
    ) -> Self {
        Self::Attach(AttachMode::new(debugger, workspace, window, cx))
    }
    fn launch(
        past_launch_config: Option<LaunchRequest>,
        window: &mut Window,
        cx: &mut Context<NewSessionModal>,
    ) -> Self {
        Self::Launch(LaunchMode::new(past_launch_config, window, cx))
    }
}
fn render_editor(editor: &Entity<Editor>, window: &mut Window, cx: &App) -> impl IntoElement {
    let settings = ThemeSettings::get_global(cx);
    let theme = cx.theme();

    let text_style = TextStyle {
        color: cx.theme().colors().text,
        font_family: settings.buffer_font.family.clone(),
        font_features: settings.buffer_font.features.clone(),
        font_size: settings.buffer_font_size(cx).into(),
        font_weight: settings.buffer_font.weight,
        line_height: relative(settings.buffer_line_height.value()),
        background_color: Some(theme.colors().editor_background),
        ..Default::default()
    };

    let element = EditorElement::new(
        editor,
        EditorStyle {
            background: theme.colors().editor_background,
            local_player: theme.players().local(),
            text: text_style,
            ..Default::default()
        },
    );

    div()
        .rounded_md()
        .p_1()
        .border_1()
        .border_color(theme.colors().border_variant)
        .when(
            editor.focus_handle(cx).contains_focused(window, cx),
            |this| this.border_color(theme.colors().border_focused),
        )
        .child(element)
        .bg(theme.colors().editor_background)
}

impl Render for NewSessionModal {
    fn render(
        &mut self,
        window: &mut ui::Window,
        cx: &mut ui::Context<Self>,
    ) -> impl ui::IntoElement {
        v_flex()
            .size_full()
            .w(rems(34.))
            .elevation_3(cx)
            .bg(cx.theme().colors().elevated_surface_background)
            .on_action(cx.listener(|_, _: &menu::Cancel, _, cx| {
                cx.emit(DismissEvent);
            }))
            .child(
                h_flex()
                    .w_full()
                    .justify_around()
                    .p_2()
                    .child(
                        h_flex()
                            .justify_start()
                            .w_full()
                            .child(
                                ToggleButton::new(
                                    "debugger-session-ui-launch-button",
                                    "New Session",
                                )
                                .size(ButtonSize::Default)
                                .style(ui::ButtonStyle::Subtle)
                                .toggle_state(matches!(self.mode, NewSessionMode::Launch(_)))
                                .on_click(cx.listener(|this, _, window, cx| {
                                    this.mode = NewSessionMode::launch(None, window, cx);
                                    this.mode.focus_handle(cx).focus(window);
                                    cx.notify();
                                }))
                                .first(),
                            )
                            .child(
                                ToggleButton::new(
                                    "debugger-session-ui-attach-button",
                                    "Attach to Process",
                                )
                                .size(ButtonSize::Default)
                                .toggle_state(matches!(self.mode, NewSessionMode::Attach(_)))
                                .style(ui::ButtonStyle::Subtle)
                                .on_click(cx.listener(|this, _, window, cx| {
                                    let Some(workspace) = this.workspace.upgrade() else {
                                        return;
                                    };
                                    this.mode = NewSessionMode::attach(
                                        this.debugger.clone(),
                                        workspace,
                                        window,
                                        cx,
                                    );
                                    this.mode.focus_handle(cx).focus(window);
                                    if let Some((debugger, attach)) =
                                        this.debugger.as_ref().zip(this.mode.as_attach())
                                    {
                                        Self::update_attach_picker(&attach, &debugger, window, cx);
                                    }

                                    cx.notify();
                                }))
                                .last(),
                            ),
                    )
                    .justify_between()
                    .child(self.adapter_drop_down_menu(window, cx))
                    .border_color(cx.theme().colors().border_variant)
                    .border_b_1(),
            )
            .child(v_flex().child(self.mode.clone().render(window, cx)))
            .child(
                h_flex()
                    .justify_between()
                    .gap_2()
                    .p_2()
                    .border_color(cx.theme().colors().border_variant)
                    .border_t_1()
                    .w_full()
                    .child(self.debug_config_drop_down_menu(window, cx))
                    .child(
                        h_flex()
                            .justify_end()
                            .when(matches!(self.mode, NewSessionMode::Launch(_)), |this| {
                                let weak = cx.weak_entity();
                                this.child(
                                    CheckboxWithLabel::new(
                                        "debugger-stop-on-entry",
                                        Label::new("Stop on Entry").size(ui::LabelSize::Small),
                                        self.stop_on_entry,
                                        move |state, _, cx| {
                                            weak.update(cx, |this, _| {
                                                this.stop_on_entry = *state;
                                            })
                                            .ok();
                                        },
                                    )
                                    .checkbox_position(ui::IconPosition::End),
                                )
                            })
                            .child(
                                Button::new("debugger-spawn", "Start")
                                    .on_click(cx.listener(|this, _, window, cx| {
                                        this.start_new_session(window, cx);
                                    }))
                                    .disabled(self.debugger.is_none()),
                            ),
                    ),
            )
    }
}

impl EventEmitter<DismissEvent> for NewSessionModal {}
impl Focusable for NewSessionModal {
    fn focus_handle(&self, cx: &ui::App) -> gpui::FocusHandle {
        self.mode.focus_handle(cx)
    }
}

impl ModalView for NewSessionModal {}<|MERGE_RESOLUTION|>--- conflicted
+++ resolved
@@ -4,12 +4,8 @@
     path::{Path, PathBuf},
 };
 
-<<<<<<< HEAD
 use anyhow::{Result, anyhow};
 use dap::{DapRegistry, DebugRequest, adapters::DebugTaskDefinition};
-=======
-use dap::{DapRegistry, DebugRequest};
->>>>>>> 5e31d86f
 use editor::{Editor, EditorElement, EditorStyle};
 use gpui::{
     App, AppContext, DismissEvent, Entity, EventEmitter, FocusHandle, Focusable, Render, TextStyle,
@@ -93,16 +89,10 @@
 
     fn debug_config(&self, cx: &App, debugger: &str) -> DebugTaskDefinition {
         let request = self.mode.debug_task(cx);
-<<<<<<< HEAD
-        let label = suggested_label(&request, self.debugger.as_deref()?);
-        Some(DebugTaskDefinition {
-            adapter: self.debugger.clone()?.into(),
-            label,
-=======
+        let label = suggested_label(&request, debugger);
         DebugTaskDefinition {
             adapter: debugger.to_owned(),
-            label: suggested_label(&request, debugger),
->>>>>>> 5e31d86f
+            label,
             request,
             initialize_args: self.initialize_args.clone(),
             tcp_connection: None,
@@ -138,18 +128,6 @@
                 task::TaskContext::default()
             };
 
-<<<<<<< HEAD
-            let task =
-                project.update(cx, |this, cx| this.start_debug_session(config.clone(), cx))?;
-            let spawn_result = task.await;
-            if spawn_result.is_ok() {
-                this.update(cx, |_, cx| {
-                    cx.emit(DismissEvent);
-                })
-                .ok();
-            }
-            spawn_result?;
-=======
             debug_panel.update_in(cx, |debug_panel, window, cx| {
                 let template = DebugTaskTemplate {
                     locator: None,
@@ -169,7 +147,6 @@
                 cx.emit(DismissEvent);
             })
             .ok();
->>>>>>> 5e31d86f
             anyhow::Result::<_, anyhow::Error>::Ok(())
         })
         .detach_and_log_err(cx);
@@ -266,16 +243,8 @@
                                         cx,
                                     );
                                 }
-<<<<<<< HEAD
                                 Some(DebugRequest::Attach(_)) => {
-                                    let Ok(project) = this
-                                        .workspace
-                                        .read_with(cx, |this, _| this.project().clone())
-                                    else {
-=======
-                                DebugRequest::Attach(_) => {
                                     let Some(workspace) = this.workspace.upgrade() else {
->>>>>>> 5e31d86f
                                         return;
                                     };
                                     this.mode = NewSessionMode::attach(
@@ -395,11 +364,7 @@
             stop_on_entry: Some(false),
         };
         let attach_picker = cx.new(|cx| {
-<<<<<<< HEAD
-            let modal = AttachModal::new(project, scenario.clone(), false, window, cx);
-=======
-            let modal = AttachModal::new(workspace, debug_definition.clone(), false, window, cx);
->>>>>>> 5e31d86f
+            let modal = AttachModal::new(workspace, scenario.clone(), false, window, cx);
             window.focus(&modal.focus_handle(cx));
 
             modal
