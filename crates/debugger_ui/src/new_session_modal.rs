--- conflicted
+++ resolved
@@ -779,7 +779,7 @@
     }
 
     pub(super) fn debug_request(&self, cx: &App) -> task::LaunchRequest {
-        let path = resolve_path(&self.cwd.read(cx).text(cx));
+        let path = self.cwd.read(cx).text(cx);
         if cfg!(windows) {
             return task::LaunchRequest {
                 program: self.program.read(cx).text(cx),
@@ -797,12 +797,12 @@
             env.insert(lhs.to_string(), rhs.to_string());
         }
 
-        let program = resolve_path(&if let Some(program) = args.next() {
+        let program = if let Some(program) = args.next() {
             program
         } else {
             env = FxHashMap::default();
             command
-        });
+        };
 
         let args = args.collect::<Vec<_>>();
 
@@ -1143,30 +1143,36 @@
                 .child(highlighted_location.render(window, cx)),
         )
     }
-<<<<<<< HEAD
-=======
-}
-
-fn resolve_path(path: &str) -> String {
+}
+
+pub(crate) fn resolve_path(path: &mut String) {
     if path.starts_with('~') {
         let home = paths::home_dir().to_string_lossy().to_string();
-        let path = path.trim().to_owned();
-        path.replace('~', &home)
-    } else {
-        path.to_owned()
-    }
+        let trimmed_path = path.trim().to_owned();
+        *path = trimmed_path.replacen('~', &home, 1);
+    } else if let Some(strip_path) = path.strip_prefix(&format!(".{}", std::path::MAIN_SEPARATOR)) {
+        *path = format!(
+            "$ZED_WORKTREE_ROOT{}{}",
+            std::path::MAIN_SEPARATOR,
+            &strip_path
+        );
+    };
 }
 
 #[cfg(test)]
 mod tests {
     use paths::home_dir;
-
-    use super::*;
 
     #[test]
     fn test_normalize_paths() {
         let sep = std::path::MAIN_SEPARATOR;
         let home = home_dir().to_string_lossy().to_string();
+        let resolve_path = |path: &str| -> String {
+            let mut path = path.to_string();
+            super::resolve_path(&mut path);
+            path
+        };
+
         assert_eq!(resolve_path("bin"), format!("bin"));
         assert_eq!(resolve_path(&format!("{sep}foo")), format!("{sep}foo"));
         assert_eq!(resolve_path(""), format!(""));
@@ -1176,5 +1182,4 @@
         );
         assert_eq!(resolve_path("~"), home);
     }
->>>>>>> 80a00cd2
 }