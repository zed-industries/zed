use std::{
    borrow::Cow,
    ops::Not,
    path::{Path, PathBuf},
    sync::Arc,
    usize,
};

use dap::{
    DapRegistry, DebugRequest,
    adapters::{DebugAdapterName, DebugTaskDefinition},
};
use editor::{Editor, EditorElement, EditorStyle};
use fuzzy::{StringMatch, StringMatchCandidate};
use gpui::{
    App, AppContext, DismissEvent, Entity, EventEmitter, FocusHandle, Focusable, Render,
    Subscription, TextStyle, WeakEntity,
};
use picker::{Picker, PickerDelegate, highlighted_match_with_paths::HighlightedMatch};
use project::{TaskContexts, TaskSourceKind, task_store::TaskStore};
use settings::Settings;
use task::{DebugScenario, LaunchRequest};
use theme::ThemeSettings;
use ui::{
    ActiveTheme, Button, ButtonCommon, ButtonSize, CheckboxWithLabel, Clickable, Color, Context,
    ContextMenu, Disableable, DropdownMenu, FluentBuilder, Icon, IconButton, IconName,
    InteractiveElement, IntoElement, Label, LabelCommon as _, ListItem, ListItemSpacing,
    ParentElement, RenderOnce, SharedString, Styled, StyledExt, ToggleButton, ToggleState,
    Toggleable, Window, div, h_flex, relative, rems, v_flex,
};
use util::ResultExt;
use workspace::{ModalView, Workspace, pane};

use crate::{attach_modal::AttachModal, debugger_panel::DebugPanel};

pub(super) struct NewSessionModal {
    workspace: WeakEntity<Workspace>,
    debug_panel: WeakEntity<DebugPanel>,
    mode: NewSessionMode,
    launch_picker: Entity<Picker<DebugScenarioDelegate>>,
    attach_mode: Entity<AttachMode>,
    custom_mode: Entity<CustomMode>,
    debugger: Option<DebugAdapterName>,
<<<<<<< HEAD
    _subscriptions: [Subscription; 2],
=======
    last_selected_profile_name: Option<SharedString>,
    task_contexts: Arc<TaskContexts>,
>>>>>>> ee56706d
}

fn suggested_label(request: &DebugRequest, debugger: &str) -> SharedString {
    match request {
        DebugRequest::Launch(config) => {
            let last_path_component = Path::new(&config.program)
                .file_name()
                .map(|name| name.to_string_lossy())
                .unwrap_or_else(|| Cow::Borrowed(&config.program));

            format!("{} ({debugger})", last_path_component).into()
        }
        DebugRequest::Attach(config) => format!(
            "pid: {} ({debugger})",
            config.process_id.unwrap_or(u32::MAX)
        )
        .into(),
    }
}

impl NewSessionModal {
<<<<<<< HEAD
    pub(super) fn show(workspace: &mut Workspace, window: &mut Window, cx: &mut App) {
        let Some(debug_panel) = workspace.panel::<DebugPanel>(cx) else {
            return;
=======
    pub(super) fn new(
        past_debug_definition: Option<DebugTaskDefinition>,
        debug_panel: WeakEntity<DebugPanel>,
        workspace: WeakEntity<Workspace>,
        task_store: Option<Entity<TaskStore>>,
        task_contexts: TaskContexts,
        window: &mut Window,
        cx: &mut Context<Self>,
    ) -> Self {
        let debugger = past_debug_definition
            .as_ref()
            .map(|def| def.adapter.clone());

        let stop_on_entry = past_debug_definition
            .as_ref()
            .and_then(|def| def.stop_on_entry);

        let launch_config = match past_debug_definition.map(|def| def.request) {
            Some(DebugRequest::Launch(launch_config)) => Some(launch_config),
            _ => None,
>>>>>>> ee56706d
        };
        let workspace_handle = workspace.weak_handle();
        let task_store = workspace.project().read(cx).task_store().clone();
        workspace.toggle_modal(window, cx, |window, cx| {
            let attach_mode = AttachMode::new(None, workspace_handle.clone(), window, cx);

            let launch_picker = cx.new(|cx| {
                Picker::uniform_list(
                    DebugScenarioDelegate::new(
                        debug_panel.downgrade(),
                        workspace_handle.clone(),
                        task_store,
                    ),
                    window,
                    cx,
                )
                .modal(false)
            });

<<<<<<< HEAD
            let _subscriptions = [
                cx.subscribe(&launch_picker, |_, _, _, cx| {
                    cx.emit(DismissEvent);
                }),
                cx.subscribe(
                    &attach_mode.read(cx).attach_picker.clone(),
                    |_, _, _, cx| {
                        cx.emit(DismissEvent);
                    },
                ),
            ];

            let custom_mode = CustomMode::new(None, window, cx);

            Self {
                launch_picker,
                attach_mode,
                custom_mode,
                debugger: None,
                mode: NewSessionMode::Launch,
                debug_panel: debug_panel.downgrade(),
                workspace: workspace_handle,
                _subscriptions,
            }
        });
    }

    fn render_mode(&self, window: &mut Window, cx: &mut Context<Self>) -> impl ui::IntoElement {
        let dap_menu = self.adapter_drop_down_menu(window, cx);
        match self.mode {
            NewSessionMode::Attach => self.attach_mode.update(cx, |this, cx| {
                this.clone().render(window, cx).into_any_element()
            }),
            NewSessionMode::Custom => self.custom_mode.update(cx, |this, cx| {
                this.clone().render(dap_menu, window, cx).into_any_element()
            }),
            NewSessionMode::Launch => v_flex()
                .w(rems(34.))
                .child(self.launch_picker.clone())
                .into_any_element(),
        }
    }

    fn mode_focus_handle(&self, cx: &App) -> FocusHandle {
        match self.mode {
            NewSessionMode::Attach => self.attach_mode.read(cx).attach_picker.focus_handle(cx),
            NewSessionMode::Custom => self.custom_mode.read(cx).program.focus_handle(cx),
            NewSessionMode::Launch => self.launch_picker.focus_handle(cx),
=======
        Self {
            workspace: workspace.clone(),
            debugger,
            debug_panel,
            mode: NewSessionMode::launch(launch_config, window, cx),
            stop_on_entry: stop_on_entry
                .map(Into::into)
                .unwrap_or(ToggleState::Unselected),
            last_selected_profile_name: None,
            initialize_args: None,
            task_contexts: Arc::new(task_contexts),
>>>>>>> ee56706d
        }
    }

    fn debug_scenario(&self, cx: &App, debugger: &str) -> Option<DebugScenario> {
        let request = match self.mode {
            NewSessionMode::Custom => Some(DebugRequest::Launch(
                self.custom_mode.read(cx).debug_request(cx),
            )),
            NewSessionMode::Attach => Some(DebugRequest::Attach(
                self.attach_mode.read(cx).debug_request(),
            )),
            _ => None,
        }?;
        let label = suggested_label(&request, debugger);

        let stop_on_entry = if let NewSessionMode::Custom = &self.mode {
            Some(self.custom_mode.read(cx).stop_on_entry.selected())
        } else {
            None
        };

        Some(DebugScenario {
            adapter: debugger.to_owned().into(),
            label,
            request: Some(request),
            initialize_args: None,
            tcp_connection: None,
            stop_on_entry,
            build: None,
        })
    }

    fn start_new_session(&self, window: &mut Window, cx: &mut Context<Self>) {
        let Some(debugger) = self.debugger.as_ref() else {
            // todo(debugger): show in UI.
            log::error!("No debugger selected");
            return;
        };

        if let NewSessionMode::Launch = &self.mode {
            self.launch_picker.update(cx, |picker, cx| {
                picker.delegate.confirm(false, window, cx);
            });
            return;
        }

        let Some(config) = self.debug_scenario(cx, debugger) else {
            log::error!("debug config not found in mode: {}", self.mode);
            return;
        };

        let debug_panel = self.debug_panel.clone();
        let task_contexts = self.task_contexts.clone();
        cx.spawn_in(window, async move |this, cx| {
            let task_context = task_contexts.active_context().cloned().unwrap_or_default();
            let worktree_id = task_contexts.worktree();
            debug_panel.update_in(cx, |debug_panel, window, cx| {
                debug_panel.start_session(config, task_context, None, worktree_id, window, cx)
            })?;
            this.update(cx, |_, cx| {
                cx.emit(DismissEvent);
            })
            .ok();
            anyhow::Result::<_, anyhow::Error>::Ok(())
        })
        .detach_and_log_err(cx);
    }

    fn update_attach_picker(
        attach: &Entity<AttachMode>,
        adapter: &DebugAdapterName,
        window: &mut Window,
        cx: &mut App,
    ) {
        attach.update(cx, |this, cx| {
            if adapter != &this.definition.adapter {
                this.definition.adapter = adapter.clone();

                this.attach_picker.update(cx, |this, cx| {
                    this.picker.update(cx, |this, cx| {
                        this.delegate.definition.adapter = adapter.clone();
                        this.focus(window, cx);
                    })
                });
            }

            cx.notify();
        })
    }
    fn adapter_drop_down_menu(
        &self,
        window: &mut Window,
        cx: &mut Context<Self>,
    ) -> Option<ui::DropdownMenu> {
        let workspace = self.workspace.clone();
        let weak = cx.weak_entity();
        let label = self
            .debugger
            .as_ref()
            .map(|d| d.0.clone())
            .unwrap_or_else(|| SELECT_DEBUGGER_LABEL.clone());
        let active_buffer_language = self
            .task_contexts
            .active_item_context
            .as_ref()
            .and_then(|item| {
                item.1
                    .as_ref()
                    .and_then(|location| location.buffer.read(cx).language())
            })
            .cloned();
        DropdownMenu::new(
            "dap-adapter-picker",
            label,
            ContextMenu::build(window, cx, move |mut menu, _, cx| {
                let setter_for_name = |name: DebugAdapterName| {
                    let weak = weak.clone();
                    move |window: &mut Window, cx: &mut App| {
                        weak.update(cx, |this, cx| {
                            this.debugger = Some(name.clone());
                            cx.notify();
                            if let NewSessionMode::Attach = &this.mode {
                                Self::update_attach_picker(&this.attach_mode, &name, window, cx);
                            }
                        })
                        .ok();
                    }
                };

                let mut available_adapters = workspace
                    .update(cx, |_, cx| DapRegistry::global(cx).enumerate_adapters())
                    .unwrap_or_default();
                if let Some(language) = active_buffer_language {
                    available_adapters.sort_by_key(|adapter| {
                        language
                            .config()
                            .debuggers
                            .get_index_of(adapter.0.as_ref())
                            .unwrap_or(usize::MAX)
                    });
                }

                for adapter in available_adapters.into_iter() {
                    menu = menu.entry(adapter.0.clone(), None, setter_for_name(adapter.clone()));
                }
                menu
            }),
        )
        .into()
    }
}

static SELECT_DEBUGGER_LABEL: SharedString = SharedString::new_static("Select Debugger");

#[derive(Clone)]
enum NewSessionMode {
    Custom,
    Attach,
    Launch,
}

impl std::fmt::Display for NewSessionMode {
    fn fmt(&self, f: &mut std::fmt::Formatter<'_>) -> std::fmt::Result {
        let mode = match self {
            NewSessionMode::Launch => "Launch".to_owned(),
            NewSessionMode::Attach => "Attach".to_owned(),
            NewSessionMode::Custom => "Custom".to_owned(),
        };

        write!(f, "{}", mode)
    }
}

impl Focusable for NewSessionMode {
    fn focus_handle(&self, cx: &App) -> FocusHandle {
        cx.focus_handle()
    }
}

fn render_editor(editor: &Entity<Editor>, window: &mut Window, cx: &App) -> impl IntoElement {
    let settings = ThemeSettings::get_global(cx);
    let theme = cx.theme();

    let text_style = TextStyle {
        color: cx.theme().colors().text,
        font_family: settings.buffer_font.family.clone(),
        font_features: settings.buffer_font.features.clone(),
        font_size: settings.buffer_font_size(cx).into(),
        font_weight: settings.buffer_font.weight,
        line_height: relative(settings.buffer_line_height.value()),
        background_color: Some(theme.colors().editor_background),
        ..Default::default()
    };

    let element = EditorElement::new(
        editor,
        EditorStyle {
            background: theme.colors().editor_background,
            local_player: theme.players().local(),
            text: text_style,
            ..Default::default()
        },
    );

    div()
        .rounded_md()
        .p_1()
        .border_1()
        .border_color(theme.colors().border_variant)
        .when(
            editor.focus_handle(cx).contains_focused(window, cx),
            |this| this.border_color(theme.colors().border_focused),
        )
        .child(element)
        .bg(theme.colors().editor_background)
}

impl Render for NewSessionModal {
    fn render(
        &mut self,
        window: &mut ui::Window,
        cx: &mut ui::Context<Self>,
    ) -> impl ui::IntoElement {
        v_flex()
            .size_full()
            .w(rems(34.))
            .key_context("Pane")
            .elevation_3(cx)
            .bg(cx.theme().colors().elevated_surface_background)
            .on_action(cx.listener(|_, _: &menu::Cancel, _, cx| {
                cx.emit(DismissEvent);
            }))
            .on_action(
                cx.listener(|this, _: &pane::ActivatePreviousItem, window, cx| {
                    this.mode = match this.mode {
                        NewSessionMode::Attach => NewSessionMode::Launch,
                        NewSessionMode::Launch => NewSessionMode::Attach,
                        _ => {
                            return;
                        }
                    };

                    this.mode_focus_handle(cx).focus(window);
                }),
            )
            .on_action(cx.listener(|this, _: &pane::ActivateNextItem, window, cx| {
                this.mode = match this.mode {
                    NewSessionMode::Attach => NewSessionMode::Launch,
                    NewSessionMode::Launch => NewSessionMode::Attach,
                    _ => {
                        return;
                    }
                };

                this.mode_focus_handle(cx).focus(window);
            }))
            .child(
                h_flex()
                    .w_full()
                    .justify_around()
                    .p_2()
                    .child(
                        h_flex()
                            .justify_start()
                            .w_full()
                            .child(
                                ToggleButton::new("debugger-session-ui-picker-button", "Launch")
                                    .size(ButtonSize::Default)
                                    .style(ui::ButtonStyle::Subtle)
                                    .toggle_state(matches!(self.mode, NewSessionMode::Launch))
                                    .on_click(cx.listener(|this, _, window, cx| {
                                        this.mode = NewSessionMode::Launch;
                                        this.mode_focus_handle(cx).focus(window);
                                        cx.notify();
                                    }))
                                    .first(),
                            )
                            .child(
                                ToggleButton::new("debugger-session-ui-attach-button", "Attach")
                                    .size(ButtonSize::Default)
                                    .toggle_state(matches!(self.mode, NewSessionMode::Attach))
                                    .style(ui::ButtonStyle::Subtle)
                                    .on_click(cx.listener(|this, _, window, cx| {
                                        this.mode = NewSessionMode::Attach;

                                        if let Some(debugger) = this.debugger.as_ref() {
                                            Self::update_attach_picker(
                                                &this.attach_mode,
                                                &debugger,
                                                window,
                                                cx,
                                            );
                                        }
                                        this.mode_focus_handle(cx).focus(window);
                                        cx.notify();
                                    }))
                                    .last(),
                            ),
                    )
                    .justify_between()
<<<<<<< HEAD
=======
                    .children(self.adapter_drop_down_menu(window, cx))
>>>>>>> ee56706d
                    .border_color(cx.theme().colors().border_variant)
                    .border_b_1(),
            )
            .child(v_flex().child(self.render_mode(window, cx)))
            .child(
                h_flex()
                    .justify_between()
                    .gap_2()
                    .p_2()
                    .border_color(cx.theme().colors().border_variant)
                    .border_t_1()
                    .w_full()
<<<<<<< HEAD
                    .child(match self.mode {
                        NewSessionMode::Attach => {
                            div().child(self.adapter_drop_down_menu(window, cx))
                        }
                        NewSessionMode::Launch => div().child(
                            Button::new("new-session-modal-custom", "Custom").on_click({
                                let this = cx.weak_entity();
                                move |_, window, cx| {
                                    this.update(cx, |this, cx| {
                                        this.mode = NewSessionMode::Custom;
                                        this.mode_focus_handle(cx).focus(window);
                                    })
                                    .ok();
                                }
                            }),
                        ),
                        NewSessionMode::Custom => div().child(
                            IconButton::new("new-session-modal-back", IconName::DebugStepBack)
                                .on_click(cx.listener(|this, _, _, cx| {
                                    this.mode = NewSessionMode::Launch;
                                    cx.notify();
                                })),
                        ),
                    })
=======
                    .child(
                        matches!(self.mode, NewSessionMode::Scenario(_))
                            .not()
                            .then(|| {
                                self.debug_config_drop_down_menu(window, cx)
                                    .into_any_element()
                            })
                            .unwrap_or_else(|| v_flex().w_full().into_any_element()),
                    )
>>>>>>> ee56706d
                    .child(
                        Button::new("debugger-spawn", "Start")
                            .on_click(cx.listener(|this, _, window, cx| match &this.mode {
                                NewSessionMode::Launch => {
                                    this.launch_picker.update(cx, |picker, cx| {
                                        picker.delegate.confirm(true, window, cx)
                                    })
                                }
                                _ => this.start_new_session(window, cx),
                            }))
                            .disabled(match self.mode {
                                NewSessionMode::Launch => {
                                    !self.launch_picker.read(cx).delegate.matches.is_empty()
                                }
                                NewSessionMode::Attach => {
                                    self.debugger.is_none()
                                        || self
                                            .attach_mode
                                            .read(cx)
                                            .attach_picker
                                            .read(cx)
                                            .picker
                                            .read(cx)
                                            .delegate
                                            .match_count()
                                            == 0
                                }
                                NewSessionMode::Custom => {
                                    self.debugger.is_none()
                                        || self.custom_mode.read(cx).program.read(cx).is_empty(cx)
                                }
                            }),
                    ),
            )
    }
}

impl EventEmitter<DismissEvent> for NewSessionModal {}
impl Focusable for NewSessionModal {
    fn focus_handle(&self, cx: &ui::App) -> gpui::FocusHandle {
        self.mode_focus_handle(cx)
    }
}

impl ModalView for NewSessionModal {}

impl RenderOnce for AttachMode {
    fn render(self, _: &mut Window, cx: &mut App) -> impl IntoElement {
        v_flex()
            .w_full()
            .track_focus(&self.attach_picker.focus_handle(cx))
            .child(self.attach_picker.clone())
    }
}

#[derive(Clone)]
pub(super) struct CustomMode {
    program: Entity<Editor>,
    cwd: Entity<Editor>,
    stop_on_entry: ToggleState,
}

impl CustomMode {
    pub(super) fn new(
        past_launch_config: Option<LaunchRequest>,
        window: &mut Window,
        cx: &mut App,
    ) -> Entity<Self> {
        let (past_program, past_cwd) = past_launch_config
            .map(|config| (Some(config.program), config.cwd))
            .unwrap_or_else(|| (None, None));

        let program = cx.new(|cx| Editor::single_line(window, cx));
        program.update(cx, |this, cx| {
            this.set_placeholder_text("Program path", cx);

            if let Some(past_program) = past_program {
                this.set_text(past_program, window, cx);
            };
        });
        let cwd = cx.new(|cx| Editor::single_line(window, cx));
        cwd.update(cx, |this, cx| {
            this.set_placeholder_text("Working Directory", cx);
            if let Some(past_cwd) = past_cwd {
                this.set_text(past_cwd.to_string_lossy(), window, cx);
            };
        });
        cx.new(|_| Self {
            program,
            cwd,
            stop_on_entry: ToggleState::Unselected,
        })
    }

    pub(super) fn debug_request(&self, cx: &App) -> task::LaunchRequest {
        let path = self.cwd.read(cx).text(cx);
        task::LaunchRequest {
            program: self.program.read(cx).text(cx),
            cwd: path.is_empty().not().then(|| PathBuf::from(path)),
            args: Default::default(),
            env: Default::default(),
        }
    }

    fn render(
        &mut self,
        adapter_menu: DropdownMenu,
        window: &mut Window,
        cx: &mut ui::Context<Self>,
    ) -> impl IntoElement {
        v_flex()
            .p_2()
            .w_full()
            .gap_3()
            .track_focus(&self.program.focus_handle(cx))
            .child(
                div().child(
                    Label::new("Program")
                        .size(ui::LabelSize::Small)
                        .color(Color::Muted),
                ),
            )
            .child(render_editor(&self.program, window, cx))
            .child(
                h_flex()
                    .child(
                        Label::new("Debugger")
                            .size(ui::LabelSize::Small)
                            .color(Color::Muted),
                    )
                    .gap(ui::DynamicSpacing::Base08.rems(cx))
                    .child(adapter_menu),
            )
            .child(
                CheckboxWithLabel::new(
                    "debugger-stop-on-entry",
                    Label::new("Stop on Entry").size(ui::LabelSize::Small),
                    self.stop_on_entry,
                    {
                        let this = cx.weak_entity();
                        move |state, _, cx| {
                            this.update(cx, |this, _| {
                                this.stop_on_entry = *state;
                            })
                            .ok();
                        }
                    },
                )
                .checkbox_position(ui::IconPosition::End),
            )
    }
}

#[derive(Clone)]
pub(super) struct AttachMode {
    pub(super) definition: DebugTaskDefinition,
    pub(super) attach_picker: Entity<AttachModal>,
}

impl AttachMode {
    pub(super) fn new(
        debugger: Option<DebugAdapterName>,
        workspace: WeakEntity<Workspace>,
        window: &mut Window,
        cx: &mut Context<NewSessionModal>,
    ) -> Entity<Self> {
        let definition = DebugTaskDefinition {
            adapter: debugger.unwrap_or(DebugAdapterName("".into())),
            label: "Attach New Session Setup".into(),
            request: dap::DebugRequest::Attach(task::AttachRequest { process_id: None }),
            initialize_args: None,
            tcp_connection: None,
            stop_on_entry: Some(false),
        };
        let attach_picker = cx.new(|cx| {
            let modal = AttachModal::new(definition.clone(), workspace, false, window, cx);
            window.focus(&modal.focus_handle(cx));

            modal
        });

        cx.new(|_| Self {
            definition,
            attach_picker,
        })
    }
    pub(super) fn debug_request(&self) -> task::AttachRequest {
        task::AttachRequest { process_id: None }
    }
}

pub(super) struct DebugScenarioDelegate {
    task_store: Entity<TaskStore>,
    candidates: Option<Vec<(TaskSourceKind, DebugScenario)>>,
    selected_index: usize,
    matches: Vec<StringMatch>,
    prompt: String,
    debug_panel: WeakEntity<DebugPanel>,
    workspace: WeakEntity<Workspace>,
}

impl DebugScenarioDelegate {
    pub(super) fn new(
        debug_panel: WeakEntity<DebugPanel>,
        workspace: WeakEntity<Workspace>,
        task_store: Entity<TaskStore>,
    ) -> Self {
        Self {
            task_store,
            candidates: None,
            selected_index: 0,
            matches: Vec::new(),
            prompt: String::new(),
            debug_panel,
            workspace,
        }
    }
}

impl PickerDelegate for DebugScenarioDelegate {
    type ListItem = ui::ListItem;

    fn match_count(&self) -> usize {
        self.matches.len()
    }

    fn selected_index(&self) -> usize {
        self.selected_index
    }

    fn set_selected_index(
        &mut self,
        ix: usize,
        _window: &mut Window,
        _cx: &mut Context<picker::Picker<Self>>,
    ) {
        self.selected_index = ix;
    }

    fn placeholder_text(&self, _window: &mut Window, _cx: &mut App) -> std::sync::Arc<str> {
        "".into()
    }

    fn update_matches(
        &mut self,
        query: String,
        window: &mut Window,
        cx: &mut Context<picker::Picker<Self>>,
    ) -> gpui::Task<()> {
        let candidates = self.candidates.clone();
        let workspace = self.workspace.clone();
        let task_store = self.task_store.clone();

        cx.spawn_in(window, async move |picker, cx| {
            let candidates: Vec<_> = match &candidates {
                Some(candidates) => candidates
                    .into_iter()
                    .enumerate()
                    .map(|(index, (_, candidate))| {
                        StringMatchCandidate::new(index, candidate.label.as_ref())
                    })
                    .collect(),
                None => {
                    let worktree_ids: Vec<_> = workspace
                        .update(cx, |this, cx| {
                            this.visible_worktrees(cx)
                                .map(|tree| tree.read(cx).id())
                                .collect()
                        })
                        .ok()
                        .unwrap_or_default();

                    let scenarios: Vec<_> = task_store
                        .update(cx, |task_store, cx| {
                            task_store.task_inventory().map(|item| {
                                item.read(cx).list_debug_scenarios(worktree_ids.into_iter())
                            })
                        })
                        .ok()
                        .flatten()
                        .unwrap_or_default();

                    picker
                        .update(cx, |picker, _| {
                            picker.delegate.candidates = Some(scenarios.clone());
                        })
                        .ok();

                    scenarios
                        .into_iter()
                        .enumerate()
                        .map(|(index, (_, candidate))| {
                            StringMatchCandidate::new(index, candidate.label.as_ref())
                        })
                        .collect()
                }
            };

            let matches = fuzzy::match_strings(
                &candidates,
                &query,
                true,
                1000,
                &Default::default(),
                cx.background_executor().clone(),
            )
            .await;

            picker
                .update(cx, |picker, _| {
                    let delegate = &mut picker.delegate;

                    delegate.matches = matches;
                    delegate.prompt = query;

                    if delegate.matches.is_empty() {
                        delegate.selected_index = 0;
                    } else {
                        delegate.selected_index =
                            delegate.selected_index.min(delegate.matches.len() - 1);
                    }
                })
                .log_err();
        })
    }

    fn confirm(&mut self, _: bool, window: &mut Window, cx: &mut Context<picker::Picker<Self>>) {
        let debug_scenario = self
            .matches
            .get(self.selected_index())
            .and_then(|match_candidate| {
                self.candidates
                    .as_ref()
                    .map(|candidates| candidates[match_candidate.candidate_id].clone())
            });

        let Some((task_source_kind, debug_scenario)) = debug_scenario else {
            return;
        };

        let task_context = if let TaskSourceKind::Worktree {
            id: worktree_id,
            directory_in_worktree: _,
            id_base: _,
        } = task_source_kind
        {
            let workspace = self.workspace.clone();

            cx.spawn_in(window, async move |_, cx| {
                workspace
                    .update_in(cx, |workspace, window, cx| {
                        tasks_ui::task_contexts(workspace, window, cx)
                    })
                    .ok()?
                    .await
                    .task_context_for_worktree_id(worktree_id)
                    .cloned()
                    .map(|context| (context, Some(worktree_id)))
            })
        } else {
            gpui::Task::ready(None)
        };

        cx.spawn_in(window, async move |this, cx| {
            let (task_context, worktree_id) = task_context.await.unwrap_or_default();

            this.update_in(cx, |this, window, cx| {
                this.delegate
                    .debug_panel
                    .update(cx, |panel, cx| {
                        panel.start_session(
                            debug_scenario,
                            task_context,
                            None,
                            worktree_id,
                            window,
                            cx,
                        );
                    })
                    .ok();

                cx.emit(DismissEvent);
            })
            .ok();
        })
        .detach();
    }

    fn dismissed(&mut self, _: &mut Window, cx: &mut Context<picker::Picker<Self>>) {
        cx.emit(DismissEvent);
    }

    fn render_match(
        &self,
        ix: usize,
        selected: bool,
        window: &mut Window,
        cx: &mut Context<picker::Picker<Self>>,
    ) -> Option<Self::ListItem> {
        let hit = &self.matches[ix];

        let highlighted_location = HighlightedMatch {
            text: hit.string.clone(),
            highlight_positions: hit.positions.clone(),
            char_count: hit.string.chars().count(),
            color: Color::Default,
        };

        let icon = Icon::new(IconName::FileTree)
            .color(Color::Muted)
            .size(ui::IconSize::Small);

        Some(
            ListItem::new(SharedString::from(format!("debug-scenario-selection-{ix}")))
                .inset(true)
                .start_slot::<Icon>(icon)
                .spacing(ListItemSpacing::Sparse)
                .toggle_state(selected)
                .child(highlighted_location.render(window, cx)),
        )
    }
}<|MERGE_RESOLUTION|>--- conflicted
+++ resolved
@@ -41,12 +41,8 @@
     attach_mode: Entity<AttachMode>,
     custom_mode: Entity<CustomMode>,
     debugger: Option<DebugAdapterName>,
-<<<<<<< HEAD
+    task_contexts: Arc<TaskContexts>,
     _subscriptions: [Subscription; 2],
-=======
-    last_selected_profile_name: Option<SharedString>,
-    task_contexts: Arc<TaskContexts>,
->>>>>>> ee56706d
 }
 
 fn suggested_label(request: &DebugRequest, debugger: &str) -> SharedString {
@@ -68,77 +64,72 @@
 }
 
 impl NewSessionModal {
-<<<<<<< HEAD
-    pub(super) fn show(workspace: &mut Workspace, window: &mut Window, cx: &mut App) {
+    pub(super) fn show(
+        workspace: &mut Workspace,
+        window: &mut Window,
+        cx: &mut Context<Workspace>,
+    ) {
         let Some(debug_panel) = workspace.panel::<DebugPanel>(cx) else {
             return;
-=======
-    pub(super) fn new(
-        past_debug_definition: Option<DebugTaskDefinition>,
-        debug_panel: WeakEntity<DebugPanel>,
-        workspace: WeakEntity<Workspace>,
-        task_store: Option<Entity<TaskStore>>,
-        task_contexts: TaskContexts,
-        window: &mut Window,
-        cx: &mut Context<Self>,
-    ) -> Self {
-        let debugger = past_debug_definition
-            .as_ref()
-            .map(|def| def.adapter.clone());
-
-        let stop_on_entry = past_debug_definition
-            .as_ref()
-            .and_then(|def| def.stop_on_entry);
-
-        let launch_config = match past_debug_definition.map(|def| def.request) {
-            Some(DebugRequest::Launch(launch_config)) => Some(launch_config),
-            _ => None,
->>>>>>> ee56706d
         };
-        let workspace_handle = workspace.weak_handle();
         let task_store = workspace.project().read(cx).task_store().clone();
-        workspace.toggle_modal(window, cx, |window, cx| {
-            let attach_mode = AttachMode::new(None, workspace_handle.clone(), window, cx);
-
-            let launch_picker = cx.new(|cx| {
-                Picker::uniform_list(
-                    DebugScenarioDelegate::new(
-                        debug_panel.downgrade(),
-                        workspace_handle.clone(),
-                        task_store,
-                    ),
-                    window,
-                    cx,
-                )
-                .modal(false)
-            });
-
-<<<<<<< HEAD
-            let _subscriptions = [
-                cx.subscribe(&launch_picker, |_, _, _, cx| {
-                    cx.emit(DismissEvent);
-                }),
-                cx.subscribe(
-                    &attach_mode.read(cx).attach_picker.clone(),
-                    |_, _, _, cx| {
-                        cx.emit(DismissEvent);
-                    },
-                ),
-            ];
-
-            let custom_mode = CustomMode::new(None, window, cx);
-
-            Self {
-                launch_picker,
-                attach_mode,
-                custom_mode,
-                debugger: None,
-                mode: NewSessionMode::Launch,
-                debug_panel: debug_panel.downgrade(),
-                workspace: workspace_handle,
-                _subscriptions,
-            }
-        });
+
+        cx.spawn_in(window, async move |workspace, cx| {
+            let task_contexts = workspace
+                .update_in(cx, |workspace, window, cx| {
+                    tasks_ui::task_contexts(workspace, window, cx)
+                })?
+                .await;
+
+            workspace.update_in(cx, |workspace, window, cx| {
+                let workspace_handle = workspace.weak_handle();
+                workspace.toggle_modal(window, cx, |window, cx| {
+                    let attach_mode = AttachMode::new(None, workspace_handle.clone(), window, cx);
+
+                    let launch_picker = cx.new(|cx| {
+                        Picker::uniform_list(
+                            DebugScenarioDelegate::new(
+                                debug_panel.downgrade(),
+                                workspace_handle.clone(),
+                                task_store,
+                            ),
+                            window,
+                            cx,
+                        )
+                        .modal(false)
+                    });
+
+                    let _subscriptions = [
+                        cx.subscribe(&launch_picker, |_, _, _, cx| {
+                            cx.emit(DismissEvent);
+                        }),
+                        cx.subscribe(
+                            &attach_mode.read(cx).attach_picker.clone(),
+                            |_, _, _, cx| {
+                                cx.emit(DismissEvent);
+                            },
+                        ),
+                    ];
+
+                    let custom_mode = CustomMode::new(None, window, cx);
+
+                    Self {
+                        launch_picker,
+                        attach_mode,
+                        custom_mode,
+                        debugger: None,
+                        mode: NewSessionMode::Launch,
+                        debug_panel: debug_panel.downgrade(),
+                        workspace: workspace_handle,
+                        task_contexts: Arc::from(task_contexts),
+                        _subscriptions,
+                    }
+                });
+            })?;
+
+            anyhow::Ok(())
+        })
+        .detach();
     }
 
     fn render_mode(&self, window: &mut Window, cx: &mut Context<Self>) -> impl ui::IntoElement {
@@ -162,19 +153,6 @@
             NewSessionMode::Attach => self.attach_mode.read(cx).attach_picker.focus_handle(cx),
             NewSessionMode::Custom => self.custom_mode.read(cx).program.focus_handle(cx),
             NewSessionMode::Launch => self.launch_picker.focus_handle(cx),
-=======
-        Self {
-            workspace: workspace.clone(),
-            debugger,
-            debug_panel,
-            mode: NewSessionMode::launch(launch_config, window, cx),
-            stop_on_entry: stop_on_entry
-                .map(Into::into)
-                .unwrap_or(ToggleState::Unselected),
-            last_selected_profile_name: None,
-            initialize_args: None,
-            task_contexts: Arc::new(task_contexts),
->>>>>>> ee56706d
         }
     }
 
@@ -268,7 +246,7 @@
         &self,
         window: &mut Window,
         cx: &mut Context<Self>,
-    ) -> Option<ui::DropdownMenu> {
+    ) -> ui::DropdownMenu {
         let workspace = self.workspace.clone();
         let weak = cx.weak_entity();
         let label = self
@@ -286,6 +264,7 @@
                     .and_then(|location| location.buffer.read(cx).language())
             })
             .cloned();
+
         DropdownMenu::new(
             "dap-adapter-picker",
             label,
@@ -323,7 +302,6 @@
                 menu
             }),
         )
-        .into()
     }
 }
 
@@ -475,10 +453,6 @@
                             ),
                     )
                     .justify_between()
-<<<<<<< HEAD
-=======
-                    .children(self.adapter_drop_down_menu(window, cx))
->>>>>>> ee56706d
                     .border_color(cx.theme().colors().border_variant)
                     .border_b_1(),
             )
@@ -491,7 +465,6 @@
                     .border_color(cx.theme().colors().border_variant)
                     .border_t_1()
                     .w_full()
-<<<<<<< HEAD
                     .child(match self.mode {
                         NewSessionMode::Attach => {
                             div().child(self.adapter_drop_down_menu(window, cx))
@@ -516,17 +489,6 @@
                                 })),
                         ),
                     })
-=======
-                    .child(
-                        matches!(self.mode, NewSessionMode::Scenario(_))
-                            .not()
-                            .then(|| {
-                                self.debug_config_drop_down_menu(window, cx)
-                                    .into_any_element()
-                            })
-                            .unwrap_or_else(|| v_flex().w_full().into_any_element()),
-                    )
->>>>>>> ee56706d
                     .child(
                         Button::new("debugger-spawn", "Start")
                             .on_click(cx.listener(|this, _, window, cx| match &this.mode {
