use std::path::PathBuf;

use dap::DebugRequestType;
use editor::{Editor, EditorElement, EditorStyle};
use gpui::{App, AppContext, Entity, EventEmitter, FocusHandle, Focusable, TextStyle, WeakEntity};
use settings::Settings as _;
use task::{DebugTaskDefinition, LaunchConfig, TCPHost};
use theme::ThemeSettings;
use ui::{
    div, h_flex, relative, v_flex, ActiveTheme as _, ButtonCommon, ButtonLike, Clickable, Context,
    ContextMenu, Disableable, DropdownMenu, FluentBuilder, Icon, IconName, IconSize,
    InteractiveElement, IntoElement, Label, LabelCommon, LabelSize, ParentElement, PopoverMenu,
    PopoverMenuHandle, Render, SharedString, SplitButton, Styled, Window,
};
use workspace::Workspace;

use crate::attach_modal::AttachModal;

#[derive(Clone, Copy, Default, Debug, PartialEq, Eq)]
enum SpawnMode {
    #[default]
    Launch,
    Attach,
}

impl SpawnMode {
    fn label(&self) -> &'static str {
        match self {
            SpawnMode::Launch => "Launch",
            SpawnMode::Attach => "Attach",
        }
    }
}

impl From<DebugRequestType> for SpawnMode {
    fn from(request: DebugRequestType) -> Self {
        match request {
            DebugRequestType::Launch(_) => SpawnMode::Launch,
            DebugRequestType::Attach(_) => SpawnMode::Attach,
        }
    }
}

pub(crate) struct InertState {
    focus_handle: FocusHandle,
    selected_debugger: Option<SharedString>,
    program_editor: Entity<Editor>,
    cwd_editor: Entity<Editor>,
    workspace: WeakEntity<Workspace>,
    spawn_mode: SpawnMode,
    popover_handle: PopoverMenuHandle<ContextMenu>,
}

impl InertState {
    pub(super) fn new(
        workspace: WeakEntity<Workspace>,
        default_cwd: &str,
        debug_config: Option<DebugTaskDefinition>,
        window: &mut Window,
        cx: &mut Context<Self>,
    ) -> Self {
        let selected_debugger = debug_config
            .as_ref()
            .map(|config| SharedString::from(config.adapter.clone()));

        let spawn_mode = debug_config
            .as_ref()
            .map(|config| config.request.clone().into())
            .unwrap_or_default();

        let program = debug_config
            .as_ref()
            .and_then(|config| match &config.request {
                DebugRequestType::Attach(_) => None,
                DebugRequestType::Launch(launch_config) => Some(launch_config.program.clone()),
            });

        let program_editor = cx.new(|cx| {
            let mut editor = Editor::single_line(window, cx);
            if let Some(program) = program {
                editor.insert(&program, window, cx);
            } else {
                editor.set_placeholder_text("Program path", cx);
            }
            editor
        });

        let cwd = debug_config
            .and_then(|config| match &config.request {
                DebugRequestType::Attach(_) => None,
                DebugRequestType::Launch(launch_config) => launch_config.cwd.clone(),
            })
            .unwrap_or_else(|| PathBuf::from(default_cwd));

        let cwd_editor = cx.new(|cx| {
            let mut editor = Editor::single_line(window, cx);
            editor.insert(cwd.to_str().unwrap_or_else(|| default_cwd), window, cx);
            editor.set_placeholder_text("Working directory", cx);
            editor
        });

        Self {
            workspace,
            cwd_editor,
            program_editor,
            selected_debugger,
            spawn_mode,
            focus_handle: cx.focus_handle(),
            popover_handle: Default::default(),
        }
    }
}
impl Focusable for InertState {
    fn focus_handle(&self, _cx: &App) -> FocusHandle {
        self.focus_handle.clone()
    }
}

pub(crate) enum InertEvent {
    Spawned { config: DebugTaskDefinition },
}

impl EventEmitter<InertEvent> for InertState {}

static SELECT_DEBUGGER_LABEL: SharedString = SharedString::new_static("Select Debugger");

impl Render for InertState {
    fn render(
        &mut self,
        window: &mut ui::Window,
        cx: &mut ui::Context<'_, Self>,
    ) -> impl ui::IntoElement {
        let weak = cx.weak_entity();
        let workspace = self.workspace.clone();
        let disable_buttons = self.selected_debugger.is_none();
        let spawn_button = ButtonLike::new_rounded_left("spawn-debug-session")
            .child(Label::new(self.spawn_mode.label()).size(LabelSize::Small))
            .on_click(cx.listener(|this, _, window, cx| {
                if this.spawn_mode == SpawnMode::Launch {
                    let program = this.program_editor.read(cx).text(cx);
                    let cwd = PathBuf::from(this.cwd_editor.read(cx).text(cx));
                    let kind = this
                        .selected_debugger
                        .as_deref()
                        .unwrap_or_else(|| {
                            unimplemented!(
                                "Automatic selection of a debugger based on users project"
                            )
                        })
                        .to_string();

                    cx.emit(InertEvent::Spawned {
                        config: DebugTaskDefinition {
                            label: "hard coded".into(),
                            adapter: kind,
                            request: DebugRequestType::Launch(LaunchConfig {
                                program,
                                cwd: Some(cwd),
                            }),
                            tcp_connection: Some(TCPHost::default()),
                            initialize_args: None,
<<<<<<< HEAD
                            supports_attach: false,
                            args: Default::default(),
                            locator: None,
=======
>>>>>>> 5c0adde7
                        },
                    });
                } else {
                    this.attach(window, cx)
                }
            }))
            .disabled(disable_buttons);

        v_flex()
            .track_focus(&self.focus_handle)
            .size_full()
            .gap_1()
            .p_2()
            .child(
                v_flex()
                    .gap_1()
                    .child(
                        h_flex()
                            .w_full()
                            .gap_2()
                            .child(Self::render_editor(&self.program_editor, cx))
                            .child(
                                h_flex().child(DropdownMenu::new(
                                    "dap-adapter-picker",
                                    self.selected_debugger
                                        .as_ref()
                                        .unwrap_or_else(|| &SELECT_DEBUGGER_LABEL)
                                        .clone(),
                                    ContextMenu::build(window, cx, move |mut this, _, cx| {
                                        let setter_for_name = |name: SharedString| {
                                            let weak = weak.clone();
                                            move |_: &mut Window, cx: &mut App| {
                                                let name = name.clone();
                                                weak.update(cx, move |this, cx| {
                                                    this.selected_debugger = Some(name.clone());
                                                    cx.notify();
                                                })
                                                .ok();
                                            }
                                        };
                                        let available_adapters = workspace
                                            .update(cx, |this, cx| {
                                                this.project()
                                                    .read(cx)
                                                    .debug_adapters()
                                                    .enumerate_adapters()
                                            })
                                            .ok()
                                            .unwrap_or_default();

                                        for adapter in available_adapters {
                                            this = this.entry(
                                                adapter.0.clone(),
                                                None,
                                                setter_for_name(adapter.0.clone()),
                                            );
                                        }
                                        this
                                    }),
                                )),
                            ),
                    )
                    .child(
                        h_flex()
                            .gap_2()
                            .child(Self::render_editor(&self.cwd_editor, cx))
                            .map(|this| {
                                let entity = cx.weak_entity();
                                this.child(SplitButton {
                                    left: spawn_button,
                                    right: PopoverMenu::new("debugger-select-spawn-mode")
                                        .trigger(
                                            ButtonLike::new_rounded_right(
                                                "debugger-spawn-button-mode",
                                            )
                                            .layer(ui::ElevationIndex::ModalSurface)
                                            .size(ui::ButtonSize::None)
                                            .child(
                                                div().px_1().child(
                                                    Icon::new(IconName::ChevronDownSmall)
                                                        .size(IconSize::XSmall),
                                                ),
                                            ),
                                        )
                                        .menu(move |window, cx| {
                                            Some(ContextMenu::build(window, cx, {
                                                let entity = entity.clone();
                                                move |this, _, _| {
                                                    this.entry("Launch", None, {
                                                        let entity = entity.clone();
                                                        move |_, cx| {
                                                            let _ =
                                                                entity.update(cx, |this, cx| {
                                                                    this.spawn_mode =
                                                                        SpawnMode::Launch;
                                                                    cx.notify();
                                                                });
                                                        }
                                                    })
                                                    .entry("Attach", None, {
                                                        let entity = entity.clone();
                                                        move |_, cx| {
                                                            let _ =
                                                                entity.update(cx, |this, cx| {
                                                                    this.spawn_mode =
                                                                        SpawnMode::Attach;
                                                                    cx.notify();
                                                                });
                                                        }
                                                    })
                                                }
                                            }))
                                        })
                                        .with_handle(self.popover_handle.clone())
                                        .into_any_element(),
                                })
                            }),
                    ),
            )
    }
}

impl InertState {
    fn render_editor(editor: &Entity<Editor>, cx: &Context<Self>) -> impl IntoElement {
        let settings = ThemeSettings::get_global(cx);
        let text_style = TextStyle {
            color: cx.theme().colors().text,
            font_family: settings.buffer_font.family.clone(),
            font_features: settings.buffer_font.features.clone(),
            font_size: settings.buffer_font_size(cx).into(),
            font_weight: settings.buffer_font.weight,
            line_height: relative(settings.buffer_line_height.value()),
            ..Default::default()
        };

        EditorElement::new(
            editor,
            EditorStyle {
                background: cx.theme().colors().editor_background,
                local_player: cx.theme().players().local(),
                text: text_style,
                ..Default::default()
            },
        )
    }

    fn attach(&self, window: &mut Window, cx: &mut Context<Self>) {
        let kind = self
            .selected_debugger
            .as_deref()
            .map(|s| s.to_string())
            .unwrap_or_else(|| {
                unimplemented!("Automatic selection of a debugger based on users project")
            });

        let config = DebugTaskDefinition {
            label: "hard coded attach".into(),
            adapter: kind,
            request: DebugRequestType::Attach(task::AttachConfig { process_id: None }),
            initialize_args: None,
<<<<<<< HEAD
            supports_attach: true,
            args: Default::default(),
            locator: None,
=======
            tcp_connection: Some(TCPHost::default()),
>>>>>>> 5c0adde7
        };

        let _ = self.workspace.update(cx, |workspace, cx| {
            let project = workspace.project().clone();
            workspace.toggle_modal(window, cx, |window, cx| {
                AttachModal::new(project, config, window, cx)
            });
        });
    }
}<|MERGE_RESOLUTION|>--- conflicted
+++ resolved
@@ -159,12 +159,8 @@
                             }),
                             tcp_connection: Some(TCPHost::default()),
                             initialize_args: None,
-<<<<<<< HEAD
-                            supports_attach: false,
                             args: Default::default(),
                             locator: None,
-=======
->>>>>>> 5c0adde7
                         },
                     });
                 } else {
@@ -325,13 +321,9 @@
             adapter: kind,
             request: DebugRequestType::Attach(task::AttachConfig { process_id: None }),
             initialize_args: None,
-<<<<<<< HEAD
-            supports_attach: true,
             args: Default::default(),
             locator: None,
-=======
             tcp_connection: Some(TCPHost::default()),
->>>>>>> 5c0adde7
         };
 
         let _ = self.workspace.update(cx, |workspace, cx| {
