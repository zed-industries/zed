use std::path::Path;
use std::sync::Arc;
use std::time::Duration;

use anyhow::{Context as _, Result, anyhow};
use dap::StackFrameId;
use gpui::{
    AnyElement, Entity, EventEmitter, FocusHandle, Focusable, FontWeight, ListState, MouseButton,
    Stateful, Subscription, Task, WeakEntity, list,
};
use util::debug_panic;

use crate::StackTraceView;
use language::PointUtf16;
use project::debugger::breakpoint_store::ActiveStackFrame;
use project::debugger::session::{Session, SessionEvent, StackFrame};
use project::{ProjectItem, ProjectPath};
use ui::{Scrollbar, ScrollbarState, Tooltip, prelude::*};
use workspace::{ItemHandle, Workspace};

use super::RunningState;

#[derive(Debug)]
pub enum StackFrameListEvent {
    SelectedStackFrameChanged(StackFrameId),
    BuiltEntries,
}

pub struct StackFrameList {
    focus_handle: FocusHandle,
    _subscription: Subscription,
    session: Entity<Session>,
    state: WeakEntity<RunningState>,
    entries: Vec<StackFrameEntry>,
    workspace: WeakEntity<Workspace>,
    selected_ix: Option<usize>,
    opened_stack_frame_id: Option<StackFrameId>,
    scrollbar_state: ScrollbarState,
    list_state: ListState,
    error: Option<SharedString>,
    _refresh_task: Task<()>,
}

#[derive(Debug, PartialEq, Eq)]
pub enum StackFrameEntry {
    Normal(dap::StackFrame),
    /// Used to indicate that the frame is artificial and is a visual label or separator
    Label(dap::StackFrame),
    Collapsed(Vec<dap::StackFrame>),
}

impl StackFrameList {
    pub fn new(
        workspace: WeakEntity<Workspace>,
        session: Entity<Session>,
        state: WeakEntity<RunningState>,
        window: &mut Window,
        cx: &mut Context<Self>,
    ) -> Self {
        let focus_handle = cx.focus_handle();

        let _subscription =
            cx.subscribe_in(&session, window, |this, _, event, window, cx| match event {
                SessionEvent::Threads => {
                    this.schedule_refresh(false, window, cx);
                }
                SessionEvent::Stopped(..) | SessionEvent::StackTrace => {
                    this.schedule_refresh(true, window, cx);
                }
                _ => {}
            });

        let list_state = ListState::new(0, gpui::ListAlignment::Top, px(1000.), {
            let this = cx.weak_entity();
            move |ix, _window, cx| {
                this.update(cx, |this, cx| this.render_entry(ix, cx))
                    .unwrap_or(div().into_any())
            }
        });
        let scrollbar_state = ScrollbarState::new(list_state.clone());

        let mut this = Self {
            session,
            workspace,
            focus_handle,
            state,
            _subscription,
            entries: Default::default(),
            error: None,
            selected_ix: None,
            opened_stack_frame_id: None,
            list_state,
            scrollbar_state,
            _refresh_task: Task::ready(()),
        };
        this.schedule_refresh(true, window, cx);
        this
    }

    #[cfg(test)]
    pub(crate) fn entries(&self) -> &Vec<StackFrameEntry> {
        &self.entries
    }

    pub(crate) fn flatten_entries(
        &self,
        show_collapsed: bool,
        show_labels: bool,
    ) -> Vec<dap::StackFrame> {
        self.entries
            .iter()
            .flat_map(|frame| match frame {
                StackFrameEntry::Normal(frame) => vec![frame.clone()],
                StackFrameEntry::Label(frame) if show_labels => vec![frame.clone()],
                StackFrameEntry::Collapsed(frames) if show_collapsed => frames.clone(),
                _ => vec![],
            })
            .collect::<Vec<_>>()
    }

    fn stack_frames(&self, cx: &mut App) -> Result<Vec<StackFrame>> {
        if let Ok(Some(thread_id)) = self.state.read_with(cx, |state, _| state.thread_id) {
            self.session
                .update(cx, |this, cx| this.stack_frames(thread_id, cx))
        } else {
            Ok(Vec::default())
        }
    }

    #[cfg(test)]
    pub(crate) fn dap_stack_frames(&self, cx: &mut App) -> Vec<dap::StackFrame> {
        self.stack_frames(cx)
            .unwrap_or_default()
            .into_iter()
            .map(|stack_frame| stack_frame.dap.clone())
            .collect()
    }

    pub fn opened_stack_frame_id(&self) -> Option<StackFrameId> {
        self.opened_stack_frame_id
    }

    pub(super) fn schedule_refresh(
        &mut self,
        select_first: bool,
        window: &mut Window,
        cx: &mut Context<Self>,
    ) {
        const REFRESH_DEBOUNCE: Duration = Duration::from_millis(20);

        self._refresh_task = cx.spawn_in(window, async move |this, cx| {
            let debounce = this
                .update(cx, |this, cx| {
                    let new_stack_frames = this.stack_frames(cx);
                    new_stack_frames.unwrap_or_default().is_empty() && !this.entries.is_empty()
                })
                .ok()
                .unwrap_or_default();

            if debounce {
                cx.background_executor().timer(REFRESH_DEBOUNCE).await;
            }
            this.update_in(cx, |this, window, cx| {
                this.build_entries(select_first, window, cx);
                cx.notify();
            })
            .ok();
        })
    }

    pub fn build_entries(
        &mut self,
        open_first_stack_frame: bool,
        window: &mut Window,
        cx: &mut Context<Self>,
    ) {
        let old_selected_frame_id = self
            .selected_ix
            .and_then(|ix| self.entries.get(ix))
            .and_then(|entry| match entry {
                StackFrameEntry::Normal(stack_frame) => Some(stack_frame.id),
                StackFrameEntry::Collapsed(_) | StackFrameEntry::Label(_) => None,
            });
        let mut entries = Vec::new();
        let mut collapsed_entries = Vec::new();
        let mut first_stack_frame = None;
        let mut first_stack_frame_with_path = None;

        let stack_frames = match self.stack_frames(cx) {
            Ok(stack_frames) => stack_frames,
            Err(e) => {
                self.error = Some(format!("{}", e).into());
                self.entries.clear();
                self.selected_ix = None;
                self.list_state.reset(0);
                cx.emit(StackFrameListEvent::BuiltEntries);
                cx.notify();
                return;
            }
        };
        for stack_frame in &stack_frames {
            match stack_frame.dap.presentation_hint {
                Some(dap::StackFramePresentationHint::Deemphasize)
                | Some(dap::StackFramePresentationHint::Subtle) => {
                    collapsed_entries.push(stack_frame.dap.clone());
                }
                Some(dap::StackFramePresentationHint::Label) => {
                    entries.push(StackFrameEntry::Label(stack_frame.dap.clone()));
                }
                _ => {
                    let collapsed_entries = std::mem::take(&mut collapsed_entries);
                    if !collapsed_entries.is_empty() {
                        entries.push(StackFrameEntry::Collapsed(collapsed_entries.clone()));
                    }

                    first_stack_frame.get_or_insert(entries.len());

                    if stack_frame
                        .dap
                        .source
                        .as_ref()
                        .is_some_and(|source| source.path.is_some())
                    {
                        first_stack_frame_with_path.get_or_insert(entries.len());
                    }
                    entries.push(StackFrameEntry::Normal(stack_frame.dap.clone()));
                }
            }
        }

        let collapsed_entries = std::mem::take(&mut collapsed_entries);
        if !collapsed_entries.is_empty() {
            entries.push(StackFrameEntry::Collapsed(collapsed_entries.clone()));
        }
        self.entries = entries;

        if let Some(ix) = first_stack_frame_with_path
            .or(first_stack_frame)
            .filter(|_| open_first_stack_frame)
        {
            self.select_ix(Some(ix), cx);
            self.activate_selected_entry(window, cx);
        } else if let Some(old_selected_frame_id) = old_selected_frame_id {
            let ix = self.entries.iter().position(|entry| match entry {
                StackFrameEntry::Normal(frame) => frame.id == old_selected_frame_id,
                StackFrameEntry::Collapsed(_) | StackFrameEntry::Label(_) => false,
            });
            self.selected_ix = ix;
        }

        self.list_state.reset(self.entries.len());
        cx.emit(StackFrameListEvent::BuiltEntries);
        cx.notify();
    }

    pub fn go_to_stack_frame(
        &mut self,
        stack_frame_id: StackFrameId,
        window: &mut Window,
        cx: &mut Context<Self>,
    ) -> Task<Result<()>> {
        let Some(stack_frame) = self
            .entries
            .iter()
            .flat_map(|entry| match entry {
                StackFrameEntry::Label(stack_frame) => std::slice::from_ref(stack_frame),
                StackFrameEntry::Normal(stack_frame) => std::slice::from_ref(stack_frame),
                StackFrameEntry::Collapsed(stack_frames) => stack_frames.as_slice(),
            })
            .find(|stack_frame| stack_frame.id == stack_frame_id)
            .cloned()
        else {
            return Task::ready(Err(anyhow!("No stack frame for ID")));
        };
        self.go_to_stack_frame_inner(stack_frame, window, cx)
    }

    fn go_to_stack_frame_inner(
        &mut self,
        stack_frame: dap::StackFrame,
        window: &mut Window,
        cx: &mut Context<Self>,
    ) -> Task<Result<()>> {
        let stack_frame_id = stack_frame.id;
        self.opened_stack_frame_id = Some(stack_frame_id);
        let Some(abs_path) = Self::abs_path_from_stack_frame(&stack_frame) else {
            return Task::ready(Err(anyhow!("Project path not found")));
        };
        let row = stack_frame.line.saturating_sub(1) as u32;
        cx.emit(StackFrameListEvent::SelectedStackFrameChanged(
            stack_frame_id,
        ));
        cx.spawn_in(window, async move |this, cx| {
            let (worktree, relative_path) = this
                .update(cx, |this, cx| {
                    this.workspace.update(cx, |workspace, cx| {
                        workspace.project().update(cx, |this, cx| {
                            this.find_or_create_worktree(&abs_path, false, cx)
                        })
                    })
                })??
                .await?;
            let buffer = this
                .update(cx, |this, cx| {
                    this.workspace.update(cx, |this, cx| {
                        this.project().update(cx, |this, cx| {
                            let worktree_id = worktree.read(cx).id();
                            this.open_buffer(
                                ProjectPath {
                                    worktree_id,
                                    path: relative_path.into(),
                                },
                                cx,
                            )
                        })
                    })
                })??
                .await?;
            let position = buffer.read_with(cx, |this, _| {
                this.snapshot().anchor_after(PointUtf16::new(row, 0))
            })?;
            this.update_in(cx, |this, window, cx| {
                this.workspace.update(cx, |workspace, cx| {
                    let project_path = buffer
                        .read(cx)
                        .project_path(cx)
                        .context("Could not select a stack frame for unnamed buffer")?;

                    let open_preview = !workspace
                        .item_of_type::<StackTraceView>(cx)
                        .map(|viewer| {
                            workspace
                                .active_item(cx)
                                .is_some_and(|item| item.item_id() == viewer.item_id())
                        })
                        .unwrap_or_default();

                    anyhow::Ok(workspace.open_path_preview(
                        project_path,
                        None,
                        true,
                        true,
                        open_preview,
                        window,
                        cx,
                    ))
                })
            })???
            .await?;

            this.update(cx, |this, cx| {
                let thread_id = this.state.read_with(cx, |state, _| {
                    state.thread_id.context("No selected thread ID found")
                })??;

                this.workspace.update(cx, |workspace, cx| {
                    let breakpoint_store = workspace.project().read(cx).breakpoint_store();

                    breakpoint_store.update(cx, |store, cx| {
                        store.set_active_position(
                            ActiveStackFrame {
                                session_id: this.session.read(cx).session_id(),
                                thread_id,
                                stack_frame_id,
                                path: abs_path,
                                position,
                            },
                            cx,
                        );
                    })
                })
            })?
        })
    }

    pub(crate) fn abs_path_from_stack_frame(stack_frame: &dap::StackFrame) -> Option<Arc<Path>> {
        stack_frame.source.as_ref().and_then(|s| {
            s.path
                .as_deref()
                .map(|path| Arc::<Path>::from(Path::new(path)))
                .filter(|path| path.is_absolute())
        })
    }

    pub fn restart_stack_frame(&mut self, stack_frame_id: u64, cx: &mut Context<Self>) {
        self.session.update(cx, |state, cx| {
            state.restart_stack_frame(stack_frame_id, cx)
        });
    }

    fn render_label_entry(
        &self,
        stack_frame: &dap::StackFrame,
        _cx: &mut Context<Self>,
    ) -> AnyElement {
        h_flex()
            .rounded_md()
            .justify_between()
            .w_full()
            .group("")
            .id(("label-stack-frame", stack_frame.id))
            .p_1()
            .on_any_mouse_down(|_, _, cx| {
                cx.stop_propagation();
            })
            .child(
                v_flex().justify_center().gap_0p5().child(
                    Label::new(stack_frame.name.clone())
                        .size(LabelSize::Small)
                        .weight(FontWeight::BOLD)
                        .truncate()
                        .color(Color::Info),
                ),
            )
            .into_any()
    }

    fn render_normal_entry(
        &self,
        ix: usize,
        stack_frame: &dap::StackFrame,
        cx: &mut Context<Self>,
    ) -> AnyElement {
        let source = stack_frame.source.clone();
        let is_selected_frame = Some(ix) == self.selected_ix;

        let path = source.clone().and_then(|s| s.path.or(s.name));
        let formatted_path = path.map(|path| format!("{}:{}", path, stack_frame.line,));
        let formatted_path = formatted_path.map(|path| {
            Label::new(path)
                .size(LabelSize::XSmall)
                .line_height_style(LineHeightStyle::UiLabel)
                .truncate()
                .color(Color::Muted)
        });

        let supports_frame_restart = self
            .session
            .read(cx)
            .capabilities()
            .supports_restart_frame
            .unwrap_or_default();

        let should_deemphasize = matches!(
            stack_frame.presentation_hint,
            Some(
                dap::StackFramePresentationHint::Subtle
                    | dap::StackFramePresentationHint::Deemphasize
            )
        );
        h_flex()
            .rounded_md()
            .justify_between()
            .w_full()
            .group("")
            .id(("stack-frame", stack_frame.id))
            .p_1()
            .when(is_selected_frame, |this| {
                this.bg(cx.theme().colors().element_hover)
            })
            .on_any_mouse_down(|_, _, cx| {
                cx.stop_propagation();
            })
            .on_click(cx.listener(move |this, _, window, cx| {
                this.selected_ix = Some(ix);
                this.activate_selected_entry(window, cx);
            }))
            .hover(|style| style.bg(cx.theme().colors().element_hover).cursor_pointer())
            .child(
                v_flex()
                    .gap_0p5()
                    .child(
                        Label::new(stack_frame.name.clone())
                            .size(LabelSize::Small)
                            .truncate()
                            .when(should_deemphasize, |this| this.color(Color::Muted)),
                    )
                    .children(formatted_path),
            )
            .when(
                supports_frame_restart && stack_frame.can_restart.unwrap_or(true),
                |this| {
                    this.child(
                        h_flex()
                            .id(("restart-stack-frame", stack_frame.id))
                            .visible_on_hover("")
                            .absolute()
                            .right_2()
                            .overflow_hidden()
                            .rounded_md()
                            .border_1()
                            .border_color(cx.theme().colors().element_selected)
                            .bg(cx.theme().colors().element_background)
                            .hover(|style| {
                                style
                                    .bg(cx.theme().colors().ghost_element_hover)
                                    .cursor_pointer()
                            })
                            .child(
                                IconButton::new(
                                    ("restart-stack-frame", stack_frame.id),
                                    IconName::DebugRestart,
                                )
                                .icon_size(IconSize::Small)
                                .on_click(cx.listener({
                                    let stack_frame_id = stack_frame.id;
                                    move |this, _, _window, cx| {
                                        this.restart_stack_frame(stack_frame_id, cx);
                                    }
                                }))
                                .tooltip(move |window, cx| {
                                    Tooltip::text("Restart Stack Frame")(window, cx)
                                }),
                            ),
                    )
                },
            )
            .into_any()
    }

    pub(crate) fn expand_collapsed_entry(&mut self, ix: usize, cx: &mut Context<Self>) {
        let Some(StackFrameEntry::Collapsed(stack_frames)) = self.entries.get_mut(ix) else {
            return;
        };
        let entries = std::mem::take(stack_frames)
            .into_iter()
            .map(StackFrameEntry::Normal);
        self.entries.splice(ix..ix + 1, entries);
        self.selected_ix = Some(ix);
        self.list_state.reset(self.entries.len());
        cx.emit(StackFrameListEvent::BuiltEntries);
        cx.notify();
    }

    fn render_collapsed_entry(
        &self,
        ix: usize,
        stack_frames: &Vec<dap::StackFrame>,
        cx: &mut Context<Self>,
    ) -> AnyElement {
        let first_stack_frame = &stack_frames[0];
        let is_selected = Some(ix) == self.selected_ix;

        h_flex()
            .rounded_md()
            .justify_between()
            .w_full()
            .group("")
            .id(("stack-frame", first_stack_frame.id))
            .p_1()
            .when(is_selected, |this| {
                this.bg(cx.theme().colors().element_hover)
            })
            .on_any_mouse_down(|_, _, cx| {
                cx.stop_propagation();
            })
            .on_click(cx.listener(move |this, _, window, cx| {
                this.selected_ix = Some(ix);
                this.activate_selected_entry(window, cx);
            }))
            .hover(|style| style.bg(cx.theme().colors().element_hover).cursor_pointer())
            .child(
                v_flex()
                    .text_ui_sm(cx)
                    .truncate()
                    .text_color(cx.theme().colors().text_muted)
                    .child(format!(
                        "Show {} more{}",
                        stack_frames.len(),
                        first_stack_frame
                            .source
                            .as_ref()
                            .and_then(|source| source.origin.as_ref())
                            .map_or(String::new(), |origin| format!(": {}", origin))
                    )),
            )
            .into_any()
    }

    fn render_entry(&self, ix: usize, cx: &mut Context<Self>) -> AnyElement {
        match &self.entries[ix] {
            StackFrameEntry::Label(stack_frame) => self.render_label_entry(stack_frame, cx),
            StackFrameEntry::Normal(stack_frame) => self.render_normal_entry(ix, stack_frame, cx),
            StackFrameEntry::Collapsed(stack_frames) => {
                self.render_collapsed_entry(ix, stack_frames, cx)
            }
        }
    }

    fn render_vertical_scrollbar(&self, cx: &mut Context<Self>) -> Stateful<Div> {
        div()
            .occlude()
            .id("stack-frame-list-vertical-scrollbar")
            .on_mouse_move(cx.listener(|_, _, _, cx| {
                cx.notify();
                cx.stop_propagation()
            }))
            .on_hover(|_, _, cx| {
                cx.stop_propagation();
            })
            .on_any_mouse_down(|_, _, cx| {
                cx.stop_propagation();
            })
            .on_mouse_up(
                MouseButton::Left,
                cx.listener(|_, _, _, cx| {
                    cx.stop_propagation();
                }),
            )
            .on_scroll_wheel(cx.listener(|_, _, _, cx| {
                cx.notify();
            }))
            .h_full()
            .absolute()
            .right_1()
            .top_1()
            .bottom_0()
            .w(px(12.))
            .cursor_default()
            .children(Scrollbar::vertical(self.scrollbar_state.clone()))
    }

    fn select_ix(&mut self, ix: Option<usize>, cx: &mut Context<Self>) {
        self.selected_ix = ix;
        cx.notify();
    }

    fn select_next(&mut self, _: &menu::SelectNext, _window: &mut Window, cx: &mut Context<Self>) {
        let ix = match self.selected_ix {
            _ if self.entries.len() == 0 => None,
            None => Some(0),
            Some(ix) => {
                if ix == self.entries.len() - 1 {
                    Some(0)
                } else {
                    Some(ix + 1)
                }
            }
        };
        self.select_ix(ix, cx);
    }

    fn select_previous(
        &mut self,
        _: &menu::SelectPrevious,
        _window: &mut Window,
        cx: &mut Context<Self>,
    ) {
        let ix = match self.selected_ix {
            _ if self.entries.len() == 0 => None,
            None => Some(self.entries.len() - 1),
            Some(ix) => {
                if ix == 0 {
                    Some(self.entries.len() - 1)
                } else {
                    Some(ix - 1)
                }
            }
        };
        self.select_ix(ix, cx);
    }

    fn select_first(
        &mut self,
        _: &menu::SelectFirst,
        _window: &mut Window,
        cx: &mut Context<Self>,
    ) {
        let ix = if self.entries.len() > 0 {
            Some(0)
        } else {
            None
        };
        self.select_ix(ix, cx);
    }

    fn select_last(&mut self, _: &menu::SelectLast, _window: &mut Window, cx: &mut Context<Self>) {
        let ix = if self.entries.len() > 0 {
            Some(self.entries.len() - 1)
        } else {
            None
        };
        self.select_ix(ix, cx);
    }

    fn activate_selected_entry(&mut self, window: &mut Window, cx: &mut Context<Self>) {
        let Some(ix) = self.selected_ix else {
            return;
        };
        let Some(entry) = self.entries.get_mut(ix) else {
            return;
        };
        match entry {
            StackFrameEntry::Normal(stack_frame) => {
                let stack_frame = stack_frame.clone();
                self.go_to_stack_frame_inner(stack_frame, window, cx)
                    .detach_and_log_err(cx)
            }
<<<<<<< HEAD
            StackFrameEntry::Collapsed(_) => self.expand_collapsed_entry(ix, cx),
=======
            StackFrameEntry::Label(_) => {
                debug_panic!("You should not be able to select a label stack frame")
            }
            StackFrameEntry::Collapsed(_) => self.expand_collapsed_entry(ix),
>>>>>>> feef68be
        }
        cx.notify();
    }

    fn confirm(&mut self, _: &menu::Confirm, window: &mut Window, cx: &mut Context<Self>) {
        self.activate_selected_entry(window, cx);
    }

    fn render_list(&mut self, _window: &mut Window, _cx: &mut Context<Self>) -> impl IntoElement {
        div()
            .p_1()
            .size_full()
            .child(list(self.list_state.clone()).size_full())
    }
}

impl Render for StackFrameList {
    fn render(&mut self, window: &mut Window, cx: &mut Context<Self>) -> impl IntoElement {
        div()
            .track_focus(&self.focus_handle)
            .size_full()
            .on_action(cx.listener(Self::select_next))
            .on_action(cx.listener(Self::select_previous))
            .on_action(cx.listener(Self::select_first))
            .on_action(cx.listener(Self::select_last))
            .on_action(cx.listener(Self::confirm))
            .when_some(self.error.clone(), |el, error| {
                el.child(
                    h_flex()
                        .bg(cx.theme().status().warning_background)
                        .border_b_1()
                        .border_color(cx.theme().status().warning_border)
                        .pl_1()
                        .child(Icon::new(IconName::Warning).color(Color::Warning))
                        .gap_2()
                        .child(
                            Label::new(error)
                                .size(LabelSize::Small)
                                .color(Color::Warning),
                        ),
                )
            })
            .child(self.render_list(window, cx))
            .child(self.render_vertical_scrollbar(cx))
    }
}

impl Focusable for StackFrameList {
    fn focus_handle(&self, _: &gpui::App) -> gpui::FocusHandle {
        self.focus_handle.clone()
    }
}

impl EventEmitter<StackFrameListEvent> for StackFrameList {}<|MERGE_RESOLUTION|>--- conflicted
+++ resolved
@@ -696,14 +696,10 @@
                 self.go_to_stack_frame_inner(stack_frame, window, cx)
                     .detach_and_log_err(cx)
             }
-<<<<<<< HEAD
-            StackFrameEntry::Collapsed(_) => self.expand_collapsed_entry(ix, cx),
-=======
             StackFrameEntry::Label(_) => {
                 debug_panic!("You should not be able to select a label stack frame")
             }
-            StackFrameEntry::Collapsed(_) => self.expand_collapsed_entry(ix),
->>>>>>> feef68be
+            StackFrameEntry::Collapsed(_) => self.expand_collapsed_entry(ix, cx),
         }
         cx.notify();
     }
