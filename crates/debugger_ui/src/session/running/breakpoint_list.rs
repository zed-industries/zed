use std::{
    ops::Range,
    path::{Path, PathBuf},
    sync::Arc,
    time::Duration,
};

use dap::{Capabilities, ExceptionBreakpointsFilter, adapters::DebugAdapterName};
use db::kvp::KEY_VALUE_STORE;
use editor::Editor;
use gpui::{
    Action, AppContext, ClickEvent, Entity, FocusHandle, Focusable, MouseButton, ScrollStrategy,
    Task, UniformListScrollHandle, WeakEntity, actions, uniform_list,
};
use itertools::Itertools;
use language::Point;
use project::{
    Project,
    debugger::{
        breakpoint_store::{BreakpointEditAction, BreakpointStore, SourceBreakpoint},
        dap_store::{DapStore, PersistedAdapterOptions},
        session::Session,
    },
    worktree_store::WorktreeStore,
};
use ui::{
    Divider, DividerColor, FluentBuilder as _, Indicator, IntoElement, ListItem, Render,
    ScrollAxes, StatefulInteractiveElement, Tooltip, WithScrollbar, prelude::*,
};
use util::rel_path::RelPath;
use workspace::Workspace;
use zed_actions::{ToggleEnableBreakpoint, UnsetBreakpoint};

actions!(
    debugger,
    [
        /// Navigates to the previous breakpoint property in the list.
        PreviousBreakpointProperty,
        /// Navigates to the next breakpoint property in the list.
        NextBreakpointProperty
    ]
);
#[derive(Clone, Copy, PartialEq)]
pub(crate) enum SelectedBreakpointKind {
    Source,
    Exception,
    Data,
}
pub(crate) struct BreakpointList {
    workspace: WeakEntity<Workspace>,
    breakpoint_store: Entity<BreakpointStore>,
    dap_store: Entity<DapStore>,
    worktree_store: Entity<WorktreeStore>,
    breakpoints: Vec<BreakpointEntry>,
    session: Option<Entity<Session>>,
    focus_handle: FocusHandle,
    scroll_handle: UniformListScrollHandle,
    selected_ix: Option<usize>,
    max_width_index: Option<usize>,
    input: Entity<Editor>,
    strip_mode: Option<ActiveBreakpointStripMode>,
    serialize_exception_breakpoints_task: Option<Task<anyhow::Result<()>>>,
}

impl Focusable for BreakpointList {
    fn focus_handle(&self, _: &App) -> gpui::FocusHandle {
        self.focus_handle.clone()
    }
}

#[derive(Clone, Copy, PartialEq)]
enum ActiveBreakpointStripMode {
    Log,
    Condition,
    HitCondition,
}

impl BreakpointList {
    pub(crate) fn new(
        session: Option<Entity<Session>>,
        workspace: WeakEntity<Workspace>,
        project: &Entity<Project>,
        window: &mut Window,
        cx: &mut App,
    ) -> Entity<Self> {
        let project = project.read(cx);
        let breakpoint_store = project.breakpoint_store();
        let worktree_store = project.worktree_store();
        let dap_store = project.dap_store();
        let focus_handle = cx.focus_handle();
        let scroll_handle = UniformListScrollHandle::new();

        let adapter_name = session.as_ref().map(|session| session.read(cx).adapter());
        cx.new(|cx| {
            let this = Self {
                breakpoint_store,
                dap_store,
                worktree_store,
                breakpoints: Default::default(),
                max_width_index: None,
                workspace,
                session,
                focus_handle,
                scroll_handle,
                selected_ix: None,
                input: cx.new(|cx| Editor::single_line(window, cx)),
                strip_mode: None,
                serialize_exception_breakpoints_task: None,
            };
            if let Some(name) = adapter_name {
                _ = this.deserialize_exception_breakpoints(name, cx);
            }
            this
        })
    }

    fn edit_line_breakpoint(
        &self,
        path: Arc<Path>,
        row: u32,
        action: BreakpointEditAction,
        cx: &mut App,
    ) {
        Self::edit_line_breakpoint_inner(&self.breakpoint_store, path, row, action, cx);
    }
    fn edit_line_breakpoint_inner(
        breakpoint_store: &Entity<BreakpointStore>,
        path: Arc<Path>,
        row: u32,
        action: BreakpointEditAction,
        cx: &mut App,
    ) {
        breakpoint_store.update(cx, |breakpoint_store, cx| {
            if let Some((buffer, breakpoint)) = breakpoint_store.breakpoint_at_row(&path, row, cx) {
                breakpoint_store.toggle_breakpoint(buffer, breakpoint, action, cx);
            } else {
                log::error!("Couldn't find breakpoint at row event though it exists: row {row}")
            }
        })
    }

    fn go_to_line_breakpoint(
        &mut self,
        path: Arc<Path>,
        row: u32,
        window: &mut Window,
        cx: &mut Context<Self>,
    ) {
        let task = self
            .worktree_store
            .update(cx, |this, cx| this.find_or_create_worktree(path, false, cx));
        cx.spawn_in(window, async move |this, cx| {
            let (worktree, relative_path) = task.await?;
            let worktree_id = worktree.read_with(cx, |this, _| this.id())?;
            let item = this
                .update_in(cx, |this, window, cx| {
                    this.workspace.update(cx, |this, cx| {
                        this.open_path((worktree_id, relative_path), None, true, window, cx)
                    })
                })??
                .await?;
            if let Some(editor) = item.downcast::<Editor>() {
                editor
                    .update_in(cx, |this, window, cx| {
                        this.go_to_singleton_buffer_point(Point { row, column: 0 }, window, cx);
                    })
                    .ok();
            }
            anyhow::Ok(())
        })
        .detach();
    }

    pub(crate) fn selection_kind(&self) -> Option<(SelectedBreakpointKind, bool)> {
        self.selected_ix.and_then(|ix| {
            self.breakpoints.get(ix).map(|bp| match &bp.kind {
                BreakpointEntryKind::LineBreakpoint(bp) => (
                    SelectedBreakpointKind::Source,
                    bp.breakpoint.state
                        == project::debugger::breakpoint_store::BreakpointState::Enabled,
                ),
                BreakpointEntryKind::ExceptionBreakpoint(bp) => {
                    (SelectedBreakpointKind::Exception, bp.is_enabled)
                }
                BreakpointEntryKind::DataBreakpoint(bp) => {
                    (SelectedBreakpointKind::Data, bp.0.is_enabled)
                }
            })
        })
    }

    fn set_active_breakpoint_property(
        &mut self,
        prop: ActiveBreakpointStripMode,
        window: &mut Window,
        cx: &mut App,
    ) {
        self.strip_mode = Some(prop);
        let placeholder = match prop {
            ActiveBreakpointStripMode::Log => "Set Log Message",
            ActiveBreakpointStripMode::Condition => "Set Condition",
            ActiveBreakpointStripMode::HitCondition => "Set Hit Condition",
        };
        let mut is_exception_breakpoint = true;
        let active_value = self.selected_ix.and_then(|ix| {
            self.breakpoints.get(ix).and_then(|bp| {
                if let BreakpointEntryKind::LineBreakpoint(bp) = &bp.kind {
                    is_exception_breakpoint = false;
                    match prop {
                        ActiveBreakpointStripMode::Log => bp.breakpoint.message.clone(),
                        ActiveBreakpointStripMode::Condition => bp.breakpoint.condition.clone(),
                        ActiveBreakpointStripMode::HitCondition => {
                            bp.breakpoint.hit_condition.clone()
                        }
                    }
                } else {
                    None
                }
            })
        });

        self.input.update(cx, |this, cx| {
            this.set_placeholder_text(placeholder, window, cx);
            this.set_read_only(is_exception_breakpoint);
            this.set_text(active_value.as_deref().unwrap_or(""), window, cx);
        });
    }

    fn select_ix(&mut self, ix: Option<usize>, window: &mut Window, cx: &mut Context<Self>) {
        self.selected_ix = ix;
        if let Some(ix) = ix {
            self.scroll_handle
                .scroll_to_item(ix, ScrollStrategy::Center);
        }
        if let Some(mode) = self.strip_mode {
            self.set_active_breakpoint_property(mode, window, cx);
        }

        cx.notify();
    }

    fn select_next(&mut self, _: &menu::SelectNext, window: &mut Window, cx: &mut Context<Self>) {
        if self.strip_mode.is_some() && self.input.focus_handle(cx).contains_focused(window, cx) {
            cx.propagate();
            return;
        }
        let ix = match self.selected_ix {
            _ if self.breakpoints.is_empty() => None,
            None => Some(0),
            Some(ix) => {
                if ix == self.breakpoints.len() - 1 {
                    Some(0)
                } else {
                    Some(ix + 1)
                }
            }
        };
        self.select_ix(ix, window, cx);
    }

    fn select_previous(
        &mut self,
        _: &menu::SelectPrevious,
        window: &mut Window,
        cx: &mut Context<Self>,
    ) {
        if self.strip_mode.is_some() && self.input.focus_handle(cx).contains_focused(window, cx) {
            cx.propagate();
            return;
        }
        let ix = match self.selected_ix {
            _ if self.breakpoints.is_empty() => None,
            None => Some(self.breakpoints.len() - 1),
            Some(ix) => {
                if ix == 0 {
                    Some(self.breakpoints.len() - 1)
                } else {
                    Some(ix - 1)
                }
            }
        };
        self.select_ix(ix, window, cx);
    }

    fn select_first(&mut self, _: &menu::SelectFirst, window: &mut Window, cx: &mut Context<Self>) {
        if self.strip_mode.is_some() && self.input.focus_handle(cx).contains_focused(window, cx) {
            cx.propagate();
            return;
        }
        let ix = if !self.breakpoints.is_empty() {
            Some(0)
        } else {
            None
        };
        self.select_ix(ix, window, cx);
    }

    fn select_last(&mut self, _: &menu::SelectLast, window: &mut Window, cx: &mut Context<Self>) {
        if self.strip_mode.is_some() && self.input.focus_handle(cx).contains_focused(window, cx) {
            cx.propagate();
            return;
        }
        let ix = if !self.breakpoints.is_empty() {
            Some(self.breakpoints.len() - 1)
        } else {
            None
        };
        self.select_ix(ix, window, cx);
    }

    fn dismiss(&mut self, _: &menu::Cancel, window: &mut Window, cx: &mut Context<Self>) {
        if self.input.focus_handle(cx).contains_focused(window, cx) {
            self.focus_handle.focus(window);
        } else if self.strip_mode.is_some() {
            self.strip_mode.take();
            cx.notify();
        } else {
            cx.propagate();
        }
    }
    fn confirm(&mut self, _: &menu::Confirm, window: &mut Window, cx: &mut Context<Self>) {
        let Some(entry) = self.selected_ix.and_then(|ix| self.breakpoints.get_mut(ix)) else {
            return;
        };

        if let Some(mode) = self.strip_mode {
            let handle = self.input.focus_handle(cx);
            if handle.is_focused(window) {
                // Go back to the main strip. Save the result as well.
                let text = self.input.read(cx).text(cx);

                match mode {
                    ActiveBreakpointStripMode::Log => {
                        if let BreakpointEntryKind::LineBreakpoint(line_breakpoint) = &entry.kind {
                            Self::edit_line_breakpoint_inner(
                                &self.breakpoint_store,
                                line_breakpoint.breakpoint.path.clone(),
                                line_breakpoint.breakpoint.row,
                                BreakpointEditAction::EditLogMessage(Arc::from(text)),
                                cx,
                            );
                        }
                    }
                    ActiveBreakpointStripMode::Condition => {
                        if let BreakpointEntryKind::LineBreakpoint(line_breakpoint) = &entry.kind {
                            Self::edit_line_breakpoint_inner(
                                &self.breakpoint_store,
                                line_breakpoint.breakpoint.path.clone(),
                                line_breakpoint.breakpoint.row,
                                BreakpointEditAction::EditCondition(Arc::from(text)),
                                cx,
                            );
                        }
                    }
                    ActiveBreakpointStripMode::HitCondition => {
                        if let BreakpointEntryKind::LineBreakpoint(line_breakpoint) = &entry.kind {
                            Self::edit_line_breakpoint_inner(
                                &self.breakpoint_store,
                                line_breakpoint.breakpoint.path.clone(),
                                line_breakpoint.breakpoint.row,
                                BreakpointEditAction::EditHitCondition(Arc::from(text)),
                                cx,
                            );
                        }
                    }
                }
                self.focus_handle.focus(window);
            } else {
                handle.focus(window);
            }

            return;
        }
        match &mut entry.kind {
            BreakpointEntryKind::LineBreakpoint(line_breakpoint) => {
                let path = line_breakpoint.breakpoint.path.clone();
                let row = line_breakpoint.breakpoint.row;
                self.go_to_line_breakpoint(path, row, window, cx);
            }
            BreakpointEntryKind::DataBreakpoint(_)
            | BreakpointEntryKind::ExceptionBreakpoint(_) => {}
        }
    }

    fn toggle_enable_breakpoint(
        &mut self,
        _: &ToggleEnableBreakpoint,
        window: &mut Window,
        cx: &mut Context<Self>,
    ) {
        let Some(entry) = self.selected_ix.and_then(|ix| self.breakpoints.get_mut(ix)) else {
            return;
        };
        if self.strip_mode.is_some() && self.input.focus_handle(cx).contains_focused(window, cx) {
            cx.propagate();
            return;
        }

        match &mut entry.kind {
            BreakpointEntryKind::LineBreakpoint(line_breakpoint) => {
                let path = line_breakpoint.breakpoint.path.clone();
                let row = line_breakpoint.breakpoint.row;
                self.edit_line_breakpoint(path, row, BreakpointEditAction::InvertState, cx);
            }
            BreakpointEntryKind::ExceptionBreakpoint(exception_breakpoint) => {
                let id = exception_breakpoint.id.clone();
                self.toggle_exception_breakpoint(&id, cx);
            }
            BreakpointEntryKind::DataBreakpoint(data_breakpoint) => {
                let id = data_breakpoint.0.dap.data_id.clone();
                self.toggle_data_breakpoint(&id, cx);
            }
        }
        cx.notify();
    }

    fn unset_breakpoint(
        &mut self,
        _: &UnsetBreakpoint,
        _window: &mut Window,
        cx: &mut Context<Self>,
    ) {
        let Some(entry) = self.selected_ix.and_then(|ix| self.breakpoints.get_mut(ix)) else {
            return;
        };

        if let BreakpointEntryKind::LineBreakpoint(line_breakpoint) = &mut entry.kind {
            let path = line_breakpoint.breakpoint.path.clone();
            let row = line_breakpoint.breakpoint.row;
            self.edit_line_breakpoint(path, row, BreakpointEditAction::Toggle, cx);
        }
        cx.notify();
    }

    fn previous_breakpoint_property(
        &mut self,
        _: &PreviousBreakpointProperty,
        window: &mut Window,
        cx: &mut Context<Self>,
    ) {
        let next_mode = match self.strip_mode {
            Some(ActiveBreakpointStripMode::Log) => None,
            Some(ActiveBreakpointStripMode::Condition) => Some(ActiveBreakpointStripMode::Log),
            Some(ActiveBreakpointStripMode::HitCondition) => {
                Some(ActiveBreakpointStripMode::Condition)
            }
            None => Some(ActiveBreakpointStripMode::HitCondition),
        };
        if let Some(mode) = next_mode {
            self.set_active_breakpoint_property(mode, window, cx);
        } else {
            self.strip_mode.take();
        }

        cx.notify();
    }
    fn next_breakpoint_property(
        &mut self,
        _: &NextBreakpointProperty,
        window: &mut Window,
        cx: &mut Context<Self>,
    ) {
        let next_mode = match self.strip_mode {
            Some(ActiveBreakpointStripMode::Log) => Some(ActiveBreakpointStripMode::Condition),
            Some(ActiveBreakpointStripMode::Condition) => {
                Some(ActiveBreakpointStripMode::HitCondition)
            }
            Some(ActiveBreakpointStripMode::HitCondition) => None,
            None => Some(ActiveBreakpointStripMode::Log),
        };
        if let Some(mode) = next_mode {
            self.set_active_breakpoint_property(mode, window, cx);
        } else {
            self.strip_mode.take();
        }
        cx.notify();
    }

    fn toggle_data_breakpoint(&mut self, id: &str, cx: &mut Context<Self>) {
        if let Some(session) = &self.session {
            session.update(cx, |this, cx| {
                this.toggle_data_breakpoint(id, cx);
            });
        }
    }

    fn toggle_exception_breakpoint(&mut self, id: &str, cx: &mut Context<Self>) {
        if let Some(session) = &self.session {
            session.update(cx, |this, cx| {
                this.toggle_exception_breakpoint(id, cx);
            });
            cx.notify();
            const EXCEPTION_SERIALIZATION_INTERVAL: Duration = Duration::from_secs(1);
            self.serialize_exception_breakpoints_task = Some(cx.spawn(async move |this, cx| {
                cx.background_executor()
                    .timer(EXCEPTION_SERIALIZATION_INTERVAL)
                    .await;
                this.update(cx, |this, cx| this.serialize_exception_breakpoints(cx))?
                    .await?;
                Ok(())
            }));
        }
    }

    fn kvp_key(adapter_name: &str) -> String {
        format!("debug_adapter_`{adapter_name}`_persistence")
    }
    fn serialize_exception_breakpoints(
        &mut self,
        cx: &mut Context<Self>,
    ) -> Task<anyhow::Result<()>> {
        if let Some(session) = self.session.as_ref() {
            let key = {
                let session = session.read(cx);
                let name = session.adapter().0;
                Self::kvp_key(&name)
            };
            let settings = self.dap_store.update(cx, |this, cx| {
                this.sync_adapter_options(session, cx);
            });
            let value = serde_json::to_string(&settings);

            cx.background_executor()
                .spawn(async move { KEY_VALUE_STORE.write_kvp(key, value?).await })
        } else {
            Task::ready(Result::Ok(()))
        }
    }

    fn deserialize_exception_breakpoints(
        &self,
        adapter_name: DebugAdapterName,
        cx: &mut Context<Self>,
    ) -> anyhow::Result<()> {
        let Some(val) = KEY_VALUE_STORE.read_kvp(&Self::kvp_key(&adapter_name))? else {
            return Ok(());
        };
        let value: PersistedAdapterOptions = serde_json::from_str(&val)?;
        self.dap_store
            .update(cx, |this, _| this.set_adapter_options(adapter_name, value));

        Ok(())
    }

    fn render_list(&mut self, cx: &mut Context<Self>) -> impl IntoElement {
        let selected_ix = self.selected_ix;
        let focus_handle = self.focus_handle.clone();
        let supported_breakpoint_properties = self
            .session
            .as_ref()
            .map(|session| SupportedBreakpointProperties::from(session.read(cx).capabilities()))
            .unwrap_or_else(SupportedBreakpointProperties::all);
        let strip_mode = self.strip_mode;

        uniform_list(
            "breakpoint-list",
            self.breakpoints.len(),
            cx.processor(move |this, range: Range<usize>, _, _| {
                range
                    .clone()
                    .zip(&mut this.breakpoints[range])
                    .map(|(ix, breakpoint)| {
                        breakpoint
                            .render(
                                strip_mode,
                                supported_breakpoint_properties,
                                ix,
                                Some(ix) == selected_ix,
                                focus_handle.clone(),
                            )
                            .into_any_element()
                    })
                    .collect()
            }),
        )
        .with_horizontal_sizing_behavior(gpui::ListHorizontalSizingBehavior::Unconstrained)
        .with_width_from_item(self.max_width_index)
        .track_scroll(self.scroll_handle.clone())
        .flex_1()
    }

    pub(crate) fn render_control_strip(&self) -> AnyElement {
        let selection_kind = self.selection_kind();
        let focus_handle = self.focus_handle.clone();

        let remove_breakpoint_tooltip = selection_kind.map(|(kind, _)| match kind {
            SelectedBreakpointKind::Source => "Remove breakpoint from a breakpoint list",
            SelectedBreakpointKind::Exception => {
                "Exception Breakpoints cannot be removed from the breakpoint list"
            }
            SelectedBreakpointKind::Data => "Remove data breakpoint from a breakpoint list",
        });

        let toggle_label = selection_kind.map(|(_, is_enabled)| {
            if is_enabled {
                (
                    "Disable Breakpoint",
                    "Disable a breakpoint without removing it from the list",
                )
            } else {
                ("Enable Breakpoint", "Re-enable a breakpoint")
            }
        });

        h_flex()
            .child(
                IconButton::new(
                    "disable-breakpoint-breakpoint-list",
                    IconName::DebugDisabledBreakpoint,
                )
                .icon_size(IconSize::Small)
                .when_some(toggle_label, |this, (label, meta)| {
                    this.tooltip({
                        let focus_handle = focus_handle.clone();
                        move |_window, cx| {
                            Tooltip::with_meta_in(
                                label,
                                Some(&ToggleEnableBreakpoint),
                                meta,
                                &focus_handle,
                                cx,
                            )
                        }
                    })
                })
                .disabled(selection_kind.is_none())
                .on_click({
                    let focus_handle = focus_handle.clone();
                    move |_, window, cx| {
                        focus_handle.focus(window);
                        window.dispatch_action(ToggleEnableBreakpoint.boxed_clone(), cx)
                    }
                }),
            )
            .child(
                IconButton::new("remove-breakpoint-breakpoint-list", IconName::Trash)
                    .icon_size(IconSize::Small)
                    .when_some(remove_breakpoint_tooltip, |this, tooltip| {
                        this.tooltip({
                            let focus_handle = focus_handle.clone();
                            move |_window, cx| {
                                Tooltip::with_meta_in(
                                    "Remove Breakpoint",
                                    Some(&UnsetBreakpoint),
                                    tooltip,
                                    &focus_handle,
                                    cx,
                                )
                            }
                        })
                    })
                    .disabled(
                        selection_kind.map(|kind| kind.0) != Some(SelectedBreakpointKind::Source),
                    )
                    .on_click({
                        move |_, window, cx| {
                            focus_handle.focus(window);
                            window.dispatch_action(UnsetBreakpoint.boxed_clone(), cx)
                        }
                    }),
            )
            .into_any_element()
    }
}

impl Render for BreakpointList {
    fn render(&mut self, window: &mut Window, cx: &mut Context<Self>) -> impl ui::IntoElement {
        let breakpoints = self.breakpoint_store.read(cx).all_source_breakpoints(cx);
        self.breakpoints.clear();
        let path_style = self.worktree_store.read(cx).path_style();
        let weak = cx.weak_entity();
        let breakpoints = breakpoints.into_iter().flat_map(|(path, mut breakpoints)| {
            let relative_worktree_path = self
                .worktree_store
                .read(cx)
                .find_worktree(&path, cx)
                .and_then(|(worktree, relative_path)| {
                    worktree
                        .read(cx)
                        .is_visible()
                        .then(|| worktree.read(cx).root_name().join(&relative_path))
                });
            breakpoints.sort_by_key(|breakpoint| breakpoint.row);
            let weak = weak.clone();
            breakpoints.into_iter().filter_map(move |breakpoint| {
                debug_assert_eq!(&path, &breakpoint.path);
                let file_name = breakpoint.path.file_name()?;
                let breakpoint_path = RelPath::new(&breakpoint.path, path_style).ok();

                let dir = relative_worktree_path
                    .as_deref()
                    .or(breakpoint_path.as_deref())?
                    .parent()
                    .map(|parent| SharedString::from(parent.display(path_style).to_string()));
                let name = file_name
                    .to_str()
                    .map(ToOwned::to_owned)
                    .map(SharedString::from)?;
                let weak = weak.clone();
                let line = breakpoint.row + 1;
                Some(BreakpointEntry {
                    kind: BreakpointEntryKind::LineBreakpoint(LineBreakpoint {
                        name,
                        dir,
                        line,
                        breakpoint,
                    }),
                    weak,
                })
            })
        });
        let exception_breakpoints = self.session.as_ref().into_iter().flat_map(|session| {
            session
                .read(cx)
                .exception_breakpoints()
                .map(|(data, is_enabled)| BreakpointEntry {
                    kind: BreakpointEntryKind::ExceptionBreakpoint(ExceptionBreakpoint {
                        id: data.filter.clone(),
                        data: data.clone(),
                        is_enabled: *is_enabled,
                    }),
                    weak: weak.clone(),
                })
        });
        let data_breakpoints = self.session.as_ref().into_iter().flat_map(|session| {
            session
                .read(cx)
                .data_breakpoints()
                .map(|state| BreakpointEntry {
                    kind: BreakpointEntryKind::DataBreakpoint(DataBreakpoint(state.clone())),
                    weak: weak.clone(),
                })
        });
        self.breakpoints.extend(
            breakpoints
                .chain(data_breakpoints)
                .chain(exception_breakpoints),
        );

<<<<<<< HEAD
=======
        let text_pixels = ui::TextSize::Default.pixels(cx).to_f64() as f32;

        self.max_width_index = self
            .breakpoints
            .iter()
            .map(|entry| match &entry.kind {
                BreakpointEntryKind::LineBreakpoint(line_bp) => {
                    let name_and_line = format!("{}:{}", line_bp.name, line_bp.line);
                    let dir_len = line_bp.dir.as_ref().map(|d| d.len()).unwrap_or(0);
                    (name_and_line.len() + dir_len) as f32 * text_pixels
                }
                BreakpointEntryKind::ExceptionBreakpoint(exc_bp) => {
                    exc_bp.data.label.len() as f32 * text_pixels
                }
                BreakpointEntryKind::DataBreakpoint(data_bp) => {
                    data_bp.0.context.human_readable_label().len() as f32 * text_pixels
                }
            })
            .position_max_by(|left, right| left.total_cmp(right));
>>>>>>> 44e5a962

        v_flex()
            .id("breakpoint-list")
            .key_context("BreakpointList")
            .track_focus(&self.focus_handle)
            .on_action(cx.listener(Self::select_next))
            .on_action(cx.listener(Self::select_previous))
            .on_action(cx.listener(Self::select_first))
            .on_action(cx.listener(Self::select_last))
            .on_action(cx.listener(Self::dismiss))
            .on_action(cx.listener(Self::confirm))
            .on_action(cx.listener(Self::toggle_enable_breakpoint))
            .on_action(cx.listener(Self::unset_breakpoint))
            .on_action(cx.listener(Self::next_breakpoint_property))
            .on_action(cx.listener(Self::previous_breakpoint_property))
            .size_full()
            .pt_1()
            .child(self.render_list(cx))
            .custom_scrollbars(
                ui::Scrollbars::new(ScrollAxes::Both)
                    .tracked_scroll_handle(self.scroll_handle.clone())
                    .with_track_along(ScrollAxes::Both, cx.theme().colors().panel_background)
                    .tracked_entity(cx.entity_id()),
                window,
                cx,
            )
            .when_some(self.strip_mode, |this, _| {
                this.child(Divider::horizontal().color(DividerColor::Border))
                    .child(
                        h_flex()
                            .p_1()
                            .rounded_sm()
                            .bg(cx.theme().colors().editor_background)
                            .border_1()
                            .when(
                                self.input.focus_handle(cx).contains_focused(window, cx),
                                |this| {
                                    let colors = cx.theme().colors();

                                    let border_color = if self.input.read(cx).read_only(cx) {
                                        colors.border_disabled
                                    } else {
                                        colors.border_transparent
                                    };

                                    this.border_color(border_color)
                                },
                            )
                            .child(self.input.clone()),
                    )
            })
    }
}

#[derive(Clone, Debug)]
struct LineBreakpoint {
    name: SharedString,
    dir: Option<SharedString>,
    line: u32,
    breakpoint: SourceBreakpoint,
}

impl LineBreakpoint {
    fn render(
        &mut self,
        props: SupportedBreakpointProperties,
        strip_mode: Option<ActiveBreakpointStripMode>,
        ix: usize,
        is_selected: bool,
        focus_handle: FocusHandle,
        weak: WeakEntity<BreakpointList>,
    ) -> ListItem {
        let icon_name = if self.breakpoint.state.is_enabled() {
            IconName::DebugBreakpoint
        } else {
            IconName::DebugDisabledBreakpoint
        };
        let path = self.breakpoint.path.clone();
        let row = self.breakpoint.row;
        let is_enabled = self.breakpoint.state.is_enabled();

        let indicator = div()
            .id(SharedString::from(format!(
                "breakpoint-ui-toggle-{:?}/{}:{}",
                self.dir, self.name, self.line
            )))
            .child(
                Icon::new(icon_name)
                    .color(Color::Debugger)
                    .size(IconSize::XSmall),
            )
            .tooltip({
                let focus_handle = focus_handle.clone();
                move |_window, cx| {
                    Tooltip::for_action_in(
                        if is_enabled {
                            "Disable Breakpoint"
                        } else {
                            "Enable Breakpoint"
                        },
                        &ToggleEnableBreakpoint,
                        &focus_handle,
                        cx,
                    )
                }
            })
            .on_click({
                let weak = weak.clone();
                let path = path.clone();
                move |_, _, cx| {
                    weak.update(cx, |breakpoint_list, cx| {
                        breakpoint_list.edit_line_breakpoint(
                            path.clone(),
                            row,
                            BreakpointEditAction::InvertState,
                            cx,
                        );
                    })
                    .ok();
                }
            })
            .on_mouse_down(MouseButton::Left, move |_, _, _| {});

        ListItem::new(SharedString::from(format!(
            "breakpoint-ui-item-{:?}/{}:{}",
            self.dir, self.name, self.line
        )))
        .toggle_state(is_selected)
        .inset(true)
        .on_click({
            let weak = weak.clone();
            move |_, window, cx| {
                weak.update(cx, |breakpoint_list, cx| {
                    breakpoint_list.select_ix(Some(ix), window, cx);
                })
                .ok();
            }
        })
        .on_secondary_mouse_down(|_, _, cx| {
            cx.stop_propagation();
        })
        .start_slot(indicator)
        .child(
            h_flex()
                .id(SharedString::from(format!(
                    "breakpoint-ui-on-click-go-to-line-{:?}/{}:{}",
                    self.dir, self.name, self.line
                )))
                .w_full()
                .gap_1()
                .min_h(rems_from_px(26.))
                .justify_between()
                .on_click({
                    let weak = weak.clone();
                    move |_, window, cx| {
                        weak.update(cx, |breakpoint_list, cx| {
                            breakpoint_list.select_ix(Some(ix), window, cx);
                            breakpoint_list.go_to_line_breakpoint(path.clone(), row, window, cx);
                        })
                        .ok();
                    }
                })
                .child(
                    h_flex()
                        .id("label-container")
                        .gap_0p5()
                        .child(
                            Label::new(format!("{}:{}", self.name, self.line))
                                .size(LabelSize::Small)
                                .line_height_style(ui::LineHeightStyle::UiLabel),
                        )
                        .children(self.dir.as_ref().and_then(|dir| {
                            let path_without_root = Path::new(dir.as_ref())
                                .components()
                                .skip(1)
                                .collect::<PathBuf>();
                            path_without_root.components().next()?;
                            Some(
                                Label::new(path_without_root.to_string_lossy().into_owned())
                                    .color(Color::Muted)
                                    .size(LabelSize::Small)
                                    .line_height_style(ui::LineHeightStyle::UiLabel)
                                    .truncate(),
                            )
                        }))
                        .when_some(self.dir.as_ref(), |this, parent_dir| {
                            this.tooltip(Tooltip::text(format!(
                                "Worktree parent path: {parent_dir}"
                            )))
                        }),
                )
                .child(BreakpointOptionsStrip {
                    props,
                    breakpoint: BreakpointEntry {
                        kind: BreakpointEntryKind::LineBreakpoint(self.clone()),
                        weak,
                    },
                    is_selected,
                    focus_handle,
                    strip_mode,
                    index: ix,
                }),
        )
    }
}

#[derive(Clone, Debug)]
struct ExceptionBreakpoint {
    id: String,
    data: ExceptionBreakpointsFilter,
    is_enabled: bool,
}

#[derive(Clone, Debug)]
struct DataBreakpoint(project::debugger::session::DataBreakpointState);

impl DataBreakpoint {
    fn render(
        &self,
        props: SupportedBreakpointProperties,
        strip_mode: Option<ActiveBreakpointStripMode>,
        ix: usize,
        is_selected: bool,
        focus_handle: FocusHandle,
        list: WeakEntity<BreakpointList>,
    ) -> ListItem {
        let color = if self.0.is_enabled {
            Color::Debugger
        } else {
            Color::Muted
        };
        let is_enabled = self.0.is_enabled;
        let id = self.0.dap.data_id.clone();

        ListItem::new(SharedString::from(format!(
            "data-breakpoint-ui-item-{}",
            self.0.dap.data_id
        )))
        .toggle_state(is_selected)
        .inset(true)
        .start_slot(
            div()
                .id(SharedString::from(format!(
                    "data-breakpoint-ui-item-{}-click-handler",
                    self.0.dap.data_id
                )))
                .child(
                    Icon::new(IconName::Binary)
                        .color(color)
                        .size(IconSize::Small),
                )
                .tooltip({
                    let focus_handle = focus_handle.clone();
                    move |_window, cx| {
                        Tooltip::for_action_in(
                            if is_enabled {
                                "Disable Data Breakpoint"
                            } else {
                                "Enable Data Breakpoint"
                            },
                            &ToggleEnableBreakpoint,
                            &focus_handle,
                            cx,
                        )
                    }
                })
                .on_click({
                    let list = list.clone();
                    move |_, _, cx| {
                        list.update(cx, |this, cx| {
                            this.toggle_data_breakpoint(&id, cx);
                        })
                        .ok();
                    }
                }),
        )
        .child(
            h_flex()
                .w_full()
                .gap_1()
                .min_h(rems_from_px(26.))
                .justify_between()
                .child(
                    v_flex()
                        .py_1()
                        .gap_1()
                        .justify_center()
                        .id(("data-breakpoint-label", ix))
                        .child(
                            Label::new(self.0.context.human_readable_label())
                                .size(LabelSize::Small)
                                .line_height_style(ui::LineHeightStyle::UiLabel),
                        ),
                )
                .child(BreakpointOptionsStrip {
                    props,
                    breakpoint: BreakpointEntry {
                        kind: BreakpointEntryKind::DataBreakpoint(self.clone()),
                        weak: list,
                    },
                    is_selected,
                    focus_handle,
                    strip_mode,
                    index: ix,
                }),
        )
    }
}

impl ExceptionBreakpoint {
    fn render(
        &mut self,
        props: SupportedBreakpointProperties,
        strip_mode: Option<ActiveBreakpointStripMode>,
        ix: usize,
        is_selected: bool,
        focus_handle: FocusHandle,
        list: WeakEntity<BreakpointList>,
    ) -> ListItem {
        let color = if self.is_enabled {
            Color::Debugger
        } else {
            Color::Muted
        };
        let id = SharedString::from(&self.id);
        let is_enabled = self.is_enabled;
        let weak = list.clone();

        ListItem::new(SharedString::from(format!(
            "exception-breakpoint-ui-item-{}",
            self.id
        )))
        .toggle_state(is_selected)
        .inset(true)
        .on_click({
            let list = list.clone();
            move |_, window, cx| {
                list.update(cx, |list, cx| list.select_ix(Some(ix), window, cx))
                    .ok();
            }
        })
        .on_secondary_mouse_down(|_, _, cx| {
            cx.stop_propagation();
        })
        .start_slot(
            div()
                .id(SharedString::from(format!(
                    "exception-breakpoint-ui-item-{}-click-handler",
                    self.id
                )))
                .child(
                    Icon::new(IconName::Flame)
                        .color(color)
                        .size(IconSize::Small),
                )
                .tooltip({
                    let focus_handle = focus_handle.clone();
                    move |_window, cx| {
                        Tooltip::for_action_in(
                            if is_enabled {
                                "Disable Exception Breakpoint"
                            } else {
                                "Enable Exception Breakpoint"
                            },
                            &ToggleEnableBreakpoint,
                            &focus_handle,
                            cx,
                        )
                    }
                })
                .on_click({
                    move |_, _, cx| {
                        list.update(cx, |this, cx| {
                            this.toggle_exception_breakpoint(&id, cx);
                        })
                        .ok();
                    }
                }),
        )
        .child(
            h_flex()
                .w_full()
                .gap_1()
                .min_h(rems_from_px(26.))
                .justify_between()
                .child(
                    v_flex()
                        .py_1()
                        .gap_1()
                        .justify_center()
                        .id(("exception-breakpoint-label", ix))
                        .child(
                            Label::new(self.data.label.clone())
                                .size(LabelSize::Small)
                                .line_height_style(ui::LineHeightStyle::UiLabel),
                        )
                        .when_some(self.data.description.clone(), |el, description| {
                            el.tooltip(Tooltip::text(description))
                        }),
                )
                .child(BreakpointOptionsStrip {
                    props,
                    breakpoint: BreakpointEntry {
                        kind: BreakpointEntryKind::ExceptionBreakpoint(self.clone()),
                        weak,
                    },
                    is_selected,
                    focus_handle,
                    strip_mode,
                    index: ix,
                }),
        )
    }
}
#[derive(Clone, Debug)]
enum BreakpointEntryKind {
    LineBreakpoint(LineBreakpoint),
    ExceptionBreakpoint(ExceptionBreakpoint),
    DataBreakpoint(DataBreakpoint),
}

#[derive(Clone, Debug)]
struct BreakpointEntry {
    kind: BreakpointEntryKind,
    weak: WeakEntity<BreakpointList>,
}

impl BreakpointEntry {
    fn render(
        &mut self,
        strip_mode: Option<ActiveBreakpointStripMode>,
        props: SupportedBreakpointProperties,
        ix: usize,
        is_selected: bool,
        focus_handle: FocusHandle,
    ) -> ListItem {
        match &mut self.kind {
            BreakpointEntryKind::LineBreakpoint(line_breakpoint) => line_breakpoint.render(
                props,
                strip_mode,
                ix,
                is_selected,
                focus_handle,
                self.weak.clone(),
            ),
            BreakpointEntryKind::ExceptionBreakpoint(exception_breakpoint) => exception_breakpoint
                .render(
                    props.for_exception_breakpoints(),
                    strip_mode,
                    ix,
                    is_selected,
                    focus_handle,
                    self.weak.clone(),
                ),
            BreakpointEntryKind::DataBreakpoint(data_breakpoint) => data_breakpoint.render(
                props.for_data_breakpoints(),
                strip_mode,
                ix,
                is_selected,
                focus_handle,
                self.weak.clone(),
            ),
        }
    }

    fn id(&self) -> SharedString {
        match &self.kind {
            BreakpointEntryKind::LineBreakpoint(line_breakpoint) => format!(
                "source-breakpoint-control-strip-{:?}:{}",
                line_breakpoint.breakpoint.path, line_breakpoint.breakpoint.row
            )
            .into(),
            BreakpointEntryKind::ExceptionBreakpoint(exception_breakpoint) => format!(
                "exception-breakpoint-control-strip--{}",
                exception_breakpoint.id
            )
            .into(),
            BreakpointEntryKind::DataBreakpoint(data_breakpoint) => format!(
                "data-breakpoint-control-strip--{}",
                data_breakpoint.0.dap.data_id
            )
            .into(),
        }
    }

    fn has_log(&self) -> bool {
        match &self.kind {
            BreakpointEntryKind::LineBreakpoint(line_breakpoint) => {
                line_breakpoint.breakpoint.message.is_some()
            }
            _ => false,
        }
    }

    fn has_condition(&self) -> bool {
        match &self.kind {
            BreakpointEntryKind::LineBreakpoint(line_breakpoint) => {
                line_breakpoint.breakpoint.condition.is_some()
            }
            // We don't support conditions on exception/data breakpoints
            _ => false,
        }
    }

    fn has_hit_condition(&self) -> bool {
        match &self.kind {
            BreakpointEntryKind::LineBreakpoint(line_breakpoint) => {
                line_breakpoint.breakpoint.hit_condition.is_some()
            }
            _ => false,
        }
    }
}

bitflags::bitflags! {
    #[derive(Clone, Copy)]
    pub struct SupportedBreakpointProperties: u32 {
        const LOG = 1 << 0;
        const CONDITION = 1 << 1;
        const HIT_CONDITION = 1 << 2;
        // Conditions for exceptions can be set only when exception filters are supported.
        const EXCEPTION_FILTER_OPTIONS = 1 << 3;
    }
}

impl From<&Capabilities> for SupportedBreakpointProperties {
    fn from(caps: &Capabilities) -> Self {
        let mut this = Self::empty();
        for (prop, offset) in [
            (caps.supports_log_points, Self::LOG),
            (caps.supports_conditional_breakpoints, Self::CONDITION),
            (
                caps.supports_hit_conditional_breakpoints,
                Self::HIT_CONDITION,
            ),
            (
                caps.supports_exception_options,
                Self::EXCEPTION_FILTER_OPTIONS,
            ),
        ] {
            if prop.unwrap_or_default() {
                this.insert(offset);
            }
        }
        this
    }
}

impl SupportedBreakpointProperties {
    fn for_exception_breakpoints(self) -> Self {
        // TODO: we don't yet support conditions for exception breakpoints at the data layer, hence all props are disabled here.
        Self::empty()
    }
    fn for_data_breakpoints(self) -> Self {
        // TODO: we don't yet support conditions for data breakpoints at the data layer, hence all props are disabled here.
        Self::empty()
    }
}
#[derive(IntoElement)]
struct BreakpointOptionsStrip {
    props: SupportedBreakpointProperties,
    breakpoint: BreakpointEntry,
    is_selected: bool,
    focus_handle: FocusHandle,
    strip_mode: Option<ActiveBreakpointStripMode>,
    index: usize,
}

impl BreakpointOptionsStrip {
    fn is_toggled(&self, expected_mode: ActiveBreakpointStripMode) -> bool {
        self.is_selected && self.strip_mode == Some(expected_mode)
    }

    fn on_click_callback(
        &self,
        mode: ActiveBreakpointStripMode,
    ) -> impl for<'a> Fn(&ClickEvent, &mut Window, &'a mut App) + use<> {
        let list = self.breakpoint.weak.clone();
        let ix = self.index;
        move |_, window, cx| {
            list.update(cx, |this, cx| {
                if this.strip_mode != Some(mode) {
                    this.set_active_breakpoint_property(mode, window, cx);
                } else if this.selected_ix == Some(ix) {
                    this.strip_mode.take();
                } else {
                    cx.propagate();
                }
            })
            .ok();
        }
    }

    fn add_focus_styles(
        &self,
        kind: ActiveBreakpointStripMode,
        available: bool,
        window: &Window,
        cx: &App,
    ) -> impl Fn(Div) -> Div {
        move |this: Div| {
            // Avoid layout shifts in case there's no colored border
            let this = this.border_1().rounded_sm();
            let color = cx.theme().colors();

            if self.is_selected && self.strip_mode == Some(kind) {
                if self.focus_handle.is_focused(window) {
                    this.bg(color.editor_background)
                        .border_color(color.border_focused)
                } else {
                    this.border_color(color.border)
                }
            } else if !available {
                this.border_color(color.border_transparent)
            } else {
                this
            }
        }
    }
}

impl RenderOnce for BreakpointOptionsStrip {
    fn render(self, window: &mut Window, cx: &mut App) -> impl IntoElement {
        let id = self.breakpoint.id();
        let supports_logs = self.props.contains(SupportedBreakpointProperties::LOG);
        let supports_condition = self
            .props
            .contains(SupportedBreakpointProperties::CONDITION);
        let supports_hit_condition = self
            .props
            .contains(SupportedBreakpointProperties::HIT_CONDITION);
        let has_logs = self.breakpoint.has_log();
        let has_condition = self.breakpoint.has_condition();
        let has_hit_condition = self.breakpoint.has_hit_condition();
        let style_for_toggle = |mode, is_enabled| {
            if is_enabled && self.strip_mode == Some(mode) && self.is_selected {
                ui::ButtonStyle::Filled
            } else {
                ui::ButtonStyle::Subtle
            }
        };
        let color_for_toggle = |is_enabled| {
            if is_enabled {
                Color::Default
            } else {
                Color::Muted
            }
        };

        h_flex()
            .gap_px()
            .mr_3() // Space to avoid overlapping with the scrollbar
            .justify_end()
            .when(has_logs || self.is_selected, |this| {
                this.child(
                    div()
                    .map(self.add_focus_styles(
                        ActiveBreakpointStripMode::Log,
                        supports_logs,
                        window,
                        cx,
                    ))
                    .child(
                        IconButton::new(
                            SharedString::from(format!("{id}-log-toggle")),
                            IconName::Notepad,
                        )
                        .shape(ui::IconButtonShape::Square)
                        .style(style_for_toggle(ActiveBreakpointStripMode::Log, has_logs))
                        .icon_size(IconSize::Small)
                        .icon_color(color_for_toggle(has_logs))
                        .when(has_logs, |this| this.indicator(Indicator::dot().color(Color::Info)))
                        .disabled(!supports_logs)
                        .toggle_state(self.is_toggled(ActiveBreakpointStripMode::Log))
                        .on_click(self.on_click_callback(ActiveBreakpointStripMode::Log))
                        .tooltip(|_window, cx|  {
                            Tooltip::with_meta(
                                "Set Log Message",
                                None,
                                "Set log message to display (instead of stopping) when a breakpoint is hit.",
                                cx,
                            )
                        }),
                    )
                )
            })
            .when(has_condition || self.is_selected, |this| {
                this.child(
                    div()
                        .map(self.add_focus_styles(
                            ActiveBreakpointStripMode::Condition,
                            supports_condition,
                            window,
                            cx,
                        ))
                        .child(
                            IconButton::new(
                                SharedString::from(format!("{id}-condition-toggle")),
                                IconName::SplitAlt,
                            )
                            .shape(ui::IconButtonShape::Square)
                            .style(style_for_toggle(
                                ActiveBreakpointStripMode::Condition,
                                has_condition,
                            ))
                            .icon_size(IconSize::Small)
                            .icon_color(color_for_toggle(has_condition))
                            .when(has_condition, |this| this.indicator(Indicator::dot().color(Color::Info)))
                            .disabled(!supports_condition)
                            .toggle_state(self.is_toggled(ActiveBreakpointStripMode::Condition))
                            .on_click(self.on_click_callback(ActiveBreakpointStripMode::Condition))
                            .tooltip(|_window, cx|  {
                                Tooltip::with_meta(
                                    "Set Condition",
                                    None,
                                    "Set condition to evaluate when a breakpoint is hit. Program execution will stop only when the condition is met.",
                                    cx,
                                )
                            }),
                        )
                )
            })
            .when(has_hit_condition || self.is_selected, |this| {
                this.child(div()
                    .map(self.add_focus_styles(
                        ActiveBreakpointStripMode::HitCondition,
                        supports_hit_condition,
                        window,
                        cx,
                    ))
                    .child(
                        IconButton::new(
                            SharedString::from(format!("{id}-hit-condition-toggle")),
                            IconName::ArrowDown10,
                        )
                        .style(style_for_toggle(
                            ActiveBreakpointStripMode::HitCondition,
                            has_hit_condition,
                        ))
                        .shape(ui::IconButtonShape::Square)
                        .icon_size(IconSize::Small)
                        .icon_color(color_for_toggle(has_hit_condition))
                        .when(has_hit_condition, |this| this.indicator(Indicator::dot().color(Color::Info)))
                        .disabled(!supports_hit_condition)
                        .toggle_state(self.is_toggled(ActiveBreakpointStripMode::HitCondition))
                        .on_click(self.on_click_callback(ActiveBreakpointStripMode::HitCondition))
                        .tooltip(|_window, cx|  {
                            Tooltip::with_meta(
                                "Set Hit Condition",
                                None,
                                "Set expression that controls how many hits of the breakpoint are ignored.",
                                cx,
                            )
                        }),
                    ))

            })
    }
}<|MERGE_RESOLUTION|>--- conflicted
+++ resolved
@@ -737,8 +737,6 @@
                 .chain(exception_breakpoints),
         );
 
-<<<<<<< HEAD
-=======
         let text_pixels = ui::TextSize::Default.pixels(cx).to_f64() as f32;
 
         self.max_width_index = self
@@ -758,7 +756,6 @@
                 }
             })
             .position_max_by(|left, right| left.total_cmp(right));
->>>>>>> 44e5a962
 
         v_flex()
             .id("breakpoint-list")
