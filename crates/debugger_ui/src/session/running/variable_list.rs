use crate::session::running::{RunningState, memory_view::MemoryView};

use super::stack_frame_list::{StackFrameList, StackFrameListEvent};
use dap::{
    ScopePresentationHint, StackFrameId, VariablePresentationHint, VariablePresentationHintKind,
    VariableReference,
};
use editor::Editor;
use gpui::{
    Action, AnyElement, ClickEvent, ClipboardItem, Context, DismissEvent, Empty, Entity,
    FocusHandle, Focusable, Hsla, MouseButton, MouseDownEvent, Point, Stateful, Subscription,
    TextStyleRefinement, UniformListScrollHandle, WeakEntity, actions, anchored, deferred,
    uniform_list,
};
use menu::{SelectFirst, SelectLast, SelectNext, SelectPrevious};
use project::debugger::{
    dap_command::DataBreakpointContext,
    session::{Session, SessionEvent, Watcher},
};
use std::{collections::HashMap, ops::Range, sync::Arc};
use ui::{ContextMenu, ListItem, ScrollableHandle, Scrollbar, ScrollbarState, Tooltip, prelude::*};
use util::{debug_panic, maybe};

actions!(
    variable_list,
    [
        /// Expands the selected variable entry to show its children.
        ExpandSelectedEntry,
        /// Collapses the selected variable entry to hide its children.
        CollapseSelectedEntry,
        /// Copies the variable name to the clipboard.
        CopyVariableName,
        /// Copies the variable value to the clipboard.
        CopyVariableValue,
        /// Edits the value of the selected variable.
        EditVariable,
        /// Adds the selected variable to the watch list.
        AddWatch,
        /// Removes the selected variable from the watch list.
        RemoveWatch,
<<<<<<< HEAD
        /// Set a data breakpoint on the selected variable
        // todo! filter this action based on selected entry and if it's supported
        ToggleDataBreakpoint,
=======
        /// Jump to variable's memory location.
        GoToMemory,
>>>>>>> eb49ccdc
    ]
);

#[derive(Debug, Copy, Clone, PartialEq, Eq)]
pub(crate) struct EntryState {
    depth: usize,
    is_expanded: bool,
    has_children: bool,
    parent_reference: VariableReference,
}

#[derive(Debug, PartialEq, Eq, Hash, Clone)]
pub(crate) struct EntryPath {
    pub leaf_name: Option<SharedString>,
    pub indices: Arc<[SharedString]>,
}

impl EntryPath {
    fn for_watcher(expression: impl Into<SharedString>) -> Self {
        Self {
            leaf_name: Some(expression.into()),
            indices: Arc::new([]),
        }
    }

    fn for_scope(scope_name: impl Into<SharedString>) -> Self {
        Self {
            leaf_name: Some(scope_name.into()),
            indices: Arc::new([]),
        }
    }

    fn with_name(&self, name: SharedString) -> Self {
        Self {
            leaf_name: Some(name),
            indices: self.indices.clone(),
        }
    }

    /// Create a new child of this variable path
    fn with_child(&self, name: SharedString) -> Self {
        Self {
            leaf_name: None,
            indices: self
                .indices
                .iter()
                .cloned()
                .chain(std::iter::once(name))
                .collect(),
        }
    }
}

#[derive(Debug, Clone, PartialEq)]
enum DapEntry {
    Watcher(Watcher),
    Variable(dap::Variable),
    Scope(dap::Scope),
}

impl DapEntry {
    fn as_watcher(&self) -> Option<&Watcher> {
        match self {
            DapEntry::Watcher(watcher) => Some(watcher),
            _ => None,
        }
    }

    fn as_variable(&self) -> Option<&dap::Variable> {
        match self {
            DapEntry::Variable(dap) => Some(dap),
            _ => None,
        }
    }

    fn as_scope(&self) -> Option<&dap::Scope> {
        match self {
            DapEntry::Scope(dap) => Some(dap),
            _ => None,
        }
    }

    #[cfg(test)]
    fn name(&self) -> &str {
        match self {
            DapEntry::Watcher(watcher) => &watcher.expression,
            DapEntry::Variable(dap) => &dap.name,
            DapEntry::Scope(dap) => &dap.name,
        }
    }
}

#[derive(Debug, Clone, PartialEq)]
struct ListEntry {
    entry: DapEntry,
    path: EntryPath,
}

impl ListEntry {
    fn as_watcher(&self) -> Option<&Watcher> {
        self.entry.as_watcher()
    }

    fn as_variable(&self) -> Option<&dap::Variable> {
        self.entry.as_variable()
    }

    fn as_scope(&self) -> Option<&dap::Scope> {
        self.entry.as_scope()
    }

    fn item_id(&self) -> ElementId {
        use std::fmt::Write;
        let mut id = match &self.entry {
            DapEntry::Watcher(watcher) => format!("watcher-{}", watcher.expression),
            DapEntry::Variable(dap) => format!("variable-{}", dap.name),
            DapEntry::Scope(dap) => format!("scope-{}", dap.name),
        };
        for name in self.path.indices.iter() {
            _ = write!(id, "-{}", name);
        }
        SharedString::from(id).into()
    }

    fn item_value_id(&self) -> ElementId {
        use std::fmt::Write;
        let mut id = match &self.entry {
            DapEntry::Watcher(watcher) => format!("watcher-{}", watcher.expression),
            DapEntry::Variable(dap) => format!("variable-{}", dap.name),
            DapEntry::Scope(dap) => format!("scope-{}", dap.name),
        };
        for name in self.path.indices.iter() {
            _ = write!(id, "-{}", name);
        }
        _ = write!(id, "-value");
        SharedString::from(id).into()
    }
}

struct VariableColor {
    name: Option<Hsla>,
    value: Option<Hsla>,
}

pub struct VariableList {
    entries: Vec<ListEntry>,
    entry_states: HashMap<EntryPath, EntryState>,
    selected_stack_frame_id: Option<StackFrameId>,
    list_handle: UniformListScrollHandle,
    scrollbar_state: ScrollbarState,
    session: Entity<Session>,
    selection: Option<EntryPath>,
    open_context_menu: Option<(Entity<ContextMenu>, Point<Pixels>, Subscription)>,
    focus_handle: FocusHandle,
    edited_path: Option<(EntryPath, Entity<Editor>)>,
    disabled: bool,
    memory_view: Entity<MemoryView>,
    weak_running: WeakEntity<RunningState>,
    _subscriptions: Vec<Subscription>,
}

impl VariableList {
    pub(crate) fn new(
        session: Entity<Session>,
        stack_frame_list: Entity<StackFrameList>,
        memory_view: Entity<MemoryView>,
        weak_running: WeakEntity<RunningState>,
        window: &mut Window,
        cx: &mut Context<Self>,
    ) -> Self {
        let focus_handle = cx.focus_handle();

        let _subscriptions = vec![
            cx.subscribe(&stack_frame_list, Self::handle_stack_frame_list_events),
            cx.subscribe(&session, |this, _, event, cx| match event {
                SessionEvent::Stopped(_) => {
                    this.selection.take();
                    this.edited_path.take();
                    this.selected_stack_frame_id.take();
                }
                SessionEvent::Variables | SessionEvent::Watchers => {
                    this.build_entries(cx);
                }
                SessionEvent::DataBreakpointInfo => {
                    // todo! Refresh the context menu to show the new entry if it exists
                    // if let Some((context_menu, _, _)) = this.open_context_menu {
                    //     context_menu.update(cx, |menu, cx| menu.rebuild(window, cx))
                    // }
                }
                _ => {}
            }),
            cx.on_focus_out(&focus_handle, window, |this, _, _, cx| {
                this.edited_path.take();
                cx.notify();
            }),
        ];

        let list_state = UniformListScrollHandle::default();

        Self {
            scrollbar_state: ScrollbarState::new(list_state.clone()),
            list_handle: list_state,
            session,
            focus_handle,
            _subscriptions,
            selected_stack_frame_id: None,
            selection: None,
            open_context_menu: None,
            disabled: false,
            edited_path: None,
            entries: Default::default(),
            entry_states: Default::default(),
            weak_running,
            memory_view,
        }
    }

    pub(super) fn disabled(&mut self, disabled: bool, cx: &mut Context<Self>) {
        let old_disabled = std::mem::take(&mut self.disabled);
        self.disabled = disabled;
        if old_disabled != disabled {
            cx.notify();
        }
    }

    pub(super) fn has_open_context_menu(&self) -> bool {
        self.open_context_menu.is_some()
    }

    fn build_entries(&mut self, cx: &mut Context<Self>) {
        let Some(stack_frame_id) = self.selected_stack_frame_id else {
            return;
        };

        let mut entries = vec![];

        let scopes: Vec<_> = self.session.update(cx, |session, cx| {
            session.scopes(stack_frame_id, cx).iter().cloned().collect()
        });

        let mut contains_local_scope = false;

        let mut stack = scopes
            .into_iter()
            .rev()
            .filter(|scope| {
                if scope
                    .presentation_hint
                    .as_ref()
                    .map(|hint| *hint == ScopePresentationHint::Locals)
                    .unwrap_or(scope.name.to_lowercase().starts_with("local"))
                {
                    contains_local_scope = true;
                }

                self.session.update(cx, |session, cx| {
                    session.variables(scope.variables_reference, cx).len() > 0
                })
            })
            .map(|scope| {
                (
                    scope.variables_reference,
                    scope.variables_reference,
                    EntryPath::for_scope(&scope.name),
                    DapEntry::Scope(scope),
                )
            })
            .collect::<Vec<_>>();

        let watches = self.session.read(cx).watchers().clone();
        stack.extend(
            watches
                .into_values()
                .map(|watcher| {
                    (
                        watcher.variables_reference,
                        watcher.variables_reference,
                        EntryPath::for_watcher(watcher.expression.clone()),
                        DapEntry::Watcher(watcher.clone()),
                    )
                })
                .collect::<Vec<_>>(),
        );

        let scopes_count = stack.len();

        while let Some((container_reference, variables_reference, mut path, dap_kind)) = stack.pop()
        {
            match &dap_kind {
                DapEntry::Watcher(watcher) => path = path.with_child(watcher.expression.clone()),
                DapEntry::Variable(dap) => path = path.with_name(dap.name.clone().into()),
                DapEntry::Scope(dap) => path = path.with_child(dap.name.clone().into()),
            }

            let var_state = self
                .entry_states
                .entry(path.clone())
                .and_modify(|state| {
                    state.parent_reference = container_reference;
                    state.has_children = variables_reference != 0;
                })
                .or_insert(EntryState {
                    depth: path.indices.len(),
                    is_expanded: dap_kind.as_scope().is_some_and(|scope| {
                        (scopes_count == 1 && !contains_local_scope)
                            || scope
                                .presentation_hint
                                .as_ref()
                                .map(|hint| *hint == ScopePresentationHint::Locals)
                                .unwrap_or(scope.name.to_lowercase().starts_with("local"))
                    }),
                    parent_reference: container_reference,
                    has_children: variables_reference != 0,
                });

            entries.push(ListEntry {
                entry: dap_kind,
                path: path.clone(),
            });

            if var_state.is_expanded {
                let children = self
                    .session
                    .update(cx, |session, cx| session.variables(variables_reference, cx));
                stack.extend(children.into_iter().rev().map(|child| {
                    (
                        variables_reference,
                        child.variables_reference,
                        path.with_child(child.name.clone().into()),
                        DapEntry::Variable(child),
                    )
                }));
            }
        }

        self.entries = entries;
        cx.notify();
    }

    fn handle_stack_frame_list_events(
        &mut self,
        _: Entity<StackFrameList>,
        event: &StackFrameListEvent,
        cx: &mut Context<Self>,
    ) {
        match event {
            StackFrameListEvent::SelectedStackFrameChanged(stack_frame_id) => {
                self.selected_stack_frame_id = Some(*stack_frame_id);
                self.session.update(cx, |session, cx| {
                    session.refresh_watchers(*stack_frame_id, cx);
                });
                self.build_entries(cx);
            }
            StackFrameListEvent::BuiltEntries => {}
        }
    }

    pub fn completion_variables(&self, _cx: &mut Context<Self>) -> Vec<dap::Variable> {
        self.entries
            .iter()
            .filter_map(|entry| match &entry.entry {
                DapEntry::Variable(dap) => Some(dap.clone()),
                DapEntry::Scope(_) | DapEntry::Watcher { .. } => None,
            })
            .collect()
    }

    fn render_entries(
        &mut self,
        ix: Range<usize>,
        window: &mut Window,
        cx: &mut Context<Self>,
    ) -> Vec<AnyElement> {
        ix.into_iter()
            .filter_map(|ix| {
                let (entry, state) = self
                    .entries
                    .get(ix)
                    .and_then(|entry| Some(entry).zip(self.entry_states.get(&entry.path)))?;

                match &entry.entry {
                    DapEntry::Watcher { .. } => {
                        Some(self.render_watcher(entry, *state, window, cx))
                    }
                    DapEntry::Variable(_) => Some(self.render_variable(entry, *state, window, cx)),
                    DapEntry::Scope(_) => Some(self.render_scope(entry, *state, cx)),
                }
            })
            .collect()
    }

    pub(crate) fn toggle_entry(&mut self, var_path: &EntryPath, cx: &mut Context<Self>) {
        let Some(entry) = self.entry_states.get_mut(var_path) else {
            log::error!("Could not find variable list entry state to toggle");
            return;
        };

        entry.is_expanded = !entry.is_expanded;
        self.build_entries(cx);
    }

    fn select_first(&mut self, _: &SelectFirst, window: &mut Window, cx: &mut Context<Self>) {
        self.cancel(&Default::default(), window, cx);
        if let Some(variable) = self.entries.first() {
            self.selection = Some(variable.path.clone());
            self.build_entries(cx);
        }
    }

    fn select_last(&mut self, _: &SelectLast, window: &mut Window, cx: &mut Context<Self>) {
        self.cancel(&Default::default(), window, cx);
        if let Some(variable) = self.entries.last() {
            self.selection = Some(variable.path.clone());
            self.build_entries(cx);
        }
    }

    fn select_prev(&mut self, _: &SelectPrevious, window: &mut Window, cx: &mut Context<Self>) {
        self.cancel(&Default::default(), window, cx);
        if let Some(selection) = &self.selection {
            let index = self.entries.iter().enumerate().find_map(|(ix, var)| {
                if &var.path == selection && ix > 0 {
                    Some(ix.saturating_sub(1))
                } else {
                    None
                }
            });

            if let Some(new_selection) =
                index.and_then(|ix| self.entries.get(ix).map(|var| var.path.clone()))
            {
                self.selection = Some(new_selection);
                self.build_entries(cx);
            } else {
                self.select_last(&SelectLast, window, cx);
            }
        } else {
            self.select_last(&SelectLast, window, cx);
        }
    }

    fn select_next(&mut self, _: &SelectNext, window: &mut Window, cx: &mut Context<Self>) {
        self.cancel(&Default::default(), window, cx);
        if let Some(selection) = &self.selection {
            let index = self.entries.iter().enumerate().find_map(|(ix, var)| {
                if &var.path == selection {
                    Some(ix.saturating_add(1))
                } else {
                    None
                }
            });

            if let Some(new_selection) =
                index.and_then(|ix| self.entries.get(ix).map(|var| var.path.clone()))
            {
                self.selection = Some(new_selection);
                self.build_entries(cx);
            } else {
                self.select_first(&SelectFirst, window, cx);
            }
        } else {
            self.select_first(&SelectFirst, window, cx);
        }
    }

    fn cancel(&mut self, _: &menu::Cancel, window: &mut Window, cx: &mut Context<Self>) {
        self.edited_path.take();
        self.focus_handle.focus(window);
        cx.notify();
    }

    fn confirm(&mut self, _: &menu::Confirm, _window: &mut Window, cx: &mut Context<Self>) {
        if let Some((var_path, editor)) = self.edited_path.take() {
            let Some(state) = self.entry_states.get(&var_path) else {
                return;
            };

            let variables_reference = state.parent_reference;
            let Some(name) = var_path.leaf_name else {
                return;
            };

            let Some(stack_frame_id) = self.selected_stack_frame_id else {
                return;
            };

            let value = editor.read(cx).text(cx);

            self.session.update(cx, |session, cx| {
                session.set_variable_value(
                    stack_frame_id,
                    variables_reference,
                    name.into(),
                    value,
                    cx,
                )
            });
        }
    }

    fn collapse_selected_entry(
        &mut self,
        _: &CollapseSelectedEntry,
        window: &mut Window,
        cx: &mut Context<Self>,
    ) {
        if let Some(ref selected_entry) = self.selection {
            let Some(entry_state) = self.entry_states.get_mut(selected_entry) else {
                debug_panic!("Trying to toggle variable in variable list that has an no state");
                return;
            };

            if !entry_state.is_expanded || !entry_state.has_children {
                self.select_prev(&SelectPrevious, window, cx);
            } else {
                entry_state.is_expanded = false;
                self.build_entries(cx);
            }
        }
    }

    fn expand_selected_entry(
        &mut self,
        _: &ExpandSelectedEntry,
        window: &mut Window,
        cx: &mut Context<Self>,
    ) {
        if let Some(selected_entry) = &self.selection {
            let Some(entry_state) = self.entry_states.get_mut(selected_entry) else {
                debug_panic!("Trying to toggle variable in variable list that has an no state");
                return;
            };

            if entry_state.is_expanded || !entry_state.has_children {
                self.select_next(&SelectNext, window, cx);
            } else {
                entry_state.is_expanded = true;
                self.build_entries(cx);
            }
        }
    }

    fn jump_to_variable_memory(
        &mut self,
        _: &GoToMemory,
        window: &mut Window,
        cx: &mut Context<Self>,
    ) {
        _ = maybe!({
            let selection = self.selection.as_ref()?;
            let entry = self.entries.iter().find(|entry| &entry.path == selection)?;
            let var = entry.entry.as_variable()?;
            let memory_reference = var.memory_reference.as_deref()?;

            let sizeof_expr = if var.type_.as_ref().is_some_and(|t| {
                t.chars()
                    .all(|c| c.is_whitespace() || c.is_alphabetic() || c == '*')
            }) {
                var.type_.as_deref()
            } else {
                var.evaluate_name
                    .as_deref()
                    .map(|name| name.strip_prefix("/nat ").unwrap_or_else(|| name))
            };
            self.memory_view.update(cx, |this, cx| {
                this.go_to_memory_reference(
                    memory_reference,
                    sizeof_expr,
                    self.selected_stack_frame_id,
                    cx,
                );
            });
            let weak_panel = self.weak_running.clone();

            window.defer(cx, move |window, cx| {
                _ = weak_panel.update(cx, |this, cx| {
                    this.activate_item(
                        crate::persistence::DebuggerPaneItem::MemoryView,
                        window,
                        cx,
                    );
                });
            });
            Some(())
        });
    }

    fn deploy_list_entry_context_menu(
        &mut self,
        entry: ListEntry,
        position: Point<Pixels>,
        window: &mut Window,
        cx: &mut Context<Self>,
    ) {
        let (supports_set_variable, supports_data_breakpoints) =
            self.session.read_with(cx, |session, _| {
                (
                    session
                        .capabilities()
                        .supports_set_variable
                        .unwrap_or_default(),
                    session
                        .capabilities()
                        .supports_data_breakpoints
                        .unwrap_or_default(),
                )
            });

        let context_menu = ContextMenu::build(window, cx, |menu, _, cx| {
            menu.when_some(entry.as_variable(), |menu, variable| {
                menu.action("Copy Name", CopyVariableName.boxed_clone())
                    .action("Copy Value", CopyVariableValue.boxed_clone())
                    .when(supports_set_variable, |menu| {
                        menu.action("Edit Value", EditVariable.boxed_clone())
                    })
                    .action("Watch Variable", AddWatch.boxed_clone())
<<<<<<< HEAD
                    .when_some(
                        supports_data_breakpoints
                            .then(|| {
                                self.entry_states
                                    .get(&entry.path)
                                    .map(|state| state.parent_reference)
                            })
                            .flatten(),
                        |menu, variables_reference| {
                            if let Some(_) = self.session.update(cx, |session, cx| {
                                session.data_breakpoint_info(
                                    DataBreakpointContext::Variable {
                                        variables_reference,
                                        name: variable.name.clone(),
                                        bytes: None,
                                    },
                                    None,
                                    cx,
                                )
                            }) {
                                menu.action(
                                    "Toggle Data Breakpoint",
                                    ToggleDataBreakpoint.boxed_clone(),
                                )
                            } else {
                                menu
                            }
                        },
                    )
=======
                    .action("Go To Memory", GoToMemory.boxed_clone())
>>>>>>> eb49ccdc
            })
            .when(entry.as_watcher().is_some(), |menu| {
                menu.action("Copy Name", CopyVariableName.boxed_clone())
                    .action("Copy Value", CopyVariableValue.boxed_clone())
                    .when(supports_set_variable, |menu| {
                        menu.action("Edit Value", EditVariable.boxed_clone())
                    })
                    .action("Remove Watch", RemoveWatch.boxed_clone())
            })
            .context(self.focus_handle.clone())
        });

        cx.focus_view(&context_menu, window);
        let subscription = cx.subscribe_in(
            &context_menu,
            window,
            |this, _, _: &DismissEvent, window, cx| {
                if this.open_context_menu.as_ref().is_some_and(|context_menu| {
                    context_menu.0.focus_handle(cx).contains_focused(window, cx)
                }) {
                    cx.focus_self(window);
                }
                this.open_context_menu.take();
                cx.notify();
            },
        );

        self.open_context_menu = Some((context_menu, position, subscription));
    }

    fn toggle_data_breakpoint(
        &mut self,
        _: &ToggleDataBreakpoint,
        _window: &mut Window,
        cx: &mut Context<Self>,
    ) {
        let Some(entry) = self
            .selection
            .as_ref()
            .and_then(|selection| self.entries.iter().find(|entry| &entry.path == selection))
        else {
            return;
        };

        let Some((name, var_ref)) = entry.as_variable().map(|var| &var.name).zip(
            self.entry_states
                .get(&entry.path)
                .map(|state| state.parent_reference),
        ) else {
            return;
        };

        let Some(data_id) = self.session.update(cx, |session, cx| {
            session
                .data_breakpoint_info(
                    DataBreakpointContext::Variable {
                        variables_reference: var_ref,
                        name: name.clone(),
                        bytes: None,
                    },
                    None,
                    cx,
                )
                .and_then(|info| info.data_id)
        }) else {
            return;
        };

        self.session.update(cx, |session, cx| {
            session.toggle_data_breakpoint(
                data_id.clone(),
                dap::DataBreakpoint {
                    data_id,
                    access_type: None,
                    condition: None,
                    hit_condition: None,
                },
                cx,
            )
        })
    }

    fn copy_variable_name(
        &mut self,
        _: &CopyVariableName,
        _window: &mut Window,
        cx: &mut Context<Self>,
    ) {
        let Some(selection) = self.selection.as_ref() else {
            return;
        };

        let Some(entry) = self.entries.iter().find(|entry| &entry.path == selection) else {
            return;
        };

        let variable_name = match &entry.entry {
            DapEntry::Variable(dap) => dap.name.clone(),
            DapEntry::Watcher(watcher) => watcher.expression.to_string(),
            DapEntry::Scope(_) => return,
        };

        cx.write_to_clipboard(ClipboardItem::new_string(variable_name));
    }

    fn copy_variable_value(
        &mut self,
        _: &CopyVariableValue,
        _window: &mut Window,
        cx: &mut Context<Self>,
    ) {
        let Some(selection) = self.selection.as_ref() else {
            return;
        };

        let Some(entry) = self.entries.iter().find(|entry| &entry.path == selection) else {
            return;
        };

        let variable_value = match &entry.entry {
            DapEntry::Variable(dap) => dap.value.clone(),
            DapEntry::Watcher(watcher) => watcher.value.to_string(),
            DapEntry::Scope(_) => return,
        };

        cx.write_to_clipboard(ClipboardItem::new_string(variable_value));
    }

    fn edit_variable(&mut self, _: &EditVariable, window: &mut Window, cx: &mut Context<Self>) {
        let Some(selection) = self.selection.as_ref() else {
            return;
        };

        let Some(entry) = self.entries.iter().find(|entry| &entry.path == selection) else {
            return;
        };

        let variable_value = match &entry.entry {
            DapEntry::Watcher(watcher) => watcher.value.to_string(),
            DapEntry::Variable(variable) => variable.value.clone(),
            DapEntry::Scope(_) => return,
        };

        let editor = Self::create_variable_editor(&variable_value, window, cx);
        self.edited_path = Some((entry.path.clone(), editor));

        cx.notify();
    }

    fn add_watcher(&mut self, _: &AddWatch, _: &mut Window, cx: &mut Context<Self>) {
        let Some(selection) = self.selection.as_ref() else {
            return;
        };

        let Some(entry) = self.entries.iter().find(|entry| &entry.path == selection) else {
            return;
        };

        let Some(variable) = entry.as_variable() else {
            return;
        };

        let Some(stack_frame_id) = self.selected_stack_frame_id else {
            return;
        };

        let add_watcher_task = self.session.update(cx, |session, cx| {
            let expression = variable
                .evaluate_name
                .clone()
                .unwrap_or_else(|| variable.name.clone());

            session.add_watcher(expression.into(), stack_frame_id, cx)
        });

        cx.spawn(async move |this, cx| {
            add_watcher_task.await?;

            this.update(cx, |this, cx| {
                this.build_entries(cx);
            })
        })
        .detach_and_log_err(cx);
    }

    fn remove_watcher(&mut self, _: &RemoveWatch, _: &mut Window, cx: &mut Context<Self>) {
        let Some(selection) = self.selection.as_ref() else {
            return;
        };

        let Some(entry) = self.entries.iter().find(|entry| &entry.path == selection) else {
            return;
        };

        let Some(watcher) = entry.as_watcher() else {
            return;
        };

        self.session.update(cx, |session, _| {
            session.remove_watcher(watcher.expression.clone());
        });
        self.build_entries(cx);
    }

    #[track_caller]
    #[cfg(test)]
    pub(crate) fn assert_visual_entries(&self, expected: Vec<&str>) {
        const INDENT: &'static str = "    ";

        let entries = &self.entries;
        let mut visual_entries = Vec::with_capacity(entries.len());
        for entry in entries {
            let state = self
                .entry_states
                .get(&entry.path)
                .expect("If there's a variable entry there has to be a state that goes with it");

            visual_entries.push(format!(
                "{}{} {}{}",
                INDENT.repeat(state.depth - 1),
                if state.is_expanded { "v" } else { ">" },
                entry.entry.name(),
                if self.selection.as_ref() == Some(&entry.path) {
                    " <=== selected"
                } else {
                    ""
                }
            ));
        }

        pretty_assertions::assert_eq!(expected, visual_entries);
    }

    #[track_caller]
    #[cfg(test)]
    pub(crate) fn scopes(&self) -> Vec<dap::Scope> {
        self.entries
            .iter()
            .filter_map(|entry| match &entry.entry {
                DapEntry::Scope(scope) => Some(scope),
                _ => None,
            })
            .cloned()
            .collect()
    }

    #[track_caller]
    #[cfg(test)]
    pub(crate) fn variables_per_scope(&self) -> Vec<(dap::Scope, Vec<dap::Variable>)> {
        let mut scopes: Vec<(dap::Scope, Vec<_>)> = Vec::new();
        let mut idx = 0;

        for entry in self.entries.iter() {
            match &entry.entry {
                DapEntry::Watcher { .. } => continue,
                DapEntry::Variable(dap) => scopes[idx].1.push(dap.clone()),
                DapEntry::Scope(scope) => {
                    if scopes.len() > 0 {
                        idx += 1;
                    }

                    scopes.push((scope.clone(), Vec::new()));
                }
            }
        }

        scopes
    }

    #[track_caller]
    #[cfg(test)]
    pub(crate) fn variables(&self) -> Vec<dap::Variable> {
        self.entries
            .iter()
            .filter_map(|entry| match &entry.entry {
                DapEntry::Variable(variable) => Some(variable),
                _ => None,
            })
            .cloned()
            .collect()
    }

    fn create_variable_editor(default: &str, window: &mut Window, cx: &mut App) -> Entity<Editor> {
        let editor = cx.new(|cx| {
            let mut editor = Editor::single_line(window, cx);

            let refinement = TextStyleRefinement {
                font_size: Some(
                    TextSize::XSmall
                        .rems(cx)
                        .to_pixels(window.rem_size())
                        .into(),
                ),
                ..Default::default()
            };
            editor.set_text_style_refinement(refinement);
            editor.set_text(default, window, cx);
            editor.select_all(&editor::actions::SelectAll, window, cx);
            editor
        });
        editor.focus_handle(cx).focus(window);
        editor
    }

    fn variable_color(
        &self,
        presentation_hint: Option<&VariablePresentationHint>,
        cx: &Context<Self>,
    ) -> VariableColor {
        let syntax_color_for = |name| cx.theme().syntax().get(name).color;
        let name = if self.disabled {
            Some(Color::Disabled.color(cx))
        } else {
            match presentation_hint
                .as_ref()
                .and_then(|hint| hint.kind.as_ref())
                .unwrap_or(&VariablePresentationHintKind::Unknown)
            {
                VariablePresentationHintKind::Class
                | VariablePresentationHintKind::BaseClass
                | VariablePresentationHintKind::InnerClass
                | VariablePresentationHintKind::MostDerivedClass => syntax_color_for("type"),
                VariablePresentationHintKind::Data => syntax_color_for("variable"),
                VariablePresentationHintKind::Unknown | _ => syntax_color_for("variable"),
            }
        };
        let value = self
            .disabled
            .then(|| Color::Disabled.color(cx))
            .or_else(|| syntax_color_for("variable.special"));

        VariableColor { name, value }
    }

    fn render_variable_value(
        &self,
        entry: &ListEntry,
        variable_color: &VariableColor,
        value: String,
        cx: &mut Context<Self>,
    ) -> AnyElement {
        if !value.is_empty() {
            div()
                .w_full()
                .id(entry.item_value_id())
                .map(|this| {
                    if let Some((_, editor)) = self
                        .edited_path
                        .as_ref()
                        .filter(|(path, _)| path == &entry.path)
                    {
                        this.child(div().size_full().px_2().child(editor.clone()))
                    } else {
                        this.text_color(cx.theme().colors().text_muted)
                            .when(
                                !self.disabled
                                    && self
                                        .session
                                        .read(cx)
                                        .capabilities()
                                        .supports_set_variable
                                        .unwrap_or_default(),
                                |this| {
                                    let path = entry.path.clone();
                                    let variable_value = value.clone();
                                    this.on_click(cx.listener(
                                        move |this, click: &ClickEvent, window, cx| {
                                            if click.down.click_count < 2 {
                                                return;
                                            }
                                            let editor = Self::create_variable_editor(
                                                &variable_value,
                                                window,
                                                cx,
                                            );
                                            this.edited_path = Some((path.clone(), editor));

                                            cx.notify();
                                        },
                                    ))
                                },
                            )
                            .child(
                                Label::new(format!("=  {}", &value))
                                    .single_line()
                                    .truncate()
                                    .size(LabelSize::Small)
                                    .color(Color::Muted)
                                    .when_some(variable_color.value, |this, color| {
                                        this.color(Color::from(color))
                                    }),
                            )
                    }
                })
                .into_any_element()
        } else {
            Empty.into_any_element()
        }
    }

    fn center_truncate_string(s: &str, mut max_chars: usize) -> String {
        const ELLIPSIS: &str = "...";
        const MIN_LENGTH: usize = 3;

        max_chars = max_chars.max(MIN_LENGTH);

        let char_count = s.chars().count();
        if char_count <= max_chars {
            return s.to_string();
        }

        if ELLIPSIS.len() + MIN_LENGTH > max_chars {
            return s.chars().take(MIN_LENGTH).collect();
        }

        let available_chars = max_chars - ELLIPSIS.len();

        let start_chars = available_chars / 2;
        let end_chars = available_chars - start_chars;
        let skip_chars = char_count - end_chars;

        let mut start_boundary = 0;
        let mut end_boundary = s.len();

        for (i, (byte_idx, _)) in s.char_indices().enumerate() {
            if i == start_chars {
                start_boundary = byte_idx.max(MIN_LENGTH);
            }

            if i == skip_chars {
                end_boundary = byte_idx;
            }
        }

        if start_boundary >= end_boundary {
            return s.chars().take(MIN_LENGTH).collect();
        }

        format!("{}{}{}", &s[..start_boundary], ELLIPSIS, &s[end_boundary..])
    }

    fn render_watcher(
        &self,
        entry: &ListEntry,
        state: EntryState,
        _window: &mut Window,
        cx: &mut Context<Self>,
    ) -> AnyElement {
        let Some(watcher) = &entry.as_watcher() else {
            debug_panic!("Called render watcher on non watcher variable list entry variant");
            return div().into_any_element();
        };

        let variable_color = self.variable_color(watcher.presentation_hint.as_ref(), cx);

        let is_selected = self
            .selection
            .as_ref()
            .is_some_and(|selection| selection == &entry.path);
        let var_ref = watcher.variables_reference;

        let colors = get_entry_color(cx);
        let bg_hover_color = if !is_selected {
            colors.hover
        } else {
            colors.default
        };
        let border_color = if is_selected {
            colors.marked_active
        } else {
            colors.default
        };
        let path = entry.path.clone();

        let weak = cx.weak_entity();
        let focus_handle = self.focus_handle.clone();
        let watcher_len = (self.list_handle.content_size().width.0 / 12.0).floor() - 3.0;
        let watcher_len = watcher_len as usize;

        div()
            .id(entry.item_id())
            .group("variable_list_entry")
            .pl_2()
            .border_1()
            .border_r_2()
            .border_color(border_color)
            .flex()
            .w_full()
            .h_full()
            .hover(|style| style.bg(bg_hover_color))
            .on_click(cx.listener({
                let path = path.clone();
                move |this, _, _window, cx| {
                    this.selection = Some(path.clone());
                    cx.notify();
                }
            }))
            .child(
                ListItem::new(SharedString::from(format!(
                    "watcher-{}",
                    watcher.expression
                )))
                .selectable(false)
                .disabled(self.disabled)
                .selectable(false)
                .indent_level(state.depth)
                .indent_step_size(px(10.))
                .always_show_disclosure_icon(true)
                .when(var_ref > 0, |list_item| {
                    list_item.toggle(state.is_expanded).on_toggle(cx.listener({
                        let var_path = entry.path.clone();
                        move |this, _, _, cx| {
                            this.session.update(cx, |session, cx| {
                                session.variables(var_ref, cx);
                            });

                            this.toggle_entry(&var_path, cx);
                        }
                    }))
                })
                .on_secondary_mouse_down(cx.listener({
                    let path = path.clone();
                    let entry = entry.clone();
                    move |this, event: &MouseDownEvent, window, cx| {
                        this.selection = Some(path.clone());
                        this.deploy_list_entry_context_menu(
                            entry.clone(),
                            event.position,
                            window,
                            cx,
                        );
                        cx.stop_propagation();
                    }
                }))
                .child(
                    h_flex()
                        .gap_1()
                        .text_ui_sm(cx)
                        .w_full()
                        .child(
                            Label::new(&Self::center_truncate_string(
                                watcher.expression.as_ref(),
                                watcher_len,
                            ))
                            .when_some(variable_color.name, |this, color| {
                                this.color(Color::from(color))
                            }),
                        )
                        .child(self.render_variable_value(
                            &entry,
                            &variable_color,
                            watcher.value.to_string(),
                            cx,
                        )),
                )
                .end_slot(
                    IconButton::new(
                        SharedString::from(format!("watcher-{}-remove-button", watcher.expression)),
                        IconName::Close,
                    )
                    .on_click({
                        let weak = weak.clone();
                        let path = path.clone();
                        move |_, window, cx| {
                            weak.update(cx, |variable_list, cx| {
                                variable_list.selection = Some(path.clone());
                                variable_list.remove_watcher(&RemoveWatch, window, cx);
                            })
                            .ok();
                        }
                    })
                    .tooltip(move |window, cx| {
                        Tooltip::for_action_in(
                            "Remove Watch",
                            &RemoveWatch,
                            &focus_handle,
                            window,
                            cx,
                        )
                    })
                    .icon_size(ui::IconSize::Indicator),
                ),
            )
            .into_any()
    }

    fn render_scope(
        &self,
        entry: &ListEntry,
        state: EntryState,
        cx: &mut Context<Self>,
    ) -> AnyElement {
        let Some(scope) = entry.as_scope() else {
            debug_panic!("Called render scope on non scope variable list entry variant");
            return div().into_any_element();
        };

        let var_ref = scope.variables_reference;
        let is_selected = self
            .selection
            .as_ref()
            .is_some_and(|selection| selection == &entry.path);

        let colors = get_entry_color(cx);
        let bg_hover_color = if !is_selected {
            colors.hover
        } else {
            colors.default
        };
        let border_color = if is_selected {
            colors.marked_active
        } else {
            colors.default
        };
        let path = entry.path.clone();

        div()
            .id(var_ref as usize)
            .group("variable_list_entry")
            .pl_2()
            .border_1()
            .border_r_2()
            .border_color(border_color)
            .flex()
            .w_full()
            .h_full()
            .hover(|style| style.bg(bg_hover_color))
            .on_click(cx.listener({
                move |this, _, _window, cx| {
                    this.selection = Some(path.clone());
                    cx.notify();
                }
            }))
            .child(
                ListItem::new(SharedString::from(format!("scope-{}", var_ref)))
                    .selectable(false)
                    .disabled(self.disabled)
                    .indent_level(state.depth)
                    .indent_step_size(px(10.))
                    .always_show_disclosure_icon(true)
                    .toggle(state.is_expanded)
                    .on_toggle({
                        let var_path = entry.path.clone();
                        cx.listener(move |this, _, _, cx| this.toggle_entry(&var_path, cx))
                    })
                    .child(
                        div()
                            .text_ui(cx)
                            .w_full()
                            .when(self.disabled, |this| {
                                this.text_color(Color::Disabled.color(cx))
                            })
                            .child(scope.name.clone()),
                    ),
            )
            .into_any()
    }

    fn render_variable(
        &self,
        variable: &ListEntry,
        state: EntryState,
        window: &mut Window,
        cx: &mut Context<Self>,
    ) -> AnyElement {
        let Some(dap) = &variable.as_variable() else {
            debug_panic!("Called render variable on non variable variable list entry variant");
            return div().into_any_element();
        };

        let variable_color = self.variable_color(dap.presentation_hint.as_ref(), cx);

        let var_ref = dap.variables_reference;
        let colors = get_entry_color(cx);
        let is_selected = self
            .selection
            .as_ref()
            .is_some_and(|selected_path| *selected_path == variable.path);

        let bg_hover_color = if !is_selected {
            colors.hover
        } else {
            colors.default
        };
        let border_color = if is_selected && self.focus_handle.contains_focused(window, cx) {
            colors.marked_active
        } else {
            colors.default
        };
        let path = variable.path.clone();
        div()
            .id(variable.item_id())
            .group("variable_list_entry")
            .pl_2()
            .border_1()
            .border_r_2()
            .border_color(border_color)
            .h_4()
            .size_full()
            .hover(|style| style.bg(bg_hover_color))
            .on_click(cx.listener({
                let path = path.clone();
                move |this, _, _window, cx| {
                    this.selection = Some(path.clone());
                    cx.notify();
                }
            }))
            .child(
                ListItem::new(SharedString::from(format!(
                    "variable-item-{}-{}",
                    dap.name, state.depth
                )))
                .disabled(self.disabled)
                .selectable(false)
                .indent_level(state.depth)
                .indent_step_size(px(10.))
                .always_show_disclosure_icon(true)
                .when(var_ref > 0, |list_item| {
                    list_item.toggle(state.is_expanded).on_toggle(cx.listener({
                        let var_path = variable.path.clone();
                        move |this, _, _, cx| {
                            this.session.update(cx, |session, cx| {
                                session.variables(var_ref, cx);
                            });

                            this.toggle_entry(&var_path, cx);
                        }
                    }))
                })
                .on_secondary_mouse_down(cx.listener({
                    let path = path.clone();
                    let entry = variable.clone();
                    move |this, event: &MouseDownEvent, window, cx| {
                        this.selection = Some(path.clone());
                        this.deploy_list_entry_context_menu(
                            entry.clone(),
                            event.position,
                            window,
                            cx,
                        );
                        cx.stop_propagation();
                    }
                }))
                .child(
                    h_flex()
                        .gap_1()
                        .text_ui_sm(cx)
                        .w_full()
                        .child(
                            Label::new(&dap.name).when_some(variable_color.name, |this, color| {
                                this.color(Color::from(color))
                            }),
                        )
                        .child(self.render_variable_value(
                            &variable,
                            &variable_color,
                            dap.value.clone(),
                            cx,
                        )),
                ),
            )
            .into_any()
    }

    fn render_vertical_scrollbar(&self, cx: &mut Context<Self>) -> Stateful<Div> {
        div()
            .occlude()
            .id("variable-list-vertical-scrollbar")
            .on_mouse_move(cx.listener(|_, _, _, cx| {
                cx.notify();
                cx.stop_propagation()
            }))
            .on_hover(|_, _, cx| {
                cx.stop_propagation();
            })
            .on_any_mouse_down(|_, _, cx| {
                cx.stop_propagation();
            })
            .on_mouse_up(
                MouseButton::Left,
                cx.listener(|_, _, _, cx| {
                    cx.stop_propagation();
                }),
            )
            .on_scroll_wheel(cx.listener(|_, _, _, cx| {
                cx.notify();
            }))
            .h_full()
            .absolute()
            .right_1()
            .top_1()
            .bottom_0()
            .w(px(12.))
            .cursor_default()
            .children(Scrollbar::vertical(self.scrollbar_state.clone()))
    }
}

impl Focusable for VariableList {
    fn focus_handle(&self, _: &App) -> gpui::FocusHandle {
        self.focus_handle.clone()
    }
}

impl Render for VariableList {
    fn render(&mut self, _window: &mut Window, cx: &mut Context<Self>) -> impl IntoElement {
        v_flex()
            .track_focus(&self.focus_handle)
            .key_context("VariableList")
            .id("variable-list")
            .group("variable-list")
            .overflow_y_scroll()
            .size_full()
            .on_action(cx.listener(Self::select_first))
            .on_action(cx.listener(Self::select_last))
            .on_action(cx.listener(Self::select_prev))
            .on_action(cx.listener(Self::select_next))
            .on_action(cx.listener(Self::cancel))
            .on_action(cx.listener(Self::confirm))
            .on_action(cx.listener(Self::expand_selected_entry))
            .on_action(cx.listener(Self::collapse_selected_entry))
            .on_action(cx.listener(Self::copy_variable_name))
            .on_action(cx.listener(Self::copy_variable_value))
            .on_action(cx.listener(Self::edit_variable))
            .on_action(cx.listener(Self::add_watcher))
            .on_action(cx.listener(Self::remove_watcher))
<<<<<<< HEAD
            .on_action(cx.listener(Self::toggle_data_breakpoint))
=======
            .on_action(cx.listener(Self::jump_to_variable_memory))
>>>>>>> eb49ccdc
            .child(
                uniform_list(
                    "variable-list",
                    self.entries.len(),
                    cx.processor(move |this, range: Range<usize>, window, cx| {
                        this.render_entries(range, window, cx)
                    }),
                )
                .track_scroll(self.list_handle.clone())
                .gap_1_5()
                .size_full()
                .flex_grow(),
            )
            .children(self.open_context_menu.as_ref().map(|(menu, position, _)| {
                deferred(
                    anchored()
                        .position(*position)
                        .anchor(gpui::Corner::TopLeft)
                        .child(menu.clone()),
                )
                .with_priority(1)
            }))
            .child(self.render_vertical_scrollbar(cx))
    }
}

struct EntryColors {
    default: Hsla,
    hover: Hsla,
    marked_active: Hsla,
}

fn get_entry_color(cx: &Context<VariableList>) -> EntryColors {
    let colors = cx.theme().colors();

    EntryColors {
        default: colors.panel_background,
        hover: colors.ghost_element_hover,
        marked_active: colors.ghost_element_selected,
    }
}

#[cfg(test)]
mod tests {
    use super::*;

    #[test]
    fn test_center_truncate_string() {
        // Test string shorter than limit - should not be truncated
        assert_eq!(VariableList::center_truncate_string("short", 10), "short");

        // Test exact length - should not be truncated
        assert_eq!(
            VariableList::center_truncate_string("exactly_10", 10),
            "exactly_10"
        );

        // Test simple truncation
        assert_eq!(
            VariableList::center_truncate_string("value->value2->value3->value4", 20),
            "value->v...3->value4"
        );

        // Test with very long expression
        assert_eq!(
            VariableList::center_truncate_string(
                "object->property1->property2->property3->property4->property5",
                30
            ),
            "object->prope...ty4->property5"
        );

        // Test edge case with limit equal to ellipsis length
        assert_eq!(VariableList::center_truncate_string("anything", 3), "any");

        // Test edge case with limit less than ellipsis length
        assert_eq!(VariableList::center_truncate_string("anything", 2), "any");

        // Test with UTF-8 characters
        assert_eq!(
            VariableList::center_truncate_string("café->résumé->naïve->voilà", 15),
            "café->...>voilà"
        );

        // Test with emoji (multi-byte UTF-8)
        assert_eq!(
            VariableList::center_truncate_string("😀->happy->face->😎->cool", 15),
            "😀->hap...->cool"
        );
    }
}<|MERGE_RESOLUTION|>--- conflicted
+++ resolved
@@ -38,14 +38,11 @@
         AddWatch,
         /// Removes the selected variable from the watch list.
         RemoveWatch,
-<<<<<<< HEAD
         /// Set a data breakpoint on the selected variable
         // todo! filter this action based on selected entry and if it's supported
         ToggleDataBreakpoint,
-=======
         /// Jump to variable's memory location.
         GoToMemory,
->>>>>>> eb49ccdc
     ]
 );
 
@@ -640,7 +637,7 @@
         window: &mut Window,
         cx: &mut Context<Self>,
     ) {
-        let (supports_set_variable, supports_data_breakpoints) =
+        let (supports_set_variable, supports_data_breakpoints, supports_go_to_memory) =
             self.session.read_with(cx, |session, _| {
                 (
                     session
@@ -651,6 +648,10 @@
                         .capabilities()
                         .supports_data_breakpoints
                         .unwrap_or_default(),
+                    session
+                        .capabilities()
+                        .supports_read_memory_request
+                        .unwrap_or_default(),
                 )
             });
 
@@ -661,8 +662,10 @@
                     .when(supports_set_variable, |menu| {
                         menu.action("Edit Value", EditVariable.boxed_clone())
                     })
+                    .when(supports_go_to_memory, |menu| {
+                        menu.action("Go To Memory", GoToMemory.boxed_clone())
+                    })
                     .action("Watch Variable", AddWatch.boxed_clone())
-<<<<<<< HEAD
                     .when_some(
                         supports_data_breakpoints
                             .then(|| {
@@ -692,9 +695,6 @@
                             }
                         },
                     )
-=======
-                    .action("Go To Memory", GoToMemory.boxed_clone())
->>>>>>> eb49ccdc
             })
             .when(entry.as_watcher().is_some(), |menu| {
                 menu.action("Copy Name", CopyVariableName.boxed_clone())
@@ -1521,11 +1521,8 @@
             .on_action(cx.listener(Self::edit_variable))
             .on_action(cx.listener(Self::add_watcher))
             .on_action(cx.listener(Self::remove_watcher))
-<<<<<<< HEAD
             .on_action(cx.listener(Self::toggle_data_breakpoint))
-=======
             .on_action(cx.listener(Self::jump_to_variable_memory))
->>>>>>> eb49ccdc
             .child(
                 uniform_list(
                     "variable-list",
