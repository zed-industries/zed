use crate::session::running::{RunningState, memory_view::MemoryView};

use super::stack_frame_list::{StackFrameList, StackFrameListEvent};
use dap::{
    ScopePresentationHint, StackFrameId, VariablePresentationHint, VariablePresentationHintKind,
    VariableReference,
};
use editor::Editor;
use gpui::{
    Action, AnyElement, ClickEvent, ClipboardItem, Context, DismissEvent, Empty, Entity,
    FocusHandle, Focusable, Hsla, MouseButton, MouseDownEvent, Point, Stateful, Subscription,
    TextStyleRefinement, UniformListScrollHandle, WeakEntity, actions, anchored, deferred,
    uniform_list,
};
use menu::{SelectFirst, SelectLast, SelectNext, SelectPrevious};
use project::debugger::{
    dap_command::DataBreakpointContext,
    session::{Session, SessionEvent, Watcher},
};
use std::{collections::HashMap, ops::Range, sync::Arc};
use ui::{ContextMenu, ListItem, ScrollableHandle, Scrollbar, ScrollbarState, Tooltip, prelude::*};
use util::{debug_panic, maybe};

actions!(
    variable_list,
    [
        /// Expands the selected variable entry to show its children.
        ExpandSelectedEntry,
        /// Collapses the selected variable entry to hide its children.
        CollapseSelectedEntry,
        /// Copies the variable name to the clipboard.
        CopyVariableName,
        /// Copies the variable value to the clipboard.
        CopyVariableValue,
        /// Edits the value of the selected variable.
        EditVariable,
        /// Adds the selected variable to the watch list.
        AddWatch,
        /// Removes the selected variable from the watch list.
        RemoveWatch,
<<<<<<< HEAD
        /// Set a data breakpoint on the selected variable
        // todo! filter this action based on selected entry and if it's supported
        ToggleDataBreakpoint,
=======
>>>>>>> 6673c7cd
        /// Jump to variable's memory location.
        GoToMemory,
    ]
);

#[derive(Debug, Copy, Clone, PartialEq, Eq)]
pub(crate) struct EntryState {
    depth: usize,
    is_expanded: bool,
    has_children: bool,
    parent_reference: VariableReference,
}

#[derive(Debug, PartialEq, Eq, Hash, Clone)]
pub(crate) struct EntryPath {
    pub leaf_name: Option<SharedString>,
    pub indices: Arc<[SharedString]>,
}

impl EntryPath {
    fn for_watcher(expression: impl Into<SharedString>) -> Self {
        Self {
            leaf_name: Some(expression.into()),
            indices: Arc::new([]),
        }
    }

    fn for_scope(scope_name: impl Into<SharedString>) -> Self {
        Self {
            leaf_name: Some(scope_name.into()),
            indices: Arc::new([]),
        }
    }

    fn with_name(&self, name: SharedString) -> Self {
        Self {
            leaf_name: Some(name),
            indices: self.indices.clone(),
        }
    }

    /// Create a new child of this variable path
    fn with_child(&self, name: SharedString) -> Self {
        Self {
            leaf_name: None,
            indices: self
                .indices
                .iter()
                .cloned()
                .chain(std::iter::once(name))
                .collect(),
        }
    }
}

#[derive(Debug, Clone, PartialEq)]
enum DapEntry {
    Watcher(Watcher),
    Variable(dap::Variable),
    Scope(dap::Scope),
}

impl DapEntry {
    fn as_watcher(&self) -> Option<&Watcher> {
        match self {
            DapEntry::Watcher(watcher) => Some(watcher),
            _ => None,
        }
    }

    fn as_variable(&self) -> Option<&dap::Variable> {
        match self {
            DapEntry::Variable(dap) => Some(dap),
            _ => None,
        }
    }

    fn as_scope(&self) -> Option<&dap::Scope> {
        match self {
            DapEntry::Scope(dap) => Some(dap),
            _ => None,
        }
    }

    #[cfg(test)]
    fn name(&self) -> &str {
        match self {
            DapEntry::Watcher(watcher) => &watcher.expression,
            DapEntry::Variable(dap) => &dap.name,
            DapEntry::Scope(dap) => &dap.name,
        }
    }
}

#[derive(Debug, Clone, PartialEq)]
struct ListEntry {
    entry: DapEntry,
    path: EntryPath,
}

impl ListEntry {
    fn as_watcher(&self) -> Option<&Watcher> {
        self.entry.as_watcher()
    }

    fn as_variable(&self) -> Option<&dap::Variable> {
        self.entry.as_variable()
    }

    fn as_scope(&self) -> Option<&dap::Scope> {
        self.entry.as_scope()
    }

    fn item_id(&self) -> ElementId {
        use std::fmt::Write;
        let mut id = match &self.entry {
            DapEntry::Watcher(watcher) => format!("watcher-{}", watcher.expression),
            DapEntry::Variable(dap) => format!("variable-{}", dap.name),
            DapEntry::Scope(dap) => format!("scope-{}", dap.name),
        };
        for name in self.path.indices.iter() {
            _ = write!(id, "-{}", name);
        }
        SharedString::from(id).into()
    }

    fn item_value_id(&self) -> ElementId {
        use std::fmt::Write;
        let mut id = match &self.entry {
            DapEntry::Watcher(watcher) => format!("watcher-{}", watcher.expression),
            DapEntry::Variable(dap) => format!("variable-{}", dap.name),
            DapEntry::Scope(dap) => format!("scope-{}", dap.name),
        };
        for name in self.path.indices.iter() {
            _ = write!(id, "-{}", name);
        }
        _ = write!(id, "-value");
        SharedString::from(id).into()
    }
}

struct VariableColor {
    name: Option<Hsla>,
    value: Option<Hsla>,
}

pub struct VariableList {
    entries: Vec<ListEntry>,
    entry_states: HashMap<EntryPath, EntryState>,
    selected_stack_frame_id: Option<StackFrameId>,
    list_handle: UniformListScrollHandle,
    scrollbar_state: ScrollbarState,
    session: Entity<Session>,
    selection: Option<EntryPath>,
    open_context_menu: Option<(Entity<ContextMenu>, Point<Pixels>, Subscription)>,
    focus_handle: FocusHandle,
    edited_path: Option<(EntryPath, Entity<Editor>)>,
    disabled: bool,
    memory_view: Entity<MemoryView>,
    weak_running: WeakEntity<RunningState>,
    _subscriptions: Vec<Subscription>,
}

impl VariableList {
    pub(crate) fn new(
        session: Entity<Session>,
        stack_frame_list: Entity<StackFrameList>,
        memory_view: Entity<MemoryView>,
        weak_running: WeakEntity<RunningState>,
        window: &mut Window,
        cx: &mut Context<Self>,
    ) -> Self {
        let focus_handle = cx.focus_handle();

        let _subscriptions = vec![
            cx.subscribe(&stack_frame_list, Self::handle_stack_frame_list_events),
            cx.subscribe(&session, |this, _, event, cx| match event {
                SessionEvent::Stopped(_) => {
                    this.selection.take();
                    this.edited_path.take();
                    this.selected_stack_frame_id.take();
                }
                SessionEvent::Variables | SessionEvent::Watchers => {
                    this.build_entries(cx);
                }
                SessionEvent::DataBreakpointInfo => {
                    // todo! Refresh the context menu to show the new entry if it exists
                    // if let Some((context_menu, _, _)) = this.open_context_menu {
                    //     context_menu.update(cx, |menu, cx| menu.rebuild(window, cx))
                    // }
                }
                _ => {}
            }),
            cx.on_focus_out(&focus_handle, window, |this, _, _, cx| {
                this.edited_path.take();
                cx.notify();
            }),
        ];

        let list_state = UniformListScrollHandle::default();

        Self {
            scrollbar_state: ScrollbarState::new(list_state.clone()),
            list_handle: list_state,
            session,
            focus_handle,
            _subscriptions,
            selected_stack_frame_id: None,
            selection: None,
            open_context_menu: None,
            disabled: false,
            edited_path: None,
            entries: Default::default(),
            entry_states: Default::default(),
            weak_running,
            memory_view,
        }
    }

    pub(super) fn disabled(&mut self, disabled: bool, cx: &mut Context<Self>) {
        let old_disabled = std::mem::take(&mut self.disabled);
        self.disabled = disabled;
        if old_disabled != disabled {
            cx.notify();
        }
    }

    pub(super) fn has_open_context_menu(&self) -> bool {
        self.open_context_menu.is_some()
    }

    fn build_entries(&mut self, cx: &mut Context<Self>) {
        let Some(stack_frame_id) = self.selected_stack_frame_id else {
            return;
        };

        let mut entries = vec![];

        let scopes: Vec<_> = self.session.update(cx, |session, cx| {
            session.scopes(stack_frame_id, cx).iter().cloned().collect()
        });

        let mut contains_local_scope = false;

        let mut stack = scopes
            .into_iter()
            .rev()
            .filter(|scope| {
                if scope
                    .presentation_hint
                    .as_ref()
                    .map(|hint| *hint == ScopePresentationHint::Locals)
                    .unwrap_or(scope.name.to_lowercase().starts_with("local"))
                {
                    contains_local_scope = true;
                }

                self.session.update(cx, |session, cx| {
                    session.variables(scope.variables_reference, cx).len() > 0
                })
            })
            .map(|scope| {
                (
                    scope.variables_reference,
                    scope.variables_reference,
                    EntryPath::for_scope(&scope.name),
                    DapEntry::Scope(scope),
                )
            })
            .collect::<Vec<_>>();

        let watches = self.session.read(cx).watchers().clone();
        stack.extend(
            watches
                .into_values()
                .map(|watcher| {
                    (
                        watcher.variables_reference,
                        watcher.variables_reference,
                        EntryPath::for_watcher(watcher.expression.clone()),
                        DapEntry::Watcher(watcher.clone()),
                    )
                })
                .collect::<Vec<_>>(),
        );

        let scopes_count = stack.len();

        while let Some((container_reference, variables_reference, mut path, dap_kind)) = stack.pop()
        {
            match &dap_kind {
                DapEntry::Watcher(watcher) => path = path.with_child(watcher.expression.clone()),
                DapEntry::Variable(dap) => path = path.with_name(dap.name.clone().into()),
                DapEntry::Scope(dap) => path = path.with_child(dap.name.clone().into()),
            }

            let var_state = self
                .entry_states
                .entry(path.clone())
                .and_modify(|state| {
                    state.parent_reference = container_reference;
                    state.has_children = variables_reference != 0;
                })
                .or_insert(EntryState {
                    depth: path.indices.len(),
                    is_expanded: dap_kind.as_scope().is_some_and(|scope| {
                        (scopes_count == 1 && !contains_local_scope)
                            || scope
                                .presentation_hint
                                .as_ref()
                                .map(|hint| *hint == ScopePresentationHint::Locals)
                                .unwrap_or(scope.name.to_lowercase().starts_with("local"))
                    }),
                    parent_reference: container_reference,
                    has_children: variables_reference != 0,
                });

            entries.push(ListEntry {
                entry: dap_kind,
                path: path.clone(),
            });

            if var_state.is_expanded {
                let children = self
                    .session
                    .update(cx, |session, cx| session.variables(variables_reference, cx));
                stack.extend(children.into_iter().rev().map(|child| {
                    (
                        variables_reference,
                        child.variables_reference,
                        path.with_child(child.name.clone().into()),
                        DapEntry::Variable(child),
                    )
                }));
            }
        }

        self.entries = entries;
        cx.notify();
    }

    fn handle_stack_frame_list_events(
        &mut self,
        _: Entity<StackFrameList>,
        event: &StackFrameListEvent,
        cx: &mut Context<Self>,
    ) {
        match event {
            StackFrameListEvent::SelectedStackFrameChanged(stack_frame_id) => {
                self.selected_stack_frame_id = Some(*stack_frame_id);
                self.session.update(cx, |session, cx| {
                    session.refresh_watchers(*stack_frame_id, cx);
                });
                self.build_entries(cx);
            }
            StackFrameListEvent::BuiltEntries => {}
        }
    }

    pub fn completion_variables(&self, _cx: &mut Context<Self>) -> Vec<dap::Variable> {
        self.entries
            .iter()
            .filter_map(|entry| match &entry.entry {
                DapEntry::Variable(dap) => Some(dap.clone()),
                DapEntry::Scope(_) | DapEntry::Watcher { .. } => None,
            })
            .collect()
    }

    fn render_entries(
        &mut self,
        ix: Range<usize>,
        window: &mut Window,
        cx: &mut Context<Self>,
    ) -> Vec<AnyElement> {
        ix.into_iter()
            .filter_map(|ix| {
                let (entry, state) = self
                    .entries
                    .get(ix)
                    .and_then(|entry| Some(entry).zip(self.entry_states.get(&entry.path)))?;

                match &entry.entry {
                    DapEntry::Watcher { .. } => {
                        Some(self.render_watcher(entry, *state, window, cx))
                    }
                    DapEntry::Variable(_) => Some(self.render_variable(entry, *state, window, cx)),
                    DapEntry::Scope(_) => Some(self.render_scope(entry, *state, cx)),
                }
            })
            .collect()
    }

    pub(crate) fn toggle_entry(&mut self, var_path: &EntryPath, cx: &mut Context<Self>) {
        let Some(entry) = self.entry_states.get_mut(var_path) else {
            log::error!("Could not find variable list entry state to toggle");
            return;
        };

        entry.is_expanded = !entry.is_expanded;
        self.build_entries(cx);
    }

    fn select_first(&mut self, _: &SelectFirst, window: &mut Window, cx: &mut Context<Self>) {
        self.cancel(&Default::default(), window, cx);
        if let Some(variable) = self.entries.first() {
            self.selection = Some(variable.path.clone());
            self.build_entries(cx);
        }
    }

    fn select_last(&mut self, _: &SelectLast, window: &mut Window, cx: &mut Context<Self>) {
        self.cancel(&Default::default(), window, cx);
        if let Some(variable) = self.entries.last() {
            self.selection = Some(variable.path.clone());
            self.build_entries(cx);
        }
    }

    fn select_prev(&mut self, _: &SelectPrevious, window: &mut Window, cx: &mut Context<Self>) {
        self.cancel(&Default::default(), window, cx);
        if let Some(selection) = &self.selection {
            let index = self.entries.iter().enumerate().find_map(|(ix, var)| {
                if &var.path == selection && ix > 0 {
                    Some(ix.saturating_sub(1))
                } else {
                    None
                }
            });

            if let Some(new_selection) =
                index.and_then(|ix| self.entries.get(ix).map(|var| var.path.clone()))
            {
                self.selection = Some(new_selection);
                self.build_entries(cx);
            } else {
                self.select_last(&SelectLast, window, cx);
            }
        } else {
            self.select_last(&SelectLast, window, cx);
        }
    }

    fn select_next(&mut self, _: &SelectNext, window: &mut Window, cx: &mut Context<Self>) {
        self.cancel(&Default::default(), window, cx);
        if let Some(selection) = &self.selection {
            let index = self.entries.iter().enumerate().find_map(|(ix, var)| {
                if &var.path == selection {
                    Some(ix.saturating_add(1))
                } else {
                    None
                }
            });

            if let Some(new_selection) =
                index.and_then(|ix| self.entries.get(ix).map(|var| var.path.clone()))
            {
                self.selection = Some(new_selection);
                self.build_entries(cx);
            } else {
                self.select_first(&SelectFirst, window, cx);
            }
        } else {
            self.select_first(&SelectFirst, window, cx);
        }
    }

    fn cancel(&mut self, _: &menu::Cancel, window: &mut Window, cx: &mut Context<Self>) {
        self.edited_path.take();
        self.focus_handle.focus(window);
        cx.notify();
    }

    fn confirm(&mut self, _: &menu::Confirm, _window: &mut Window, cx: &mut Context<Self>) {
        if let Some((var_path, editor)) = self.edited_path.take() {
            let Some(state) = self.entry_states.get(&var_path) else {
                return;
            };

            let variables_reference = state.parent_reference;
            let Some(name) = var_path.leaf_name else {
                return;
            };

            let Some(stack_frame_id) = self.selected_stack_frame_id else {
                return;
            };

            let value = editor.read(cx).text(cx);

            self.session.update(cx, |session, cx| {
                session.set_variable_value(
                    stack_frame_id,
                    variables_reference,
                    name.into(),
                    value,
                    cx,
                )
            });
        }
    }

    fn collapse_selected_entry(
        &mut self,
        _: &CollapseSelectedEntry,
        window: &mut Window,
        cx: &mut Context<Self>,
    ) {
        if let Some(ref selected_entry) = self.selection {
            let Some(entry_state) = self.entry_states.get_mut(selected_entry) else {
                debug_panic!("Trying to toggle variable in variable list that has an no state");
                return;
            };

            if !entry_state.is_expanded || !entry_state.has_children {
                self.select_prev(&SelectPrevious, window, cx);
            } else {
                entry_state.is_expanded = false;
                self.build_entries(cx);
            }
        }
    }

    fn expand_selected_entry(
        &mut self,
        _: &ExpandSelectedEntry,
        window: &mut Window,
        cx: &mut Context<Self>,
    ) {
        if let Some(selected_entry) = &self.selection {
            let Some(entry_state) = self.entry_states.get_mut(selected_entry) else {
                debug_panic!("Trying to toggle variable in variable list that has an no state");
                return;
            };

            if entry_state.is_expanded || !entry_state.has_children {
                self.select_next(&SelectNext, window, cx);
            } else {
                entry_state.is_expanded = true;
                self.build_entries(cx);
            }
        }
    }

    fn jump_to_variable_memory(
        &mut self,
        _: &GoToMemory,
        window: &mut Window,
        cx: &mut Context<Self>,
    ) {
        _ = maybe!({
            let selection = self.selection.as_ref()?;
            let entry = self.entries.iter().find(|entry| &entry.path == selection)?;
            let var = entry.entry.as_variable()?;
            let memory_reference = var.memory_reference.as_deref()?;

            let sizeof_expr = if var.type_.as_ref().is_some_and(|t| {
                t.chars()
                    .all(|c| c.is_whitespace() || c.is_alphabetic() || c == '*')
            }) {
                var.type_.as_deref()
            } else {
                var.evaluate_name
                    .as_deref()
                    .map(|name| name.strip_prefix("/nat ").unwrap_or_else(|| name))
            };
            self.memory_view.update(cx, |this, cx| {
                this.go_to_memory_reference(
                    memory_reference,
                    sizeof_expr,
                    self.selected_stack_frame_id,
                    cx,
                );
            });
            let weak_panel = self.weak_running.clone();

            window.defer(cx, move |window, cx| {
                _ = weak_panel.update(cx, |this, cx| {
                    this.activate_item(
                        crate::persistence::DebuggerPaneItem::MemoryView,
                        window,
                        cx,
                    );
                });
            });
            Some(())
        });
    }

    fn deploy_list_entry_context_menu(
        &mut self,
        entry: ListEntry,
        position: Point<Pixels>,
        window: &mut Window,
        cx: &mut Context<Self>,
    ) {
        let (supports_set_variable, supports_data_breakpoints, supports_go_to_memory) =
            self.session.read_with(cx, |session, _| {
                (
                    session
                        .capabilities()
                        .supports_set_variable
                        .unwrap_or_default(),
                    session
                        .capabilities()
                        .supports_data_breakpoints
                        .unwrap_or_default(),
                    session
                        .capabilities()
                        .supports_read_memory_request
                        .unwrap_or_default(),
                )
            });

        let context_menu = ContextMenu::build(window, cx, |menu, _, cx| {
            menu.when_some(entry.as_variable(), |menu, variable| {
                menu.action("Copy Name", CopyVariableName.boxed_clone())
                    .action("Copy Value", CopyVariableValue.boxed_clone())
                    .when(supports_set_variable, |menu| {
                        menu.action("Edit Value", EditVariable.boxed_clone())
                    })
                    .when(supports_go_to_memory, |menu| {
                        menu.action("Go To Memory", GoToMemory.boxed_clone())
                    })
                    .action("Watch Variable", AddWatch.boxed_clone())
<<<<<<< HEAD
                    .when_some(
                        supports_data_breakpoints
                            .then(|| {
                                self.entry_states
                                    .get(&entry.path)
                                    .map(|state| state.parent_reference)
                            })
                            .flatten(),
                        |menu, variables_reference| {
                            if let Some(_) = self.session.update(cx, |session, cx| {
                                session.data_breakpoint_info(
                                    DataBreakpointContext::Variable {
                                        variables_reference,
                                        name: variable.name.clone(),
                                        bytes: None,
                                    },
                                    None,
                                    cx,
                                )
                            }) {
                                menu.action(
                                    "Toggle Data Breakpoint",
                                    ToggleDataBreakpoint.boxed_clone(),
                                )
                            } else {
                                menu
                            }
                        },
                    )
=======
                    .action("Go To Memory", GoToMemory.boxed_clone())
>>>>>>> 6673c7cd
            })
            .when(entry.as_watcher().is_some(), |menu| {
                menu.action("Copy Name", CopyVariableName.boxed_clone())
                    .action("Copy Value", CopyVariableValue.boxed_clone())
                    .when(supports_set_variable, |menu| {
                        menu.action("Edit Value", EditVariable.boxed_clone())
                    })
                    .action("Remove Watch", RemoveWatch.boxed_clone())
            })
            .context(self.focus_handle.clone())
        });

        cx.focus_view(&context_menu, window);
        let subscription = cx.subscribe_in(
            &context_menu,
            window,
            |this, _, _: &DismissEvent, window, cx| {
                if this.open_context_menu.as_ref().is_some_and(|context_menu| {
                    context_menu.0.focus_handle(cx).contains_focused(window, cx)
                }) {
                    cx.focus_self(window);
                }
                this.open_context_menu.take();
                cx.notify();
            },
        );

        self.open_context_menu = Some((context_menu, position, subscription));
    }

    fn toggle_data_breakpoint(
        &mut self,
        _: &ToggleDataBreakpoint,
        _window: &mut Window,
        cx: &mut Context<Self>,
    ) {
        let Some(entry) = self
            .selection
            .as_ref()
            .and_then(|selection| self.entries.iter().find(|entry| &entry.path == selection))
        else {
            return;
        };

        let Some((name, var_ref)) = entry.as_variable().map(|var| &var.name).zip(
            self.entry_states
                .get(&entry.path)
                .map(|state| state.parent_reference),
        ) else {
            return;
        };

        let Some(data_id) = self.session.update(cx, |session, cx| {
            session
                .data_breakpoint_info(
                    DataBreakpointContext::Variable {
                        variables_reference: var_ref,
                        name: name.clone(),
                        bytes: None,
                    },
                    None,
                    cx,
                )
                .and_then(|info| info.data_id)
        }) else {
            return;
        };

        self.session.update(cx, |session, cx| {
            session.create_data_breakpoint(
                data_id.clone(),
                dap::DataBreakpoint {
                    data_id,
                    access_type: None,
                    condition: None,
                    hit_condition: None,
                },
                cx,
            )
        })
    }

    fn copy_variable_name(
        &mut self,
        _: &CopyVariableName,
        _window: &mut Window,
        cx: &mut Context<Self>,
    ) {
        let Some(selection) = self.selection.as_ref() else {
            return;
        };

        let Some(entry) = self.entries.iter().find(|entry| &entry.path == selection) else {
            return;
        };

        let variable_name = match &entry.entry {
            DapEntry::Variable(dap) => dap.name.clone(),
            DapEntry::Watcher(watcher) => watcher.expression.to_string(),
            DapEntry::Scope(_) => return,
        };

        cx.write_to_clipboard(ClipboardItem::new_string(variable_name));
    }

    fn copy_variable_value(
        &mut self,
        _: &CopyVariableValue,
        _window: &mut Window,
        cx: &mut Context<Self>,
    ) {
        let Some(selection) = self.selection.as_ref() else {
            return;
        };

        let Some(entry) = self.entries.iter().find(|entry| &entry.path == selection) else {
            return;
        };

        let variable_value = match &entry.entry {
            DapEntry::Variable(dap) => dap.value.clone(),
            DapEntry::Watcher(watcher) => watcher.value.to_string(),
            DapEntry::Scope(_) => return,
        };

        cx.write_to_clipboard(ClipboardItem::new_string(variable_value));
    }

    fn edit_variable(&mut self, _: &EditVariable, window: &mut Window, cx: &mut Context<Self>) {
        let Some(selection) = self.selection.as_ref() else {
            return;
        };

        let Some(entry) = self.entries.iter().find(|entry| &entry.path == selection) else {
            return;
        };

        let variable_value = match &entry.entry {
            DapEntry::Watcher(watcher) => watcher.value.to_string(),
            DapEntry::Variable(variable) => variable.value.clone(),
            DapEntry::Scope(_) => return,
        };

        let editor = Self::create_variable_editor(&variable_value, window, cx);
        self.edited_path = Some((entry.path.clone(), editor));

        cx.notify();
    }

    fn add_watcher(&mut self, _: &AddWatch, _: &mut Window, cx: &mut Context<Self>) {
        let Some(selection) = self.selection.as_ref() else {
            return;
        };

        let Some(entry) = self.entries.iter().find(|entry| &entry.path == selection) else {
            return;
        };

        let Some(variable) = entry.as_variable() else {
            return;
        };

        let Some(stack_frame_id) = self.selected_stack_frame_id else {
            return;
        };

        let add_watcher_task = self.session.update(cx, |session, cx| {
            let expression = variable
                .evaluate_name
                .clone()
                .unwrap_or_else(|| variable.name.clone());

            session.add_watcher(expression.into(), stack_frame_id, cx)
        });

        cx.spawn(async move |this, cx| {
            add_watcher_task.await?;

            this.update(cx, |this, cx| {
                this.build_entries(cx);
            })
        })
        .detach_and_log_err(cx);
    }

    fn remove_watcher(&mut self, _: &RemoveWatch, _: &mut Window, cx: &mut Context<Self>) {
        let Some(selection) = self.selection.as_ref() else {
            return;
        };

        let Some(entry) = self.entries.iter().find(|entry| &entry.path == selection) else {
            return;
        };

        let Some(watcher) = entry.as_watcher() else {
            return;
        };

        self.session.update(cx, |session, _| {
            session.remove_watcher(watcher.expression.clone());
        });
        self.build_entries(cx);
    }

    #[track_caller]
    #[cfg(test)]
    pub(crate) fn assert_visual_entries(&self, expected: Vec<&str>) {
        const INDENT: &'static str = "    ";

        let entries = &self.entries;
        let mut visual_entries = Vec::with_capacity(entries.len());
        for entry in entries {
            let state = self
                .entry_states
                .get(&entry.path)
                .expect("If there's a variable entry there has to be a state that goes with it");

            visual_entries.push(format!(
                "{}{} {}{}",
                INDENT.repeat(state.depth - 1),
                if state.is_expanded { "v" } else { ">" },
                entry.entry.name(),
                if self.selection.as_ref() == Some(&entry.path) {
                    " <=== selected"
                } else {
                    ""
                }
            ));
        }

        pretty_assertions::assert_eq!(expected, visual_entries);
    }

    #[track_caller]
    #[cfg(test)]
    pub(crate) fn scopes(&self) -> Vec<dap::Scope> {
        self.entries
            .iter()
            .filter_map(|entry| match &entry.entry {
                DapEntry::Scope(scope) => Some(scope),
                _ => None,
            })
            .cloned()
            .collect()
    }

    #[track_caller]
    #[cfg(test)]
    pub(crate) fn variables_per_scope(&self) -> Vec<(dap::Scope, Vec<dap::Variable>)> {
        let mut scopes: Vec<(dap::Scope, Vec<_>)> = Vec::new();
        let mut idx = 0;

        for entry in self.entries.iter() {
            match &entry.entry {
                DapEntry::Watcher { .. } => continue,
                DapEntry::Variable(dap) => scopes[idx].1.push(dap.clone()),
                DapEntry::Scope(scope) => {
                    if scopes.len() > 0 {
                        idx += 1;
                    }

                    scopes.push((scope.clone(), Vec::new()));
                }
            }
        }

        scopes
    }

    #[track_caller]
    #[cfg(test)]
    pub(crate) fn variables(&self) -> Vec<dap::Variable> {
        self.entries
            .iter()
            .filter_map(|entry| match &entry.entry {
                DapEntry::Variable(variable) => Some(variable),
                _ => None,
            })
            .cloned()
            .collect()
    }

    fn create_variable_editor(default: &str, window: &mut Window, cx: &mut App) -> Entity<Editor> {
        let editor = cx.new(|cx| {
            let mut editor = Editor::single_line(window, cx);

            let refinement = TextStyleRefinement {
                font_size: Some(
                    TextSize::XSmall
                        .rems(cx)
                        .to_pixels(window.rem_size())
                        .into(),
                ),
                ..Default::default()
            };
            editor.set_text_style_refinement(refinement);
            editor.set_text(default, window, cx);
            editor.select_all(&editor::actions::SelectAll, window, cx);
            editor
        });
        editor.focus_handle(cx).focus(window);
        editor
    }

    fn variable_color(
        &self,
        presentation_hint: Option<&VariablePresentationHint>,
        cx: &Context<Self>,
    ) -> VariableColor {
        let syntax_color_for = |name| cx.theme().syntax().get(name).color;
        let name = if self.disabled {
            Some(Color::Disabled.color(cx))
        } else {
            match presentation_hint
                .as_ref()
                .and_then(|hint| hint.kind.as_ref())
                .unwrap_or(&VariablePresentationHintKind::Unknown)
            {
                VariablePresentationHintKind::Class
                | VariablePresentationHintKind::BaseClass
                | VariablePresentationHintKind::InnerClass
                | VariablePresentationHintKind::MostDerivedClass => syntax_color_for("type"),
                VariablePresentationHintKind::Data => syntax_color_for("variable"),
                VariablePresentationHintKind::Unknown | _ => syntax_color_for("variable"),
            }
        };
        let value = self
            .disabled
            .then(|| Color::Disabled.color(cx))
            .or_else(|| syntax_color_for("variable.special"));

        VariableColor { name, value }
    }

    fn render_variable_value(
        &self,
        entry: &ListEntry,
        variable_color: &VariableColor,
        value: String,
        cx: &mut Context<Self>,
    ) -> AnyElement {
        if !value.is_empty() {
            div()
                .w_full()
                .id(entry.item_value_id())
                .map(|this| {
                    if let Some((_, editor)) = self
                        .edited_path
                        .as_ref()
                        .filter(|(path, _)| path == &entry.path)
                    {
                        this.child(div().size_full().px_2().child(editor.clone()))
                    } else {
                        this.text_color(cx.theme().colors().text_muted)
                            .when(
                                !self.disabled
                                    && self
                                        .session
                                        .read(cx)
                                        .capabilities()
                                        .supports_set_variable
                                        .unwrap_or_default(),
                                |this| {
                                    let path = entry.path.clone();
                                    let variable_value = value.clone();
                                    this.on_click(cx.listener(
                                        move |this, click: &ClickEvent, window, cx| {
                                            if click.down.click_count < 2 {
                                                return;
                                            }
                                            let editor = Self::create_variable_editor(
                                                &variable_value,
                                                window,
                                                cx,
                                            );
                                            this.edited_path = Some((path.clone(), editor));

                                            cx.notify();
                                        },
                                    ))
                                },
                            )
                            .child(
                                Label::new(format!("=  {}", &value))
                                    .single_line()
                                    .truncate()
                                    .size(LabelSize::Small)
                                    .color(Color::Muted)
                                    .when_some(variable_color.value, |this, color| {
                                        this.color(Color::from(color))
                                    }),
                            )
                    }
                })
                .into_any_element()
        } else {
            Empty.into_any_element()
        }
    }

    fn center_truncate_string(s: &str, mut max_chars: usize) -> String {
        const ELLIPSIS: &str = "...";
        const MIN_LENGTH: usize = 3;

        max_chars = max_chars.max(MIN_LENGTH);

        let char_count = s.chars().count();
        if char_count <= max_chars {
            return s.to_string();
        }

        if ELLIPSIS.len() + MIN_LENGTH > max_chars {
            return s.chars().take(MIN_LENGTH).collect();
        }

        let available_chars = max_chars - ELLIPSIS.len();

        let start_chars = available_chars / 2;
        let end_chars = available_chars - start_chars;
        let skip_chars = char_count - end_chars;

        let mut start_boundary = 0;
        let mut end_boundary = s.len();

        for (i, (byte_idx, _)) in s.char_indices().enumerate() {
            if i == start_chars {
                start_boundary = byte_idx.max(MIN_LENGTH);
            }

            if i == skip_chars {
                end_boundary = byte_idx;
            }
        }

        if start_boundary >= end_boundary {
            return s.chars().take(MIN_LENGTH).collect();
        }

        format!("{}{}{}", &s[..start_boundary], ELLIPSIS, &s[end_boundary..])
    }

    fn render_watcher(
        &self,
        entry: &ListEntry,
        state: EntryState,
        _window: &mut Window,
        cx: &mut Context<Self>,
    ) -> AnyElement {
        let Some(watcher) = &entry.as_watcher() else {
            debug_panic!("Called render watcher on non watcher variable list entry variant");
            return div().into_any_element();
        };

        let variable_color = self.variable_color(watcher.presentation_hint.as_ref(), cx);

        let is_selected = self
            .selection
            .as_ref()
            .is_some_and(|selection| selection == &entry.path);
        let var_ref = watcher.variables_reference;

        let colors = get_entry_color(cx);
        let bg_hover_color = if !is_selected {
            colors.hover
        } else {
            colors.default
        };
        let border_color = if is_selected {
            colors.marked_active
        } else {
            colors.default
        };
        let path = entry.path.clone();

        let weak = cx.weak_entity();
        let focus_handle = self.focus_handle.clone();
        let watcher_len = (self.list_handle.content_size().width.0 / 12.0).floor() - 3.0;
        let watcher_len = watcher_len as usize;

        div()
            .id(entry.item_id())
            .group("variable_list_entry")
            .pl_2()
            .border_1()
            .border_r_2()
            .border_color(border_color)
            .flex()
            .w_full()
            .h_full()
            .hover(|style| style.bg(bg_hover_color))
            .on_click(cx.listener({
                let path = path.clone();
                move |this, _, _window, cx| {
                    this.selection = Some(path.clone());
                    cx.notify();
                }
            }))
            .child(
                ListItem::new(SharedString::from(format!(
                    "watcher-{}",
                    watcher.expression
                )))
                .selectable(false)
                .disabled(self.disabled)
                .selectable(false)
                .indent_level(state.depth)
                .indent_step_size(px(10.))
                .always_show_disclosure_icon(true)
                .when(var_ref > 0, |list_item| {
                    list_item.toggle(state.is_expanded).on_toggle(cx.listener({
                        let var_path = entry.path.clone();
                        move |this, _, _, cx| {
                            this.session.update(cx, |session, cx| {
                                session.variables(var_ref, cx);
                            });

                            this.toggle_entry(&var_path, cx);
                        }
                    }))
                })
                .on_secondary_mouse_down(cx.listener({
                    let path = path.clone();
                    let entry = entry.clone();
                    move |this, event: &MouseDownEvent, window, cx| {
                        this.selection = Some(path.clone());
                        this.deploy_list_entry_context_menu(
                            entry.clone(),
                            event.position,
                            window,
                            cx,
                        );
                        cx.stop_propagation();
                    }
                }))
                .child(
                    h_flex()
                        .gap_1()
                        .text_ui_sm(cx)
                        .w_full()
                        .child(
                            Label::new(&Self::center_truncate_string(
                                watcher.expression.as_ref(),
                                watcher_len,
                            ))
                            .when_some(variable_color.name, |this, color| {
                                this.color(Color::from(color))
                            }),
                        )
                        .child(self.render_variable_value(
                            &entry,
                            &variable_color,
                            watcher.value.to_string(),
                            cx,
                        )),
                )
                .end_slot(
                    IconButton::new(
                        SharedString::from(format!("watcher-{}-remove-button", watcher.expression)),
                        IconName::Close,
                    )
                    .on_click({
                        let weak = weak.clone();
                        let path = path.clone();
                        move |_, window, cx| {
                            weak.update(cx, |variable_list, cx| {
                                variable_list.selection = Some(path.clone());
                                variable_list.remove_watcher(&RemoveWatch, window, cx);
                            })
                            .ok();
                        }
                    })
                    .tooltip(move |window, cx| {
                        Tooltip::for_action_in(
                            "Remove Watch",
                            &RemoveWatch,
                            &focus_handle,
                            window,
                            cx,
                        )
                    })
                    .icon_size(ui::IconSize::Indicator),
                ),
            )
            .into_any()
    }

    fn render_scope(
        &self,
        entry: &ListEntry,
        state: EntryState,
        cx: &mut Context<Self>,
    ) -> AnyElement {
        let Some(scope) = entry.as_scope() else {
            debug_panic!("Called render scope on non scope variable list entry variant");
            return div().into_any_element();
        };

        let var_ref = scope.variables_reference;
        let is_selected = self
            .selection
            .as_ref()
            .is_some_and(|selection| selection == &entry.path);

        let colors = get_entry_color(cx);
        let bg_hover_color = if !is_selected {
            colors.hover
        } else {
            colors.default
        };
        let border_color = if is_selected {
            colors.marked_active
        } else {
            colors.default
        };
        let path = entry.path.clone();

        div()
            .id(var_ref as usize)
            .group("variable_list_entry")
            .pl_2()
            .border_1()
            .border_r_2()
            .border_color(border_color)
            .flex()
            .w_full()
            .h_full()
            .hover(|style| style.bg(bg_hover_color))
            .on_click(cx.listener({
                move |this, _, _window, cx| {
                    this.selection = Some(path.clone());
                    cx.notify();
                }
            }))
            .child(
                ListItem::new(SharedString::from(format!("scope-{}", var_ref)))
                    .selectable(false)
                    .disabled(self.disabled)
                    .indent_level(state.depth)
                    .indent_step_size(px(10.))
                    .always_show_disclosure_icon(true)
                    .toggle(state.is_expanded)
                    .on_toggle({
                        let var_path = entry.path.clone();
                        cx.listener(move |this, _, _, cx| this.toggle_entry(&var_path, cx))
                    })
                    .child(
                        div()
                            .text_ui(cx)
                            .w_full()
                            .when(self.disabled, |this| {
                                this.text_color(Color::Disabled.color(cx))
                            })
                            .child(scope.name.clone()),
                    ),
            )
            .into_any()
    }

    fn render_variable(
        &self,
        variable: &ListEntry,
        state: EntryState,
        window: &mut Window,
        cx: &mut Context<Self>,
    ) -> AnyElement {
        let Some(dap) = &variable.as_variable() else {
            debug_panic!("Called render variable on non variable variable list entry variant");
            return div().into_any_element();
        };

        let variable_color = self.variable_color(dap.presentation_hint.as_ref(), cx);

        let var_ref = dap.variables_reference;
        let colors = get_entry_color(cx);
        let is_selected = self
            .selection
            .as_ref()
            .is_some_and(|selected_path| *selected_path == variable.path);

        let bg_hover_color = if !is_selected {
            colors.hover
        } else {
            colors.default
        };
        let border_color = if is_selected && self.focus_handle.contains_focused(window, cx) {
            colors.marked_active
        } else {
            colors.default
        };
        let path = variable.path.clone();
        div()
            .id(variable.item_id())
            .group("variable_list_entry")
            .pl_2()
            .border_1()
            .border_r_2()
            .border_color(border_color)
            .h_4()
            .size_full()
            .hover(|style| style.bg(bg_hover_color))
            .on_click(cx.listener({
                let path = path.clone();
                move |this, _, _window, cx| {
                    this.selection = Some(path.clone());
                    cx.notify();
                }
            }))
            .child(
                ListItem::new(SharedString::from(format!(
                    "variable-item-{}-{}",
                    dap.name, state.depth
                )))
                .disabled(self.disabled)
                .selectable(false)
                .indent_level(state.depth)
                .indent_step_size(px(10.))
                .always_show_disclosure_icon(true)
                .when(var_ref > 0, |list_item| {
                    list_item.toggle(state.is_expanded).on_toggle(cx.listener({
                        let var_path = variable.path.clone();
                        move |this, _, _, cx| {
                            this.session.update(cx, |session, cx| {
                                session.variables(var_ref, cx);
                            });

                            this.toggle_entry(&var_path, cx);
                        }
                    }))
                })
                .on_secondary_mouse_down(cx.listener({
                    let path = path.clone();
                    let entry = variable.clone();
                    move |this, event: &MouseDownEvent, window, cx| {
                        this.selection = Some(path.clone());
                        this.deploy_list_entry_context_menu(
                            entry.clone(),
                            event.position,
                            window,
                            cx,
                        );
                        cx.stop_propagation();
                    }
                }))
                .child(
                    h_flex()
                        .gap_1()
                        .text_ui_sm(cx)
                        .w_full()
                        .child(
                            Label::new(&dap.name).when_some(variable_color.name, |this, color| {
                                this.color(Color::from(color))
                            }),
                        )
                        .child(self.render_variable_value(
                            &variable,
                            &variable_color,
                            dap.value.clone(),
                            cx,
                        )),
                ),
            )
            .into_any()
    }

    fn render_vertical_scrollbar(&self, cx: &mut Context<Self>) -> Stateful<Div> {
        div()
            .occlude()
            .id("variable-list-vertical-scrollbar")
            .on_mouse_move(cx.listener(|_, _, _, cx| {
                cx.notify();
                cx.stop_propagation()
            }))
            .on_hover(|_, _, cx| {
                cx.stop_propagation();
            })
            .on_any_mouse_down(|_, _, cx| {
                cx.stop_propagation();
            })
            .on_mouse_up(
                MouseButton::Left,
                cx.listener(|_, _, _, cx| {
                    cx.stop_propagation();
                }),
            )
            .on_scroll_wheel(cx.listener(|_, _, _, cx| {
                cx.notify();
            }))
            .h_full()
            .absolute()
            .right_1()
            .top_1()
            .bottom_0()
            .w(px(12.))
            .cursor_default()
            .children(Scrollbar::vertical(self.scrollbar_state.clone()))
    }
}

impl Focusable for VariableList {
    fn focus_handle(&self, _: &App) -> gpui::FocusHandle {
        self.focus_handle.clone()
    }
}

impl Render for VariableList {
    fn render(&mut self, _window: &mut Window, cx: &mut Context<Self>) -> impl IntoElement {
        v_flex()
            .track_focus(&self.focus_handle)
            .key_context("VariableList")
            .id("variable-list")
            .group("variable-list")
            .overflow_y_scroll()
            .size_full()
            .on_action(cx.listener(Self::select_first))
            .on_action(cx.listener(Self::select_last))
            .on_action(cx.listener(Self::select_prev))
            .on_action(cx.listener(Self::select_next))
            .on_action(cx.listener(Self::cancel))
            .on_action(cx.listener(Self::confirm))
            .on_action(cx.listener(Self::expand_selected_entry))
            .on_action(cx.listener(Self::collapse_selected_entry))
            .on_action(cx.listener(Self::copy_variable_name))
            .on_action(cx.listener(Self::copy_variable_value))
            .on_action(cx.listener(Self::edit_variable))
            .on_action(cx.listener(Self::add_watcher))
            .on_action(cx.listener(Self::remove_watcher))
<<<<<<< HEAD
            .on_action(cx.listener(Self::toggle_data_breakpoint))
=======
>>>>>>> 6673c7cd
            .on_action(cx.listener(Self::jump_to_variable_memory))
            .child(
                uniform_list(
                    "variable-list",
                    self.entries.len(),
                    cx.processor(move |this, range: Range<usize>, window, cx| {
                        this.render_entries(range, window, cx)
                    }),
                )
                .track_scroll(self.list_handle.clone())
                .gap_1_5()
                .size_full()
                .flex_grow(),
            )
            .children(self.open_context_menu.as_ref().map(|(menu, position, _)| {
                deferred(
                    anchored()
                        .position(*position)
                        .anchor(gpui::Corner::TopLeft)
                        .child(menu.clone()),
                )
                .with_priority(1)
            }))
            .child(self.render_vertical_scrollbar(cx))
    }
}

struct EntryColors {
    default: Hsla,
    hover: Hsla,
    marked_active: Hsla,
}

fn get_entry_color(cx: &Context<VariableList>) -> EntryColors {
    let colors = cx.theme().colors();

    EntryColors {
        default: colors.panel_background,
        hover: colors.ghost_element_hover,
        marked_active: colors.ghost_element_selected,
    }
}

#[cfg(test)]
mod tests {
    use super::*;

    #[test]
    fn test_center_truncate_string() {
        // Test string shorter than limit - should not be truncated
        assert_eq!(VariableList::center_truncate_string("short", 10), "short");

        // Test exact length - should not be truncated
        assert_eq!(
            VariableList::center_truncate_string("exactly_10", 10),
            "exactly_10"
        );

        // Test simple truncation
        assert_eq!(
            VariableList::center_truncate_string("value->value2->value3->value4", 20),
            "value->v...3->value4"
        );

        // Test with very long expression
        assert_eq!(
            VariableList::center_truncate_string(
                "object->property1->property2->property3->property4->property5",
                30
            ),
            "object->prope...ty4->property5"
        );

        // Test edge case with limit equal to ellipsis length
        assert_eq!(VariableList::center_truncate_string("anything", 3), "any");

        // Test edge case with limit less than ellipsis length
        assert_eq!(VariableList::center_truncate_string("anything", 2), "any");

        // Test with UTF-8 characters
        assert_eq!(
            VariableList::center_truncate_string("café->résumé->naïve->voilà", 15),
            "café->...>voilà"
        );

        // Test with emoji (multi-byte UTF-8)
        assert_eq!(
            VariableList::center_truncate_string("😀->happy->face->😎->cool", 15),
            "😀->hap...->cool"
        );
    }
}<|MERGE_RESOLUTION|>--- conflicted
+++ resolved
@@ -38,12 +38,8 @@
         AddWatch,
         /// Removes the selected variable from the watch list.
         RemoveWatch,
-<<<<<<< HEAD
         /// Set a data breakpoint on the selected variable
-        // todo! filter this action based on selected entry and if it's supported
         ToggleDataBreakpoint,
-=======
->>>>>>> 6673c7cd
         /// Jump to variable's memory location.
         GoToMemory,
     ]
@@ -669,7 +665,6 @@
                         menu.action("Go To Memory", GoToMemory.boxed_clone())
                     })
                     .action("Watch Variable", AddWatch.boxed_clone())
-<<<<<<< HEAD
                     .when_some(
                         supports_data_breakpoints
                             .then(|| {
@@ -699,9 +694,6 @@
                             }
                         },
                     )
-=======
-                    .action("Go To Memory", GoToMemory.boxed_clone())
->>>>>>> 6673c7cd
             })
             .when(entry.as_watcher().is_some(), |menu| {
                 menu.action("Copy Name", CopyVariableName.boxed_clone())
@@ -1528,10 +1520,7 @@
             .on_action(cx.listener(Self::edit_variable))
             .on_action(cx.listener(Self::add_watcher))
             .on_action(cx.listener(Self::remove_watcher))
-<<<<<<< HEAD
             .on_action(cx.listener(Self::toggle_data_breakpoint))
-=======
->>>>>>> 6673c7cd
             .on_action(cx.listener(Self::jump_to_variable_memory))
             .child(
                 uniform_list(
