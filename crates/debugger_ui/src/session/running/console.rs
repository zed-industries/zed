--- conflicted
+++ resolved
@@ -62,6 +62,7 @@
             editor.set_soft_wrap_mode(language::language_settings::SoftWrap::EditorWidth, cx);
             editor
         });
+        let focus_handle = cx.focus_handle();
 
         let this = cx.weak_entity();
         let query_bar = cx.new(|cx| {
@@ -76,7 +77,6 @@
             editor
         });
 
-<<<<<<< HEAD
         let _subscriptions = vec![
             cx.subscribe(&stack_frame_list, Self::handle_stack_frame_list_events),
             cx.on_focus_in(&focus_handle, window, |console, window, cx| {
@@ -85,12 +85,6 @@
                 }
             }),
         ];
-=======
-        let focus_handle = query_bar.focus_handle(cx);
-
-        let _subscriptions =
-            vec![cx.subscribe(&stack_frame_list, Self::handle_stack_frame_list_events)];
->>>>>>> 6fc90360
 
         Self {
             session,
