--- conflicted
+++ resolved
@@ -1443,12 +1443,8 @@
         window: &mut Window,
         cx: &mut Context<picker::Picker<Self>>,
     ) -> Option<Self::ListItem> {
-<<<<<<< HEAD
-        let hit = self.matches.get(ix)?;
+        let hit = &self.matches.get(ix)?;
         let (task_kind, language_name, _scenario, context) = &self.candidates[hit.candidate_id];
-=======
-        let hit = &self.matches.get(ix)?;
->>>>>>> db367cc6
 
         let highlighted_location = HighlightedMatch {
             text: hit.string.clone(),
