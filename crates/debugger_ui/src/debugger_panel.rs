--- conflicted
+++ resolved
@@ -1,12 +1,8 @@
-<<<<<<< HEAD
-use crate::session::DebugSession;
-=======
 use crate::{
     ClearAllBreakpoints, Continue, CreateDebuggingSession, Disconnect, Pause, Restart, StepBack,
     StepInto, StepOut, StepOver, Stop, ToggleIgnoreBreakpoints,
 };
 use crate::{new_session_modal::NewSessionModal, session::DebugSession};
->>>>>>> 6ae7d2f5
 use anyhow::{Result, anyhow};
 use collections::HashMap;
 use command_palette_hooks::CommandPaletteFilter;
@@ -21,14 +17,10 @@
 };
 use project::{
     Project,
-<<<<<<< HEAD
-    debugger::dap_store::{self, DapStore},
-=======
     debugger::{
         dap_store::{self, DapStore},
         session::ThreadStatus,
     },
->>>>>>> 6ae7d2f5
     terminals::TerminalKind,
 };
 use rpc::proto::{self};
@@ -38,12 +30,7 @@
 use terminal_view::terminal_panel::TerminalPanel;
 use ui::{ContextMenu, Divider, DropdownMenu, Tooltip, prelude::*};
 use workspace::{
-<<<<<<< HEAD
-    ClearAllBreakpoints, Continue, Disconnect, Pane, Pause, Restart, StepBack, StepInto, StepOut,
-    StepOver, Stop, ToggleIgnoreBreakpoints, Workspace,
-=======
     Pane, Workspace,
->>>>>>> 6ae7d2f5
     dock::{DockPosition, Panel, PanelEvent},
     pane,
 };
