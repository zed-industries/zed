use crate::persistence::DebuggerPaneItem;
use crate::session::DebugSession;
use crate::{
    ClearAllBreakpoints, Continue, Detach, FocusBreakpointList, FocusConsole, FocusFrames,
    FocusLoadedSources, FocusModules, FocusTerminal, FocusVariables, Pause, Restart, StepBack,
    StepInto, StepOut, StepOver, Stop, ToggleIgnoreBreakpoints, persistence,
};
use anyhow::Result;
use command_palette_hooks::CommandPaletteFilter;
use dap::StartDebuggingRequestArguments;
use dap::adapters::DebugAdapterName;
use dap::debugger_settings::DebugPanelDockPosition;
use dap::{
    ContinuedEvent, LoadedSourceEvent, ModuleEvent, OutputEvent, StoppedEvent, ThreadEvent,
    client::SessionId, debugger_settings::DebuggerSettings,
};
use gpui::{
    Action, App, AsyncWindowContext, Context, DismissEvent, Entity, EntityId, EventEmitter,
    FocusHandle, Focusable, MouseButton, MouseDownEvent, Point, Subscription, Task, WeakEntity,
    actions, anchored, deferred,
};

use language::Buffer;
use project::debugger::session::{Session, SessionStateEvent};
use project::{Fs, WorktreeId};
use project::{Project, debugger::session::ThreadStatus};
use rpc::proto::{self};
use settings::Settings;
use std::any::TypeId;
use std::sync::Arc;
use task::{DebugScenario, TaskContext};
use ui::{ContextMenu, Divider, DropdownMenu, Tooltip, prelude::*};
use workspace::SplitDirection;
use workspace::{
    Pane, Workspace,
    dock::{DockPosition, Panel, PanelEvent},
};

pub enum DebugPanelEvent {
    Exited(SessionId),
    Terminated(SessionId),
    Stopped {
        client_id: SessionId,
        event: StoppedEvent,
        go_to_stack_frame: bool,
    },
    Thread((SessionId, ThreadEvent)),
    Continued((SessionId, ContinuedEvent)),
    Output((SessionId, OutputEvent)),
    Module((SessionId, ModuleEvent)),
    LoadedSource((SessionId, LoadedSourceEvent)),
    ClientShutdown(SessionId),
    CapabilitiesChanged(SessionId),
}

actions!(debug_panel, [ToggleFocus]);
pub struct DebugPanel {
    size: Pixels,
    sessions: Vec<Entity<DebugSession>>,
    active_session: Option<Entity<DebugSession>>,
    project: Entity<Project>,
    workspace: WeakEntity<Workspace>,
    focus_handle: FocusHandle,
    context_menu: Option<(Entity<ContextMenu>, Point<Pixels>, Subscription)>,
    fs: Arc<dyn Fs>,
}

impl DebugPanel {
    pub fn new(
        workspace: &Workspace,
        _window: &mut Window,
        cx: &mut Context<Workspace>,
    ) -> Entity<Self> {
        cx.new(|cx| {
            let project = workspace.project().clone();

            let debug_panel = Self {
                size: px(300.),
                sessions: vec![],
                active_session: None,
                focus_handle: cx.focus_handle(),
                project,
                workspace: workspace.weak_handle(),
                context_menu: None,
                fs: workspace.app_state().fs.clone(),
            };

            debug_panel
        })
    }

    fn filter_action_types(&self, cx: &mut App) {
        let (has_active_session, supports_restart, support_step_back, status) = self
            .active_session()
            .map(|item| {
                let running = item.read(cx).running_state().clone();
                let caps = running.read(cx).capabilities(cx);
                (
                    !running.read(cx).session().read(cx).is_terminated(),
                    caps.supports_restart_request.unwrap_or_default(),
                    caps.supports_step_back.unwrap_or_default(),
                    running.read(cx).thread_status(cx),
                )
            })
            .unwrap_or((false, false, false, None));

        let filter = CommandPaletteFilter::global_mut(cx);
        let debugger_action_types = [
            TypeId::of::<Detach>(),
            TypeId::of::<Stop>(),
            TypeId::of::<ToggleIgnoreBreakpoints>(),
        ];

        let running_action_types = [TypeId::of::<Pause>()];

        let stopped_action_type = [
            TypeId::of::<Continue>(),
            TypeId::of::<StepOver>(),
            TypeId::of::<StepInto>(),
            TypeId::of::<StepOut>(),
            TypeId::of::<editor::actions::DebuggerRunToCursor>(),
            TypeId::of::<editor::actions::DebuggerEvaluateSelectedText>(),
        ];

        let step_back_action_type = [TypeId::of::<StepBack>()];
        let restart_action_type = [TypeId::of::<Restart>()];

        if has_active_session {
            filter.show_action_types(debugger_action_types.iter());

            if supports_restart {
                filter.show_action_types(restart_action_type.iter());
            } else {
                filter.hide_action_types(&restart_action_type);
            }

            if support_step_back {
                filter.show_action_types(step_back_action_type.iter());
            } else {
                filter.hide_action_types(&step_back_action_type);
            }

            match status {
                Some(ThreadStatus::Running) => {
                    filter.show_action_types(running_action_types.iter());
                    filter.hide_action_types(&stopped_action_type);
                }
                Some(ThreadStatus::Stopped) => {
                    filter.show_action_types(stopped_action_type.iter());
                    filter.hide_action_types(&running_action_types);
                }
                _ => {
                    filter.hide_action_types(&running_action_types);
                    filter.hide_action_types(&stopped_action_type);
                }
            }
        } else {
            // show only the `debug: start`
            filter.hide_action_types(&debugger_action_types);
            filter.hide_action_types(&step_back_action_type);
            filter.hide_action_types(&restart_action_type);
            filter.hide_action_types(&running_action_types);
            filter.hide_action_types(&stopped_action_type);
        }
    }

    pub fn load(
        workspace: WeakEntity<Workspace>,
        cx: &mut AsyncWindowContext,
    ) -> Task<Result<Entity<Self>>> {
        cx.spawn(async move |cx| {
            workspace.update_in(cx, |workspace, window, cx| {
                let debug_panel = DebugPanel::new(workspace, window, cx);

                workspace.register_action(|workspace, _: &ClearAllBreakpoints, _, cx| {
                    workspace.project().read(cx).breakpoint_store().update(
                        cx,
                        |breakpoint_store, cx| {
                            breakpoint_store.clear_breakpoints(cx);
                        },
                    )
                });

                cx.observe_new::<DebugPanel>(|debug_panel, _, cx| {
                    Self::filter_action_types(debug_panel, cx);
                })
                .detach();

                cx.observe(&debug_panel, |_, debug_panel, cx| {
                    debug_panel.update(cx, |debug_panel, cx| {
                        Self::filter_action_types(debug_panel, cx);
                    });
                })
                .detach();
                workspace.set_debugger_provider(DebuggerProvider(debug_panel.clone()));

                debug_panel
            })
        })
    }

    pub fn start_session(
        &mut self,
        scenario: DebugScenario,
        task_context: TaskContext,
        active_buffer: Option<Entity<Buffer>>,
        worktree_id: Option<WorktreeId>,
        window: &mut Window,
        cx: &mut Context<Self>,
    ) {
        let dap_store = self.project.read(cx).dap_store();
        let session = dap_store.update(cx, |dap_store, cx| {
            dap_store.new_session(
                scenario.label.clone(),
                DebugAdapterName(scenario.adapter.clone()),
                None,
                cx,
            )
        });
        let task = cx.spawn_in(window, {
            let session = session.clone();
            async move |this, cx| {
                let debug_session =
                    Self::register_session(this.clone(), session.clone(), cx).await?;
                let definition = debug_session
                    .update_in(cx, |debug_session, window, cx| {
                        debug_session.running_state().update(cx, |running, cx| {
                            running.resolve_scenario(
                                scenario,
                                task_context,
                                active_buffer,
                                worktree_id,
                                window,
                                cx,
                            )
                        })
                    })?
                    .await?;

                dap_store
                    .update(cx, |dap_store, cx| {
                        dap_store.boot_session(session.clone(), definition, cx)
                    })?
                    .await
            }
        });

        cx.spawn(async move |_, cx| {
            if let Err(error) = task.await {
                session
                    .update(cx, |session, cx| {
                        session
                            .console_output(cx)
                            .unbounded_send(format!("error: {}", error))
                            .ok();
                        session.shutdown(cx)
                    })?
                    .await;
            }
            anyhow::Ok(())
        })
        .detach_and_log_err(cx);
    }

    async fn register_session(
        this: WeakEntity<Self>,
        session: Entity<Session>,
        cx: &mut AsyncWindowContext,
    ) -> Result<Entity<DebugSession>> {
        let adapter_name = session.update(cx, |session, _| session.adapter())?;
        this.update_in(cx, |_, window, cx| {
            cx.subscribe_in(
                &session,
                window,
                move |this, session, event: &SessionStateEvent, window, cx| match event {
                    SessionStateEvent::Restart => {
                        this.handle_restart_request(session.clone(), window, cx);
                    }
                    SessionStateEvent::SpawnChildSession { request } => {
                        this.handle_start_debugging_request(request, session.clone(), window, cx);
                    }
                    _ => {}
                },
            )
            .detach();
        })
        .ok();

        let serialized_layout = persistence::get_serialized_layout(adapter_name).await;

        let (debug_session, workspace) = this.update_in(cx, |this, window, cx| {
            this.sessions.retain(|session| {
                session
                    .read(cx)
                    .running_state()
                    .read(cx)
                    .session()
                    .read(cx)
                    .is_terminated()
            });

            let debug_session = DebugSession::running(
                this.project.clone(),
                this.workspace.clone(),
                session,
                cx.weak_entity(),
                serialized_layout,
                this.position(window, cx).axis(),
                window,
                cx,
            );

            // We might want to make this an event subscription and only notify when a new thread is selected
            // This is used to filter the command menu correctly
            cx.observe(
                &debug_session.read(cx).running_state().clone(),
                |_, _, cx| cx.notify(),
            )
            .detach();

            this.sessions.push(debug_session.clone());
            this.activate_session(debug_session.clone(), window, cx);

            (debug_session, this.workspace.clone())
        })?;

        workspace.update_in(cx, |workspace, window, cx| {
            workspace.focus_panel::<Self>(window, cx);
        })?;

        Ok(debug_session)
    }

    fn handle_restart_request(
        &mut self,
        mut curr_session: Entity<Session>,
        window: &mut Window,
        cx: &mut Context<Self>,
    ) {
        while let Some(parent_session) =
            curr_session.read_with(cx, |session, _| session.parent_session().cloned())
        {
            curr_session = parent_session;
        }

        let Some(worktree) = curr_session.read(cx).worktree() else {
            log::error!("Attempted to start a child session from non local debug session");
            return;
        };

        let dap_store_handle = self.project.read(cx).dap_store().clone();
        let label = curr_session.read(cx).label().clone();
        let adapter = curr_session.read(cx).adapter().clone();
        let binary = curr_session.read(cx).binary().clone();
        let task = curr_session.update(cx, |session, cx| session.shutdown(cx));

        cx.spawn_in(window, async move |this, cx| {
            task.await;

            let (session, task) = dap_store_handle.update(cx, |dap_store, cx| {
                let session = dap_store.new_session(label, adapter, None, cx);

                let task = session.update(cx, |session, cx| {
                    session.boot(binary, worktree, dap_store_handle.downgrade(), cx)
                });
                (session, task)
            })?;
            Self::register_session(this, session, cx).await?;
            task.await
        })
        .detach_and_log_err(cx);
    }

    pub fn handle_start_debugging_request(
        &mut self,
        request: &StartDebuggingRequestArguments,
        parent_session: Entity<Session>,
        window: &mut Window,
        cx: &mut Context<Self>,
    ) {
        let Some(worktree) = parent_session.read(cx).worktree() else {
            log::error!("Attempted to start a child session from non local debug session");
            return;
        };

        let dap_store_handle = self.project.read(cx).dap_store().clone();
        let label = parent_session.read(cx).label().clone();
        let adapter = parent_session.read(cx).adapter().clone();
        let mut binary = parent_session.read(cx).binary().clone();
        binary.request_args = request.clone();

        cx.spawn_in(window, async move |this, cx| {
            let (session, task) = dap_store_handle.update(cx, |dap_store, cx| {
                let session =
                    dap_store.new_session(label, adapter, Some(parent_session.clone()), cx);

                let task = session.update(cx, |session, cx| {
                    session.boot(binary, worktree, dap_store_handle.downgrade(), cx)
                });
                (session, task)
            })?;
            Self::register_session(this, session, cx).await?;
            task.await
        })
        .detach_and_log_err(cx);
    }

    pub fn active_session(&self) -> Option<Entity<DebugSession>> {
        self.active_session.clone()
    }
    fn close_session(&mut self, entity_id: EntityId, window: &mut Window, cx: &mut Context<Self>) {
        let Some(session) = self
            .sessions
            .iter()
            .find(|other| entity_id == other.entity_id())
            .cloned()
        else {
            return;
        };
        session.update(cx, |this, cx| {
            this.running_state().update(cx, |this, cx| {
                this.serialize_layout(window, cx);
            });
        });
        let session_id = session.update(cx, |this, cx| this.session_id(cx));
        let should_prompt = self
            .project
            .update(cx, |this, cx| {
                let session = this.dap_store().read(cx).session_by_id(session_id);
                session.map(|session| !session.read(cx).is_terminated())
            })
            .unwrap_or_default();

        cx.spawn_in(window, async move |this, cx| {
            if should_prompt {
                let response = cx.prompt(
                    gpui::PromptLevel::Warning,
                    "This Debug Session is still running. Are you sure you want to terminate it?",
                    None,
                    &["Yes", "No"],
                );
                if response.await == Ok(1) {
                    return;
                }
            }
            session.update(cx, |session, cx| session.shutdown(cx)).ok();
            this.update(cx, |this, cx| {
                this.sessions.retain(|other| entity_id != other.entity_id());

                if let Some(active_session_id) = this
                    .active_session
                    .as_ref()
                    .map(|session| session.entity_id())
                {
                    if active_session_id == entity_id {
                        this.active_session = this.sessions.first().cloned();
                    }
                }
                cx.notify()
            })
            .ok();
        })
        .detach();
    }
    fn sessions_drop_down_menu(
        &self,
        active_session: &Entity<DebugSession>,
        window: &mut Window,
        cx: &mut Context<Self>,
    ) -> DropdownMenu {
        let sessions = self.sessions.clone();
        let weak = cx.weak_entity();
        let label = active_session.read(cx).label_element(cx);

        DropdownMenu::new_with_element(
            "debugger-session-list",
            label,
            ContextMenu::build(window, cx, move |mut this, _, cx| {
                let context_menu = cx.weak_entity();
                for session in sessions.into_iter() {
                    let weak_session = session.downgrade();
                    let weak_session_id = weak_session.entity_id();

                    this = this.custom_entry(
                        {
                            let weak = weak.clone();
                            let context_menu = context_menu.clone();
                            move |_, cx| {
                                weak_session
                                    .read_with(cx, |session, cx| {
                                        let context_menu = context_menu.clone();
                                        let id: SharedString =
                                            format!("debug-session-{}", session.session_id(cx).0)
                                                .into();
                                        h_flex()
                                            .w_full()
                                            .group(id.clone())
                                            .justify_between()
                                            .child(session.label_element(cx))
                                            .child(
                                                IconButton::new(
                                                    "close-debug-session",
                                                    IconName::Close,
                                                )
                                                .visible_on_hover(id.clone())
                                                .icon_size(IconSize::Small)
                                                .on_click({
                                                    let weak = weak.clone();
                                                    move |_, window, cx| {
                                                        weak.update(cx, |panel, cx| {
                                                            panel.close_session(
                                                                weak_session_id,
                                                                window,
                                                                cx,
                                                            );
                                                        })
                                                        .ok();
                                                        context_menu
                                                            .update(cx, |this, cx| {
                                                                this.cancel(
                                                                    &Default::default(),
                                                                    window,
                                                                    cx,
                                                                );
                                                            })
                                                            .ok();
                                                    }
                                                }),
                                            )
                                            .into_any_element()
                                    })
                                    .unwrap_or_else(|_| div().into_any_element())
                            }
                        },
                        {
                            let weak = weak.clone();
                            move |window, cx| {
                                weak.update(cx, |panel, cx| {
                                    panel.activate_session(session.clone(), window, cx);
                                })
                                .ok();
                            }
                        },
                    );
                }
                this
            }),
        )
    }

    fn deploy_context_menu(
        &mut self,
        position: Point<Pixels>,
        window: &mut Window,
        cx: &mut Context<Self>,
    ) {
        if let Some(running_state) = self
            .active_session
            .as_ref()
            .map(|session| session.read(cx).running_state().clone())
        {
            let pane_items_status = running_state.read(cx).pane_items_status(cx);
            let this = cx.weak_entity();

            let context_menu = ContextMenu::build(window, cx, |mut menu, _window, _cx| {
                for (item_kind, is_visible) in pane_items_status.into_iter() {
                    menu = menu.toggleable_entry(item_kind, is_visible, IconPosition::End, None, {
                        let this = this.clone();
                        move |window, cx| {
                            this.update(cx, |this, cx| {
                                if let Some(running_state) = this
                                    .active_session
                                    .as_ref()
                                    .map(|session| session.read(cx).running_state().clone())
                                {
                                    running_state.update(cx, |state, cx| {
                                        if is_visible {
                                            state.remove_pane_item(item_kind, window, cx);
                                        } else {
                                            state.add_pane_item(item_kind, position, window, cx);
                                        }
                                    })
                                }
                            })
                            .ok();
                        }
                    });
                }

                menu
            });

            window.focus(&context_menu.focus_handle(cx));
            let subscription = cx.subscribe(&context_menu, |this, _, _: &DismissEvent, cx| {
                this.context_menu.take();
                cx.notify();
            });
            self.context_menu = Some((context_menu, position, subscription));
        }
    }

    fn top_controls_strip(&self, window: &mut Window, cx: &mut Context<Self>) -> Option<Div> {
        let active_session = self.active_session.clone();
        let focus_handle = self.focus_handle.clone();
        let is_side = self.position(window, cx).axis() == gpui::Axis::Horizontal;
        let div = if is_side { v_flex() } else { h_flex() };

        let new_session_button = || {
            IconButton::new("debug-new-session", IconName::Plus)
                .icon_size(IconSize::Small)
                .on_click({
<<<<<<< HEAD
                    let workspace = self.workspace.clone();
                    move |_, window, cx| {
                        let _ = workspace.update(cx, |workspace, cx| {
                            NewSessionModal::show(workspace, window, cx);
                        });
                    }
=======
                    move |_, window, cx| window.dispatch_action(crate::Start.boxed_clone(), cx)
>>>>>>> ee56706d
                })
                .tooltip({
                    let focus_handle = focus_handle.clone();
                    move |window, cx| {
                        Tooltip::for_action_in(
                            "Start Debug Session",
                            &crate::Start,
                            &focus_handle,
                            window,
                            cx,
                        )
                    }
                })
        };

        Some(
            div.border_b_1()
                .border_color(cx.theme().colors().border)
                .p_1()
                .justify_between()
                .w_full()
                .when(is_side, |this| this.gap_1())
                .child(
                    h_flex()
                        .child(
                            h_flex().gap_2().w_full().when_some(
                                active_session
                                    .as_ref()
                                    .map(|session| session.read(cx).running_state()),
                                |this, running_session| {
                                    let thread_status =
                                        running_session.read(cx).thread_status(cx).unwrap_or(
                                            project::debugger::session::ThreadStatus::Exited,
                                        );
                                    let capabilities = running_session.read(cx).capabilities(cx);
                                    this.map(|this| {
                                        if thread_status == ThreadStatus::Running {
                                            this.child(
                                                IconButton::new(
                                                    "debug-pause",
                                                    IconName::DebugPause,
                                                )
                                                .icon_size(IconSize::XSmall)
                                                .shape(ui::IconButtonShape::Square)
                                                .on_click(window.listener_for(
                                                    &running_session,
                                                    |this, _, _window, cx| {
                                                        this.pause_thread(cx);
                                                    },
                                                ))
                                                .tooltip({
                                                    let focus_handle = focus_handle.clone();
                                                    move |window, cx| {
                                                        Tooltip::for_action_in(
                                                            "Pause program",
                                                            &Pause,
                                                            &focus_handle,
                                                            window,
                                                            cx,
                                                        )
                                                    }
                                                }),
                                            )
                                        } else {
                                            this.child(
                                                IconButton::new(
                                                    "debug-continue",
                                                    IconName::DebugContinue,
                                                )
                                                .icon_size(IconSize::XSmall)
                                                .shape(ui::IconButtonShape::Square)
                                                .on_click(window.listener_for(
                                                    &running_session,
                                                    |this, _, _window, cx| this.continue_thread(cx),
                                                ))
                                                .disabled(thread_status != ThreadStatus::Stopped)
                                                .tooltip({
                                                    let focus_handle = focus_handle.clone();
                                                    move |window, cx| {
                                                        Tooltip::for_action_in(
                                                            "Continue program",
                                                            &Continue,
                                                            &focus_handle,
                                                            window,
                                                            cx,
                                                        )
                                                    }
                                                }),
                                            )
                                        }
                                    })
                                    .child(
                                        IconButton::new("debug-step-over", IconName::ArrowRight)
                                            .icon_size(IconSize::XSmall)
                                            .shape(ui::IconButtonShape::Square)
                                            .on_click(window.listener_for(
                                                &running_session,
                                                |this, _, _window, cx| {
                                                    this.step_over(cx);
                                                },
                                            ))
                                            .disabled(thread_status != ThreadStatus::Stopped)
                                            .tooltip({
                                                let focus_handle = focus_handle.clone();
                                                move |window, cx| {
                                                    Tooltip::for_action_in(
                                                        "Step over",
                                                        &StepOver,
                                                        &focus_handle,
                                                        window,
                                                        cx,
                                                    )
                                                }
                                            }),
                                    )
                                    .child(
                                        IconButton::new("debug-step-out", IconName::ArrowUpRight)
                                            .icon_size(IconSize::XSmall)
                                            .shape(ui::IconButtonShape::Square)
                                            .on_click(window.listener_for(
                                                &running_session,
                                                |this, _, _window, cx| {
                                                    this.step_out(cx);
                                                },
                                            ))
                                            .disabled(thread_status != ThreadStatus::Stopped)
                                            .tooltip({
                                                let focus_handle = focus_handle.clone();
                                                move |window, cx| {
                                                    Tooltip::for_action_in(
                                                        "Step out",
                                                        &StepOut,
                                                        &focus_handle,
                                                        window,
                                                        cx,
                                                    )
                                                }
                                            }),
                                    )
                                    .child(
                                        IconButton::new(
                                            "debug-step-into",
                                            IconName::ArrowDownRight,
                                        )
                                        .icon_size(IconSize::XSmall)
                                        .shape(ui::IconButtonShape::Square)
                                        .on_click(window.listener_for(
                                            &running_session,
                                            |this, _, _window, cx| {
                                                this.step_in(cx);
                                            },
                                        ))
                                        .disabled(thread_status != ThreadStatus::Stopped)
                                        .tooltip({
                                            let focus_handle = focus_handle.clone();
                                            move |window, cx| {
                                                Tooltip::for_action_in(
                                                    "Step in",
                                                    &StepInto,
                                                    &focus_handle,
                                                    window,
                                                    cx,
                                                )
                                            }
                                        }),
                                    )
                                    .child(Divider::vertical())
                                    .child(
                                        IconButton::new(
                                            "debug-enable-breakpoint",
                                            IconName::DebugDisabledBreakpoint,
                                        )
                                        .icon_size(IconSize::XSmall)
                                        .shape(ui::IconButtonShape::Square)
                                        .disabled(thread_status != ThreadStatus::Stopped),
                                    )
                                    .child(
                                        IconButton::new(
                                            "debug-disable-breakpoint",
                                            IconName::CircleOff,
                                        )
                                        .icon_size(IconSize::XSmall)
                                        .shape(ui::IconButtonShape::Square)
                                        .disabled(thread_status != ThreadStatus::Stopped),
                                    )
                                    .child(
                                        IconButton::new(
                                            "debug-disable-all-breakpoints",
                                            IconName::BugOff,
                                        )
                                        .icon_size(IconSize::XSmall)
                                        .shape(ui::IconButtonShape::Square)
                                        .disabled(
                                            thread_status == ThreadStatus::Exited
                                                || thread_status == ThreadStatus::Ended,
                                        )
                                        .on_click(window.listener_for(
                                            &running_session,
                                            |this, _, _window, cx| {
                                                this.toggle_ignore_breakpoints(cx);
                                            },
                                        ))
                                        .tooltip({
                                            let focus_handle = focus_handle.clone();
                                            move |window, cx| {
                                                Tooltip::for_action_in(
                                                    "Disable all breakpoints",
                                                    &ToggleIgnoreBreakpoints,
                                                    &focus_handle,
                                                    window,
                                                    cx,
                                                )
                                            }
                                        }),
                                    )
                                    .child(Divider::vertical())
                                    .child(
                                        IconButton::new("debug-restart", IconName::DebugRestart)
                                            .icon_size(IconSize::XSmall)
                                            .on_click(window.listener_for(
                                                &running_session,
                                                |this, _, _window, cx| {
                                                    this.restart_session(cx);
                                                },
                                            ))
                                            .tooltip({
                                                let focus_handle = focus_handle.clone();
                                                move |window, cx| {
                                                    Tooltip::for_action_in(
                                                        "Restart",
                                                        &Restart,
                                                        &focus_handle,
                                                        window,
                                                        cx,
                                                    )
                                                }
                                            }),
                                    )
                                    .child(
                                        IconButton::new("debug-stop", IconName::Power)
                                            .icon_size(IconSize::XSmall)
                                            .on_click(window.listener_for(
                                                &running_session,
                                                |this, _, _window, cx| {
                                                    this.stop_thread(cx);
                                                },
                                            ))
                                            .disabled(
                                                thread_status != ThreadStatus::Stopped
                                                    && thread_status != ThreadStatus::Running,
                                            )
                                            .tooltip({
                                                let focus_handle = focus_handle.clone();
                                                let label = if capabilities
                                                    .supports_terminate_threads_request
                                                    .unwrap_or_default()
                                                {
                                                    "Terminate Thread"
                                                } else {
                                                    "Terminate All Threads"
                                                };
                                                move |window, cx| {
                                                    Tooltip::for_action_in(
                                                        label,
                                                        &Stop,
                                                        &focus_handle,
                                                        window,
                                                        cx,
                                                    )
                                                }
                                            }),
                                    )
                                    .child(
                                        IconButton::new("debug-disconnect", IconName::DebugDetach)
                                            .icon_size(IconSize::XSmall)
                                            .on_click(window.listener_for(
                                                &running_session,
                                                |this, _, _, cx| {
                                                    this.detach_client(cx);
                                                },
                                            ))
                                            .tooltip({
                                                let focus_handle = focus_handle.clone();
                                                move |window, cx| {
                                                    Tooltip::for_action_in(
                                                        "Detach",
                                                        &Detach,
                                                        &focus_handle,
                                                        window,
                                                        cx,
                                                    )
                                                }
                                            }),
                                    )
                                },
                            ),
                        )
                        .justify_around()
                        .when(is_side, |this| this.child(new_session_button())),
                )
                .child(
                    h_flex()
                        .gap_2()
                        .when(is_side, |this| this.justify_between())
                        .child(
                            h_flex().when_some(
                                active_session
                                    .as_ref()
                                    .map(|session| session.read(cx).running_state())
                                    .cloned(),
                                |this, session| {
                                    this.child(
                                        session.update(cx, |this, cx| {
                                            this.thread_dropdown(window, cx)
                                        }),
                                    )
                                    .when(!is_side, |this| this.gap_2().child(Divider::vertical()))
                                },
                            ),
                        )
                        .child(
                            h_flex()
                                .when_some(active_session.as_ref(), |this, session| {
                                    let context_menu =
                                        self.sessions_drop_down_menu(session, window, cx);
                                    this.child(context_menu).gap_2().child(Divider::vertical())
                                })
                                .when(!is_side, |this| this.child(new_session_button())),
                        ),
                ),
        )
    }

    fn activate_pane_in_direction(
        &mut self,
        direction: SplitDirection,
        window: &mut Window,
        cx: &mut Context<Self>,
    ) {
        if let Some(session) = self.active_session() {
            session.update(cx, |session, cx| {
                session.running_state().update(cx, |running, cx| {
                    running.activate_pane_in_direction(direction, window, cx);
                })
            });
        }
    }

    fn activate_item(
        &mut self,
        item: DebuggerPaneItem,
        window: &mut Window,
        cx: &mut Context<Self>,
    ) {
        if let Some(session) = self.active_session() {
            session.update(cx, |session, cx| {
                session.running_state().update(cx, |running, cx| {
                    running.activate_item(item, window, cx);
                });
            });
        }
    }

    fn activate_session(
        &mut self,
        session_item: Entity<DebugSession>,
        window: &mut Window,
        cx: &mut Context<Self>,
    ) {
        debug_assert!(self.sessions.contains(&session_item));
        session_item.focus_handle(cx).focus(window);
        session_item.update(cx, |this, cx| {
            this.running_state().update(cx, |this, cx| {
                this.go_to_selected_stack_frame(window, cx);
            });
        });
        self.active_session = Some(session_item);
        cx.notify();
    }
}

impl EventEmitter<PanelEvent> for DebugPanel {}
impl EventEmitter<DebugPanelEvent> for DebugPanel {}

impl Focusable for DebugPanel {
    fn focus_handle(&self, _: &App) -> FocusHandle {
        self.focus_handle.clone()
    }
}

impl Panel for DebugPanel {
    fn persistent_name() -> &'static str {
        "DebugPanel"
    }

    fn position(&self, _window: &Window, cx: &App) -> DockPosition {
        match DebuggerSettings::get_global(cx).dock {
            DebugPanelDockPosition::Left => DockPosition::Left,
            DebugPanelDockPosition::Bottom => DockPosition::Bottom,
            DebugPanelDockPosition::Right => DockPosition::Right,
        }
    }

    fn position_is_valid(&self, _: DockPosition) -> bool {
        true
    }

    fn set_position(
        &mut self,
        position: DockPosition,
        window: &mut Window,
        cx: &mut Context<Self>,
    ) {
        if position.axis() != self.position(window, cx).axis() {
            self.sessions.iter().for_each(|session_item| {
                session_item.update(cx, |item, cx| {
                    item.running_state()
                        .update(cx, |state, _| state.invert_axies())
                })
            });
        }

        settings::update_settings_file::<DebuggerSettings>(
            self.fs.clone(),
            cx,
            move |settings, _| {
                let dock = match position {
                    DockPosition::Left => DebugPanelDockPosition::Left,
                    DockPosition::Bottom => DebugPanelDockPosition::Bottom,
                    DockPosition::Right => DebugPanelDockPosition::Right,
                };
                settings.dock = dock;
            },
        );
    }

    fn size(&self, _window: &Window, _: &App) -> Pixels {
        self.size
    }

    fn set_size(&mut self, size: Option<Pixels>, _window: &mut Window, _cx: &mut Context<Self>) {
        self.size = size.unwrap();
    }

    fn remote_id() -> Option<proto::PanelId> {
        Some(proto::PanelId::DebugPanel)
    }

    fn icon(&self, _window: &Window, _cx: &App) -> Option<IconName> {
        Some(IconName::Debug)
    }

    fn icon_tooltip(&self, _window: &Window, cx: &App) -> Option<&'static str> {
        if DebuggerSettings::get_global(cx).button {
            Some("Debug Panel")
        } else {
            None
        }
    }

    fn toggle_action(&self) -> Box<dyn Action> {
        Box::new(ToggleFocus)
    }

    fn pane(&self) -> Option<Entity<Pane>> {
        None
    }

    fn activation_priority(&self) -> u32 {
        9
    }

    fn set_active(&mut self, _: bool, _: &mut Window, _: &mut Context<Self>) {}
}

impl Render for DebugPanel {
    fn render(&mut self, window: &mut Window, cx: &mut Context<Self>) -> impl IntoElement {
        let has_sessions = self.sessions.len() > 0;
        let this = cx.weak_entity();
        debug_assert_eq!(has_sessions, self.active_session.is_some());

        if self
            .active_session
            .as_ref()
            .map(|session| session.read(cx).running_state())
            .map(|state| state.read(cx).has_open_context_menu(cx))
            .unwrap_or(false)
        {
            self.context_menu.take();
        }

        v_flex()
            .size_full()
            .key_context("DebugPanel")
            .child(h_flex().children(self.top_controls_strip(window, cx)))
            .track_focus(&self.focus_handle(cx))
            .on_action({
                let this = this.clone();
                move |_: &workspace::ActivatePaneLeft, window, cx| {
                    this.update(cx, |this, cx| {
                        this.activate_pane_in_direction(SplitDirection::Left, window, cx);
                    })
                    .ok();
                }
            })
            .on_action({
                let this = this.clone();
                move |_: &workspace::ActivatePaneRight, window, cx| {
                    this.update(cx, |this, cx| {
                        this.activate_pane_in_direction(SplitDirection::Right, window, cx);
                    })
                    .ok();
                }
            })
            .on_action({
                let this = this.clone();
                move |_: &workspace::ActivatePaneUp, window, cx| {
                    this.update(cx, |this, cx| {
                        this.activate_pane_in_direction(SplitDirection::Up, window, cx);
                    })
                    .ok();
                }
            })
            .on_action({
                let this = this.clone();
                move |_: &workspace::ActivatePaneDown, window, cx| {
                    this.update(cx, |this, cx| {
                        this.activate_pane_in_direction(SplitDirection::Down, window, cx);
                    })
                    .ok();
                }
            })
            .on_action({
                let this = this.clone();
                move |_: &FocusConsole, window, cx| {
                    this.update(cx, |this, cx| {
                        this.activate_item(DebuggerPaneItem::Console, window, cx);
                    })
                    .ok();
                }
            })
            .on_action({
                let this = this.clone();
                move |_: &FocusVariables, window, cx| {
                    this.update(cx, |this, cx| {
                        this.activate_item(DebuggerPaneItem::Variables, window, cx);
                    })
                    .ok();
                }
            })
            .on_action({
                let this = this.clone();
                move |_: &FocusBreakpointList, window, cx| {
                    this.update(cx, |this, cx| {
                        this.activate_item(DebuggerPaneItem::BreakpointList, window, cx);
                    })
                    .ok();
                }
            })
            .on_action({
                let this = this.clone();
                move |_: &FocusFrames, window, cx| {
                    this.update(cx, |this, cx| {
                        this.activate_item(DebuggerPaneItem::Frames, window, cx);
                    })
                    .ok();
                }
            })
            .on_action({
                let this = this.clone();
                move |_: &FocusModules, window, cx| {
                    this.update(cx, |this, cx| {
                        this.activate_item(DebuggerPaneItem::Modules, window, cx);
                    })
                    .ok();
                }
            })
            .on_action({
                let this = this.clone();
                move |_: &FocusLoadedSources, window, cx| {
                    this.update(cx, |this, cx| {
                        this.activate_item(DebuggerPaneItem::LoadedSources, window, cx);
                    })
                    .ok();
                }
            })
            .on_action({
                let this = this.clone();
                move |_: &FocusTerminal, window, cx| {
                    this.update(cx, |this, cx| {
                        this.activate_item(DebuggerPaneItem::Terminal, window, cx);
                    })
                    .ok();
                }
            })
            .when(self.active_session.is_some(), |this| {
                this.on_mouse_down(
                    MouseButton::Right,
                    cx.listener(|this, event: &MouseDownEvent, window, cx| {
                        if this
                            .active_session
                            .as_ref()
                            .map(|session| {
                                let state = session.read(cx).running_state();
                                state.read(cx).has_pane_at_position(event.position)
                            })
                            .unwrap_or(false)
                        {
                            this.deploy_context_menu(event.position, window, cx);
                        }
                    }),
                )
                .children(self.context_menu.as_ref().map(|(menu, position, _)| {
                    deferred(
                        anchored()
                            .position(*position)
                            .anchor(gpui::Corner::TopLeft)
                            .child(menu.clone()),
                    )
                    .with_priority(1)
                }))
            })
            .map(|this| {
                if has_sessions {
                    this.children(self.active_session.clone())
                } else {
                    this.child(
                        v_flex()
                            .h_full()
                            .gap_1()
                            .items_center()
                            .justify_center()
                            .child(
                                h_flex().child(
                                    Label::new("No Debugging Sessions")
                                        .size(LabelSize::Small)
                                        .color(Color::Muted),
                                ),
                            )
                            .child(
                                h_flex().flex_shrink().child(
                                    Button::new("spawn-new-session-empty-state", "New Session")
                                        .size(ButtonSize::Large)
                                        .on_click(|_, window, cx| {
                                            window.dispatch_action(crate::Start.boxed_clone(), cx);
                                        }),
                                ),
                            ),
                    )
                }
            })
            .into_any()
    }
}

struct DebuggerProvider(Entity<DebugPanel>);

impl workspace::DebuggerProvider for DebuggerProvider {
    fn start_session(
        &self,
        definition: DebugScenario,
        context: TaskContext,
        buffer: Option<Entity<Buffer>>,
        window: &mut Window,
        cx: &mut App,
    ) {
        self.0.update(cx, |_, cx| {
            cx.defer_in(window, |this, window, cx| {
                this.start_session(definition, context, buffer, None, window, cx);
            })
        })
    }
}<|MERGE_RESOLUTION|>--- conflicted
+++ resolved
@@ -609,16 +609,7 @@
             IconButton::new("debug-new-session", IconName::Plus)
                 .icon_size(IconSize::Small)
                 .on_click({
-<<<<<<< HEAD
-                    let workspace = self.workspace.clone();
-                    move |_, window, cx| {
-                        let _ = workspace.update(cx, |workspace, cx| {
-                            NewSessionModal::show(workspace, window, cx);
-                        });
-                    }
-=======
                     move |_, window, cx| window.dispatch_action(crate::Start.boxed_clone(), cx)
->>>>>>> ee56706d
                 })
                 .tooltip({
                     let focus_handle = focus_handle.clone();
