use crate::{attach_modal::Candidate, tests::start_debug_session_with, *};
use attach_modal::AttachModal;
use dap::{FakeAdapter, client::SessionId};
use gpui::{BackgroundExecutor, TestAppContext, VisualTestContext};
use menu::Confirm;
use project::{FakeFs, Project};
use serde_json::json;
use task::{AttachRequest, DebugScenario, TcpArgumentsTemplate};
use tests::{init_test, init_test_workspace};

#[gpui::test]
async fn test_direct_attach_to_process(executor: BackgroundExecutor, cx: &mut TestAppContext) {
    init_test(cx);

    let fs = FakeFs::new(executor.clone());

    fs.insert_tree(
        "/project",
        json!({
            "main.rs": "First line\nSecond line\nThird line\nFourth line",
        }),
    )
    .await;

    let project = Project::test(fs, ["/project".as_ref()], cx).await;
    let workspace = init_test_workspace(&project, cx).await;
    let cx = &mut VisualTestContext::from_window(*workspace, cx);

    let session = start_debug_session_with(
        &workspace,
        cx,
        DebugScenario {
            adapter: "fake-adapter".to_string(),
            request: dap::DebugRequest::Attach(AttachRequest {
                process_id: Some(10),
            }),
            label: "label".to_string(),
            initialize_args: None,
            tcp_connection: None,
            stop_on_entry: None,
        },
        |client| {
            client.on_request::<dap::requests::Attach, _>(move |_, args| {
                assert_eq!(json!({"request": "attach", "process_id": 10}), args.raw);

                Ok(())
            });
        },
    )
    .unwrap();

    cx.run_until_parked();

    // assert we didn't show the attach modal
    workspace
        .update(cx, |workspace, _window, cx| {
            assert!(workspace.active_modal::<AttachModal>(cx).is_none());
        })
        .unwrap();

    let shutdown_session = project.update(cx, |project, cx| {
        project.dap_store().update(cx, |dap_store, cx| {
            dap_store.shutdown_session(session.read(cx).session_id(), cx)
        })
    });

    shutdown_session.await.unwrap();
}

#[gpui::test]
async fn test_show_attach_modal_and_select_process(
    executor: BackgroundExecutor,
    cx: &mut TestAppContext,
) {
    init_test(cx);

    let fs = FakeFs::new(executor.clone());

    fs.insert_tree(
        "/project",
        json!({
            "main.rs": "First line\nSecond line\nThird line\nFourth line",
        }),
    )
    .await;

    let project = Project::test(fs, ["/project".as_ref()], cx).await;
    let workspace = init_test_workspace(&project, cx).await;
    let cx = &mut VisualTestContext::from_window(*workspace, cx);
    // Set up handlers for sessions spawned via modal.
    let _initialize_subscription =
        project::debugger::test::intercept_debug_sessions(cx, |client| {
            client.on_request::<dap::requests::Attach, _>(move |_, args| {
                assert_eq!(json!({"request": "attach", "process_id": 1}), args.raw);

                Ok(())
            });
        });
    let attach_modal = workspace
        .update(cx, |workspace, window, cx| {
            let workspace_handle = cx.entity();
            workspace.toggle_modal(window, cx, |window, cx| {
                AttachModal::with_processes(
<<<<<<< HEAD
                    project.clone(),
                    DebugScenario {
=======
                    workspace_handle,
                    DebugTaskDefinition {
>>>>>>> 5e31d86f
                        adapter: FakeAdapter::ADAPTER_NAME.into(),
                        request: dap::DebugRequest::Attach(AttachRequest::default()),
                        label: "attach example".into(),
                        initialize_args: None,
                        tcp_connection: Some(TcpArgumentsTemplate::default()),
                        stop_on_entry: None,
                    },
                    vec![
                        Candidate {
                            pid: 0,
                            name: "fake-binary-1".into(),
                            command: vec![],
                        },
                        Candidate {
                            pid: 3,
                            name: "real-binary-1".into(),
                            command: vec![],
                        },
                        Candidate {
                            pid: 1,
                            name: "fake-binary-2".into(),
                            command: vec![],
                        },
                    ]
                    .into_iter()
                    .collect(),
                    true,
                    window,
                    cx,
                )
            });

            workspace.active_modal::<AttachModal>(cx).unwrap()
        })
        .unwrap();

    cx.run_until_parked();

    // assert we got the expected processes
    workspace
        .update(cx, |_, window, cx| {
            let names =
                attach_modal.update(cx, |modal, cx| attach_modal::_process_names(&modal, cx));
            // Initially all processes are visible.
            assert_eq!(3, names.len());
            attach_modal.update(cx, |this, cx| {
                this.picker.update(cx, |this, cx| {
                    this.set_query("fakb", window, cx);
                })
            })
        })
        .unwrap();
    cx.run_until_parked();
    // assert we got the expected processes
    workspace
        .update(cx, |_, _, cx| {
            let names =
                attach_modal.update(cx, |modal, cx| attach_modal::_process_names(&modal, cx));
            // Initially all processes are visible.
            assert_eq!(2, names.len());
        })
        .unwrap();
    // select the only existing process
    cx.dispatch_action(Confirm);

    cx.run_until_parked();

    // assert attach modal was dismissed
    workspace
        .update(cx, |workspace, _window, cx| {
            assert!(workspace.active_modal::<AttachModal>(cx).is_none());
        })
        .unwrap();

    let shutdown_session = project.update(cx, |project, cx| {
        project.dap_store().update(cx, |dap_store, cx| {
            let session = dap_store.session_by_id(SessionId(0)).unwrap();

            dap_store.shutdown_session(session.read(cx).session_id(), cx)
        })
    });

    shutdown_session.await.unwrap();
}<|MERGE_RESOLUTION|>--- conflicted
+++ resolved
@@ -101,14 +101,10 @@
             let workspace_handle = cx.entity();
             workspace.toggle_modal(window, cx, |window, cx| {
                 AttachModal::with_processes(
-<<<<<<< HEAD
-                    project.clone(),
+                    workspace_handle,
                     DebugScenario {
-=======
-                    workspace_handle,
-                    DebugTaskDefinition {
->>>>>>> 5e31d86f
                         adapter: FakeAdapter::ADAPTER_NAME.into(),
+                        build: None,
                         request: dap::DebugRequest::Attach(AttachRequest::default()),
                         label: "attach example".into(),
                         initialize_args: None,
