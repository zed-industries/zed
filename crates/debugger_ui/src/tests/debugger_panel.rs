--- conflicted
+++ resolved
@@ -523,13 +523,8 @@
         .fake_reverse_request::<RunInTerminal>(RunInTerminalRequestArguments {
             kind: None,
             title: None,
-<<<<<<< HEAD
             cwd: "".into(),
             args: vec!["oops".into(), "oops".into()],
-=======
-            cwd: path!("/non-existing/path").into(), // invalid/non-existing path will cause the terminal spawn to fail
-            args: vec![],
->>>>>>> d732a7d3
             env: None,
             args_can_be_interpreted_by_shell: None,
         })
