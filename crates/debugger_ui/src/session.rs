pub mod running;

use std::sync::OnceLock;

use dap::client::SessionId;
use gpui::{App, Entity, EventEmitter, FocusHandle, Focusable, Subscription, Task, WeakEntity};
use project::Project;
use project::debugger::{dap_store::DapStore, session::Session};
use project::worktree_store::WorktreeStore;
use rpc::proto::{self, PeerId};
use running::RunningState;
use ui::{Indicator, prelude::*};
use workspace::{
    FollowableItem, ViewId, Workspace,
    item::{self, Item},
};

use crate::debugger_panel::DebugPanel;
use crate::persistence::SerializedPaneLayout;

pub(crate) enum DebugSessionState {
    Running(Entity<running::RunningState>),
}

impl DebugSessionState {
    pub(crate) fn as_running(&self) -> Option<&Entity<running::RunningState>> {
        match &self {
            DebugSessionState::Running(entity) => Some(entity),
        }
    }
}

pub struct DebugSession {
    remote_id: Option<workspace::ViewId>,
    mode: DebugSessionState,
    label: OnceLock<SharedString>,
    dap_store: WeakEntity<DapStore>,
    _debug_panel: WeakEntity<DebugPanel>,
    _worktree_store: WeakEntity<WorktreeStore>,
    _workspace: WeakEntity<Workspace>,
    _subscriptions: [Subscription; 1],
}

#[derive(Debug)]
pub enum DebugPanelItemEvent {
    Close,
    Stopped { go_to_stack_frame: bool },
}

impl DebugSession {
    pub(crate) fn running(
        project: Entity<Project>,
        workspace: WeakEntity<Workspace>,
        session: Entity<Session>,
        _debug_panel: WeakEntity<DebugPanel>,
        serialized_pane_layout: Option<SerializedPaneLayout>,
        window: &mut Window,
        cx: &mut App,
    ) -> Entity<Self> {
        let mode = cx.new(|cx| {
            RunningState::new(
                session.clone(),
                project.clone(),
                workspace.clone(),
                serialized_pane_layout,
                window,
                cx,
            )
        });

        cx.new(|cx| Self {
            _subscriptions: [cx.subscribe(&mode, |_, _, _, cx| {
                cx.notify();
            })],
            remote_id: None,
            mode: DebugSessionState::Running(mode),
            label: OnceLock::new(),
            dap_store: project.read(cx).dap_store().downgrade(),
            _debug_panel,
            _worktree_store: project.read(cx).worktree_store().downgrade(),
            _workspace: workspace,
        })
    }

    pub(crate) fn session_id(&self, cx: &App) -> SessionId {
        match &self.mode {
            DebugSessionState::Running(entity) => entity.read(cx).session_id(),
        }
    }

    pub fn session(&self, cx: &App) -> Entity<Session> {
        match &self.mode {
            DebugSessionState::Running(entity) => entity.read(cx).session().clone(),
        }
    }

    pub(crate) fn shutdown(&mut self, cx: &mut Context<Self>) {
        match &self.mode {
            DebugSessionState::Running(state) => state.update(cx, |state, cx| state.shutdown(cx)),
        }
    }

    pub(crate) fn mode(&self) -> &DebugSessionState {
        &self.mode
    }

<<<<<<< HEAD
    pub(crate) fn label(&self, cx: &App) -> SharedString {
=======
    pub(crate) fn running_state(&self) -> Entity<RunningState> {
        match &self.mode {
            DebugSessionState::Running(running_state) => running_state.clone(),
        }
    }

    pub(crate) fn label(&self, cx: &App) -> String {
>>>>>>> c147daae
        if let Some(label) = self.label.get() {
            return label.clone();
        }

        let session_id = match &self.mode {
            DebugSessionState::Running(running_state) => running_state.read(cx).session_id(),
        };

        let Ok(Some(session)) = self
            .dap_store
            .read_with(cx, |store, _| store.session_by_id(session_id))
        else {
            return "".into();
        };

        self.label
            .get_or_init(|| session.read(cx).label())
            .to_owned()
    }

    pub(crate) fn label_element(&self, cx: &App) -> AnyElement {
        let label = self.label(cx);

        let icon = match &self.mode {
            DebugSessionState::Running(state) => {
                if state.read(cx).session().read(cx).is_terminated() {
                    Some(Indicator::dot().color(Color::Error))
                } else {
                    match state.read(cx).thread_status(cx).unwrap_or_default() {
                        project::debugger::session::ThreadStatus::Stopped => {
                            Some(Indicator::dot().color(Color::Conflict))
                        }
                        _ => Some(Indicator::dot().color(Color::Success)),
                    }
                }
            }
        };

        h_flex()
            .gap_2()
            .when_some(icon, |this, indicator| this.child(indicator))
            .justify_between()
            .child(Label::new(label))
            .into_any_element()
    }
}

impl EventEmitter<DebugPanelItemEvent> for DebugSession {}

impl Focusable for DebugSession {
    fn focus_handle(&self, cx: &App) -> FocusHandle {
        match &self.mode {
            DebugSessionState::Running(running_state) => running_state.focus_handle(cx),
        }
    }
}

impl Item for DebugSession {
    type Event = DebugPanelItemEvent;
}

impl FollowableItem for DebugSession {
    fn remote_id(&self) -> Option<workspace::ViewId> {
        self.remote_id
    }

    fn to_state_proto(&self, _window: &Window, _cx: &App) -> Option<proto::view::Variant> {
        None
    }

    fn from_state_proto(
        _workspace: Entity<Workspace>,
        _remote_id: ViewId,
        _state: &mut Option<proto::view::Variant>,
        _window: &mut Window,
        _cx: &mut App,
    ) -> Option<gpui::Task<gpui::Result<Entity<Self>>>> {
        None
    }

    fn add_event_to_update_proto(
        &self,
        _event: &Self::Event,
        _update: &mut Option<proto::update_view::Variant>,
        _window: &Window,
        _cx: &App,
    ) -> bool {
        // update.get_or_insert_with(|| proto::update_view::Variant::DebugPanel(Default::default()));

        true
    }

    fn apply_update_proto(
        &mut self,
        _project: &Entity<project::Project>,
        _message: proto::update_view::Variant,
        _window: &mut Window,
        _cx: &mut Context<Self>,
    ) -> gpui::Task<gpui::Result<()>> {
        Task::ready(Ok(()))
    }

    fn set_leader_peer_id(
        &mut self,
        _leader_peer_id: Option<PeerId>,
        _window: &mut Window,
        _cx: &mut Context<Self>,
    ) {
    }

    fn to_follow_event(_event: &Self::Event) -> Option<workspace::item::FollowEvent> {
        None
    }

    fn dedup(&self, existing: &Self, _window: &Window, cx: &App) -> Option<workspace::item::Dedup> {
        if existing.session_id(cx) == self.session_id(cx) {
            Some(item::Dedup::KeepExisting)
        } else {
            None
        }
    }

    fn is_project_item(&self, _window: &Window, _cx: &App) -> bool {
        true
    }
}

impl Render for DebugSession {
    fn render(&mut self, window: &mut Window, cx: &mut Context<Self>) -> impl IntoElement {
        match &self.mode {
            DebugSessionState::Running(running_state) => {
                running_state.update(cx, |this, cx| this.render(window, cx).into_any_element())
            }
        }
    }
}<|MERGE_RESOLUTION|>--- conflicted
+++ resolved
@@ -104,17 +104,13 @@
         &self.mode
     }
 
-<<<<<<< HEAD
+    pub(crate) fn running_state(&self) -> Entity<RunningState> {
+        match &self.mode {
+            DebugSessionState::Running(running_state) => running_state.clone(),
+        }
+    }
+
     pub(crate) fn label(&self, cx: &App) -> SharedString {
-=======
-    pub(crate) fn running_state(&self) -> Entity<RunningState> {
-        match &self.mode {
-            DebugSessionState::Running(running_state) => running_state.clone(),
-        }
-    }
-
-    pub(crate) fn label(&self, cx: &App) -> String {
->>>>>>> c147daae
         if let Some(label) = self.label.get() {
             return label.clone();
         }
