--- conflicted
+++ resolved
@@ -471,24 +471,13 @@
 
     #[gpui::test]
     fn test_markdown_code_blocks(cx: &mut AppContext) {
-<<<<<<< HEAD
         let markdown = languages::language("markdown", tree_sitter_md::LANGUAGE.into());
         let typescript = languages::language(
             "typescript",
             tree_sitter_typescript::LANGUAGE_TYPESCRIPT.into(),
         );
         let python = languages::language("python", tree_sitter_python::LANGUAGE.into());
-        let language_registry = Arc::new(LanguageRegistry::new(
-            Task::ready(()),
-            cx.background_executor().clone(),
-        ));
-=======
-        let markdown = languages::language("markdown", tree_sitter_md::language());
-        let typescript =
-            languages::language("typescript", tree_sitter_typescript::language_typescript());
-        let python = languages::language("python", tree_sitter_python::language());
         let language_registry = Arc::new(LanguageRegistry::new(cx.background_executor().clone()));
->>>>>>> e7d18ef3
         language_registry.add(markdown.clone());
         language_registry.add(typescript.clone());
         language_registry.add(python.clone());
