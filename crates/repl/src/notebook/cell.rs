#![allow(unused, dead_code)]
use std::sync::Arc;
use std::time::{Duration, Instant};

use editor::{Editor, EditorMode, MultiBuffer};
use futures::future::Shared;
use gpui::{
    App, Entity, EventEmitter, Focusable, Hsla, InteractiveElement, RetainAllImageCache,
    StatefulInteractiveElement, Task, TextStyleRefinement, image_cache, prelude::*,
};
use language::{Buffer, Language, LanguageRegistry};
use markdown_preview::{markdown_parser::parse_markdown, markdown_renderer::render_markdown_block};
use nbformat::v4::{CellId, CellMetadata, CellType};
use runtimelib::{JupyterMessage, JupyterMessageContent};
use settings::Settings as _;
use theme::ThemeSettings;
use ui::{CommonAnimationExt, IconButtonShape, prelude::*};
use util::ResultExt;

use crate::{
    notebook::{CODE_BLOCK_INSET, GUTTER_WIDTH},
    outputs::{Output, plain::TerminalOutput, user_error::ErrorView},
};

#[derive(Copy, Clone, PartialEq, PartialOrd)]
pub enum CellPosition {
    First,
    Middle,
    Last,
}

pub enum CellControlType {
    RunCell,
    RerunCell,
    ClearCell,
    CellOptions,
    CollapseCell,
    ExpandCell,
}

pub enum CellEvent {
    Run(CellId),
    FocusedIn(CellId),
}

pub enum MarkdownCellEvent {
    FinishedEditing,
    Run(CellId),
}

impl CellControlType {
    fn icon_name(&self) -> IconName {
        match self {
            CellControlType::RunCell => IconName::PlayFilled,
            CellControlType::RerunCell => IconName::ArrowCircle,
            CellControlType::ClearCell => IconName::ListX,
            CellControlType::CellOptions => IconName::Ellipsis,
            CellControlType::CollapseCell => IconName::ChevronDown,
            CellControlType::ExpandCell => IconName::ChevronRight,
        }
    }
}

pub struct CellControl {
    button: IconButton,
}

impl CellControl {
    fn new(id: impl Into<SharedString>, control_type: CellControlType) -> Self {
        let icon_name = control_type.icon_name();
        let id = id.into();
        let button = IconButton::new(id, icon_name)
            .icon_size(IconSize::Small)
            .shape(IconButtonShape::Square);
        Self { button }
    }
}

impl Clickable for CellControl {
    fn on_click(
        self,
        handler: impl Fn(&gpui::ClickEvent, &mut Window, &mut App) + 'static,
    ) -> Self {
        let button = self.button.on_click(handler);
        Self { button }
    }

    fn cursor_style(self, _cursor_style: gpui::CursorStyle) -> Self {
        self
    }
}

/// A notebook cell
#[derive(Clone)]
pub enum Cell {
    Code(Entity<CodeCell>),
    Markdown(Entity<MarkdownCell>),
    Raw(Entity<RawCell>),
}

fn convert_outputs(
    outputs: &Vec<nbformat::v4::Output>,
    window: &mut Window,
    cx: &mut App,
) -> Vec<Output> {
    outputs
        .iter()
        .map(|output| match output {
            nbformat::v4::Output::Stream { text, .. } => Output::Stream {
                content: cx.new(|cx| TerminalOutput::from(&text.0, window, cx)),
            },
            nbformat::v4::Output::DisplayData(display_data) => {
                Output::new(&display_data.data, None, window, cx)
            }
            nbformat::v4::Output::ExecuteResult(execute_result) => {
                Output::new(&execute_result.data, None, window, cx)
            }
            nbformat::v4::Output::Error(error) => Output::ErrorOutput(ErrorView {
                ename: error.ename.clone(),
                evalue: error.evalue.clone(),
                traceback: cx
                    .new(|cx| TerminalOutput::from(&error.traceback.join("\n"), window, cx)),
            }),
        })
        .collect()
}

impl Cell {
    pub fn load(
        cell: &nbformat::v4::Cell,
        languages: &Arc<LanguageRegistry>,
        notebook_language: Shared<Task<Option<Arc<Language>>>>,
        window: &mut Window,
        cx: &mut App,
    ) -> Self {
        match cell {
            nbformat::v4::Cell::Markdown {
                id,
                metadata,
                source,
                ..
            } => {
                let source = source.join("");

                let entity = cx.new(|cx| {
                    MarkdownCell::new(
                        id.clone(),
                        metadata.clone(),
                        source,
                        languages.clone(),
                        window,
                        cx,
                    )
                });

                Cell::Markdown(entity)
            }
            nbformat::v4::Cell::Code {
                id,
                metadata,
                execution_count,
                source,
                outputs,
            } => {
                let text = source.join("");
                let outputs = convert_outputs(outputs, window, cx);

                Cell::Code(cx.new(|cx| {
                    CodeCell::load(
                        id.clone(),
                        metadata.clone(),
                        *execution_count,
                        text,
                        outputs,
                        notebook_language,
                        window,
                        cx,
<<<<<<< HEAD
                    )
                }))
            }
=======
                    );

                    let theme = ThemeSettings::get_global(cx);

                    let refinement = TextStyleRefinement {
                        font_family: Some(theme.buffer_font.family.clone()),
                        font_size: Some(theme.buffer_font_size(cx).into()),
                        color: Some(cx.theme().colors().editor_foreground),
                        background_color: Some(gpui::transparent_black()),
                        ..Default::default()
                    };

                    editor.set_text(text, window, cx);
                    editor.set_show_gutter(false, cx);
                    editor.set_text_style_refinement(refinement);

                    // editor.set_read_only(true);
                    editor
                });

                let buffer = buffer.clone();
                let language_task = cx.spawn_in(window, async move |this, cx| {
                    let language = notebook_language.await;

                    buffer.update(cx, |buffer, cx| {
                        buffer.set_language_immediate(language.clone(), cx);
                    });
                });

                CodeCell {
                    id: id.clone(),
                    metadata: metadata.clone(),
                    execution_count: *execution_count,
                    source: source.join(""),
                    editor: editor_view,
                    outputs: convert_outputs(outputs, window, cx),
                    selected: false,
                    language_task,
                    cell_position: None,
                }
            })),
>>>>>>> 46553664
            nbformat::v4::Cell::Raw {
                id,
                metadata,
                source,
            } => Cell::Raw(cx.new(|_| RawCell {
                id: id.clone(),
                metadata: metadata.clone(),
                source: source.join(""),
                selected: false,
                cell_position: None,
            })),
        }
    }
}

pub trait RenderableCell: Render {
    const CELL_TYPE: CellType;

    fn id(&self) -> &CellId;
    fn cell_type(&self) -> CellType;
    fn metadata(&self) -> &CellMetadata;
    fn source(&self) -> &String;
    fn selected(&self) -> bool;
    fn set_selected(&mut self, selected: bool) -> &mut Self;
    fn selected_bg_color(&self, window: &mut Window, cx: &mut Context<Self>) -> Hsla {
        if self.selected() {
            let mut color = cx.theme().colors().element_hover;
            color.fade_out(0.5);
            color
        } else {
            // Not sure if this is correct, previous was TODO: this is wrong
            gpui::transparent_black()
        }
    }
    fn control(&self, _window: &mut Window, _cx: &mut Context<Self>) -> Option<CellControl> {
        None
    }

    fn cell_position_spacer(
        &self,
        is_first: bool,
        window: &mut Window,
        cx: &mut Context<Self>,
    ) -> Option<impl IntoElement> {
        let cell_position = self.cell_position();

        if (cell_position == Some(&CellPosition::First) && is_first)
            || (cell_position == Some(&CellPosition::Last) && !is_first)
        {
            Some(div().flex().w_full().h(DynamicSpacing::Base12.px(cx)))
        } else {
            None
        }
    }

    fn gutter(&self, window: &mut Window, cx: &mut Context<Self>) -> impl IntoElement {
        let is_selected = self.selected();

        div()
            .relative()
            .h_full()
            .w(px(GUTTER_WIDTH))
            .child(
                div()
                    .w(px(GUTTER_WIDTH))
                    .flex()
                    .flex_none()
                    .justify_center()
                    .h_full()
                    .child(
                        div()
                            .flex_none()
                            .w(px(1.))
                            .h_full()
                            .when(is_selected, |this| this.bg(cx.theme().colors().icon_accent))
                            .when(!is_selected, |this| this.bg(cx.theme().colors().border)),
                    ),
            )
            .when_some(self.control(window, cx), |this, control| {
                this.child(
                    div()
                        .absolute()
                        .top(px(CODE_BLOCK_INSET - 2.0))
                        .left_0()
                        .flex()
                        .flex_none()
                        .w(px(GUTTER_WIDTH))
                        .h(px(GUTTER_WIDTH + 12.0))
                        .items_center()
                        .justify_center()
                        .bg(cx.theme().colors().tab_bar_background)
                        .child(control.button),
                )
            })
    }

    fn cell_position(&self) -> Option<&CellPosition>;
    fn set_cell_position(&mut self, position: CellPosition) -> &mut Self;
}

pub trait RunnableCell: RenderableCell {
    fn execution_count(&self) -> Option<i32>;
    fn set_execution_count(&mut self, count: i32) -> &mut Self;
    fn run(&mut self, window: &mut Window, cx: &mut Context<Self>) -> ();
}

pub struct MarkdownCell {
    id: CellId,
    metadata: CellMetadata,
    image_cache: Entity<RetainAllImageCache>,
    source: String,
    editor: Entity<Editor>,
    parsed_markdown: Option<markdown_preview::markdown_elements::ParsedMarkdown>,
    markdown_parsing_task: Task<()>,
    editing: bool,
    selected: bool,
    cell_position: Option<CellPosition>,
    languages: Arc<LanguageRegistry>,
    _editor_subscription: gpui::Subscription,
}

impl EventEmitter<MarkdownCellEvent> for MarkdownCell {}

impl MarkdownCell {
    pub fn new(
        id: CellId,
        metadata: CellMetadata,
        source: String,
        languages: Arc<LanguageRegistry>,
        window: &mut Window,
        cx: &mut Context<Self>,
    ) -> Self {
        let buffer = cx.new(|cx| Buffer::local(source.clone(), cx));
        let multi_buffer = cx.new(|cx| MultiBuffer::singleton(buffer.clone(), cx));

        let markdown_language = languages.language_for_name("Markdown");
        cx.spawn_in(window, async move |_this, cx| {
            if let Some(markdown) = markdown_language.await.log_err() {
                buffer
                    .update(cx, |buffer, cx| {
                        buffer.set_language(Some(markdown), cx);
                    })
                    .log_err();
            }
        })
        .detach();

        let editor = cx.new(|cx| {
            let mut editor = Editor::new(
                EditorMode::AutoHeight {
                    min_lines: 1,
                    max_lines: Some(1024),
                },
                multi_buffer,
                None,
                window,
                cx,
            );

            let theme = ThemeSettings::get_global(cx);
            let refinement = TextStyleRefinement {
                font_family: Some(theme.buffer_font.family.clone()),
                font_size: Some(theme.buffer_font_size(cx).into()),
                color: Some(cx.theme().colors().editor_foreground),
                background_color: Some(gpui::transparent_black()),
                ..Default::default()
            };

            editor.set_show_gutter(false, cx);
            editor.set_text_style_refinement(refinement);
            editor
        });

        let markdown_parsing_task = {
            let languages = languages.clone();
            let source = source.clone();

            cx.spawn_in(window, async move |this, cx| {
                let parsed_markdown = cx
                    .background_spawn(async move {
                        parse_markdown(&source, None, Some(languages)).await
                    })
                    .await;

                this.update(cx, |cell: &mut MarkdownCell, _| {
                    cell.parsed_markdown = Some(parsed_markdown);
                })
                .log_err();
            })
        };

        // Subscribe to editor events
        let cell_id = id.clone();
        let editor_subscription =
            cx.subscribe(&editor, move |this, _editor, event, cx| match event {
                editor::EditorEvent::Blurred => {
                    if this.editing {
                        this.editing = false;
                        cx.emit(MarkdownCellEvent::FinishedEditing);
                        cx.notify();
                    }
                }
                _ => {}
            });

        let start_editing = source.is_empty();
        Self {
            id,
            metadata,
            image_cache: RetainAllImageCache::new(cx),
            source,
            editor,
            parsed_markdown: None,
            markdown_parsing_task,
            editing: start_editing, // Start in edit mode if empty
            selected: false,
            cell_position: None,
            languages,
            _editor_subscription: editor_subscription,
        }
    }

    pub fn editor(&self) -> &Entity<Editor> {
        &self.editor
    }

    pub fn is_editing(&self) -> bool {
        self.editing
    }

    pub fn set_editing(&mut self, editing: bool) {
        self.editing = editing;
    }

    pub fn reparse_markdown(&mut self, cx: &mut Context<Self>) {
        let editor = self.editor.read(cx);
        let buffer = editor.buffer().read(cx);
        let source = buffer
            .as_singleton()
            .map(|b| b.read(cx).text())
            .unwrap_or_default();

        self.source = source.clone();
        let languages = self.languages.clone();

        self.markdown_parsing_task = cx.spawn(async move |this, cx| {
            let parsed_markdown = cx
                .background_spawn(
                    async move { parse_markdown(&source, None, Some(languages)).await },
                )
                .await;

            this.update(cx, |cell: &mut MarkdownCell, cx| {
                cell.parsed_markdown = Some(parsed_markdown);
                cx.notify();
            })
            .log_err();
        });
    }

    /// Called when user presses Shift+Enter or Ctrl+Enter while editing.
    /// Finishes editing and signals to move to the next cell.
    pub fn run(&mut self, cx: &mut Context<Self>) {
        if self.editing {
            self.editing = false;
            cx.emit(MarkdownCellEvent::FinishedEditing);
            cx.emit(MarkdownCellEvent::Run(self.id.clone()));
            cx.notify();
        }
    }
}

impl RenderableCell for MarkdownCell {
    const CELL_TYPE: CellType = CellType::Markdown;

    fn id(&self) -> &CellId {
        &self.id
    }

    fn cell_type(&self) -> CellType {
        CellType::Markdown
    }

    fn metadata(&self) -> &CellMetadata {
        &self.metadata
    }

    fn source(&self) -> &String {
        &self.source
    }

    fn selected(&self) -> bool {
        self.selected
    }

    fn set_selected(&mut self, selected: bool) -> &mut Self {
        self.selected = selected;
        self
    }

    fn control(&self, _window: &mut Window, _: &mut Context<Self>) -> Option<CellControl> {
        None
    }

    fn cell_position(&self) -> Option<&CellPosition> {
        self.cell_position.as_ref()
    }

    fn set_cell_position(&mut self, cell_position: CellPosition) -> &mut Self {
        self.cell_position = Some(cell_position);
        self
    }
}

impl Render for MarkdownCell {
    fn render(&mut self, window: &mut Window, cx: &mut Context<Self>) -> impl IntoElement {
        // If editing, show the editor
        if self.editing {
            return v_flex()
                .size_full()
                .children(self.cell_position_spacer(true, window, cx))
                .child(
                    h_flex()
                        .w_full()
                        .pr_6()
                        .rounded_xs()
                        .items_start()
                        .gap(DynamicSpacing::Base08.rems(cx))
                        .bg(self.selected_bg_color(window, cx))
                        .child(self.gutter(window, cx))
                        .child(
                            div()
                                .flex_1()
                                .p_3()
                                .bg(cx.theme().colors().editor_background)
                                .rounded_sm()
                                .child(self.editor.clone())
                                .on_mouse_down(
                                    gpui::MouseButton::Left,
                                    cx.listener(|_this, _event, _window, _cx| {
                                        // Prevent the click from propagating
                                    }),
                                ),
                        ),
                )
                .children(self.cell_position_spacer(false, window, cx));
        }

        // Preview mode - show rendered markdown
        let Some(parsed) = self.parsed_markdown.as_ref() else {
            // No parsed content yet, show placeholder that can be clicked to edit
            let focus_handle = self.editor.focus_handle(cx);
            return v_flex()
                .size_full()
                .children(self.cell_position_spacer(true, window, cx))
                .child(
                    h_flex()
                        .w_full()
                        .pr_6()
                        .rounded_xs()
                        .items_start()
                        .gap(DynamicSpacing::Base08.rems(cx))
                        .bg(self.selected_bg_color(window, cx))
                        .child(self.gutter(window, cx))
                        .child(
                            div()
                                .id("markdown-placeholder")
                                .flex_1()
                                .p_3()
                                .italic()
                                .text_color(cx.theme().colors().text_muted)
                                .child("Click to edit markdown...")
                                .cursor_pointer()
                                .on_click(cx.listener(move |this, _event, window, cx| {
                                    this.editing = true;
                                    window.focus(&this.editor.focus_handle(cx));
                                    cx.notify();
                                })),
                        ),
                )
                .children(self.cell_position_spacer(false, window, cx));
        };

        let mut markdown_render_context =
            markdown_preview::markdown_renderer::RenderContext::new(None, window, cx);

        v_flex()
            .size_full()
            .children(self.cell_position_spacer(true, window, cx))
            .child(
                h_flex()
                    .w_full()
                    .pr_6()
                    .rounded_xs()
                    .items_start()
                    .gap(DynamicSpacing::Base08.rems(cx))
                    .bg(self.selected_bg_color(window, cx))
                    .child(self.gutter(window, cx))
                    .child(
                        v_flex()
                            .image_cache(self.image_cache.clone())
                            .id("markdown-content")
                            .size_full()
                            .flex_1()
                            .p_3()
                            .font_ui(cx)
                            .text_size(TextSize::Default.rems(cx))
                            .cursor_pointer()
                            .on_click(cx.listener(|this, _event, window, cx| {
                                this.editing = true;
                                window.focus(&this.editor.focus_handle(cx));
                                cx.notify();
                            }))
                            .children(parsed.children.iter().map(|child| {
                                div().relative().child(div().relative().child(
                                    render_markdown_block(child, &mut markdown_render_context),
                                ))
                            })),
                    ),
            )
            .children(self.cell_position_spacer(false, window, cx))
    }
}

pub struct CodeCell {
    id: CellId,
    metadata: CellMetadata,
    execution_count: Option<i32>,
    source: String,
    editor: Entity<editor::Editor>,
    outputs: Vec<Output>,
    selected: bool,
    cell_position: Option<CellPosition>,
    language_task: Task<()>,
    execution_start_time: Option<Instant>,
    execution_duration: Option<Duration>,
    is_executing: bool,
}

impl EventEmitter<CellEvent> for CodeCell {}

impl CodeCell {
    pub fn new(
        id: CellId,
        metadata: CellMetadata,
        source: String,
        notebook_language: Shared<Task<Option<Arc<Language>>>>,
        window: &mut Window,
        cx: &mut Context<Self>,
    ) -> Self {
        let buffer = cx.new(|cx| Buffer::local(source.clone(), cx));
        let multi_buffer = cx.new(|cx| MultiBuffer::singleton(buffer.clone(), cx));

        let editor_view = cx.new(|cx| {
            let mut editor = Editor::new(
                EditorMode::AutoHeight {
                    min_lines: 1,
                    max_lines: Some(1024),
                },
                multi_buffer,
                None,
                window,
                cx,
            );

            let theme = ThemeSettings::get_global(cx);
            let refinement = TextStyleRefinement {
                font_family: Some(theme.buffer_font.family.clone()),
                font_size: Some(theme.buffer_font_size(cx).into()),
                color: Some(cx.theme().colors().editor_foreground),
                background_color: Some(gpui::transparent_black()),
                ..Default::default()
            };

            editor.set_show_gutter(false, cx);
            editor.set_text_style_refinement(refinement);
            editor
        });

        let language_task = cx.spawn_in(window, async move |_this, cx| {
            let language = notebook_language.await;
            buffer.update(cx, |buffer, cx| {
                buffer.set_language(language.clone(), cx);
            });
        });

        Self {
            id,
            metadata,
            execution_count: None,
            source,
            editor: editor_view,
            outputs: Vec::new(),
            selected: false,
            cell_position: None,
            language_task,
            execution_start_time: None,
            execution_duration: None,
            is_executing: false,
        }
    }

    /// Load a code cell from notebook file data, including existing outputs and execution count
    pub fn load(
        id: CellId,
        metadata: CellMetadata,
        execution_count: Option<i32>,
        source: String,
        outputs: Vec<Output>,
        notebook_language: Shared<Task<Option<Arc<Language>>>>,
        window: &mut Window,
        cx: &mut Context<Self>,
    ) -> Self {
        let buffer = cx.new(|cx| Buffer::local(source.clone(), cx));
        let multi_buffer = cx.new(|cx| MultiBuffer::singleton(buffer.clone(), cx));

        let editor_view = cx.new(|cx| {
            let mut editor = Editor::new(
                EditorMode::AutoHeight {
                    min_lines: 1,
                    max_lines: Some(1024),
                },
                multi_buffer,
                None,
                window,
                cx,
            );

            let theme = ThemeSettings::get_global(cx);
            let refinement = TextStyleRefinement {
                font_family: Some(theme.buffer_font.family.clone()),
                font_size: Some(theme.buffer_font_size(cx).into()),
                color: Some(cx.theme().colors().editor_foreground),
                background_color: Some(gpui::transparent_black()),
                ..Default::default()
            };

            editor.set_text(source.clone(), window, cx);
            editor.set_show_gutter(false, cx);
            editor.set_text_style_refinement(refinement);
            editor
        });

        let language_task = cx.spawn_in(window, async move |_this, cx| {
            let language = notebook_language.await;
            buffer.update(cx, |buffer, cx| {
                buffer.set_language(language.clone(), cx);
            });
        });

        Self {
            id,
            metadata,
            execution_count,
            source,
            editor: editor_view,
            outputs,
            selected: false,
            cell_position: None,
            language_task,
            execution_start_time: None,
            execution_duration: None,
            is_executing: false,
        }
    }

    pub fn editor(&self) -> &Entity<editor::Editor> {
        &self.editor
    }

    pub fn is_dirty(&self, cx: &App) -> bool {
        self.editor.read(cx).buffer().read(cx).is_dirty(cx)
    }
    pub fn has_outputs(&self) -> bool {
        !self.outputs.is_empty()
    }

    pub fn clear_outputs(&mut self) {
        self.outputs.clear();
        self.execution_duration = None;
    }

    pub fn start_execution(&mut self) {
        self.execution_start_time = Some(Instant::now());
        self.execution_duration = None;
        self.is_executing = true;
    }

    pub fn finish_execution(&mut self) {
        if let Some(start_time) = self.execution_start_time.take() {
            self.execution_duration = Some(start_time.elapsed());
        }
        self.is_executing = false;
    }

    pub fn is_executing(&self) -> bool {
        self.is_executing
    }

    pub fn execution_duration(&self) -> Option<Duration> {
        self.execution_duration
    }

    fn format_duration(duration: Duration) -> String {
        let total_secs = duration.as_secs_f64();
        if total_secs < 1.0 {
            format!("{:.0}ms", duration.as_millis())
        } else if total_secs < 60.0 {
            format!("{:.1}s", total_secs)
        } else {
            let minutes = (total_secs / 60.0).floor() as u64;
            let secs = total_secs % 60.0;
            format!("{}m {:.1}s", minutes, secs)
        }
    }

    pub fn handle_message(
        &mut self,
        message: &JupyterMessage,
        window: &mut Window,
        cx: &mut Context<Self>,
    ) {
        match &message.content {
            JupyterMessageContent::StreamContent(stream) => {
                self.outputs.push(Output::Stream {
                    content: cx.new(|cx| TerminalOutput::from(&stream.text, window, cx)),
                });
            }
            JupyterMessageContent::DisplayData(display_data) => {
                self.outputs
                    .push(Output::new(&display_data.data, None, window, cx));
            }
            JupyterMessageContent::ExecuteResult(execute_result) => {
                self.outputs
                    .push(Output::new(&execute_result.data, None, window, cx));
            }
            JupyterMessageContent::ExecuteInput(input) => {
                self.execution_count = serde_json::to_value(&input.execution_count)
                    .ok()
                    .and_then(|v| v.as_i64())
                    .map(|v| v as i32);
            }
            JupyterMessageContent::ExecuteReply(_) => {
                self.finish_execution();
            }
            JupyterMessageContent::ErrorOutput(error) => {
                self.outputs.push(Output::ErrorOutput(ErrorView {
                    ename: error.ename.clone(),
                    evalue: error.evalue.clone(),
                    traceback: cx
                        .new(|cx| TerminalOutput::from(&error.traceback.join("\n"), window, cx)),
                }));
            }
            _ => {}
        }
        cx.notify();
    }

    fn output_control(&self) -> Option<CellControlType> {
        if self.has_outputs() {
            Some(CellControlType::ClearCell)
        } else {
            None
        }
    }

    pub fn gutter_output(&self, window: &mut Window, cx: &mut Context<Self>) -> impl IntoElement {
        let is_selected = self.selected();

        div()
            .relative()
            .h_full()
            .w(px(GUTTER_WIDTH))
            .child(
                div()
                    .w(px(GUTTER_WIDTH))
                    .flex()
                    .flex_none()
                    .justify_center()
                    .h_full()
                    .child(
                        div()
                            .flex_none()
                            .w(px(1.))
                            .h_full()
                            .when(is_selected, |this| this.bg(cx.theme().colors().icon_accent))
                            .when(!is_selected, |this| this.bg(cx.theme().colors().border)),
                    ),
            )
            .when(self.has_outputs(), |this| {
                this.child(
                    div()
                        .absolute()
                        .top(px(CODE_BLOCK_INSET - 2.0))
                        .left_0()
                        .flex()
                        .flex_none()
                        .w(px(GUTTER_WIDTH))
                        .h(px(GUTTER_WIDTH + 12.0))
                        .items_center()
                        .justify_center()
                        .bg(cx.theme().colors().tab_bar_background)
                        .child(IconButton::new("control", IconName::Ellipsis)),
                )
            })
    }
}

impl RenderableCell for CodeCell {
    const CELL_TYPE: CellType = CellType::Code;

    fn id(&self) -> &CellId {
        &self.id
    }

    fn cell_type(&self) -> CellType {
        CellType::Code
    }

    fn metadata(&self) -> &CellMetadata {
        &self.metadata
    }

    fn source(&self) -> &String {
        &self.source
    }

    fn control(&self, window: &mut Window, cx: &mut Context<Self>) -> Option<CellControl> {
        let control_type = if self.has_outputs() {
            CellControlType::RerunCell
        } else {
            CellControlType::RunCell
        };

        let cell_control = CellControl::new(
            if self.has_outputs() {
                "rerun-cell"
            } else {
                "run-cell"
            },
            control_type,
        )
        .on_click(cx.listener(move |this, _, window, cx| this.run(window, cx)));

        Some(cell_control)
    }

    fn selected(&self) -> bool {
        self.selected
    }

    fn set_selected(&mut self, selected: bool) -> &mut Self {
        self.selected = selected;
        self
    }

    fn cell_position(&self) -> Option<&CellPosition> {
        self.cell_position.as_ref()
    }

    fn set_cell_position(&mut self, cell_position: CellPosition) -> &mut Self {
        self.cell_position = Some(cell_position);
        self
    }

    fn gutter(&self, window: &mut Window, cx: &mut Context<Self>) -> impl IntoElement {
        let is_selected = self.selected();
        let execution_count = self.execution_count;

        div()
            .relative()
            .h_full()
            .w(px(GUTTER_WIDTH))
            .child(
                div()
                    .w(px(GUTTER_WIDTH))
                    .flex()
                    .flex_none()
                    .justify_center()
                    .h_full()
                    .child(
                        div()
                            .flex_none()
                            .w(px(1.))
                            .h_full()
                            .when(is_selected, |this| this.bg(cx.theme().colors().icon_accent))
                            .when(!is_selected, |this| this.bg(cx.theme().colors().border)),
                    ),
            )
            .when_some(self.control(window, cx), |this, control| {
                this.child(
                    div()
                        .absolute()
                        .top(px(CODE_BLOCK_INSET - 2.0))
                        .left_0()
                        .flex()
                        .flex_col()
                        .w(px(GUTTER_WIDTH))
                        .items_center()
                        .justify_center()
                        .bg(cx.theme().colors().tab_bar_background)
                        .child(control.button)
                        .when_some(execution_count, |this, count| {
                            this.child(
                                div()
                                    .mt_1()
                                    .text_xs()
                                    .text_color(cx.theme().colors().text_muted)
                                    .child(format!("{}", count)),
                            )
                        }),
                )
            })
    }
}

impl RunnableCell for CodeCell {
    fn run(&mut self, window: &mut Window, cx: &mut Context<Self>) {
        println!("Running code cell: {}", self.id);
        cx.emit(CellEvent::Run(self.id.clone()));
    }

    fn execution_count(&self) -> Option<i32> {
        self.execution_count
            .and_then(|count| if count > 0 { Some(count) } else { None })
    }

    fn set_execution_count(&mut self, count: i32) -> &mut Self {
        self.execution_count = Some(count);
        self
    }
}

impl Render for CodeCell {
    fn render(&mut self, window: &mut Window, cx: &mut Context<Self>) -> impl IntoElement {
        // get the language from the editor's buffer
        let language_name = self
            .editor
            .read(cx)
            .buffer()
            .read(cx)
            .as_singleton()
            .and_then(|buffer| buffer.read(cx).language())
            .map(|lang| lang.name().to_string());

        v_flex()
            .size_full()
            // TODO: Move base cell render into trait impl so we don't have to repeat this
            .children(self.cell_position_spacer(true, window, cx))
            // Editor portion
            .child(
                h_flex()
                    .w_full()
                    .pr_6()
                    .rounded_xs()
                    .items_start()
                    .gap(DynamicSpacing::Base08.rems(cx))
                    .bg(self.selected_bg_color(window, cx))
                    .child(self.gutter(window, cx))
                    .child(
                        div().py_1p5().w_full().child(
                            div()
                                .relative()
                                .flex()
                                .size_full()
                                .flex_1()
                                .py_3()
                                .px_5()
                                .rounded_lg()
                                .border_1()
                                .border_color(cx.theme().colors().border)
                                .bg(cx.theme().colors().editor_background)
                                .child(div().w_full().child(self.editor.clone()))
                                // lang badge in top-right corner
                                .when_some(language_name, |this, name| {
                                    this.child(
                                        div()
                                            .absolute()
                                            .top_1()
                                            .right_2()
                                            .px_2()
                                            .py_0p5()
                                            .rounded_md()
                                            .bg(cx.theme().colors().element_background.opacity(0.7))
                                            .text_xs()
                                            .text_color(cx.theme().colors().text_muted)
                                            .child(name),
                                    )
                                }),
                        ),
                    ),
            )
            // Output portion
            .when(
                self.has_outputs() || self.execution_duration.is_some() || self.is_executing,
                |this| {
                    let execution_time_label = self.execution_duration.map(Self::format_duration);
                    let is_executing = self.is_executing;
                    this.child(
                        h_flex()
                            .w_full()
                            .pr_6()
                            .rounded_xs()
                            .items_start()
                            .gap(DynamicSpacing::Base08.rems(cx))
                            .bg(self.selected_bg_color(window, cx))
                            .child(self.gutter_output(window, cx))
                            .child(
                                div().py_1p5().w_full().child(
                                    v_flex()
                                        .size_full()
                                        .flex_1()
                                        .py_3()
                                        .px_5()
                                        .rounded_lg()
                                        .border_1()
                                        // execution status/time at the TOP
                                        .when(
                                            is_executing || execution_time_label.is_some(),
                                            |this| {
                                                let time_element = if is_executing {
                                                    h_flex()
                                                        .gap_1()
                                                        .items_center()
                                                        .child(
                                                            Icon::new(IconName::ArrowCircle)
                                                                .size(IconSize::XSmall)
                                                                .color(Color::Warning)
                                                                .with_rotate_animation(2)
                                                                .into_any_element(),
                                                        )
                                                        .child(
                                                            div()
                                                                .text_xs()
                                                                .text_color(
                                                                    cx.theme().colors().text_muted,
                                                                )
                                                                .child("Running..."),
                                                        )
                                                        .into_any_element()
                                                } else if let Some(duration_text) =
                                                    execution_time_label.clone()
                                                {
                                                    h_flex()
                                                        .gap_1()
                                                        .items_center()
                                                        .child(
                                                            Icon::new(IconName::Check)
                                                                .size(IconSize::XSmall)
                                                                .color(Color::Success),
                                                        )
                                                        .child(
                                                            div()
                                                                .text_xs()
                                                                .text_color(
                                                                    cx.theme().colors().text_muted,
                                                                )
                                                                .child(duration_text),
                                                        )
                                                        .into_any_element()
                                                } else {
                                                    div().into_any_element()
                                                };
                                                this.child(div().mb_2().child(time_element))
                                            },
                                        )
                                        // output at bottom
                                        .child(div().w_full().children(self.outputs.iter().map(
                                            |output| {
                                                let content = match output {
                                                    Output::Plain { content, .. } => {
                                                        Some(content.clone().into_any_element())
                                                    }
                                                    Output::Markdown { content, .. } => {
                                                        Some(content.clone().into_any_element())
                                                    }
                                                    Output::Stream { content, .. } => {
                                                        Some(content.clone().into_any_element())
                                                    }
                                                    Output::Image { content, .. } => {
                                                        Some(content.clone().into_any_element())
                                                    }
                                                    Output::Message(message) => Some(
                                                        div()
                                                            .child(message.clone())
                                                            .into_any_element(),
                                                    ),
                                                    Output::Table { content, .. } => {
                                                        Some(content.clone().into_any_element())
                                                    }
                                                    Output::ErrorOutput(error_view) => {
                                                        error_view.render(window, cx)
                                                    }
                                                    Output::ClearOutputWaitMarker => None,
                                                };

                                                div().children(content)
                                            },
                                        ))),
                                ),
                            ),
                    )
                },
            )
            // TODO: Move base cell render into trait impl so we don't have to repeat this
            .children(self.cell_position_spacer(false, window, cx))
    }
}

pub struct RawCell {
    id: CellId,
    metadata: CellMetadata,
    source: String,
    selected: bool,
    cell_position: Option<CellPosition>,
}

impl RenderableCell for RawCell {
    const CELL_TYPE: CellType = CellType::Raw;

    fn id(&self) -> &CellId {
        &self.id
    }

    fn cell_type(&self) -> CellType {
        CellType::Raw
    }

    fn metadata(&self) -> &CellMetadata {
        &self.metadata
    }

    fn source(&self) -> &String {
        &self.source
    }

    fn selected(&self) -> bool {
        self.selected
    }

    fn set_selected(&mut self, selected: bool) -> &mut Self {
        self.selected = selected;
        self
    }

    fn cell_position(&self) -> Option<&CellPosition> {
        self.cell_position.as_ref()
    }

    fn set_cell_position(&mut self, cell_position: CellPosition) -> &mut Self {
        self.cell_position = Some(cell_position);
        self
    }
}

impl Render for RawCell {
    fn render(&mut self, window: &mut Window, cx: &mut Context<Self>) -> impl IntoElement {
        v_flex()
            .size_full()
            // TODO: Move base cell render into trait impl so we don't have to repeat this
            .children(self.cell_position_spacer(true, window, cx))
            .child(
                h_flex()
                    .w_full()
                    .pr_2()
                    .rounded_xs()
                    .items_start()
                    .gap(DynamicSpacing::Base08.rems(cx))
                    .bg(self.selected_bg_color(window, cx))
                    .child(self.gutter(window, cx))
                    .child(
                        div()
                            .flex()
                            .size_full()
                            .flex_1()
                            .p_3()
                            .font_ui(cx)
                            .text_size(TextSize::Default.rems(cx))
                            .child(self.source.clone()),
                    ),
            )
            // TODO: Move base cell render into trait impl so we don't have to repeat this
            .children(self.cell_position_spacer(false, window, cx))
    }
}<|MERGE_RESOLUTION|>--- conflicted
+++ resolved
@@ -175,53 +175,9 @@
                         notebook_language,
                         window,
                         cx,
-<<<<<<< HEAD
                     )
                 }))
             }
-=======
-                    );
-
-                    let theme = ThemeSettings::get_global(cx);
-
-                    let refinement = TextStyleRefinement {
-                        font_family: Some(theme.buffer_font.family.clone()),
-                        font_size: Some(theme.buffer_font_size(cx).into()),
-                        color: Some(cx.theme().colors().editor_foreground),
-                        background_color: Some(gpui::transparent_black()),
-                        ..Default::default()
-                    };
-
-                    editor.set_text(text, window, cx);
-                    editor.set_show_gutter(false, cx);
-                    editor.set_text_style_refinement(refinement);
-
-                    // editor.set_read_only(true);
-                    editor
-                });
-
-                let buffer = buffer.clone();
-                let language_task = cx.spawn_in(window, async move |this, cx| {
-                    let language = notebook_language.await;
-
-                    buffer.update(cx, |buffer, cx| {
-                        buffer.set_language_immediate(language.clone(), cx);
-                    });
-                });
-
-                CodeCell {
-                    id: id.clone(),
-                    metadata: metadata.clone(),
-                    execution_count: *execution_count,
-                    source: source.join(""),
-                    editor: editor_view,
-                    outputs: convert_outputs(outputs, window, cx),
-                    selected: false,
-                    language_task,
-                    cell_position: None,
-                }
-            })),
->>>>>>> 46553664
             nbformat::v4::Cell::Raw {
                 id,
                 metadata,
@@ -704,7 +660,7 @@
         let language_task = cx.spawn_in(window, async move |_this, cx| {
             let language = notebook_language.await;
             buffer.update(cx, |buffer, cx| {
-                buffer.set_language(language.clone(), cx);
+                buffer.set_language_immediate(language.clone(), cx);
             });
         });
 
