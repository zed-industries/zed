[package]
name = "repl"
version = "0.1.0"
edition = "2021"
publish = false
license = "GPL-3.0-or-later"

[lints]
workspace = true

[lib]
path = "src/repl.rs"
doctest = false

[dependencies]
alacritty_terminal.workspace = true
anyhow.workspace = true
async-dispatcher.workspace = true
base64.workspace = true
collections.workspace = true
command_palette_hooks.workspace = true
editor.workspace = true
futures.workspace = true
gpui.workspace = true
image.workspace = true
language.workspace = true
log.workspace = true
multi_buffer.workspace = true
project.workspace = true
runtimelib.workspace = true
schemars.workspace = true
serde.workspace = true
serde_json.workspace = true
settings.workspace = true
smol.workspace = true
terminal_view.workspace = true
theme.workspace = true
ui.workspace = true
util.workspace = true
uuid.workspace = true
workspace.workspace = true

[dev-dependencies]
editor = { workspace = true, features = ["test-support"] }
env_logger.workspace = true
gpui = { workspace = true, features = ["test-support"] }
http = { workspace = true, features = ["test-support"] }
language = { workspace = true, features = ["test-support"] }
project = { workspace = true, features = ["test-support"] }
settings = { workspace = true, features = ["test-support"] }
theme = { workspace = true, features = ["test-support"] }
<<<<<<< HEAD
util = { workspace = true, features = ["test-support"] }
http_client = { workspace = true, features = ["test-support"] }
=======
util = { workspace = true, features = ["test-support"] }
>>>>>>> 4d65f7ee
<|MERGE_RESOLUTION|>--- conflicted
+++ resolved
@@ -44,14 +44,9 @@
 editor = { workspace = true, features = ["test-support"] }
 env_logger.workspace = true
 gpui = { workspace = true, features = ["test-support"] }
-http = { workspace = true, features = ["test-support"] }
+http_client = { workspace = true, features = ["test-support"] }
 language = { workspace = true, features = ["test-support"] }
 project = { workspace = true, features = ["test-support"] }
 settings = { workspace = true, features = ["test-support"] }
 theme = { workspace = true, features = ["test-support"] }
-<<<<<<< HEAD
-util = { workspace = true, features = ["test-support"] }
-http_client = { workspace = true, features = ["test-support"] }
-=======
-util = { workspace = true, features = ["test-support"] }
->>>>>>> 4d65f7ee
+util = { workspace = true, features = ["test-support"] }