use anyhow::{Context as _, Result, anyhow};
use chrono::TimeDelta;
use client::{Client, EditPredictionUsage, UserStore};
use cloud_llm_client::predict_edits_v3::{self, PromptFormat, Signature};
use cloud_llm_client::{
    AcceptEditPredictionBody, EXPIRED_LLM_TOKEN_HEADER_NAME, MINIMUM_REQUIRED_VERSION_HEADER_NAME,
    ZED_VERSION_HEADER_NAME,
};
use cloud_zeta2_prompt::{DEFAULT_MAX_PROMPT_BYTES, build_prompt};
use collections::HashMap;
use edit_prediction_context::{
    DeclarationId, DeclarationStyle, EditPredictionContext, EditPredictionContextOptions,
    EditPredictionExcerpt, EditPredictionExcerptOptions, EditPredictionScoreOptions, Line,
    SyntaxIndex, SyntaxIndexState,
};
use feature_flags::{FeatureFlag, FeatureFlagAppExt as _};
use futures::AsyncReadExt as _;
use futures::channel::{mpsc, oneshot};
use gpui::http_client::{AsyncBody, Method};
use gpui::{
    App, Entity, EntityId, Global, SemanticVersion, SharedString, Subscription, Task, WeakEntity,
    http_client, prelude::*,
};
use language::{Anchor, Buffer, DiagnosticSet, LanguageServerId, ToOffset as _, ToPoint};
use language::{BufferSnapshot, OffsetRangeExt};
use language_model::{LlmApiToken, RefreshLlmTokenListener};
use project::Project;
use release_channel::AppVersion;
use serde::de::DeserializeOwned;
use std::collections::{VecDeque, hash_map};
use std::ops::Range;
use std::path::Path;
use std::str::FromStr as _;
use std::sync::Arc;
use std::time::{Duration, Instant};
use thiserror::Error;
use util::ResultExt as _;
use util::rel_path::RelPathBuf;
use workspace::notifications::{ErrorMessagePrompt, NotificationId, show_app_notification};

mod merge_excerpts;
mod prediction;
mod provider;
mod related_excerpts;

use crate::merge_excerpts::merge_excerpts;
use crate::prediction::EditPrediction;
use crate::related_excerpts::find_related_excerpts;
pub use crate::related_excerpts::{LlmContextOptions, SearchToolQuery};
pub use provider::ZetaEditPredictionProvider;

const BUFFER_CHANGE_GROUPING_INTERVAL: Duration = Duration::from_secs(1);

/// Maximum number of events to track.
const MAX_EVENT_COUNT: usize = 16;

pub const DEFAULT_EXCERPT_OPTIONS: EditPredictionExcerptOptions = EditPredictionExcerptOptions {
    max_bytes: 512,
    min_bytes: 128,
    target_before_cursor_over_total_bytes: 0.5,
};

pub const DEFAULT_CONTEXT_OPTIONS: ContextMode = ContextMode::Llm(DEFAULT_LLM_CONTEXT_OPTIONS);

pub const DEFAULT_LLM_CONTEXT_OPTIONS: LlmContextOptions = LlmContextOptions {
    excerpt: DEFAULT_EXCERPT_OPTIONS,
};

pub const DEFAULT_SYNTAX_CONTEXT_OPTIONS: EditPredictionContextOptions =
    EditPredictionContextOptions {
        use_imports: true,
        max_retrieved_declarations: 0,
        excerpt: DEFAULT_EXCERPT_OPTIONS,
        score: EditPredictionScoreOptions {
            omit_excerpt_overlaps: true,
        },
    };

pub const DEFAULT_OPTIONS: ZetaOptions = ZetaOptions {
    context: DEFAULT_CONTEXT_OPTIONS,
    max_prompt_bytes: DEFAULT_MAX_PROMPT_BYTES,
    max_diagnostic_bytes: 2048,
    prompt_format: PromptFormat::DEFAULT,
    file_indexing_parallelism: 1,
};

pub struct Zeta2FeatureFlag;

impl FeatureFlag for Zeta2FeatureFlag {
    const NAME: &'static str = "zeta2";

    fn enabled_for_staff() -> bool {
        false
    }
}

#[derive(Clone)]
struct ZetaGlobal(Entity<Zeta>);

impl Global for ZetaGlobal {}

pub struct Zeta {
    client: Arc<Client>,
    user_store: Entity<UserStore>,
    llm_token: LlmApiToken,
    _llm_token_subscription: Subscription,
    projects: HashMap<EntityId, ZetaProject>,
    options: ZetaOptions,
    update_required: bool,
    debug_tx: Option<mpsc::UnboundedSender<ZetaDebugInfo>>,
}

#[derive(Debug, Clone, PartialEq)]
pub struct ZetaOptions {
    pub context: ContextMode,
    pub max_prompt_bytes: usize,
    pub max_diagnostic_bytes: usize,
    pub prompt_format: predict_edits_v3::PromptFormat,
    pub file_indexing_parallelism: usize,
}

#[derive(Debug, Clone, PartialEq)]
pub enum ContextMode {
    Llm(LlmContextOptions),
    Syntax(EditPredictionContextOptions),
}

impl ContextMode {
    pub fn excerpt(&self) -> &EditPredictionExcerptOptions {
        match self {
            ContextMode::Llm(options) => &options.excerpt,
            ContextMode::Syntax(options) => &options.excerpt,
        }
    }
}

pub enum ZetaDebugInfo {
    ContextRetrievalStarted(ZetaContextRetrievalDebugInfo),
    SearchQueriesGenerated(ZetaSearchQueryDebugInfo),
    SearchQueriesExecuted(ZetaContextRetrievalDebugInfo),
    ContextRetrievalFinished(ZetaContextRetrievalDebugInfo),
    EditPredicted(ZetaEditPredictionDebugInfo),
}

pub struct ZetaContextRetrievalDebugInfo {
    pub project: Entity<Project>,
    pub timestamp: Instant,
}

pub struct ZetaEditPredictionDebugInfo {
    pub request: predict_edits_v3::PredictEditsRequest,
    pub retrieval_time: TimeDelta,
    pub buffer: WeakEntity<Buffer>,
    pub position: language::Anchor,
    pub local_prompt: Result<String, String>,
    pub response_rx: oneshot::Receiver<Result<predict_edits_v3::PredictEditsResponse, String>>,
}

pub struct ZetaSearchQueryDebugInfo {
    pub project: Entity<Project>,
    pub timestamp: Instant,
    pub queries: Vec<SearchToolQuery>,
}

pub type RequestDebugInfo = predict_edits_v3::DebugInfo;

struct ZetaProject {
    syntax_index: Entity<SyntaxIndex>,
    events: VecDeque<Event>,
    registered_buffers: HashMap<gpui::EntityId, RegisteredBuffer>,
    current_prediction: Option<CurrentEditPrediction>,
    context: Option<HashMap<Entity<Buffer>, Vec<Range<Anchor>>>>,
    refresh_context_task: Option<Task<Option<()>>>,
    refresh_context_debounce_task: Option<Task<Option<()>>>,
    refresh_context_timestamp: Option<Instant>,
}

#[derive(Debug, Clone)]
struct CurrentEditPrediction {
    pub requested_by_buffer_id: EntityId,
    pub prediction: EditPrediction,
}

impl CurrentEditPrediction {
    fn should_replace_prediction(&self, old_prediction: &Self, cx: &App) -> bool {
        let Some(new_edits) = self
            .prediction
            .interpolate(&self.prediction.buffer.read(cx))
        else {
            return false;
        };

        if self.prediction.buffer != old_prediction.prediction.buffer {
            return true;
        }

        let Some(old_edits) = old_prediction
            .prediction
            .interpolate(&old_prediction.prediction.buffer.read(cx))
        else {
            return true;
        };

        // This reduces the occurrence of UI thrash from replacing edits
        //
        // TODO: This is fairly arbitrary - should have a more general heuristic that handles multiple edits.
        if self.requested_by_buffer_id == self.prediction.buffer.entity_id()
            && self.requested_by_buffer_id == old_prediction.prediction.buffer.entity_id()
            && old_edits.len() == 1
            && new_edits.len() == 1
        {
            let (old_range, old_text) = &old_edits[0];
            let (new_range, new_text) = &new_edits[0];
            new_range == old_range && new_text.starts_with(old_text)
        } else {
            true
        }
    }
}

/// A prediction from the perspective of a buffer.
#[derive(Debug)]
enum BufferEditPrediction<'a> {
    Local { prediction: &'a EditPrediction },
    Jump { prediction: &'a EditPrediction },
}

struct RegisteredBuffer {
    snapshot: BufferSnapshot,
    _subscriptions: [gpui::Subscription; 2],
}

#[derive(Clone)]
pub enum Event {
    BufferChange {
        old_snapshot: BufferSnapshot,
        new_snapshot: BufferSnapshot,
        timestamp: Instant,
    },
}

impl Event {
    pub fn to_request_event(&self, cx: &App) -> Option<predict_edits_v3::Event> {
        match self {
            Event::BufferChange {
                old_snapshot,
                new_snapshot,
                ..
            } => {
                let path = new_snapshot.file().map(|f| f.full_path(cx));

                let old_path = old_snapshot.file().and_then(|f| {
                    let old_path = f.full_path(cx);
                    if Some(&old_path) != path.as_ref() {
                        Some(old_path)
                    } else {
                        None
                    }
                });

                // TODO [zeta2] move to bg?
                let diff = language::unified_diff(&old_snapshot.text(), &new_snapshot.text());

                if path == old_path && diff.is_empty() {
                    None
                } else {
                    Some(predict_edits_v3::Event::BufferChange {
                        old_path,
                        path,
                        diff,
                        //todo: Actually detect if this edit was predicted or not
                        predicted: false,
                    })
                }
            }
        }
    }
}

impl Zeta {
    pub fn try_global(cx: &App) -> Option<Entity<Self>> {
        cx.try_global::<ZetaGlobal>().map(|global| global.0.clone())
    }

    pub fn global(
        client: &Arc<Client>,
        user_store: &Entity<UserStore>,
        cx: &mut App,
    ) -> Entity<Self> {
        cx.try_global::<ZetaGlobal>()
            .map(|global| global.0.clone())
            .unwrap_or_else(|| {
                let zeta = cx.new(|cx| Self::new(client.clone(), user_store.clone(), cx));
                cx.set_global(ZetaGlobal(zeta.clone()));
                zeta
            })
    }

    pub fn new(client: Arc<Client>, user_store: Entity<UserStore>, cx: &mut Context<Self>) -> Self {
        let refresh_llm_token_listener = RefreshLlmTokenListener::global(cx);

        Self {
            projects: HashMap::default(),
            client,
            user_store,
            options: DEFAULT_OPTIONS,
            llm_token: LlmApiToken::default(),
            _llm_token_subscription: cx.subscribe(
                &refresh_llm_token_listener,
                |this, _listener, _event, cx| {
                    let client = this.client.clone();
                    let llm_token = this.llm_token.clone();
                    cx.spawn(async move |_this, _cx| {
                        llm_token.refresh(&client).await?;
                        anyhow::Ok(())
                    })
                    .detach_and_log_err(cx);
                },
            ),
            update_required: false,
            debug_tx: None,
        }
    }

    pub fn debug_info(&mut self) -> mpsc::UnboundedReceiver<ZetaDebugInfo> {
        let (debug_watch_tx, debug_watch_rx) = mpsc::unbounded();
        self.debug_tx = Some(debug_watch_tx);
        debug_watch_rx
    }

    pub fn options(&self) -> &ZetaOptions {
        &self.options
    }

    pub fn set_options(&mut self, options: ZetaOptions) {
        self.options = options;
    }

    pub fn clear_history(&mut self) {
        for zeta_project in self.projects.values_mut() {
            zeta_project.events.clear();
        }
    }

    pub fn history_for_project(&self, project: &Entity<Project>) -> impl Iterator<Item = &Event> {
        self.projects
            .get(&project.entity_id())
            .map(|project| project.events.iter())
            .into_iter()
            .flatten()
    }

    pub fn context_for_project(
        &self,
        project: &Entity<Project>,
    ) -> impl Iterator<Item = (Entity<Buffer>, &[Range<Anchor>])> {
        self.projects
            .get(&project.entity_id())
            .and_then(|project| {
                Some(
                    project
                        .context
                        .as_ref()?
                        .iter()
                        .map(|(buffer, ranges)| (buffer.clone(), ranges.as_slice())),
                )
            })
            .into_iter()
            .flatten()
    }

    pub fn usage(&self, cx: &App) -> Option<EditPredictionUsage> {
        self.user_store.read(cx).edit_prediction_usage()
    }

    pub fn register_project(&mut self, project: &Entity<Project>, cx: &mut App) {
        self.get_or_init_zeta_project(project, cx);
    }

    pub fn register_buffer(
        &mut self,
        buffer: &Entity<Buffer>,
        project: &Entity<Project>,
        cx: &mut Context<Self>,
    ) {
        let zeta_project = self.get_or_init_zeta_project(project, cx);
        Self::register_buffer_impl(zeta_project, buffer, project, cx);
    }

    fn get_or_init_zeta_project(
        &mut self,
        project: &Entity<Project>,
        cx: &mut App,
    ) -> &mut ZetaProject {
        self.projects
            .entry(project.entity_id())
            .or_insert_with(|| ZetaProject {
                syntax_index: cx.new(|cx| {
                    SyntaxIndex::new(project, self.options.file_indexing_parallelism, cx)
                }),
                events: VecDeque::new(),
                registered_buffers: HashMap::default(),
                current_prediction: None,
                context: None,
                refresh_context_task: None,
                refresh_context_debounce_task: None,
                refresh_context_timestamp: None,
            })
    }

    fn register_buffer_impl<'a>(
        zeta_project: &'a mut ZetaProject,
        buffer: &Entity<Buffer>,
        project: &Entity<Project>,
        cx: &mut Context<Self>,
    ) -> &'a mut RegisteredBuffer {
        let buffer_id = buffer.entity_id();
        match zeta_project.registered_buffers.entry(buffer_id) {
            hash_map::Entry::Occupied(entry) => entry.into_mut(),
            hash_map::Entry::Vacant(entry) => {
                let snapshot = buffer.read(cx).snapshot();
                let project_entity_id = project.entity_id();
                entry.insert(RegisteredBuffer {
                    snapshot,
                    _subscriptions: [
                        cx.subscribe(buffer, {
                            let project = project.downgrade();
                            move |this, buffer, event, cx| {
                                if let language::BufferEvent::Edited = event
                                    && let Some(project) = project.upgrade()
                                {
                                    this.report_changes_for_buffer(&buffer, &project, cx);
                                }
                            }
                        }),
                        cx.observe_release(buffer, move |this, _buffer, _cx| {
                            let Some(zeta_project) = this.projects.get_mut(&project_entity_id)
                            else {
                                return;
                            };
                            zeta_project.registered_buffers.remove(&buffer_id);
                        }),
                    ],
                })
            }
        }
    }

    fn report_changes_for_buffer(
        &mut self,
        buffer: &Entity<Buffer>,
        project: &Entity<Project>,
        cx: &mut Context<Self>,
    ) -> BufferSnapshot {
        let zeta_project = self.get_or_init_zeta_project(project, cx);
        let registered_buffer = Self::register_buffer_impl(zeta_project, buffer, project, cx);

        let new_snapshot = buffer.read(cx).snapshot();
        if new_snapshot.version != registered_buffer.snapshot.version {
            let old_snapshot =
                std::mem::replace(&mut registered_buffer.snapshot, new_snapshot.clone());
            Self::push_event(
                zeta_project,
                Event::BufferChange {
                    old_snapshot,
                    new_snapshot: new_snapshot.clone(),
                    timestamp: Instant::now(),
                },
            );
        }

        new_snapshot
    }

    fn push_event(zeta_project: &mut ZetaProject, event: Event) {
        let events = &mut zeta_project.events;

        if let Some(Event::BufferChange {
            new_snapshot: last_new_snapshot,
            timestamp: last_timestamp,
            ..
        }) = events.back_mut()
        {
            // Coalesce edits for the same buffer when they happen one after the other.
            let Event::BufferChange {
                old_snapshot,
                new_snapshot,
                timestamp,
            } = &event;

            if timestamp.duration_since(*last_timestamp) <= BUFFER_CHANGE_GROUPING_INTERVAL
                && old_snapshot.remote_id() == last_new_snapshot.remote_id()
                && old_snapshot.version == last_new_snapshot.version
            {
                *last_new_snapshot = new_snapshot.clone();
                *last_timestamp = *timestamp;
                return;
            }
        }

        if events.len() >= MAX_EVENT_COUNT {
            // These are halved instead of popping to improve prompt caching.
            events.drain(..MAX_EVENT_COUNT / 2);
        }

        events.push_back(event);
    }

    fn current_prediction_for_buffer(
        &self,
        buffer: &Entity<Buffer>,
        project: &Entity<Project>,
        cx: &App,
    ) -> Option<BufferEditPrediction<'_>> {
        let project_state = self.projects.get(&project.entity_id())?;

        let CurrentEditPrediction {
            requested_by_buffer_id,
            prediction,
        } = project_state.current_prediction.as_ref()?;

        if prediction.targets_buffer(buffer.read(cx), cx) {
            Some(BufferEditPrediction::Local { prediction })
        } else if *requested_by_buffer_id == buffer.entity_id() {
            Some(BufferEditPrediction::Jump { prediction })
        } else {
            None
        }
    }

    fn accept_current_prediction(&mut self, project: &Entity<Project>, cx: &mut Context<Self>) {
        let Some(project_state) = self.projects.get_mut(&project.entity_id()) else {
            return;
        };

        let Some(prediction) = project_state.current_prediction.take() else {
            return;
        };
        let request_id = prediction.prediction.id.into();

        let client = self.client.clone();
        let llm_token = self.llm_token.clone();
        let app_version = AppVersion::global(cx);
        cx.spawn(async move |this, cx| {
            let url = if let Ok(predict_edits_url) = std::env::var("ZED_ACCEPT_PREDICTION_URL") {
                http_client::Url::parse(&predict_edits_url)?
            } else {
                client
                    .http_client()
                    .build_zed_llm_url("/predict_edits/accept", &[])?
            };

            let response = cx
                .background_spawn(Self::send_api_request::<()>(
                    move |builder| {
                        let req = builder.uri(url.as_ref()).body(
                            serde_json::to_string(&AcceptEditPredictionBody { request_id })?.into(),
                        );
                        Ok(req?)
                    },
                    client,
                    llm_token,
                    app_version,
                ))
                .await;

            Self::handle_api_response(&this, response, cx)?;
            anyhow::Ok(())
        })
        .detach_and_log_err(cx);
    }

    fn discard_current_prediction(&mut self, project: &Entity<Project>) {
        if let Some(project_state) = self.projects.get_mut(&project.entity_id()) {
            project_state.current_prediction.take();
        };
    }

    pub fn refresh_prediction(
        &mut self,
        project: &Entity<Project>,
        buffer: &Entity<Buffer>,
        position: language::Anchor,
        cx: &mut Context<Self>,
    ) -> Task<Result<()>> {
        let request_task = self.request_prediction(project, buffer, position, cx);
        let buffer = buffer.clone();
        let project = project.clone();

        cx.spawn(async move |this, cx| {
            if let Some(prediction) = request_task.await? {
                this.update(cx, |this, cx| {
                    let project_state = this
                        .projects
                        .get_mut(&project.entity_id())
                        .context("Project not found")?;

                    let new_prediction = CurrentEditPrediction {
                        requested_by_buffer_id: buffer.entity_id(),
                        prediction: prediction,
                    };

                    if project_state
                        .current_prediction
                        .as_ref()
                        .is_none_or(|old_prediction| {
                            new_prediction.should_replace_prediction(&old_prediction, cx)
                        })
                    {
                        project_state.current_prediction = Some(new_prediction);
                    }
                    anyhow::Ok(())
                })??;
            }
            Ok(())
        })
    }

    fn request_prediction(
        &mut self,
        project: &Entity<Project>,
        buffer: &Entity<Buffer>,
        position: language::Anchor,
        cx: &mut Context<Self>,
    ) -> Task<Result<Option<EditPrediction>>> {
        let project_state = self.projects.get(&project.entity_id());

        let index_state = project_state.map(|state| {
            state
                .syntax_index
                .read_with(cx, |index, _cx| index.state().clone())
        });
        let options = self.options.clone();
        let snapshot = buffer.read(cx).snapshot();
        let Some(excerpt_path) = snapshot
            .file()
            .map(|path| -> Arc<Path> { path.full_path(cx).into() })
        else {
            return Task::ready(Err(anyhow!("No file path for excerpt")));
        };
        let client = self.client.clone();
        let llm_token = self.llm_token.clone();
        let app_version = AppVersion::global(cx);
        let worktree_snapshots = project
            .read(cx)
            .worktrees(cx)
            .map(|worktree| worktree.read(cx).snapshot())
            .collect::<Vec<_>>();
        let debug_tx = self.debug_tx.clone();

        let events = project_state
            .map(|state| {
                state
                    .events
                    .iter()
                    .filter_map(|event| event.to_request_event(cx))
                    .collect::<Vec<_>>()
            })
            .unwrap_or_default();

        let diagnostics = snapshot.diagnostic_sets().clone();

        let parent_abs_path = project::File::from_dyn(buffer.read(cx).file()).and_then(|f| {
            let mut path = f.worktree.read(cx).absolutize(&f.path);
            if path.pop() { Some(path) } else { None }
        });

        // TODO data collection
        let can_collect_data = cx.is_staff();

        let mut included_files = project_state
            .and_then(|project_state| project_state.context.as_ref())
            .unwrap_or(&HashMap::default())
            .iter()
            .filter_map(|(buffer, ranges)| {
                let buffer = buffer.read(cx);
                Some((
                    buffer.snapshot(),
                    buffer.file()?.full_path(cx).into(),
                    ranges.clone(),
                ))
            })
            .collect::<Vec<_>>();

        let request_task = cx.background_spawn({
            let snapshot = snapshot.clone();
            let buffer = buffer.clone();
            async move {
                let index_state = if let Some(index_state) = index_state {
                    Some(index_state.lock_owned().await)
                } else {
                    None
                };

                let cursor_offset = position.to_offset(&snapshot);
                let cursor_point = cursor_offset.to_point(&snapshot);

                let before_retrieval = chrono::Utc::now();

                let (diagnostic_groups, diagnostic_groups_truncated) =
                    Self::gather_nearby_diagnostics(
                        cursor_offset,
                        &diagnostics,
                        &snapshot,
                        options.max_diagnostic_bytes,
                    );

                let request = match options.context {
                    ContextMode::Llm(context_options) => {
                        let Some(excerpt) = EditPredictionExcerpt::select_from_buffer(
                            cursor_point,
                            &snapshot,
                            &context_options.excerpt,
                            index_state.as_deref(),
                        ) else {
                            return Ok((None, None));
                        };

                        let excerpt_anchor_range = snapshot.anchor_after(excerpt.range.start)
                            ..snapshot.anchor_before(excerpt.range.end);

                        if let Some(buffer_ix) = included_files
                            .iter()
                            .position(|(buffer, _, _)| buffer.remote_id() == snapshot.remote_id())
                        {
                            let (buffer, _, ranges) = &mut included_files[buffer_ix];
                            let range_ix = ranges
                                .binary_search_by(|probe| {
                                    probe
                                        .start
                                        .cmp(&excerpt_anchor_range.start, buffer)
                                        .then(excerpt_anchor_range.end.cmp(&probe.end, buffer))
                                })
                                .unwrap_or_else(|ix| ix);

                            ranges.insert(range_ix, excerpt_anchor_range);
                            let last_ix = included_files.len() - 1;
                            included_files.swap(buffer_ix, last_ix);
                        } else {
                            included_files.push((
                                snapshot,
                                excerpt_path.clone(),
                                vec![excerpt_anchor_range],
                            ));
                        }

                        let included_files = included_files
                            .into_iter()
                            .map(|(buffer, path, ranges)| {
                                let excerpts = merge_excerpts(
                                    &buffer,
                                    ranges.iter().map(|range| {
                                        let point_range = range.to_point(&buffer);
                                        Line(point_range.start.row)..Line(point_range.end.row)
                                    }),
                                );
                                predict_edits_v3::IncludedFile {
                                    path,
                                    max_row: Line(buffer.max_point().row),
                                    excerpts,
                                }
                            })
                            .collect::<Vec<_>>();

                        predict_edits_v3::PredictEditsRequest {
                            excerpt_path,
                            excerpt: String::new(),
                            excerpt_line_range: Line(0)..Line(0),
                            excerpt_range: 0..0,
                            cursor_point: predict_edits_v3::Point {
                                line: predict_edits_v3::Line(cursor_point.row),
                                column: cursor_point.column,
                            },
                            included_files,
                            referenced_declarations: vec![],
                            events,
                            can_collect_data,
                            diagnostic_groups,
                            diagnostic_groups_truncated,
                            debug_info: debug_tx.is_some(),
                            prompt_max_bytes: Some(options.max_prompt_bytes),
                            prompt_format: options.prompt_format,
                            // TODO [zeta2]
                            signatures: vec![],
                            excerpt_parent: None,
                            git_info: None,
                        }
                    }
                    ContextMode::Syntax(context_options) => {
                        let Some(context) = EditPredictionContext::gather_context(
                            cursor_point,
                            &snapshot,
                            parent_abs_path.as_deref(),
                            &context_options,
                            index_state.as_deref(),
                        ) else {
                            return Ok((None, None));
                        };

                        make_syntax_context_cloud_request(
                            excerpt_path,
                            context,
                            events,
                            can_collect_data,
                            diagnostic_groups,
                            diagnostic_groups_truncated,
                            None,
                            debug_tx.is_some(),
                            &worktree_snapshots,
                            index_state.as_deref(),
                            Some(options.max_prompt_bytes),
                            options.prompt_format,
                        )
                    }
                };

                let retrieval_time = chrono::Utc::now() - before_retrieval;

                let debug_response_tx = if let Some(debug_tx) = &debug_tx {
                    let (response_tx, response_rx) = oneshot::channel();

                    let local_prompt = build_prompt(&request)
                        .map(|(prompt, _)| prompt)
                        .map_err(|err| err.to_string());

                    debug_tx
                        .unbounded_send(ZetaDebugInfo::EditPredicted(ZetaEditPredictionDebugInfo {
                            request: request.clone(),
                            retrieval_time,
                            buffer: buffer.downgrade(),
                            local_prompt,
                            position,
                            response_rx,
                        }))
                        .ok();
                    Some(response_tx)
                } else {
                    None
                };

                if cfg!(debug_assertions) && std::env::var("ZED_ZETA2_SKIP_REQUEST").is_ok() {
                    if let Some(debug_response_tx) = debug_response_tx {
                        debug_response_tx
                            .send(Err("Request skipped".to_string()))
                            .ok();
                    }
                    anyhow::bail!("Skipping request because ZED_ZETA2_SKIP_REQUEST is set")
                }

                let response =
                    Self::send_prediction_request(client, llm_token, app_version, request).await;

                if let Some(debug_response_tx) = debug_response_tx {
                    debug_response_tx
                        .send(
                            response
                                .as_ref()
                                .map_err(|err| err.to_string())
                                .map(|response| response.0.clone()),
                        )
                        .ok();
                }

                response.map(|(res, usage)| (Some(res), usage))
            }
        });

        let buffer = buffer.clone();

        cx.spawn({
            let project = project.clone();
            async move |this, cx| {
                let Some(response) = Self::handle_api_response(&this, request_task.await, cx)?
                else {
                    return Ok(None);
                };

                // TODO telemetry: duration, etc
                Ok(EditPrediction::from_response(response, &snapshot, &buffer, &project, cx).await)
            }
        })
    }

    async fn send_prediction_request(
        client: Arc<Client>,
        llm_token: LlmApiToken,
        app_version: SemanticVersion,
        request: predict_edits_v3::PredictEditsRequest,
    ) -> Result<(
        predict_edits_v3::PredictEditsResponse,
        Option<EditPredictionUsage>,
    )> {
        let url = if let Ok(predict_edits_url) = std::env::var("ZED_PREDICT_EDITS_URL") {
            http_client::Url::parse(&predict_edits_url)?
        } else {
            client
                .http_client()
                .build_zed_llm_url("/predict_edits/v3", &[])?
        };

        Self::send_api_request(
            |builder| {
                let req = builder
                    .uri(url.as_ref())
                    .body(serde_json::to_string(&request)?.into());
                Ok(req?)
            },
            client,
            llm_token,
            app_version,
        )
        .await
    }

    fn handle_api_response<T>(
        this: &WeakEntity<Self>,
        response: Result<(T, Option<EditPredictionUsage>)>,
        cx: &mut gpui::AsyncApp,
    ) -> Result<T> {
        match response {
            Ok((data, usage)) => {
                if let Some(usage) = usage {
                    this.update(cx, |this, cx| {
                        this.user_store.update(cx, |user_store, cx| {
                            user_store.update_edit_prediction_usage(usage, cx);
                        });
                    })
                    .ok();
                }
                Ok(data)
            }
            Err(err) => {
                if err.is::<ZedUpdateRequiredError>() {
                    cx.update(|cx| {
                        this.update(cx, |this, _cx| {
                            this.update_required = true;
                        })
                        .ok();

                        let error_message: SharedString = err.to_string().into();
                        show_app_notification(
                            NotificationId::unique::<ZedUpdateRequiredError>(),
                            cx,
                            move |cx| {
                                cx.new(|cx| {
                                    ErrorMessagePrompt::new(error_message.clone(), cx)
                                        .with_link_button("Update Zed", "https://zed.dev/releases")
                                })
                            },
                        );
                    })
                    .ok();
                }
                Err(err)
            }
        }
    }

    async fn send_api_request<Res>(
        build: impl Fn(http_client::http::request::Builder) -> Result<http_client::Request<AsyncBody>>,
        client: Arc<Client>,
        llm_token: LlmApiToken,
        app_version: SemanticVersion,
    ) -> Result<(Res, Option<EditPredictionUsage>)>
    where
        Res: DeserializeOwned,
    {
        let http_client = client.http_client();
        let mut token = llm_token.acquire(&client).await?;
        let mut did_retry = false;

        loop {
            let request_builder = http_client::Request::builder().method(Method::POST);

            let request = build(
                request_builder
                    .header("Content-Type", "application/json")
                    .header("Authorization", format!("Bearer {}", token))
                    .header(ZED_VERSION_HEADER_NAME, app_version.to_string()),
            )?;

            let mut response = http_client.send(request).await?;

            if let Some(minimum_required_version) = response
                .headers()
                .get(MINIMUM_REQUIRED_VERSION_HEADER_NAME)
                .and_then(|version| SemanticVersion::from_str(version.to_str().ok()?).ok())
            {
                anyhow::ensure!(
                    app_version >= minimum_required_version,
                    ZedUpdateRequiredError {
                        minimum_version: minimum_required_version
                    }
                );
            }

            if response.status().is_success() {
                let usage = EditPredictionUsage::from_headers(response.headers()).ok();

                let mut body = Vec::new();
                response.body_mut().read_to_end(&mut body).await?;
                return Ok((serde_json::from_slice(&body)?, usage));
            } else if !did_retry
                && response
                    .headers()
                    .get(EXPIRED_LLM_TOKEN_HEADER_NAME)
                    .is_some()
            {
                did_retry = true;
                token = llm_token.refresh(&client).await?;
            } else {
                let mut body = String::new();
                response.body_mut().read_to_string(&mut body).await?;
                anyhow::bail!(
                    "Request failed with status: {:?}\nBody: {}",
                    response.status(),
                    body
                );
            }
        }
    }

    pub const CONTEXT_RETRIEVAL_IDLE_DURATION: Duration = Duration::from_secs(10);
    pub const CONTEXT_RETRIEVAL_DEBOUNCE_DURATION: Duration = Duration::from_secs(3);

    // Refresh the related excerpts when the user just beguns editing after
    // an idle period, and after they pause editing.
    fn refresh_context_if_needed(
        &mut self,
        project: &Entity<Project>,
        buffer: &Entity<language::Buffer>,
        cursor_position: language::Anchor,
        cx: &mut Context<Self>,
    ) {
        if !matches!(&self.options().context, ContextMode::Llm { .. }) {
            return;
        }

        let Some(zeta_project) = self.projects.get_mut(&project.entity_id()) else {
            return;
        };

        let now = Instant::now();
        let was_idle = zeta_project
            .refresh_context_timestamp
            .map_or(true, |timestamp| {
                now - timestamp > Self::CONTEXT_RETRIEVAL_IDLE_DURATION
            });
        zeta_project.refresh_context_timestamp = Some(now);
        zeta_project.refresh_context_debounce_task = Some(cx.spawn({
            let buffer = buffer.clone();
            let project = project.clone();
            async move |this, cx| {
                if was_idle {
                    log::debug!("refetching edit prediction context after idle");
                } else {
                    cx.background_executor()
                        .timer(Self::CONTEXT_RETRIEVAL_DEBOUNCE_DURATION)
                        .await;
                    log::debug!("refetching edit prediction context after pause");
                }
                this.update(cx, |this, cx| {
                    this.refresh_context(project, buffer, cursor_position, cx);
                })
                .ok()
            }
        }));
    }

    // Refresh the related excerpts asynchronously. Ensure the task runs to completion,
    // and avoid spawning more than one concurrent task.
    fn refresh_context(
        &mut self,
        project: Entity<Project>,
        buffer: Entity<language::Buffer>,
        cursor_position: language::Anchor,
        cx: &mut Context<Self>,
    ) {
        let Some(zeta_project) = self.projects.get_mut(&project.entity_id()) else {
            return;
        };

<<<<<<< HEAD
        zeta_project.refresh_context_task = Some(cx.spawn(async move |this, cx| {
            let related_excerpts = this
                .update(cx, |this, cx| {
                    let Some(zeta_project) = this.projects.get(&project.entity_id()) else {
                        return Task::ready(anyhow::Ok(HashMap::default()));
                    };

                    let ContextMode::Llm(options) = &this.options().context else {
                        return Task::ready(anyhow::Ok(HashMap::default()));
                    };

                    find_related_excerpts(
                        buffer.clone(),
                        cursor_position,
                        &project,
                        zeta_project.events.iter(),
                        options,
                        cx,
                    )
=======
        let debug_tx = self.debug_tx.clone();

        zeta_project
            .refresh_context_task
            .get_or_insert(cx.spawn(async move |this, cx| {
                if let Some(debug_tx) = &debug_tx {
                    debug_tx
                        .unbounded_send(ZetaDebugInfo::ContextRetrievalStarted(
                            ZetaContextRetrievalDebugInfo {
                                project: project.clone(),
                                timestamp: Instant::now(),
                            },
                        ))
                        .ok();
                }

                let related_excerpts = this
                    .update(cx, |this, cx| {
                        let Some(zeta_project) = this.projects.get(&project.entity_id()) else {
                            return Task::ready(anyhow::Ok(HashMap::default()));
                        };

                        let ContextMode::Llm(options) = &this.options().context else {
                            return Task::ready(anyhow::Ok(HashMap::default()));
                        };

                        find_related_excerpts(
                            buffer.clone(),
                            cursor_position,
                            &project,
                            zeta_project.events.iter(),
                            options,
                            debug_tx,
                            cx,
                        )
                    })
                    .ok()?
                    .await
                    .log_err()
                    .unwrap_or_default();
                this.update(cx, |this, _cx| {
                    let Some(zeta_project) = this.projects.get_mut(&project.entity_id()) else {
                        return;
                    };
                    zeta_project.context = Some(related_excerpts);
                    zeta_project.refresh_context_task.take();
                    if let Some(debug_tx) = &this.debug_tx {
                        debug_tx
                            .unbounded_send(ZetaDebugInfo::ContextRetrievalFinished(
                                ZetaContextRetrievalDebugInfo {
                                    project,
                                    timestamp: Instant::now(),
                                },
                            ))
                            .ok();
                    }
>>>>>>> 60bd417d
                })
                .ok()?
                .await
                .log_err()
                .unwrap_or_default();
            this.update(cx, |this, _cx| {
                let Some(zeta_project) = this.projects.get_mut(&project.entity_id()) else {
                    return;
                };
                zeta_project.context = Some(related_excerpts);
                zeta_project.refresh_context_task.take();
            })
            .ok()
        }));
    }

    fn gather_nearby_diagnostics(
        cursor_offset: usize,
        diagnostic_sets: &[(LanguageServerId, DiagnosticSet)],
        snapshot: &BufferSnapshot,
        max_diagnostics_bytes: usize,
    ) -> (Vec<predict_edits_v3::DiagnosticGroup>, bool) {
        // TODO: Could make this more efficient
        let mut diagnostic_groups = Vec::new();
        for (language_server_id, diagnostics) in diagnostic_sets {
            let mut groups = Vec::new();
            diagnostics.groups(*language_server_id, &mut groups, &snapshot);
            diagnostic_groups.extend(
                groups
                    .into_iter()
                    .map(|(_, group)| group.resolve::<usize>(&snapshot)),
            );
        }

        // sort by proximity to cursor
        diagnostic_groups.sort_by_key(|group| {
            let range = &group.entries[group.primary_ix].range;
            if range.start >= cursor_offset {
                range.start - cursor_offset
            } else if cursor_offset >= range.end {
                cursor_offset - range.end
            } else {
                (cursor_offset - range.start).min(range.end - cursor_offset)
            }
        });

        let mut results = Vec::new();
        let mut diagnostic_groups_truncated = false;
        let mut diagnostics_byte_count = 0;
        for group in diagnostic_groups {
            let raw_value = serde_json::value::to_raw_value(&group).unwrap();
            diagnostics_byte_count += raw_value.get().len();
            if diagnostics_byte_count > max_diagnostics_bytes {
                diagnostic_groups_truncated = true;
                break;
            }
            results.push(predict_edits_v3::DiagnosticGroup(raw_value));
        }

        (results, diagnostic_groups_truncated)
    }

    // TODO: Dedupe with similar code in request_prediction?
    pub fn cloud_request_for_zeta_cli(
        &mut self,
        project: &Entity<Project>,
        buffer: &Entity<Buffer>,
        position: language::Anchor,
        cx: &mut Context<Self>,
    ) -> Task<Result<predict_edits_v3::PredictEditsRequest>> {
        let project_state = self.projects.get(&project.entity_id());

        let index_state = project_state.map(|state| {
            state
                .syntax_index
                .read_with(cx, |index, _cx| index.state().clone())
        });
        let options = self.options.clone();
        let snapshot = buffer.read(cx).snapshot();
        let Some(excerpt_path) = snapshot.file().map(|path| path.full_path(cx)) else {
            return Task::ready(Err(anyhow!("No file path for excerpt")));
        };
        let worktree_snapshots = project
            .read(cx)
            .worktrees(cx)
            .map(|worktree| worktree.read(cx).snapshot())
            .collect::<Vec<_>>();

        let parent_abs_path = project::File::from_dyn(buffer.read(cx).file()).and_then(|f| {
            let mut path = f.worktree.read(cx).absolutize(&f.path);
            if path.pop() { Some(path) } else { None }
        });

        cx.background_spawn(async move {
            let index_state = if let Some(index_state) = index_state {
                Some(index_state.lock_owned().await)
            } else {
                None
            };

            let cursor_point = position.to_point(&snapshot);

            let debug_info = true;
            EditPredictionContext::gather_context(
                cursor_point,
                &snapshot,
                parent_abs_path.as_deref(),
                match &options.context {
                    ContextMode::Llm(_) => {
                        // TODO
                        panic!("Llm mode not supported in zeta cli yet");
                    }
                    ContextMode::Syntax(edit_prediction_context_options) => {
                        edit_prediction_context_options
                    }
                },
                index_state.as_deref(),
            )
            .context("Failed to select excerpt")
            .map(|context| {
                make_syntax_context_cloud_request(
                    excerpt_path.into(),
                    context,
                    // TODO pass everything
                    Vec::new(),
                    false,
                    Vec::new(),
                    false,
                    None,
                    debug_info,
                    &worktree_snapshots,
                    index_state.as_deref(),
                    Some(options.max_prompt_bytes),
                    options.prompt_format,
                )
            })
        })
    }

    pub fn wait_for_initial_indexing(
        &mut self,
        project: &Entity<Project>,
        cx: &mut App,
    ) -> Task<Result<()>> {
        let zeta_project = self.get_or_init_zeta_project(project, cx);
        zeta_project
            .syntax_index
            .read(cx)
            .wait_for_initial_file_indexing(cx)
    }
}

#[derive(Error, Debug)]
#[error(
    "You must update to Zed version {minimum_version} or higher to continue using edit predictions."
)]
pub struct ZedUpdateRequiredError {
    minimum_version: SemanticVersion,
}

fn make_syntax_context_cloud_request(
    excerpt_path: Arc<Path>,
    context: EditPredictionContext,
    events: Vec<predict_edits_v3::Event>,
    can_collect_data: bool,
    diagnostic_groups: Vec<predict_edits_v3::DiagnosticGroup>,
    diagnostic_groups_truncated: bool,
    git_info: Option<cloud_llm_client::PredictEditsGitInfo>,
    debug_info: bool,
    worktrees: &Vec<worktree::Snapshot>,
    index_state: Option<&SyntaxIndexState>,
    prompt_max_bytes: Option<usize>,
    prompt_format: PromptFormat,
) -> predict_edits_v3::PredictEditsRequest {
    let mut signatures = Vec::new();
    let mut declaration_to_signature_index = HashMap::default();
    let mut referenced_declarations = Vec::new();

    for snippet in context.declarations {
        let project_entry_id = snippet.declaration.project_entry_id();
        let Some(path) = worktrees.iter().find_map(|worktree| {
            worktree.entry_for_id(project_entry_id).map(|entry| {
                let mut full_path = RelPathBuf::new();
                full_path.push(worktree.root_name());
                full_path.push(&entry.path);
                full_path
            })
        }) else {
            continue;
        };

        let parent_index = index_state.and_then(|index_state| {
            snippet.declaration.parent().and_then(|parent| {
                add_signature(
                    parent,
                    &mut declaration_to_signature_index,
                    &mut signatures,
                    index_state,
                )
            })
        });

        let (text, text_is_truncated) = snippet.declaration.item_text();
        referenced_declarations.push(predict_edits_v3::ReferencedDeclaration {
            path: path.as_std_path().into(),
            text: text.into(),
            range: snippet.declaration.item_line_range(),
            text_is_truncated,
            signature_range: snippet.declaration.signature_range_in_item_text(),
            parent_index,
            signature_score: snippet.score(DeclarationStyle::Signature),
            declaration_score: snippet.score(DeclarationStyle::Declaration),
            score_components: snippet.components,
        });
    }

    let excerpt_parent = index_state.and_then(|index_state| {
        context
            .excerpt
            .parent_declarations
            .last()
            .and_then(|(parent, _)| {
                add_signature(
                    *parent,
                    &mut declaration_to_signature_index,
                    &mut signatures,
                    index_state,
                )
            })
    });

    predict_edits_v3::PredictEditsRequest {
        excerpt_path,
        excerpt: context.excerpt_text.body,
        excerpt_line_range: context.excerpt.line_range,
        excerpt_range: context.excerpt.range,
        cursor_point: predict_edits_v3::Point {
            line: predict_edits_v3::Line(context.cursor_point.row),
            column: context.cursor_point.column,
        },
        referenced_declarations,
        included_files: vec![],
        signatures,
        excerpt_parent,
        events,
        can_collect_data,
        diagnostic_groups,
        diagnostic_groups_truncated,
        git_info,
        debug_info,
        prompt_max_bytes,
        prompt_format,
    }
}

fn add_signature(
    declaration_id: DeclarationId,
    declaration_to_signature_index: &mut HashMap<DeclarationId, usize>,
    signatures: &mut Vec<Signature>,
    index: &SyntaxIndexState,
) -> Option<usize> {
    if let Some(signature_index) = declaration_to_signature_index.get(&declaration_id) {
        return Some(*signature_index);
    }
    let Some(parent_declaration) = index.declaration(declaration_id) else {
        log::error!("bug: missing parent declaration");
        return None;
    };
    let parent_index = parent_declaration.parent().and_then(|parent| {
        add_signature(parent, declaration_to_signature_index, signatures, index)
    });
    let (text, text_is_truncated) = parent_declaration.signature_text();
    let signature_index = signatures.len();
    signatures.push(Signature {
        text: text.into(),
        text_is_truncated,
        parent_index,
        range: parent_declaration.signature_line_range(),
    });
    declaration_to_signature_index.insert(declaration_id, signature_index);
    Some(signature_index)
}

#[cfg(test)]
mod tests {
    use std::{
        path::{Path, PathBuf},
        sync::Arc,
    };

    use client::UserStore;
    use clock::FakeSystemClock;
    use cloud_llm_client::predict_edits_v3::{self, Point};
    use edit_prediction_context::Line;
    use futures::{
        AsyncReadExt, StreamExt,
        channel::{mpsc, oneshot},
    };
    use gpui::{
        Entity, TestAppContext,
        http_client::{FakeHttpClient, Response},
        prelude::*,
    };
    use indoc::indoc;
    use language::{LanguageServerId, OffsetRangeExt as _};
    use pretty_assertions::{assert_eq, assert_matches};
    use project::{FakeFs, Project};
    use serde_json::json;
    use settings::SettingsStore;
    use util::path;
    use uuid::Uuid;

    use crate::{BufferEditPrediction, Zeta};

    #[gpui::test]
    async fn test_current_state(cx: &mut TestAppContext) {
        let (zeta, mut req_rx) = init_test(cx);
        let fs = FakeFs::new(cx.executor());
        fs.insert_tree(
            "/root",
            json!({
                "1.txt": "Hello!\nHow\nBye",
                "2.txt": "Hola!\nComo\nAdios"
            }),
        )
        .await;
        let project = Project::test(fs, vec![path!("/root").as_ref()], cx).await;

        zeta.update(cx, |zeta, cx| {
            zeta.register_project(&project, cx);
        });

        let buffer1 = project
            .update(cx, |project, cx| {
                let path = project.find_project_path(path!("root/1.txt"), cx).unwrap();
                project.open_buffer(path, cx)
            })
            .await
            .unwrap();
        let snapshot1 = buffer1.read_with(cx, |buffer, _cx| buffer.snapshot());
        let position = snapshot1.anchor_before(language::Point::new(1, 3));

        // Prediction for current file

        let prediction_task = zeta.update(cx, |zeta, cx| {
            zeta.refresh_prediction(&project, &buffer1, position, cx)
        });
        let (_request, respond_tx) = req_rx.next().await.unwrap();
        respond_tx
            .send(predict_edits_v3::PredictEditsResponse {
                request_id: Uuid::new_v4(),
                edits: vec![predict_edits_v3::Edit {
                    path: Path::new(path!("root/1.txt")).into(),
                    range: Line(0)..Line(snapshot1.max_point().row + 1),
                    content: "Hello!\nHow are you?\nBye".into(),
                }],
                debug_info: None,
            })
            .unwrap();
        prediction_task.await.unwrap();

        zeta.read_with(cx, |zeta, cx| {
            let prediction = zeta
                .current_prediction_for_buffer(&buffer1, &project, cx)
                .unwrap();
            assert_matches!(prediction, BufferEditPrediction::Local { .. });
        });

        // Prediction for another file
        let prediction_task = zeta.update(cx, |zeta, cx| {
            zeta.refresh_prediction(&project, &buffer1, position, cx)
        });
        let (_request, respond_tx) = req_rx.next().await.unwrap();
        respond_tx
            .send(predict_edits_v3::PredictEditsResponse {
                request_id: Uuid::new_v4(),
                edits: vec![predict_edits_v3::Edit {
                    path: Path::new(path!("root/2.txt")).into(),
                    range: Line(0)..Line(snapshot1.max_point().row + 1),
                    content: "Hola!\nComo estas?\nAdios".into(),
                }],
                debug_info: None,
            })
            .unwrap();
        prediction_task.await.unwrap();
        zeta.read_with(cx, |zeta, cx| {
            let prediction = zeta
                .current_prediction_for_buffer(&buffer1, &project, cx)
                .unwrap();
            assert_matches!(
                prediction,
                BufferEditPrediction::Jump { prediction } if prediction.path.as_ref() == Path::new(path!("root/2.txt"))
            );
        });

        let buffer2 = project
            .update(cx, |project, cx| {
                let path = project.find_project_path(path!("root/2.txt"), cx).unwrap();
                project.open_buffer(path, cx)
            })
            .await
            .unwrap();

        zeta.read_with(cx, |zeta, cx| {
            let prediction = zeta
                .current_prediction_for_buffer(&buffer2, &project, cx)
                .unwrap();
            assert_matches!(prediction, BufferEditPrediction::Local { .. });
        });
    }

    #[gpui::test]
    async fn test_simple_request(cx: &mut TestAppContext) {
        let (zeta, mut req_rx) = init_test(cx);
        let fs = FakeFs::new(cx.executor());
        fs.insert_tree(
            "/root",
            json!({
                "foo.md":  "Hello!\nHow\nBye"
            }),
        )
        .await;
        let project = Project::test(fs, vec![path!("/root").as_ref()], cx).await;

        let buffer = project
            .update(cx, |project, cx| {
                let path = project.find_project_path(path!("root/foo.md"), cx).unwrap();
                project.open_buffer(path, cx)
            })
            .await
            .unwrap();
        let snapshot = buffer.read_with(cx, |buffer, _cx| buffer.snapshot());
        let position = snapshot.anchor_before(language::Point::new(1, 3));

        let prediction_task = zeta.update(cx, |zeta, cx| {
            zeta.request_prediction(&project, &buffer, position, cx)
        });

        let (request, respond_tx) = req_rx.next().await.unwrap();
        assert_eq!(
            request.excerpt_path.as_ref(),
            Path::new(path!("root/foo.md"))
        );
        assert_eq!(
            request.cursor_point,
            Point {
                line: Line(1),
                column: 3
            }
        );

        respond_tx
            .send(predict_edits_v3::PredictEditsResponse {
                request_id: Uuid::new_v4(),
                edits: vec![predict_edits_v3::Edit {
                    path: Path::new(path!("root/foo.md")).into(),
                    range: Line(0)..Line(snapshot.max_point().row + 1),
                    content: "Hello!\nHow are you?\nBye".into(),
                }],
                debug_info: None,
            })
            .unwrap();

        let prediction = prediction_task.await.unwrap().unwrap();

        assert_eq!(prediction.edits.len(), 1);
        assert_eq!(
            prediction.edits[0].0.to_point(&snapshot).start,
            language::Point::new(1, 3)
        );
        assert_eq!(prediction.edits[0].1, " are you?");
    }

    #[gpui::test]
    async fn test_request_events(cx: &mut TestAppContext) {
        let (zeta, mut req_rx) = init_test(cx);
        let fs = FakeFs::new(cx.executor());
        fs.insert_tree(
            "/root",
            json!({
                "foo.md": "Hello!\n\nBye"
            }),
        )
        .await;
        let project = Project::test(fs, vec![path!("/root").as_ref()], cx).await;

        let buffer = project
            .update(cx, |project, cx| {
                let path = project.find_project_path(path!("root/foo.md"), cx).unwrap();
                project.open_buffer(path, cx)
            })
            .await
            .unwrap();

        zeta.update(cx, |zeta, cx| {
            zeta.register_buffer(&buffer, &project, cx);
        });

        buffer.update(cx, |buffer, cx| {
            buffer.edit(vec![(7..7, "How")], None, cx);
        });

        let snapshot = buffer.read_with(cx, |buffer, _cx| buffer.snapshot());
        let position = snapshot.anchor_before(language::Point::new(1, 3));

        let prediction_task = zeta.update(cx, |zeta, cx| {
            zeta.request_prediction(&project, &buffer, position, cx)
        });

        let (request, respond_tx) = req_rx.next().await.unwrap();

        assert_eq!(request.events.len(), 1);
        assert_eq!(
            request.events[0],
            predict_edits_v3::Event::BufferChange {
                path: Some(PathBuf::from(path!("root/foo.md"))),
                old_path: None,
                diff: indoc! {"
                        @@ -1,3 +1,3 @@
                         Hello!
                        -
                        +How
                         Bye
                    "}
                .to_string(),
                predicted: false
            }
        );

        respond_tx
            .send(predict_edits_v3::PredictEditsResponse {
                request_id: Uuid::new_v4(),
                edits: vec![predict_edits_v3::Edit {
                    path: Path::new(path!("root/foo.md")).into(),
                    range: Line(0)..Line(snapshot.max_point().row + 1),
                    content: "Hello!\nHow are you?\nBye".into(),
                }],
                debug_info: None,
            })
            .unwrap();

        let prediction = prediction_task.await.unwrap().unwrap();

        assert_eq!(prediction.edits.len(), 1);
        assert_eq!(
            prediction.edits[0].0.to_point(&snapshot).start,
            language::Point::new(1, 3)
        );
        assert_eq!(prediction.edits[0].1, " are you?");
    }

    #[gpui::test]
    async fn test_request_diagnostics(cx: &mut TestAppContext) {
        let (zeta, mut req_rx) = init_test(cx);
        let fs = FakeFs::new(cx.executor());
        fs.insert_tree(
            "/root",
            json!({
                "foo.md": "Hello!\nBye"
            }),
        )
        .await;
        let project = Project::test(fs, vec![path!("/root").as_ref()], cx).await;

        let path_to_buffer_uri = lsp::Uri::from_file_path(path!("/root/foo.md")).unwrap();
        let diagnostic = lsp::Diagnostic {
            range: lsp::Range::new(lsp::Position::new(1, 1), lsp::Position::new(1, 5)),
            severity: Some(lsp::DiagnosticSeverity::ERROR),
            message: "\"Hello\" deprecated. Use \"Hi\" instead".to_string(),
            ..Default::default()
        };

        project.update(cx, |project, cx| {
            project.lsp_store().update(cx, |lsp_store, cx| {
                // Create some diagnostics
                lsp_store
                    .update_diagnostics(
                        LanguageServerId(0),
                        lsp::PublishDiagnosticsParams {
                            uri: path_to_buffer_uri.clone(),
                            diagnostics: vec![diagnostic],
                            version: None,
                        },
                        None,
                        language::DiagnosticSourceKind::Pushed,
                        &[],
                        cx,
                    )
                    .unwrap();
            });
        });

        let buffer = project
            .update(cx, |project, cx| {
                let path = project.find_project_path(path!("root/foo.md"), cx).unwrap();
                project.open_buffer(path, cx)
            })
            .await
            .unwrap();

        let snapshot = buffer.read_with(cx, |buffer, _cx| buffer.snapshot());
        let position = snapshot.anchor_before(language::Point::new(0, 0));

        let _prediction_task = zeta.update(cx, |zeta, cx| {
            zeta.request_prediction(&project, &buffer, position, cx)
        });

        let (request, _respond_tx) = req_rx.next().await.unwrap();

        assert_eq!(request.diagnostic_groups.len(), 1);
        let value = serde_json::from_str::<serde_json::Value>(request.diagnostic_groups[0].0.get())
            .unwrap();
        // We probably don't need all of this. TODO define a specific diagnostic type in predict_edits_v3
        assert_eq!(
            value,
            json!({
                "entries": [{
                    "range": {
                        "start": 8,
                        "end": 10
                    },
                    "diagnostic": {
                        "source": null,
                        "code": null,
                        "code_description": null,
                        "severity": 1,
                        "message": "\"Hello\" deprecated. Use \"Hi\" instead",
                        "markdown": null,
                        "group_id": 0,
                        "is_primary": true,
                        "is_disk_based": false,
                        "is_unnecessary": false,
                        "source_kind": "Pushed",
                        "data": null,
                        "underline": true
                    }
                }],
                "primary_ix": 0
            })
        );
    }

    fn init_test(
        cx: &mut TestAppContext,
    ) -> (
        Entity<Zeta>,
        mpsc::UnboundedReceiver<(
            predict_edits_v3::PredictEditsRequest,
            oneshot::Sender<predict_edits_v3::PredictEditsResponse>,
        )>,
    ) {
        cx.update(move |cx| {
            let settings_store = SettingsStore::test(cx);
            cx.set_global(settings_store);
            language::init(cx);
            Project::init_settings(cx);

            let (req_tx, req_rx) = mpsc::unbounded();

            let http_client = FakeHttpClient::create({
                move |req| {
                    let uri = req.uri().path().to_string();
                    let mut body = req.into_body();
                    let req_tx = req_tx.clone();
                    async move {
                        let resp = match uri.as_str() {
                            "/client/llm_tokens" => serde_json::to_string(&json!({
                                "token": "test"
                            }))
                            .unwrap(),
                            "/predict_edits/v3" => {
                                let mut buf = Vec::new();
                                body.read_to_end(&mut buf).await.ok();
                                let req = serde_json::from_slice(&buf).unwrap();

                                let (res_tx, res_rx) = oneshot::channel();
                                req_tx.unbounded_send((req, res_tx)).unwrap();
                                serde_json::to_string(&res_rx.await?).unwrap()
                            }
                            _ => {
                                panic!("Unexpected path: {}", uri)
                            }
                        };

                        Ok(Response::builder().body(resp.into()).unwrap())
                    }
                }
            });

            let client = client::Client::new(Arc::new(FakeSystemClock::new()), http_client, cx);
            client.cloud_client().set_credentials(1, "test".into());

            language_model::init(client.clone(), cx);

            let user_store = cx.new(|cx| UserStore::new(client.clone(), cx));
            let zeta = Zeta::global(&client, &user_store, cx);

            (zeta, req_rx)
        })
    }
}<|MERGE_RESOLUTION|>--- conflicted
+++ resolved
@@ -1080,8 +1080,20 @@
             return;
         };
 
-<<<<<<< HEAD
+        let debug_tx = self.debug_tx.clone();
+
         zeta_project.refresh_context_task = Some(cx.spawn(async move |this, cx| {
+            if let Some(debug_tx) = &debug_tx {
+                debug_tx
+                    .unbounded_send(ZetaDebugInfo::ContextRetrievalStarted(
+                        ZetaContextRetrievalDebugInfo {
+                            project: project.clone(),
+                            timestamp: Instant::now(),
+                        },
+                    ))
+                    .ok();
+            }
+
             let related_excerpts = this
                 .update(cx, |this, cx| {
                     let Some(zeta_project) = this.projects.get(&project.entity_id()) else {
@@ -1098,66 +1110,9 @@
                         &project,
                         zeta_project.events.iter(),
                         options,
+                        debug_tx,
                         cx,
                     )
-=======
-        let debug_tx = self.debug_tx.clone();
-
-        zeta_project
-            .refresh_context_task
-            .get_or_insert(cx.spawn(async move |this, cx| {
-                if let Some(debug_tx) = &debug_tx {
-                    debug_tx
-                        .unbounded_send(ZetaDebugInfo::ContextRetrievalStarted(
-                            ZetaContextRetrievalDebugInfo {
-                                project: project.clone(),
-                                timestamp: Instant::now(),
-                            },
-                        ))
-                        .ok();
-                }
-
-                let related_excerpts = this
-                    .update(cx, |this, cx| {
-                        let Some(zeta_project) = this.projects.get(&project.entity_id()) else {
-                            return Task::ready(anyhow::Ok(HashMap::default()));
-                        };
-
-                        let ContextMode::Llm(options) = &this.options().context else {
-                            return Task::ready(anyhow::Ok(HashMap::default()));
-                        };
-
-                        find_related_excerpts(
-                            buffer.clone(),
-                            cursor_position,
-                            &project,
-                            zeta_project.events.iter(),
-                            options,
-                            debug_tx,
-                            cx,
-                        )
-                    })
-                    .ok()?
-                    .await
-                    .log_err()
-                    .unwrap_or_default();
-                this.update(cx, |this, _cx| {
-                    let Some(zeta_project) = this.projects.get_mut(&project.entity_id()) else {
-                        return;
-                    };
-                    zeta_project.context = Some(related_excerpts);
-                    zeta_project.refresh_context_task.take();
-                    if let Some(debug_tx) = &this.debug_tx {
-                        debug_tx
-                            .unbounded_send(ZetaDebugInfo::ContextRetrievalFinished(
-                                ZetaContextRetrievalDebugInfo {
-                                    project,
-                                    timestamp: Instant::now(),
-                                },
-                            ))
-                            .ok();
-                    }
->>>>>>> 60bd417d
                 })
                 .ok()?
                 .await
@@ -1169,6 +1124,16 @@
                 };
                 zeta_project.context = Some(related_excerpts);
                 zeta_project.refresh_context_task.take();
+                if let Some(debug_tx) = &this.debug_tx {
+                    debug_tx
+                        .unbounded_send(ZetaDebugInfo::ContextRetrievalFinished(
+                            ZetaContextRetrievalDebugInfo {
+                                project,
+                                timestamp: Instant::now(),
+                            },
+                        ))
+                        .ok();
+                }
             })
             .ok()
         }));
