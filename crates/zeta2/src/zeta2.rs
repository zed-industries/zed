use anyhow::{Context as _, Result, anyhow, bail};
use arrayvec::ArrayVec;
use chrono::TimeDelta;
use client::{Client, EditPredictionUsage, UserStore};
use cloud_llm_client::predict_edits_v3::{self, PromptFormat, Signature};
use cloud_llm_client::{
    AcceptEditPredictionBody, EXPIRED_LLM_TOKEN_HEADER_NAME, MINIMUM_REQUIRED_VERSION_HEADER_NAME,
    ZED_VERSION_HEADER_NAME,
};
use cloud_zeta2_prompt::retrieval_prompt::{SearchToolInput, SearchToolQuery};
use cloud_zeta2_prompt::{CURSOR_MARKER, DEFAULT_MAX_PROMPT_BYTES};
use collections::HashMap;
use edit_prediction_context::{
    DeclarationId, DeclarationStyle, EditPredictionContext, EditPredictionContextOptions,
    EditPredictionExcerpt, EditPredictionExcerptOptions, EditPredictionScoreOptions, Line,
    SyntaxIndex, SyntaxIndexState,
};
use feature_flags::{FeatureFlag, FeatureFlagAppExt as _};
use futures::AsyncReadExt as _;
use futures::channel::{mpsc, oneshot};
use gpui::http_client::{AsyncBody, Method};
use gpui::{
<<<<<<< HEAD
    App, Entity, EntityId, Global, SharedString, Subscription, Task, WeakEntity, http_client,
    prelude::*,
=======
    App, AsyncApp, Entity, EntityId, Global, SemanticVersion, SharedString, Subscription, Task,
    WeakEntity, http_client, prelude::*,
>>>>>>> 34a2e1d5
};
use language::{Anchor, Buffer, DiagnosticSet, LanguageServerId, Point, ToOffset as _, ToPoint};
use language::{BufferSnapshot, OffsetRangeExt};
use language_model::{LlmApiToken, RefreshLlmTokenListener};
use lsp::DiagnosticSeverity;
use open_ai::FunctionDefinition;
use project::{Project, ProjectPath};
use release_channel::AppVersion;
use semver::Version;
use serde::de::DeserializeOwned;
use std::collections::{VecDeque, hash_map};

use std::fmt::Write;
use std::ops::Range;
use std::path::Path;
use std::str::FromStr;
use std::sync::{Arc, LazyLock};
use std::time::{Duration, Instant};
use std::{env, mem};
use thiserror::Error;
use util::rel_path::RelPathBuf;
use util::{LogErrorFuture, RangeExt as _, ResultExt as _, TryFutureExt};
use workspace::notifications::{ErrorMessagePrompt, NotificationId, show_app_notification};

pub mod assemble_excerpts;
mod prediction;
mod provider;
pub mod retrieval_search;
mod sweep_ai;
pub mod udiff;
mod xml_edits;

use crate::assemble_excerpts::assemble_excerpts;
pub use crate::prediction::EditPrediction;
pub use crate::prediction::EditPredictionId;
pub use provider::ZetaEditPredictionProvider;

/// Maximum number of events to track.
const EVENT_COUNT_MAX_SWEEP: usize = 6;
const EVENT_COUNT_MAX_ZETA: usize = 16;
const CHANGE_GROUPING_LINE_SPAN: u32 = 8;

pub struct SweepFeatureFlag;

impl FeatureFlag for SweepFeatureFlag {
    const NAME: &str = "sweep-ai";
}
pub const DEFAULT_EXCERPT_OPTIONS: EditPredictionExcerptOptions = EditPredictionExcerptOptions {
    max_bytes: 512,
    min_bytes: 128,
    target_before_cursor_over_total_bytes: 0.5,
};

pub const DEFAULT_CONTEXT_OPTIONS: ContextMode =
    ContextMode::Agentic(DEFAULT_AGENTIC_CONTEXT_OPTIONS);

pub const DEFAULT_AGENTIC_CONTEXT_OPTIONS: AgenticContextOptions = AgenticContextOptions {
    excerpt: DEFAULT_EXCERPT_OPTIONS,
};

pub const DEFAULT_SYNTAX_CONTEXT_OPTIONS: EditPredictionContextOptions =
    EditPredictionContextOptions {
        use_imports: true,
        max_retrieved_declarations: 0,
        excerpt: DEFAULT_EXCERPT_OPTIONS,
        score: EditPredictionScoreOptions {
            omit_excerpt_overlaps: true,
        },
    };

pub const DEFAULT_OPTIONS: ZetaOptions = ZetaOptions {
    context: DEFAULT_CONTEXT_OPTIONS,
    max_prompt_bytes: DEFAULT_MAX_PROMPT_BYTES,
    max_diagnostic_bytes: 2048,
    prompt_format: PromptFormat::DEFAULT,
    file_indexing_parallelism: 1,
    buffer_change_grouping_interval: Duration::from_secs(1),
};

static USE_OLLAMA: LazyLock<bool> =
    LazyLock::new(|| env::var("ZED_ZETA2_OLLAMA").is_ok_and(|var| !var.is_empty()));
static CONTEXT_RETRIEVAL_MODEL_ID: LazyLock<String> = LazyLock::new(|| {
    env::var("ZED_ZETA2_CONTEXT_MODEL").unwrap_or(if *USE_OLLAMA {
        "qwen3-coder:30b".to_string()
    } else {
        "yqvev8r3".to_string()
    })
});
static EDIT_PREDICTIONS_MODEL_ID: LazyLock<String> = LazyLock::new(|| {
    match env::var("ZED_ZETA2_MODEL").as_deref() {
        Ok("zeta2-exp") => "4w5n28vw", // Fine-tuned model @ Baseten
        Ok(model) => model,
        Err(_) if *USE_OLLAMA => "qwen3-coder:30b",
        Err(_) => "yqvev8r3", // Vanilla qwen3-coder @ Baseten
    }
    .to_string()
});
static PREDICT_EDITS_URL: LazyLock<Option<String>> = LazyLock::new(|| {
    env::var("ZED_PREDICT_EDITS_URL").ok().or_else(|| {
        if *USE_OLLAMA {
            Some("http://localhost:11434/v1/chat/completions".into())
        } else {
            None
        }
    })
});

pub struct Zeta2FeatureFlag;

impl FeatureFlag for Zeta2FeatureFlag {
    const NAME: &'static str = "zeta2";

    fn enabled_for_staff() -> bool {
        false
    }
}

#[derive(Clone)]
struct ZetaGlobal(Entity<Zeta>);

impl Global for ZetaGlobal {}

pub struct Zeta {
    client: Arc<Client>,
    user_store: Entity<UserStore>,
    llm_token: LlmApiToken,
    _llm_token_subscription: Subscription,
    projects: HashMap<EntityId, ZetaProject>,
    options: ZetaOptions,
    update_required: bool,
    debug_tx: Option<mpsc::UnboundedSender<ZetaDebugInfo>>,
    #[cfg(feature = "eval-support")]
    eval_cache: Option<Arc<dyn EvalCache>>,
    edit_prediction_model: ZetaEditPredictionModel,
    sweep_api_token: Option<String>,
    sweep_ai_debug_info: Arc<str>,
}

#[derive(PartialEq, Eq)]
pub enum ZetaEditPredictionModel {
    ZedCloud,
    Sweep,
}

#[derive(Debug, Clone, PartialEq)]
pub struct ZetaOptions {
    pub context: ContextMode,
    pub max_prompt_bytes: usize,
    pub max_diagnostic_bytes: usize,
    pub prompt_format: predict_edits_v3::PromptFormat,
    pub file_indexing_parallelism: usize,
    pub buffer_change_grouping_interval: Duration,
}

#[derive(Debug, Clone, PartialEq)]
pub enum ContextMode {
    Agentic(AgenticContextOptions),
    Syntax(EditPredictionContextOptions),
}

#[derive(Debug, Clone, PartialEq)]
pub struct AgenticContextOptions {
    pub excerpt: EditPredictionExcerptOptions,
}

impl ContextMode {
    pub fn excerpt(&self) -> &EditPredictionExcerptOptions {
        match self {
            ContextMode::Agentic(options) => &options.excerpt,
            ContextMode::Syntax(options) => &options.excerpt,
        }
    }
}

#[derive(Debug)]
pub enum ZetaDebugInfo {
    ContextRetrievalStarted(ZetaContextRetrievalStartedDebugInfo),
    SearchQueriesGenerated(ZetaSearchQueryDebugInfo),
    SearchQueriesExecuted(ZetaContextRetrievalDebugInfo),
    ContextRetrievalFinished(ZetaContextRetrievalDebugInfo),
    EditPredictionRequested(ZetaEditPredictionDebugInfo),
}

#[derive(Debug)]
pub struct ZetaContextRetrievalStartedDebugInfo {
    pub project: Entity<Project>,
    pub timestamp: Instant,
    pub search_prompt: String,
}

#[derive(Debug)]
pub struct ZetaContextRetrievalDebugInfo {
    pub project: Entity<Project>,
    pub timestamp: Instant,
}

#[derive(Debug)]
pub struct ZetaEditPredictionDebugInfo {
    pub request: predict_edits_v3::PredictEditsRequest,
    pub retrieval_time: TimeDelta,
    pub buffer: WeakEntity<Buffer>,
    pub position: language::Anchor,
    pub local_prompt: Result<String, String>,
    pub response_rx: oneshot::Receiver<(Result<open_ai::Response, String>, TimeDelta)>,
}

#[derive(Debug)]
pub struct ZetaSearchQueryDebugInfo {
    pub project: Entity<Project>,
    pub timestamp: Instant,
    pub search_queries: Vec<SearchToolQuery>,
}

pub type RequestDebugInfo = predict_edits_v3::DebugInfo;

struct ZetaProject {
    syntax_index: Option<Entity<SyntaxIndex>>,
    events: VecDeque<Event>,
    recent_paths: VecDeque<ProjectPath>,
    registered_buffers: HashMap<gpui::EntityId, RegisteredBuffer>,
    current_prediction: Option<CurrentEditPrediction>,
    next_pending_prediction_id: usize,
    pending_predictions: ArrayVec<PendingPrediction, 2>,
    last_prediction_refresh: Option<(EntityId, Instant)>,
    context: Option<HashMap<Entity<Buffer>, Vec<Range<Anchor>>>>,
    refresh_context_task: Option<LogErrorFuture<Task<Result<()>>>>,
    refresh_context_debounce_task: Option<Task<Option<()>>>,
    refresh_context_timestamp: Option<Instant>,
    _subscription: gpui::Subscription,
}

#[derive(Debug, Clone)]
struct CurrentEditPrediction {
    pub requested_by: PredictionRequestedBy,
    pub prediction: EditPrediction,
}

impl CurrentEditPrediction {
    fn should_replace_prediction(&self, old_prediction: &Self, cx: &App) -> bool {
        let Some(new_edits) = self
            .prediction
            .interpolate(&self.prediction.buffer.read(cx))
        else {
            return false;
        };

        if self.prediction.buffer != old_prediction.prediction.buffer {
            return true;
        }

        let Some(old_edits) = old_prediction
            .prediction
            .interpolate(&old_prediction.prediction.buffer.read(cx))
        else {
            return true;
        };

        let requested_by_buffer_id = self.requested_by.buffer_id();

        // This reduces the occurrence of UI thrash from replacing edits
        //
        // TODO: This is fairly arbitrary - should have a more general heuristic that handles multiple edits.
        if requested_by_buffer_id == Some(self.prediction.buffer.entity_id())
            && requested_by_buffer_id == Some(old_prediction.prediction.buffer.entity_id())
            && old_edits.len() == 1
            && new_edits.len() == 1
        {
            let (old_range, old_text) = &old_edits[0];
            let (new_range, new_text) = &new_edits[0];
            new_range == old_range && new_text.starts_with(old_text.as_ref())
        } else {
            true
        }
    }
}

#[derive(Debug, Clone)]
enum PredictionRequestedBy {
    DiagnosticsUpdate,
    Buffer(EntityId),
}

impl PredictionRequestedBy {
    pub fn buffer_id(&self) -> Option<EntityId> {
        match self {
            PredictionRequestedBy::DiagnosticsUpdate => None,
            PredictionRequestedBy::Buffer(buffer_id) => Some(*buffer_id),
        }
    }
}

struct PendingPrediction {
    id: usize,
    _task: Task<()>,
}

/// A prediction from the perspective of a buffer.
#[derive(Debug)]
enum BufferEditPrediction<'a> {
    Local { prediction: &'a EditPrediction },
    Jump { prediction: &'a EditPrediction },
}

struct RegisteredBuffer {
    snapshot: BufferSnapshot,
    _subscriptions: [gpui::Subscription; 2],
}

#[derive(Clone)]
pub enum Event {
    BufferChange {
        old_snapshot: BufferSnapshot,
        new_snapshot: BufferSnapshot,
        end_edit_anchor: Option<Anchor>,
        timestamp: Instant,
    },
}

impl Event {
    pub fn to_request_event(&self, cx: &App) -> Option<predict_edits_v3::Event> {
        match self {
            Event::BufferChange {
                old_snapshot,
                new_snapshot,
                ..
            } => {
                let path = new_snapshot.file().map(|f| f.full_path(cx));

                let old_path = old_snapshot.file().and_then(|f| {
                    let old_path = f.full_path(cx);
                    if Some(&old_path) != path.as_ref() {
                        Some(old_path)
                    } else {
                        None
                    }
                });

                // TODO [zeta2] move to bg?
                let diff = language::unified_diff(&old_snapshot.text(), &new_snapshot.text());

                if path == old_path && diff.is_empty() {
                    None
                } else {
                    Some(predict_edits_v3::Event::BufferChange {
                        old_path,
                        path,
                        diff,
                        //todo: Actually detect if this edit was predicted or not
                        predicted: false,
                    })
                }
            }
        }
    }

    pub fn project_path(&self, cx: &App) -> Option<project::ProjectPath> {
        match self {
            Event::BufferChange { new_snapshot, .. } => new_snapshot
                .file()
                .map(|f| project::ProjectPath::from_file(f.as_ref(), cx)),
        }
    }
}

impl Zeta {
    pub fn try_global(cx: &App) -> Option<Entity<Self>> {
        cx.try_global::<ZetaGlobal>().map(|global| global.0.clone())
    }

    pub fn global(
        client: &Arc<Client>,
        user_store: &Entity<UserStore>,
        cx: &mut App,
    ) -> Entity<Self> {
        cx.try_global::<ZetaGlobal>()
            .map(|global| global.0.clone())
            .unwrap_or_else(|| {
                let zeta = cx.new(|cx| Self::new(client.clone(), user_store.clone(), cx));
                cx.set_global(ZetaGlobal(zeta.clone()));
                zeta
            })
    }

    pub fn new(client: Arc<Client>, user_store: Entity<UserStore>, cx: &mut Context<Self>) -> Self {
        let refresh_llm_token_listener = RefreshLlmTokenListener::global(cx);

        Self {
            projects: HashMap::default(),
            client,
            user_store,
            options: DEFAULT_OPTIONS,
            llm_token: LlmApiToken::default(),
            _llm_token_subscription: cx.subscribe(
                &refresh_llm_token_listener,
                |this, _listener, _event, cx| {
                    let client = this.client.clone();
                    let llm_token = this.llm_token.clone();
                    cx.spawn(async move |_this, _cx| {
                        llm_token.refresh(&client).await?;
                        anyhow::Ok(())
                    })
                    .detach_and_log_err(cx);
                },
            ),
            update_required: false,
            debug_tx: None,
            #[cfg(feature = "eval-support")]
            eval_cache: None,
            edit_prediction_model: ZetaEditPredictionModel::ZedCloud,
            sweep_api_token: std::env::var("SWEEP_AI_TOKEN")
                .context("No SWEEP_AI_TOKEN environment variable set")
                .log_err(),
            sweep_ai_debug_info: sweep_ai::debug_info(cx),
        }
    }

    pub fn set_edit_prediction_model(&mut self, model: ZetaEditPredictionModel) {
        self.edit_prediction_model = model;
    }

    pub fn has_sweep_api_token(&self) -> bool {
        self.sweep_api_token.is_some()
    }

    #[cfg(feature = "eval-support")]
    pub fn with_eval_cache(&mut self, cache: Arc<dyn EvalCache>) {
        self.eval_cache = Some(cache);
    }

    pub fn debug_info(&mut self) -> mpsc::UnboundedReceiver<ZetaDebugInfo> {
        let (debug_watch_tx, debug_watch_rx) = mpsc::unbounded();
        self.debug_tx = Some(debug_watch_tx);
        debug_watch_rx
    }

    pub fn options(&self) -> &ZetaOptions {
        &self.options
    }

    pub fn set_options(&mut self, options: ZetaOptions) {
        self.options = options;
    }

    pub fn clear_history(&mut self) {
        for zeta_project in self.projects.values_mut() {
            zeta_project.events.clear();
        }
    }

    pub fn history_for_project(
        &self,
        project: &Entity<Project>,
    ) -> impl DoubleEndedIterator<Item = &Event> {
        self.projects
            .get(&project.entity_id())
            .map(|project| project.events.iter())
            .into_iter()
            .flatten()
    }

    pub fn context_for_project(
        &self,
        project: &Entity<Project>,
    ) -> impl Iterator<Item = (Entity<Buffer>, &[Range<Anchor>])> {
        self.projects
            .get(&project.entity_id())
            .and_then(|project| {
                Some(
                    project
                        .context
                        .as_ref()?
                        .iter()
                        .map(|(buffer, ranges)| (buffer.clone(), ranges.as_slice())),
                )
            })
            .into_iter()
            .flatten()
    }

    pub fn usage(&self, cx: &App) -> Option<EditPredictionUsage> {
        if self.edit_prediction_model == ZetaEditPredictionModel::ZedCloud {
            self.user_store.read(cx).edit_prediction_usage()
        } else {
            None
        }
    }

    pub fn register_project(&mut self, project: &Entity<Project>, cx: &mut Context<Self>) {
        self.get_or_init_zeta_project(project, cx);
    }

    pub fn register_buffer(
        &mut self,
        buffer: &Entity<Buffer>,
        project: &Entity<Project>,
        cx: &mut Context<Self>,
    ) {
        let zeta_project = self.get_or_init_zeta_project(project, cx);
        Self::register_buffer_impl(zeta_project, buffer, project, cx);
    }

    fn get_or_init_zeta_project(
        &mut self,
        project: &Entity<Project>,
        cx: &mut Context<Self>,
    ) -> &mut ZetaProject {
        self.projects
            .entry(project.entity_id())
            .or_insert_with(|| ZetaProject {
                syntax_index: if let ContextMode::Syntax(_) = &self.options.context {
                    Some(cx.new(|cx| {
                        SyntaxIndex::new(project, self.options.file_indexing_parallelism, cx)
                    }))
                } else {
                    None
                },
                events: VecDeque::new(),
                recent_paths: VecDeque::new(),
                registered_buffers: HashMap::default(),
                current_prediction: None,
                pending_predictions: ArrayVec::new(),
                next_pending_prediction_id: 0,
                last_prediction_refresh: None,
                context: None,
                refresh_context_task: None,
                refresh_context_debounce_task: None,
                refresh_context_timestamp: None,
                _subscription: cx.subscribe(&project, Self::handle_project_event),
            })
    }

    fn handle_project_event(
        &mut self,
        project: Entity<Project>,
        event: &project::Event,
        cx: &mut Context<Self>,
    ) {
        // TODO [zeta2] init with recent paths
        match event {
            project::Event::ActiveEntryChanged(Some(active_entry_id)) => {
                let Some(zeta_project) = self.projects.get_mut(&project.entity_id()) else {
                    return;
                };
                let path = project.read(cx).path_for_entry(*active_entry_id, cx);
                if let Some(path) = path {
                    if let Some(ix) = zeta_project
                        .recent_paths
                        .iter()
                        .position(|probe| probe == &path)
                    {
                        zeta_project.recent_paths.remove(ix);
                    }
                    zeta_project.recent_paths.push_front(path);
                }
            }
            project::Event::DiagnosticsUpdated { .. } => {
                self.refresh_prediction_from_diagnostics(project, cx);
            }
            _ => (),
        }
    }

    fn register_buffer_impl<'a>(
        zeta_project: &'a mut ZetaProject,
        buffer: &Entity<Buffer>,
        project: &Entity<Project>,
        cx: &mut Context<Self>,
    ) -> &'a mut RegisteredBuffer {
        let buffer_id = buffer.entity_id();
        match zeta_project.registered_buffers.entry(buffer_id) {
            hash_map::Entry::Occupied(entry) => entry.into_mut(),
            hash_map::Entry::Vacant(entry) => {
                let snapshot = buffer.read(cx).snapshot();
                let project_entity_id = project.entity_id();
                entry.insert(RegisteredBuffer {
                    snapshot,
                    _subscriptions: [
                        cx.subscribe(buffer, {
                            let project = project.downgrade();
                            move |this, buffer, event, cx| {
                                if let language::BufferEvent::Edited = event
                                    && let Some(project) = project.upgrade()
                                {
                                    this.report_changes_for_buffer(&buffer, &project, cx);
                                }
                            }
                        }),
                        cx.observe_release(buffer, move |this, _buffer, _cx| {
                            let Some(zeta_project) = this.projects.get_mut(&project_entity_id)
                            else {
                                return;
                            };
                            zeta_project.registered_buffers.remove(&buffer_id);
                        }),
                    ],
                })
            }
        }
    }

    fn report_changes_for_buffer(
        &mut self,
        buffer: &Entity<Buffer>,
        project: &Entity<Project>,
        cx: &mut Context<Self>,
    ) {
        let event_count_max = match self.edit_prediction_model {
            ZetaEditPredictionModel::ZedCloud => EVENT_COUNT_MAX_ZETA,
            ZetaEditPredictionModel::Sweep => EVENT_COUNT_MAX_SWEEP,
        };

        let sweep_ai_project = self.get_or_init_zeta_project(project, cx);
        let registered_buffer = Self::register_buffer_impl(sweep_ai_project, buffer, project, cx);

        let new_snapshot = buffer.read(cx).snapshot();
        if new_snapshot.version == registered_buffer.snapshot.version {
            return;
        }

        let old_snapshot = mem::replace(&mut registered_buffer.snapshot, new_snapshot.clone());
        let end_edit_anchor = new_snapshot
            .anchored_edits_since::<Point>(&old_snapshot.version)
            .last()
            .map(|(_, range)| range.end);
        let events = &mut sweep_ai_project.events;

        if let Some(Event::BufferChange {
            new_snapshot: last_new_snapshot,
            end_edit_anchor: last_end_edit_anchor,
            ..
        }) = events.back_mut()
        {
            let is_next_snapshot_of_same_buffer = old_snapshot.remote_id()
                == last_new_snapshot.remote_id()
                && old_snapshot.version == last_new_snapshot.version;

            let should_coalesce = is_next_snapshot_of_same_buffer
                && end_edit_anchor
                    .as_ref()
                    .zip(last_end_edit_anchor.as_ref())
                    .is_some_and(|(a, b)| {
                        let a = a.to_point(&new_snapshot);
                        let b = b.to_point(&new_snapshot);
                        a.row.abs_diff(b.row) <= CHANGE_GROUPING_LINE_SPAN
                    });

            if should_coalesce {
                *last_end_edit_anchor = end_edit_anchor;
                *last_new_snapshot = new_snapshot;
                return;
            }
        }

        if events.len() >= event_count_max {
            events.pop_front();
        }

        events.push_back(Event::BufferChange {
            old_snapshot,
            new_snapshot,
            end_edit_anchor,
            timestamp: Instant::now(),
        });
    }

    fn current_prediction_for_buffer(
        &self,
        buffer: &Entity<Buffer>,
        project: &Entity<Project>,
        cx: &App,
    ) -> Option<BufferEditPrediction<'_>> {
        let project_state = self.projects.get(&project.entity_id())?;

        let CurrentEditPrediction {
            requested_by,
            prediction,
        } = project_state.current_prediction.as_ref()?;

        if prediction.targets_buffer(buffer.read(cx)) {
            Some(BufferEditPrediction::Local { prediction })
        } else {
            let show_jump = match requested_by {
                PredictionRequestedBy::Buffer(requested_by_buffer_id) => {
                    requested_by_buffer_id == &buffer.entity_id()
                }
                PredictionRequestedBy::DiagnosticsUpdate => true,
            };

            if show_jump {
                Some(BufferEditPrediction::Jump { prediction })
            } else {
                None
            }
        }
    }

    fn accept_current_prediction(&mut self, project: &Entity<Project>, cx: &mut Context<Self>) {
        if self.edit_prediction_model != ZetaEditPredictionModel::ZedCloud {
            return;
        }

        let Some(project_state) = self.projects.get_mut(&project.entity_id()) else {
            return;
        };

        let Some(prediction) = project_state.current_prediction.take() else {
            return;
        };
        let request_id = prediction.prediction.id.to_string();
        project_state.pending_predictions.clear();

        let client = self.client.clone();
        let llm_token = self.llm_token.clone();
        let app_version = AppVersion::global(cx);
        cx.spawn(async move |this, cx| {
            let url = if let Ok(predict_edits_url) = env::var("ZED_ACCEPT_PREDICTION_URL") {
                http_client::Url::parse(&predict_edits_url)?
            } else {
                client
                    .http_client()
                    .build_zed_llm_url("/predict_edits/accept", &[])?
            };

            let response = cx
                .background_spawn(Self::send_api_request::<()>(
                    move |builder| {
                        let req = builder.uri(url.as_ref()).body(
                            serde_json::to_string(&AcceptEditPredictionBody {
                                request_id: request_id.clone(),
                            })?
                            .into(),
                        );
                        Ok(req?)
                    },
                    client,
                    llm_token,
                    app_version,
                ))
                .await;

            Self::handle_api_response(&this, response, cx)?;
            anyhow::Ok(())
        })
        .detach_and_log_err(cx);
    }

    fn discard_current_prediction(&mut self, project: &Entity<Project>) {
        if let Some(project_state) = self.projects.get_mut(&project.entity_id()) {
            project_state.current_prediction.take();
            project_state.pending_predictions.clear();
        };
    }

    fn is_refreshing(&self, project: &Entity<Project>) -> bool {
        self.projects
            .get(&project.entity_id())
            .is_some_and(|project_state| !project_state.pending_predictions.is_empty())
    }

    pub fn refresh_prediction_from_buffer(
        &mut self,
        project: Entity<Project>,
        buffer: Entity<Buffer>,
        position: language::Anchor,
        cx: &mut Context<Self>,
    ) {
        self.queue_prediction_refresh(project.clone(), buffer.entity_id(), cx, move |this, cx| {
            let Some(request_task) = this
                .update(cx, |this, cx| {
                    this.request_prediction(&project, &buffer, position, cx)
                })
                .log_err()
            else {
                return Task::ready(anyhow::Ok(()));
            };

            let project = project.clone();
            cx.spawn(async move |cx| {
                if let Some(prediction) = request_task.await? {
                    this.update(cx, |this, cx| {
                        let project_state = this
                            .projects
                            .get_mut(&project.entity_id())
                            .context("Project not found")?;

                        let new_prediction = CurrentEditPrediction {
                            requested_by: PredictionRequestedBy::Buffer(buffer.entity_id()),
                            prediction: prediction,
                        };

                        if project_state
                            .current_prediction
                            .as_ref()
                            .is_none_or(|old_prediction| {
                                new_prediction.should_replace_prediction(&old_prediction, cx)
                            })
                        {
                            project_state.current_prediction = Some(new_prediction);
                            cx.notify();
                        }
                        anyhow::Ok(())
                    })??;
                }
                Ok(())
            })
        })
    }

    pub fn refresh_prediction_from_diagnostics(
        &mut self,
        project: Entity<Project>,
        cx: &mut Context<Self>,
    ) {
        let Some(zeta_project) = self.projects.get_mut(&project.entity_id()) else {
            return;
        };

        // Prefer predictions from buffer
        if zeta_project.current_prediction.is_some() {
            return;
        };

        self.queue_prediction_refresh(project.clone(), project.entity_id(), cx, move |this, cx| {
            let Some(open_buffer_task) = project
                .update(cx, |project, cx| {
                    project
                        .active_entry()
                        .and_then(|entry| project.path_for_entry(entry, cx))
                        .map(|path| project.open_buffer(path, cx))
                })
                .log_err()
                .flatten()
            else {
                return Task::ready(anyhow::Ok(()));
            };

            cx.spawn(async move |cx| {
                let active_buffer = open_buffer_task.await?;
                let snapshot = active_buffer.read_with(cx, |buffer, _cx| buffer.snapshot())?;

                let Some((jump_buffer, jump_position)) = Self::next_diagnostic_location(
                    active_buffer,
                    &snapshot,
                    Default::default(),
                    Default::default(),
                    &project,
                    cx,
                )
                .await?
                else {
                    return anyhow::Ok(());
                };

                let Some(prediction) = this
                    .update(cx, |this, cx| {
                        this.request_prediction(&project, &jump_buffer, jump_position, cx)
                    })?
                    .await?
                else {
                    return anyhow::Ok(());
                };

                this.update(cx, |this, cx| {
                    if let Some(zeta_project) = this.projects.get_mut(&project.entity_id()) {
                        zeta_project.current_prediction.get_or_insert_with(|| {
                            cx.notify();
                            CurrentEditPrediction {
                                requested_by: PredictionRequestedBy::DiagnosticsUpdate,
                                prediction,
                            }
                        });
                    }
                })?;

                anyhow::Ok(())
            })
        });
    }

    #[cfg(not(test))]
    pub const THROTTLE_TIMEOUT: Duration = Duration::from_millis(300);
    #[cfg(test)]
    pub const THROTTLE_TIMEOUT: Duration = Duration::ZERO;

    fn queue_prediction_refresh(
        &mut self,
        project: Entity<Project>,
        throttle_entity: EntityId,
        cx: &mut Context<Self>,
        do_refresh: impl FnOnce(WeakEntity<Self>, &mut AsyncApp) -> Task<Result<()>> + 'static,
    ) {
        let zeta_project = self.get_or_init_zeta_project(&project, cx);
        let pending_prediction_id = zeta_project.next_pending_prediction_id;
        zeta_project.next_pending_prediction_id += 1;
        let last_request = zeta_project.last_prediction_refresh;

        // TODO report cancelled requests like in zeta1
        let task = cx.spawn(async move |this, cx| {
            if let Some((last_entity, last_timestamp)) = last_request
                && throttle_entity == last_entity
                && let Some(timeout) =
                    (last_timestamp + Self::THROTTLE_TIMEOUT).checked_duration_since(Instant::now())
            {
                cx.background_executor().timer(timeout).await;
            }

            do_refresh(this.clone(), cx).await.log_err();

            this.update(cx, |this, cx| {
                let zeta_project = this.get_or_init_zeta_project(&project, cx);

                if zeta_project.pending_predictions[0].id == pending_prediction_id {
                    zeta_project.pending_predictions.remove(0);
                } else {
                    zeta_project.pending_predictions.clear();
                }

                cx.notify();
            })
            .ok();
        });

        if zeta_project.pending_predictions.len() <= 1 {
            zeta_project.pending_predictions.push(PendingPrediction {
                id: pending_prediction_id,
                _task: task,
            });
        } else if zeta_project.pending_predictions.len() == 2 {
            zeta_project.pending_predictions.pop();
            zeta_project.pending_predictions.push(PendingPrediction {
                id: pending_prediction_id,
                _task: task,
            });
        }
    }

    pub fn request_prediction(
        &mut self,
        project: &Entity<Project>,
        active_buffer: &Entity<Buffer>,
        position: language::Anchor,
        cx: &mut Context<Self>,
    ) -> Task<Result<Option<EditPrediction>>> {
        match self.edit_prediction_model {
            ZetaEditPredictionModel::ZedCloud => {
                self.request_prediction_with_zed_cloud(project, active_buffer, position, cx)
            }
            ZetaEditPredictionModel::Sweep => {
                self.request_prediction_with_sweep(project, active_buffer, position, true, cx)
            }
        }
    }

    fn request_prediction_with_sweep(
        &mut self,
        project: &Entity<Project>,
        active_buffer: &Entity<Buffer>,
        position: language::Anchor,
        allow_jump: bool,
        cx: &mut Context<Self>,
    ) -> Task<Result<Option<EditPrediction>>> {
        let snapshot = active_buffer.read(cx).snapshot();
        let debug_info = self.sweep_ai_debug_info.clone();
        let Some(api_token) = self.sweep_api_token.clone() else {
            return Task::ready(Ok(None));
        };
        let full_path: Arc<Path> = snapshot
            .file()
            .map(|file| file.full_path(cx))
            .unwrap_or_else(|| "untitled".into())
            .into();

        let project_file = project::File::from_dyn(snapshot.file());
        let repo_name = project_file
            .map(|file| file.worktree.read(cx).root_name_str())
            .unwrap_or("untitled")
            .into();
        let offset = position.to_offset(&snapshot);

        let project_state = self.get_or_init_zeta_project(project, cx);
        let events = project_state.events.clone();
        let has_events = !events.is_empty();
        let recent_buffers = project_state.recent_paths.iter().cloned();
        let http_client = cx.http_client();

        let recent_buffer_snapshots = recent_buffers
            .filter_map(|project_path| {
                let buffer = project.read(cx).get_open_buffer(&project_path, cx)?;
                if active_buffer == &buffer {
                    None
                } else {
                    Some(buffer.read(cx).snapshot())
                }
            })
            .take(3)
            .collect::<Vec<_>>();

        const DIAGNOSTIC_LINES_RANGE: u32 = 20;

        let cursor_point = position.to_point(&snapshot);
        let diagnostic_search_start = cursor_point.row.saturating_sub(DIAGNOSTIC_LINES_RANGE);
        let diagnostic_search_end = cursor_point.row + DIAGNOSTIC_LINES_RANGE;
        let diagnostic_search_range =
            Point::new(diagnostic_search_start, 0)..Point::new(diagnostic_search_end, 0);

        let result = cx.background_spawn({
            let snapshot = snapshot.clone();
            let diagnostic_search_range = diagnostic_search_range.clone();
            async move {
                let text = snapshot.text();

                let mut recent_changes = String::new();
                for event in events {
                    sweep_ai::write_event(event, &mut recent_changes).unwrap();
                }

                let mut file_chunks = recent_buffer_snapshots
                    .into_iter()
                    .map(|snapshot| {
                        let end_point = Point::new(30, 0).min(snapshot.max_point());
                        sweep_ai::FileChunk {
                            content: snapshot.text_for_range(Point::zero()..end_point).collect(),
                            file_path: snapshot
                                .file()
                                .map(|f| f.path().as_unix_str())
                                .unwrap_or("untitled")
                                .to_string(),
                            start_line: 0,
                            end_line: end_point.row as usize,
                            timestamp: snapshot.file().and_then(|file| {
                                Some(
                                    file.disk_state()
                                        .mtime()?
                                        .to_seconds_and_nanos_for_persistence()?
                                        .0,
                                )
                            }),
                        }
                    })
                    .collect::<Vec<_>>();

                let diagnostic_entries =
                    snapshot.diagnostics_in_range(diagnostic_search_range, false);
                let mut diagnostic_content = String::new();
                let mut diagnostic_count = 0;

                for entry in diagnostic_entries {
                    let start_point: Point = entry.range.start;

                    let severity = match entry.diagnostic.severity {
                        DiagnosticSeverity::ERROR => "error",
                        DiagnosticSeverity::WARNING => "warning",
                        DiagnosticSeverity::INFORMATION => "info",
                        DiagnosticSeverity::HINT => "hint",
                        _ => continue,
                    };

                    diagnostic_count += 1;

                    writeln!(
                        &mut diagnostic_content,
                        "{} at line {}: {}",
                        severity,
                        start_point.row + 1,
                        entry.diagnostic.message
                    )?;
                }

                if !diagnostic_content.is_empty() {
                    file_chunks.push(sweep_ai::FileChunk {
                        file_path: format!("Diagnostics for {}", full_path.display()),
                        start_line: 0,
                        end_line: diagnostic_count,
                        content: diagnostic_content,
                        timestamp: None,
                    });
                }

                let request_body = sweep_ai::AutocompleteRequest {
                    debug_info,
                    repo_name,
                    file_path: full_path.clone(),
                    file_contents: text.clone(),
                    original_file_contents: text,
                    cursor_position: offset,
                    recent_changes: recent_changes.clone(),
                    changes_above_cursor: true,
                    multiple_suggestions: false,
                    branch: None,
                    file_chunks,
                    retrieval_chunks: vec![],
                    recent_user_actions: vec![],
                    // TODO
                    privacy_mode_enabled: false,
                };

                let mut buf: Vec<u8> = Vec::new();
                let writer = brotli::CompressorWriter::new(&mut buf, 4096, 11, 22);
                serde_json::to_writer(writer, &request_body)?;
                let body: AsyncBody = buf.into();

                const SWEEP_API_URL: &str =
                    "https://autocomplete.sweep.dev/backend/next_edit_autocomplete";

                let request = http_client::Request::builder()
                    .uri(SWEEP_API_URL)
                    .header("Content-Type", "application/json")
                    .header("Authorization", format!("Bearer {}", api_token))
                    .header("Connection", "keep-alive")
                    .header("Content-Encoding", "br")
                    .method(Method::POST)
                    .body(body)?;

                let mut response = http_client.send(request).await?;

                let mut body: Vec<u8> = Vec::new();
                response.body_mut().read_to_end(&mut body).await?;

                if !response.status().is_success() {
                    anyhow::bail!(
                        "Request failed with status: {:?}\nBody: {}",
                        response.status(),
                        String::from_utf8_lossy(&body),
                    );
                };

                let response: sweep_ai::AutocompleteResponse = serde_json::from_slice(&body)?;

                let old_text = snapshot
                    .text_for_range(response.start_index..response.end_index)
                    .collect::<String>();
                let edits = language::text_diff(&old_text, &response.completion)
                    .into_iter()
                    .map(|(range, text)| {
                        (
                            snapshot.anchor_after(response.start_index + range.start)
                                ..snapshot.anchor_before(response.start_index + range.end),
                            text,
                        )
                    })
                    .collect::<Vec<_>>();

                anyhow::Ok((response.autocomplete_id, edits, snapshot))
            }
        });

        let buffer = active_buffer.clone();
        let project = project.clone();
        let active_buffer = active_buffer.clone();

        cx.spawn(async move |this, cx| {
            let (id, edits, old_snapshot) = result.await?;

            if edits.is_empty() {
                if has_events
                    && allow_jump
                    && let Some((jump_buffer, jump_position)) = Self::next_diagnostic_location(
                        active_buffer,
                        &snapshot,
                        diagnostic_search_range,
                        cursor_point,
                        &project,
                        cx,
                    )
                    .await?
                {
                    return this
                        .update(cx, |this, cx| {
                            this.request_prediction_with_sweep(
                                &project,
                                &jump_buffer,
                                jump_position,
                                false,
                                cx,
                            )
                        })?
                        .await;
                }

                return anyhow::Ok(None);
            }

            let Some((edits, new_snapshot, preview_task)) =
                buffer.read_with(cx, |buffer, cx| {
                    let new_snapshot = buffer.snapshot();

                    let edits: Arc<[(Range<Anchor>, Arc<str>)]> =
                        edit_prediction::interpolate_edits(&old_snapshot, &new_snapshot, &edits)?
                            .into();
                    let preview_task = buffer.preview_edits(edits.clone(), cx);

                    Some((edits, new_snapshot, preview_task))
                })?
            else {
                return anyhow::Ok(None);
            };

            let prediction = EditPrediction {
                id: EditPredictionId(id.into()),
                edits,
                snapshot: new_snapshot,
                edit_preview: preview_task.await,
                buffer,
            };

            anyhow::Ok(Some(prediction))
        })
    }

    async fn next_diagnostic_location(
        active_buffer: Entity<Buffer>,
        active_buffer_snapshot: &BufferSnapshot,
        active_buffer_diagnostic_search_range: Range<Point>,
        active_buffer_cursor_point: Point,
        project: &Entity<Project>,
        cx: &mut AsyncApp,
    ) -> Result<Option<(Entity<Buffer>, language::Anchor)>> {
        // find the closest diagnostic to the cursor that wasn't close enough to be included in the last request
        let mut jump_location = active_buffer_snapshot
            .diagnostic_groups(None)
            .into_iter()
            .filter_map(|(_, group)| {
                let range = &group.entries[group.primary_ix]
                    .range
                    .to_point(&active_buffer_snapshot);
                if range.overlaps(&active_buffer_diagnostic_search_range) {
                    None
                } else {
                    Some(range.start)
                }
            })
            .min_by_key(|probe| probe.row.abs_diff(active_buffer_cursor_point.row))
            .map(|position| {
                (
                    active_buffer.clone(),
                    active_buffer_snapshot.anchor_before(position),
                )
            });

        if jump_location.is_none() {
            let active_buffer_path = active_buffer.read_with(cx, |buffer, cx| {
                let file = buffer.file()?;

                Some(ProjectPath {
                    worktree_id: file.worktree_id(cx),
                    path: file.path().clone(),
                })
            })?;

            let buffer_task = project.update(cx, |project, cx| {
                let (path, _, _) = project
                    .diagnostic_summaries(false, cx)
                    .filter(|(path, _, _)| Some(path) != active_buffer_path.as_ref())
                    .max_by_key(|(path, _, _)| {
                        // find the buffer with errors that shares most parent directories
                        path.path
                            .components()
                            .zip(
                                active_buffer_path
                                    .as_ref()
                                    .map(|p| p.path.components())
                                    .unwrap_or_default(),
                            )
                            .take_while(|(a, b)| a == b)
                            .count()
                    })?;

                Some(project.open_buffer(path, cx))
            })?;

            if let Some(buffer_task) = buffer_task {
                let closest_buffer = buffer_task.await?;

                jump_location = closest_buffer
                    .read_with(cx, |buffer, _cx| {
                        buffer
                            .buffer_diagnostics(None)
                            .into_iter()
                            .min_by_key(|entry| entry.diagnostic.severity)
                            .map(|entry| entry.range.start)
                    })?
                    .map(|position| (closest_buffer, position));
            }
        }

        anyhow::Ok(jump_location)
    }

    fn request_prediction_with_zed_cloud(
        &mut self,
        project: &Entity<Project>,
        active_buffer: &Entity<Buffer>,
        position: language::Anchor,
        cx: &mut Context<Self>,
    ) -> Task<Result<Option<EditPrediction>>> {
        let project_state = self.projects.get(&project.entity_id());

        let index_state = project_state.and_then(|state| {
            state
                .syntax_index
                .as_ref()
                .map(|syntax_index| syntax_index.read_with(cx, |index, _cx| index.state().clone()))
        });
        let options = self.options.clone();
        let active_snapshot = active_buffer.read(cx).snapshot();
        let Some(excerpt_path) = active_snapshot
            .file()
            .map(|path| -> Arc<Path> { path.full_path(cx).into() })
        else {
            return Task::ready(Err(anyhow!("No file path for excerpt")));
        };
        let client = self.client.clone();
        let llm_token = self.llm_token.clone();
        let app_version = AppVersion::global(cx);
        let worktree_snapshots = project
            .read(cx)
            .worktrees(cx)
            .map(|worktree| worktree.read(cx).snapshot())
            .collect::<Vec<_>>();
        let debug_tx = self.debug_tx.clone();

        let events = project_state
            .map(|state| {
                state
                    .events
                    .iter()
                    .filter_map(|event| event.to_request_event(cx))
                    .collect::<Vec<_>>()
            })
            .unwrap_or_default();

        let diagnostics = active_snapshot.diagnostic_sets().clone();

        let parent_abs_path =
            project::File::from_dyn(active_buffer.read(cx).file()).and_then(|f| {
                let mut path = f.worktree.read(cx).absolutize(&f.path);
                if path.pop() { Some(path) } else { None }
            });

        // TODO data collection
        let can_collect_data = cx.is_staff();

        let empty_context_files = HashMap::default();
        let context_files = project_state
            .and_then(|project_state| project_state.context.as_ref())
            .unwrap_or(&empty_context_files);

        #[cfg(feature = "eval-support")]
        let parsed_fut = futures::future::join_all(
            context_files
                .keys()
                .map(|buffer| buffer.read(cx).parsing_idle()),
        );

        let mut included_files = context_files
            .iter()
            .filter_map(|(buffer_entity, ranges)| {
                let buffer = buffer_entity.read(cx);
                Some((
                    buffer_entity.clone(),
                    buffer.snapshot(),
                    buffer.file()?.full_path(cx).into(),
                    ranges.clone(),
                ))
            })
            .collect::<Vec<_>>();

        included_files.sort_by(|(_, _, path_a, ranges_a), (_, _, path_b, ranges_b)| {
            (path_a, ranges_a.len()).cmp(&(path_b, ranges_b.len()))
        });

        #[cfg(feature = "eval-support")]
        let eval_cache = self.eval_cache.clone();

        let request_task = cx.background_spawn({
            let active_buffer = active_buffer.clone();
            async move {
                #[cfg(feature = "eval-support")]
                parsed_fut.await;

                let index_state = if let Some(index_state) = index_state {
                    Some(index_state.lock_owned().await)
                } else {
                    None
                };

                let cursor_offset = position.to_offset(&active_snapshot);
                let cursor_point = cursor_offset.to_point(&active_snapshot);

                let before_retrieval = chrono::Utc::now();

                let (diagnostic_groups, diagnostic_groups_truncated) =
                    Self::gather_nearby_diagnostics(
                        cursor_offset,
                        &diagnostics,
                        &active_snapshot,
                        options.max_diagnostic_bytes,
                    );

                let cloud_request = match options.context {
                    ContextMode::Agentic(context_options) => {
                        let Some(excerpt) = EditPredictionExcerpt::select_from_buffer(
                            cursor_point,
                            &active_snapshot,
                            &context_options.excerpt,
                            index_state.as_deref(),
                        ) else {
                            return Ok((None, None));
                        };

                        let excerpt_anchor_range = active_snapshot.anchor_after(excerpt.range.start)
                            ..active_snapshot.anchor_before(excerpt.range.end);

                        if let Some(buffer_ix) =
                            included_files.iter().position(|(_, snapshot, _, _)| {
                                snapshot.remote_id() == active_snapshot.remote_id()
                            })
                        {
                            let (_, buffer, _, ranges) = &mut included_files[buffer_ix];
                            ranges.push(excerpt_anchor_range);
                            retrieval_search::merge_anchor_ranges(ranges, buffer);
                            let last_ix = included_files.len() - 1;
                            included_files.swap(buffer_ix, last_ix);
                        } else {
                            included_files.push((
                                active_buffer.clone(),
                                active_snapshot.clone(),
                                excerpt_path.clone(),
                                vec![excerpt_anchor_range],
                            ));
                        }

                        let included_files = included_files
                            .iter()
                            .map(|(_, snapshot, path, ranges)| {
                                let ranges = ranges
                                    .iter()
                                    .map(|range| {
                                        let point_range = range.to_point(&snapshot);
                                        Line(point_range.start.row)..Line(point_range.end.row)
                                    })
                                    .collect::<Vec<_>>();
                                let excerpts = assemble_excerpts(&snapshot, ranges);
                                predict_edits_v3::IncludedFile {
                                    path: path.clone(),
                                    max_row: Line(snapshot.max_point().row),
                                    excerpts,
                                }
                            })
                            .collect::<Vec<_>>();

                        predict_edits_v3::PredictEditsRequest {
                            excerpt_path,
                            excerpt: String::new(),
                            excerpt_line_range: Line(0)..Line(0),
                            excerpt_range: 0..0,
                            cursor_point: predict_edits_v3::Point {
                                line: predict_edits_v3::Line(cursor_point.row),
                                column: cursor_point.column,
                            },
                            included_files,
                            referenced_declarations: vec![],
                            events,
                            can_collect_data,
                            diagnostic_groups,
                            diagnostic_groups_truncated,
                            debug_info: debug_tx.is_some(),
                            prompt_max_bytes: Some(options.max_prompt_bytes),
                            prompt_format: options.prompt_format,
                            // TODO [zeta2]
                            signatures: vec![],
                            excerpt_parent: None,
                            git_info: None,
                        }
                    }
                    ContextMode::Syntax(context_options) => {
                        let Some(context) = EditPredictionContext::gather_context(
                            cursor_point,
                            &active_snapshot,
                            parent_abs_path.as_deref(),
                            &context_options,
                            index_state.as_deref(),
                        ) else {
                            return Ok((None, None));
                        };

                        make_syntax_context_cloud_request(
                            excerpt_path,
                            context,
                            events,
                            can_collect_data,
                            diagnostic_groups,
                            diagnostic_groups_truncated,
                            None,
                            debug_tx.is_some(),
                            &worktree_snapshots,
                            index_state.as_deref(),
                            Some(options.max_prompt_bytes),
                            options.prompt_format,
                        )
                    }
                };

                let prompt_result = cloud_zeta2_prompt::build_prompt(&cloud_request);

                let retrieval_time = chrono::Utc::now() - before_retrieval;

                let debug_response_tx = if let Some(debug_tx) = &debug_tx {
                    let (response_tx, response_rx) = oneshot::channel();

                    debug_tx
                        .unbounded_send(ZetaDebugInfo::EditPredictionRequested(
                            ZetaEditPredictionDebugInfo {
                                request: cloud_request.clone(),
                                retrieval_time,
                                buffer: active_buffer.downgrade(),
                                local_prompt: match prompt_result.as_ref() {
                                    Ok((prompt, _)) => Ok(prompt.clone()),
                                    Err(err) => Err(err.to_string()),
                                },
                                position,
                                response_rx,
                            },
                        ))
                        .ok();
                    Some(response_tx)
                } else {
                    None
                };

                if cfg!(debug_assertions) && env::var("ZED_ZETA2_SKIP_REQUEST").is_ok() {
                    if let Some(debug_response_tx) = debug_response_tx {
                        debug_response_tx
                            .send((Err("Request skipped".to_string()), TimeDelta::zero()))
                            .ok();
                    }
                    anyhow::bail!("Skipping request because ZED_ZETA2_SKIP_REQUEST is set")
                }

                let (prompt, _) = prompt_result?;
                let request = open_ai::Request {
                    model: EDIT_PREDICTIONS_MODEL_ID.clone(),
                    messages: vec![open_ai::RequestMessage::User {
                        content: open_ai::MessageContent::Plain(prompt),
                    }],
                    stream: false,
                    max_completion_tokens: None,
                    stop: Default::default(),
                    temperature: 0.7,
                    tool_choice: None,
                    parallel_tool_calls: None,
                    tools: vec![],
                    prompt_cache_key: None,
                    reasoning_effort: None,
                };

                log::trace!("Sending edit prediction request");

                let before_request = chrono::Utc::now();
                let response = Self::send_raw_llm_request(
                    request,
                    client,
                    llm_token,
                    app_version,
                    #[cfg(feature = "eval-support")]
                    eval_cache,
                    #[cfg(feature = "eval-support")]
                    EvalCacheEntryKind::Prediction,
                )
                .await;
                let request_time = chrono::Utc::now() - before_request;

                log::trace!("Got edit prediction response");

                if let Some(debug_response_tx) = debug_response_tx {
                    debug_response_tx
                        .send((
                            response
                                .as_ref()
                                .map_err(|err| err.to_string())
                                .map(|response| response.0.clone()),
                            request_time,
                        ))
                        .ok();
                }

                let (res, usage) = response?;
                let request_id = EditPredictionId(res.id.clone().into());
                let Some(mut output_text) = text_from_response(res) else {
                    return Ok((None, usage));
                };

                if output_text.contains(CURSOR_MARKER) {
                    log::trace!("Stripping out {CURSOR_MARKER} from response");
                    output_text = output_text.replace(CURSOR_MARKER, "");
                }

                let get_buffer_from_context = |path: &Path| {
                    included_files
                        .iter()
                        .find_map(|(_, buffer, probe_path, ranges)| {
                            if probe_path.as_ref() == path {
                                Some((buffer, ranges.as_slice()))
                            } else {
                                None
                            }
                        })
                };

                let (edited_buffer_snapshot, edits) = match options.prompt_format {
                    PromptFormat::NumLinesUniDiff => {
                        // TODO: Implement parsing of multi-file diffs
                        crate::udiff::parse_diff(&output_text, get_buffer_from_context).await?
                    }
                    PromptFormat::Minimal | PromptFormat::MinimalQwen => {
                        if output_text.contains("--- a/\n+++ b/\nNo edits") {
                            let edits = vec![];
                            (&active_snapshot, edits)
                        } else {
                            crate::udiff::parse_diff(&output_text, get_buffer_from_context).await?
                        }
                    }
                    PromptFormat::OldTextNewText => {
                        crate::xml_edits::parse_xml_edits(&output_text, get_buffer_from_context)
                            .await?
                    }
                    _ => {
                        bail!("unsupported prompt format {}", options.prompt_format)
                    }
                };

                let edited_buffer = included_files
                    .iter()
                    .find_map(|(buffer, snapshot, _, _)| {
                        if snapshot.remote_id() == edited_buffer_snapshot.remote_id() {
                            Some(buffer.clone())
                        } else {
                            None
                        }
                    })
                    .context("Failed to find buffer in included_buffers")?;

                anyhow::Ok((
                    Some((
                        request_id,
                        edited_buffer,
                        edited_buffer_snapshot.clone(),
                        edits,
                    )),
                    usage,
                ))
            }
        });

        cx.spawn({
            async move |this, cx| {
                let Some((id, edited_buffer, edited_buffer_snapshot, edits)) =
                    Self::handle_api_response(&this, request_task.await, cx)?
                else {
                    return Ok(None);
                };

                // TODO telemetry: duration, etc
                Ok(
                    EditPrediction::new(id, &edited_buffer, &edited_buffer_snapshot, edits, cx)
                        .await,
                )
            }
        })
    }

    async fn send_raw_llm_request(
        request: open_ai::Request,
        client: Arc<Client>,
        llm_token: LlmApiToken,
        app_version: Version,
        #[cfg(feature = "eval-support")] eval_cache: Option<Arc<dyn EvalCache>>,
        #[cfg(feature = "eval-support")] eval_cache_kind: EvalCacheEntryKind,
    ) -> Result<(open_ai::Response, Option<EditPredictionUsage>)> {
        let url = if let Some(predict_edits_url) = PREDICT_EDITS_URL.as_ref() {
            http_client::Url::parse(&predict_edits_url)?
        } else {
            client
                .http_client()
                .build_zed_llm_url("/predict_edits/raw", &[])?
        };

        #[cfg(feature = "eval-support")]
        let cache_key = if let Some(cache) = eval_cache {
            use collections::FxHasher;
            use std::hash::{Hash, Hasher};

            let mut hasher = FxHasher::default();
            url.hash(&mut hasher);
            let request_str = serde_json::to_string_pretty(&request)?;
            request_str.hash(&mut hasher);
            let hash = hasher.finish();

            let key = (eval_cache_kind, hash);
            if let Some(response_str) = cache.read(key) {
                return Ok((serde_json::from_str(&response_str)?, None));
            }

            Some((cache, request_str, key))
        } else {
            None
        };

        let (response, usage) = Self::send_api_request(
            |builder| {
                let req = builder
                    .uri(url.as_ref())
                    .body(serde_json::to_string(&request)?.into());
                Ok(req?)
            },
            client,
            llm_token,
            app_version,
        )
        .await?;

        #[cfg(feature = "eval-support")]
        if let Some((cache, request, key)) = cache_key {
            cache.write(key, &request, &serde_json::to_string_pretty(&response)?);
        }

        Ok((response, usage))
    }

    fn handle_api_response<T>(
        this: &WeakEntity<Self>,
        response: Result<(T, Option<EditPredictionUsage>)>,
        cx: &mut gpui::AsyncApp,
    ) -> Result<T> {
        match response {
            Ok((data, usage)) => {
                if let Some(usage) = usage {
                    this.update(cx, |this, cx| {
                        this.user_store.update(cx, |user_store, cx| {
                            user_store.update_edit_prediction_usage(usage, cx);
                        });
                    })
                    .ok();
                }
                Ok(data)
            }
            Err(err) => {
                if err.is::<ZedUpdateRequiredError>() {
                    cx.update(|cx| {
                        this.update(cx, |this, _cx| {
                            this.update_required = true;
                        })
                        .ok();

                        let error_message: SharedString = err.to_string().into();
                        show_app_notification(
                            NotificationId::unique::<ZedUpdateRequiredError>(),
                            cx,
                            move |cx| {
                                cx.new(|cx| {
                                    ErrorMessagePrompt::new(error_message.clone(), cx)
                                        .with_link_button("Update Zed", "https://zed.dev/releases")
                                })
                            },
                        );
                    })
                    .ok();
                }
                Err(err)
            }
        }
    }

    async fn send_api_request<Res>(
        build: impl Fn(http_client::http::request::Builder) -> Result<http_client::Request<AsyncBody>>,
        client: Arc<Client>,
        llm_token: LlmApiToken,
        app_version: Version,
    ) -> Result<(Res, Option<EditPredictionUsage>)>
    where
        Res: DeserializeOwned,
    {
        let http_client = client.http_client();
        let mut token = llm_token.acquire(&client).await?;
        let mut did_retry = false;

        loop {
            let request_builder = http_client::Request::builder().method(Method::POST);

            let request = build(
                request_builder
                    .header("Content-Type", "application/json")
                    .header("Authorization", format!("Bearer {}", token))
                    .header(ZED_VERSION_HEADER_NAME, app_version.to_string()),
            )?;

            let mut response = http_client.send(request).await?;

            if let Some(minimum_required_version) = response
                .headers()
                .get(MINIMUM_REQUIRED_VERSION_HEADER_NAME)
                .and_then(|version| Version::from_str(version.to_str().ok()?).ok())
            {
                anyhow::ensure!(
                    app_version >= minimum_required_version,
                    ZedUpdateRequiredError {
                        minimum_version: minimum_required_version
                    }
                );
            }

            if response.status().is_success() {
                let usage = EditPredictionUsage::from_headers(response.headers()).ok();

                let mut body = Vec::new();
                response.body_mut().read_to_end(&mut body).await?;
                return Ok((serde_json::from_slice(&body)?, usage));
            } else if !did_retry
                && response
                    .headers()
                    .get(EXPIRED_LLM_TOKEN_HEADER_NAME)
                    .is_some()
            {
                did_retry = true;
                token = llm_token.refresh(&client).await?;
            } else {
                let mut body = String::new();
                response.body_mut().read_to_string(&mut body).await?;
                anyhow::bail!(
                    "Request failed with status: {:?}\nBody: {}",
                    response.status(),
                    body
                );
            }
        }
    }

    pub const CONTEXT_RETRIEVAL_IDLE_DURATION: Duration = Duration::from_secs(10);
    pub const CONTEXT_RETRIEVAL_DEBOUNCE_DURATION: Duration = Duration::from_secs(3);

    // Refresh the related excerpts when the user just beguns editing after
    // an idle period, and after they pause editing.
    fn refresh_context_if_needed(
        &mut self,
        project: &Entity<Project>,
        buffer: &Entity<language::Buffer>,
        cursor_position: language::Anchor,
        cx: &mut Context<Self>,
    ) {
        if !matches!(&self.options().context, ContextMode::Agentic { .. }) {
            return;
        }

        let Some(zeta_project) = self.projects.get_mut(&project.entity_id()) else {
            return;
        };

        let now = Instant::now();
        let was_idle = zeta_project
            .refresh_context_timestamp
            .map_or(true, |timestamp| {
                now - timestamp > Self::CONTEXT_RETRIEVAL_IDLE_DURATION
            });
        zeta_project.refresh_context_timestamp = Some(now);
        zeta_project.refresh_context_debounce_task = Some(cx.spawn({
            let buffer = buffer.clone();
            let project = project.clone();
            async move |this, cx| {
                if was_idle {
                    log::debug!("refetching edit prediction context after idle");
                } else {
                    cx.background_executor()
                        .timer(Self::CONTEXT_RETRIEVAL_DEBOUNCE_DURATION)
                        .await;
                    log::debug!("refetching edit prediction context after pause");
                }
                this.update(cx, |this, cx| {
                    let task = this.refresh_context(project.clone(), buffer, cursor_position, cx);

                    if let Some(zeta_project) = this.projects.get_mut(&project.entity_id()) {
                        zeta_project.refresh_context_task = Some(task.log_err());
                    };
                })
                .ok()
            }
        }));
    }

    // Refresh the related excerpts asynchronously. Ensure the task runs to completion,
    // and avoid spawning more than one concurrent task.
    pub fn refresh_context(
        &mut self,
        project: Entity<Project>,
        buffer: Entity<language::Buffer>,
        cursor_position: language::Anchor,
        cx: &mut Context<Self>,
    ) -> Task<Result<()>> {
        let Some(zeta_project) = self.projects.get(&project.entity_id()) else {
            return Task::ready(anyhow::Ok(()));
        };

        let ContextMode::Agentic(options) = &self.options().context else {
            return Task::ready(anyhow::Ok(()));
        };

        let snapshot = buffer.read(cx).snapshot();
        let cursor_point = cursor_position.to_point(&snapshot);
        let Some(cursor_excerpt) = EditPredictionExcerpt::select_from_buffer(
            cursor_point,
            &snapshot,
            &options.excerpt,
            None,
        ) else {
            return Task::ready(Ok(()));
        };

        let app_version = AppVersion::global(cx);
        let client = self.client.clone();
        let llm_token = self.llm_token.clone();
        let debug_tx = self.debug_tx.clone();
        let current_file_path: Arc<Path> = snapshot
            .file()
            .map(|f| f.full_path(cx).into())
            .unwrap_or_else(|| Path::new("untitled").into());

        let prompt = match cloud_zeta2_prompt::retrieval_prompt::build_prompt(
            predict_edits_v3::PlanContextRetrievalRequest {
                excerpt: cursor_excerpt.text(&snapshot).body,
                excerpt_path: current_file_path,
                excerpt_line_range: cursor_excerpt.line_range,
                cursor_file_max_row: Line(snapshot.max_point().row),
                events: zeta_project
                    .events
                    .iter()
                    .filter_map(|ev| ev.to_request_event(cx))
                    .collect(),
            },
        ) {
            Ok(prompt) => prompt,
            Err(err) => {
                return Task::ready(Err(err));
            }
        };

        if let Some(debug_tx) = &debug_tx {
            debug_tx
                .unbounded_send(ZetaDebugInfo::ContextRetrievalStarted(
                    ZetaContextRetrievalStartedDebugInfo {
                        project: project.clone(),
                        timestamp: Instant::now(),
                        search_prompt: prompt.clone(),
                    },
                ))
                .ok();
        }

        pub static TOOL_SCHEMA: LazyLock<(serde_json::Value, String)> = LazyLock::new(|| {
            let schema = language_model::tool_schema::root_schema_for::<SearchToolInput>(
                language_model::LanguageModelToolSchemaFormat::JsonSchemaSubset,
            );

            let description = schema
                .get("description")
                .and_then(|description| description.as_str())
                .unwrap()
                .to_string();

            (schema.into(), description)
        });

        let (tool_schema, tool_description) = TOOL_SCHEMA.clone();

        let request = open_ai::Request {
            model: CONTEXT_RETRIEVAL_MODEL_ID.clone(),
            messages: vec![open_ai::RequestMessage::User {
                content: open_ai::MessageContent::Plain(prompt),
            }],
            stream: false,
            max_completion_tokens: None,
            stop: Default::default(),
            temperature: 0.7,
            tool_choice: None,
            parallel_tool_calls: None,
            tools: vec![open_ai::ToolDefinition::Function {
                function: FunctionDefinition {
                    name: cloud_zeta2_prompt::retrieval_prompt::TOOL_NAME.to_string(),
                    description: Some(tool_description),
                    parameters: Some(tool_schema),
                },
            }],
            prompt_cache_key: None,
            reasoning_effort: None,
        };

        #[cfg(feature = "eval-support")]
        let eval_cache = self.eval_cache.clone();

        cx.spawn(async move |this, cx| {
            log::trace!("Sending search planning request");
            let response = Self::send_raw_llm_request(
                request,
                client,
                llm_token,
                app_version,
                #[cfg(feature = "eval-support")]
                eval_cache.clone(),
                #[cfg(feature = "eval-support")]
                EvalCacheEntryKind::Context,
            )
            .await;
            let mut response = Self::handle_api_response(&this, response, cx)?;
            log::trace!("Got search planning response");

            let choice = response
                .choices
                .pop()
                .context("No choices in retrieval response")?;
            let open_ai::RequestMessage::Assistant {
                content: _,
                tool_calls,
            } = choice.message
            else {
                anyhow::bail!("Retrieval response didn't include an assistant message");
            };

            let mut queries: Vec<SearchToolQuery> = Vec::new();
            for tool_call in tool_calls {
                let open_ai::ToolCallContent::Function { function } = tool_call.content;
                if function.name != cloud_zeta2_prompt::retrieval_prompt::TOOL_NAME {
                    log::warn!(
                        "Context retrieval response tried to call an unknown tool: {}",
                        function.name
                    );

                    continue;
                }

                let input: SearchToolInput = serde_json::from_str(&function.arguments)
                    .with_context(|| format!("invalid search json {}", &function.arguments))?;
                queries.extend(input.queries);
            }

            if let Some(debug_tx) = &debug_tx {
                debug_tx
                    .unbounded_send(ZetaDebugInfo::SearchQueriesGenerated(
                        ZetaSearchQueryDebugInfo {
                            project: project.clone(),
                            timestamp: Instant::now(),
                            search_queries: queries.clone(),
                        },
                    ))
                    .ok();
            }

            log::trace!("Running retrieval search: {queries:#?}");

            let related_excerpts_result = retrieval_search::run_retrieval_searches(
                queries,
                project.clone(),
                #[cfg(feature = "eval-support")]
                eval_cache,
                cx,
            )
            .await;

            log::trace!("Search queries executed");

            if let Some(debug_tx) = &debug_tx {
                debug_tx
                    .unbounded_send(ZetaDebugInfo::SearchQueriesExecuted(
                        ZetaContextRetrievalDebugInfo {
                            project: project.clone(),
                            timestamp: Instant::now(),
                        },
                    ))
                    .ok();
            }

            this.update(cx, |this, _cx| {
                let Some(zeta_project) = this.projects.get_mut(&project.entity_id()) else {
                    return Ok(());
                };
                zeta_project.refresh_context_task.take();
                if let Some(debug_tx) = &this.debug_tx {
                    debug_tx
                        .unbounded_send(ZetaDebugInfo::ContextRetrievalFinished(
                            ZetaContextRetrievalDebugInfo {
                                project,
                                timestamp: Instant::now(),
                            },
                        ))
                        .ok();
                }
                match related_excerpts_result {
                    Ok(excerpts) => {
                        zeta_project.context = Some(excerpts);
                        Ok(())
                    }
                    Err(error) => Err(error),
                }
            })?
        })
    }

    pub fn set_context(
        &mut self,
        project: Entity<Project>,
        context: HashMap<Entity<Buffer>, Vec<Range<Anchor>>>,
    ) {
        if let Some(zeta_project) = self.projects.get_mut(&project.entity_id()) {
            zeta_project.context = Some(context);
        }
    }

    fn gather_nearby_diagnostics(
        cursor_offset: usize,
        diagnostic_sets: &[(LanguageServerId, DiagnosticSet)],
        snapshot: &BufferSnapshot,
        max_diagnostics_bytes: usize,
    ) -> (Vec<predict_edits_v3::DiagnosticGroup>, bool) {
        // TODO: Could make this more efficient
        let mut diagnostic_groups = Vec::new();
        for (language_server_id, diagnostics) in diagnostic_sets {
            let mut groups = Vec::new();
            diagnostics.groups(*language_server_id, &mut groups, &snapshot);
            diagnostic_groups.extend(
                groups
                    .into_iter()
                    .map(|(_, group)| group.resolve::<usize>(&snapshot)),
            );
        }

        // sort by proximity to cursor
        diagnostic_groups.sort_by_key(|group| {
            let range = &group.entries[group.primary_ix].range;
            if range.start >= cursor_offset {
                range.start - cursor_offset
            } else if cursor_offset >= range.end {
                cursor_offset - range.end
            } else {
                (cursor_offset - range.start).min(range.end - cursor_offset)
            }
        });

        let mut results = Vec::new();
        let mut diagnostic_groups_truncated = false;
        let mut diagnostics_byte_count = 0;
        for group in diagnostic_groups {
            let raw_value = serde_json::value::to_raw_value(&group).unwrap();
            diagnostics_byte_count += raw_value.get().len();
            if diagnostics_byte_count > max_diagnostics_bytes {
                diagnostic_groups_truncated = true;
                break;
            }
            results.push(predict_edits_v3::DiagnosticGroup(raw_value));
        }

        (results, diagnostic_groups_truncated)
    }

    // TODO: Dedupe with similar code in request_prediction?
    pub fn cloud_request_for_zeta_cli(
        &mut self,
        project: &Entity<Project>,
        buffer: &Entity<Buffer>,
        position: language::Anchor,
        cx: &mut Context<Self>,
    ) -> Task<Result<predict_edits_v3::PredictEditsRequest>> {
        let project_state = self.projects.get(&project.entity_id());

        let index_state = project_state.and_then(|state| {
            state
                .syntax_index
                .as_ref()
                .map(|index| index.read_with(cx, |index, _cx| index.state().clone()))
        });
        let options = self.options.clone();
        let snapshot = buffer.read(cx).snapshot();
        let Some(excerpt_path) = snapshot.file().map(|path| path.full_path(cx)) else {
            return Task::ready(Err(anyhow!("No file path for excerpt")));
        };
        let worktree_snapshots = project
            .read(cx)
            .worktrees(cx)
            .map(|worktree| worktree.read(cx).snapshot())
            .collect::<Vec<_>>();

        let parent_abs_path = project::File::from_dyn(buffer.read(cx).file()).and_then(|f| {
            let mut path = f.worktree.read(cx).absolutize(&f.path);
            if path.pop() { Some(path) } else { None }
        });

        cx.background_spawn(async move {
            let index_state = if let Some(index_state) = index_state {
                Some(index_state.lock_owned().await)
            } else {
                None
            };

            let cursor_point = position.to_point(&snapshot);

            let debug_info = true;
            EditPredictionContext::gather_context(
                cursor_point,
                &snapshot,
                parent_abs_path.as_deref(),
                match &options.context {
                    ContextMode::Agentic(_) => {
                        // TODO
                        panic!("Llm mode not supported in zeta cli yet");
                    }
                    ContextMode::Syntax(edit_prediction_context_options) => {
                        edit_prediction_context_options
                    }
                },
                index_state.as_deref(),
            )
            .context("Failed to select excerpt")
            .map(|context| {
                make_syntax_context_cloud_request(
                    excerpt_path.into(),
                    context,
                    // TODO pass everything
                    Vec::new(),
                    false,
                    Vec::new(),
                    false,
                    None,
                    debug_info,
                    &worktree_snapshots,
                    index_state.as_deref(),
                    Some(options.max_prompt_bytes),
                    options.prompt_format,
                )
            })
        })
    }

    pub fn wait_for_initial_indexing(
        &mut self,
        project: &Entity<Project>,
        cx: &mut Context<Self>,
    ) -> Task<Result<()>> {
        let zeta_project = self.get_or_init_zeta_project(project, cx);
        if let Some(syntax_index) = &zeta_project.syntax_index {
            syntax_index.read(cx).wait_for_initial_file_indexing(cx)
        } else {
            Task::ready(Ok(()))
        }
    }
}

pub fn text_from_response(mut res: open_ai::Response) -> Option<String> {
    let choice = res.choices.pop()?;
    let output_text = match choice.message {
        open_ai::RequestMessage::Assistant {
            content: Some(open_ai::MessageContent::Plain(content)),
            ..
        } => content,
        open_ai::RequestMessage::Assistant {
            content: Some(open_ai::MessageContent::Multipart(mut content)),
            ..
        } => {
            if content.is_empty() {
                log::error!("No output from Baseten completion response");
                return None;
            }

            match content.remove(0) {
                open_ai::MessagePart::Text { text } => text,
                open_ai::MessagePart::Image { .. } => {
                    log::error!("Expected text, got an image");
                    return None;
                }
            }
        }
        _ => {
            log::error!("Invalid response message: {:?}", choice.message);
            return None;
        }
    };
    Some(output_text)
}

#[derive(Error, Debug)]
#[error(
    "You must update to Zed version {minimum_version} or higher to continue using edit predictions."
)]
pub struct ZedUpdateRequiredError {
    minimum_version: Version,
}

fn make_syntax_context_cloud_request(
    excerpt_path: Arc<Path>,
    context: EditPredictionContext,
    events: Vec<predict_edits_v3::Event>,
    can_collect_data: bool,
    diagnostic_groups: Vec<predict_edits_v3::DiagnosticGroup>,
    diagnostic_groups_truncated: bool,
    git_info: Option<cloud_llm_client::PredictEditsGitInfo>,
    debug_info: bool,
    worktrees: &Vec<worktree::Snapshot>,
    index_state: Option<&SyntaxIndexState>,
    prompt_max_bytes: Option<usize>,
    prompt_format: PromptFormat,
) -> predict_edits_v3::PredictEditsRequest {
    let mut signatures = Vec::new();
    let mut declaration_to_signature_index = HashMap::default();
    let mut referenced_declarations = Vec::new();

    for snippet in context.declarations {
        let project_entry_id = snippet.declaration.project_entry_id();
        let Some(path) = worktrees.iter().find_map(|worktree| {
            worktree.entry_for_id(project_entry_id).map(|entry| {
                let mut full_path = RelPathBuf::new();
                full_path.push(worktree.root_name());
                full_path.push(&entry.path);
                full_path
            })
        }) else {
            continue;
        };

        let parent_index = index_state.and_then(|index_state| {
            snippet.declaration.parent().and_then(|parent| {
                add_signature(
                    parent,
                    &mut declaration_to_signature_index,
                    &mut signatures,
                    index_state,
                )
            })
        });

        let (text, text_is_truncated) = snippet.declaration.item_text();
        referenced_declarations.push(predict_edits_v3::ReferencedDeclaration {
            path: path.as_std_path().into(),
            text: text.into(),
            range: snippet.declaration.item_line_range(),
            text_is_truncated,
            signature_range: snippet.declaration.signature_range_in_item_text(),
            parent_index,
            signature_score: snippet.score(DeclarationStyle::Signature),
            declaration_score: snippet.score(DeclarationStyle::Declaration),
            score_components: snippet.components,
        });
    }

    let excerpt_parent = index_state.and_then(|index_state| {
        context
            .excerpt
            .parent_declarations
            .last()
            .and_then(|(parent, _)| {
                add_signature(
                    *parent,
                    &mut declaration_to_signature_index,
                    &mut signatures,
                    index_state,
                )
            })
    });

    predict_edits_v3::PredictEditsRequest {
        excerpt_path,
        excerpt: context.excerpt_text.body,
        excerpt_line_range: context.excerpt.line_range,
        excerpt_range: context.excerpt.range,
        cursor_point: predict_edits_v3::Point {
            line: predict_edits_v3::Line(context.cursor_point.row),
            column: context.cursor_point.column,
        },
        referenced_declarations,
        included_files: vec![],
        signatures,
        excerpt_parent,
        events,
        can_collect_data,
        diagnostic_groups,
        diagnostic_groups_truncated,
        git_info,
        debug_info,
        prompt_max_bytes,
        prompt_format,
    }
}

fn add_signature(
    declaration_id: DeclarationId,
    declaration_to_signature_index: &mut HashMap<DeclarationId, usize>,
    signatures: &mut Vec<Signature>,
    index: &SyntaxIndexState,
) -> Option<usize> {
    if let Some(signature_index) = declaration_to_signature_index.get(&declaration_id) {
        return Some(*signature_index);
    }
    let Some(parent_declaration) = index.declaration(declaration_id) else {
        log::error!("bug: missing parent declaration");
        return None;
    };
    let parent_index = parent_declaration.parent().and_then(|parent| {
        add_signature(parent, declaration_to_signature_index, signatures, index)
    });
    let (text, text_is_truncated) = parent_declaration.signature_text();
    let signature_index = signatures.len();
    signatures.push(Signature {
        text: text.into(),
        text_is_truncated,
        parent_index,
        range: parent_declaration.signature_line_range(),
    });
    declaration_to_signature_index.insert(declaration_id, signature_index);
    Some(signature_index)
}

#[cfg(feature = "eval-support")]
pub type EvalCacheKey = (EvalCacheEntryKind, u64);

#[cfg(feature = "eval-support")]
#[derive(Debug, Clone, Copy, PartialEq)]
pub enum EvalCacheEntryKind {
    Context,
    Search,
    Prediction,
}

#[cfg(feature = "eval-support")]
impl std::fmt::Display for EvalCacheEntryKind {
    fn fmt(&self, f: &mut std::fmt::Formatter<'_>) -> std::fmt::Result {
        match self {
            EvalCacheEntryKind::Search => write!(f, "search"),
            EvalCacheEntryKind::Context => write!(f, "context"),
            EvalCacheEntryKind::Prediction => write!(f, "prediction"),
        }
    }
}

#[cfg(feature = "eval-support")]
pub trait EvalCache: Send + Sync {
    fn read(&self, key: EvalCacheKey) -> Option<String>;
    fn write(&self, key: EvalCacheKey, input: &str, value: &str);
}

#[cfg(test)]
mod tests {
    use std::{path::Path, sync::Arc};

    use client::UserStore;
    use clock::FakeSystemClock;
    use cloud_zeta2_prompt::retrieval_prompt::{SearchToolInput, SearchToolQuery};
    use futures::{
        AsyncReadExt, StreamExt,
        channel::{mpsc, oneshot},
    };
    use gpui::{
        Entity, TestAppContext,
        http_client::{FakeHttpClient, Response},
        prelude::*,
    };
    use indoc::indoc;
    use language::OffsetRangeExt as _;
    use open_ai::Usage;
    use pretty_assertions::{assert_eq, assert_matches};
    use project::{FakeFs, Project};
    use serde_json::json;
    use settings::SettingsStore;
    use util::path;
    use uuid::Uuid;

    use crate::{BufferEditPrediction, Zeta};

    #[gpui::test]
    async fn test_current_state(cx: &mut TestAppContext) {
        let (zeta, mut req_rx) = init_test(cx);
        let fs = FakeFs::new(cx.executor());
        fs.insert_tree(
            "/root",
            json!({
                "1.txt": "Hello!\nHow\nBye\n",
                "2.txt": "Hola!\nComo\nAdios\n"
            }),
        )
        .await;
        let project = Project::test(fs, vec![path!("/root").as_ref()], cx).await;

        zeta.update(cx, |zeta, cx| {
            zeta.register_project(&project, cx);
        });

        let buffer1 = project
            .update(cx, |project, cx| {
                let path = project.find_project_path(path!("root/1.txt"), cx).unwrap();
                project.open_buffer(path, cx)
            })
            .await
            .unwrap();
        let snapshot1 = buffer1.read_with(cx, |buffer, _cx| buffer.snapshot());
        let position = snapshot1.anchor_before(language::Point::new(1, 3));

        // Prediction for current file

        zeta.update(cx, |zeta, cx| {
            zeta.refresh_prediction_from_buffer(project.clone(), buffer1.clone(), position, cx)
        });
        let (_request, respond_tx) = req_rx.next().await.unwrap();

        respond_tx
            .send(model_response(indoc! {r"
                --- a/root/1.txt
                +++ b/root/1.txt
                @@ ... @@
                 Hello!
                -How
                +How are you?
                 Bye
            "}))
            .unwrap();

        cx.run_until_parked();

        zeta.read_with(cx, |zeta, cx| {
            let prediction = zeta
                .current_prediction_for_buffer(&buffer1, &project, cx)
                .unwrap();
            assert_matches!(prediction, BufferEditPrediction::Local { .. });
        });

        // Context refresh
        let refresh_task = zeta.update(cx, |zeta, cx| {
            zeta.refresh_context(project.clone(), buffer1.clone(), position, cx)
        });
        let (_request, respond_tx) = req_rx.next().await.unwrap();
        respond_tx
            .send(open_ai::Response {
                id: Uuid::new_v4().to_string(),
                object: "response".into(),
                created: 0,
                model: "model".into(),
                choices: vec![open_ai::Choice {
                    index: 0,
                    message: open_ai::RequestMessage::Assistant {
                        content: None,
                        tool_calls: vec![open_ai::ToolCall {
                            id: "search".into(),
                            content: open_ai::ToolCallContent::Function {
                                function: open_ai::FunctionContent {
                                    name: cloud_zeta2_prompt::retrieval_prompt::TOOL_NAME
                                        .to_string(),
                                    arguments: serde_json::to_string(&SearchToolInput {
                                        queries: Box::new([SearchToolQuery {
                                            glob: "root/2.txt".to_string(),
                                            syntax_node: vec![],
                                            content: Some(".".into()),
                                        }]),
                                    })
                                    .unwrap(),
                                },
                            },
                        }],
                    },
                    finish_reason: None,
                }],
                usage: Usage {
                    prompt_tokens: 0,
                    completion_tokens: 0,
                    total_tokens: 0,
                },
            })
            .unwrap();
        refresh_task.await.unwrap();

        zeta.update(cx, |zeta, _cx| {
            zeta.discard_current_prediction(&project);
        });

        // Prediction for another file
        zeta.update(cx, |zeta, cx| {
            zeta.refresh_prediction_from_buffer(project.clone(), buffer1.clone(), position, cx)
        });
        let (_request, respond_tx) = req_rx.next().await.unwrap();
        respond_tx
            .send(model_response(indoc! {r#"
                --- a/root/2.txt
                +++ b/root/2.txt
                 Hola!
                -Como
                +Como estas?
                 Adios
            "#}))
            .unwrap();
        cx.run_until_parked();

        zeta.read_with(cx, |zeta, cx| {
            let prediction = zeta
                .current_prediction_for_buffer(&buffer1, &project, cx)
                .unwrap();
            assert_matches!(
                prediction,
                BufferEditPrediction::Jump { prediction } if prediction.snapshot.file().unwrap().full_path(cx) == Path::new(path!("root/2.txt"))
            );
        });

        let buffer2 = project
            .update(cx, |project, cx| {
                let path = project.find_project_path(path!("root/2.txt"), cx).unwrap();
                project.open_buffer(path, cx)
            })
            .await
            .unwrap();

        zeta.read_with(cx, |zeta, cx| {
            let prediction = zeta
                .current_prediction_for_buffer(&buffer2, &project, cx)
                .unwrap();
            assert_matches!(prediction, BufferEditPrediction::Local { .. });
        });
    }

    #[gpui::test]
    async fn test_simple_request(cx: &mut TestAppContext) {
        let (zeta, mut req_rx) = init_test(cx);
        let fs = FakeFs::new(cx.executor());
        fs.insert_tree(
            "/root",
            json!({
                "foo.md":  "Hello!\nHow\nBye\n"
            }),
        )
        .await;
        let project = Project::test(fs, vec![path!("/root").as_ref()], cx).await;

        let buffer = project
            .update(cx, |project, cx| {
                let path = project.find_project_path(path!("root/foo.md"), cx).unwrap();
                project.open_buffer(path, cx)
            })
            .await
            .unwrap();
        let snapshot = buffer.read_with(cx, |buffer, _cx| buffer.snapshot());
        let position = snapshot.anchor_before(language::Point::new(1, 3));

        let prediction_task = zeta.update(cx, |zeta, cx| {
            zeta.request_prediction(&project, &buffer, position, cx)
        });

        let (_, respond_tx) = req_rx.next().await.unwrap();

        // TODO Put back when we have a structured request again
        // assert_eq!(
        //     request.excerpt_path.as_ref(),
        //     Path::new(path!("root/foo.md"))
        // );
        // assert_eq!(
        //     request.cursor_point,
        //     Point {
        //         line: Line(1),
        //         column: 3
        //     }
        // );

        respond_tx
            .send(model_response(indoc! { r"
                --- a/root/foo.md
                +++ b/root/foo.md
                @@ ... @@
                 Hello!
                -How
                +How are you?
                 Bye
            "}))
            .unwrap();

        let prediction = prediction_task.await.unwrap().unwrap();

        assert_eq!(prediction.edits.len(), 1);
        assert_eq!(
            prediction.edits[0].0.to_point(&snapshot).start,
            language::Point::new(1, 3)
        );
        assert_eq!(prediction.edits[0].1.as_ref(), " are you?");
    }

    #[gpui::test]
    async fn test_request_events(cx: &mut TestAppContext) {
        let (zeta, mut req_rx) = init_test(cx);
        let fs = FakeFs::new(cx.executor());
        fs.insert_tree(
            "/root",
            json!({
                "foo.md": "Hello!\n\nBye\n"
            }),
        )
        .await;
        let project = Project::test(fs, vec![path!("/root").as_ref()], cx).await;

        let buffer = project
            .update(cx, |project, cx| {
                let path = project.find_project_path(path!("root/foo.md"), cx).unwrap();
                project.open_buffer(path, cx)
            })
            .await
            .unwrap();

        zeta.update(cx, |zeta, cx| {
            zeta.register_buffer(&buffer, &project, cx);
        });

        buffer.update(cx, |buffer, cx| {
            buffer.edit(vec![(7..7, "How")], None, cx);
        });

        let snapshot = buffer.read_with(cx, |buffer, _cx| buffer.snapshot());
        let position = snapshot.anchor_before(language::Point::new(1, 3));

        let prediction_task = zeta.update(cx, |zeta, cx| {
            zeta.request_prediction(&project, &buffer, position, cx)
        });

        let (request, respond_tx) = req_rx.next().await.unwrap();

        let prompt = prompt_from_request(&request);
        assert!(
            prompt.contains(indoc! {"
            --- a/root/foo.md
            +++ b/root/foo.md
            @@ -1,3 +1,3 @@
             Hello!
            -
            +How
             Bye
        "}),
            "{prompt}"
        );

        respond_tx
            .send(model_response(indoc! {r#"
                --- a/root/foo.md
                +++ b/root/foo.md
                @@ ... @@
                 Hello!
                -How
                +How are you?
                 Bye
            "#}))
            .unwrap();

        let prediction = prediction_task.await.unwrap().unwrap();

        assert_eq!(prediction.edits.len(), 1);
        assert_eq!(
            prediction.edits[0].0.to_point(&snapshot).start,
            language::Point::new(1, 3)
        );
        assert_eq!(prediction.edits[0].1.as_ref(), " are you?");
    }

    // Skipped until we start including diagnostics in prompt
    // #[gpui::test]
    // async fn test_request_diagnostics(cx: &mut TestAppContext) {
    //     let (zeta, mut req_rx) = init_test(cx);
    //     let fs = FakeFs::new(cx.executor());
    //     fs.insert_tree(
    //         "/root",
    //         json!({
    //             "foo.md": "Hello!\nBye"
    //         }),
    //     )
    //     .await;
    //     let project = Project::test(fs, vec![path!("/root").as_ref()], cx).await;

    //     let path_to_buffer_uri = lsp::Uri::from_file_path(path!("/root/foo.md")).unwrap();
    //     let diagnostic = lsp::Diagnostic {
    //         range: lsp::Range::new(lsp::Position::new(1, 1), lsp::Position::new(1, 5)),
    //         severity: Some(lsp::DiagnosticSeverity::ERROR),
    //         message: "\"Hello\" deprecated. Use \"Hi\" instead".to_string(),
    //         ..Default::default()
    //     };

    //     project.update(cx, |project, cx| {
    //         project.lsp_store().update(cx, |lsp_store, cx| {
    //             // Create some diagnostics
    //             lsp_store
    //                 .update_diagnostics(
    //                     LanguageServerId(0),
    //                     lsp::PublishDiagnosticsParams {
    //                         uri: path_to_buffer_uri.clone(),
    //                         diagnostics: vec![diagnostic],
    //                         version: None,
    //                     },
    //                     None,
    //                     language::DiagnosticSourceKind::Pushed,
    //                     &[],
    //                     cx,
    //                 )
    //                 .unwrap();
    //         });
    //     });

    //     let buffer = project
    //         .update(cx, |project, cx| {
    //             let path = project.find_project_path(path!("root/foo.md"), cx).unwrap();
    //             project.open_buffer(path, cx)
    //         })
    //         .await
    //         .unwrap();

    //     let snapshot = buffer.read_with(cx, |buffer, _cx| buffer.snapshot());
    //     let position = snapshot.anchor_before(language::Point::new(0, 0));

    //     let _prediction_task = zeta.update(cx, |zeta, cx| {
    //         zeta.request_prediction(&project, &buffer, position, cx)
    //     });

    //     let (request, _respond_tx) = req_rx.next().await.unwrap();

    //     assert_eq!(request.diagnostic_groups.len(), 1);
    //     let value = serde_json::from_str::<serde_json::Value>(request.diagnostic_groups[0].0.get())
    //         .unwrap();
    //     // We probably don't need all of this. TODO define a specific diagnostic type in predict_edits_v3
    //     assert_eq!(
    //         value,
    //         json!({
    //             "entries": [{
    //                 "range": {
    //                     "start": 8,
    //                     "end": 10
    //                 },
    //                 "diagnostic": {
    //                     "source": null,
    //                     "code": null,
    //                     "code_description": null,
    //                     "severity": 1,
    //                     "message": "\"Hello\" deprecated. Use \"Hi\" instead",
    //                     "markdown": null,
    //                     "group_id": 0,
    //                     "is_primary": true,
    //                     "is_disk_based": false,
    //                     "is_unnecessary": false,
    //                     "source_kind": "Pushed",
    //                     "data": null,
    //                     "underline": true
    //                 }
    //             }],
    //             "primary_ix": 0
    //         })
    //     );
    // }

    fn model_response(text: &str) -> open_ai::Response {
        open_ai::Response {
            id: Uuid::new_v4().to_string(),
            object: "response".into(),
            created: 0,
            model: "model".into(),
            choices: vec![open_ai::Choice {
                index: 0,
                message: open_ai::RequestMessage::Assistant {
                    content: Some(open_ai::MessageContent::Plain(text.to_string())),
                    tool_calls: vec![],
                },
                finish_reason: None,
            }],
            usage: Usage {
                prompt_tokens: 0,
                completion_tokens: 0,
                total_tokens: 0,
            },
        }
    }

    fn prompt_from_request(request: &open_ai::Request) -> &str {
        assert_eq!(request.messages.len(), 1);
        let open_ai::RequestMessage::User {
            content: open_ai::MessageContent::Plain(content),
            ..
        } = &request.messages[0]
        else {
            panic!(
                "Request does not have single user message of type Plain. {:#?}",
                request
            );
        };
        content
    }

    fn init_test(
        cx: &mut TestAppContext,
    ) -> (
        Entity<Zeta>,
        mpsc::UnboundedReceiver<(open_ai::Request, oneshot::Sender<open_ai::Response>)>,
    ) {
        cx.update(move |cx| {
            let settings_store = SettingsStore::test(cx);
            cx.set_global(settings_store);
            zlog::init_test();

            let (req_tx, req_rx) = mpsc::unbounded();

            let http_client = FakeHttpClient::create({
                move |req| {
                    let uri = req.uri().path().to_string();
                    let mut body = req.into_body();
                    let req_tx = req_tx.clone();
                    async move {
                        let resp = match uri.as_str() {
                            "/client/llm_tokens" => serde_json::to_string(&json!({
                                "token": "test"
                            }))
                            .unwrap(),
                            "/predict_edits/raw" => {
                                let mut buf = Vec::new();
                                body.read_to_end(&mut buf).await.ok();
                                let req = serde_json::from_slice(&buf).unwrap();

                                let (res_tx, res_rx) = oneshot::channel();
                                req_tx.unbounded_send((req, res_tx)).unwrap();
                                serde_json::to_string(&res_rx.await?).unwrap()
                            }
                            _ => {
                                panic!("Unexpected path: {}", uri)
                            }
                        };

                        Ok(Response::builder().body(resp.into()).unwrap())
                    }
                }
            });

            let client = client::Client::new(Arc::new(FakeSystemClock::new()), http_client, cx);
            client.cloud_client().set_credentials(1, "test".into());

            language_model::init(client.clone(), cx);

            let user_store = cx.new(|cx| UserStore::new(client.clone(), cx));
            let zeta = Zeta::global(&client, &user_store, cx);

            (zeta, req_rx)
        })
    }
}<|MERGE_RESOLUTION|>--- conflicted
+++ resolved
@@ -20,13 +20,8 @@
 use futures::channel::{mpsc, oneshot};
 use gpui::http_client::{AsyncBody, Method};
 use gpui::{
-<<<<<<< HEAD
-    App, Entity, EntityId, Global, SharedString, Subscription, Task, WeakEntity, http_client,
-    prelude::*,
-=======
-    App, AsyncApp, Entity, EntityId, Global, SemanticVersion, SharedString, Subscription, Task,
-    WeakEntity, http_client, prelude::*,
->>>>>>> 34a2e1d5
+    App, AsyncApp, Entity, EntityId, Global, SharedString, Subscription, Task, WeakEntity,
+    http_client, prelude::*,
 };
 use language::{Anchor, Buffer, DiagnosticSet, LanguageServerId, Point, ToOffset as _, ToPoint};
 use language::{BufferSnapshot, OffsetRangeExt};
