--- conflicted
+++ resolved
@@ -972,14 +972,11 @@
                     return Ok((None, usage))
                 };
 
-<<<<<<< HEAD
-=======
                 if output_text.contains(CURSOR_MARKER) {
                     log::trace!("Stripping out {CURSOR_MARKER} from response");
                     output_text = output_text.replace(CURSOR_MARKER, "");
                 }
 
->>>>>>> 2b369d75
                 let (edited_buffer_snapshot, edits) = match options.prompt_format {
                     PromptFormat::NumLinesUniDiff => {
                         crate::udiff::parse_diff(&output_text, |path| {
@@ -995,12 +992,9 @@
                         })
                         .await?
                     }
-<<<<<<< HEAD
                     PromptFormat::OldTextNewText => {
                         todo!()
                     }
-=======
->>>>>>> 2b369d75
                     _ => {
                         bail!("unsupported prompt format {}", options.prompt_format)
                     }
