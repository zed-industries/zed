--- conflicted
+++ resolved
@@ -345,30 +345,20 @@
                             new_snapshot,
                             ..
                         } => {
-<<<<<<< HEAD
                             let path = new_snapshot.file().map(|f| f.full_path(cx));
 
                             let old_path = old_snapshot.file().and_then(|f| {
                                 let old_path = f.full_path(cx);
                                 if Some(&old_path) != path.as_ref() {
                                     Some(old_path)
-=======
-                            let path = new_snapshot.file().map(|f| f.path().clone());
-
-                            let old_path = old_snapshot.file().and_then(|f| {
-                                let old_path = f.path();
-                                if Some(old_path) != path.as_ref() {
-                                    Some(old_path.clone())
->>>>>>> c627543b
                                 } else {
                                     None
                                 }
                             });
 
                             predict_edits_v3::Event::BufferChange {
-                                old_path: old_path
-                                    .map(|old_path| old_path.as_std_path().to_path_buf()),
-                                path: path.map(|path| path.as_std_path().to_path_buf()),
+                                old_path,
+                                path,
                                 diff: language::unified_diff(
                                     &old_snapshot.text(),
                                     &new_snapshot.text(),
@@ -901,7 +891,7 @@
 
         let (request, respond_tx) = req_rx.next().await.unwrap();
         assert_eq!(
-            request.excerpt_path.as_path(),
+            request.excerpt_path.as_ref(),
             Path::new(path!("root/foo.md"))
         );
         assert_eq!(request.cursor_offset, 10);
@@ -910,7 +900,7 @@
             .send(predict_edits_v3::PredictEditsResponse {
                 request_id: Uuid::new_v4(),
                 edits: vec![predict_edits_v3::Edit {
-                    path: PathBuf::from(path!("root/foo.md")),
+                    path: Path::new(path!("root/foo.md")).into(),
                     range: 0..snapshot.len(),
                     content: "Hello!\nHow are you?\nBye".into(),
                 }],
@@ -988,7 +978,7 @@
             .send(predict_edits_v3::PredictEditsResponse {
                 request_id: Uuid::new_v4(),
                 edits: vec![predict_edits_v3::Edit {
-                    path: PathBuf::from(path!("root/foo.md")),
+                    path: Path::new(path!("root/foo.md")).into(),
                     range: 0..snapshot.len(),
                     content: "Hello!\nHow are you?\nBye".into(),
                 }],
