[package]
name = "zeta2"
version = "0.1.0"
edition.workspace = true
publish.workspace = true
license = "GPL-3.0-or-later"

[lints]
workspace = true

[lib]
path = "src/zeta2.rs"

[features]
eval-support = []

[dependencies]
anyhow.workspace = true
arrayvec.workspace = true
brotli.workspace = true
buffer_diff.workspace = true
chrono.workspace = true
client.workspace = true
cloud_llm_client.workspace = true
cloud_zeta2_prompt.workspace = true
collections.workspace = true
db.workspace = true
edit_prediction.workspace = true
edit_prediction_context.workspace = true
editor.workspace = true
feature_flags.workspace = true
fs.workspace = true
futures.workspace = true
gpui.workspace = true
indoc.workspace = true
itertools.workspace = true
language.workspace = true
language_model.workspace = true
log.workspace = true
lsp.workspace = true
menu.workspace = true
open_ai.workspace = true
pretty_assertions.workspace = true
postage.workspace = true
project.workspace = true
rand.workspace = true
release_channel.workspace = true
<<<<<<< HEAD
regex.workspace = true
=======
semver.workspace = true
>>>>>>> d295ff4f
serde.workspace = true
serde_json.workspace = true
settings.workspace = true
smol.workspace = true
strsim.workspace = true
strum.workspace = true
telemetry.workspace = true
telemetry_events.workspace = true
theme.workspace = true
thiserror.workspace = true
util.workspace = true
ui.workspace = true
uuid.workspace = true
workspace.workspace = true
worktree.workspace = true

[dev-dependencies]
clock = { workspace = true, features = ["test-support"] }
cloud_llm_client = { workspace = true, features = ["test-support"] }
gpui = { workspace = true, features = ["test-support"] }
lsp.workspace = true
indoc.workspace = true
language = { workspace = true, features = ["test-support"] }
language_model = { workspace = true, features = ["test-support"] }
project = { workspace = true, features = ["test-support"] }
settings = { workspace = true, features = ["test-support"] }
zlog.workspace = true<|MERGE_RESOLUTION|>--- conflicted
+++ resolved
@@ -45,11 +45,8 @@
 project.workspace = true
 rand.workspace = true
 release_channel.workspace = true
-<<<<<<< HEAD
 regex.workspace = true
-=======
 semver.workspace = true
->>>>>>> d295ff4f
 serde.workspace = true
 serde_json.workspace = true
 settings.workspace = true
