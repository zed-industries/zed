use anyhow::Result;
use channel::{ChannelMembership, ChannelStore, MessageParams};
use client::{ChannelId, UserId};
use collections::{HashMap, HashSet};
use editor::{AnchorRangeExt, CompletionProvider, Editor, EditorElement, EditorStyle};
use fuzzy::{StringMatch, StringMatchCandidate};
use gpui::{
    AsyncWindowContext, FocusableView, FontStyle, FontWeight, HighlightStyle, IntoElement, Model,
    Render, SharedString, Task, TextStyle, View, ViewContext, WeakView, WhiteSpace,
};
use language::{
    language_settings::SoftWrap, Anchor, Buffer, BufferSnapshot, CodeLabel, Language,
    LanguageRegistry, LanguageServerId, ToOffset,
};
use lazy_static::lazy_static;
use parking_lot::RwLock;
use project::{search::SearchQuery, Completion};
use settings::Settings;
use std::{ops::Range, sync::Arc, time::Duration};
use theme::ThemeSettings;
use ui::{prelude::*, TextSize};

use crate::panel_settings::MessageEditorSettings;

const MENTIONS_DEBOUNCE_INTERVAL: Duration = Duration::from_millis(50);

lazy_static! {
    static ref MENTIONS_SEARCH: SearchQuery =
        SearchQuery::regex("@[-_\\w]+", false, false, false, Vec::new(), Vec::new()).unwrap();
}

pub struct MessageEditor {
    pub editor: View<Editor>,
    channel_store: Model<ChannelStore>,
    channel_members: HashMap<String, UserId>,
    mentions: Vec<UserId>,
    mentions_task: Option<Task<()>>,
    channel_id: Option<ChannelId>,
    reply_to_message_id: Option<u64>,
    edit_message_id: Option<u64>,
}

struct MessageEditorCompletionProvider(WeakView<MessageEditor>);

impl CompletionProvider for MessageEditorCompletionProvider {
    fn completions(
        &self,
        buffer: &Model<Buffer>,
        buffer_position: language::Anchor,
        cx: &mut ViewContext<Editor>,
    ) -> Task<anyhow::Result<Vec<Completion>>> {
        let Some(handle) = self.0.upgrade() else {
            return Task::ready(Ok(Vec::new()));
        };
        handle.update(cx, |message_editor, cx| {
            message_editor.completions(buffer, buffer_position, cx)
        })
    }

    fn resolve_completions(
        &self,
<<<<<<< HEAD
        _language: Option<Arc<Language>>,
=======
        _buffer: Model<Buffer>,
>>>>>>> f987ff05
        _completion_indices: Vec<usize>,
        _completions: Arc<RwLock<Box<[Completion]>>>,
        _cx: &mut ViewContext<Editor>,
    ) -> Task<anyhow::Result<Vec<usize>>> {
        Task::ready(Ok(Vec::new()))
    }

    fn apply_additional_edits_for_completion(
        &self,
        _buffer: Model<Buffer>,
        _completion: Completion,
        _push_to_history: bool,
        _cx: &mut ViewContext<Editor>,
    ) -> Task<Result<Option<language::Transaction>>> {
        Task::ready(Ok(None))
    }
}

impl MessageEditor {
    pub fn new(
        language_registry: Arc<LanguageRegistry>,
        channel_store: Model<ChannelStore>,
        editor: View<Editor>,
        cx: &mut ViewContext<Self>,
    ) -> Self {
        let this = cx.view().downgrade();
        editor.update(cx, |editor, cx| {
            editor.set_soft_wrap_mode(SoftWrap::EditorWidth, cx);
            editor.set_use_autoclose(false);
            editor.set_completion_provider(Box::new(MessageEditorCompletionProvider(this)));
            editor.set_auto_replace_emoji_shortcode(
                MessageEditorSettings::get_global(cx)
                    .auto_replace_emoji_shortcode
                    .unwrap_or_default(),
            );
        });

        let buffer = editor
            .read(cx)
            .buffer()
            .read(cx)
            .as_singleton()
            .expect("message editor must be singleton");

        cx.subscribe(&buffer, Self::on_buffer_event).detach();
        cx.observe_global::<settings::SettingsStore>(|view, cx| {
            view.editor.update(cx, |editor, cx| {
                editor.set_auto_replace_emoji_shortcode(
                    MessageEditorSettings::get_global(cx)
                        .auto_replace_emoji_shortcode
                        .unwrap_or_default(),
                )
            })
        })
        .detach();

        let markdown = language_registry.language_for_name("Markdown");
        cx.spawn(|_, mut cx| async move {
            let markdown = markdown.await?;
            buffer.update(&mut cx, |buffer, cx| {
                buffer.set_language(Some(markdown), cx)
            })
        })
        .detach_and_log_err(cx);

        Self {
            editor,
            channel_store,
            channel_members: HashMap::default(),
            channel_id: None,
            mentions: Vec::new(),
            mentions_task: None,
            reply_to_message_id: None,
            edit_message_id: None,
        }
    }

    pub fn reply_to_message_id(&self) -> Option<u64> {
        self.reply_to_message_id
    }

    pub fn set_reply_to_message_id(&mut self, reply_to_message_id: u64) {
        self.reply_to_message_id = Some(reply_to_message_id);
    }

    pub fn clear_reply_to_message_id(&mut self) {
        self.reply_to_message_id = None;
    }

    pub fn edit_message_id(&self) -> Option<u64> {
        self.edit_message_id
    }

    pub fn set_edit_message_id(&mut self, edit_message_id: u64) {
        self.edit_message_id = Some(edit_message_id);
    }

    pub fn clear_edit_message_id(&mut self) {
        self.edit_message_id = None;
    }

    pub fn set_channel(
        &mut self,
        channel_id: ChannelId,
        channel_name: Option<SharedString>,
        cx: &mut ViewContext<Self>,
    ) {
        self.editor.update(cx, |editor, cx| {
            if let Some(channel_name) = channel_name {
                editor.set_placeholder_text(format!("Message #{channel_name}"), cx);
            } else {
                editor.set_placeholder_text("Message Channel", cx);
            }
        });
        self.channel_id = Some(channel_id);
        self.refresh_users(cx);
    }

    pub fn refresh_users(&mut self, cx: &mut ViewContext<Self>) {
        if let Some(channel_id) = self.channel_id {
            let members = self.channel_store.update(cx, |store, cx| {
                store.get_channel_member_details(channel_id, cx)
            });
            cx.spawn(|this, mut cx| async move {
                let members = members.await?;
                this.update(&mut cx, |this, cx| this.set_members(members, cx))?;
                anyhow::Ok(())
            })
            .detach_and_log_err(cx);
        }
    }

    pub fn set_members(&mut self, members: Vec<ChannelMembership>, _: &mut ViewContext<Self>) {
        self.channel_members.clear();
        self.channel_members.extend(
            members
                .into_iter()
                .map(|member| (member.user.github_login.clone(), member.user.id)),
        );
    }

    pub fn take_message(&mut self, cx: &mut ViewContext<Self>) -> MessageParams {
        self.editor.update(cx, |editor, cx| {
            let highlights = editor.text_highlights::<Self>(cx);
            let text = editor.text(cx);
            let snapshot = editor.buffer().read(cx).snapshot(cx);
            let mentions = if let Some((_, ranges)) = highlights {
                ranges
                    .iter()
                    .map(|range| range.to_offset(&snapshot))
                    .zip(self.mentions.iter().copied())
                    .collect()
            } else {
                Vec::new()
            };

            editor.clear(cx);
            self.mentions.clear();
            let reply_to_message_id = std::mem::take(&mut self.reply_to_message_id);

            MessageParams {
                text,
                mentions,
                reply_to_message_id,
            }
        })
    }

    fn on_buffer_event(
        &mut self,
        buffer: Model<Buffer>,
        event: &language::Event,
        cx: &mut ViewContext<Self>,
    ) {
        if let language::Event::Reparsed | language::Event::Edited = event {
            let buffer = buffer.read(cx).snapshot();
            self.mentions_task = Some(cx.spawn(|this, cx| async move {
                cx.background_executor()
                    .timer(MENTIONS_DEBOUNCE_INTERVAL)
                    .await;
                Self::find_mentions(this, buffer, cx).await;
            }));
        }
    }

    fn completions(
        &mut self,
        buffer: &Model<Buffer>,
        end_anchor: Anchor,
        cx: &mut ViewContext<Self>,
    ) -> Task<Result<Vec<Completion>>> {
        if let Some((start_anchor, query, candidates)) =
            self.collect_mention_candidates(buffer, end_anchor, cx)
        {
            if !candidates.is_empty() {
                return cx.spawn(|_, cx| async move {
                    Ok(Self::resolve_completions_for_candidates(
                        &cx,
                        query.as_str(),
                        &candidates,
                        start_anchor..end_anchor,
                        Self::completion_for_mention,
                    )
                    .await)
                });
            }
        }

        if let Some((start_anchor, query, candidates)) =
            self.collect_emoji_candidates(buffer, end_anchor, cx)
        {
            if !candidates.is_empty() {
                return cx.spawn(|_, cx| async move {
                    Ok(Self::resolve_completions_for_candidates(
                        &cx,
                        query.as_str(),
                        candidates,
                        start_anchor..end_anchor,
                        Self::completion_for_emoji,
                    )
                    .await)
                });
            }
        }

        Task::ready(Ok(vec![]))
    }

    async fn resolve_completions_for_candidates(
        cx: &AsyncWindowContext,
        query: &str,
        candidates: &[StringMatchCandidate],
        range: Range<Anchor>,
        completion_fn: impl Fn(&StringMatch) -> (String, CodeLabel),
    ) -> Vec<Completion> {
        let matches = fuzzy::match_strings(
            &candidates,
            &query,
            true,
            10,
            &Default::default(),
            cx.background_executor().clone(),
        )
        .await;

        matches
            .into_iter()
            .map(|mat| {
                let (new_text, label) = completion_fn(&mat);
                Completion {
                    old_range: range.clone(),
                    new_text,
                    label,
                    documentation: None,
                    server_id: LanguageServerId(0), // TODO: Make this optional or something?
                    lsp_completion: Default::default(), // TODO: Make this optional or something?
                }
            })
            .collect()
    }

    fn completion_for_mention(mat: &StringMatch) -> (String, CodeLabel) {
        let label = CodeLabel {
            filter_range: 1..mat.string.len() + 1,
            text: format!("@{}", mat.string),
            runs: Vec::new(),
        };
        (mat.string.clone(), label)
    }

    fn completion_for_emoji(mat: &StringMatch) -> (String, CodeLabel) {
        let emoji = emojis::get_by_shortcode(&mat.string).unwrap();
        let label = CodeLabel {
            filter_range: 1..mat.string.len() + 1,
            text: format!(":{}: {}", mat.string, emoji),
            runs: Vec::new(),
        };
        (emoji.to_string(), label)
    }

    fn collect_mention_candidates(
        &mut self,
        buffer: &Model<Buffer>,
        end_anchor: Anchor,
        cx: &mut ViewContext<Self>,
    ) -> Option<(Anchor, String, Vec<StringMatchCandidate>)> {
        let end_offset = end_anchor.to_offset(buffer.read(cx));

        let Some(query) = buffer.update(cx, |buffer, _| {
            let mut query = String::new();
            for ch in buffer.reversed_chars_at(end_offset).take(100) {
                if ch == '@' {
                    return Some(query.chars().rev().collect::<String>());
                }
                if ch.is_whitespace() || !ch.is_ascii() {
                    break;
                }
                query.push(ch);
            }
            None
        }) else {
            return None;
        };

        let start_offset = end_offset - query.len();
        let start_anchor = buffer.read(cx).anchor_before(start_offset);

        let mut names = HashSet::default();
        for (github_login, _) in self.channel_members.iter() {
            names.insert(github_login.clone());
        }
        if let Some(channel_id) = self.channel_id {
            for participant in self.channel_store.read(cx).channel_participants(channel_id) {
                names.insert(participant.github_login.clone());
            }
        }

        let candidates = names
            .into_iter()
            .map(|user| StringMatchCandidate {
                id: 0,
                string: user.clone(),
                char_bag: user.chars().collect(),
            })
            .collect::<Vec<_>>();

        Some((start_anchor, query, candidates))
    }

    fn collect_emoji_candidates(
        &mut self,
        buffer: &Model<Buffer>,
        end_anchor: Anchor,
        cx: &mut ViewContext<Self>,
    ) -> Option<(Anchor, String, &'static [StringMatchCandidate])> {
        lazy_static! {
            static ref EMOJI_FUZZY_MATCH_CANDIDATES: Vec<StringMatchCandidate> = {
                let emojis = emojis::iter()
                    .flat_map(|s| s.shortcodes())
                    .map(|emoji| StringMatchCandidate {
                        id: 0,
                        string: emoji.to_string(),
                        char_bag: emoji.chars().collect(),
                    })
                    .collect::<Vec<_>>();
                emojis
            };
        }

        let end_offset = end_anchor.to_offset(buffer.read(cx));

        let Some(query) = buffer.update(cx, |buffer, _| {
            let mut query = String::new();
            for ch in buffer.reversed_chars_at(end_offset).take(100) {
                if ch == ':' {
                    let next_char = buffer
                        .reversed_chars_at(end_offset - query.len() - 1)
                        .next();
                    // Ensure we are at the start of the message or that the previous character is a whitespace
                    if next_char.is_none() || next_char.unwrap().is_whitespace() {
                        return Some(query.chars().rev().collect::<String>());
                    }

                    // If the previous character is not a whitespace, we are in the middle of a word
                    // and we only want to complete the shortcode if the word is made up of other emojis
                    let mut containing_word = String::new();
                    for ch in buffer
                        .reversed_chars_at(end_offset - query.len() - 1)
                        .take(100)
                    {
                        if ch.is_whitespace() {
                            break;
                        }
                        containing_word.push(ch);
                    }
                    let containing_word = containing_word.chars().rev().collect::<String>();
                    if util::word_consists_of_emojis(containing_word.as_str()) {
                        return Some(query.chars().rev().collect::<String>());
                    }
                    break;
                }
                if ch.is_whitespace() || !ch.is_ascii() {
                    break;
                }
                query.push(ch);
            }
            None
        }) else {
            return None;
        };

        let start_offset = end_offset - query.len() - 1;
        let start_anchor = buffer.read(cx).anchor_before(start_offset);

        Some((start_anchor, query, &EMOJI_FUZZY_MATCH_CANDIDATES))
    }

    async fn find_mentions(
        this: WeakView<MessageEditor>,
        buffer: BufferSnapshot,
        mut cx: AsyncWindowContext,
    ) {
        let (buffer, ranges) = cx
            .background_executor()
            .spawn(async move {
                let ranges = MENTIONS_SEARCH.search(&buffer, None).await;
                (buffer, ranges)
            })
            .await;

        this.update(&mut cx, |this, cx| {
            let mut anchor_ranges = Vec::new();
            let mut mentioned_user_ids = Vec::new();
            let mut text = String::new();

            this.editor.update(cx, |editor, cx| {
                let multi_buffer = editor.buffer().read(cx).snapshot(cx);
                for range in ranges {
                    text.clear();
                    text.extend(buffer.text_for_range(range.clone()));
                    if let Some(username) = text.strip_prefix('@') {
                        if let Some(user_id) = this.channel_members.get(username) {
                            let start = multi_buffer.anchor_after(range.start);
                            let end = multi_buffer.anchor_after(range.end);

                            mentioned_user_ids.push(*user_id);
                            anchor_ranges.push(start..end);
                        }
                    }
                }

                editor.clear_highlights::<Self>(cx);
                editor.highlight_text::<Self>(
                    anchor_ranges,
                    HighlightStyle {
                        font_weight: Some(FontWeight::BOLD),
                        ..Default::default()
                    },
                    cx,
                )
            });

            this.mentions = mentioned_user_ids;
            this.mentions_task.take();
        })
        .ok();
    }

    pub(crate) fn focus_handle(&self, cx: &gpui::AppContext) -> gpui::FocusHandle {
        self.editor.read(cx).focus_handle(cx)
    }
}

impl Render for MessageEditor {
    fn render(&mut self, cx: &mut ViewContext<Self>) -> impl IntoElement {
        let settings = ThemeSettings::get_global(cx);
        let text_style = TextStyle {
            color: if self.editor.read(cx).read_only(cx) {
                cx.theme().colors().text_disabled
            } else {
                cx.theme().colors().text
            },
            font_family: settings.ui_font.family.clone(),
            font_features: settings.ui_font.features.clone(),
            font_size: TextSize::Small.rems(cx).into(),
            font_weight: FontWeight::NORMAL,
            font_style: FontStyle::Normal,
            line_height: relative(1.3),
            background_color: None,
            underline: None,
            strikethrough: None,
            white_space: WhiteSpace::Normal,
        };

        div()
            .w_full()
            .px_2()
            .py_1()
            .bg(cx.theme().colors().editor_background)
            .rounded_md()
            .child(EditorElement::new(
                &self.editor,
                EditorStyle {
                    local_player: cx.theme().players().local(),
                    text: text_style,
                    ..Default::default()
                },
            ))
    }
}

#[cfg(test)]
mod tests {
    use super::*;
    use client::{Client, User, UserStore};
    use clock::FakeSystemClock;
    use gpui::TestAppContext;
    use language::{Language, LanguageConfig};
    use project::Project;
    use rpc::proto;
    use settings::SettingsStore;
    use util::{http::FakeHttpClient, test::marked_text_ranges};

    #[gpui::test]
    async fn test_message_editor(cx: &mut TestAppContext) {
        let language_registry = init_test(cx);

        let (editor, cx) = cx.add_window_view(|cx| {
            MessageEditor::new(
                language_registry,
                ChannelStore::global(cx),
                cx.new_view(|cx| Editor::auto_height(4, cx)),
                cx,
            )
        });
        cx.executor().run_until_parked();

        editor.update(cx, |editor, cx| {
            editor.set_members(
                vec![
                    ChannelMembership {
                        user: Arc::new(User {
                            github_login: "a-b".into(),
                            id: 101,
                            avatar_uri: "avatar_a-b".into(),
                        }),
                        kind: proto::channel_member::Kind::Member,
                        role: proto::ChannelRole::Member,
                    },
                    ChannelMembership {
                        user: Arc::new(User {
                            github_login: "C_D".into(),
                            id: 102,
                            avatar_uri: "avatar_C_D".into(),
                        }),
                        kind: proto::channel_member::Kind::Member,
                        role: proto::ChannelRole::Member,
                    },
                ],
                cx,
            );

            editor.editor.update(cx, |editor, cx| {
                editor.set_text("Hello, @a-b! Have you met @C_D?", cx)
            });
        });

        cx.executor().advance_clock(MENTIONS_DEBOUNCE_INTERVAL);

        editor.update(cx, |editor, cx| {
            let (text, ranges) = marked_text_ranges("Hello, «@a-b»! Have you met «@C_D»?", false);
            assert_eq!(
                editor.take_message(cx),
                MessageParams {
                    text,
                    mentions: vec![(ranges[0].clone(), 101), (ranges[1].clone(), 102)],
                    reply_to_message_id: None
                }
            );
        });
    }

    fn init_test(cx: &mut TestAppContext) -> Arc<LanguageRegistry> {
        cx.update(|cx| {
            let settings = SettingsStore::test(cx);
            cx.set_global(settings);

            let clock = Arc::new(FakeSystemClock::default());
            let http = FakeHttpClient::with_404_response();
            let client = Client::new(clock, http.clone(), cx);
            let user_store = cx.new_model(|cx| UserStore::new(client.clone(), cx));
            theme::init(theme::LoadThemes::JustBase, cx);
            Project::init_settings(cx);
            language::init(cx);
            editor::init(cx);
            client::init(&client, cx);
            channel::init(&client, user_store, cx);

            MessageEditorSettings::register(cx);
        });

        let language_registry = Arc::new(LanguageRegistry::test(cx.executor()));
        language_registry.add(Arc::new(Language::new(
            LanguageConfig {
                name: "Markdown".into(),
                ..Default::default()
            },
            Some(tree_sitter_markdown::language()),
        )));
        language_registry
    }
}<|MERGE_RESOLUTION|>--- conflicted
+++ resolved
@@ -59,11 +59,8 @@
 
     fn resolve_completions(
         &self,
-<<<<<<< HEAD
+        _buffer: Model<Buffer>,
         _language: Option<Arc<Language>>,
-=======
-        _buffer: Model<Buffer>,
->>>>>>> f987ff05
         _completion_indices: Vec<usize>,
         _completions: Arc<RwLock<Box<[Completion]>>>,
         _cx: &mut ViewContext<Editor>,
