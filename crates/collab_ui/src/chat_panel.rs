use crate::{collab_panel, ChatPanelSettings};
use anyhow::Result;
use call::{room, ActiveCall};
use channel::{ChannelChat, ChannelChatEvent, ChannelMessage, ChannelMessageId, ChannelStore};
use client::{ChannelId, Client};
use collections::HashMap;
use db::kvp::KEY_VALUE_STORE;
use editor::Editor;
use gpui::{
    actions, div, list, prelude::*, px, Action, AppContext, AsyncWindowContext, ClipboardItem,
    CursorStyle, DismissEvent, ElementId, EventEmitter, FocusHandle, FocusableView, FontWeight,
    ListOffset, ListScrollEvent, ListState, Model, Render, Subscription, Task, View, ViewContext,
    VisualContext, WeakView,
};
use language::LanguageRegistry;
use menu::Confirm;
use message_editor::MessageEditor;
use project::Fs;
use rich_text::RichText;
use serde::{Deserialize, Serialize};
use settings::Settings;
use std::{sync::Arc, time::Duration};
use time::{OffsetDateTime, UtcOffset};
use ui::{
    popover_menu, prelude::*, Avatar, Button, ContextMenu, IconButton, IconName, KeyBinding, Label,
    TabBar, Tooltip,
};
use util::{ResultExt, TryFutureExt};
use workspace::{
    dock::{DockPosition, Panel, PanelEvent},
    Workspace,
};

mod message_editor;

const MESSAGE_LOADING_THRESHOLD: usize = 50;
const CHAT_PANEL_KEY: &str = "ChatPanel";

pub fn init(cx: &mut AppContext) {
    cx.observe_new_views(|workspace: &mut Workspace, _| {
        workspace.register_action(|workspace, _: &ToggleFocus, cx| {
            workspace.toggle_panel_focus::<ChatPanel>(cx);
        });
    })
    .detach();
}

pub struct ChatPanel {
    client: Arc<Client>,
    channel_store: Model<ChannelStore>,
    languages: Arc<LanguageRegistry>,
    message_list: ListState,
    active_chat: Option<(Model<ChannelChat>, Subscription)>,
    message_editor: View<MessageEditor>,
    local_timezone: UtcOffset,
    fs: Arc<dyn Fs>,
    width: Option<Pixels>,
    active: bool,
    pending_serialization: Task<Option<()>>,
    subscriptions: Vec<gpui::Subscription>,
    is_scrolled_to_bottom: bool,
    markdown_data: HashMap<ChannelMessageId, RichText>,
    focus_handle: FocusHandle,
    open_context_menu: Option<(u64, Subscription)>,
    highlighted_message: Option<(u64, Task<()>)>,
    last_acknowledged_message_id: Option<u64>,
}

#[derive(Serialize, Deserialize)]
struct SerializedChatPanel {
    width: Option<Pixels>,
}

actions!(chat_panel, [ToggleFocus, CloseReplyPreview]);

impl ChatPanel {
    pub fn new(workspace: &mut Workspace, cx: &mut ViewContext<Workspace>) -> View<Self> {
        let fs = workspace.app_state().fs.clone();
        let client = workspace.app_state().client.clone();
        let channel_store = ChannelStore::global(cx);
        let languages = workspace.app_state().languages.clone();

        let input_editor = cx.new_view(|cx| {
            MessageEditor::new(
                languages.clone(),
                channel_store.clone(),
                cx.new_view(|cx| Editor::auto_height(4, cx)),
                cx,
            )
        });

        cx.new_view(|cx: &mut ViewContext<Self>| {
            let view = cx.view().downgrade();
            let message_list =
                ListState::new(0, gpui::ListAlignment::Bottom, px(1000.), move |ix, cx| {
                    if let Some(view) = view.upgrade() {
                        view.update(cx, |view, cx| {
                            view.render_message(ix, cx).into_any_element()
                        })
                    } else {
                        div().into_any()
                    }
                });

            message_list.set_scroll_handler(cx.listener(|this, event: &ListScrollEvent, cx| {
                if event.visible_range.start < MESSAGE_LOADING_THRESHOLD {
                    this.load_more_messages(cx);
                }
                this.is_scrolled_to_bottom = !event.is_scrolled;
            }));

            let mut this = Self {
                fs,
                client,
                channel_store,
                languages,
                message_list,
                active_chat: Default::default(),
                pending_serialization: Task::ready(None),
                message_editor: input_editor,
                local_timezone: cx.local_timezone(),
                subscriptions: Vec::new(),
                is_scrolled_to_bottom: true,
                active: false,
                width: None,
                markdown_data: Default::default(),
                focus_handle: cx.focus_handle(),
                open_context_menu: None,
                highlighted_message: None,
                last_acknowledged_message_id: None,
            };

            if let Some(channel_id) = ActiveCall::global(cx)
                .read(cx)
                .room()
                .and_then(|room| room.read(cx).channel_id())
            {
                this.select_channel(channel_id, None, cx)
                    .detach_and_log_err(cx);
            }

            this.subscriptions.push(cx.subscribe(
                &ActiveCall::global(cx),
                move |this: &mut Self, call, event: &room::Event, cx| match event {
                    room::Event::RoomJoined { channel_id } => {
                        if let Some(channel_id) = channel_id {
                            this.select_channel(*channel_id, None, cx)
                                .detach_and_log_err(cx);

                            if call
                                .read(cx)
                                .room()
                                .is_some_and(|room| room.read(cx).contains_guests())
                            {
                                cx.emit(PanelEvent::Activate)
                            }
                        }
                    }
                    room::Event::Left { channel_id } => {
                        if channel_id == &this.channel_id(cx) {
                            cx.emit(PanelEvent::Close)
                        }
                    }
                    _ => {}
                },
            ));

            this
        })
    }

    pub fn channel_id(&self, cx: &AppContext) -> Option<ChannelId> {
        self.active_chat
            .as_ref()
            .map(|(chat, _)| chat.read(cx).channel_id)
    }

    pub fn is_scrolled_to_bottom(&self) -> bool {
        self.is_scrolled_to_bottom
    }

    pub fn active_chat(&self) -> Option<Model<ChannelChat>> {
        self.active_chat.as_ref().map(|(chat, _)| chat.clone())
    }

    pub fn load(
        workspace: WeakView<Workspace>,
        cx: AsyncWindowContext,
    ) -> Task<Result<View<Self>>> {
        cx.spawn(|mut cx| async move {
            let serialized_panel = if let Some(panel) = cx
                .background_executor()
                .spawn(async move { KEY_VALUE_STORE.read_kvp(CHAT_PANEL_KEY) })
                .await
                .log_err()
                .flatten()
            {
                Some(serde_json::from_str::<SerializedChatPanel>(&panel)?)
            } else {
                None
            };

            workspace.update(&mut cx, |workspace, cx| {
                let panel = Self::new(workspace, cx);
                if let Some(serialized_panel) = serialized_panel {
                    panel.update(cx, |panel, cx| {
                        panel.width = serialized_panel.width.map(|r| r.round());
                        cx.notify();
                    });
                }
                panel
            })
        })
    }

    fn serialize(&mut self, cx: &mut ViewContext<Self>) {
        let width = self.width;
        self.pending_serialization = cx.background_executor().spawn(
            async move {
                KEY_VALUE_STORE
                    .write_kvp(
                        CHAT_PANEL_KEY.into(),
                        serde_json::to_string(&SerializedChatPanel { width })?,
                    )
                    .await?;
                anyhow::Ok(())
            }
            .log_err(),
        );
    }

    fn set_active_chat(&mut self, chat: Model<ChannelChat>, cx: &mut ViewContext<Self>) {
        if self.active_chat.as_ref().map(|e| &e.0) != Some(&chat) {
            let channel_id = chat.read(cx).channel_id;
            {
                self.markdown_data.clear();
                let chat = chat.read(cx);
                self.message_list.reset(chat.message_count());

                let channel_name = chat.channel(cx).map(|channel| channel.name.clone());
                self.message_editor.update(cx, |editor, cx| {
                    editor.set_channel(channel_id, channel_name, cx);
                    editor.clear_reply_to_message_id();
                });
            };
            let subscription = cx.subscribe(&chat, Self::channel_did_change);
            self.active_chat = Some((chat, subscription));
            self.acknowledge_last_message(cx);
            cx.notify();
        }
    }

    fn channel_did_change(
        &mut self,
        _: Model<ChannelChat>,
        event: &ChannelChatEvent,
        cx: &mut ViewContext<Self>,
    ) {
        match event {
            ChannelChatEvent::MessagesUpdated {
                old_range,
                new_count,
            } => {
                self.message_list.splice(old_range.clone(), *new_count);
                if self.active {
                    self.acknowledge_last_message(cx);
                }
            }
            ChannelChatEvent::NewMessage {
                channel_id,
                message_id,
            } => {
                if !self.active {
                    self.channel_store.update(cx, |store, cx| {
                        store.update_latest_message_id(*channel_id, *message_id, cx)
                    })
                }
            }
        }
        cx.notify();
    }

    fn acknowledge_last_message(&mut self, cx: &mut ViewContext<Self>) {
        if self.active && self.is_scrolled_to_bottom {
            if let Some((chat, _)) = &self.active_chat {
                if let Some(channel_id) = self.channel_id(cx) {
                    self.last_acknowledged_message_id = self
                        .channel_store
                        .read(cx)
                        .last_acknowledge_message_id(channel_id);
                }

                chat.update(cx, |chat, cx| {
                    chat.acknowledge_last_message(cx);
                });
            }
        }
    }

    fn render_replied_to_message(
        &mut self,
        message_id: Option<ChannelMessageId>,
        reply_to_message: &Option<ChannelMessage>,
        cx: &mut ViewContext<Self>,
    ) -> impl IntoElement {
        let reply_to_message = match reply_to_message {
            None => {
                return div().child(
                    h_flex()
                        .text_ui_xs()
                        .my_0p5()
                        .px_0p5()
                        .gap_x_1()
                        .rounded_md()
                        .child(Icon::new(IconName::ReplyArrowRight).color(Color::Muted))
                        .when(reply_to_message.is_none(), |el| {
                            el.child(
                                Label::new("Message has been deleted...")
                                    .size(LabelSize::XSmall)
                                    .color(Color::Muted),
                            )
                        }),
                )
            }
            Some(val) => val,
        };

        let user_being_replied_to = reply_to_message.sender.clone();

        let body_element_id: ElementId = match message_id {
            Some(ChannelMessageId::Saved(id)) => ("reply-to-saved-message", id).into(),
            Some(ChannelMessageId::Pending(id)) => ("reply-to-pending-message", id).into(), // This should never happen
            None => ("composing-reply").into(),
        };

        let message_element_id: ElementId = match message_id {
            Some(ChannelMessageId::Saved(id)) => ("reply-to-saved-message-container", id).into(),
            Some(ChannelMessageId::Pending(id)) => {
                ("reply-to-pending-message-container", id).into()
            } // This should never happen
            None => ("composing-reply-container").into(),
        };

        let current_channel_id = self.channel_id(cx);
        let reply_to_message_id = reply_to_message.id;

        let reply_to_message_body = self
            .markdown_data
            .entry(reply_to_message.id)
            .or_insert_with(|| {
                Self::render_markdown_with_mentions(
                    &self.languages,
                    self.client.id(),
                    reply_to_message,
                )
            });

        div().child(
            h_flex()
                .id(message_element_id)
                .text_ui_xs()
                .my_0p5()
                .px_0p5()
                .gap_x_1()
                .rounded_md()
                .hover(|style| style.bg(cx.theme().colors().element_background))
                .child(Icon::new(IconName::ReplyArrowRight).color(Color::Muted))
                .child(
                    div().font_weight(FontWeight::SEMIBOLD).child(
                        Label::new(format!("@{}", user_being_replied_to.github_login))
                            .size(LabelSize::XSmall)
                            .color(Color::Muted),
                    ),
                )
                .child(
                    div()
                        .overflow_y_hidden()
                        .child(reply_to_message_body.element(body_element_id, cx)),
                )
                .cursor(CursorStyle::PointingHand)
                .tooltip(|cx| Tooltip::text("Go to message", cx))
                .on_click(cx.listener(move |chat_panel, _, cx| {
                    if let Some(channel_id) = current_channel_id {
                        chat_panel
                            .select_channel(channel_id, reply_to_message_id.into(), cx)
                            .detach_and_log_err(cx)
                    }
                })),
        )
    }

    fn render_message(&mut self, ix: usize, cx: &mut ViewContext<Self>) -> impl IntoElement {
        let active_chat = &self.active_chat.as_ref().unwrap().0;
        let (message, is_continuation_from_previous, is_admin) =
            active_chat.update(cx, |active_chat, cx| {
                let is_admin = self
                    .channel_store
                    .read(cx)
                    .is_channel_admin(active_chat.channel_id);

                let last_message = active_chat.message(ix.saturating_sub(1));
                let this_message = active_chat.message(ix).clone();

                let duration_since_last_message = this_message.timestamp - last_message.timestamp;
                let is_continuation_from_previous = last_message.sender.id
                    == this_message.sender.id
                    && last_message.id != this_message.id
                    && duration_since_last_message < Duration::from_secs(5 * 60);

                if let ChannelMessageId::Saved(id) = this_message.id {
                    if this_message
                        .mentions
                        .iter()
                        .any(|(_, user_id)| Some(*user_id) == self.client.user_id())
                    {
                        active_chat.acknowledge_message(id);
                    }
                }

                (this_message, is_continuation_from_previous, is_admin)
            });

        let _is_pending = message.is_pending();

        let belongs_to_user = Some(message.sender.id) == self.client.user_id();
        let can_delete_message = belongs_to_user || is_admin;

        let element_id: ElementId = match message.id {
            ChannelMessageId::Saved(id) => ("saved-message", id).into(),
            ChannelMessageId::Pending(id) => ("pending-message", id).into(),
        };

        let mentioning_you = message
            .mentions
            .iter()
            .any(|m| Some(m.1) == self.client.user_id());

        let message_id = match message.id {
            ChannelMessageId::Saved(id) => Some(id),
            ChannelMessageId::Pending(_) => None,
        };

        let reply_to_message = message
            .reply_to_message_id
            .and_then(|id| active_chat.read(cx).find_loaded_message(id))
            .cloned();

        let replied_to_you =
            reply_to_message.as_ref().map(|m| m.sender.id) == self.client.user_id();

        let is_highlighted_message = self
            .highlighted_message
            .as_ref()
            .is_some_and(|(id, _)| Some(id) == message_id.as_ref());
        let background = if is_highlighted_message {
            cx.theme().status().info_background
        } else if mentioning_you || replied_to_you {
            cx.theme().colors().background
        } else {
            cx.theme().colors().panel_background
        };

        v_flex()
            .w_full()
            .relative()
            .group("")
            .when(!is_continuation_from_previous, |this| this.pt_2())
            .child(
                self.render_popover_buttons(&cx, message_id, can_delete_message)
                    .neg_mt_2p5(),
            )
            .child(
                div()
                    .group("")
                    .bg(background)
                    .rounded_md()
                    .overflow_hidden()
                    .px_1p5()
                    .py_0p5()
                    .when(!self.has_open_menu(message_id), |this| {
                        this.hover(|style| style.bg(cx.theme().colors().element_hover))
                    })
<<<<<<< HEAD
                    .when(message.reply_to_message_id.is_some(), |el| {
                        el.child(self.render_replied_to_message(
                            Some(message.id),
                            &reply_to_message,
                            cx,
                        ))
                        .when(is_continuation_from_previous, |this| this.mt_2())
=======
                    .when(!is_continuation_from_previous, |this| {
                        this.child(
                            h_flex()
                                .text_ui_sm()
                                .child(div().absolute().child(
                                    Avatar::new(message.sender.avatar_uri.clone()).size(rems(1.)),
                                ))
                                .child(
                                    div()
                                        .pl(cx.rem_size() + px(6.0))
                                        .pr(px(8.0))
                                        .font_weight(FontWeight::BOLD)
                                        .child(Label::new(message.sender.github_login.clone())),
                                )
                                .child(
                                    Label::new(time_format::format_localized_timestamp(
                                        OffsetDateTime::now_utc(),
                                        message.timestamp,
                                        self.local_timezone,
                                    ))
                                    .size(LabelSize::Small)
                                    .color(Color::Muted),
                                ),
                        )
>>>>>>> 1756c1fc
                    })
                    .when(
                        !is_continuation_from_previous || message.reply_to_message_id.is_some(),
                        |this| {
                            this.mt_2().child(
                                h_flex()
                                    .text_ui_sm()
                                    .child(
                                        div().absolute().child(
                                            Avatar::new(message.sender.avatar_uri.clone())
                                                .size(rems(1.)),
                                        ),
                                    )
                                    .child(
                                        div()
                                            .pl(cx.rem_size() + px(6.0))
                                            .pr(px(8.0))
                                            .font_weight(FontWeight::BOLD)
                                            .child(
                                                Label::new(message.sender.github_login.clone())
                                                    .size(LabelSize::Small),
                                            ),
                                    )
                                    .child(
                                        Label::new(time_format::format_localized_timestamp(
                                            OffsetDateTime::now_utc(),
                                            message.timestamp,
                                            self.local_timezone,
                                        ))
                                        .size(LabelSize::Small)
                                        .color(Color::Muted),
                                    )
                                    .map(|el| {
                                        el.child(self.render_popover_button(
                                            &cx,
                                            message_id,
                                            can_delete_message,
                                        ))
                                    }),
                            )
                        },
                    )
                    .when(is_continuation_from_previous, |el| {
                        el.child(self.render_popover_button(&cx, message_id, can_delete_message))
                    })
                    .when(mentioning_you || replied_to_you, |this| this.my_0p5())
                    .map(|el| {
                        let text = self.markdown_data.entry(message.id).or_insert_with(|| {
                            Self::render_markdown_with_mentions(
                                &self.languages,
                                self.client.id(),
                                &message,
                            )
                        });
                        el.when(replied_to_you, |el| {
                            el.mt_1p5()
                                .when(is_continuation_from_previous, |el| el.mt_2())
                        })
                        .child(
                            v_flex()
                                .w_full()
                                .text_ui_sm()
                                .id(element_id)
                                .child(text.element("body".into(), cx)),
                        )
                        .when(self.has_open_menu(message_id), |el| {
                            el.bg(cx.theme().colors().element_selected)
                        })
                    }),
            )
            .when(
                self.last_acknowledged_message_id
                    .is_some_and(|l| Some(l) == message_id),
                |this| {
                    this.child(
                        h_flex()
                            .py_2()
                            .gap_1()
                            .items_center()
                            .child(div().w_full().h_0p5().bg(cx.theme().colors().border))
                            .child(
                                div()
                                    .px_1()
                                    .rounded_md()
                                    .text_ui_xs()
                                    .bg(cx.theme().colors().background)
                                    .child("New messages"),
                            )
                            .child(div().w_full().h_0p5().bg(cx.theme().colors().border)),
                    )
                },
            )
    }

    fn has_open_menu(&self, message_id: Option<u64>) -> bool {
        match self.open_context_menu.as_ref() {
            Some((id, _)) => Some(*id) == message_id,
            None => false,
        }
    }

    fn render_popover_buttons(
        &self,
        cx: &ViewContext<Self>,
        message_id: Option<u64>,
        can_delete_message: bool,
    ) -> Div {
        div()
            .absolute()
            .z_index(1)
            .child(
                div()
                    .absolute()
                    .z_index(1)
                    .right_8()
                    .w_6()
                    .rounded_tl_md()
                    .rounded_bl_md()
                    .border_l_1()
                    .border_t_1()
                    .border_b_1()
                    .border_color(cx.theme().colors().element_selected)
                    .bg(cx.theme().colors().element_background)
                    .hover(|style| style.bg(cx.theme().colors().element_hover))
                    .when(!self.has_open_menu(message_id), |el| {
                        el.visible_on_hover("")
                    })
                    .when_some(message_id, |el, message_id| {
                        el.child(
                            div()
                                .id("reply")
                                .child(
                                    IconButton::new(("reply", message_id), IconName::ReplyArrow)
                                        .on_click(cx.listener(move |this, _, cx| {
                                            this.message_editor.update(cx, |editor, cx| {
                                                editor.set_reply_to_message_id(message_id);
                                                editor.focus_handle(cx).focus(cx);
                                            })
                                        })),
                                )
                                .tooltip(|cx| Tooltip::text("Reply", cx)),
                        )
                    }),
            )
            .child(
                div()
                    .absolute()
                    .z_index(1)
                    .right_2()
                    .w_6()
                    .rounded_tr_md()
                    .rounded_br_md()
                    .border_r_1()
                    .border_t_1()
                    .border_b_1()
                    .border_color(cx.theme().colors().element_selected)
                    .bg(cx.theme().colors().element_background)
                    .hover(|style| style.bg(cx.theme().colors().element_hover))
                    .when(!self.has_open_menu(message_id), |el| {
                        el.visible_on_hover("")
                    })
                    .when_some(message_id, |el, message_id| {
                        let this = cx.view().clone();

                        el.child(
                            div()
                                .id("more")
                                .child(
                                    popover_menu(("menu", message_id))
                                        .trigger(IconButton::new(
                                            ("trigger", message_id),
                                            IconName::Ellipsis,
                                        ))
                                        .menu(move |cx| {
                                            Some(Self::render_message_menu(
                                                &this,
                                                message_id,
                                                can_delete_message,
                                                cx,
                                            ))
                                        }),
                                )
                                .tooltip(|cx| Tooltip::text("More", cx)),
                        )
                    }),
            )
    }

    fn render_message_menu(
        this: &View<Self>,
        message_id: u64,
        can_delete_message: bool,
        cx: &mut WindowContext,
    ) -> View<ContextMenu> {
        let menu = {
            ContextMenu::build(cx, move |menu, cx| {
                menu.entry(
                    "Reply to message",
                    None,
                    cx.handler_for(&this, move |this, cx| {
                        this.message_editor.update(cx, |editor, cx| {
                            editor.set_reply_to_message_id(message_id);
                            editor.focus_handle(cx).focus(cx);
                        })
                    }),
                )
                .entry(
                    "Copy message text",
                    None,
                    cx.handler_for(&this, move |this, cx| {
                        if let Some(message) = this.active_chat().and_then(|active_chat| {
                            active_chat.read(cx).find_loaded_message(message_id)
                        }) {
                            let text = message.body.clone();
                            cx.write_to_clipboard(ClipboardItem::new(text))
                        }
                    }),
                )
                .when(can_delete_message, move |menu| {
                    menu.entry(
                        "Delete message",
                        None,
                        cx.handler_for(&this, move |this, cx| this.remove_message(message_id, cx)),
                    )
                })
            })
        };
        this.update(cx, |this, cx| {
            let subscription = cx.subscribe(&menu, |this: &mut Self, _, _: &DismissEvent, _| {
                this.open_context_menu = None;
            });
            this.open_context_menu = Some((message_id, subscription));
        });
        menu
    }

    fn render_markdown_with_mentions(
        language_registry: &Arc<LanguageRegistry>,
        current_user_id: u64,
        message: &channel::ChannelMessage,
    ) -> RichText {
        let mentions = message
            .mentions
            .iter()
            .map(|(range, user_id)| rich_text::Mention {
                range: range.clone(),
                is_self_mention: *user_id == current_user_id,
            })
            .collect::<Vec<_>>();

        rich_text::render_rich_text(message.body.clone(), &mentions, language_registry, None)
    }

    fn send(&mut self, _: &Confirm, cx: &mut ViewContext<Self>) {
        if let Some((chat, _)) = self.active_chat.as_ref() {
            let message = self
                .message_editor
                .update(cx, |editor, cx| editor.take_message(cx));

            if let Some(task) = chat
                .update(cx, |chat, cx| chat.send_message(message, cx))
                .log_err()
            {
                task.detach();
            }
        }
    }

    fn remove_message(&mut self, id: u64, cx: &mut ViewContext<Self>) {
        if let Some((chat, _)) = self.active_chat.as_ref() {
            chat.update(cx, |chat, cx| chat.remove_message(id, cx).detach())
        }
    }

    fn load_more_messages(&mut self, cx: &mut ViewContext<Self>) {
        if let Some((chat, _)) = self.active_chat.as_ref() {
            chat.update(cx, |channel, cx| {
                if let Some(task) = channel.load_more_messages(cx) {
                    task.detach();
                }
            })
        }
    }

    pub fn select_channel(
        &mut self,
        selected_channel_id: ChannelId,
        scroll_to_message_id: Option<u64>,
        cx: &mut ViewContext<ChatPanel>,
    ) -> Task<Result<()>> {
        let open_chat = self
            .active_chat
            .as_ref()
            .and_then(|(chat, _)| {
                (chat.read(cx).channel_id == selected_channel_id)
                    .then(|| Task::ready(anyhow::Ok(chat.clone())))
            })
            .unwrap_or_else(|| {
                self.channel_store.update(cx, |store, cx| {
                    store.open_channel_chat(selected_channel_id, cx)
                })
            });

        cx.spawn(|this, mut cx| async move {
            let chat = open_chat.await?;
            let highlight_message_id = scroll_to_message_id;
            let scroll_to_message_id = this.update(&mut cx, |this, cx| {
                this.set_active_chat(chat.clone(), cx);

                scroll_to_message_id.or_else(|| this.last_acknowledged_message_id)
            })?;

            if let Some(message_id) = scroll_to_message_id {
                if let Some(item_ix) =
                    ChannelChat::load_history_since_message(chat.clone(), message_id, (*cx).clone())
                        .await
                {
                    this.update(&mut cx, |this, cx| {
                        if let Some(highlight_message_id) = highlight_message_id {
                            let task = cx.spawn({
                                |this, mut cx| async move {
                                    cx.background_executor().timer(Duration::from_secs(2)).await;
                                    this.update(&mut cx, |this, cx| {
                                        this.highlighted_message.take();
                                        cx.notify();
                                    })
                                    .ok();
                                }
                            });

                            this.highlighted_message = Some((highlight_message_id, task));
                        }

                        if this.active_chat.as_ref().map_or(false, |(c, _)| *c == chat) {
                            this.message_list.scroll_to(ListOffset {
                                item_ix,
                                offset_in_item: px(0.0),
                            });
                            cx.notify();
                        }
                    })?;
                }
            }

            Ok(())
        })
    }

    fn close_reply_preview(&mut self, _: &CloseReplyPreview, cx: &mut ViewContext<Self>) {
        self.message_editor
            .update(cx, |editor, _| editor.clear_reply_to_message_id());
    }
}

impl Render for ChatPanel {
    fn render(&mut self, cx: &mut ViewContext<Self>) -> impl IntoElement {
        let reply_to_message_id = self.message_editor.read(cx).reply_to_message_id();

        v_flex()
            .key_context("ChatPanel")
            .track_focus(&self.focus_handle)
            .size_full()
            .on_action(cx.listener(Self::send))
            .child(
                h_flex().z_index(1).child(
                    TabBar::new("chat_header").child(
                        h_flex()
                            .w_full()
                            .h(rems(ui::Tab::CONTAINER_HEIGHT_IN_REMS))
                            .px_2()
                            .child(Label::new(
                                self.active_chat
                                    .as_ref()
                                    .and_then(|c| {
                                        Some(format!("#{}", c.0.read(cx).channel(cx)?.name))
                                    })
                                    .unwrap_or("Chat".to_string()),
                            )),
                    ),
                ),
            )
            .child(div().flex_grow().px_2().map(|this| {
                if self.active_chat.is_some() {
                    this.child(list(self.message_list.clone()).size_full())
                } else {
                    this.child(
                        div()
                            .size_full()
                            .p_4()
                            .child(
                                Label::new("Select a channel to chat in.")
                                    .size(LabelSize::Small)
                                    .color(Color::Muted),
                            )
                            .child(
                                div().pt_1().w_full().items_center().child(
                                    Button::new("toggle-collab", "Open")
                                        .full_width()
                                        .key_binding(KeyBinding::for_action(
                                            &collab_panel::ToggleFocus,
                                            cx,
                                        ))
                                        .on_click(|_, cx| {
                                            cx.dispatch_action(
                                                collab_panel::ToggleFocus.boxed_clone(),
                                            )
                                        }),
                                ),
                            ),
                    )
                }
            }))
            .when_some(reply_to_message_id, |el, reply_to_message_id| {
                let reply_message = self
                    .active_chat()
                    .and_then(|active_chat| {
                        active_chat.read(cx).messages().iter().find(|message| {
                            message.id == ChannelMessageId::Saved(reply_to_message_id)
                        })
                    })
                    .cloned();

                el.when_some(reply_message, |el, reply_message| {
                    let user_being_replied_to = reply_message.sender.clone();

                    el.child(
                        h_flex()
                            .when(!self.is_scrolled_to_bottom, |el| {
                                el.border_t_1().border_color(cx.theme().colors().border)
                            })
                            .justify_between()
                            .overflow_hidden()
                            .items_start()
                            .py_1()
                            .px_2()
                            .bg(cx.theme().colors().background)
                            .child(
                                div().flex_shrink().overflow_hidden().child(
                                    h_flex()
                                        .child(Label::new("Replying to ").size(LabelSize::Small))
                                        .child(
                                            div().font_weight(FontWeight::BOLD).child(
                                                Label::new(format!(
                                                    "@{}",
                                                    user_being_replied_to.github_login.clone()
                                                ))
                                                .size(LabelSize::Small),
                                            ),
                                        ),
                                ),
                            )
                            .child(
                                IconButton::new("close-reply-preview", IconName::Close)
                                    .shape(ui::IconButtonShape::Square)
                                    .tooltip(|cx| {
                                        Tooltip::for_action("Close reply", &CloseReplyPreview, cx)
                                    })
                                    .on_click(cx.listener(move |_, _, cx| {
                                        cx.dispatch_action(CloseReplyPreview.boxed_clone())
                                    })),
                            ),
                    )
                })
            })
            .children(
                Some(
                    h_flex()
                        .key_context("MessageEditor")
                        .on_action(cx.listener(ChatPanel::close_reply_preview))
                        .when(
                            !self.is_scrolled_to_bottom && reply_to_message_id.is_none(),
                            |el| el.border_t_1().border_color(cx.theme().colors().border),
                        )
                        .p_2()
                        .map(|el| el.child(self.message_editor.clone())),
                )
                .filter(|_| self.active_chat.is_some()),
            )
            .into_any()
    }
}

impl FocusableView for ChatPanel {
    fn focus_handle(&self, cx: &AppContext) -> gpui::FocusHandle {
        if self.active_chat.is_some() {
            self.message_editor.read(cx).focus_handle(cx)
        } else {
            self.focus_handle.clone()
        }
    }
}

impl Panel for ChatPanel {
    fn position(&self, cx: &gpui::WindowContext) -> DockPosition {
        ChatPanelSettings::get_global(cx).dock
    }

    fn position_is_valid(&self, position: DockPosition) -> bool {
        matches!(position, DockPosition::Left | DockPosition::Right)
    }

    fn set_position(&mut self, position: DockPosition, cx: &mut ViewContext<Self>) {
        settings::update_settings_file::<ChatPanelSettings>(self.fs.clone(), cx, move |settings| {
            settings.dock = Some(position)
        });
    }

    fn size(&self, cx: &gpui::WindowContext) -> Pixels {
        self.width
            .unwrap_or_else(|| ChatPanelSettings::get_global(cx).default_width)
    }

    fn set_size(&mut self, size: Option<Pixels>, cx: &mut ViewContext<Self>) {
        self.width = size;
        self.serialize(cx);
        cx.notify();
    }

    fn set_active(&mut self, active: bool, cx: &mut ViewContext<Self>) {
        self.active = active;
        if active {
            self.acknowledge_last_message(cx);
        }
    }

    fn persistent_name() -> &'static str {
        "ChatPanel"
    }

    fn icon(&self, cx: &WindowContext) -> Option<ui::IconName> {
        Some(ui::IconName::MessageBubbles).filter(|_| ChatPanelSettings::get_global(cx).button)
    }

    fn icon_tooltip(&self, _cx: &WindowContext) -> Option<&'static str> {
        Some("Chat Panel")
    }

    fn toggle_action(&self) -> Box<dyn gpui::Action> {
        Box::new(ToggleFocus)
    }

    fn starts_open(&self, cx: &WindowContext) -> bool {
        ActiveCall::global(cx)
            .read(cx)
            .room()
            .is_some_and(|room| room.read(cx).contains_guests())
    }
}

impl EventEmitter<PanelEvent> for ChatPanel {}

#[cfg(test)]
mod tests {
    use super::*;
    use gpui::HighlightStyle;
    use pretty_assertions::assert_eq;
    use rich_text::Highlight;
    use time::OffsetDateTime;
    use util::test::marked_text_ranges;

    #[gpui::test]
    fn test_render_markdown_with_mentions() {
        let language_registry = Arc::new(LanguageRegistry::test());
        let (body, ranges) = marked_text_ranges("*hi*, «@abc», let's **call** «@fgh»", false);
        let message = channel::ChannelMessage {
            id: ChannelMessageId::Saved(0),
            body,
            timestamp: OffsetDateTime::now_utc(),
            sender: Arc::new(client::User {
                github_login: "fgh".into(),
                avatar_uri: "avatar_fgh".into(),
                id: 103,
            }),
            nonce: 5,
            mentions: vec![(ranges[0].clone(), 101), (ranges[1].clone(), 102)],
            reply_to_message_id: None,
        };

        let message = ChatPanel::render_markdown_with_mentions(&language_registry, 102, &message);

        // Note that the "'" was replaced with ’ due to smart punctuation.
        let (body, ranges) = marked_text_ranges("«hi», «@abc», let’s «call» «@fgh»", false);
        assert_eq!(message.text, body);
        assert_eq!(
            message.highlights,
            vec![
                (
                    ranges[0].clone(),
                    HighlightStyle {
                        font_style: Some(gpui::FontStyle::Italic),
                        ..Default::default()
                    }
                    .into()
                ),
                (ranges[1].clone(), Highlight::Mention),
                (
                    ranges[2].clone(),
                    HighlightStyle {
                        font_weight: Some(gpui::FontWeight::BOLD),
                        ..Default::default()
                    }
                    .into()
                ),
                (ranges[3].clone(), Highlight::SelfMention)
            ]
        );
    }

    #[gpui::test]
    fn test_render_markdown_with_auto_detect_links() {
        let language_registry = Arc::new(LanguageRegistry::test());
        let message = channel::ChannelMessage {
            id: ChannelMessageId::Saved(0),
            body: "Here is a link https://zed.dev to zeds website".to_string(),
            timestamp: OffsetDateTime::now_utc(),
            sender: Arc::new(client::User {
                github_login: "fgh".into(),
                avatar_uri: "avatar_fgh".into(),
                id: 103,
            }),
            nonce: 5,
            mentions: Vec::new(),
            reply_to_message_id: None,
        };

        let message = ChatPanel::render_markdown_with_mentions(&language_registry, 102, &message);

        // Note that the "'" was replaced with ’ due to smart punctuation.
        let (body, ranges) =
            marked_text_ranges("Here is a link «https://zed.dev» to zeds website", false);
        assert_eq!(message.text, body);
        assert_eq!(1, ranges.len());
        assert_eq!(
            message.highlights,
            vec![(
                ranges[0].clone(),
                HighlightStyle {
                    underline: Some(gpui::UnderlineStyle {
                        thickness: 1.0.into(),
                        ..Default::default()
                    }),
                    ..Default::default()
                }
                .into()
            ),]
        );
    }

    #[gpui::test]
    fn test_render_markdown_with_auto_detect_links_and_additional_formatting() {
        let language_registry = Arc::new(LanguageRegistry::test());
        let message = channel::ChannelMessage {
            id: ChannelMessageId::Saved(0),
            body: "**Here is a link https://zed.dev to zeds website**".to_string(),
            timestamp: OffsetDateTime::now_utc(),
            sender: Arc::new(client::User {
                github_login: "fgh".into(),
                avatar_uri: "avatar_fgh".into(),
                id: 103,
            }),
            nonce: 5,
            mentions: Vec::new(),
            reply_to_message_id: None,
        };

        let message = ChatPanel::render_markdown_with_mentions(&language_registry, 102, &message);

        // Note that the "'" was replaced with ’ due to smart punctuation.
        let (body, ranges) = marked_text_ranges(
            "«Here is a link »«https://zed.dev»« to zeds website»",
            false,
        );
        assert_eq!(message.text, body);
        assert_eq!(3, ranges.len());
        assert_eq!(
            message.highlights,
            vec![
                (
                    ranges[0].clone(),
                    HighlightStyle {
                        font_weight: Some(gpui::FontWeight::BOLD),
                        ..Default::default()
                    }
                    .into()
                ),
                (
                    ranges[1].clone(),
                    HighlightStyle {
                        font_weight: Some(gpui::FontWeight::BOLD),
                        underline: Some(gpui::UnderlineStyle {
                            thickness: 1.0.into(),
                            ..Default::default()
                        }),
                        ..Default::default()
                    }
                    .into()
                ),
                (
                    ranges[2].clone(),
                    HighlightStyle {
                        font_weight: Some(gpui::FontWeight::BOLD),
                        ..Default::default()
                    }
                    .into()
                ),
            ]
        );
    }
}<|MERGE_RESOLUTION|>--- conflicted
+++ resolved
@@ -476,11 +476,11 @@
                     .rounded_md()
                     .overflow_hidden()
                     .px_1p5()
+                    .px_1p5()
                     .py_0p5()
                     .when(!self.has_open_menu(message_id), |this| {
                         this.hover(|style| style.bg(cx.theme().colors().element_hover))
                     })
-<<<<<<< HEAD
                     .when(message.reply_to_message_id.is_some(), |el| {
                         el.child(self.render_replied_to_message(
                             Some(message.id),
@@ -488,32 +488,6 @@
                             cx,
                         ))
                         .when(is_continuation_from_previous, |this| this.mt_2())
-=======
-                    .when(!is_continuation_from_previous, |this| {
-                        this.child(
-                            h_flex()
-                                .text_ui_sm()
-                                .child(div().absolute().child(
-                                    Avatar::new(message.sender.avatar_uri.clone()).size(rems(1.)),
-                                ))
-                                .child(
-                                    div()
-                                        .pl(cx.rem_size() + px(6.0))
-                                        .pr(px(8.0))
-                                        .font_weight(FontWeight::BOLD)
-                                        .child(Label::new(message.sender.github_login.clone())),
-                                )
-                                .child(
-                                    Label::new(time_format::format_localized_timestamp(
-                                        OffsetDateTime::now_utc(),
-                                        message.timestamp,
-                                        self.local_timezone,
-                                    ))
-                                    .size(LabelSize::Small)
-                                    .color(Color::Muted),
-                                ),
-                        )
->>>>>>> 1756c1fc
                     })
                     .when(
                         !is_continuation_from_previous || message.reply_to_message_id.is_some(),
