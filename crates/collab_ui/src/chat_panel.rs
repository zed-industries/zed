use crate::{collab_panel, ChatPanelSettings};
use anyhow::Result;
use call::{room, ActiveCall};
use channel::{ChannelChat, ChannelChatEvent, ChannelMessage, ChannelMessageId, ChannelStore};
use client::{ChannelId, Client};
use collections::HashMap;
use db::kvp::KEY_VALUE_STORE;
use editor::Editor;
use gpui::{
    actions, div, list, prelude::*, px, Action, AppContext, AsyncWindowContext, ClipboardItem,
    CursorStyle, DismissEvent, ElementId, EventEmitter, FocusHandle, FocusableView, FontWeight,
    ListOffset, ListScrollEvent, ListState, Model, Render, Subscription, Task, View, ViewContext,
    VisualContext, WeakView,
};
use language::LanguageRegistry;
use menu::Confirm;
use message_editor::MessageEditor;
use project::Fs;
use rich_text::RichText;
use serde::{Deserialize, Serialize};
use settings::Settings;
use std::{sync::Arc, time::Duration};
use time::{OffsetDateTime, UtcOffset};
use ui::{
    popover_menu, prelude::*, Avatar, Button, ContextMenu, IconButton, IconName, KeyBinding, Label,
    TabBar, Tooltip,
};
use util::{ResultExt, TryFutureExt};
use workspace::{
    dock::{DockPosition, Panel, PanelEvent},
    Workspace,
};

mod message_editor;

const MESSAGE_LOADING_THRESHOLD: usize = 50;
const CHAT_PANEL_KEY: &str = "ChatPanel";

pub fn init(cx: &mut AppContext) {
    cx.observe_new_views(|workspace: &mut Workspace, _| {
        workspace.register_action(|workspace, _: &ToggleFocus, cx| {
            workspace.toggle_panel_focus::<ChatPanel>(cx);
        });
    })
    .detach();
}

pub struct ChatPanel {
    client: Arc<Client>,
    channel_store: Model<ChannelStore>,
    languages: Arc<LanguageRegistry>,
    message_list: ListState,
    active_chat: Option<(Model<ChannelChat>, Subscription)>,
    message_editor: View<MessageEditor>,
    local_timezone: UtcOffset,
    fs: Arc<dyn Fs>,
    width: Option<Pixels>,
    active: bool,
    pending_serialization: Task<Option<()>>,
    subscriptions: Vec<gpui::Subscription>,
    is_scrolled_to_bottom: bool,
    markdown_data: HashMap<ChannelMessageId, RichText>,
    focus_handle: FocusHandle,
    open_context_menu: Option<(u64, Subscription)>,
    highlighted_message: Option<(u64, Task<()>)>,
    last_acknowledged_message_id: Option<u64>,
    selected_message_to_reply_id: Option<u64>,
}

#[derive(Serialize, Deserialize)]
struct SerializedChatPanel {
    width: Option<Pixels>,
}

actions!(chat_panel, [ToggleFocus, CloseReplyPreview]);

impl ChatPanel {
    pub fn new(workspace: &mut Workspace, cx: &mut ViewContext<Workspace>) -> View<Self> {
        let fs = workspace.app_state().fs.clone();
        let client = workspace.app_state().client.clone();
        let channel_store = ChannelStore::global(cx);
        let languages = workspace.app_state().languages.clone();

        let input_editor = cx.new_view(|cx| {
            MessageEditor::new(
                languages.clone(),
                channel_store.clone(),
                cx.new_view(|cx| Editor::auto_height(4, cx)),
                cx,
            )
        });

        cx.new_view(|cx: &mut ViewContext<Self>| {
            let view = cx.view().downgrade();
            let message_list =
                ListState::new(0, gpui::ListAlignment::Bottom, px(1000.), move |ix, cx| {
                    if let Some(view) = view.upgrade() {
                        view.update(cx, |view, cx| {
                            view.render_message(ix, cx).into_any_element()
                        })
                    } else {
                        div().into_any()
                    }
                });

            message_list.set_scroll_handler(cx.listener(|this, event: &ListScrollEvent, cx| {
                if event.visible_range.start < MESSAGE_LOADING_THRESHOLD {
                    this.load_more_messages(cx);
                }
                this.is_scrolled_to_bottom = !event.is_scrolled;
            }));

            let mut this = Self {
                fs,
                client,
                channel_store,
                languages,
                message_list,
                active_chat: Default::default(),
                pending_serialization: Task::ready(None),
                message_editor: input_editor,
                local_timezone: cx.local_timezone(),
                subscriptions: Vec::new(),
                is_scrolled_to_bottom: true,
                active: false,
                width: None,
                markdown_data: Default::default(),
                focus_handle: cx.focus_handle(),
                open_context_menu: None,
                highlighted_message: None,
                last_acknowledged_message_id: None,
                selected_message_to_reply_id: None,
            };

            if let Some(channel_id) = ActiveCall::global(cx)
                .read(cx)
                .room()
                .and_then(|room| room.read(cx).channel_id())
            {
                this.select_channel(channel_id, None, cx)
                    .detach_and_log_err(cx);
            }

            this.subscriptions.push(cx.subscribe(
                &ActiveCall::global(cx),
                move |this: &mut Self, call, event: &room::Event, cx| match event {
                    room::Event::RoomJoined { channel_id } => {
                        if let Some(channel_id) = channel_id {
                            this.select_channel(*channel_id, None, cx)
                                .detach_and_log_err(cx);

                            if call
                                .read(cx)
                                .room()
                                .is_some_and(|room| room.read(cx).contains_guests())
                            {
                                cx.emit(PanelEvent::Activate)
                            }
                        }
                    }
                    room::Event::Left { channel_id } => {
                        if channel_id == &this.channel_id(cx) {
                            cx.emit(PanelEvent::Close)
                        }
                    }
                    _ => {}
                },
            ));

            this
        })
    }

    pub fn channel_id(&self, cx: &AppContext) -> Option<ChannelId> {
        self.active_chat
            .as_ref()
            .map(|(chat, _)| chat.read(cx).channel_id)
    }

    pub fn is_scrolled_to_bottom(&self) -> bool {
        self.is_scrolled_to_bottom
    }

    pub fn active_chat(&self) -> Option<Model<ChannelChat>> {
        self.active_chat.as_ref().map(|(chat, _)| chat.clone())
    }

    pub fn load(
        workspace: WeakView<Workspace>,
        cx: AsyncWindowContext,
    ) -> Task<Result<View<Self>>> {
        cx.spawn(|mut cx| async move {
            let serialized_panel = if let Some(panel) = cx
                .background_executor()
                .spawn(async move { KEY_VALUE_STORE.read_kvp(CHAT_PANEL_KEY) })
                .await
                .log_err()
                .flatten()
            {
                Some(serde_json::from_str::<SerializedChatPanel>(&panel)?)
            } else {
                None
            };

            workspace.update(&mut cx, |workspace, cx| {
                let panel = Self::new(workspace, cx);
                if let Some(serialized_panel) = serialized_panel {
                    panel.update(cx, |panel, cx| {
                        panel.width = serialized_panel.width.map(|r| r.round());
                        cx.notify();
                    });
                }
                panel
            })
        })
    }

    fn serialize(&mut self, cx: &mut ViewContext<Self>) {
        let width = self.width;
        self.pending_serialization = cx.background_executor().spawn(
            async move {
                KEY_VALUE_STORE
                    .write_kvp(
                        CHAT_PANEL_KEY.into(),
                        serde_json::to_string(&SerializedChatPanel { width })?,
                    )
                    .await?;
                anyhow::Ok(())
            }
            .log_err(),
        );
    }

    fn set_active_chat(&mut self, chat: Model<ChannelChat>, cx: &mut ViewContext<Self>) {
        if self.active_chat.as_ref().map(|e| &e.0) != Some(&chat) {
            let channel_id = chat.read(cx).channel_id;
            {
                self.markdown_data.clear();
                let chat = chat.read(cx);
                self.message_list.reset(chat.message_count());

                let channel_name = chat.channel(cx).map(|channel| channel.name.clone());
                self.message_editor.update(cx, |editor, cx| {
                    editor.set_channel(channel_id, channel_name, cx);
                    editor.clear_reply_to_message_id();
                });
            };
            let subscription = cx.subscribe(&chat, Self::channel_did_change);
            self.active_chat = Some((chat, subscription));
            self.acknowledge_last_message(cx);
            cx.notify();
        }
    }

    fn channel_did_change(
        &mut self,
        _: Model<ChannelChat>,
        event: &ChannelChatEvent,
        cx: &mut ViewContext<Self>,
    ) {
        match event {
            ChannelChatEvent::MessagesUpdated {
                old_range,
                new_count,
            } => {
                self.message_list.splice(old_range.clone(), *new_count);
                if self.active {
                    self.acknowledge_last_message(cx);
                }
            }
            ChannelChatEvent::NewMessage {
                channel_id,
                message_id,
            } => {
                if !self.active {
                    self.channel_store.update(cx, |store, cx| {
                        store.update_latest_message_id(*channel_id, *message_id, cx)
                    })
                }
            }
        }
        cx.notify();
    }

    fn acknowledge_last_message(&mut self, cx: &mut ViewContext<Self>) {
        if self.active && self.is_scrolled_to_bottom {
            if let Some((chat, _)) = &self.active_chat {
                if let Some(channel_id) = self.channel_id(cx) {
                    self.last_acknowledged_message_id = self
                        .channel_store
                        .read(cx)
                        .last_acknowledge_message_id(channel_id);
                }

                chat.update(cx, |chat, cx| {
                    chat.acknowledge_last_message(cx);
                });
            }
        }
    }

    fn render_replied_to_message(
        &mut self,
        message_id: Option<ChannelMessageId>,
        reply_to_message: &Option<ChannelMessage>,
        cx: &mut ViewContext<Self>,
    ) -> impl IntoElement {
        let reply_to_message = match reply_to_message {
            None => {
                return div().child(
                    h_flex()
                        .text_ui_xs()
                        .my_0p5()
                        .px_0p5()
                        .gap_x_1()
                        .rounded_md()
                        .child(Icon::new(IconName::ReplyArrowRight).color(Color::Muted))
                        .when(reply_to_message.is_none(), |el| {
                            el.child(
                                Label::new("Message has been deleted...")
                                    .size(LabelSize::XSmall)
                                    .color(Color::Muted),
                            )
                        }),
                )
            }
            Some(val) => val,
        };

        let user_being_replied_to = reply_to_message.sender.clone();
        let message_being_replied_to = reply_to_message.clone();

        let message_element_id: ElementId = match message_id {
            Some(ChannelMessageId::Saved(id)) => ("reply-to-saved-message-container", id).into(),
            Some(ChannelMessageId::Pending(id)) => {
                ("reply-to-pending-message-container", id).into()
            } // This should never happen
            None => ("composing-reply-container").into(),
        };

        let current_channel_id = self.channel_id(cx);
        let reply_to_message_id = reply_to_message.id;

        div().child(
            h_flex()
                .id(message_element_id)
                .text_ui_xs()
                .my_0p5()
                .px_0p5()
                .gap_x_1()
                .rounded_md()
                .hover(|style| style.bg(cx.theme().colors().element_background))
                .child(Icon::new(IconName::ReplyArrowRight).color(Color::Muted))
                .child(Avatar::new(user_being_replied_to.avatar_uri.clone()).size(rems(0.7)))
                .child(
                    div().font_weight(FontWeight::SEMIBOLD).child(
                        Label::new(format!("@{}", user_being_replied_to.github_login))
                            .size(LabelSize::XSmall)
                            .color(Color::Muted),
                    ),
                )
                .child(
                    div().overflow_y_hidden().child(
                        Label::new(message_being_replied_to.body.replace('\n', " "))
                            .size(LabelSize::XSmall)
                            .color(Color::Default),
                    ),
                )
                .cursor(CursorStyle::PointingHand)
                .tooltip(|cx| Tooltip::text("Go to message", cx))
                .on_click(cx.listener(move |chat_panel, _, cx| {
                    if let Some(channel_id) = current_channel_id {
                        chat_panel
                            .select_channel(channel_id, reply_to_message_id.into(), cx)
                            .detach_and_log_err(cx)
                    }
                })),
        )
    }

    fn render_message(&mut self, ix: usize, cx: &mut ViewContext<Self>) -> impl IntoElement {
        let active_chat = &self.active_chat.as_ref().unwrap().0;
        let (message, is_continuation_from_previous, is_admin) =
            active_chat.update(cx, |active_chat, cx| {
                let is_admin = self
                    .channel_store
                    .read(cx)
                    .is_channel_admin(active_chat.channel_id);

                let last_message = active_chat.message(ix.saturating_sub(1));
                let this_message = active_chat.message(ix).clone();

                let duration_since_last_message = this_message.timestamp - last_message.timestamp;
                let is_continuation_from_previous = last_message.sender.id
                    == this_message.sender.id
                    && last_message.id != this_message.id
                    && duration_since_last_message < Duration::from_secs(5 * 60);

                if let ChannelMessageId::Saved(id) = this_message.id {
                    if this_message
                        .mentions
                        .iter()
                        .any(|(_, user_id)| Some(*user_id) == self.client.user_id())
                    {
                        active_chat.acknowledge_message(id);
                    }
                }

                (this_message, is_continuation_from_previous, is_admin)
            });

        let _is_pending = message.is_pending();

        let belongs_to_user = Some(message.sender.id) == self.client.user_id();
        let can_delete_message = belongs_to_user || is_admin;

        let element_id: ElementId = match message.id {
            ChannelMessageId::Saved(id) => ("saved-message", id).into(),
            ChannelMessageId::Pending(id) => ("pending-message", id).into(),
        };

        let mentioning_you = message
            .mentions
            .iter()
            .any(|m| Some(m.1) == self.client.user_id());

        let message_id = match message.id {
            ChannelMessageId::Saved(id) => Some(id),
            ChannelMessageId::Pending(_) => None,
        };

        let reply_to_message = message
            .reply_to_message_id
            .and_then(|id| active_chat.read(cx).find_loaded_message(id))
            .cloned();

        let replied_to_you =
            reply_to_message.as_ref().map(|m| m.sender.id) == self.client.user_id();

        let is_highlighted_message = self
            .highlighted_message
            .as_ref()
            .is_some_and(|(id, _)| Some(id) == message_id.as_ref());
        let background = if is_highlighted_message {
            cx.theme().status().info_background
        } else if mentioning_you || replied_to_you {
            cx.theme().colors().background
        } else {
            cx.theme().colors().panel_background
        };

        v_flex()
            .w_full()
            .relative()
            .group("")
            .when(!is_continuation_from_previous, |this| this.pt_2())
            .child(
                div()
                    .group("")
                    .bg(background)
                    .rounded_md()
                    .overflow_hidden()
                    .px_1p5()
                    .py_0p5()
                    .when_some(self.selected_message_to_reply_id, |el, reply_id| {
                        el.when_some(message_id, |el, message_id| {
                            el.when(reply_id == message_id, |el| {
                                el.bg(cx.theme().colors().element_selected)
                            })
                        })
                    })
                    .when(!self.has_open_menu(message_id), |this| {
                        this.hover(|style| style.bg(cx.theme().colors().element_hover))
                    })
<<<<<<< HEAD
                    .when(message.reply_to_message_id.is_some(), |el| {
                        el.child(self.render_replied_to_message(
                            Some(message.id),
                            &reply_to_message,
                            cx,
                        ))
                        .when(is_continuation_from_previous, |this| this.mt_2())
=======
                    .when(!is_continuation_from_previous, |this| {
                        this.child(
                            h_flex()
                                .text_ui_sm()
                                .child(div().absolute().child(
                                    Avatar::new(message.sender.avatar_uri.clone()).size(rems(1.)),
                                ))
                                .child(
                                    div()
                                        .pl(cx.rem_size() + px(6.0))
                                        .pr(px(8.0))
                                        .font_weight(FontWeight::BOLD)
                                        .child(Label::new(message.sender.github_login.clone())),
                                )
                                .child(
                                    Label::new(time_format::format_localized_timestamp(
                                        message.timestamp,
                                        OffsetDateTime::now_utc(),
                                        self.local_timezone,
                                        time_format::TimestampFormat::EnhancedAbsolute,
                                    ))
                                    .size(LabelSize::Small)
                                    .color(Color::Muted),
                                ),
                        )
>>>>>>> ac4bbb61
                    })
                    .when(
                        !is_continuation_from_previous || message.reply_to_message_id.is_some(),
                        |this| {
                            this.child(
                                h_flex()
                                    .text_ui_sm()
                                    .child(
                                        div().absolute().child(
                                            Avatar::new(message.sender.avatar_uri.clone())
                                                .size(rems(1.)),
                                        ),
                                    )
                                    .child(
                                        div()
                                            .pl(cx.rem_size() + px(6.0))
                                            .pr(px(8.0))
                                            .font_weight(FontWeight::BOLD)
                                            .child(
                                                Label::new(message.sender.github_login.clone())
                                                    .size(LabelSize::Small),
                                            ),
                                    )
                                    .child(
                                        Label::new(time_format::format_localized_timestamp(
                                            OffsetDateTime::now_utc(),
                                            message.timestamp,
                                            self.local_timezone,
                                        ))
                                        .size(LabelSize::Small)
                                        .color(Color::Muted),
                                    ),
                            )
                        },
                    )
                    .when(mentioning_you || replied_to_you, |this| this.my_0p5())
                    .map(|el| {
                        let text = self.markdown_data.entry(message.id).or_insert_with(|| {
                            Self::render_markdown_with_mentions(
                                &self.languages,
                                self.client.id(),
                                &message,
                            )
                        });
                        el.child(
                            v_flex()
                                .w_full()
                                .text_ui_sm()
                                .id(element_id)
                                .child(text.element("body".into(), cx)),
                        )
                        .when(self.has_open_menu(message_id), |el| {
                            el.bg(cx.theme().colors().element_selected)
                        })
                    }),
            )
            .when(
                self.last_acknowledged_message_id
                    .is_some_and(|l| Some(l) == message_id),
                |this| {
                    this.child(
                        h_flex()
                            .py_2()
                            .gap_1()
                            .items_center()
                            .child(div().w_full().h_0p5().bg(cx.theme().colors().border))
                            .child(
                                div()
                                    .px_1()
                                    .rounded_md()
                                    .text_ui_xs()
                                    .bg(cx.theme().colors().background)
                                    .child("New messages"),
                            )
                            .child(div().w_full().h_0p5().bg(cx.theme().colors().border)),
                    )
                },
            )
            .child(
                self.render_popover_buttons(&cx, message_id, can_delete_message)
                    .neg_mt_2p5(),
            )
    }

    fn has_open_menu(&self, message_id: Option<u64>) -> bool {
        match self.open_context_menu.as_ref() {
            Some((id, _)) => Some(*id) == message_id,
            None => false,
        }
    }

    fn render_popover_buttons(
        &self,
        cx: &ViewContext<Self>,
        message_id: Option<u64>,
        can_delete_message: bool,
    ) -> Div {
        div()
            .absolute()
            .child(
                div()
                    .absolute()
                    .right_8()
                    .w_6()
                    .rounded_tl_md()
                    .rounded_bl_md()
                    .border_l_1()
                    .border_t_1()
                    .border_b_1()
                    .border_color(cx.theme().colors().element_selected)
                    .bg(cx.theme().colors().element_background)
                    .hover(|style| style.bg(cx.theme().colors().element_hover))
                    .when(!self.has_open_menu(message_id), |el| {
                        el.visible_on_hover("")
                    })
                    .when_some(message_id, |el, message_id| {
                        el.child(
                            div()
                                .id("reply")
                                .child(
                                    IconButton::new(
                                        ("reply", message_id),
                                        IconName::ReplyArrowLeft,
                                    )
                                    .on_click(cx.listener(
                                        move |this, _, cx| {
                                            this.selected_message_to_reply_id = Some(message_id);
                                            this.message_editor.update(cx, |editor, cx| {
                                                editor.set_reply_to_message_id(message_id);
                                                editor.focus_handle(cx).focus(cx);
                                            })
                                        },
                                    )),
                                )
                                .tooltip(|cx| Tooltip::text("Reply", cx)),
                        )
                    }),
            )
            .child(
                div()
                    .absolute()
                    .right_2()
                    .w_6()
                    .rounded_tr_md()
                    .rounded_br_md()
                    .border_r_1()
                    .border_t_1()
                    .border_b_1()
                    .border_color(cx.theme().colors().element_selected)
                    .bg(cx.theme().colors().element_background)
                    .hover(|style| style.bg(cx.theme().colors().element_hover))
                    .when(!self.has_open_menu(message_id), |el| {
                        el.visible_on_hover("")
                    })
                    .when_some(message_id, |el, message_id| {
                        let this = cx.view().clone();

                        el.child(
                            div()
                                .id("more")
                                .child(
                                    popover_menu(("menu", message_id))
                                        .trigger(IconButton::new(
                                            ("trigger", message_id),
                                            IconName::Ellipsis,
                                        ))
                                        .menu(move |cx| {
                                            Some(Self::render_message_menu(
                                                &this,
                                                message_id,
                                                can_delete_message,
                                                cx,
                                            ))
                                        }),
                                )
                                .tooltip(|cx| Tooltip::text("More", cx)),
                        )
                    }),
            )
    }

    fn render_message_menu(
        this: &View<Self>,
        message_id: u64,
        can_delete_message: bool,
        cx: &mut WindowContext,
    ) -> View<ContextMenu> {
        let menu = {
            ContextMenu::build(cx, move |menu, cx| {
                menu.entry(
                    "Reply to message",
                    None,
                    cx.handler_for(&this, move |this, cx| {
                        this.selected_message_to_reply_id = Some(message_id);

                        this.message_editor.update(cx, |editor, cx| {
                            editor.set_reply_to_message_id(message_id);
                            editor.focus_handle(cx).focus(cx);
                        })
                    }),
                )
                .entry(
                    "Copy message text",
                    None,
                    cx.handler_for(&this, move |this, cx| {
                        if let Some(message) = this.active_chat().and_then(|active_chat| {
                            active_chat.read(cx).find_loaded_message(message_id)
                        }) {
                            let text = message.body.clone();
                            cx.write_to_clipboard(ClipboardItem::new(text))
                        }
                    }),
                )
                .when(can_delete_message, move |menu| {
                    menu.entry(
                        "Delete message",
                        None,
                        cx.handler_for(&this, move |this, cx| this.remove_message(message_id, cx)),
                    )
                })
            })
        };
        this.update(cx, |this, cx| {
            let subscription = cx.subscribe(&menu, |this: &mut Self, _, _: &DismissEvent, _| {
                this.open_context_menu = None;
            });
            this.open_context_menu = Some((message_id, subscription));
        });
        menu
    }

    fn render_markdown_with_mentions(
        language_registry: &Arc<LanguageRegistry>,
        current_user_id: u64,
        message: &channel::ChannelMessage,
    ) -> RichText {
        let mentions = message
            .mentions
            .iter()
            .map(|(range, user_id)| rich_text::Mention {
                range: range.clone(),
                is_self_mention: *user_id == current_user_id,
            })
            .collect::<Vec<_>>();

        rich_text::render_rich_text(message.body.clone(), &mentions, language_registry, None)
    }

    fn send(&mut self, _: &Confirm, cx: &mut ViewContext<Self>) {
        self.selected_message_to_reply_id = None;

        if let Some((chat, _)) = self.active_chat.as_ref() {
            let message = self
                .message_editor
                .update(cx, |editor, cx| editor.take_message(cx));

            if let Some(task) = chat
                .update(cx, |chat, cx| chat.send_message(message, cx))
                .log_err()
            {
                task.detach();
            }
        }
    }

    fn remove_message(&mut self, id: u64, cx: &mut ViewContext<Self>) {
        if let Some((chat, _)) = self.active_chat.as_ref() {
            chat.update(cx, |chat, cx| chat.remove_message(id, cx).detach())
        }
    }

    fn load_more_messages(&mut self, cx: &mut ViewContext<Self>) {
        if let Some((chat, _)) = self.active_chat.as_ref() {
            chat.update(cx, |channel, cx| {
                if let Some(task) = channel.load_more_messages(cx) {
                    task.detach();
                }
            })
        }
    }

    pub fn select_channel(
        &mut self,
        selected_channel_id: ChannelId,
        scroll_to_message_id: Option<u64>,
        cx: &mut ViewContext<ChatPanel>,
    ) -> Task<Result<()>> {
        let open_chat = self
            .active_chat
            .as_ref()
            .and_then(|(chat, _)| {
                (chat.read(cx).channel_id == selected_channel_id)
                    .then(|| Task::ready(anyhow::Ok(chat.clone())))
            })
            .unwrap_or_else(|| {
                self.channel_store.update(cx, |store, cx| {
                    store.open_channel_chat(selected_channel_id, cx)
                })
            });

        cx.spawn(|this, mut cx| async move {
            let chat = open_chat.await?;
            let highlight_message_id = scroll_to_message_id;
            let scroll_to_message_id = this.update(&mut cx, |this, cx| {
                this.set_active_chat(chat.clone(), cx);

                scroll_to_message_id.or_else(|| this.last_acknowledged_message_id)
            })?;

            if let Some(message_id) = scroll_to_message_id {
                if let Some(item_ix) =
                    ChannelChat::load_history_since_message(chat.clone(), message_id, (*cx).clone())
                        .await
                {
                    this.update(&mut cx, |this, cx| {
                        if let Some(highlight_message_id) = highlight_message_id {
                            let task = cx.spawn({
                                |this, mut cx| async move {
                                    cx.background_executor().timer(Duration::from_secs(2)).await;
                                    this.update(&mut cx, |this, cx| {
                                        this.highlighted_message.take();
                                        cx.notify();
                                    })
                                    .ok();
                                }
                            });

                            this.highlighted_message = Some((highlight_message_id, task));
                        }

                        if this.active_chat.as_ref().map_or(false, |(c, _)| *c == chat) {
                            this.message_list.scroll_to(ListOffset {
                                item_ix,
                                offset_in_item: px(0.0),
                            });
                            cx.notify();
                        }
                    })?;
                }
            }

            Ok(())
        })
    }

    fn close_reply_preview(&mut self, _: &CloseReplyPreview, cx: &mut ViewContext<Self>) {
        self.selected_message_to_reply_id = None;
        self.message_editor
            .update(cx, |editor, _| editor.clear_reply_to_message_id());
    }
}

impl Render for ChatPanel {
    fn render(&mut self, cx: &mut ViewContext<Self>) -> impl IntoElement {
        let reply_to_message_id = self.message_editor.read(cx).reply_to_message_id();

        v_flex()
            .key_context("ChatPanel")
            .track_focus(&self.focus_handle)
            .size_full()
            .on_action(cx.listener(Self::send))
            .child(
                h_flex().child(
                    TabBar::new("chat_header").child(
                        h_flex()
                            .w_full()
                            .h(rems(ui::Tab::CONTAINER_HEIGHT_IN_REMS))
                            .px_2()
                            .child(Label::new(
                                self.active_chat
                                    .as_ref()
                                    .and_then(|c| {
                                        Some(format!("#{}", c.0.read(cx).channel(cx)?.name))
                                    })
                                    .unwrap_or("Chat".to_string()),
                            )),
                    ),
                ),
            )
            .child(div().flex_grow().px_2().map(|this| {
                if self.active_chat.is_some() {
                    this.child(list(self.message_list.clone()).size_full())
                } else {
                    this.child(
                        div()
                            .size_full()
                            .p_4()
                            .child(
                                Label::new("Select a channel to chat in.")
                                    .size(LabelSize::Small)
                                    .color(Color::Muted),
                            )
                            .child(
                                div().pt_1().w_full().items_center().child(
                                    Button::new("toggle-collab", "Open")
                                        .full_width()
                                        .key_binding(KeyBinding::for_action(
                                            &collab_panel::ToggleFocus,
                                            cx,
                                        ))
                                        .on_click(|_, cx| {
                                            cx.dispatch_action(
                                                collab_panel::ToggleFocus.boxed_clone(),
                                            )
                                        }),
                                ),
                            ),
                    )
                }
            }))
            .when_some(reply_to_message_id, |el, reply_to_message_id| {
                let reply_message = self
                    .active_chat()
                    .and_then(|active_chat| {
                        active_chat.read(cx).messages().iter().find(|message| {
                            message.id == ChannelMessageId::Saved(reply_to_message_id)
                        })
                    })
                    .cloned();

                el.when_some(reply_message, |el, reply_message| {
                    let user_being_replied_to = reply_message.sender.clone();

                    el.child(
                        h_flex()
                            .when(!self.is_scrolled_to_bottom, |el| {
                                el.border_t_1().border_color(cx.theme().colors().border)
                            })
                            .justify_between()
                            .overflow_hidden()
                            .items_start()
                            .py_1()
                            .px_2()
                            .bg(cx.theme().colors().background)
                            .child(
                                div().flex_shrink().overflow_hidden().child(
                                    h_flex()
                                        .child(Label::new("Replying to ").size(LabelSize::Small))
                                        .child(
                                            div().font_weight(FontWeight::BOLD).child(
                                                Label::new(format!(
                                                    "@{}",
                                                    user_being_replied_to.github_login.clone()
                                                ))
                                                .size(LabelSize::Small),
                                            ),
                                        ),
                                ),
                            )
                            .child(
                                IconButton::new("close-reply-preview", IconName::Close)
                                    .shape(ui::IconButtonShape::Square)
                                    .tooltip(|cx| {
                                        Tooltip::for_action("Close reply", &CloseReplyPreview, cx)
                                    })
                                    .on_click(cx.listener(move |this, _, cx| {
                                        this.selected_message_to_reply_id = None;

                                        cx.dispatch_action(CloseReplyPreview.boxed_clone())
                                    })),
                            ),
                    )
                })
            })
            .children(
                Some(
                    h_flex()
                        .key_context("MessageEditor")
                        .on_action(cx.listener(ChatPanel::close_reply_preview))
                        .when(
                            !self.is_scrolled_to_bottom && reply_to_message_id.is_none(),
                            |el| el.border_t_1().border_color(cx.theme().colors().border),
                        )
                        .p_2()
                        .map(|el| el.child(self.message_editor.clone())),
                )
                .filter(|_| self.active_chat.is_some()),
            )
            .into_any()
    }
}

impl FocusableView for ChatPanel {
    fn focus_handle(&self, cx: &AppContext) -> gpui::FocusHandle {
        if self.active_chat.is_some() {
            self.message_editor.read(cx).focus_handle(cx)
        } else {
            self.focus_handle.clone()
        }
    }
}

impl Panel for ChatPanel {
    fn position(&self, cx: &gpui::WindowContext) -> DockPosition {
        ChatPanelSettings::get_global(cx).dock
    }

    fn position_is_valid(&self, position: DockPosition) -> bool {
        matches!(position, DockPosition::Left | DockPosition::Right)
    }

    fn set_position(&mut self, position: DockPosition, cx: &mut ViewContext<Self>) {
        settings::update_settings_file::<ChatPanelSettings>(self.fs.clone(), cx, move |settings| {
            settings.dock = Some(position)
        });
    }

    fn size(&self, cx: &gpui::WindowContext) -> Pixels {
        self.width
            .unwrap_or_else(|| ChatPanelSettings::get_global(cx).default_width)
    }

    fn set_size(&mut self, size: Option<Pixels>, cx: &mut ViewContext<Self>) {
        self.width = size;
        self.serialize(cx);
        cx.notify();
    }

    fn set_active(&mut self, active: bool, cx: &mut ViewContext<Self>) {
        self.active = active;
        if active {
            self.acknowledge_last_message(cx);
        }
    }

    fn persistent_name() -> &'static str {
        "ChatPanel"
    }

    fn icon(&self, cx: &WindowContext) -> Option<ui::IconName> {
        Some(ui::IconName::MessageBubbles).filter(|_| ChatPanelSettings::get_global(cx).button)
    }

    fn icon_tooltip(&self, _cx: &WindowContext) -> Option<&'static str> {
        Some("Chat Panel")
    }

    fn toggle_action(&self) -> Box<dyn gpui::Action> {
        Box::new(ToggleFocus)
    }

    fn starts_open(&self, cx: &WindowContext) -> bool {
        ActiveCall::global(cx)
            .read(cx)
            .room()
            .is_some_and(|room| room.read(cx).contains_guests())
    }
}

impl EventEmitter<PanelEvent> for ChatPanel {}

#[cfg(test)]
mod tests {
    use super::*;
    use gpui::HighlightStyle;
    use pretty_assertions::assert_eq;
    use rich_text::Highlight;
    use time::OffsetDateTime;
    use util::test::marked_text_ranges;

    #[gpui::test]
    fn test_render_markdown_with_mentions() {
        let language_registry = Arc::new(LanguageRegistry::test());
        let (body, ranges) = marked_text_ranges("*hi*, «@abc», let's **call** «@fgh»", false);
        let message = channel::ChannelMessage {
            id: ChannelMessageId::Saved(0),
            body,
            timestamp: OffsetDateTime::now_utc(),
            sender: Arc::new(client::User {
                github_login: "fgh".into(),
                avatar_uri: "avatar_fgh".into(),
                id: 103,
            }),
            nonce: 5,
            mentions: vec![(ranges[0].clone(), 101), (ranges[1].clone(), 102)],
            reply_to_message_id: None,
        };

        let message = ChatPanel::render_markdown_with_mentions(&language_registry, 102, &message);

        // Note that the "'" was replaced with ’ due to smart punctuation.
        let (body, ranges) = marked_text_ranges("«hi», «@abc», let’s «call» «@fgh»", false);
        assert_eq!(message.text, body);
        assert_eq!(
            message.highlights,
            vec![
                (
                    ranges[0].clone(),
                    HighlightStyle {
                        font_style: Some(gpui::FontStyle::Italic),
                        ..Default::default()
                    }
                    .into()
                ),
                (ranges[1].clone(), Highlight::Mention),
                (
                    ranges[2].clone(),
                    HighlightStyle {
                        font_weight: Some(gpui::FontWeight::BOLD),
                        ..Default::default()
                    }
                    .into()
                ),
                (ranges[3].clone(), Highlight::SelfMention)
            ]
        );
    }

    #[gpui::test]
    fn test_render_markdown_with_auto_detect_links() {
        let language_registry = Arc::new(LanguageRegistry::test());
        let message = channel::ChannelMessage {
            id: ChannelMessageId::Saved(0),
            body: "Here is a link https://zed.dev to zeds website".to_string(),
            timestamp: OffsetDateTime::now_utc(),
            sender: Arc::new(client::User {
                github_login: "fgh".into(),
                avatar_uri: "avatar_fgh".into(),
                id: 103,
            }),
            nonce: 5,
            mentions: Vec::new(),
            reply_to_message_id: None,
        };

        let message = ChatPanel::render_markdown_with_mentions(&language_registry, 102, &message);

        // Note that the "'" was replaced with ’ due to smart punctuation.
        let (body, ranges) =
            marked_text_ranges("Here is a link «https://zed.dev» to zeds website", false);
        assert_eq!(message.text, body);
        assert_eq!(1, ranges.len());
        assert_eq!(
            message.highlights,
            vec![(
                ranges[0].clone(),
                HighlightStyle {
                    underline: Some(gpui::UnderlineStyle {
                        thickness: 1.0.into(),
                        ..Default::default()
                    }),
                    ..Default::default()
                }
                .into()
            ),]
        );
    }

    #[gpui::test]
    fn test_render_markdown_with_auto_detect_links_and_additional_formatting() {
        let language_registry = Arc::new(LanguageRegistry::test());
        let message = channel::ChannelMessage {
            id: ChannelMessageId::Saved(0),
            body: "**Here is a link https://zed.dev to zeds website**".to_string(),
            timestamp: OffsetDateTime::now_utc(),
            sender: Arc::new(client::User {
                github_login: "fgh".into(),
                avatar_uri: "avatar_fgh".into(),
                id: 103,
            }),
            nonce: 5,
            mentions: Vec::new(),
            reply_to_message_id: None,
        };

        let message = ChatPanel::render_markdown_with_mentions(&language_registry, 102, &message);

        // Note that the "'" was replaced with ’ due to smart punctuation.
        let (body, ranges) = marked_text_ranges(
            "«Here is a link »«https://zed.dev»« to zeds website»",
            false,
        );
        assert_eq!(message.text, body);
        assert_eq!(3, ranges.len());
        assert_eq!(
            message.highlights,
            vec![
                (
                    ranges[0].clone(),
                    HighlightStyle {
                        font_weight: Some(gpui::FontWeight::BOLD),
                        ..Default::default()
                    }
                    .into()
                ),
                (
                    ranges[1].clone(),
                    HighlightStyle {
                        font_weight: Some(gpui::FontWeight::BOLD),
                        underline: Some(gpui::UnderlineStyle {
                            thickness: 1.0.into(),
                            ..Default::default()
                        }),
                        ..Default::default()
                    }
                    .into()
                ),
                (
                    ranges[2].clone(),
                    HighlightStyle {
                        font_weight: Some(gpui::FontWeight::BOLD),
                        ..Default::default()
                    }
                    .into()
                ),
            ]
        );
    }
}<|MERGE_RESOLUTION|>--- conflicted
+++ resolved
@@ -472,7 +472,6 @@
                     .when(!self.has_open_menu(message_id), |this| {
                         this.hover(|style| style.bg(cx.theme().colors().element_hover))
                     })
-<<<<<<< HEAD
                     .when(message.reply_to_message_id.is_some(), |el| {
                         el.child(self.render_replied_to_message(
                             Some(message.id),
@@ -480,33 +479,6 @@
                             cx,
                         ))
                         .when(is_continuation_from_previous, |this| this.mt_2())
-=======
-                    .when(!is_continuation_from_previous, |this| {
-                        this.child(
-                            h_flex()
-                                .text_ui_sm()
-                                .child(div().absolute().child(
-                                    Avatar::new(message.sender.avatar_uri.clone()).size(rems(1.)),
-                                ))
-                                .child(
-                                    div()
-                                        .pl(cx.rem_size() + px(6.0))
-                                        .pr(px(8.0))
-                                        .font_weight(FontWeight::BOLD)
-                                        .child(Label::new(message.sender.github_login.clone())),
-                                )
-                                .child(
-                                    Label::new(time_format::format_localized_timestamp(
-                                        message.timestamp,
-                                        OffsetDateTime::now_utc(),
-                                        self.local_timezone,
-                                        time_format::TimestampFormat::EnhancedAbsolute,
-                                    ))
-                                    .size(LabelSize::Small)
-                                    .color(Color::Muted),
-                                ),
-                        )
->>>>>>> ac4bbb61
                     })
                     .when(
                         !is_continuation_from_previous || message.reply_to_message_id.is_some(),
@@ -532,9 +504,10 @@
                                     )
                                     .child(
                                         Label::new(time_format::format_localized_timestamp(
+                                            message.timestamp,
                                             OffsetDateTime::now_utc(),
-                                            message.timestamp,
                                             self.local_timezone,
+                                            time_format::TimestampFormat::EnhancedAbsolute,
                                         ))
                                         .size(LabelSize::Small)
                                         .color(Color::Muted),
