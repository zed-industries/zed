--- conflicted
+++ resolved
@@ -492,6 +492,7 @@
                                         OffsetDateTime::now_utc(),
                                         message.timestamp,
                                         self.local_timezone,
+                                        None,
                                     ))
                                     .size(LabelSize::Small)
                                     .color(Color::Muted),
@@ -523,20 +524,7 @@
                                     .py_0p5()
                                     .child(body_text),
                             )
-<<<<<<< HEAD
                         },
-=======
-                            .child(
-                                Label::new(format_timestamp(
-                                    OffsetDateTime::now_utc(),
-                                    message.timestamp,
-                                    self.local_timezone,
-                                    None,
-                                ))
-                                .size(LabelSize::Small)
-                                .color(Color::Muted),
-                            ),
->>>>>>> 8aa53192
                     )
                     .when_some(reply_to_message, |el, reply_to_message| {
                         el.child(self.render_replied_to_message(
