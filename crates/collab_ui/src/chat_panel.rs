use crate::{collab_panel, ChatPanelSettings};
use anyhow::Result;
use call::{room, ActiveCall};
use channel::{ChannelChat, ChannelChatEvent, ChannelMessage, ChannelMessageId, ChannelStore};
use client::Client;
use collections::HashMap;
use db::kvp::KEY_VALUE_STORE;
use editor::Editor;
use gpui::{
    actions, div, list, prelude::*, px, Action, AppContext, AsyncWindowContext, CursorStyle,
    DismissEvent, ElementId, EventEmitter, FocusHandle, FocusableView, FontStyle, FontWeight,
    HighlightStyle, ListOffset, ListScrollEvent, ListState, Model, Render, StyledText,
    Subscription, Task, View, ViewContext, VisualContext, WeakView,
};
use language::LanguageRegistry;
use menu::Confirm;
use message_editor::MessageEditor;
use project::Fs;
use rich_text::RichText;
use serde::{Deserialize, Serialize};
use settings::Settings;
use std::{sync::Arc, time::Duration};
use time::{OffsetDateTime, UtcOffset};
use ui::{
    popover_menu, prelude::*, Avatar, Button, ContextMenu, IconButton, IconName, KeyBinding, Label,
    TabBar, Tooltip,
};
use util::{ResultExt, TryFutureExt};
use workspace::{
    dock::{DockPosition, Panel, PanelEvent},
    Workspace,
};

mod message_editor;

const MESSAGE_LOADING_THRESHOLD: usize = 50;
const CHAT_PANEL_KEY: &'static str = "ChatPanel";

pub fn init(cx: &mut AppContext) {
    cx.observe_new_views(|workspace: &mut Workspace, _| {
        workspace.register_action(|workspace, _: &ToggleFocus, cx| {
            workspace.toggle_panel_focus::<ChatPanel>(cx);
        });
    })
    .detach();
}

pub struct ChatPanel {
    client: Arc<Client>,
    channel_store: Model<ChannelStore>,
    languages: Arc<LanguageRegistry>,
    message_list: ListState,
    active_chat: Option<(Model<ChannelChat>, Subscription)>,
    message_editor: View<MessageEditor>,
    local_timezone: UtcOffset,
    fs: Arc<dyn Fs>,
    width: Option<Pixels>,
    active: bool,
    pending_serialization: Task<Option<()>>,
    subscriptions: Vec<gpui::Subscription>,
    is_scrolled_to_bottom: bool,
    markdown_data: HashMap<ChannelMessageId, RichText>,
    focus_handle: FocusHandle,
    open_context_menu: Option<(u64, Subscription)>,
    highlighted_message: Option<(u64, Task<()>)>,
    last_acknowledged_message_id: Option<u64>,
}

#[derive(Serialize, Deserialize)]
struct SerializedChatPanel {
    width: Option<Pixels>,
}

actions!(chat_panel, [ToggleFocus, CloseReplyPreview]);

impl ChatPanel {
    pub fn new(workspace: &mut Workspace, cx: &mut ViewContext<Workspace>) -> View<Self> {
        let fs = workspace.app_state().fs.clone();
        let client = workspace.app_state().client.clone();
        let channel_store = ChannelStore::global(cx);
        let languages = workspace.app_state().languages.clone();

        let input_editor = cx.new_view(|cx| {
            MessageEditor::new(
                languages.clone(),
                channel_store.clone(),
                cx.new_view(|cx| Editor::auto_height(4, cx)),
                cx,
            )
        });

        cx.new_view(|cx: &mut ViewContext<Self>| {
            let view = cx.view().downgrade();
            let message_list =
                ListState::new(0, gpui::ListAlignment::Bottom, px(1000.), move |ix, cx| {
                    if let Some(view) = view.upgrade() {
                        view.update(cx, |view, cx| {
                            view.render_message(ix, cx).into_any_element()
                        })
                    } else {
                        div().into_any()
                    }
                });

            message_list.set_scroll_handler(cx.listener(|this, event: &ListScrollEvent, cx| {
                if event.visible_range.start < MESSAGE_LOADING_THRESHOLD {
                    this.load_more_messages(cx);
                }
                this.is_scrolled_to_bottom = !event.is_scrolled;
            }));

            let mut this = Self {
                fs,
                client,
                channel_store,
                languages,
                message_list,
                active_chat: Default::default(),
                pending_serialization: Task::ready(None),
                message_editor: input_editor,
                local_timezone: cx.local_timezone(),
                subscriptions: Vec::new(),
                is_scrolled_to_bottom: true,
                active: false,
                width: None,
                markdown_data: Default::default(),
                focus_handle: cx.focus_handle(),
                open_context_menu: None,
                highlighted_message: None,
                last_acknowledged_message_id: None,
            };

            if let Some(channel_id) = ActiveCall::global(cx)
                .read(cx)
                .room()
                .and_then(|room| room.read(cx).channel_id())
            {
                this.select_channel(channel_id, None, cx)
                    .detach_and_log_err(cx);
            }

            this.subscriptions.push(cx.subscribe(
                &ActiveCall::global(cx),
                move |this: &mut Self, call, event: &room::Event, cx| match event {
                    room::Event::RoomJoined { channel_id } => {
                        if let Some(channel_id) = channel_id {
                            this.select_channel(*channel_id, None, cx)
                                .detach_and_log_err(cx);

                            if call
                                .read(cx)
                                .room()
                                .is_some_and(|room| room.read(cx).contains_guests())
                            {
                                cx.emit(PanelEvent::Activate)
                            }
                        }
                    }
                    room::Event::Left { channel_id } => {
                        if channel_id == &this.channel_id(cx) {
                            cx.emit(PanelEvent::Close)
                        }
                    }
                    _ => {}
                },
            ));

            this
        })
    }

    pub fn channel_id(&self, cx: &AppContext) -> Option<u64> {
        self.active_chat
            .as_ref()
            .map(|(chat, _)| chat.read(cx).channel_id)
    }

    pub fn is_scrolled_to_bottom(&self) -> bool {
        self.is_scrolled_to_bottom
    }

    pub fn active_chat(&self) -> Option<Model<ChannelChat>> {
        self.active_chat.as_ref().map(|(chat, _)| chat.clone())
    }

    pub fn load(
        workspace: WeakView<Workspace>,
        cx: AsyncWindowContext,
    ) -> Task<Result<View<Self>>> {
        cx.spawn(|mut cx| async move {
            let serialized_panel = if let Some(panel) = cx
                .background_executor()
                .spawn(async move { KEY_VALUE_STORE.read_kvp(CHAT_PANEL_KEY) })
                .await
                .log_err()
                .flatten()
            {
                Some(serde_json::from_str::<SerializedChatPanel>(&panel)?)
            } else {
                None
            };

            workspace.update(&mut cx, |workspace, cx| {
                let panel = Self::new(workspace, cx);
                if let Some(serialized_panel) = serialized_panel {
                    panel.update(cx, |panel, cx| {
                        panel.width = serialized_panel.width;
                        cx.notify();
                    });
                }
                panel
            })
        })
    }

    fn serialize(&mut self, cx: &mut ViewContext<Self>) {
        let width = self.width;
        self.pending_serialization = cx.background_executor().spawn(
            async move {
                KEY_VALUE_STORE
                    .write_kvp(
                        CHAT_PANEL_KEY.into(),
                        serde_json::to_string(&SerializedChatPanel { width })?,
                    )
                    .await?;
                anyhow::Ok(())
            }
            .log_err(),
        );
    }

    fn set_active_chat(&mut self, chat: Model<ChannelChat>, cx: &mut ViewContext<Self>) {
        if self.active_chat.as_ref().map(|e| &e.0) != Some(&chat) {
            let channel_id = chat.read(cx).channel_id;
            {
                self.markdown_data.clear();
                let chat = chat.read(cx);
                self.message_list.reset(chat.message_count());

                let channel_name = chat.channel(cx).map(|channel| channel.name.clone());
                self.message_editor.update(cx, |editor, cx| {
                    editor.set_channel(channel_id, channel_name, cx);
                    editor.clear_reply_to_message_id();
                });
            };
            let subscription = cx.subscribe(&chat, Self::channel_did_change);
            self.active_chat = Some((chat, subscription));
            self.acknowledge_last_message(cx);
            cx.notify();
        }
    }

    fn channel_did_change(
        &mut self,
        _: Model<ChannelChat>,
        event: &ChannelChatEvent,
        cx: &mut ViewContext<Self>,
    ) {
        match event {
            ChannelChatEvent::MessagesUpdated {
                old_range,
                new_count,
            } => {
                self.message_list.splice(old_range.clone(), *new_count);
                if self.active {
                    self.acknowledge_last_message(cx);
                }
            }
            ChannelChatEvent::NewMessage {
                channel_id,
                message_id,
            } => {
                if !self.active {
                    self.channel_store.update(cx, |store, cx| {
                        store.update_latest_message_id(*channel_id, *message_id, cx)
                    })
                }
            }
        }
        cx.notify();
    }

    fn acknowledge_last_message(&mut self, cx: &mut ViewContext<Self>) {
        if self.active && self.is_scrolled_to_bottom {
            if let Some((chat, _)) = &self.active_chat {
                if let Some(channel_id) = self.channel_id(cx) {
                    self.last_acknowledged_message_id = self
                        .channel_store
                        .read(cx)
                        .last_acknowledge_message_id(channel_id);
                }

                chat.update(cx, |chat, cx| {
                    chat.acknowledge_last_message(cx);
                });
            }
        }
    }

    fn render_replied_to_message(
        &mut self,
        message_id: Option<ChannelMessageId>,
        reply_to_message: &ChannelMessage,
        cx: &mut ViewContext<Self>,
    ) -> impl IntoElement {
        let body_element_id: ElementId = match message_id {
            Some(ChannelMessageId::Saved(id)) => ("reply-to-saved-message", id).into(),
            Some(ChannelMessageId::Pending(id)) => ("reply-to-pending-message", id).into(), // This should never happen
            None => ("composing-reply").into(),
        };

        let message_element_id: ElementId = match message_id {
            Some(ChannelMessageId::Saved(id)) => ("reply-to-saved-message-container", id).into(),
            Some(ChannelMessageId::Pending(id)) => {
                ("reply-to-pending-message-container", id).into()
            } // This should never happen
            None => ("composing-reply-container").into(),
        };

        let current_channel_id = self.channel_id(cx);
        let reply_to_message_id = reply_to_message.id;

        let reply_to_message_body = self
            .markdown_data
            .entry(reply_to_message.id)
            .or_insert_with(|| {
                Self::render_markdown_with_mentions(
                    &self.languages,
                    self.client.id(),
                    reply_to_message,
                )
            });

        const REPLY_TO_PREFIX: &str = "Reply to @";

        div().flex_grow().child(
            v_flex()
                .id(message_element_id)
                .text_ui_xs()
                .child(
                    h_flex()
                        .gap_x_1()
                        .items_center()
                        .justify_start()
                        .overflow_x_hidden()
                        .whitespace_nowrap()
                        .child(
                            StyledText::new(format!(
                                "{}{}",
                                REPLY_TO_PREFIX,
                                reply_to_message.sender.github_login.clone()
                            ))
                            .with_highlights(
                                &cx.text_style(),
                                vec![(
                                    (REPLY_TO_PREFIX.len() - 1)
                                        ..(reply_to_message.sender.github_login.len()
                                            + REPLY_TO_PREFIX.len()),
                                    HighlightStyle {
                                        font_weight: Some(FontWeight::BOLD),
                                        ..Default::default()
                                    },
                                )],
                            ),
                        ),
                )
                .child(
                    div()
                        .border_l_2()
                        .border_color(cx.theme().colors().border)
                        .px_1()
                        .py_0p5()
                        .mb_1()
                        .child(
                            div()
                                .overflow_hidden()
                                .max_h_12()
                                .child(reply_to_message_body.element(body_element_id, cx)),
                        ),
                )
                .cursor(CursorStyle::PointingHand)
                .tooltip(|cx| Tooltip::text("Go to message", cx))
                .on_click(cx.listener(move |chat_panel, _, cx| {
                    if let Some(channel_id) = current_channel_id {
                        chat_panel
                            .select_channel(channel_id, reply_to_message_id.into(), cx)
                            .detach_and_log_err(cx)
                    }
                })),
        )
    }

    fn render_message(&mut self, ix: usize, cx: &mut ViewContext<Self>) -> impl IntoElement {
        let active_chat = &self.active_chat.as_ref().unwrap().0;
        let (message, is_continuation_from_previous, is_admin) =
            active_chat.update(cx, |active_chat, cx| {
                let is_admin = self
                    .channel_store
                    .read(cx)
                    .is_channel_admin(active_chat.channel_id);

                let last_message = active_chat.message(ix.saturating_sub(1));
                let this_message = active_chat.message(ix).clone();

                let duration_since_last_message = this_message.timestamp - last_message.timestamp;
                let is_continuation_from_previous = last_message.sender.id
                    == this_message.sender.id
                    && last_message.id != this_message.id
                    && duration_since_last_message < Duration::from_secs(5 * 60);

                if let ChannelMessageId::Saved(id) = this_message.id {
                    if this_message
                        .mentions
                        .iter()
                        .any(|(_, user_id)| Some(*user_id) == self.client.user_id())
                    {
                        active_chat.acknowledge_message(id);
                    }
                }

                (this_message, is_continuation_from_previous, is_admin)
            });

        let _is_pending = message.is_pending();

        let belongs_to_user = Some(message.sender.id) == self.client.user_id();
        let can_delete_message = belongs_to_user || is_admin;

        let element_id: ElementId = match message.id {
            ChannelMessageId::Saved(id) => ("saved-message", id).into(),
            ChannelMessageId::Pending(id) => ("pending-message", id).into(),
        };
        let this = cx.view().clone();

        let mentioning_you = message
            .mentions
            .iter()
            .any(|m| Some(m.1) == self.client.user_id());

        let message_id = match message.id {
            ChannelMessageId::Saved(id) => Some(id),
            ChannelMessageId::Pending(_) => None,
        };

        let reply_to_message = message
            .reply_to_message_id
            .map(|id| active_chat.read(cx).find_loaded_message(id))
            .flatten()
            .cloned();

        let replied_to_you =
            reply_to_message.as_ref().map(|m| m.sender.id) == self.client.user_id();

        let is_highlighted_message = self
            .highlighted_message
            .as_ref()
            .is_some_and(|(id, _)| Some(id) == message_id.as_ref());
        let background = if is_highlighted_message {
            cx.theme().status().info_background
        } else if mentioning_you || replied_to_you {
            cx.theme().colors().background
        } else {
            cx.theme().colors().panel_background
        };

        v_flex()
            .w_full()
            .relative()
            .child(
                div()
                    .bg(background)
                    .rounded_md()
                    .overflow_hidden()
                    .px_1()
                    .py_0p5()
                    .when(!is_continuation_from_previous, |this| {
                        this.mt_2().child(
                            h_flex()
                                .text_ui_sm()
                                .child(div().absolute().child(
                                    Avatar::new(message.sender.avatar_uri.clone()).size(rems(1.)),
                                ))
                                .child(
                                    div()
                                        .pl(cx.rem_size() + px(6.0))
                                        .pr(px(8.0))
                                        .font_weight(FontWeight::BOLD)
                                        .child(Label::new(message.sender.github_login.clone())),
                                )
                                .child(
                                    Label::new(format_timestamp(
                                        OffsetDateTime::now_utc(),
                                        message.timestamp,
                                        self.local_timezone,
                                        None,
                                    ))
                                    .size(LabelSize::Small)
                                    .color(Color::Muted),
                                ),
                        )
                    })
                    .when(
                        message.reply_to_message_id.is_some() && reply_to_message.is_none(),
                        |this| {
                            const MESSAGE_DELETED: &str = "Message has been deleted";

                            let body_text = StyledText::new(MESSAGE_DELETED).with_highlights(
                                &cx.text_style(),
                                vec![(
                                    0..MESSAGE_DELETED.len(),
                                    HighlightStyle {
                                        font_style: Some(FontStyle::Italic),
                                        ..Default::default()
                                    },
                                )],
                            );

                            this.child(
                                div()
                                    .border_l_2()
                                    .text_ui_xs()
                                    .border_color(cx.theme().colors().border)
                                    .px_1()
                                    .py_0p5()
                                    .child(body_text),
                            )
<<<<<<< HEAD
                            .child(
                                Label::new(time_format::format_localized_timestamp(
                                    OffsetDateTime::now_utc(),
                                    message.timestamp,
                                    self.local_timezone,
                                ))
                                .size(LabelSize::Small)
                                .color(Color::Muted),
                            ),
=======
                        },
>>>>>>> 65318cb6
                    )
                    .when_some(reply_to_message, |el, reply_to_message| {
                        el.child(self.render_replied_to_message(
                            Some(message.id),
                            &reply_to_message,
                            cx,
                        ))
                    })
                    .when(mentioning_you || replied_to_you, |this| this.my_0p5())
                    .map(|el| {
                        let text = self.markdown_data.entry(message.id).or_insert_with(|| {
                            Self::render_markdown_with_mentions(
                                &self.languages,
                                self.client.id(),
                                &message,
                            )
                        });
                        el.child(
                            v_flex()
                                .w_full()
                                .text_ui_sm()
                                .id(element_id)
                                .group("")
                                .child(text.element("body".into(), cx))
                                .child(
                                    div()
                                        .absolute()
                                        .z_index(1)
                                        .right_0()
                                        .w_6()
                                        .bg(background)
                                        .when(!self.has_open_menu(message_id), |el| {
                                            el.visible_on_hover("")
                                        })
                                        .when_some(message_id, |el, message_id| {
                                            el.child(
                                                popover_menu(("menu", message_id))
                                                    .trigger(IconButton::new(
                                                        ("trigger", message_id),
                                                        IconName::Ellipsis,
                                                    ))
                                                    .menu(move |cx| {
                                                        Some(Self::render_message_menu(
                                                            &this,
                                                            message_id,
                                                            can_delete_message,
                                                            cx,
                                                        ))
                                                    }),
                                            )
                                        }),
                                ),
                        )
                    }),
            )
            .when(
                self.last_acknowledged_message_id
                    .is_some_and(|l| Some(l) == message_id),
                |this| {
                    this.child(
                        h_flex()
                            .py_2()
                            .gap_1()
                            .items_center()
                            .child(div().w_full().h_0p5().bg(cx.theme().colors().border))
                            .child(
                                div()
                                    .px_1()
                                    .rounded_md()
                                    .text_ui_xs()
                                    .bg(cx.theme().colors().background)
                                    .child("New messages"),
                            )
                            .child(div().w_full().h_0p5().bg(cx.theme().colors().border)),
                    )
                },
            )
    }

    fn has_open_menu(&self, message_id: Option<u64>) -> bool {
        match self.open_context_menu.as_ref() {
            Some((id, _)) => Some(*id) == message_id,
            None => false,
        }
    }

    fn render_message_menu(
        this: &View<Self>,
        message_id: u64,
        can_delete_message: bool,
        cx: &mut WindowContext,
    ) -> View<ContextMenu> {
        let menu = {
            ContextMenu::build(cx, move |menu, cx| {
                menu.entry(
                    "Reply to message",
                    None,
                    cx.handler_for(&this, move |this, cx| {
                        this.message_editor.update(cx, |editor, cx| {
                            editor.set_reply_to_message_id(message_id);
                            editor.focus_handle(cx).focus(cx);
                        })
                    }),
                )
                .when(can_delete_message, move |menu| {
                    menu.entry(
                        "Delete message",
                        None,
                        cx.handler_for(&this, move |this, cx| this.remove_message(message_id, cx)),
                    )
                })
            })
        };
        this.update(cx, |this, cx| {
            let subscription = cx.subscribe(&menu, |this: &mut Self, _, _: &DismissEvent, _| {
                this.open_context_menu = None;
            });
            this.open_context_menu = Some((message_id, subscription));
        });
        menu
    }

    fn render_markdown_with_mentions(
        language_registry: &Arc<LanguageRegistry>,
        current_user_id: u64,
        message: &channel::ChannelMessage,
    ) -> RichText {
        let mentions = message
            .mentions
            .iter()
            .map(|(range, user_id)| rich_text::Mention {
                range: range.clone(),
                is_self_mention: *user_id == current_user_id,
            })
            .collect::<Vec<_>>();

        rich_text::render_rich_text(message.body.clone(), &mentions, language_registry, None)
    }

    fn send(&mut self, _: &Confirm, cx: &mut ViewContext<Self>) {
        if let Some((chat, _)) = self.active_chat.as_ref() {
            let message = self
                .message_editor
                .update(cx, |editor, cx| editor.take_message(cx));

            if let Some(task) = chat
                .update(cx, |chat, cx| chat.send_message(message, cx))
                .log_err()
            {
                task.detach();
            }
        }
    }

    fn remove_message(&mut self, id: u64, cx: &mut ViewContext<Self>) {
        if let Some((chat, _)) = self.active_chat.as_ref() {
            chat.update(cx, |chat, cx| chat.remove_message(id, cx).detach())
        }
    }

    fn load_more_messages(&mut self, cx: &mut ViewContext<Self>) {
        if let Some((chat, _)) = self.active_chat.as_ref() {
            chat.update(cx, |channel, cx| {
                if let Some(task) = channel.load_more_messages(cx) {
                    task.detach();
                }
            })
        }
    }

    pub fn select_channel(
        &mut self,
        selected_channel_id: u64,
        scroll_to_message_id: Option<u64>,
        cx: &mut ViewContext<ChatPanel>,
    ) -> Task<Result<()>> {
        let open_chat = self
            .active_chat
            .as_ref()
            .and_then(|(chat, _)| {
                (chat.read(cx).channel_id == selected_channel_id)
                    .then(|| Task::ready(anyhow::Ok(chat.clone())))
            })
            .unwrap_or_else(|| {
                self.channel_store.update(cx, |store, cx| {
                    store.open_channel_chat(selected_channel_id, cx)
                })
            });

        cx.spawn(|this, mut cx| async move {
            let chat = open_chat.await?;
            let highlight_message_id = scroll_to_message_id;
            let scroll_to_message_id = this.update(&mut cx, |this, cx| {
                this.set_active_chat(chat.clone(), cx);

                scroll_to_message_id.or_else(|| this.last_acknowledged_message_id)
            })?;

            if let Some(message_id) = scroll_to_message_id {
                if let Some(item_ix) =
                    ChannelChat::load_history_since_message(chat.clone(), message_id, (*cx).clone())
                        .await
                {
                    this.update(&mut cx, |this, cx| {
                        if let Some(highlight_message_id) = highlight_message_id {
                            let task = cx.spawn({
                                |this, mut cx| async move {
                                    cx.background_executor().timer(Duration::from_secs(2)).await;
                                    this.update(&mut cx, |this, cx| {
                                        this.highlighted_message.take();
                                        cx.notify();
                                    })
                                    .ok();
                                }
                            });

                            this.highlighted_message = Some((highlight_message_id, task));
                        }

                        if this.active_chat.as_ref().map_or(false, |(c, _)| *c == chat) {
                            this.message_list.scroll_to(ListOffset {
                                item_ix,
                                offset_in_item: px(0.0),
                            });
                            cx.notify();
                        }
                    })?;
                }
            }

            Ok(())
        })
    }

    fn close_reply_preview(&mut self, _: &CloseReplyPreview, cx: &mut ViewContext<Self>) {
        self.message_editor
            .update(cx, |editor, _| editor.clear_reply_to_message_id());
    }
}

impl Render for ChatPanel {
    fn render(&mut self, cx: &mut ViewContext<Self>) -> impl IntoElement {
        let reply_to_message_id = self.message_editor.read(cx).reply_to_message_id();

        v_flex()
            .key_context("ChatPanel")
            .track_focus(&self.focus_handle)
            .size_full()
            .on_action(cx.listener(Self::send))
            .child(
                h_flex().z_index(1).child(
                    TabBar::new("chat_header").child(
                        h_flex()
                            .w_full()
                            .h(rems(ui::Tab::CONTAINER_HEIGHT_IN_REMS))
                            .px_2()
                            .child(Label::new(
                                self.active_chat
                                    .as_ref()
                                    .and_then(|c| {
                                        Some(format!("#{}", c.0.read(cx).channel(cx)?.name))
                                    })
                                    .unwrap_or("Chat".to_string()),
                            )),
                    ),
                ),
            )
            .child(div().flex_grow().px_2().map(|this| {
                if self.active_chat.is_some() {
                    this.child(list(self.message_list.clone()).size_full())
                } else {
                    this.child(
                        div()
                            .size_full()
                            .p_4()
                            .child(
                                Label::new("Select a channel to chat in.")
                                    .size(LabelSize::Small)
                                    .color(Color::Muted),
                            )
                            .child(
                                div().pt_1().w_full().items_center().child(
                                    Button::new("toggle-collab", "Open")
                                        .full_width()
                                        .key_binding(KeyBinding::for_action(
                                            &collab_panel::ToggleFocus,
                                            cx,
                                        ))
                                        .on_click(|_, cx| {
                                            cx.dispatch_action(
                                                collab_panel::ToggleFocus.boxed_clone(),
                                            )
                                        }),
                                ),
                            ),
                    )
                }
            }))
            .when_some(reply_to_message_id, |el, reply_to_message_id| {
                let reply_message = self
                    .active_chat()
                    .map(|active_chat| {
                        active_chat.read(cx).messages().iter().find_map(|m| {
                            if m.id == ChannelMessageId::Saved(reply_to_message_id) {
                                Some(m)
                            } else {
                                None
                            }
                        })
                    })
                    .flatten()
                    .cloned();

                el.when_some(reply_message, |el, reply_message| {
                    el.child(
                        h_flex()
                            .when(!self.is_scrolled_to_bottom, |el| {
                                el.border_t_1().border_color(cx.theme().colors().border)
                            })
                            .justify_between()
                            .overflow_hidden()
                            .items_start()
                            .py_1()
                            .px_2()
                            .bg(cx.theme().colors().background)
                            .child(
                                div().flex_shrink().overflow_hidden().child(
                                    self.render_replied_to_message(None, &reply_message, cx),
                                ),
                            )
                            .child(
                                IconButton::new("close-reply-preview", IconName::Close)
                                    .shape(ui::IconButtonShape::Square)
                                    .tooltip(|cx| {
                                        Tooltip::for_action(
                                            "Close reply preview",
                                            &CloseReplyPreview,
                                            cx,
                                        )
                                    })
                                    .on_click(cx.listener(move |_, _, cx| {
                                        cx.dispatch_action(CloseReplyPreview.boxed_clone())
                                    })),
                            ),
                    )
                })
            })
            .children(
                Some(
                    h_flex()
                        .key_context("MessageEditor")
                        .on_action(cx.listener(ChatPanel::close_reply_preview))
                        .when(
                            !self.is_scrolled_to_bottom && reply_to_message_id.is_none(),
                            |el| el.border_t_1().border_color(cx.theme().colors().border),
                        )
                        .p_2()
                        .map(|el| el.child(self.message_editor.clone())),
                )
                .filter(|_| self.active_chat.is_some()),
            )
            .into_any()
    }
}

impl FocusableView for ChatPanel {
    fn focus_handle(&self, cx: &AppContext) -> gpui::FocusHandle {
        if self.active_chat.is_some() {
            self.message_editor.read(cx).focus_handle(cx)
        } else {
            self.focus_handle.clone()
        }
    }
}

impl Panel for ChatPanel {
    fn position(&self, cx: &gpui::WindowContext) -> DockPosition {
        ChatPanelSettings::get_global(cx).dock
    }

    fn position_is_valid(&self, position: DockPosition) -> bool {
        matches!(position, DockPosition::Left | DockPosition::Right)
    }

    fn set_position(&mut self, position: DockPosition, cx: &mut ViewContext<Self>) {
        settings::update_settings_file::<ChatPanelSettings>(self.fs.clone(), cx, move |settings| {
            settings.dock = Some(position)
        });
    }

    fn size(&self, cx: &gpui::WindowContext) -> Pixels {
        self.width
            .unwrap_or_else(|| ChatPanelSettings::get_global(cx).default_width)
    }

    fn set_size(&mut self, size: Option<Pixels>, cx: &mut ViewContext<Self>) {
        self.width = size;
        self.serialize(cx);
        cx.notify();
    }

    fn set_active(&mut self, active: bool, cx: &mut ViewContext<Self>) {
        self.active = active;
        if active {
            self.acknowledge_last_message(cx);
        }
    }

    fn persistent_name() -> &'static str {
        "ChatPanel"
    }

    fn icon(&self, cx: &WindowContext) -> Option<ui::IconName> {
        Some(ui::IconName::MessageBubbles).filter(|_| ChatPanelSettings::get_global(cx).button)
    }

    fn icon_tooltip(&self, _cx: &WindowContext) -> Option<&'static str> {
        Some("Chat Panel")
    }

    fn toggle_action(&self) -> Box<dyn gpui::Action> {
        Box::new(ToggleFocus)
    }

    fn starts_open(&self, cx: &WindowContext) -> bool {
        ActiveCall::global(cx)
            .read(cx)
            .room()
            .is_some_and(|room| room.read(cx).contains_guests())
    }
}

impl EventEmitter<PanelEvent> for ChatPanel {}

#[cfg(test)]
mod tests {
    use super::*;
    use gpui::HighlightStyle;
    use pretty_assertions::assert_eq;
    use rich_text::Highlight;
    use time::OffsetDateTime;
    use util::test::marked_text_ranges;

    #[gpui::test]
    fn test_render_markdown_with_mentions() {
        let language_registry = Arc::new(LanguageRegistry::test());
        let (body, ranges) = marked_text_ranges("*hi*, «@abc», let's **call** «@fgh»", false);
        let message = channel::ChannelMessage {
            id: ChannelMessageId::Saved(0),
            body,
            timestamp: OffsetDateTime::now_utc(),
            sender: Arc::new(client::User {
                github_login: "fgh".into(),
                avatar_uri: "avatar_fgh".into(),
                id: 103,
            }),
            nonce: 5,
            mentions: vec![(ranges[0].clone(), 101), (ranges[1].clone(), 102)],
            reply_to_message_id: None,
        };

        let message = ChatPanel::render_markdown_with_mentions(&language_registry, 102, &message);

        // Note that the "'" was replaced with ’ due to smart punctuation.
        let (body, ranges) = marked_text_ranges("«hi», «@abc», let’s «call» «@fgh»", false);
        assert_eq!(message.text, body);
        assert_eq!(
            message.highlights,
            vec![
                (
                    ranges[0].clone(),
                    HighlightStyle {
                        font_style: Some(gpui::FontStyle::Italic),
                        ..Default::default()
                    }
                    .into()
                ),
                (ranges[1].clone(), Highlight::Mention),
                (
                    ranges[2].clone(),
                    HighlightStyle {
                        font_weight: Some(gpui::FontWeight::BOLD),
                        ..Default::default()
                    }
                    .into()
                ),
                (ranges[3].clone(), Highlight::SelfMention)
            ]
        );
    }
<<<<<<< HEAD
=======

    #[gpui::test]
    fn test_render_markdown_with_auto_detect_links() {
        let language_registry = Arc::new(LanguageRegistry::test());
        let message = channel::ChannelMessage {
            id: ChannelMessageId::Saved(0),
            body: "Here is a link https://zed.dev to zeds website".to_string(),
            timestamp: OffsetDateTime::now_utc(),
            sender: Arc::new(client::User {
                github_login: "fgh".into(),
                avatar_uri: "avatar_fgh".into(),
                id: 103,
            }),
            nonce: 5,
            mentions: Vec::new(),
            reply_to_message_id: None,
        };

        let message = ChatPanel::render_markdown_with_mentions(&language_registry, 102, &message);

        // Note that the "'" was replaced with ’ due to smart punctuation.
        let (body, ranges) =
            marked_text_ranges("Here is a link «https://zed.dev» to zeds website", false);
        assert_eq!(message.text, body);
        assert_eq!(1, ranges.len());
        assert_eq!(
            message.highlights,
            vec![(
                ranges[0].clone(),
                HighlightStyle {
                    underline: Some(gpui::UnderlineStyle {
                        thickness: 1.0.into(),
                        ..Default::default()
                    }),
                    ..Default::default()
                }
                .into()
            ),]
        );
    }

    #[gpui::test]
    fn test_render_markdown_with_auto_detect_links_and_additional_formatting() {
        let language_registry = Arc::new(LanguageRegistry::test());
        let message = channel::ChannelMessage {
            id: ChannelMessageId::Saved(0),
            body: "**Here is a link https://zed.dev to zeds website**".to_string(),
            timestamp: OffsetDateTime::now_utc(),
            sender: Arc::new(client::User {
                github_login: "fgh".into(),
                avatar_uri: "avatar_fgh".into(),
                id: 103,
            }),
            nonce: 5,
            mentions: Vec::new(),
            reply_to_message_id: None,
        };

        let message = ChatPanel::render_markdown_with_mentions(&language_registry, 102, &message);

        // Note that the "'" was replaced with ’ due to smart punctuation.
        let (body, ranges) = marked_text_ranges(
            "«Here is a link »«https://zed.dev»« to zeds website»",
            false,
        );
        assert_eq!(message.text, body);
        assert_eq!(3, ranges.len());
        assert_eq!(
            message.highlights,
            vec![
                (
                    ranges[0].clone(),
                    HighlightStyle {
                        font_weight: Some(gpui::FontWeight::BOLD),
                        ..Default::default()
                    }
                    .into()
                ),
                (
                    ranges[1].clone(),
                    HighlightStyle {
                        font_weight: Some(gpui::FontWeight::BOLD),
                        underline: Some(gpui::UnderlineStyle {
                            thickness: 1.0.into(),
                            ..Default::default()
                        }),
                        ..Default::default()
                    }
                    .into()
                ),
                (
                    ranges[2].clone(),
                    HighlightStyle {
                        font_weight: Some(gpui::FontWeight::BOLD),
                        ..Default::default()
                    }
                    .into()
                ),
            ]
        );
    }

    #[test]
    fn test_format_locale() {
        let reference = create_offset_datetime(1990, 4, 12, 16, 45, 0);
        let timestamp = create_offset_datetime(1990, 4, 12, 15, 30, 0);

        assert_eq!(
            format_timestamp(
                reference,
                timestamp,
                test_timezone(),
                Some(String::from("en-GB"))
            ),
            "15:30"
        );
    }

    #[test]
    fn test_format_today() {
        let reference = create_offset_datetime(1990, 4, 12, 16, 45, 0);
        let timestamp = create_offset_datetime(1990, 4, 12, 15, 30, 0);

        assert_eq!(
            format_timestamp(
                reference,
                timestamp,
                test_timezone(),
                Some(String::from("en-US"))
            ),
            "03:30 pm"
        );
    }

    #[test]
    fn test_format_yesterday() {
        let reference = create_offset_datetime(1990, 4, 12, 10, 30, 0);
        let timestamp = create_offset_datetime(1990, 4, 11, 9, 0, 0);

        assert_eq!(
            format_timestamp(
                reference,
                timestamp,
                test_timezone(),
                Some(String::from("en-US"))
            ),
            "yesterday at 09:00 am"
        );
    }

    #[test]
    fn test_format_yesterday_less_than_24_hours_ago() {
        let reference = create_offset_datetime(1990, 4, 12, 19, 59, 0);
        let timestamp = create_offset_datetime(1990, 4, 11, 20, 0, 0);

        assert_eq!(
            format_timestamp(
                reference,
                timestamp,
                test_timezone(),
                Some(String::from("en-US"))
            ),
            "yesterday at 08:00 pm"
        );
    }

    #[test]
    fn test_format_yesterday_more_than_24_hours_ago() {
        let reference = create_offset_datetime(1990, 4, 12, 19, 59, 0);
        let timestamp = create_offset_datetime(1990, 4, 11, 18, 0, 0);

        assert_eq!(
            format_timestamp(
                reference,
                timestamp,
                test_timezone(),
                Some(String::from("en-US"))
            ),
            "yesterday at 06:00 pm"
        );
    }

    #[test]
    fn test_format_yesterday_over_midnight() {
        let reference = create_offset_datetime(1990, 4, 12, 0, 5, 0);
        let timestamp = create_offset_datetime(1990, 4, 11, 23, 55, 0);

        assert_eq!(
            format_timestamp(
                reference,
                timestamp,
                test_timezone(),
                Some(String::from("en-US"))
            ),
            "yesterday at 11:55 pm"
        );
    }

    #[test]
    fn test_format_yesterday_over_month() {
        let reference = create_offset_datetime(1990, 4, 2, 9, 0, 0);
        let timestamp = create_offset_datetime(1990, 4, 1, 20, 0, 0);

        assert_eq!(
            format_timestamp(
                reference,
                timestamp,
                test_timezone(),
                Some(String::from("en-US"))
            ),
            "yesterday at 08:00 pm"
        );
    }

    #[test]
    fn test_format_before_yesterday() {
        let reference = create_offset_datetime(1990, 4, 12, 10, 30, 0);
        let timestamp = create_offset_datetime(1990, 4, 10, 20, 20, 0);

        assert_eq!(
            format_timestamp(
                reference,
                timestamp,
                test_timezone(),
                Some(String::from("en-US"))
            ),
            "04/10/1990"
        );
    }

    fn test_timezone() -> UtcOffset {
        UtcOffset::from_hms(0, 0, 0).expect("Valid timezone offset")
    }

    fn create_offset_datetime(
        year: i32,
        month: u8,
        day: u8,
        hour: u8,
        minute: u8,
        second: u8,
    ) -> OffsetDateTime {
        let date =
            Date::from_calendar_date(year, time::Month::try_from(month).unwrap(), day).unwrap();
        let time = Time::from_hms(hour, minute, second).unwrap();
        date.with_time(time).assume_utc() // Assume UTC for simplicity
    }
>>>>>>> 65318cb6
}<|MERGE_RESOLUTION|>--- conflicted
+++ resolved
@@ -488,7 +488,7 @@
                                         .child(Label::new(message.sender.github_login.clone())),
                                 )
                                 .child(
-                                    Label::new(format_timestamp(
+                                    Label::new(time_format::format_localized_timestamp(
                                         OffsetDateTime::now_utc(),
                                         message.timestamp,
                                         self.local_timezone,
@@ -524,19 +524,7 @@
                                     .py_0p5()
                                     .child(body_text),
                             )
-<<<<<<< HEAD
-                            .child(
-                                Label::new(time_format::format_localized_timestamp(
-                                    OffsetDateTime::now_utc(),
-                                    message.timestamp,
-                                    self.local_timezone,
-                                ))
-                                .size(LabelSize::Small)
-                                .color(Color::Muted),
-                            ),
-=======
                         },
->>>>>>> 65318cb6
                     )
                     .when_some(reply_to_message, |el, reply_to_message| {
                         el.child(self.render_replied_to_message(
@@ -1027,8 +1015,6 @@
             ]
         );
     }
-<<<<<<< HEAD
-=======
 
     #[gpui::test]
     fn test_render_markdown_with_auto_detect_links() {
@@ -1130,151 +1116,4 @@
             ]
         );
     }
-
-    #[test]
-    fn test_format_locale() {
-        let reference = create_offset_datetime(1990, 4, 12, 16, 45, 0);
-        let timestamp = create_offset_datetime(1990, 4, 12, 15, 30, 0);
-
-        assert_eq!(
-            format_timestamp(
-                reference,
-                timestamp,
-                test_timezone(),
-                Some(String::from("en-GB"))
-            ),
-            "15:30"
-        );
-    }
-
-    #[test]
-    fn test_format_today() {
-        let reference = create_offset_datetime(1990, 4, 12, 16, 45, 0);
-        let timestamp = create_offset_datetime(1990, 4, 12, 15, 30, 0);
-
-        assert_eq!(
-            format_timestamp(
-                reference,
-                timestamp,
-                test_timezone(),
-                Some(String::from("en-US"))
-            ),
-            "03:30 pm"
-        );
-    }
-
-    #[test]
-    fn test_format_yesterday() {
-        let reference = create_offset_datetime(1990, 4, 12, 10, 30, 0);
-        let timestamp = create_offset_datetime(1990, 4, 11, 9, 0, 0);
-
-        assert_eq!(
-            format_timestamp(
-                reference,
-                timestamp,
-                test_timezone(),
-                Some(String::from("en-US"))
-            ),
-            "yesterday at 09:00 am"
-        );
-    }
-
-    #[test]
-    fn test_format_yesterday_less_than_24_hours_ago() {
-        let reference = create_offset_datetime(1990, 4, 12, 19, 59, 0);
-        let timestamp = create_offset_datetime(1990, 4, 11, 20, 0, 0);
-
-        assert_eq!(
-            format_timestamp(
-                reference,
-                timestamp,
-                test_timezone(),
-                Some(String::from("en-US"))
-            ),
-            "yesterday at 08:00 pm"
-        );
-    }
-
-    #[test]
-    fn test_format_yesterday_more_than_24_hours_ago() {
-        let reference = create_offset_datetime(1990, 4, 12, 19, 59, 0);
-        let timestamp = create_offset_datetime(1990, 4, 11, 18, 0, 0);
-
-        assert_eq!(
-            format_timestamp(
-                reference,
-                timestamp,
-                test_timezone(),
-                Some(String::from("en-US"))
-            ),
-            "yesterday at 06:00 pm"
-        );
-    }
-
-    #[test]
-    fn test_format_yesterday_over_midnight() {
-        let reference = create_offset_datetime(1990, 4, 12, 0, 5, 0);
-        let timestamp = create_offset_datetime(1990, 4, 11, 23, 55, 0);
-
-        assert_eq!(
-            format_timestamp(
-                reference,
-                timestamp,
-                test_timezone(),
-                Some(String::from("en-US"))
-            ),
-            "yesterday at 11:55 pm"
-        );
-    }
-
-    #[test]
-    fn test_format_yesterday_over_month() {
-        let reference = create_offset_datetime(1990, 4, 2, 9, 0, 0);
-        let timestamp = create_offset_datetime(1990, 4, 1, 20, 0, 0);
-
-        assert_eq!(
-            format_timestamp(
-                reference,
-                timestamp,
-                test_timezone(),
-                Some(String::from("en-US"))
-            ),
-            "yesterday at 08:00 pm"
-        );
-    }
-
-    #[test]
-    fn test_format_before_yesterday() {
-        let reference = create_offset_datetime(1990, 4, 12, 10, 30, 0);
-        let timestamp = create_offset_datetime(1990, 4, 10, 20, 20, 0);
-
-        assert_eq!(
-            format_timestamp(
-                reference,
-                timestamp,
-                test_timezone(),
-                Some(String::from("en-US"))
-            ),
-            "04/10/1990"
-        );
-    }
-
-    fn test_timezone() -> UtcOffset {
-        UtcOffset::from_hms(0, 0, 0).expect("Valid timezone offset")
-    }
-
-    fn create_offset_datetime(
-        year: i32,
-        month: u8,
-        day: u8,
-        hour: u8,
-        minute: u8,
-        second: u8,
-    ) -> OffsetDateTime {
-        let date =
-            Date::from_calendar_date(year, time::Month::try_from(month).unwrap(), day).unwrap();
-        let time = Time::from_hms(hour, minute, second).unwrap();
-        date.with_time(time).assume_utc() // Assume UTC for simplicity
-    }
->>>>>>> 65318cb6
 }