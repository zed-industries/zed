use crate::face_pile::FacePile;
use auto_update::AutoUpdateStatus;
use call::{ActiveCall, ParticipantLocation, Room};
use client::{proto::PeerId, Client, User, UserStore};
use gpui::{
    actions, canvas, div, point, px, Action, AnyElement, AppContext, Element, Hsla,
    InteractiveElement, IntoElement, Model, ParentElement, Path, Render,
    StatefulInteractiveElement, Styled, Subscription, View, ViewContext, VisualContext, WeakView,
    WindowBounds,
};
use project::{Project, RepositoryEntry};
use recent_projects::RecentProjects;
use rpc::proto;
use std::sync::Arc;
use theme::ActiveTheme;
use ui::{
    h_flex, popover_menu, prelude::*, Avatar, AvatarAudioStatusIndicator, Button, ButtonLike,
    ButtonStyle, ContextMenu, Icon, IconButton, IconName, TintColor, Tooltip,
};
use util::ResultExt;
use vcs_menu::{build_branch_list, BranchList, OpenRecent as ToggleVcsMenu};
use workspace::{notifications::NotifyResultExt, titlebar_height, Workspace};

const MAX_PROJECT_NAME_LENGTH: usize = 40;
const MAX_BRANCH_NAME_LENGTH: usize = 40;

actions!(
    collab,
    [
        ShareProject,
        UnshareProject,
        ToggleUserMenu,
        ToggleProjectMenu,
        SwitchBranch
    ]
);

pub fn init(cx: &mut AppContext) {
    cx.observe_new_views(|workspace: &mut Workspace, cx| {
        let titlebar_item = cx.new_view(|cx| CollabTitlebarItem::new(workspace, cx));
        workspace.set_titlebar_item(titlebar_item.into(), cx)
    })
    .detach();
}

pub struct CollabTitlebarItem {
    project: Model<Project>,
    user_store: Model<UserStore>,
    client: Arc<Client>,
    workspace: WeakView<Workspace>,
    _subscriptions: Vec<Subscription>,
}

impl Render for CollabTitlebarItem {
    fn render(&mut self, cx: &mut ViewContext<Self>) -> impl IntoElement {
        let room = ActiveCall::global(cx).read(cx).room().cloned();
        let current_user = self.user_store.read(cx).current_user();
        let client = self.client.clone();
        let project_id = self.project.read(cx).remote_id();
        let workspace = self.workspace.upgrade();

        h_flex()
            .id("titlebar")
            .justify_between()
            .w_full()
            .h(titlebar_height(cx))
            .map(|this| {
                if matches!(cx.window_bounds(), WindowBounds::Fullscreen) {
                    this.pl_2()
                } else {
                    // Use pixels here instead of a rem-based size because the macOS traffic
                    // lights are a static size, and don't scale with the rest of the UI.
                    this.pl(px(80.))
                }
            })
            .bg(cx.theme().colors().title_bar_background)
            .on_click(|event, cx| {
                if event.up.click_count == 2 {
                    cx.zoom_window();
                }
            })
            // left side
            .child(
                h_flex()
                    .gap_1()
                    .children(self.render_project_host(cx))
                    .child(self.render_project_name(cx))
                    .children(self.render_project_branch(cx)),
            )
            .child(
                h_flex()
                    .id("collaborator-list")
                    .w_full()
                    .gap_1()
                    .overflow_x_scroll()
                    .when_some(
                        current_user.clone().zip(client.peer_id()).zip(room.clone()),
                        |this, ((current_user, peer_id), room)| {
                            let player_colors = cx.theme().players();
                            let room = room.read(cx);
                            let mut remote_participants =
                                room.remote_participants().values().collect::<Vec<_>>();
                            remote_participants.sort_by_key(|p| p.participant_index.0);

                            let current_user_face_pile = self.render_collaborator(
                                &current_user,
                                peer_id,
                                true,
                                room.is_speaking(),
                                room.is_muted(),
                                None,
                                &room,
                                project_id,
                                &current_user,
                                cx,
                            );

                            this.children(current_user_face_pile.map(|face_pile| {
                                v_flex()
                                    .child(face_pile)
                                    .child(render_color_ribbon(player_colors.local().cursor))
                            }))
                            .children(
                                remote_participants.iter().filter_map(|collaborator| {
                                    let player_color = player_colors
                                        .color_for_participant(collaborator.participant_index.0);
                                    let is_following = workspace
                                        .as_ref()?
                                        .read(cx)
                                        .is_being_followed(collaborator.peer_id);
                                    let is_present = project_id.map_or(false, |project_id| {
                                        collaborator.location
                                            == ParticipantLocation::SharedProject { project_id }
                                    });

                                    let face_pile = self.render_collaborator(
                                        &collaborator.user,
                                        collaborator.peer_id,
                                        is_present,
                                        collaborator.speaking,
                                        collaborator.muted,
                                        is_following.then_some(player_color.selection),
                                        &room,
                                        project_id,
                                        &current_user,
                                        cx,
                                    )?;

                                    Some(
                                        v_flex()
                                            .id(("collaborator", collaborator.user.id))
                                            .child(face_pile)
                                            .child(render_color_ribbon(player_color.cursor))
                                            .cursor_pointer()
                                            .on_click({
                                                let peer_id = collaborator.peer_id;
                                                cx.listener(move |this, _, cx| {
                                                    this.workspace
                                                        .update(cx, |workspace, cx| {
                                                            workspace.follow(peer_id, cx);
                                                        })
                                                        .ok();
                                                })
                                            })
                                            .tooltip({
                                                let login = collaborator.user.github_login.clone();
                                                move |cx| {
                                                    Tooltip::text(format!("Follow {login}"), cx)
                                                }
                                            }),
                                    )
                                }),
                            )
                        },
                    ),
            )
            // right side
            .child(
                h_flex()
                    .gap_1()
                    .pr_1()
                    .when_some(room, |this, room| {
                        let room = room.read(cx);
                        let project = self.project.read(cx);
                        let is_local = project.is_local();
                        let is_shared = is_local && project.is_shared();
                        let is_muted = room.is_muted();
                        let is_deafened = room.is_deafened().unwrap_or(false);
                        let is_screen_sharing = room.is_screen_sharing();
                        let can_use_microphone = room.can_use_microphone();
                        let can_share_projects = room.can_share_projects();

                        this.when(is_local && can_share_projects, |this| {
                            this.child(
                                Button::new(
                                    "toggle_sharing",
                                    if is_shared { "Unshare" } else { "Share" },
                                )
                                .tooltip(move |cx| {
                                    Tooltip::text(
                                        if is_shared {
                                            "Stop sharing project with call participants"
                                        } else {
                                            "Share project with call participants"
                                        },
                                        cx,
                                    )
                                })
                                .style(ButtonStyle::Subtle)
                                .selected_style(ButtonStyle::Tinted(TintColor::Accent))
                                .selected(is_shared)
                                .label_size(LabelSize::Small)
                                .on_click(cx.listener(
                                    move |this, _, cx| {
                                        if is_shared {
                                            this.unshare_project(&Default::default(), cx);
                                        } else {
                                            this.share_project(&Default::default(), cx);
                                        }
                                    },
                                )),
                            )
                        })
                        .child(
                            div()
                                .child(
                                    IconButton::new("leave-call", ui::IconName::Exit)
                                        .style(ButtonStyle::Subtle)
                                        .tooltip(|cx| Tooltip::text("Leave call", cx))
                                        .icon_size(IconSize::Small)
                                        .on_click(move |_, cx| {
                                            ActiveCall::global(cx)
                                                .update(cx, |call, cx| call.hang_up(cx))
                                                .detach_and_log_err(cx);
                                        }),
                                )
                                .pr_2(),
                        )
                        .when(can_use_microphone, |this| {
                            this.child(
                                IconButton::new(
                                    "mute-microphone",
                                    if is_muted {
                                        ui::IconName::MicMute
                                    } else {
                                        ui::IconName::Mic
                                    },
                                )
                                .tooltip(move |cx| {
                                    Tooltip::text(
                                        if is_muted {
                                            "Unmute microphone"
                                        } else {
                                            "Mute microphone"
                                        },
                                        cx,
                                    )
                                })
                                .style(ButtonStyle::Subtle)
                                .icon_size(IconSize::Small)
                                .selected(is_muted)
                                .selected_style(ButtonStyle::Tinted(TintColor::Negative))
                                .on_click(move |_, cx| crate::toggle_mute(&Default::default(), cx)),
                            )
                        })
                        .child(
                            IconButton::new(
                                "mute-sound",
                                if is_deafened {
                                    ui::IconName::AudioOff
                                } else {
                                    ui::IconName::AudioOn
                                },
                            )
                            .style(ButtonStyle::Subtle)
                            .selected_style(ButtonStyle::Tinted(TintColor::Negative))
                            .icon_size(IconSize::Small)
                            .selected(is_deafened)
                            .tooltip(move |cx| {
                                if can_use_microphone {
                                    Tooltip::with_meta(
                                        "Deafen Audio",
                                        None,
                                        "Mic will be muted",
                                        cx,
                                    )
                                } else {
                                    Tooltip::text("Deafen Audio", cx)
                                }
                            })
                            .on_click(move |_, cx| crate::toggle_deafen(&Default::default(), cx)),
                        )
                        .when(can_share_projects, |this| {
                            this.child(
                                IconButton::new("screen-share", ui::IconName::Screen)
                                    .style(ButtonStyle::Subtle)
                                    .icon_size(IconSize::Small)
                                    .selected(is_screen_sharing)
                                    .selected_style(ButtonStyle::Tinted(TintColor::Accent))
                                    .tooltip(move |cx| {
                                        Tooltip::text(
                                            if is_screen_sharing {
                                                "Stop Sharing Screen"
                                            } else {
                                                "Share Screen"
                                            },
                                            cx,
                                        )
                                    })
                                    .on_click(move |_, cx| {
                                        crate::toggle_screen_sharing(&Default::default(), cx)
                                    }),
                            )
                        })
                        .child(div().pr_2())
                    })
                    .map(|el| {
                        let status = self.client.status();
                        let status = &*status.borrow();
                        if matches!(status, client::Status::Connected { .. }) {
                            el.child(self.render_user_menu_button(cx))
                        } else {
                            el.children(self.render_connection_status(status, cx))
                                .child(self.render_sign_in_button(cx))
                                .child(self.render_user_menu_button(cx))
                        }
                    }),
            )
    }
}

fn render_color_ribbon(color: Hsla) -> gpui::Canvas {
    canvas(move |bounds, cx| {
        let height = bounds.size.height;
        let horizontal_offset = height;
        let vertical_offset = px(height.0 / 2.0);
        let mut path = Path::new(bounds.lower_left());
        path.curve_to(
            bounds.origin + point(horizontal_offset, vertical_offset),
            bounds.origin + point(px(0.0), vertical_offset),
        );
        path.line_to(bounds.upper_right() + point(-horizontal_offset, vertical_offset));
        path.curve_to(
            bounds.lower_right(),
            bounds.upper_right() + point(px(0.0), vertical_offset),
        );
        path.line_to(bounds.lower_left());
        cx.paint_path(path, color);
    })
    .h_1()
    .w_full()
}

impl CollabTitlebarItem {
    pub fn new(workspace: &Workspace, cx: &mut ViewContext<Self>) -> Self {
        let project = workspace.project().clone();
        let user_store = workspace.app_state().user_store.clone();
        let client = workspace.app_state().client.clone();
        let active_call = ActiveCall::global(cx);
        let mut subscriptions = Vec::new();
        subscriptions.push(
            cx.observe(&workspace.weak_handle().upgrade().unwrap(), |_, _, cx| {
                cx.notify()
            }),
        );
        subscriptions.push(cx.observe(&project, |_, _, cx| cx.notify()));
        subscriptions.push(cx.observe(&active_call, |this, _, cx| this.active_call_changed(cx)));
        subscriptions.push(cx.observe_window_activation(Self::window_activation_changed));
        subscriptions.push(cx.observe(&user_store, |_, _, cx| cx.notify()));

        Self {
            workspace: workspace.weak_handle(),
            project,
            user_store,
            client,
            _subscriptions: subscriptions,
        }
    }

    // resolve if you are in a room -> render_project_owner
    // render_project_owner -> resolve if you are in a room -> Option<foo>

    pub fn render_project_host(&self, cx: &mut ViewContext<Self>) -> Option<impl IntoElement> {
        let host = self.project.read(cx).host()?;
        let host_user = self.user_store.read(cx).get_cached_user(host.user_id)?;
        let participant_index = self
            .user_store
            .read(cx)
            .participant_indices()
            .get(&host_user.id)?;
        Some(
            Button::new("project_owner_trigger", host_user.github_login.clone())
                .color(Color::Player(participant_index.0))
                .style(ButtonStyle::Subtle)
                .label_size(LabelSize::Small)
                .tooltip(move |cx| {
                    Tooltip::text(
                        format!(
                            "{} is sharing this project. Click to follow.",
                            host_user.github_login.clone()
                        ),
                        cx,
                    )
                })
                .on_click({
                    let host_peer_id = host.peer_id;
                    cx.listener(move |this, _, cx| {
                        this.workspace
                            .update(cx, |workspace, cx| {
                                workspace.follow(host_peer_id, cx);
                            })
                            .log_err();
                    })
                }),
        )
    }

    pub fn render_project_name(&self, cx: &mut ViewContext<Self>) -> impl Element {
        let name = {
            let mut names = self.project.read(cx).visible_worktrees(cx).map(|worktree| {
                let worktree = worktree.read(cx);
                worktree.root_name()
            });

            names.next()
        };
        let is_project_selected = name.is_some();
        let name = if let Some(name) = name {
            util::truncate_and_trailoff(name, MAX_PROJECT_NAME_LENGTH)
        } else {
            "Open recent project".to_string()
        };

        let workspace = self.workspace.clone();
        popover_menu("project_name_trigger")
            .trigger(
                Button::new("project_name_trigger", name)
                    .when(!is_project_selected, |b| b.color(Color::Muted))
                    .style(ButtonStyle::Subtle)
                    .label_size(LabelSize::Small)
                    .tooltip(move |cx| Tooltip::text("Recent Projects", cx)),
            )
            .menu(move |cx| Some(Self::render_project_popover(workspace.clone(), cx)))
    }

    pub fn render_project_branch(&self, cx: &mut ViewContext<Self>) -> Option<impl Element> {
        let entry = {
            let mut names_and_branches =
                self.project.read(cx).visible_worktrees(cx).map(|worktree| {
                    let worktree = worktree.read(cx);
                    worktree.root_git_entry()
                });

            names_and_branches.next().flatten()
        };
        let workspace = self.workspace.upgrade()?;
        let branch_name = entry
            .as_ref()
            .and_then(RepositoryEntry::branch)
            .map(|branch| util::truncate_and_trailoff(&branch, MAX_BRANCH_NAME_LENGTH))?;
        Some(
            popover_menu("project_branch_trigger")
                .trigger(
                    Button::new("project_branch_trigger", branch_name)
                        .color(Color::Muted)
                        .style(ButtonStyle::Subtle)
                        .label_size(LabelSize::Small)
                        .tooltip(move |cx| {
                            Tooltip::with_meta(
                                "Recent Branches",
                                Some(&ToggleVcsMenu),
                                "Local branches only",
                                cx,
                            )
                        }),
                )
                .menu(move |cx| Self::render_vcs_popover(workspace.clone(), cx)),
        )
    }

    #[allow(clippy::too_many_arguments)]
    fn render_collaborator(
        &self,
        user: &Arc<User>,
        peer_id: PeerId,
        is_present: bool,
        is_speaking: bool,
        is_muted: bool,
        leader_selection_color: Option<Hsla>,
        room: &Room,
        project_id: Option<u64>,
        current_user: &Arc<User>,
        cx: &ViewContext<Self>,
    ) -> Option<Div> {
        if room.role_for_user(user.id) == Some(proto::ChannelRole::Guest) {
            return None;
        }

        const FACEPILE_LIMIT: usize = 3;
        let followers = project_id.map_or(&[] as &[_], |id| room.followers_for(peer_id, id));
        let extra_count = followers.len().saturating_sub(FACEPILE_LIMIT);

        Some(
            div()
                .m_0p5()
                .p_0p5()
                // When the collaborator is not followed, still draw this wrapper div, but leave
                // it transparent, so that it does not shift the layout when following.
                .when_some(leader_selection_color, |div, color| {
                    div.rounded_md().bg(color)
                })
                .child(
                    FacePile::empty()
                        .child(
                            Avatar::new(user.avatar_uri.clone())
                                .grayscale(!is_present)
                                .border_color(if is_speaking {
                                    cx.theme().status().info
                                } else {
                                    // We draw the border in a transparent color rather to avoid
                                    // the layout shift that would come with adding/removing the border.
                                    gpui::transparent_black()
                                })
                                .when(is_muted, |avatar| {
                                    avatar.indicator(
                                        AvatarAudioStatusIndicator::new(ui::AudioStatus::Muted)
                                            .tooltip({
                                                let github_login = user.github_login.clone();
                                                move |cx| {
                                                    Tooltip::text(
                                                        format!("{} is muted", github_login),
                                                        cx,
                                                    )
                                                }
                                            }),
                                    )
                                }),
                        )
                        .children(followers.iter().take(FACEPILE_LIMIT).filter_map(
                            |follower_peer_id| {
                                let follower = room
                                    .remote_participants()
                                    .values()
                                    .find_map(|p| {
                                        (p.peer_id == *follower_peer_id).then_some(&p.user)
                                    })
                                    .or_else(|| {
                                        (self.client.peer_id() == Some(*follower_peer_id))
                                            .then_some(current_user)
                                    })?
                                    .clone();

                                Some(div().mt(-px(4.)).child(
                                    Avatar::new(follower.avatar_uri.clone()).size(rems(0.75)),
                                ))
                            },
                        ))
                        .children(if extra_count > 0 {
                            Some(
                                div()
                                    .ml_1()
                                    .child(Label::new(format!("+{extra_count}")))
                                    .into_any_element(),
                            )
                        } else {
                            None
                        }),
                ),
        )
    }

    fn window_activation_changed(&mut self, cx: &mut ViewContext<Self>) {
        if cx.is_window_active() {
            ActiveCall::global(cx)
                .update(cx, |call, cx| call.set_location(Some(&self.project), cx))
                .detach_and_log_err(cx);
        } else if cx.active_window().is_none() {
            ActiveCall::global(cx)
                .update(cx, |call, cx| call.set_location(None, cx))
                .detach_and_log_err(cx);
        }
        self.workspace
            .update(cx, |workspace, cx| {
                workspace.update_active_view_for_followers(cx);
            })
            .ok();
    }

    fn active_call_changed(&mut self, cx: &mut ViewContext<Self>) {
        cx.notify();
    }

    fn share_project(&mut self, _: &ShareProject, cx: &mut ViewContext<Self>) {
        let active_call = ActiveCall::global(cx);
        let project = self.project.clone();
        active_call
            .update(cx, |call, cx| call.share_project(project, cx))
            .detach_and_log_err(cx);
    }

    fn unshare_project(&mut self, _: &UnshareProject, cx: &mut ViewContext<Self>) {
        let active_call = ActiveCall::global(cx);
        let project = self.project.clone();
        active_call
            .update(cx, |call, cx| call.unshare_project(project, cx))
            .log_err();
    }

    pub fn render_vcs_popover(
        workspace: View<Workspace>,
        cx: &mut WindowContext<'_>,
    ) -> Option<View<BranchList>> {
        let view = build_branch_list(workspace, cx).log_err()?;
        let focus_handle = view.focus_handle(cx);
        cx.focus(&focus_handle);
        Some(view)
    }

    pub fn render_project_popover(
        workspace: WeakView<Workspace>,
        cx: &mut WindowContext<'_>,
    ) -> View<RecentProjects> {
        let view = RecentProjects::open_popover(workspace, cx);

        let focus_handle = view.focus_handle(cx);
        cx.focus(&focus_handle);
        view
    }

    fn render_connection_status(
        &self,
        status: &client::Status,
        cx: &mut ViewContext<Self>,
    ) -> Option<AnyElement> {
        match status {
            client::Status::ConnectionError
            | client::Status::ConnectionLost
            | client::Status::Reauthenticating { .. }
            | client::Status::Reconnecting { .. }
            | client::Status::ReconnectionError { .. } => Some(
                div()
                    .id("disconnected")
                    .child(Icon::new(IconName::Disconnected).size(IconSize::Small))
                    .tooltip(|cx| Tooltip::text("Disconnected", cx))
                    .into_any_element(),
            ),
            client::Status::UpgradeRequired => {
                let auto_updater = auto_update::AutoUpdater::get(cx);
                let label = match auto_updater.map(|auto_update| auto_update.read(cx).status()) {
                    Some(AutoUpdateStatus::Updated) => "Please restart Zed to Collaborate",
                    Some(AutoUpdateStatus::Installing)
                    | Some(AutoUpdateStatus::Downloading)
                    | Some(AutoUpdateStatus::Checking) => "Updating...",
                    Some(AutoUpdateStatus::Idle) | Some(AutoUpdateStatus::Errored) | None => {
                        "Please update Zed to Collaborate"
                    }
                };

                Some(
                    Button::new("connection-status", label)
                        .label_size(LabelSize::Small)
                        .on_click(|_, cx| {
                            if let Some(auto_updater) = auto_update::AutoUpdater::get(cx) {
                                if auto_updater.read(cx).status() == AutoUpdateStatus::Updated {
                                    workspace::restart(&Default::default(), cx);
                                    return;
                                }
                            }
                            auto_update::check(&Default::default(), cx);
                        })
                        .into_any_element(),
                )
            }
            _ => None,
        }
    }

    pub fn render_sign_in_button(&mut self, _: &mut ViewContext<Self>) -> Button {
        let client = self.client.clone();
        Button::new("sign_in", "Sign in")
            .label_size(LabelSize::Small)
            .on_click(move |_, cx| {
                let client = client.clone();
                cx.spawn(move |mut cx| async move {
                    client
                        .authenticate_and_connect(true, &cx)
                        .await
                        .notify_async_err(&mut cx);
                })
                .detach();
            })
    }

    pub fn render_user_menu_button(&mut self, cx: &mut ViewContext<Self>) -> impl Element {
        if let Some(user) = self.user_store.read(cx).current_user() {
            popover_menu("user-menu")
                .menu(|cx| {
                    ContextMenu::build(cx, |menu, _| {
                        menu.action("Settings", zed_actions::OpenSettings.boxed_clone())
                            .action("Extensions", extensions_ui::Extensions.boxed_clone())
<<<<<<< HEAD
                            .action("Themes", theme_selector::Toggle.boxed_clone())
=======
                            .action("Theme...", theme_selector::Toggle.boxed_clone())
>>>>>>> bc7fb9f2
                            .separator()
                            .action("Share Feedback...", feedback::GiveFeedback.boxed_clone())
                            .action("Sign Out", client::SignOut.boxed_clone())
                    })
                    .into()
                })
                .trigger(
                    ButtonLike::new("user-menu")
                        .child(
                            h_flex()
                                .gap_0p5()
                                .child(Avatar::new(user.avatar_uri.clone()))
                                .child(Icon::new(IconName::ChevronDown).color(Color::Muted)),
                        )
                        .style(ButtonStyle::Subtle)
                        .tooltip(move |cx| Tooltip::text("Toggle User Menu", cx)),
                )
                .anchor(gpui::AnchorCorner::TopRight)
        } else {
            popover_menu("user-menu")
                .menu(|cx| {
                    ContextMenu::build(cx, |menu, _| {
                        menu.action("Settings", zed_actions::OpenSettings.boxed_clone())
<<<<<<< HEAD
=======
                            .action("Theme...", theme_selector::Toggle.boxed_clone())
>>>>>>> bc7fb9f2
                            .action("Extensions", extensions_ui::Extensions.boxed_clone())
                            .action("Themes", theme_selector::Toggle.boxed_clone())
                            .separator()
                            .action("Share Feedback...", feedback::GiveFeedback.boxed_clone())
                    })
                    .into()
                })
                .trigger(
                    ButtonLike::new("user-menu")
                        .child(
                            h_flex()
                                .gap_0p5()
                                .child(Icon::new(IconName::ChevronDown).color(Color::Muted)),
                        )
                        .style(ButtonStyle::Subtle)
                        .tooltip(move |cx| Tooltip::text("Toggle User Menu", cx)),
                )
        }
    }
}<|MERGE_RESOLUTION|>--- conflicted
+++ resolved
@@ -698,11 +698,7 @@
                     ContextMenu::build(cx, |menu, _| {
                         menu.action("Settings", zed_actions::OpenSettings.boxed_clone())
                             .action("Extensions", extensions_ui::Extensions.boxed_clone())
-<<<<<<< HEAD
-                            .action("Themes", theme_selector::Toggle.boxed_clone())
-=======
-                            .action("Theme...", theme_selector::Toggle.boxed_clone())
->>>>>>> bc7fb9f2
+                            .action("Themes...", theme_selector::Toggle.boxed_clone())
                             .separator()
                             .action("Share Feedback...", feedback::GiveFeedback.boxed_clone())
                             .action("Sign Out", client::SignOut.boxed_clone())
@@ -725,13 +721,9 @@
             popover_menu("user-menu")
                 .menu(|cx| {
                     ContextMenu::build(cx, |menu, _| {
-                        menu.action("Settings", zed_actions::OpenSettings.boxed_clone())
-<<<<<<< HEAD
-=======
-                            .action("Theme...", theme_selector::Toggle.boxed_clone())
->>>>>>> bc7fb9f2
+                        menu.action("Settings", zed_actions::OpenSettings.boxed_clone())=======
                             .action("Extensions", extensions_ui::Extensions.boxed_clone())
-                            .action("Themes", theme_selector::Toggle.boxed_clone())
+                            .action("Themes...", theme_selector::Toggle.boxed_clone())
                             .separator()
                             .action("Share Feedback...", feedback::GiveFeedback.boxed_clone())
                     })
