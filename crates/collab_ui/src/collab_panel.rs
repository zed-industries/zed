--- conflicted
+++ resolved
@@ -1045,10 +1045,6 @@
         .indent_level(2)
         .indent_step_size(px(20.))
         .selected(is_selected)
-<<<<<<< HEAD
-        .on_click(cx.listener(move |_this, _, _cx| {
-            // todo()
-=======
         .on_click(cx.listener(move |this, _, cx| {
             if let Some(workspace) = this.workspace.upgrade() {
                 let app_state = workspace.read(cx).app_state().clone();
@@ -1058,7 +1054,6 @@
                     |_, _| None,
                 )
             }
->>>>>>> 01fe3eec
         }))
         .start_slot(
             h_flex()
