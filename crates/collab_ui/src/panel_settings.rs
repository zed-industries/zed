--- conflicted
+++ resolved
@@ -11,10 +11,6 @@
     pub default_width: Pixels,
 }
 
-<<<<<<< HEAD
-#[derive(Deserialize, Debug, SettingsKey)]
-#[settings_key(key = "notification_panel")]
-=======
 #[derive(Clone, Copy, Default, Serialize, Deserialize, JsonSchema, Debug)]
 #[serde(rename_all = "snake_case")]
 pub enum ChatPanelButton {
@@ -66,7 +62,6 @@
 }
 
 #[derive(Deserialize, Debug)]
->>>>>>> 96c429d2
 pub struct NotificationPanelSettings {
     pub button: bool,
     pub dock: DockPosition,
