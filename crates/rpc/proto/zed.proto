syntax = "proto3";
package zed.messages;

// Looking for a number? Search "// current max"

message PeerId {
    uint32 owner_id = 1;
    uint32 id = 2;
}

message Envelope {
    uint32 id = 1;
    optional uint32 responding_to = 2;
    optional PeerId original_sender_id = 3;

    /*
        When you are adding a new message type, instead of adding it in semantic order
        and bumping the message ID's of everything that follows, add it at the end of the
        file and bump the max number. See this
        https://github.com/zed-industries/zed/pull/7890#discussion_r1496621823

    */
    oneof payload {
        Hello hello = 4;
        Ack ack = 5;
        Error error = 6;
        Ping ping = 7;
        Test test = 8;
        EndStream end_stream = 165;

        CreateRoom create_room = 9;
        CreateRoomResponse create_room_response = 10;
        JoinRoom join_room = 11;
        JoinRoomResponse join_room_response = 12;
        RejoinRoom rejoin_room = 13;
        RejoinRoomResponse rejoin_room_response = 14;
        LeaveRoom leave_room = 15;
        Call call = 16;
        IncomingCall incoming_call = 17;
        CallCanceled call_canceled = 18;
        CancelCall cancel_call = 19;
        DeclineCall decline_call = 20;
        UpdateParticipantLocation update_participant_location = 21;
        RoomUpdated room_updated = 22;

        ShareProject share_project = 23;
        ShareProjectResponse share_project_response = 24;
        UnshareProject unshare_project = 25;
        JoinProject join_project = 26;
        JoinProjectResponse join_project_response = 27;
        LeaveProject leave_project = 28;
        AddProjectCollaborator add_project_collaborator = 29;
        UpdateProjectCollaborator update_project_collaborator = 30;
        RemoveProjectCollaborator remove_project_collaborator = 31;

        GetDefinition get_definition = 32;
        GetDefinitionResponse get_definition_response = 33;
        GetTypeDefinition get_type_definition = 34;
        GetTypeDefinitionResponse get_type_definition_response = 35;

        GetReferences get_references = 36;
        GetReferencesResponse get_references_response = 37;
        GetDocumentHighlights get_document_highlights = 38;
        GetDocumentHighlightsResponse get_document_highlights_response = 39;
        GetProjectSymbols get_project_symbols = 40;
        GetProjectSymbolsResponse get_project_symbols_response = 41;
        OpenBufferForSymbol open_buffer_for_symbol = 42;
        OpenBufferForSymbolResponse open_buffer_for_symbol_response = 43;

        UpdateProject update_project = 44;
        UpdateWorktree update_worktree = 45;

        CreateProjectEntry create_project_entry = 46;
        RenameProjectEntry rename_project_entry = 47;
        CopyProjectEntry copy_project_entry = 48;
        DeleteProjectEntry delete_project_entry = 49;
        ProjectEntryResponse project_entry_response = 50;
        ExpandProjectEntry expand_project_entry = 51;
        ExpandProjectEntryResponse expand_project_entry_response = 52;

        UpdateDiagnosticSummary update_diagnostic_summary = 53;
        StartLanguageServer start_language_server = 54;
        UpdateLanguageServer update_language_server = 55;

        OpenBufferById open_buffer_by_id = 56;
        OpenBufferByPath open_buffer_by_path = 57;
        OpenBufferResponse open_buffer_response = 58;
        CreateBufferForPeer create_buffer_for_peer = 59;
        UpdateBuffer update_buffer = 60;
        UpdateBufferFile update_buffer_file = 61;
        SaveBuffer save_buffer = 62;
        BufferSaved buffer_saved = 63;
        BufferReloaded buffer_reloaded = 64;
        ReloadBuffers reload_buffers = 65;
        ReloadBuffersResponse reload_buffers_response = 66;
        SynchronizeBuffers synchronize_buffers = 67;
        SynchronizeBuffersResponse synchronize_buffers_response = 68;
        FormatBuffers format_buffers = 69;
        FormatBuffersResponse format_buffers_response = 70;
        GetCompletions get_completions = 71;
        GetCompletionsResponse get_completions_response = 72;
        ResolveCompletionDocumentation resolve_completion_documentation = 73;
        ResolveCompletionDocumentationResponse resolve_completion_documentation_response = 74;
        ApplyCompletionAdditionalEdits apply_completion_additional_edits = 75;
        ApplyCompletionAdditionalEditsResponse apply_completion_additional_edits_response = 76;
        GetCodeActions get_code_actions = 77;
        GetCodeActionsResponse get_code_actions_response = 78;
        GetHover get_hover = 79;
        GetHoverResponse get_hover_response = 80;
        ApplyCodeAction apply_code_action = 81;
        ApplyCodeActionResponse apply_code_action_response = 82;
        PrepareRename prepare_rename = 83;
        PrepareRenameResponse prepare_rename_response = 84;
        PerformRename perform_rename = 85;
        PerformRenameResponse perform_rename_response = 86;
        SearchProject search_project = 87;
        SearchProjectResponse search_project_response = 88;

        UpdateContacts update_contacts = 89;
        UpdateInviteInfo update_invite_info = 90;
        ShowContacts show_contacts = 91;

        GetUsers get_users = 92;
        FuzzySearchUsers fuzzy_search_users = 93;
        UsersResponse users_response = 94;
        RequestContact request_contact = 95;
        RespondToContactRequest respond_to_contact_request = 96;
        RemoveContact remove_contact = 97;

        Follow follow = 98;
        FollowResponse follow_response = 99;
        UpdateFollowers update_followers = 100;
        Unfollow unfollow = 101;
        GetPrivateUserInfo get_private_user_info = 102;
        GetPrivateUserInfoResponse get_private_user_info_response = 103;
        UpdateDiffBase update_diff_base = 104;

        OnTypeFormatting on_type_formatting = 105;
        OnTypeFormattingResponse on_type_formatting_response = 106;

        UpdateWorktreeSettings update_worktree_settings = 107;

        InlayHints inlay_hints = 108;
        InlayHintsResponse inlay_hints_response = 109;
        ResolveInlayHint resolve_inlay_hint = 110;
        ResolveInlayHintResponse resolve_inlay_hint_response = 111;
        RefreshInlayHints refresh_inlay_hints = 112;

        CreateChannel create_channel = 113;
        CreateChannelResponse create_channel_response = 114;
        InviteChannelMember invite_channel_member = 115;
        RemoveChannelMember remove_channel_member = 116;
        RespondToChannelInvite respond_to_channel_invite = 117;
        UpdateChannels update_channels = 118;
        JoinChannel join_channel = 119;
        DeleteChannel delete_channel = 120;
        GetChannelMembers get_channel_members = 121;
        GetChannelMembersResponse get_channel_members_response = 122;
        SetChannelMemberRole set_channel_member_role = 123;
        RenameChannel rename_channel = 124;
        RenameChannelResponse rename_channel_response = 125;

        JoinChannelBuffer join_channel_buffer = 126;
        JoinChannelBufferResponse join_channel_buffer_response = 127;
        UpdateChannelBuffer update_channel_buffer = 128;
        LeaveChannelBuffer leave_channel_buffer = 129;
        UpdateChannelBufferCollaborators update_channel_buffer_collaborators = 130;
        RejoinChannelBuffers rejoin_channel_buffers = 131;
        RejoinChannelBuffersResponse rejoin_channel_buffers_response = 132;
        AckBufferOperation ack_buffer_operation = 133;

        JoinChannelChat join_channel_chat = 134;
        JoinChannelChatResponse join_channel_chat_response = 135;
        LeaveChannelChat leave_channel_chat = 136;
        SendChannelMessage send_channel_message = 137;
        SendChannelMessageResponse send_channel_message_response = 138;
        ChannelMessageSent channel_message_sent = 139;
        GetChannelMessages get_channel_messages = 140;
        GetChannelMessagesResponse get_channel_messages_response = 141;
        RemoveChannelMessage remove_channel_message = 142;
        AckChannelMessage ack_channel_message = 143;
        GetChannelMessagesById get_channel_messages_by_id = 144;

        MoveChannel move_channel = 147;
        SetChannelVisibility set_channel_visibility = 148;

        AddNotification add_notification = 149;
        GetNotifications get_notifications = 150;
        GetNotificationsResponse get_notifications_response = 151;
        DeleteNotification delete_notification = 152;
        MarkNotificationRead mark_notification_read = 153;
        LspExtExpandMacro lsp_ext_expand_macro = 154;
        LspExtExpandMacroResponse lsp_ext_expand_macro_response = 155;
        SetRoomParticipantRole set_room_participant_role = 156;

        UpdateUserChannels update_user_channels = 157;

        GetImplementation get_implementation = 162;
        GetImplementationResponse get_implementation_response = 163;

        JoinHostedProject join_hosted_project = 164;

        CompleteWithLanguageModel complete_with_language_model = 166;
        LanguageModelResponse language_model_response = 167;
        CountTokensWithLanguageModel count_tokens_with_language_model = 168;
        CountTokensResponse count_tokens_response = 169;
        GetCachedEmbeddings get_cached_embeddings = 177;
        GetCachedEmbeddingsResponse get_cached_embeddings_response = 178;
        ComputeEmbeddings compute_embeddings = 179;
        ComputeEmbeddingsResponse compute_embeddings_response = 180; // current max

        UpdateChannelMessage update_channel_message = 170;
        ChannelMessageUpdate channel_message_update = 171;

        BlameBuffer blame_buffer = 172;
        BlameBufferResponse blame_buffer_response = 173;

        UpdateNotification update_notification = 174;

        MultiLspQuery multi_lsp_query = 175;
        MultiLspQueryResponse multi_lsp_query_response = 176;
<<<<<<< HEAD
=======

        CreateRemoteProject create_remote_project = 177;
        CreateRemoteProjectResponse create_remote_project_response = 188; // current max
        CreateDevServer create_dev_server = 178;
        CreateDevServerResponse create_dev_server_response = 179;
        ShutdownDevServer shutdown_dev_server = 180;
        DevServerInstructions dev_server_instructions = 181;
        ReconnectDevServer reconnect_dev_server = 182;
        ReconnectDevServerResponse reconnect_dev_server_response = 183;

        ShareRemoteProject share_remote_project = 184;
        JoinRemoteProject join_remote_project = 185;
        RejoinRemoteProjects rejoin_remote_projects = 186;
        RejoinRemoteProjectsResponse rejoin_remote_projects_response = 187;
>>>>>>> 8d7f5eab
    }

    reserved 158 to 161;
}

// Messages

message Hello {
    PeerId peer_id = 1;
}

message Ping {}

message Ack {}

message Error {
    string message = 1;
    ErrorCode code = 2;
    repeated string tags = 3;
}

enum ErrorCode {
    Internal = 0;
    NoSuchChannel = 1;
    Disconnected = 2;
    SignedOut = 3;
    UpgradeRequired = 4;
    Forbidden = 5;
    NeedsCla = 7;
    NotARootChannel = 8;
    BadPublicNesting = 9;
    CircularNesting = 10;
    WrongMoveTarget = 11;
    UnsharedItem = 12;
    NoSuchProject = 13;
    DevServerAlreadyOnline = 14;
    reserved 6;
}

message EndStream {}

message Test {
    uint64 id = 1;
}

message CreateRoom {}

message CreateRoomResponse {
    Room room = 1;
    optional LiveKitConnectionInfo live_kit_connection_info = 2;
}

message JoinRoom {
    uint64 id = 1;
}

message JoinRoomResponse {
    Room room = 1;
    optional uint64 channel_id = 2;
    optional LiveKitConnectionInfo live_kit_connection_info = 3;
}

message RejoinRoom {
    uint64 id = 1;
    repeated UpdateProject reshared_projects = 2;
    repeated RejoinProject rejoined_projects = 3;
}
message RejoinRemoteProjects {
    repeated RejoinProject rejoined_projects = 1;
}

message RejoinRemoteProjectsResponse {
    repeated RejoinedProject rejoined_projects = 1;
}

message RejoinProject {
    uint64 id = 1;
    repeated RejoinWorktree worktrees = 2;
}

message RejoinWorktree {
    uint64 id = 1;
    uint64 scan_id = 2;
}

message RejoinRoomResponse {
    Room room = 1;
    repeated ResharedProject reshared_projects = 2;
    repeated RejoinedProject rejoined_projects = 3;
}

message ResharedProject {
    uint64 id = 1;
    repeated Collaborator collaborators = 2;
}

message RejoinedProject {
    uint64 id = 1;
    repeated WorktreeMetadata worktrees = 2;
    repeated Collaborator collaborators = 3;
    repeated LanguageServer language_servers = 4;
}

message LeaveRoom {}

message Room {
    uint64 id = 1;
    repeated Participant participants = 2;
    repeated PendingParticipant pending_participants = 3;
    repeated Follower followers = 4;
    string live_kit_room = 5;
}

message Participant {
    uint64 user_id = 1;
    PeerId peer_id = 2;
    repeated ParticipantProject projects = 3;
    ParticipantLocation location = 4;
    uint32 participant_index = 5;
    ChannelRole role = 6;
    reserved 7;
}

message PendingParticipant {
    uint64 user_id = 1;
    uint64 calling_user_id = 2;
    optional uint64 initial_project_id = 3;
}

message ParticipantProject {
    uint64 id = 1;
    repeated string worktree_root_names = 2;
}

message Follower {
    PeerId leader_id = 1;
    PeerId follower_id = 2;
    uint64 project_id = 3;
}

message ParticipantLocation {
    oneof variant {
        SharedProject shared_project = 1;
        UnsharedProject unshared_project = 2;
        External external = 3;
    }

    message SharedProject {
        uint64 id = 1;
    }

    message UnsharedProject {}

    message External {}
}

message Call {
    uint64 room_id = 1;
    uint64 called_user_id = 2;
    optional uint64 initial_project_id = 3;
}

message IncomingCall {
    uint64 room_id = 1;
    uint64 calling_user_id = 2;
    repeated uint64 participant_user_ids = 3;
    optional ParticipantProject initial_project = 4;
}

message CallCanceled {
    uint64 room_id = 1;
}

message CancelCall {
    uint64 room_id = 1;
    uint64 called_user_id = 2;
}

message DeclineCall {
    uint64 room_id = 1;
}

message UpdateParticipantLocation {
    uint64 room_id = 1;
    ParticipantLocation location = 2;
}

message RoomUpdated {
    Room room = 1;
}

message LiveKitConnectionInfo {
    string server_url = 1;
    string token = 2;
    bool can_publish = 3;
}

message ShareProject {
    uint64 room_id = 1;
    repeated WorktreeMetadata worktrees = 2;
}

message ShareProjectResponse {
    uint64 project_id = 1;
}

message UnshareProject {
    uint64 project_id = 1;
}

message UpdateProject {
    uint64 project_id = 1;
    repeated WorktreeMetadata worktrees = 2;
}

message JoinProject {
    uint64 project_id = 1;
}

message JoinHostedProject {
    uint64 project_id = 1;
}

message CreateRemoteProject {
    uint64 channel_id = 1;
    string name = 2;
    uint64 dev_server_id = 3;
    string path = 4;
}
message CreateRemoteProjectResponse {
    RemoteProject remote_project = 1;
}

message CreateDevServer {
    uint64 channel_id = 1;
    string name = 2;
}

message CreateDevServerResponse {
    uint64 dev_server_id = 1;
    uint64 channel_id = 2;
    string access_token = 3;
    string name = 4;
}

message ShutdownDevServer {
}

message ReconnectDevServer {
    repeated UpdateProject reshared_projects = 1;
}

message ReconnectDevServerResponse {
    repeated ResharedProject reshared_projects = 1;
}

message DevServerInstructions {
    repeated RemoteProject projects = 1;
}

message ShareRemoteProject {
    uint64 remote_project_id = 1;
    repeated WorktreeMetadata worktrees = 2;
}

message JoinRemoteProject {
    uint64 remote_project_id = 1;
}

message JoinProjectResponse {
    uint64 project_id = 5;
    uint32 replica_id = 1;
    repeated WorktreeMetadata worktrees = 2;
    repeated Collaborator collaborators = 3;
    repeated LanguageServer language_servers = 4;
    ChannelRole role = 6;
}

message LeaveProject {
    uint64 project_id = 1;
}

message UpdateWorktree {
    uint64 project_id = 1;
    uint64 worktree_id = 2;
    string root_name = 3;
    repeated Entry updated_entries = 4;
    repeated uint64 removed_entries = 5;
    repeated RepositoryEntry updated_repositories = 6;
    repeated uint64 removed_repositories = 7;
    uint64 scan_id = 8;
    bool is_last_update = 9;
    string abs_path = 10;
}

message UpdateWorktreeSettings {
    uint64 project_id = 1;
    uint64 worktree_id = 2;
    string path = 3;
    optional string content = 4;
}

message CreateProjectEntry {
    uint64 project_id = 1;
    uint64 worktree_id = 2;
    string path = 3;
    bool is_directory = 4;
}

message RenameProjectEntry {
    uint64 project_id = 1;
    uint64 entry_id = 2;
    string new_path = 3;
}

message CopyProjectEntry {
    uint64 project_id = 1;
    uint64 entry_id = 2;
    string new_path = 3;
}

message DeleteProjectEntry {
    uint64 project_id = 1;
    uint64 entry_id = 2;
}

message ExpandProjectEntry {
    uint64 project_id = 1;
    uint64 entry_id = 2;
}

message ExpandProjectEntryResponse {
    uint64 worktree_scan_id = 1;
}

message ProjectEntryResponse {
    optional Entry entry = 1;
    uint64 worktree_scan_id = 2;
}

message AddProjectCollaborator {
    uint64 project_id = 1;
    Collaborator collaborator = 2;
}

message UpdateProjectCollaborator {
    uint64 project_id = 1;
    PeerId old_peer_id = 2;
    PeerId new_peer_id = 3;
}

message RemoveProjectCollaborator {
    uint64 project_id = 1;
    PeerId peer_id = 2;
}

message UpdateChannelBufferCollaborators {
    uint64 channel_id = 1;
    repeated Collaborator collaborators = 2;
}

message GetDefinition {
     uint64 project_id = 1;
     uint64 buffer_id = 2;
     Anchor position = 3;
     repeated VectorClockEntry version = 4;
 }

message GetDefinitionResponse {
    repeated LocationLink links = 1;
}

message GetTypeDefinition {
     uint64 project_id = 1;
     uint64 buffer_id = 2;
     Anchor position = 3;
     repeated VectorClockEntry version = 4;
 }

message GetTypeDefinitionResponse {
    repeated LocationLink links = 1;
}
message GetImplementation {
     uint64 project_id = 1;
     uint64 buffer_id = 2;
     Anchor position = 3;
     repeated VectorClockEntry version = 4;
 }

message GetImplementationResponse {
    repeated LocationLink links = 1;
}

message GetReferences {
     uint64 project_id = 1;
     uint64 buffer_id = 2;
     Anchor position = 3;
     repeated VectorClockEntry version = 4;
 }

message GetReferencesResponse {
    repeated Location locations = 1;
}

message GetDocumentHighlights {
     uint64 project_id = 1;
     uint64 buffer_id = 2;
     Anchor position = 3;
     repeated VectorClockEntry version = 4;
 }

message GetDocumentHighlightsResponse {
    repeated DocumentHighlight highlights = 1;
}

message Location {
    uint64 buffer_id = 1;
    Anchor start = 2;
    Anchor end = 3;
}

message LocationLink {
    optional Location origin = 1;
    Location target = 2;
}

message DocumentHighlight {
    Kind kind = 1;
    Anchor start = 2;
    Anchor end = 3;

    enum Kind {
        Text = 0;
        Read = 1;
        Write = 2;
    }
}

message GetProjectSymbols {
    uint64 project_id = 1;
    string query = 2;
}

message GetProjectSymbolsResponse {
    repeated Symbol symbols = 4;
}

message Symbol {
    uint64 source_worktree_id = 1;
    uint64 worktree_id = 2;
    string language_server_name = 3;
    string name = 4;
    int32 kind = 5;
    string path = 6;
    // Cannot use generate anchors for unopened files,
    // so we are forced to use point coords instead
    PointUtf16 start = 7;
    PointUtf16 end = 8;
    bytes signature = 9;
}

message OpenBufferForSymbol {
    uint64 project_id = 1;
    Symbol symbol = 2;
}

message OpenBufferForSymbolResponse {
    uint64 buffer_id = 1;
}

message OpenBufferByPath {
    uint64 project_id = 1;
    uint64 worktree_id = 2;
    string path = 3;
}

message OpenBufferById {
    uint64 project_id = 1;
    uint64 id = 2;
}

message OpenBufferResponse {
    uint64 buffer_id = 1;
}

message CreateBufferForPeer {
    uint64 project_id = 1;
    PeerId peer_id = 2;
    oneof variant {
        BufferState state = 3;
        BufferChunk chunk = 4;
    }
}

message UpdateBuffer {
    uint64 project_id = 1;
    uint64 buffer_id = 2;
    repeated Operation operations = 3;
}

message UpdateChannelBuffer {
    uint64 channel_id = 1;
    repeated Operation operations = 2;
}

message UpdateBufferFile {
    uint64 project_id = 1;
    uint64 buffer_id = 2;
    File file = 3;
}

message SaveBuffer {
    uint64 project_id = 1;
    uint64 buffer_id = 2;
    repeated VectorClockEntry version = 3;
}

message BufferSaved {
    uint64 project_id = 1;
    uint64 buffer_id = 2;
    repeated VectorClockEntry version = 3;
    Timestamp mtime = 4;
    string fingerprint = 5;
}

message BufferReloaded {
    uint64 project_id = 1;
    uint64 buffer_id = 2;
    repeated VectorClockEntry version = 3;
    Timestamp mtime = 4;
    string fingerprint = 5;
    LineEnding line_ending = 6;
}

message ReloadBuffers {
    uint64 project_id = 1;
    repeated uint64 buffer_ids = 2;
}

message ReloadBuffersResponse {
    ProjectTransaction transaction = 1;
}

message SynchronizeBuffers {
    uint64 project_id = 1;
    repeated BufferVersion buffers = 2;
}

message SynchronizeBuffersResponse {
    repeated BufferVersion buffers = 1;
}

message BufferVersion {
    uint64 id = 1;
    repeated VectorClockEntry version = 2;
}

message ChannelBufferVersion {
    uint64 channel_id = 1;
    repeated VectorClockEntry version = 2;
    uint64 epoch = 3;
}

enum FormatTrigger {
    Save = 0;
    Manual = 1;
}

message FormatBuffers {
    uint64 project_id = 1;
    FormatTrigger trigger = 2;
    repeated uint64 buffer_ids = 3;
}

message FormatBuffersResponse {
    ProjectTransaction transaction = 1;
}

message GetCompletions {
    uint64 project_id = 1;
    uint64 buffer_id = 2;
    Anchor position = 3;
    repeated VectorClockEntry version = 4;
}

message GetCompletionsResponse {
    repeated Completion completions = 1;
    repeated VectorClockEntry version = 2;
}

message ApplyCompletionAdditionalEdits {
    uint64 project_id = 1;
    uint64 buffer_id = 2;
    Completion completion = 3;
}

message ApplyCompletionAdditionalEditsResponse {
    Transaction transaction = 1;
}

message Completion {
    Anchor old_start = 1;
    Anchor old_end = 2;
    string new_text = 3;
    uint64 server_id = 4;
    bytes lsp_completion = 5;
}

message GetCodeActions {
    uint64 project_id = 1;
    uint64 buffer_id = 2;
    Anchor start = 3;
    Anchor end = 4;
    repeated VectorClockEntry version = 5;
}

message GetCodeActionsResponse {
    repeated CodeAction actions = 1;
    repeated VectorClockEntry version = 2;
}

message GetHover {
    uint64 project_id = 1;
    uint64 buffer_id = 2;
    Anchor position = 3;
    repeated VectorClockEntry version = 5;
}

message GetHoverResponse {
    optional Anchor start = 1;
    optional Anchor end = 2;
    repeated HoverBlock contents = 3;
}

message HoverBlock {
    string text = 1;
    optional string language = 2;
    bool is_markdown = 3;
}

message ApplyCodeAction {
    uint64 project_id = 1;
    uint64 buffer_id = 2;
    CodeAction action = 3;
}

message ApplyCodeActionResponse {
    ProjectTransaction transaction = 1;
}

message PrepareRename {
    uint64 project_id = 1;
    uint64 buffer_id = 2;
    Anchor position = 3;
    repeated VectorClockEntry version = 4;
}

message PrepareRenameResponse {
    bool can_rename = 1;
    Anchor start = 2;
    Anchor end = 3;
    repeated VectorClockEntry version = 4;
}

message PerformRename {
    uint64 project_id = 1;
    uint64 buffer_id = 2;
    Anchor position = 3;
    string new_name = 4;
    repeated VectorClockEntry version = 5;
}

message OnTypeFormatting {
    uint64 project_id = 1;
    uint64 buffer_id = 2;
    Anchor position = 3;
    string trigger = 4;
    repeated VectorClockEntry version = 5;
}

message OnTypeFormattingResponse {
    Transaction transaction = 1;
}

message InlayHints {
    uint64 project_id = 1;
    uint64 buffer_id = 2;
    Anchor start = 3;
    Anchor end = 4;
    repeated VectorClockEntry version = 5;
}

message InlayHintsResponse {
    repeated InlayHint hints = 1;
    repeated VectorClockEntry version = 2;
}

message InlayHint {
    Anchor position = 1;
    InlayHintLabel label = 2;
    optional string kind = 3;
    bool padding_left = 4;
    bool padding_right = 5;
    InlayHintTooltip tooltip = 6;
    ResolveState resolve_state = 7;
}

message InlayHintLabel {
    oneof label {
        string value = 1;
        InlayHintLabelParts label_parts = 2;
    }
}

message InlayHintLabelParts {
    repeated InlayHintLabelPart parts = 1;
}

message InlayHintLabelPart {
    string value = 1;
    InlayHintLabelPartTooltip tooltip = 2;
    optional string location_url = 3;
    PointUtf16 location_range_start = 4;
    PointUtf16 location_range_end = 5;
    optional uint64 language_server_id = 6;
}

message InlayHintTooltip {
    oneof content {
        string value = 1;
        MarkupContent markup_content = 2;
    }
}

message InlayHintLabelPartTooltip {
    oneof content {
        string value = 1;
        MarkupContent markup_content = 2;
    }
}

message ResolveState {
    State state = 1;
    LspResolveState lsp_resolve_state = 2;

    enum State {
        Resolved = 0;
        CanResolve = 1;
        Resolving = 2;
    }

    message LspResolveState {
        string value = 1;
        uint64 server_id = 2;
    }
}

message ResolveCompletionDocumentation {
    uint64 project_id = 1;
    uint64 language_server_id = 2;
    bytes lsp_completion = 3;
}

message ResolveCompletionDocumentationResponse {
    string text = 1;
    bool is_markdown = 2;
}

message ResolveInlayHint {
    uint64 project_id = 1;
    uint64 buffer_id = 2;
    uint64 language_server_id = 3;
    InlayHint hint = 4;
}

message ResolveInlayHintResponse {
    InlayHint hint = 1;
}

message RefreshInlayHints {
    uint64 project_id = 1;
}

message MarkupContent {
    bool is_markdown = 1;
    string value = 2;
}

message PerformRenameResponse {
    ProjectTransaction transaction = 2;
}

message SearchProject {
    uint64 project_id = 1;
    string query = 2;
    bool regex = 3;
    bool whole_word = 4;
    bool case_sensitive = 5;
    string files_to_include = 6;
    string files_to_exclude = 7;
    bool include_ignored = 8;
}

message SearchProjectResponse {
    repeated Location locations = 1;
    bool limit_reached = 2;
}

message CodeAction {
    uint64 server_id = 1;
    Anchor start = 2;
    Anchor end = 3;
    bytes lsp_action = 4;
}

message ProjectTransaction {
    repeated uint64 buffer_ids = 1;
    repeated Transaction transactions = 2;
}

message Transaction {
    LamportTimestamp id = 1;
    repeated LamportTimestamp edit_ids = 2;
    repeated VectorClockEntry start = 3;
}

message LamportTimestamp {
    uint32 replica_id = 1;
    uint32 value = 2;
}

message LanguageServer {
    uint64 id = 1;
    string name = 2;
}

message StartLanguageServer {
    uint64 project_id = 1;
    LanguageServer server = 2;
}

message UpdateDiagnosticSummary {
    uint64 project_id = 1;
    uint64 worktree_id = 2;
    DiagnosticSummary summary = 3;
}

message DiagnosticSummary {
    string path = 1;
    uint64 language_server_id = 2;
    uint32 error_count = 3;
    uint32 warning_count = 4;
}

message UpdateLanguageServer {
    uint64 project_id = 1;
    uint64 language_server_id = 2;
    oneof variant {
        LspWorkStart work_start = 3;
        LspWorkProgress work_progress = 4;
        LspWorkEnd work_end = 5;
        LspDiskBasedDiagnosticsUpdating disk_based_diagnostics_updating = 6;
        LspDiskBasedDiagnosticsUpdated disk_based_diagnostics_updated = 7;
    }
}

message LspWorkStart {
    string token = 1;
    optional string message = 2;
    optional uint32 percentage = 3;
}

message LspWorkProgress {
    string token = 1;
    optional string message = 2;
    optional uint32 percentage = 3;
}

message LspWorkEnd {
    string token = 1;
}

message LspDiskBasedDiagnosticsUpdating {}

message LspDiskBasedDiagnosticsUpdated {}

message UpdateChannels {
    repeated Channel channels = 1;
    repeated uint64 delete_channels = 4;
    repeated Channel channel_invitations = 5;
    repeated uint64 remove_channel_invitations = 6;
    repeated ChannelParticipants channel_participants = 7;
    repeated ChannelMessageId latest_channel_message_ids = 8;
    repeated ChannelBufferVersion latest_channel_buffer_versions = 9;

    repeated HostedProject hosted_projects = 10;
    repeated uint64 deleted_hosted_projects = 11;

    repeated DevServer dev_servers = 12;
    repeated uint64 deleted_dev_servers = 13;

    repeated RemoteProject remote_projects = 14;
    repeated uint64 deleted_remote_projects = 15;
}

message UpdateUserChannels {
    repeated ChannelMessageId observed_channel_message_id = 1;
    repeated ChannelBufferVersion observed_channel_buffer_version = 2;
    repeated ChannelMembership channel_memberships = 3;
}

message ChannelMembership {
    uint64 channel_id = 1;
    ChannelRole role = 2;
}

message ChannelMessageId {
    uint64 channel_id = 1;
    uint64 message_id = 2;
}

message ChannelPermission {
    uint64 channel_id = 1;
    ChannelRole role = 3;
}

message ChannelParticipants {
    uint64 channel_id = 1;
    repeated uint64 participant_user_ids = 2;
}

message HostedProject {
    uint64 project_id = 1;
    uint64 channel_id = 2;
    string name = 3;
    ChannelVisibility visibility = 4;
}

message RemoteProject {
    uint64 id = 1;
    optional uint64 project_id = 2;
    uint64 channel_id = 3;
    string name = 4;
    uint64 dev_server_id = 5;
    string path = 6;
}

message DevServer {
    uint64 channel_id = 1;
    uint64 dev_server_id = 2;
    string name = 3;
    DevServerStatus status = 4;
}

enum DevServerStatus {
    Offline = 0;
    Online = 1;
}

message JoinChannel {
    uint64 channel_id = 1;
}

message DeleteChannel {
    uint64 channel_id = 1;
}

message GetChannelMembers {
    uint64 channel_id = 1;
}

message GetChannelMembersResponse {
    repeated ChannelMember members = 1;
}

message ChannelMember {
    uint64 user_id = 1;
    Kind kind = 3;
    ChannelRole role = 4;

    enum Kind {
        Member = 0;
        Invitee = 1;
    }
}

message CreateChannel {
    string name = 1;
    optional uint64 parent_id = 2;
}

message CreateChannelResponse {
    Channel channel = 1;
    optional uint64 parent_id = 2;
}

message InviteChannelMember {
    uint64 channel_id = 1;
    uint64 user_id = 2;
    ChannelRole role = 4;
}

message RemoveChannelMember {
    uint64 channel_id = 1;
    uint64 user_id = 2;
}

enum ChannelRole {
    Admin = 0;
    Member = 1;
    Guest = 2;
    Banned = 3;
    Talker = 4;
}

message SetChannelMemberRole {
    uint64 channel_id = 1;
    uint64 user_id = 2;
    ChannelRole role = 3;
}

message SetChannelVisibility {
    uint64 channel_id = 1;
    ChannelVisibility visibility = 2;
}

message RenameChannel {
    uint64 channel_id = 1;
    string name = 2;
}

message RenameChannelResponse {
    Channel channel = 1;
}

message JoinChannelChat {
    uint64 channel_id = 1;
}

message JoinChannelChatResponse {
    repeated ChannelMessage messages = 1;
    bool done = 2;
}

message LeaveChannelChat {
    uint64 channel_id = 1;
}

message SendChannelMessage {
    uint64 channel_id = 1;
    string body = 2;
    Nonce nonce = 3;
    repeated ChatMention mentions = 4;
    optional uint64 reply_to_message_id = 5;
}

message RemoveChannelMessage {
    uint64 channel_id = 1;
    uint64 message_id = 2;
}

message UpdateChannelMessage {
    uint64 channel_id = 1;
    uint64 message_id = 2;
    Nonce nonce = 4;
    string body = 5;
    repeated ChatMention mentions = 6;
}

message AckChannelMessage {
    uint64 channel_id = 1;
    uint64 message_id = 2;
}

message SendChannelMessageResponse {
    ChannelMessage message = 1;
}

message ChannelMessageSent {
    uint64 channel_id = 1;
    ChannelMessage message = 2;
}

message ChannelMessageUpdate {
    uint64 channel_id = 1;
    ChannelMessage message = 2;
}

message GetChannelMessages {
    uint64 channel_id = 1;
    uint64 before_message_id = 2;
}

message GetChannelMessagesResponse {
    repeated ChannelMessage messages = 1;
    bool done = 2;
}

message GetChannelMessagesById {
    repeated uint64 message_ids = 1;
}

message MoveChannel {
    uint64 channel_id = 1;
    uint64 to = 2;
}

message JoinChannelBuffer {
    uint64 channel_id = 1;
}

message ChannelMessage {
    uint64 id = 1;
    string body = 2;
    uint64 timestamp = 3;
    uint64 sender_id = 4;
    Nonce nonce = 5;
    repeated ChatMention mentions = 6;
    optional uint64 reply_to_message_id = 7;
    optional uint64 edited_at = 8;
}

message ChatMention {
    Range range = 1;
    uint64 user_id = 2;
}

message RejoinChannelBuffers {
    repeated ChannelBufferVersion buffers = 1;
}

message RejoinChannelBuffersResponse {
    repeated RejoinedChannelBuffer buffers = 1;
}

message AckBufferOperation {
    uint64 buffer_id = 1;
    uint64 epoch = 2;
    repeated VectorClockEntry version = 3;
}

message JoinChannelBufferResponse {
    uint64 buffer_id = 1;
    uint32 replica_id = 2;
    string base_text = 3;
    repeated Operation operations = 4;
    repeated Collaborator collaborators = 5;
    uint64 epoch = 6;
}

message RejoinedChannelBuffer {
    uint64 channel_id = 1;
    repeated VectorClockEntry version = 2;
    repeated Operation operations = 3;
    repeated Collaborator collaborators = 4;
}

message LeaveChannelBuffer {
    uint64 channel_id = 1;
}

message RespondToChannelInvite {
    uint64 channel_id = 1;
    bool accept = 2;
}

message GetUsers {
    repeated uint64 user_ids = 1;
}

message FuzzySearchUsers {
    string query = 1;
}

message UsersResponse {
    repeated User users = 1;
}

message RequestContact {
    uint64 responder_id = 1;
}

message RemoveContact {
    uint64 user_id = 1;
}

message RespondToContactRequest {
    uint64 requester_id = 1;
    ContactRequestResponse response = 2;
}

enum ContactRequestResponse {
    Accept = 0;
    Decline = 1;
    Block = 2;
    Dismiss = 3;
}

message UpdateContacts {
    repeated Contact contacts = 1;
    repeated uint64 remove_contacts = 2;
    repeated IncomingContactRequest incoming_requests = 3;
    repeated uint64 remove_incoming_requests = 4;
    repeated uint64 outgoing_requests = 5;
    repeated uint64 remove_outgoing_requests = 6;
}

message UpdateInviteInfo {
    string url = 1;
    uint32 count = 2;
}

message ShowContacts {}

message IncomingContactRequest {
    uint64 requester_id = 1;
}

message UpdateDiagnostics {
    uint32 replica_id = 1;
    uint32 lamport_timestamp = 2;
    uint64 server_id = 3;
    repeated Diagnostic diagnostics = 4;
}

message Follow {
    uint64 room_id = 1;
    optional uint64 project_id = 2;
    PeerId leader_id = 3;
}

message FollowResponse {
    View active_view = 3;
    // TODO: after 0.124.0 is retired, remove these.
    optional ViewId active_view_id = 1;
    repeated View views = 2;
}

message UpdateFollowers {
    uint64 room_id = 1;
    optional uint64 project_id = 2;
    reserved 3;
    oneof variant {
        View create_view = 5;
        // TODO: after 0.124.0 is retired, remove these.
        UpdateActiveView update_active_view = 4;
        UpdateView update_view = 6;
    }
}

message Unfollow {
    uint64 room_id = 1;
    optional uint64 project_id = 2;
    PeerId leader_id = 3;
}

message GetPrivateUserInfo {}

message GetPrivateUserInfoResponse {
    string metrics_id = 1;
    bool staff = 2;
    repeated string flags = 3;
}

// Entities

message ViewId {
    PeerId creator = 1;
    uint64 id = 2;
}

message UpdateActiveView {
    optional ViewId id = 1;
    optional PeerId leader_id = 2;
    View view = 3;
}

message UpdateView {
    ViewId id = 1;
    optional PeerId leader_id = 2;

    oneof variant {
        Editor editor = 3;
    }

    message Editor {
        repeated ExcerptInsertion inserted_excerpts = 1;
        repeated uint64 deleted_excerpts = 2;
        repeated Selection selections = 3;
        optional Selection pending_selection = 4;
        EditorAnchor scroll_top_anchor = 5;
        float scroll_x = 6;
        float scroll_y = 7;
    }
}

message View {
    ViewId id = 1;
    optional PeerId leader_id = 2;

    oneof variant {
        Editor editor = 3;
        ChannelView channel_view = 4;
    }

    message Editor {
        bool singleton = 1;
        optional string title = 2;
        repeated Excerpt excerpts = 3;
        repeated Selection selections = 4;
        optional Selection pending_selection = 5;
        EditorAnchor scroll_top_anchor = 6;
        float scroll_x = 7;
        float scroll_y = 8;
    }

    message ChannelView {
        uint64 channel_id = 1;
        Editor editor = 2;
    }
}

message Collaborator {
    PeerId peer_id = 1;
    uint32 replica_id = 2;
    uint64 user_id = 3;
}

message User {
    uint64 id = 1;
    string github_login = 2;
    string avatar_url = 3;
}

message File {
    uint64 worktree_id = 1;
    optional uint64 entry_id = 2;
    string path = 3;
    Timestamp mtime = 4;
    bool is_deleted = 5;
}

message Entry {
    uint64 id = 1;
    bool is_dir = 2;
    string path = 3;
    uint64 inode = 4;
    Timestamp mtime = 5;
    bool is_symlink = 6;
    bool is_ignored = 7;
    bool is_external = 8;
    optional GitStatus git_status = 9;
}

message RepositoryEntry {
    uint64 work_directory_id = 1;
    optional string branch = 2;
}

message StatusEntry {
    string repo_path = 1;
    GitStatus status = 2;
}

enum GitStatus {
    Added = 0;
    Modified = 1;
    Conflict = 2;
}

message BufferState {
    uint64 id = 1;
    optional File file = 2;
    string base_text = 3;
    optional string diff_base = 4;
    LineEnding line_ending = 5;
    repeated VectorClockEntry saved_version = 6;
    string saved_version_fingerprint = 7;
    Timestamp saved_mtime = 8;
}

message BufferChunk {
    uint64 buffer_id = 1;
    repeated Operation operations = 2;
    bool is_last = 3;
}

enum LineEnding {
    Unix = 0;
    Windows = 1;
}

message Selection {
    uint64 id = 1;
    EditorAnchor start = 2;
    EditorAnchor end = 3;
    bool reversed = 4;
}

message EditorAnchor {
    uint64 excerpt_id = 1;
    Anchor anchor = 2;
}

enum CursorShape {
    CursorBar = 0;
    CursorBlock = 1;
    CursorUnderscore = 2;
    CursorHollow = 3;
}

message ExcerptInsertion {
    Excerpt excerpt = 1;
    optional uint64 previous_excerpt_id = 2;
}

message Excerpt {
    uint64 id = 1;
    uint64 buffer_id = 2;
    Anchor context_start = 3;
    Anchor context_end = 4;
    Anchor primary_start = 5;
    Anchor primary_end = 6;
}

message Anchor {
    uint32 replica_id = 1;
    uint32 timestamp = 2;
    uint64 offset = 3;
    Bias bias = 4;
    optional uint64 buffer_id = 5;
}

enum Bias {
    Left = 0;
    Right = 1;
}

message Diagnostic {
    Anchor start = 1;
    Anchor end = 2;
    optional string source = 3;
    Severity severity = 4;
    string message = 5;
    optional string code = 6;
    uint64 group_id = 7;
    bool is_primary = 8;

    // TODO: remove this field
    bool is_valid = 9;

    bool is_disk_based = 10;
    bool is_unnecessary = 11;

    enum Severity {
        None = 0;
        Error = 1;
        Warning = 2;
        Information = 3;
        Hint = 4;
    }
}

message Operation {
    oneof variant {
        Edit edit = 1;
        Undo undo = 2;
        UpdateSelections update_selections = 3;
        UpdateDiagnostics update_diagnostics = 4;
        UpdateCompletionTriggers update_completion_triggers = 5;
    }

    message Edit {
        uint32 replica_id = 1;
        uint32 lamport_timestamp = 2;
        repeated VectorClockEntry version = 3;
        repeated Range ranges = 4;
        repeated string new_text = 5;
    }

    message Undo {
        uint32 replica_id = 1;
        uint32 lamport_timestamp = 2;
        repeated VectorClockEntry version = 3;
        repeated UndoCount counts = 4;
    }

    message UpdateSelections {
        uint32 replica_id = 1;
        uint32 lamport_timestamp = 2;
        repeated Selection selections = 3;
        bool line_mode = 4;
        CursorShape cursor_shape = 5;
    }

    message UpdateCompletionTriggers {
        uint32 replica_id = 1;
        uint32 lamport_timestamp = 2;
        repeated string triggers = 3;
    }
}

message UndoMapEntry {
    uint32 replica_id = 1;
    uint32 local_timestamp = 2;
    repeated UndoCount counts = 3;
}

message UndoCount {
    uint32 replica_id = 1;
    uint32 lamport_timestamp = 2;
    uint32 count = 3;
}

message VectorClockEntry {
    uint32 replica_id = 1;
    uint32 timestamp = 2;
}

message Timestamp {
    uint64 seconds = 1;
    uint32 nanos = 2;
}

message Range {
    uint64 start = 1;
    uint64 end = 2;
}

message PointUtf16 {
    uint32 row = 1;
    uint32 column = 2;
}

message Nonce {
    uint64 upper_half = 1;
    uint64 lower_half = 2;
}

enum ChannelVisibility {
    Public = 0;
    Members = 1;
}

message Channel {
    uint64 id = 1;
    string name = 2;
    ChannelVisibility visibility = 3;
    repeated uint64 parent_path = 5;
}

message Contact {
    uint64 user_id = 1;
    bool online = 2;
    bool busy = 3;
}

message WorktreeMetadata {
    uint64 id = 1;
    string root_name = 2;
    bool visible = 3;
    string abs_path = 4;
}

message UpdateDiffBase {
    uint64 project_id = 1;
    uint64 buffer_id = 2;
    optional string diff_base = 3;
}

message GetNotifications {
    optional uint64 before_id = 1;
}

message AddNotification {
    Notification notification = 1;
}

message GetNotificationsResponse {
    repeated Notification notifications = 1;
    bool done = 2;
}

message DeleteNotification {
    uint64 notification_id = 1;
}

message UpdateNotification {
    Notification notification = 1;
}

message MarkNotificationRead {
    uint64 notification_id = 1;
}

message Notification {
    uint64 id = 1;
    uint64 timestamp = 2;
    string kind = 3;
    optional uint64 entity_id = 4;
    string content = 5;
    bool is_read = 6;
    optional bool response = 7;
}

message LspExtExpandMacro {
    uint64 project_id = 1;
    uint64 buffer_id = 2;
    Anchor position = 3;
}

message LspExtExpandMacroResponse {
    string name = 1;
    string expansion = 2;
}

message SetRoomParticipantRole {
    uint64 room_id = 1;
    uint64 user_id = 2;
    ChannelRole role = 3;
}

message CompleteWithLanguageModel {
    string model = 1;
    repeated LanguageModelRequestMessage messages = 2;
    repeated string stop = 3;
    float temperature = 4;
}

message LanguageModelRequestMessage {
    LanguageModelRole role = 1;
    string content = 2;
}

enum LanguageModelRole {
    LanguageModelUser = 0;
    LanguageModelAssistant = 1;
    LanguageModelSystem = 2;
}

message LanguageModelResponseMessage {
    optional LanguageModelRole role = 1;
    optional string content = 2;
}

message LanguageModelResponse {
    repeated LanguageModelChoiceDelta choices = 1;
}

message LanguageModelChoiceDelta {
    uint32 index = 1;
    LanguageModelResponseMessage delta = 2;
    optional string finish_reason = 3;
}

message CountTokensWithLanguageModel {
    string model = 1;
    repeated LanguageModelRequestMessage messages = 2;
}

message CountTokensResponse {
    uint32 token_count = 1;
}

message GetCachedEmbeddings {
    string provider = 1;
    repeated bytes digests = 2;
}

message GetCachedEmbeddingsResponse {
    repeated Embedding embeddings = 1;
}

message ComputeEmbeddings {
    string provider = 1;
    repeated string texts = 2;
}

message ComputeEmbeddingsResponse {
    repeated Embedding embeddings = 1;
}

message Embedding {
    bytes digest = 1;
    repeated float dimensions = 2;
}

message BlameBuffer {
    uint64 project_id = 1;
    uint64 buffer_id = 2;
    repeated VectorClockEntry version = 3;
}

message BlameEntry {
    bytes sha = 1;

    uint32 start_line = 2;
    uint32 end_line = 3;
    uint32 original_line_number = 4;

    optional string author = 5;
    optional string author_mail = 6;
    optional int64 author_time = 7;
    optional string author_tz = 8;

    optional string committer = 9;
    optional string committer_mail = 10;
    optional int64 committer_time = 11;
    optional string committer_tz = 12;

    optional string summary = 13;
    optional string previous = 14;

    string filename = 15;
}

message CommitMessage {
    bytes oid = 1;
    string message = 2;
}

message CommitPermalink {
    bytes oid = 1;
    string permalink = 2;
}

message BlameBufferResponse {
    repeated BlameEntry entries = 1;
    repeated CommitMessage messages = 2;
    repeated CommitPermalink permalinks = 3;
}

message MultiLspQuery {
    uint64 project_id = 1;
    uint64 buffer_id = 2;
    repeated VectorClockEntry version = 3;
    oneof strategy {
        AllLanguageServers all = 4;
    }
    oneof request {
        GetHover get_hover = 5;
        GetCodeActions get_code_actions = 6;
    }
}

message AllLanguageServers {}

message MultiLspQueryResponse {
    repeated LspResponse responses = 1;
}

message LspResponse {
    oneof response {
        GetHoverResponse get_hover_response = 1;
        GetCodeActionsResponse get_code_actions_response = 2;
    }
}<|MERGE_RESOLUTION|>--- conflicted
+++ resolved
@@ -204,10 +204,10 @@
         LanguageModelResponse language_model_response = 167;
         CountTokensWithLanguageModel count_tokens_with_language_model = 168;
         CountTokensResponse count_tokens_response = 169;
-        GetCachedEmbeddings get_cached_embeddings = 177;
-        GetCachedEmbeddingsResponse get_cached_embeddings_response = 178;
-        ComputeEmbeddings compute_embeddings = 179;
-        ComputeEmbeddingsResponse compute_embeddings_response = 180; // current max
+        GetCachedEmbeddings get_cached_embeddings = 189;
+        GetCachedEmbeddingsResponse get_cached_embeddings_response = 190;
+        ComputeEmbeddings compute_embeddings = 191;
+        ComputeEmbeddingsResponse compute_embeddings_response = 192; // current max
 
         UpdateChannelMessage update_channel_message = 170;
         ChannelMessageUpdate channel_message_update = 171;
@@ -219,11 +219,9 @@
 
         MultiLspQuery multi_lsp_query = 175;
         MultiLspQueryResponse multi_lsp_query_response = 176;
-<<<<<<< HEAD
-=======
 
         CreateRemoteProject create_remote_project = 177;
-        CreateRemoteProjectResponse create_remote_project_response = 188; // current max
+        CreateRemoteProjectResponse create_remote_project_response = 188;
         CreateDevServer create_dev_server = 178;
         CreateDevServerResponse create_dev_server_response = 179;
         ShutdownDevServer shutdown_dev_server = 180;
@@ -235,7 +233,6 @@
         JoinRemoteProject join_remote_project = 185;
         RejoinRemoteProjects rejoin_remote_projects = 186;
         RejoinRemoteProjectsResponse rejoin_remote_projects_response = 187;
->>>>>>> 8d7f5eab
     }
 
     reserved 158 to 161;
