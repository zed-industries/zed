use super::{
    Connection,
    message_stream::{Message, MessageStream},
    proto::{
        self, AnyTypedEnvelope, EnvelopedMessage, PeerId, Receipt, RequestMessage, TypedEnvelope,
    },
};
use anyhow::{Context as _, Result, anyhow};
use collections::HashMap;
use futures::{
    FutureExt, SinkExt, Stream, StreamExt, TryFutureExt,
    channel::{mpsc, oneshot},
    stream::BoxStream,
};
use parking_lot::{Mutex, RwLock};
use proto::{ErrorCode, ErrorCodeExt, ErrorExt, RpcError};
use serde::{Serialize, ser::SerializeStruct};
use std::{
    fmt, future,
    future::Future,
    sync::atomic::Ordering::SeqCst,
    sync::{
        Arc,
        atomic::{self, AtomicU32},
    },
    time::Duration,
    time::Instant,
};
use tracing::instrument;

#[derive(Clone, Copy, PartialEq, Eq, PartialOrd, Ord, Hash, Debug, Serialize)]
pub struct ConnectionId {
    pub owner_id: u32,
    pub id: u32,
}

impl From<ConnectionId> for PeerId {
    fn from(id: ConnectionId) -> Self {
        PeerId {
            owner_id: id.owner_id,
            id: id.id,
        }
    }
}

impl From<PeerId> for ConnectionId {
    fn from(peer_id: PeerId) -> Self {
        Self {
            owner_id: peer_id.owner_id,
            id: peer_id.id,
        }
    }
}

impl fmt::Display for ConnectionId {
    fn fmt(&self, f: &mut fmt::Formatter<'_>) -> fmt::Result {
        write!(f, "{}/{}", self.owner_id, self.id)
    }
}

pub struct Peer {
    epoch: AtomicU32,
    pub connections: RwLock<HashMap<ConnectionId, ConnectionState>>,
    next_connection_id: AtomicU32,
}

#[derive(Clone, Serialize)]
pub struct ConnectionState {
    #[serde(skip)]
    outgoing_tx: mpsc::UnboundedSender<Message>,
    next_message_id: Arc<AtomicU32>,
    #[allow(clippy::type_complexity)]
    #[serde(skip)]
    response_channels: Arc<
        Mutex<
            Option<
                HashMap<
                    u32,
                    oneshot::Sender<(proto::Envelope, std::time::Instant, oneshot::Sender<()>)>,
                >,
            >,
        >,
    >,
    #[allow(clippy::type_complexity)]
    #[serde(skip)]
    stream_response_channels: Arc<
        Mutex<
            Option<
                HashMap<u32, mpsc::UnboundedSender<(Result<proto::Envelope>, oneshot::Sender<()>)>>,
            >,
        >,
    >,
}

const KEEPALIVE_INTERVAL: Duration = Duration::from_secs(1);
const WRITE_TIMEOUT: Duration = Duration::from_secs(2);
pub const RECEIVE_TIMEOUT: Duration = Duration::from_secs(10);

impl Peer {
    pub fn new(epoch: u32) -> Arc<Self> {
        Arc::new(Self {
            epoch: AtomicU32::new(epoch),
            connections: Default::default(),
            next_connection_id: Default::default(),
        })
    }

    pub fn epoch(&self) -> u32 {
        self.epoch.load(SeqCst)
    }

    #[instrument(skip_all)]
    pub fn add_connection<F, Fut, Out>(
        self: &Arc<Self>,
        connection: Connection,
        create_timer: F,
    ) -> (
        ConnectionId,
        impl Future<Output = anyhow::Result<()>> + Send + use<F, Fut, Out>,
        BoxStream<'static, Box<dyn AnyTypedEnvelope>>,
    )
    where
        F: Send + Fn(Duration) -> Fut,
        Fut: Send + Future<Output = Out>,
        Out: Send,
    {
        // For outgoing messages, use an unbounded channel so that application code
        // can always send messages without yielding. For incoming messages, use a
        // bounded channel so that other peers will receive backpressure if they send
        // messages faster than this peer can process them.
        #[cfg(any(test, feature = "test-support"))]
        const INCOMING_BUFFER_SIZE: usize = 1;
        #[cfg(not(any(test, feature = "test-support")))]
        const INCOMING_BUFFER_SIZE: usize = 256;
        let (mut incoming_tx, incoming_rx) = mpsc::channel(INCOMING_BUFFER_SIZE);
        let (outgoing_tx, mut outgoing_rx) = mpsc::unbounded();

        let connection_id = ConnectionId {
            owner_id: self.epoch.load(SeqCst),
            id: self.next_connection_id.fetch_add(1, SeqCst),
        };
        let connection_state = ConnectionState {
            outgoing_tx,
            next_message_id: Default::default(),
            response_channels: Arc::new(Mutex::new(Some(Default::default()))),
            stream_response_channels: Arc::new(Mutex::new(Some(Default::default()))),
        };
        let mut writer = MessageStream::new(connection.tx);
        let mut reader = MessageStream::new(connection.rx);

        let this = self.clone();
        let response_channels = connection_state.response_channels.clone();
        let stream_response_channels = connection_state.stream_response_channels.clone();

        let handle_io = async move {
            tracing::trace!(%connection_id, "handle io future: start");

            let _end_connection = util::defer(|| {
                response_channels.lock().take();
                if let Some(channels) = stream_response_channels.lock().take() {
                    for channel in channels.values() {
                        let _ = channel.unbounded_send((
                            Err(anyhow!("connection closed")),
                            oneshot::channel().0,
                        ));
                    }
                }
                this.connections.write().remove(&connection_id);
                tracing::trace!(%connection_id, "handle io future: end");
            });

            // Send messages on this frequency so the connection isn't closed.
            let keepalive_timer = create_timer(KEEPALIVE_INTERVAL).fuse();
            futures::pin_mut!(keepalive_timer);

            // Disconnect if we don't receive messages at least this frequently.
            let receive_timeout = create_timer(RECEIVE_TIMEOUT).fuse();
            futures::pin_mut!(receive_timeout);

            loop {
                tracing::trace!(%connection_id, "outer loop iteration start");
                let read_message = reader.read().fuse();
                futures::pin_mut!(read_message);

                loop {
                    tracing::trace!(%connection_id, "inner loop iteration start");
                    futures::select_biased! {
                        outgoing = outgoing_rx.next().fuse() => match outgoing {
                            Some(outgoing) => {
                                tracing::trace!(%connection_id, "outgoing rpc message: writing");
                                futures::select_biased! {
                                    result = writer.write(outgoing).fuse() => {
                                        tracing::trace!(%connection_id, "outgoing rpc message: done writing");
                                        result.context("failed to write RPC message")?;
                                        tracing::trace!(%connection_id, "keepalive interval: resetting after sending message");
                                        keepalive_timer.set(create_timer(KEEPALIVE_INTERVAL).fuse());
                                    }
                                    _ = create_timer(WRITE_TIMEOUT).fuse() => {
                                        tracing::trace!(%connection_id, "outgoing rpc message: writing timed out");
                                        Err(anyhow!("timed out writing message"))?;
                                    }
                                }
                            }
                            None => {
                                tracing::trace!(%connection_id, "outgoing rpc message: channel closed");
                                return Ok(())
                            },
                        },
                        _ = keepalive_timer => {
                            tracing::trace!(%connection_id, "keepalive interval: pinging");
                            futures::select_biased! {
                                result = writer.write(Message::Ping).fuse() => {
                                    tracing::trace!(%connection_id, "keepalive interval: done pinging");
                                    result.context("failed to send keepalive")?;
                                    tracing::trace!(%connection_id, "keepalive interval: resetting after pinging");
                                    keepalive_timer.set(create_timer(KEEPALIVE_INTERVAL).fuse());
                                }
                                _ = create_timer(WRITE_TIMEOUT).fuse() => {
                                    tracing::trace!(%connection_id, "keepalive interval: pinging timed out");
                                    Err(anyhow!("timed out sending keepalive"))?;
                                }
                            }
                        }
                        incoming = read_message => {
                            let incoming = incoming.context("error reading rpc message from socket")?;
                            tracing::trace!(%connection_id, "incoming rpc message: received");
                            tracing::trace!(%connection_id, "receive timeout: resetting");
                            receive_timeout.set(create_timer(RECEIVE_TIMEOUT).fuse());
                            if let (Message::Envelope(incoming), received_at) = incoming {
                                tracing::trace!(%connection_id, "incoming rpc message: processing");
                                futures::select_biased! {
                                    result = incoming_tx.send((incoming, received_at)).fuse() => match result {
                                        Ok(_) => {
                                            tracing::trace!(%connection_id, "incoming rpc message: processed");
                                        }
                                        Err(_) => {
                                            tracing::trace!(%connection_id, "incoming rpc message: channel closed");
                                            return Ok(())
                                        }
                                    },
                                    _ = create_timer(WRITE_TIMEOUT).fuse() => {
                                        tracing::trace!(%connection_id, "incoming rpc message: processing timed out");
                                        Err(anyhow!("timed out processing incoming message"))?
                                    }
                                }
                            }
                            break;
                        },
                        _ = receive_timeout => {
                            tracing::trace!(%connection_id, "receive timeout: delay between messages too long");
                            Err(anyhow!("delay between messages too long"))?
                        }
                    }
                }
            }
        };

        let response_channels = connection_state.response_channels.clone();
        let stream_response_channels = connection_state.stream_response_channels.clone();
        self.connections
            .write()
            .insert(connection_id, connection_state);

        let incoming_rx = incoming_rx.filter_map(move |(incoming, received_at)| {
            let response_channels = response_channels.clone();
            let stream_response_channels = stream_response_channels.clone();
            async move {
                let message_id = incoming.id;
                tracing::trace!(?incoming, "incoming message future: start");
                let _end = util::defer(move || {
                    tracing::trace!(%connection_id, message_id, "incoming message future: end");
                });

                if let Some(responding_to) = incoming.responding_to {
                    tracing::trace!(
                        %connection_id,
                        message_id,
                        responding_to,
                        "incoming response: received"
                    );
                    let response_channel =
                        response_channels.lock().as_mut()?.remove(&responding_to);
                    let stream_response_channel = stream_response_channels
                        .lock()
                        .as_ref()?
                        .get(&responding_to)
                        .cloned();

                    if let Some(tx) = response_channel {
                        let requester_resumed = oneshot::channel();
                        if let Err(error) = tx.send((incoming, received_at, requester_resumed.0)) {
                            tracing::trace!(
                                %connection_id,
                                message_id,
                                responding_to = responding_to,
                                ?error,
                                "incoming response: request future dropped",
                            );
                        }

                        tracing::trace!(
                            %connection_id,
                            message_id,
                            responding_to,
                            "incoming response: waiting to resume requester"
                        );
                        let _ = requester_resumed.1.await;
                        tracing::trace!(
                            %connection_id,
                            message_id,
                            responding_to,
                            "incoming response: requester resumed"
                        );
                    } else if let Some(tx) = stream_response_channel {
                        let requester_resumed = oneshot::channel();
                        if let Err(error) = tx.unbounded_send((Ok(incoming), requester_resumed.0)) {
                            tracing::debug!(
                                %connection_id,
                                message_id,
                                responding_to = responding_to,
                                ?error,
                                "incoming stream response: request future dropped",
                            );
                        }

                        tracing::debug!(
                            %connection_id,
                            message_id,
                            responding_to,
                            "incoming stream response: waiting to resume requester"
                        );
                        let _ = requester_resumed.1.await;
                        tracing::debug!(
                            %connection_id,
                            message_id,
                            responding_to,
                            "incoming stream response: requester resumed"
                        );
                    } else {
                        let message_type = proto::build_typed_envelope(
                            connection_id.into(),
                            received_at,
                            incoming,
                        )
                        .map(|p| p.payload_type_name());
                        tracing::warn!(
                            %connection_id,
                            message_id,
                            responding_to,
                            message_type,
                            "incoming response: unknown request"
                        );
                    }

                    None
                } else {
                    tracing::trace!(%connection_id, message_id, "incoming message: received");
                    proto::build_typed_envelope(connection_id.into(), received_at, incoming)
                        .or_else(|| {
                            tracing::error!(
                                %connection_id,
                                message_id,
                                "unable to construct a typed envelope"
                            );
                            None
                        })
                }
            }
        });
        (connection_id, handle_io, incoming_rx.boxed())
    }

    #[cfg(any(test, feature = "test-support"))]
    pub fn add_test_connection(
        self: &Arc<Self>,
        connection: Connection,
        executor: gpui::BackgroundExecutor,
    ) -> (
        ConnectionId,
        impl Future<Output = anyhow::Result<()>> + Send + use<>,
        BoxStream<'static, Box<dyn AnyTypedEnvelope>>,
    ) {
        let executor = executor.clone();
        self.add_connection(connection, move |duration| executor.timer(duration))
    }

    pub fn disconnect(&self, connection_id: ConnectionId) {
        self.connections.write().remove(&connection_id);
    }

    #[cfg(any(test, feature = "test-support"))]
    pub fn reset(&self, epoch: u32) {
        self.next_connection_id.store(0, SeqCst);
        self.epoch.store(epoch, SeqCst);
    }

    pub fn teardown(&self) {
        self.connections.write().clear();
    }

    /// Make a request and wait for a response.
    pub fn request<T: RequestMessage>(
        &self,
        receiver_id: ConnectionId,
        request: T,
    ) -> impl Future<Output = Result<T::Response>> + use<T> {
        self.request_internal(None, receiver_id, request)
            .map_ok(|envelope| envelope.payload)
    }

    pub fn request_envelope<T: RequestMessage>(
        &self,
        receiver_id: ConnectionId,
        request: T,
    ) -> impl Future<Output = Result<TypedEnvelope<T::Response>>> + use<T> {
        self.request_internal(None, receiver_id, request)
    }

    pub fn forward_request<T: RequestMessage>(
        &self,
        sender_id: ConnectionId,
        receiver_id: ConnectionId,
        request: T,
    ) -> impl Future<Output = Result<T::Response>> {
        self.request_internal(Some(sender_id), receiver_id, request)
            .map_ok(|envelope| envelope.payload)
    }

    fn request_internal<T: RequestMessage>(
        &self,
        original_sender_id: Option<ConnectionId>,
        receiver_id: ConnectionId,
        request: T,
    ) -> impl Future<Output = Result<TypedEnvelope<T::Response>>> + use<T> {
        let envelope = request.into_envelope(0, None, original_sender_id.map(Into::into));
        let response = self.request_dynamic(receiver_id, envelope, T::NAME);
        async move {
            let (response, received_at) = response.await?;
            Ok(TypedEnvelope {
                message_id: response.id,
                sender_id: receiver_id.into(),
                original_sender_id: response.original_sender_id,
                payload: T::Response::from_envelope(response)
                    .ok_or_else(|| anyhow!("received response of the wrong type"))?,
                received_at,
            })
        }
    }

    /// Make a request and wait for a response.
    ///
    /// The caller must make sure to deserialize the response into the request's
    /// response type. This interface is only useful in trait objects, where
    /// generics can't be used. If you have a concrete type, use `request`.
    pub fn request_dynamic(
        &self,
        receiver_id: ConnectionId,
        mut envelope: proto::Envelope,
        type_name: &'static str,
    ) -> impl Future<Output = Result<(proto::Envelope, Instant)>> + use<> {
        let (tx, rx) = oneshot::channel();
        let send = self.connection_state(receiver_id).and_then(|connection| {
            envelope.id = connection.next_message_id.fetch_add(1, SeqCst);
            connection
                .response_channels
                .lock()
                .as_mut()
                .ok_or_else(|| anyhow!("connection was closed"))?
                .insert(envelope.id, tx);
            connection
                .outgoing_tx
                .unbounded_send(Message::Envelope(envelope))
                .map_err(|_| anyhow!("connection was closed"))?;
            Ok(())
        });
        async move {
            send?;
            let (response, received_at, _barrier) =
                rx.await.map_err(|_| anyhow!("connection was closed"))?;
            if let Some(proto::envelope::Payload::Error(error)) = &response.payload {
                return Err(RpcError::from_proto(error, type_name));
            }
            Ok((response, received_at))
        }
    }

    pub fn request_stream<T: RequestMessage>(
        &self,
        receiver_id: ConnectionId,
        request: T,
    ) -> impl Future<Output = Result<impl Unpin + Stream<Item = Result<T::Response>>>> {
        let (tx, rx) = mpsc::unbounded();
        let send = self.connection_state(receiver_id).and_then(|connection| {
            let message_id = connection.next_message_id.fetch_add(1, SeqCst);
            let stream_response_channels = connection.stream_response_channels.clone();
            stream_response_channels
                .lock()
                .as_mut()
                .ok_or_else(|| anyhow!("connection was closed"))?
                .insert(message_id, tx);
            connection
                .outgoing_tx
                .unbounded_send(Message::Envelope(
                    request.into_envelope(message_id, None, None),
                ))
                .map_err(|_| anyhow!("connection was closed"))?;
            Ok((message_id, stream_response_channels))
        });

        async move {
            let (message_id, stream_response_channels) = send?;
            let stream_response_channels = Arc::downgrade(&stream_response_channels);

            Ok(rx.filter_map(move |(response, _barrier)| {
                let stream_response_channels = stream_response_channels.clone();
                future::ready(match response {
                    Ok(response) => {
                        if let Some(proto::envelope::Payload::Error(error)) = &response.payload {
                            Some(Err(RpcError::from_proto(error, T::NAME)))
                        } else if let Some(proto::envelope::Payload::EndStream(_)) =
                            &response.payload
                        {
                            // Remove the transmitting end of the response channel to end the stream.
                            if let Some(channels) = stream_response_channels.upgrade() {
                                if let Some(channels) = channels.lock().as_mut() {
                                    channels.remove(&message_id);
                                }
                            }
                            None
                        } else {
                            Some(
                                T::Response::from_envelope(response)
                                    .ok_or_else(|| anyhow!("received response of the wrong type")),
                            )
                        }
                    }
                    Err(error) => Some(Err(error)),
                })
            }))
        }
    }

    pub fn send<T: EnvelopedMessage>(&self, receiver_id: ConnectionId, message: T) -> Result<()> {
        let connection = self.connection_state(receiver_id)?;
        let message_id = connection
            .next_message_id
            .fetch_add(1, atomic::Ordering::SeqCst);
        connection.outgoing_tx.unbounded_send(Message::Envelope(
            message.into_envelope(message_id, None, None),
        ))?;
        Ok(())
    }

    pub fn send_dynamic(&self, receiver_id: ConnectionId, message: proto::Envelope) -> Result<()> {
        let connection = self.connection_state(receiver_id)?;
        connection
            .outgoing_tx
            .unbounded_send(Message::Envelope(message))?;
        Ok(())
    }

    pub fn forward_send<T: EnvelopedMessage>(
        &self,
        sender_id: ConnectionId,
        receiver_id: ConnectionId,
        message: T,
    ) -> Result<()> {
        let connection = self.connection_state(receiver_id)?;
        let message_id = connection
            .next_message_id
            .fetch_add(1, atomic::Ordering::SeqCst);
        connection
            .outgoing_tx
            .unbounded_send(Message::Envelope(message.into_envelope(
                message_id,
                None,
                Some(sender_id.into()),
            )))?;
        Ok(())
    }

    pub fn respond<T: RequestMessage>(
        &self,
        receipt: Receipt<T>,
        response: T::Response,
    ) -> Result<()> {
        let connection = self.connection_state(receipt.sender_id.into())?;
        let message_id = connection
            .next_message_id
            .fetch_add(1, atomic::Ordering::SeqCst);
        connection
            .outgoing_tx
            .unbounded_send(Message::Envelope(response.into_envelope(
                message_id,
                Some(receipt.message_id),
                None,
            )))?;
        Ok(())
    }

    pub fn end_stream<T: RequestMessage>(&self, receipt: Receipt<T>) -> Result<()> {
        let connection = self.connection_state(receipt.sender_id.into())?;
        let message_id = connection
            .next_message_id
            .fetch_add(1, atomic::Ordering::SeqCst);

        let message = proto::EndStream {};

        connection
            .outgoing_tx
            .unbounded_send(Message::Envelope(message.into_envelope(
                message_id,
                Some(receipt.message_id),
                None,
            )))?;
        Ok(())
    }

    pub fn respond_with_error<T: RequestMessage>(
        &self,
        receipt: Receipt<T>,
        response: proto::Error,
    ) -> Result<()> {
        let connection = self.connection_state(receipt.sender_id.into())?;
        let message_id = connection
            .next_message_id
            .fetch_add(1, atomic::Ordering::SeqCst);
        connection
            .outgoing_tx
            .unbounded_send(Message::Envelope(response.into_envelope(
                message_id,
                Some(receipt.message_id),
                None,
            )))?;
        Ok(())
    }

    pub fn respond_with_unhandled_message(
        &self,
        sender_id: ConnectionId,
        request_message_id: u32,
        message_type_name: &'static str,
    ) -> Result<()> {
        let connection = self.connection_state(sender_id)?;
        let response = ErrorCode::Internal
            .message(format!("message {} was not handled", message_type_name))
            .to_proto();
        let message_id = connection
            .next_message_id
            .fetch_add(1, atomic::Ordering::SeqCst);
        connection
            .outgoing_tx
            .unbounded_send(Message::Envelope(response.into_envelope(
                message_id,
                Some(request_message_id),
                None,
            )))?;
        Ok(())
    }

    fn connection_state(&self, connection_id: ConnectionId) -> Result<ConnectionState> {
        let connections = self.connections.read();
        let connection = connections
            .get(&connection_id)
            .ok_or_else(|| anyhow!("no such connection: {}", connection_id))?;
        Ok(connection.clone())
    }
}

impl Serialize for Peer {
    fn serialize<S>(&self, serializer: S) -> Result<S::Ok, S::Error>
    where
        S: serde::Serializer,
    {
        let mut state = serializer.serialize_struct("Peer", 2)?;
        state.serialize_field("connections", &*self.connections.read())?;
        state.end()
    }
}

#[cfg(test)]
mod tests {
    use super::*;
    use async_tungstenite::tungstenite::Message as WebSocketMessage;
    use gpui::TestAppContext;

    fn init_logger() {
        if std::env::var("RUST_LOG").is_ok() {
            env_logger::init();
        }
    }

    #[gpui::test(iterations = 50)]
    async fn test_request_response(cx: &mut TestAppContext) {
        init_logger();

        let executor = cx.executor();

        // create 2 clients connected to 1 server
        let server = Peer::new(0);
        let client1 = Peer::new(0);
        let client2 = Peer::new(0);

        let (client1_to_server_conn, server_to_client_1_conn, _kill) =
            Connection::in_memory(cx.executor());
        let (client1_conn_id, io_task1, client1_incoming) =
            client1.add_test_connection(client1_to_server_conn, cx.executor());
        let (_, io_task2, server_incoming1) =
            server.add_test_connection(server_to_client_1_conn, cx.executor());

        let (client2_to_server_conn, server_to_client_2_conn, _kill) =
            Connection::in_memory(cx.executor());
        let (client2_conn_id, io_task3, client2_incoming) =
            client2.add_test_connection(client2_to_server_conn, cx.executor());
        let (_, io_task4, server_incoming2) =
            server.add_test_connection(server_to_client_2_conn, cx.executor());

        executor.spawn(io_task1).detach();
        executor.spawn(io_task2).detach();
        executor.spawn(io_task3).detach();
        executor.spawn(io_task4).detach();
        executor
            .spawn(handle_messages(server_incoming1, server.clone()))
            .detach();
        executor
            .spawn(handle_messages(client1_incoming, client1.clone()))
            .detach();
        executor
            .spawn(handle_messages(server_incoming2, server.clone()))
            .detach();
        executor
            .spawn(handle_messages(client2_incoming, client2.clone()))
            .detach();

        assert_eq!(
            client1
                .request(client1_conn_id, proto::Ping {},)
                .await
                .unwrap(),
            proto::Ack {}
        );

        assert_eq!(
            client2
                .request(client2_conn_id, proto::Ping {},)
                .await
                .unwrap(),
            proto::Ack {}
        );

        assert_eq!(
            client1
                .request(client1_conn_id, proto::Test { id: 1 },)
                .await
                .unwrap(),
            proto::Test { id: 1 }
        );

        assert_eq!(
            client2
                .request(client2_conn_id, proto::Test { id: 2 })
                .await
                .unwrap(),
            proto::Test { id: 2 }
        );

        client1.disconnect(client1_conn_id);
        client2.disconnect(client1_conn_id);

        async fn handle_messages(
            mut messages: BoxStream<'static, Box<dyn AnyTypedEnvelope>>,
            peer: Arc<Peer>,
        ) -> Result<()> {
            while let Some(envelope) = messages.next().await {
                let envelope = envelope.into_any();
                if let Some(envelope) = envelope.downcast_ref::<TypedEnvelope<proto::Ping>>() {
                    let receipt = envelope.receipt();
                    peer.respond(receipt, proto::Ack {})?
                } else if let Some(envelope) = envelope.downcast_ref::<TypedEnvelope<proto::Test>>()
                {
                    peer.respond(envelope.receipt(), envelope.payload.clone())?
                } else {
                    panic!("unknown message type");
                }
            }

            Ok(())
        }
    }

    #[gpui::test(iterations = 50)]
    async fn test_order_of_response_and_incoming(cx: &mut TestAppContext) {
        let executor = cx.executor();
        let server = Peer::new(0);
        let client = Peer::new(0);

        let (client_to_server_conn, server_to_client_conn, _kill) =
            Connection::in_memory(executor.clone());
        let (client_to_server_conn_id, io_task1, mut client_incoming) =
            client.add_test_connection(client_to_server_conn, executor.clone());

        let (server_to_client_conn_id, io_task2, mut server_incoming) =
            server.add_test_connection(server_to_client_conn, executor.clone());

        executor.spawn(io_task1).detach();
        executor.spawn(io_task2).detach();

        executor
            .spawn(async move {
                let future = server_incoming.next().await;
                let request = future
                    .unwrap()
                    .into_any()
                    .downcast::<TypedEnvelope<proto::Ping>>()
                    .unwrap();

                server
                    .send(
                        server_to_client_conn_id,
                        ErrorCode::Internal
                            .message("message 1".to_string())
                            .to_proto(),
                    )
                    .unwrap();
                server
                    .send(
                        server_to_client_conn_id,
                        ErrorCode::Internal
                            .message("message 2".to_string())
                            .to_proto(),
                    )
                    .unwrap();
                server.respond(request.receipt(), proto::Ack {}).unwrap();

                // Prevent the connection from being dropped
                server_incoming.next().await;
            })
            .detach();

        let events = Arc::new(Mutex::new(Vec::new()));

        let response = client.request(client_to_server_conn_id, proto::Ping {});
        let response_task = executor.spawn({
            let events = events.clone();
            async move {
                response.await.unwrap();
                events.lock().push("response".to_string());
            }
        });

        executor
            .spawn({
                let events = events.clone();
                async move {
                    let incoming1 = client_incoming
                        .next()
                        .await
                        .unwrap()
                        .into_any()
                        .downcast::<TypedEnvelope<proto::Error>>()
                        .unwrap();
                    events.lock().push(incoming1.payload.message);
                    let incoming2 = client_incoming
                        .next()
                        .await
                        .unwrap()
                        .into_any()
                        .downcast::<TypedEnvelope<proto::Error>>()
                        .unwrap();
                    events.lock().push(incoming2.payload.message);

                    // Prevent the connection from being dropped
                    client_incoming.next().await;
                }
            })
            .detach();

        response_task.await;
        assert_eq!(
            &*events.lock(),
            &[
                "message 1".to_string(),
                "message 2".to_string(),
                "response".to_string()
            ]
        );
    }

    #[gpui::test(iterations = 50)]
    async fn test_dropping_request_before_completion(cx: &mut TestAppContext) {
        let executor = cx.executor();
        let server = Peer::new(0);
        let client = Peer::new(0);

        let (client_to_server_conn, server_to_client_conn, _kill) =
            Connection::in_memory(cx.executor());
        let (client_to_server_conn_id, io_task1, mut client_incoming) =
            client.add_test_connection(client_to_server_conn, cx.executor());
        let (server_to_client_conn_id, io_task2, mut server_incoming) =
            server.add_test_connection(server_to_client_conn, cx.executor());

        executor.spawn(io_task1).detach();
        executor.spawn(io_task2).detach();

        executor
            .spawn(async move {
                let request1 = server_incoming
                    .next()
                    .await
                    .unwrap()
                    .into_any()
                    .downcast::<TypedEnvelope<proto::Ping>>()
                    .unwrap();
                let request2 = server_incoming
                    .next()
                    .await
                    .unwrap()
                    .into_any()
                    .downcast::<TypedEnvelope<proto::Ping>>()
                    .unwrap();

                server
                    .send(
                        server_to_client_conn_id,
                        ErrorCode::Internal
                            .message("message 1".to_string())
                            .to_proto(),
                    )
                    .unwrap();
                server
                    .send(
                        server_to_client_conn_id,
                        ErrorCode::Internal
                            .message("message 2".to_string())
                            .to_proto(),
                    )
                    .unwrap();
                server.respond(request1.receipt(), proto::Ack {}).unwrap();
                server.respond(request2.receipt(), proto::Ack {}).unwrap();

                // Prevent the connection from being dropped
                server_incoming.next().await;
            })
            .detach();

        let events = Arc::new(Mutex::new(Vec::new()));

        let request1 = client.request(client_to_server_conn_id, proto::Ping {});
        let request1_task = executor.spawn(request1);
        let request2 = client.request(client_to_server_conn_id, proto::Ping {});
        let request2_task = executor.spawn({
            let events = events.clone();
            async move {
                request2.await.unwrap();
                events.lock().push("response 2".to_string());
            }
        });

        executor
            .spawn({
                let events = events.clone();
                async move {
                    let incoming1 = client_incoming
                        .next()
                        .await
                        .unwrap()
                        .into_any()
                        .downcast::<TypedEnvelope<proto::Error>>()
                        .unwrap();
                    events.lock().push(incoming1.payload.message);
                    let incoming2 = client_incoming
                        .next()
                        .await
                        .unwrap()
                        .into_any()
                        .downcast::<TypedEnvelope<proto::Error>>()
                        .unwrap();
                    events.lock().push(incoming2.payload.message);

                    // Prevent the connection from being dropped
                    client_incoming.next().await;
                }
            })
            .detach();

        // Allow the request to make some progress before dropping it.
        cx.executor().simulate_random_delay().await;
        drop(request1_task);

        request2_task.await;
        assert_eq!(
            &*events.lock(),
            &[
                "message 1".to_string(),
                "message 2".to_string(),
                "response 2".to_string()
            ]
        );
    }

    #[gpui::test(iterations = 50)]
    async fn test_disconnect(cx: &mut TestAppContext) {
        let executor = cx.executor();

        let (client_conn, mut server_conn, _kill) = Connection::in_memory(executor.clone());

        let client = Peer::new(0);
        let (connection_id, io_handler, mut incoming) =
            client.add_test_connection(client_conn, executor.clone());

        let (io_ended_tx, io_ended_rx) = oneshot::channel();
        executor
            .spawn(async move {
                io_handler.await.ok();
                io_ended_tx.send(()).unwrap();
            })
            .detach();

        let (messages_ended_tx, messages_ended_rx) = oneshot::channel();
        executor
            .spawn(async move {
                incoming.next().await;
                messages_ended_tx.send(()).unwrap();
            })
            .detach();

        client.disconnect(connection_id);

        let _ = io_ended_rx.await;
        let _ = messages_ended_rx.await;
<<<<<<< HEAD
        assert!(server_conn
            .send(WebSocketMessage::Binary(vec![].into()))
            .await
            .is_err());
=======
        assert!(
            server_conn
                .send(WebSocketMessage::Binary(vec![]))
                .await
                .is_err()
        );
>>>>>>> c165729b
    }

    #[gpui::test(iterations = 50)]
    async fn test_io_error(cx: &mut TestAppContext) {
        let executor = cx.executor();
        let (client_conn, mut server_conn, _kill) = Connection::in_memory(executor.clone());

        let client = Peer::new(0);
        let (connection_id, io_handler, mut incoming) =
            client.add_test_connection(client_conn, executor.clone());
        executor.spawn(io_handler).detach();
        executor
            .spawn(async move { incoming.next().await })
            .detach();

        let response = executor.spawn(client.request(connection_id, proto::Ping {}));
        let _request = server_conn.rx.next().await.unwrap().unwrap();

        drop(server_conn);
        assert_eq!(
            response.await.unwrap_err().to_string(),
            "connection was closed"
        );
    }
}<|MERGE_RESOLUTION|>--- conflicted
+++ resolved
@@ -1028,19 +1028,12 @@
 
         let _ = io_ended_rx.await;
         let _ = messages_ended_rx.await;
-<<<<<<< HEAD
-        assert!(server_conn
-            .send(WebSocketMessage::Binary(vec![].into()))
-            .await
-            .is_err());
-=======
         assert!(
             server_conn
-                .send(WebSocketMessage::Binary(vec![]))
+                .send(WebSocketMessage::Binary(vec![].into()))
                 .await
                 .is_err()
         );
->>>>>>> c165729b
     }
 
     #[gpui::test(iterations = 50)]
