--- conflicted
+++ resolved
@@ -149,11 +149,8 @@
     (CallCanceled, Foreground),
     (CancelCall, Foreground),
     (ChannelMessageSent, Foreground),
-<<<<<<< HEAD
     (ChannelMessageUpdate, Foreground),
-=======
     (CompleteWithLanguageModel, Background),
->>>>>>> 5139aa38
     (CopyProjectEntry, Foreground),
     (CountTokensWithLanguageModel, Background),
     (CountTokensResponse, Background),
