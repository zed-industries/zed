--- conflicted
+++ resolved
@@ -18,11 +18,7 @@
 
 [dependencies]
 anyhow.workspace = true
-<<<<<<< HEAD
-async-tungstenite = "0.16"
-=======
 async-tungstenite.workspace = true
->>>>>>> 85504804
 base64.workspace = true
 chrono.workspace = true
 collections.workspace = true
