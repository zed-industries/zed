--- conflicted
+++ resolved
@@ -132,18 +132,6 @@
 
     cx.run_until_parked();
 
-<<<<<<< HEAD
-    let mut receiver = project.update(cx, |project, cx| {
-        project.search(
-            SearchQuery::text(
-                "project",
-                false,
-                true,
-                false,
-                Default::default(),
-                Default::default(),
-                None,
-=======
     async fn do_search(project: &Model<Project>, mut cx: TestAppContext) -> Model<Buffer> {
         let mut receiver = project.update(&mut cx, |project, cx| {
             project.search(
@@ -154,10 +142,10 @@
                     false,
                     Default::default(),
                     Default::default(),
+                    None,
                 )
                 .unwrap(),
                 cx,
->>>>>>> f19d0f0b
             )
         });
 
