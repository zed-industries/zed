use crate::headless_project::HeadlessProject;
use client::{Client, UserStore};
use clock::FakeSystemClock;
use fs::{FakeFs, Fs};
use gpui::{Context, Model, TestAppContext};
use http_client::FakeHttpClient;
use language::{
    language_settings::{all_language_settings, AllLanguageSettings},
    Buffer, FakeLspAdapter, LanguageConfig, LanguageMatcher, LanguageRegistry, LanguageServerName,
    LineEnding,
};
use lsp::{CompletionContext, CompletionResponse, CompletionTriggerKind};
use node_runtime::NodeRuntime;
use project::{
    search::{SearchQuery, SearchResult},
    Project, ProjectPath,
};
use remote::SshSession;
use serde_json::json;
use settings::{Settings, SettingsLocation, SettingsStore};
use smol::stream::StreamExt;
use std::{
    path::{Path, PathBuf},
    sync::Arc,
};

#[gpui::test]
async fn test_basic_remote_editing(cx: &mut TestAppContext, server_cx: &mut TestAppContext) {
    let (project, _headless, fs) = init_test(cx, server_cx).await;
    let (worktree, _) = project
        .update(cx, |project, cx| {
            project.find_or_create_worktree("/code/project1", true, cx)
        })
        .await
        .unwrap();

    // The client sees the worktree's contents.
    cx.executor().run_until_parked();
    let worktree_id = worktree.read_with(cx, |worktree, _| worktree.id());
    worktree.update(cx, |worktree, _cx| {
        assert_eq!(
            worktree.paths().map(Arc::as_ref).collect::<Vec<_>>(),
            vec![
                Path::new("README.md"),
                Path::new("src"),
                Path::new("src/lib.rs"),
            ]
        );
    });

    // The user opens a buffer in the remote worktree. The buffer's
    // contents are loaded from the remote filesystem.
    let buffer = project
        .update(cx, |project, cx| {
            project.open_buffer((worktree_id, Path::new("src/lib.rs")), cx)
        })
        .await
        .unwrap();
    buffer.update(cx, |buffer, cx| {
        assert_eq!(buffer.text(), "fn one() -> usize { 1 }");
        assert_eq!(
            buffer.diff_base().unwrap().to_string(),
            "fn one() -> usize { 0 }"
        );
        let ix = buffer.text().find('1').unwrap();
        buffer.edit([(ix..ix + 1, "100")], None, cx);
    });

    // The user saves the buffer. The new contents are written to the
    // remote filesystem.
    project
        .update(cx, |project, cx| project.save_buffer(buffer.clone(), cx))
        .await
        .unwrap();
    assert_eq!(
        fs.load("/code/project1/src/lib.rs".as_ref()).await.unwrap(),
        "fn one() -> usize { 100 }"
    );

    // A new file is created in the remote filesystem. The user
    // sees the new file.
    fs.save(
        "/code/project1/src/main.rs".as_ref(),
        &"fn main() {}".into(),
        Default::default(),
    )
    .await
    .unwrap();
    cx.executor().run_until_parked();
    worktree.update(cx, |worktree, _cx| {
        assert_eq!(
            worktree.paths().map(Arc::as_ref).collect::<Vec<_>>(),
            vec![
                Path::new("README.md"),
                Path::new("src"),
                Path::new("src/lib.rs"),
                Path::new("src/main.rs"),
            ]
        );
    });

    // A file that is currently open in a buffer is renamed.
    fs.rename(
        "/code/project1/src/lib.rs".as_ref(),
        "/code/project1/src/lib2.rs".as_ref(),
        Default::default(),
    )
    .await
    .unwrap();
    cx.executor().run_until_parked();
    buffer.update(cx, |buffer, _| {
        assert_eq!(&**buffer.file().unwrap().path(), Path::new("src/lib2.rs"));
    });

    fs.set_index_for_repo(
        Path::new("/code/project1/.git"),
        &[(Path::new("src/lib2.rs"), "fn one() -> usize { 100 }".into())],
    );
    cx.executor().run_until_parked();
    buffer.update(cx, |buffer, _| {
        assert_eq!(
            buffer.diff_base().unwrap().to_string(),
            "fn one() -> usize { 100 }"
        );
    });
}

#[gpui::test]
async fn test_remote_project_search(cx: &mut TestAppContext, server_cx: &mut TestAppContext) {
    let (project, headless, _) = init_test(cx, server_cx).await;

    project
        .update(cx, |project, cx| {
            project.find_or_create_worktree("/code/project1", true, cx)
        })
        .await
        .unwrap();

    cx.run_until_parked();

    async fn do_search(project: &Model<Project>, mut cx: TestAppContext) -> Model<Buffer> {
        let mut receiver = project.update(&mut cx, |project, cx| {
            project.search(
                SearchQuery::text(
                    "project",
                    false,
                    true,
                    false,
                    Default::default(),
                    Default::default(),
                    None,
                )
                .unwrap(),
                cx,
            )
        });

        let first_response = receiver.next().await.unwrap();
        let SearchResult::Buffer { buffer, .. } = first_response else {
            panic!("incorrect result");
        };
        buffer.update(&mut cx, |buffer, cx| {
            assert_eq!(
                buffer.file().unwrap().full_path(cx).to_string_lossy(),
                "project1/README.md"
            )
        });

        assert!(receiver.next().await.is_none());
        buffer
    }

    let buffer = do_search(&project, cx.clone()).await;

    // test that the headless server is tracking which buffers we have open correctly.
    cx.run_until_parked();
    headless.update(server_cx, |headless, cx| {
        assert!(!headless.buffer_store.read(cx).shared_buffers().is_empty())
    });
    do_search(&project, cx.clone()).await;

    cx.update(|_| {
        drop(buffer);
    });
    cx.run_until_parked();
    headless.update(server_cx, |headless, cx| {
        assert!(headless.buffer_store.read(cx).shared_buffers().is_empty())
    });

    do_search(&project, cx.clone()).await;
}

#[gpui::test]
async fn test_remote_settings(cx: &mut TestAppContext, server_cx: &mut TestAppContext) {
    let (project, headless, fs) = init_test(cx, server_cx).await;

    cx.update_global(|settings_store: &mut SettingsStore, cx| {
        settings_store.set_user_settings(
            r#"{"languages":{"Rust":{"language_servers":["custom-rust-analyzer"]}}}"#,
            cx,
        )
    })
    .unwrap();

    cx.run_until_parked();

    server_cx.read(|cx| {
        assert_eq!(
            AllLanguageSettings::get_global(cx)
                .language(Some(&"Rust".into()))
                .language_servers,
            ["custom-rust-analyzer".to_string()]
        )
    });

    fs.insert_tree(
        "/code/project1/.zed",
        json!({
            "settings.json": r#"
                  {
                    "languages": {"Rust":{"language_servers":["override-rust-analyzer"]}},
                    "lsp": {
                      "override-rust-analyzer": {
                        "binary": {
                          "path": "~/.cargo/bin/rust-analyzer"
                        }
                      }
                    }
                  }"#
        }),
    )
    .await;

    let worktree_id = project
        .update(cx, |project, cx| {
            project.find_or_create_worktree("/code/project1", true, cx)
        })
        .await
        .unwrap()
        .0
        .read_with(cx, |worktree, _| worktree.id());

    let buffer = project
        .update(cx, |project, cx| {
            project.open_buffer((worktree_id, Path::new("src/lib.rs")), cx)
        })
        .await
        .unwrap();
    cx.run_until_parked();

    server_cx.read(|cx| {
        let worktree_id = headless
            .read(cx)
            .worktree_store
            .read(cx)
            .worktrees()
            .next()
            .unwrap()
            .read(cx)
            .id();
        assert_eq!(
            AllLanguageSettings::get(
                Some(SettingsLocation {
                    worktree_id,
                    path: Path::new("src/lib.rs")
                }),
                cx
            )
            .language(Some(&"Rust".into()))
            .language_servers,
            ["override-rust-analyzer".to_string()]
        )
    });

    cx.read(|cx| {
        let file = buffer.read(cx).file();
        assert_eq!(
            all_language_settings(file, cx)
                .language(Some(&"Rust".into()))
                .language_servers,
            ["override-rust-analyzer".to_string()]
        )
    });
}

#[gpui::test]
async fn test_remote_lsp(cx: &mut TestAppContext, server_cx: &mut TestAppContext) {
    let (project, headless, fs) = init_test(cx, server_cx).await;

    fs.insert_tree(
        "/code/project1/.zed",
        json!({
            "settings.json": r#"
          {
            "languages": {"Rust":{"language_servers":["rust-analyzer"]}},
            "lsp": {
              "rust-analyzer": {
                "binary": {
                  "path": "~/.cargo/bin/rust-analyzer"
                }
              }
            }
          }"#
        }),
    )
    .await;

    cx.update_model(&project, |project, _| {
        project.languages().register_test_language(LanguageConfig {
            name: "Rust".into(),
            matcher: LanguageMatcher {
                path_suffixes: vec!["rs".into()],
                ..Default::default()
            },
            ..Default::default()
        });
        project.languages().register_fake_lsp_adapter(
            "Rust",
            FakeLspAdapter {
                name: "rust-analyzer",
                ..Default::default()
            },
        )
    });

    let mut fake_lsp = server_cx.update(|cx| {
        headless.read(cx).languages.register_fake_language_server(
            LanguageServerName("rust-analyzer".into()),
            Default::default(),
            None,
        )
    });

    cx.run_until_parked();

    let worktree_id = project
        .update(cx, |project, cx| {
            project.find_or_create_worktree("/code/project1", true, cx)
        })
        .await
        .unwrap()
        .0
        .read_with(cx, |worktree, _| worktree.id());

    // Wait for the settings to synchronize
    cx.run_until_parked();

    let buffer = project
        .update(cx, |project, cx| {
            project.open_buffer((worktree_id, Path::new("src/lib.rs")), cx)
        })
        .await
        .unwrap();
    cx.run_until_parked();

    let fake_lsp = fake_lsp.next().await.unwrap();

    cx.read(|cx| {
        let file = buffer.read(cx).file();
        assert_eq!(
            all_language_settings(file, cx)
                .language(Some(&"Rust".into()))
                .language_servers,
            ["rust-analyzer".to_string()]
        )
    });

    let buffer_id = cx.read(|cx| {
        let buffer = buffer.read(cx);
        assert_eq!(buffer.language().unwrap().name(), "Rust".into());
        buffer.remote_id()
    });

    server_cx.read(|cx| {
        let buffer = headless
            .read(cx)
            .buffer_store
            .read(cx)
            .get(buffer_id)
            .unwrap();

        assert_eq!(buffer.read(cx).language().unwrap().name(), "Rust".into());
    });

    server_cx.read(|cx| {
        let lsp_store = headless.read(cx).lsp_store.read(cx);
        assert_eq!(lsp_store.as_local().unwrap().language_servers.len(), 1);
    });

    fake_lsp.handle_request::<lsp::request::Completion, _, _>(|_, _| async move {
        Ok(Some(CompletionResponse::Array(vec![lsp::CompletionItem {
            label: "boop".to_string(),
            ..Default::default()
        }])))
    });

    let result = project
        .update(cx, |project, cx| {
            project.completions(
                &buffer,
                0,
                CompletionContext {
                    trigger_kind: CompletionTriggerKind::INVOKED,
                    trigger_character: None,
                },
                cx,
            )
        })
        .await
        .unwrap();

    assert_eq!(
        result.into_iter().map(|c| c.label.text).collect::<Vec<_>>(),
        vec!["boop".to_string()]
    );

    fake_lsp.handle_request::<lsp::request::Rename, _, _>(|_, _| async move {
        Ok(Some(lsp::WorkspaceEdit {
            changes: Some(
                [(
                    lsp::Url::from_file_path("/code/project1/src/lib.rs").unwrap(),
                    vec![lsp::TextEdit::new(
                        lsp::Range::new(lsp::Position::new(0, 3), lsp::Position::new(0, 6)),
                        "two".to_string(),
                    )],
                )]
                .into_iter()
                .collect(),
            ),
            ..Default::default()
        }))
    });

    project
        .update(cx, |project, cx| {
            project.perform_rename(buffer.clone(), 3, "two".to_string(), true, cx)
        })
        .await
        .unwrap();

    cx.run_until_parked();
    buffer.update(cx, |buffer, _| {
        assert_eq!(buffer.text(), "fn two() -> usize { 1 }")
    })
}

#[gpui::test]
<<<<<<< HEAD
async fn test_remote_reload(cx: &mut TestAppContext, server_cx: &mut TestAppContext) {
    let (project, _headless, fs) = init_test(cx, server_cx).await;
=======
async fn test_remote_resolve_file_path(cx: &mut TestAppContext, server_cx: &mut TestAppContext) {
    let (project, _headless, _fs) = init_test(cx, server_cx).await;
>>>>>>> 20c06545
    let (worktree, _) = project
        .update(cx, |project, cx| {
            project.find_or_create_worktree("/code/project1", true, cx)
        })
        .await
        .unwrap();

    let worktree_id = cx.update(|cx| worktree.read(cx).id());

    let buffer = project
        .update(cx, |project, cx| {
            project.open_buffer((worktree_id, Path::new("src/lib.rs")), cx)
        })
        .await
        .unwrap();
<<<<<<< HEAD
    buffer.update(cx, |buffer, cx| {
        buffer.edit([(0..0, "a")], None, cx);
    });

    fs.save(
        &PathBuf::from("/code/project1/src/lib.rs"),
        &("bloop".to_string().into()),
        LineEnding::Unix,
    )
    .await
    .unwrap();

    cx.run_until_parked();
    cx.update(|cx| {
        assert!(buffer.read(cx).has_conflict());
    });

    project
        .update(cx, |project, cx| {
            project.reload_buffers([buffer.clone()].into_iter().collect(), false, cx)
        })
        .await
        .unwrap();
    cx.run_until_parked();

    cx.update(|cx| {
        assert!(!buffer.read(cx).has_conflict());
    });
=======

    let path = project
        .update(cx, |project, cx| {
            project.resolve_existing_file_path("/code/project1/README.md", &buffer, cx)
        })
        .await
        .unwrap();
    assert_eq!(
        path.abs_path().unwrap().to_string_lossy(),
        "/code/project1/README.md"
    );

    let path = project
        .update(cx, |project, cx| {
            project.resolve_existing_file_path("../README.md", &buffer, cx)
        })
        .await
        .unwrap();

    assert_eq!(
        path.project_path().unwrap().clone(),
        ProjectPath::from((worktree_id, "README.md"))
    );
>>>>>>> 20c06545
}

fn init_logger() {
    if std::env::var("RUST_LOG").is_ok() {
        env_logger::try_init().ok();
    }
}

async fn init_test(
    cx: &mut TestAppContext,
    server_cx: &mut TestAppContext,
) -> (Model<Project>, Model<HeadlessProject>, Arc<FakeFs>) {
    let (client_ssh, server_ssh) = SshSession::fake(cx, server_cx);
    init_logger();

    let fs = FakeFs::new(server_cx.executor());
    fs.insert_tree(
        "/code",
        json!({
            "project1": {
                ".git": {},
                "README.md": "# project 1",
                "src": {
                    "lib.rs": "fn one() -> usize { 1 }"
                }
            },
            "project2": {
                "README.md": "# project 2",
            },
        }),
    )
    .await;
    fs.set_index_for_repo(
        Path::new("/code/project1/.git"),
        &[(Path::new("src/lib.rs"), "fn one() -> usize { 0 }".into())],
    );

    server_cx.update(HeadlessProject::init);
    let headless = server_cx.new_model(|cx| HeadlessProject::new(server_ssh, fs.clone(), cx));
    let project = build_project(client_ssh, cx);

    project
        .update(cx, {
            let headless = headless.clone();
            |_, cx| cx.on_release(|_, _| drop(headless))
        })
        .detach();
    (project, headless, fs)
}

fn build_project(ssh: Arc<SshSession>, cx: &mut TestAppContext) -> Model<Project> {
    cx.update(|cx| {
        let settings_store = SettingsStore::test(cx);
        cx.set_global(settings_store);
    });

    let client = cx.update(|cx| {
        Client::new(
            Arc::new(FakeSystemClock::default()),
            FakeHttpClient::with_404_response(),
            cx,
        )
    });

    let node = NodeRuntime::unavailable();
    let user_store = cx.new_model(|cx| UserStore::new(client.clone(), cx));
    let languages = Arc::new(LanguageRegistry::test(cx.executor()));
    let fs = FakeFs::new(cx.executor());
    cx.update(|cx| {
        Project::init(&client, cx);
        language::init(cx);
    });

    cx.update(|cx| Project::ssh(ssh, client, node, user_store, languages, fs, cx))
}<|MERGE_RESOLUTION|>--- conflicted
+++ resolved
@@ -445,13 +445,8 @@
 }
 
 #[gpui::test]
-<<<<<<< HEAD
 async fn test_remote_reload(cx: &mut TestAppContext, server_cx: &mut TestAppContext) {
     let (project, _headless, fs) = init_test(cx, server_cx).await;
-=======
-async fn test_remote_resolve_file_path(cx: &mut TestAppContext, server_cx: &mut TestAppContext) {
-    let (project, _headless, _fs) = init_test(cx, server_cx).await;
->>>>>>> 20c06545
     let (worktree, _) = project
         .update(cx, |project, cx| {
             project.find_or_create_worktree("/code/project1", true, cx)
@@ -467,7 +462,6 @@
         })
         .await
         .unwrap();
-<<<<<<< HEAD
     buffer.update(cx, |buffer, cx| {
         buffer.edit([(0..0, "a")], None, cx);
     });
@@ -496,7 +490,26 @@
     cx.update(|cx| {
         assert!(!buffer.read(cx).has_conflict());
     });
-=======
+}
+
+#[gpui::test]
+async fn test_remote_resolve_file_path(cx: &mut TestAppContext, server_cx: &mut TestAppContext) {
+    let (project, _headless, _fs) = init_test(cx, server_cx).await;
+    let (worktree, _) = project
+        .update(cx, |project, cx| {
+            project.find_or_create_worktree("/code/project1", true, cx)
+        })
+        .await
+        .unwrap();
+
+    let worktree_id = cx.update(|cx| worktree.read(cx).id());
+
+    let buffer = project
+        .update(cx, |project, cx| {
+            project.open_buffer((worktree_id, Path::new("src/lib.rs")), cx)
+        })
+        .await
+        .unwrap();
 
     let path = project
         .update(cx, |project, cx| {
@@ -520,7 +533,6 @@
         path.project_path().unwrap().clone(),
         ProjectPath::from((worktree_id, "README.md"))
     );
->>>>>>> 20c06545
 }
 
 fn init_logger() {
