--- conflicted
+++ resolved
@@ -784,7 +784,6 @@
             })
         })?;
 
-<<<<<<< HEAD
         let response = proto::FindSearchCandidatesResponse {
             handle: next_project_search_id,
         };
@@ -802,7 +801,7 @@
                 .matching_buffers(cx)
             })?;
             let mut buffer_ids = vec![];
-            while let Ok(buffer) = results.recv().await {
+            while let Ok(buffer) = results.rx.recv().await {
                 buffer_store
                     .update(cx, |buffer_store, cx| {
                         buffer_store.create_buffer_for_peer(&buffer, REMOTE_SERVER_PEER_ID, cx)
@@ -829,15 +828,6 @@
                         proto::FindSearchCandidatesDone {},
                     )),
                 })
-=======
-        while let Ok(buffer) = results.rx.recv().await {
-            let buffer_id = buffer.read_with(&cx, |this, _| this.remote_id())?;
-            response.buffer_ids.push(buffer_id.to_proto());
-            buffer_store
-                .update(&mut cx, |buffer_store, cx| {
-                    buffer_store.create_buffer_for_peer(&buffer, REMOTE_SERVER_PEER_ID, cx)
-                })?
->>>>>>> 843be766
                 .await?;
             anyhow::Ok(())
         })
