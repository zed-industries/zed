--- conflicted
+++ resolved
@@ -11,11 +11,7 @@
 use crate::client::Client;
 use crate::types;
 
-<<<<<<< HEAD
-const PROTOCOL_VERSION: u32 = 1;
-=======
 const PROTOCOL_VERSION: &str = "2024-10-07";
->>>>>>> 9dfe4a30
 
 pub struct ModelContextProtocol {
     inner: Client,
