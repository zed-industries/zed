--- conflicted
+++ resolved
@@ -427,14 +427,8 @@
                 working_directory: working_directory.clone(),
                 drain_on_exit: true,
                 env: env.clone().into_iter().collect(),
-<<<<<<< HEAD
-                // Don't know what the correct value for Zed to use here is, just making it compile for now.
-                #[cfg(target_os = "windows")]
-                escape_args: false,
-=======
                 #[cfg(windows)]
                 escape_args: true,
->>>>>>> e9abd5b2
             }
         };
 
