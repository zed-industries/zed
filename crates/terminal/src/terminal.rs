pub mod mappings;

pub use alacritty_terminal;

mod pty_info;
mod terminal_hyperlinks;
pub mod terminal_settings;

use alacritty_terminal::{
    Term,
    event::{Event as AlacTermEvent, EventListener, Notify, WindowSize},
    event_loop::{EventLoop, Msg, Notifier},
    grid::{Dimensions, Grid, Row, Scroll as AlacScroll},
    index::{Boundary, Column, Direction as AlacDirection, Line, Point as AlacPoint},
    selection::{Selection, SelectionRange, SelectionType},
    sync::FairMutex,
    term::{
        Config, RenderableCursor, TermMode,
        cell::{Cell, Flags},
        search::{Match, RegexIter, RegexSearch},
    },
    tty::{self},
    vi_mode::{ViModeCursor, ViMotion},
    vte::ansi::{
        ClearMode, CursorStyle as AlacCursorStyle, Handler, NamedPrivateMode, PrivateMode,
    },
};
use anyhow::{Context as _, Result, bail};
use log::trace;

use futures::{
    FutureExt,
    channel::mpsc::{UnboundedReceiver, UnboundedSender, unbounded},
};

use itertools::Itertools as _;
use mappings::mouse::{
    alt_scroll, grid_point, grid_point_and_side, mouse_button_report, mouse_moved_report,
    scroll_report,
};

use collections::{HashMap, VecDeque};
use futures::StreamExt;
use pty_info::{ProcessIdGetter, PtyProcessInfo};
use serde::{Deserialize, Serialize};
use settings::Settings;
use smol::channel::{Receiver, Sender};
use task::{HideStrategy, Shell, SpawnInTerminal};
use terminal_hyperlinks::RegexSearches;
use terminal_settings::{AlternateScroll, CursorShape, TerminalSettings};
use theme::{ActiveTheme, Theme};
use urlencoding;
use util::truncate_and_trailoff;

use std::{
    borrow::Cow,
    cmp::{self, min},
    fmt::Display,
    ops::{Deref, RangeInclusive},
    path::PathBuf,
    process::ExitStatus,
    sync::Arc,
    time::Instant,
};
use thiserror::Error;

use gpui::{
    App, AppContext as _, Bounds, ClipboardItem, Context, EventEmitter, Hsla, Keystroke, Modifiers,
    MouseButton, MouseDownEvent, MouseMoveEvent, MouseUpEvent, Pixels, Point, Rgba,
    ScrollWheelEvent, Size, Task, TouchPhase, Window, actions, black, px,
};

use crate::mappings::{colors::to_alac_rgb, keys::to_esc_str};

actions!(
    terminal,
    [
        /// Clears the terminal screen.
        Clear,
        /// Copies selected text to the clipboard.
        Copy,
        /// Pastes from the clipboard.
        Paste,
        /// Shows the character palette for special characters.
        ShowCharacterPalette,
        /// Searches for text in the terminal.
        SearchTest,
        /// Scrolls up by one line.
        ScrollLineUp,
        /// Scrolls down by one line.
        ScrollLineDown,
        /// Scrolls up by one page.
        ScrollPageUp,
        /// Scrolls down by one page.
        ScrollPageDown,
        /// Scrolls up by half a page.
        ScrollHalfPageUp,
        /// Scrolls down by half a page.
        ScrollHalfPageDown,
        /// Scrolls to the top of the terminal buffer.
        ScrollToTop,
        /// Scrolls to the bottom of the terminal buffer.
        ScrollToBottom,
        /// Toggles vi mode in the terminal.
        ToggleViMode,
        /// Selects all text in the terminal.
        SelectAll,
    ]
);

const DEBUG_TERMINAL_WIDTH: Pixels = px(500.);
const DEBUG_TERMINAL_HEIGHT: Pixels = px(30.);
const DEBUG_CELL_WIDTH: Pixels = px(5.);
const DEBUG_LINE_HEIGHT: Pixels = px(5.);

///Upward flowing events, for changing the title and such
#[derive(Clone, Debug, PartialEq, Eq)]
pub enum Event {
    TitleChanged,
    BreadcrumbsChanged,
    CloseTerminal,
    Bell,
    Wakeup,
    BlinkChanged(bool),
    SelectionsChanged,
    NewNavigationTarget(Option<MaybeNavigationTarget>),
    Open(MaybeNavigationTarget),
}

#[derive(Clone, Debug, PartialEq, Eq)]
pub struct PathLikeTarget {
    /// File system path, absolute or relative, existing or not.
    /// Might have line and column number(s) attached as `file.rs:1:23`
    pub maybe_path: String,
    /// Current working directory of the terminal
    pub terminal_dir: Option<PathBuf>,
}

/// A string inside terminal, potentially useful as a URI that can be opened.
#[derive(Clone, Debug, PartialEq, Eq)]
pub enum MaybeNavigationTarget {
    /// HTTP, git, etc. string determined by the `URL_REGEX` regex.
    Url(String),
    /// File system path, absolute or relative, existing or not.
    /// Might have line and column number(s) attached as `file.rs:1:23`
    PathLike(PathLikeTarget),
}

#[derive(Clone)]
enum InternalEvent {
    Resize(TerminalBounds),
    Clear,
    // FocusNextMatch,
    Scroll(AlacScroll),
    ScrollToAlacPoint(AlacPoint),
    SetSelection(Option<(Selection, AlacPoint)>),
    UpdateSelection(Point<Pixels>),
    // Adjusted mouse position, should open
    FindHyperlink(Point<Pixels>, bool),
    // Whether keep selection when copy
    Copy(Option<bool>),
    // Vi mode events
    ToggleViMode,
    ViMotion(ViMotion),
    MoveViCursorToAlacPoint(AlacPoint),
}

///A translation struct for Alacritty to communicate with us from their event loop
#[derive(Clone)]
pub struct ZedListener(pub UnboundedSender<AlacTermEvent>);

impl EventListener for ZedListener {
    fn send_event(&self, event: AlacTermEvent) {
        self.0.unbounded_send(event).ok();
    }
}

#[derive(Clone, Copy, Debug, PartialEq, Eq, Serialize, Deserialize)]
pub struct TerminalBounds {
    pub cell_width: Pixels,
    pub line_height: Pixels,
    pub bounds: Bounds<Pixels>,
}

impl TerminalBounds {
    pub fn new(line_height: Pixels, cell_width: Pixels, bounds: Bounds<Pixels>) -> Self {
        TerminalBounds {
            cell_width,
            line_height,
            bounds,
        }
    }

    pub fn num_lines(&self) -> usize {
        (self.bounds.size.height / self.line_height).floor() as usize
    }

    pub fn num_columns(&self) -> usize {
        (self.bounds.size.width / self.cell_width).floor() as usize
    }

    pub fn height(&self) -> Pixels {
        self.bounds.size.height
    }

    pub fn width(&self) -> Pixels {
        self.bounds.size.width
    }

    pub fn cell_width(&self) -> Pixels {
        self.cell_width
    }

    pub fn line_height(&self) -> Pixels {
        self.line_height
    }
}

impl Default for TerminalBounds {
    fn default() -> Self {
        TerminalBounds::new(
            DEBUG_LINE_HEIGHT,
            DEBUG_CELL_WIDTH,
            Bounds {
                origin: Point::default(),
                size: Size {
                    width: DEBUG_TERMINAL_WIDTH,
                    height: DEBUG_TERMINAL_HEIGHT,
                },
            },
        )
    }
}

impl From<TerminalBounds> for WindowSize {
    fn from(val: TerminalBounds) -> Self {
        WindowSize {
            num_lines: val.num_lines() as u16,
            num_cols: val.num_columns() as u16,
            cell_width: f32::from(val.cell_width()) as u16,
            cell_height: f32::from(val.line_height()) as u16,
        }
    }
}

impl Dimensions for TerminalBounds {
    /// Note: this is supposed to be for the back buffer's length,
    /// but we exclusively use it to resize the terminal, which does not
    /// use this method. We still have to implement it for the trait though,
    /// hence, this comment.
    fn total_lines(&self) -> usize {
        self.screen_lines()
    }

    fn screen_lines(&self) -> usize {
        self.num_lines()
    }

    fn columns(&self) -> usize {
        self.num_columns()
    }
}

#[derive(Error, Debug)]
pub struct TerminalError {
    pub directory: Option<PathBuf>,
    pub program: Option<String>,
    pub args: Option<Vec<String>>,
    pub title_override: Option<String>,
    pub source: std::io::Error,
}

impl TerminalError {
    pub fn fmt_directory(&self) -> String {
        self.directory
            .clone()
            .map(|path| {
                match path
                    .into_os_string()
                    .into_string()
                    .map_err(|os_str| format!("<non-utf8 path> {}", os_str.to_string_lossy()))
                {
                    Ok(s) => s,
                    Err(s) => s,
                }
            })
            .unwrap_or_else(|| "<none specified>".to_string())
    }

    pub fn fmt_shell(&self) -> String {
        if let Some(title_override) = &self.title_override {
            format!(
                "{} {} ({})",
                self.program.as_deref().unwrap_or("<system defined shell>"),
                self.args.as_ref().into_iter().flatten().format(" "),
                title_override
            )
        } else {
            format!(
                "{} {}",
                self.program.as_deref().unwrap_or("<system defined shell>"),
                self.args.as_ref().into_iter().flatten().format(" ")
            )
        }
    }
}

impl Display for TerminalError {
    fn fmt(&self, f: &mut std::fmt::Formatter<'_>) -> std::fmt::Result {
        let dir_string: String = self.fmt_directory();
        let shell = self.fmt_shell();

        write!(
            f,
            "Working directory: {} Shell command: `{}`, IOError: {}",
            dir_string, shell, self.source
        )
    }
}

// https://github.com/alacritty/alacritty/blob/cb3a79dbf6472740daca8440d5166c1d4af5029e/extra/man/alacritty.5.scd?plain=1#L207-L213
const DEFAULT_SCROLL_HISTORY_LINES: usize = 10_000;
pub const MAX_SCROLL_HISTORY_LINES: usize = 100_000;

pub struct TerminalBuilder {
    terminal: Terminal,
    events_rx: UnboundedReceiver<AlacTermEvent>,
}

impl TerminalBuilder {
    pub fn new_display_only(
        cursor_shape: CursorShape,
        alternate_scroll: AlternateScroll,
        max_scroll_history_lines: Option<usize>,
        window_id: u64,
    ) -> Result<TerminalBuilder> {
        // Create a display-only terminal (no actual PTY).
        let default_cursor_style = AlacCursorStyle::from(cursor_shape);
        let scrolling_history = max_scroll_history_lines
            .unwrap_or(DEFAULT_SCROLL_HISTORY_LINES)
            .min(MAX_SCROLL_HISTORY_LINES);
        let config = Config {
            scrolling_history,
            default_cursor_style,
            ..Config::default()
        };

        let (events_tx, events_rx) = unbounded();
        let mut term = Term::new(
            config.clone(),
            &TerminalBounds::default(),
            ZedListener(events_tx),
        );

        if let AlternateScroll::Off = alternate_scroll {
            term.unset_private_mode(PrivateMode::Named(NamedPrivateMode::AlternateScroll));
        }

        let term = Arc::new(FairMutex::new(term));

        let terminal = Terminal {
            task: None,
            terminal_type: TerminalType::DisplayOnly,
            completion_tx: None,
            term,
            term_config: config,
            title_override: None,
            events: VecDeque::with_capacity(10),
            last_content: Default::default(),
            last_mouse: None,
            matches: Vec::new(),
            selection_head: None,
            breadcrumb_text: String::new(),
            scroll_px: px(0.),
            next_link_id: 0,
            selection_phase: SelectionPhase::Ended,
            hyperlink_regex_searches: RegexSearches::new(),
            vi_mode_enabled: false,
            is_remote_terminal: false,
            last_mouse_move_time: Instant::now(),
            last_hyperlink_search_position: None,
            #[cfg(windows)]
            shell_program: None,
            activation_script: Vec::new(),
            template: CopyTemplate {
                shell: Shell::System,
                env: HashMap::default(),
                cursor_shape,
                alternate_scroll,
                max_scroll_history_lines,
                window_id,
            },
            child_exited: None,
<<<<<<< HEAD
            keyboard_input_sent: false,
=======
            event_loop_task: Task::ready(Ok(())),
>>>>>>> b0525a26
        };

        Ok(TerminalBuilder {
            terminal,
            events_rx,
        })
    }

    pub fn new(
        working_directory: Option<PathBuf>,
        task: Option<TaskState>,
        shell: Shell,
        mut env: HashMap<String, String>,
        cursor_shape: CursorShape,
        alternate_scroll: AlternateScroll,
        max_scroll_history_lines: Option<usize>,
        is_remote_terminal: bool,
        window_id: u64,
        completion_tx: Option<Sender<Option<ExitStatus>>>,
        cx: &App,
        activation_script: Vec<String>,
    ) -> Task<Result<TerminalBuilder>> {
        let version = release_channel::AppVersion::global(cx);
        let fut = async move {
            // If the parent environment doesn't have a locale set
            // (As is the case when launched from a .app on MacOS),
            // and the Project doesn't have a locale set, then
            // set a fallback for our child environment to use.
            if std::env::var("LANG").is_err() {
                env.entry("LANG".to_string())
                    .or_insert_with(|| "en_US.UTF-8".to_string());
            }

            env.insert("ZED_TERM".to_string(), "true".to_string());
            env.insert("TERM_PROGRAM".to_string(), "zed".to_string());
            env.insert("TERM".to_string(), "xterm-256color".to_string());
            env.insert("COLORTERM".to_string(), "truecolor".to_string());
            env.insert("TERM_PROGRAM_VERSION".to_string(), version.to_string());

            #[derive(Default)]
            struct ShellParams {
                program: String,
                args: Option<Vec<String>>,
                title_override: Option<String>,
            }

            impl ShellParams {
                fn new(
                    program: String,
                    args: Option<Vec<String>>,
                    title_override: Option<String>,
                ) -> Self {
                    log::debug!("Using {program} as shell");
                    Self {
                        program,
                        args,
                        title_override,
                    }
                }
            }

            let shell_params = match shell.clone() {
                Shell::System => {
                    if cfg!(windows) {
                        Some(ShellParams::new(
                            util::shell::get_windows_system_shell(),
                            None,
                            None,
                        ))
                    } else {
                        None
                    }
                }
                Shell::Program(program) => Some(ShellParams::new(program, None, None)),
                Shell::WithArguments {
                    program,
                    args,
                    title_override,
                } => Some(ShellParams::new(program, Some(args), title_override)),
            };
            let terminal_title_override =
                shell_params.as_ref().and_then(|e| e.title_override.clone());

            #[cfg(windows)]
            let shell_program = shell_params.as_ref().map(|params| {
                use util::ResultExt;

                Self::resolve_path(&params.program)
                    .log_err()
                    .unwrap_or(params.program.clone())
            });

            // Note: when remoting, this shell_kind will scrutinize `ssh` or
            // `wsl.exe` as a shell and fall back to posix or powershell based on
            // the compilation target. This is fine right now due to the restricted
            // way we use the return value, but would become incorrect if we
            // supported remoting into windows.
            let shell_kind = shell.shell_kind(cfg!(windows));

            let pty_options = {
                let alac_shell = shell_params.as_ref().map(|params| {
                    alacritty_terminal::tty::Shell::new(
                        params.program.clone(),
                        params.args.clone().unwrap_or_default(),
                    )
                });

                alacritty_terminal::tty::Options {
                    shell: alac_shell,
                    working_directory: working_directory.clone(),
                    drain_on_exit: true,
                    env: env.clone().into_iter().collect(),
                    #[cfg(windows)]
                    escape_args: shell_kind.tty_escape_args(),
                }
            };

            let default_cursor_style = AlacCursorStyle::from(cursor_shape);
            let scrolling_history = if task.is_some() {
                // Tasks like `cargo build --all` may produce a lot of output, ergo allow maximum scrolling.
                // After the task finishes, we do not allow appending to that terminal, so small tasks output should not
                // cause excessive memory usage over time.
                MAX_SCROLL_HISTORY_LINES
            } else {
                max_scroll_history_lines
                    .unwrap_or(DEFAULT_SCROLL_HISTORY_LINES)
                    .min(MAX_SCROLL_HISTORY_LINES)
            };
            let config = Config {
                scrolling_history,
                default_cursor_style,
                ..Config::default()
            };

            //Setup the pty...
            let pty = match tty::new(&pty_options, TerminalBounds::default().into(), window_id) {
                Ok(pty) => pty,
                Err(error) => {
                    bail!(TerminalError {
                        directory: working_directory,
                        program: shell_params.as_ref().map(|params| params.program.clone()),
                        args: shell_params.as_ref().and_then(|params| params.args.clone()),
                        title_override: terminal_title_override,
                        source: error,
                    });
                }
            };

            //Spawn a task so the Alacritty EventLoop can communicate with us
            //TODO: Remove with a bounded sender which can be dispatched on &self
            let (events_tx, events_rx) = unbounded();
            //Set up the terminal...
            let mut term = Term::new(
                config.clone(),
                &TerminalBounds::default(),
                ZedListener(events_tx.clone()),
            );

            //Alacritty defaults to alternate scrolling being on, so we just need to turn it off.
            if let AlternateScroll::Off = alternate_scroll {
                term.unset_private_mode(PrivateMode::Named(NamedPrivateMode::AlternateScroll));
            }

            let term = Arc::new(FairMutex::new(term));

            let pty_info = PtyProcessInfo::new(&pty);

            //And connect them together
            let event_loop = EventLoop::new(
                term.clone(),
                ZedListener(events_tx),
                pty,
                pty_options.drain_on_exit,
                false,
            )
            .context("failed to create event loop")?;

            let pty_tx = event_loop.channel();
            let _io_thread = event_loop.spawn(); // DANGER

<<<<<<< HEAD
        let terminal = Terminal {
            task,
            terminal_type: TerminalType::Pty {
                pty_tx: Notifier(pty_tx),
                info: pty_info,
            },
            completion_tx,
            term,
            term_config: config,
            title_override: terminal_title_override,
            events: VecDeque::with_capacity(10), //Should never get this high.
            last_content: Default::default(),
            last_mouse: None,
            matches: Vec::new(),
            selection_head: None,
            breadcrumb_text: String::new(),
            scroll_px: px(0.),
            next_link_id: 0,
            selection_phase: SelectionPhase::Ended,
            hyperlink_regex_searches: RegexSearches::new(),
            vi_mode_enabled: false,
            is_ssh_terminal,
            last_mouse_move_time: Instant::now(),
            last_hyperlink_search_position: None,
            #[cfg(windows)]
            shell_program,
            activation_script: activation_script.clone(),
            template: CopyTemplate {
                shell,
                env,
                cursor_shape,
                alternate_scroll,
                max_scroll_history_lines,
                window_id,
            },
            child_exited: None,
            keyboard_input_sent: false,
        };
=======
            let no_task = task.is_none();
            let terminal = Terminal {
                task,
                terminal_type: TerminalType::Pty {
                    pty_tx: Notifier(pty_tx),
                    info: pty_info,
                },
                completion_tx,
                term,
                term_config: config,
                title_override: terminal_title_override,
                events: VecDeque::with_capacity(10), //Should never get this high.
                last_content: Default::default(),
                last_mouse: None,
                matches: Vec::new(),
                selection_head: None,
                breadcrumb_text: String::new(),
                scroll_px: px(0.),
                next_link_id: 0,
                selection_phase: SelectionPhase::Ended,
                hyperlink_regex_searches: RegexSearches::new(),
                vi_mode_enabled: false,
                is_remote_terminal,
                last_mouse_move_time: Instant::now(),
                last_hyperlink_search_position: None,
                #[cfg(windows)]
                shell_program,
                activation_script: activation_script.clone(),
                template: CopyTemplate {
                    shell,
                    env,
                    cursor_shape,
                    alternate_scroll,
                    max_scroll_history_lines,
                    window_id,
                },
                child_exited: None,
                event_loop_task: Task::ready(Ok(())),
            };
>>>>>>> b0525a26

            if !activation_script.is_empty() && no_task {
                for activation_script in activation_script {
                    terminal.write_to_pty(activation_script.into_bytes());
                    // Simulate enter key press
                    // NOTE(PowerShell): using `\r\n` will put PowerShell in a continuation mode (infamous >> character)
                    // and generally mess up the rendering.
                    terminal.write_to_pty(b"\x0d");
                }
                // In order to clear the screen at this point, we have two options:
                // 1. We can send a shell-specific command such as "clear" or "cls"
                // 2. We can "echo" a marker message that we will then catch when handling a Wakeup event
                //    and clear the screen using `terminal.clear()` method
                // We cannot issue a `terminal.clear()` command at this point as alacritty is evented
                // and while we have sent the activation script to the pty, it will be executed asynchronously.
                // Therefore, we somehow need to wait for the activation script to finish executing before we
                // can proceed with clearing the screen.
                terminal.write_to_pty(shell_kind.clear_screen_command().as_bytes());
                // Simulate enter key press
                terminal.write_to_pty(b"\x0d");
            }

            Ok(TerminalBuilder {
                terminal,
                events_rx,
            })
        };
        // the thread we spawn things on has an effect on signal handling
        if !cfg!(target_os = "windows") {
            cx.spawn(async move |_| fut.await)
        } else {
            cx.background_spawn(fut)
        }
    }

    pub fn subscribe(mut self, cx: &Context<Terminal>) -> Terminal {
        //Event loop
        self.terminal.event_loop_task = cx.spawn(async move |terminal, cx| {
            while let Some(event) = self.events_rx.next().await {
                terminal.update(cx, |terminal, cx| {
                    //Process the first event immediately for lowered latency
                    terminal.process_event(event, cx);
                })?;

                'outer: loop {
                    let mut events = Vec::new();

                    #[cfg(any(test, feature = "test-support"))]
                    let mut timer = cx.background_executor().simulate_random_delay().fuse();
                    #[cfg(not(any(test, feature = "test-support")))]
                    let mut timer = cx
                        .background_executor()
                        .timer(std::time::Duration::from_millis(4))
                        .fuse();

                    let mut wakeup = false;
                    loop {
                        futures::select_biased! {
                            _ = timer => break,
                            event = self.events_rx.next() => {
                                if let Some(event) = event {
                                    if matches!(event, AlacTermEvent::Wakeup) {
                                        wakeup = true;
                                    } else {
                                        events.push(event);
                                    }

                                    if events.len() > 100 {
                                        break;
                                    }
                                } else {
                                    break;
                                }
                            },
                        }
                    }

                    if events.is_empty() && !wakeup {
                        smol::future::yield_now().await;
                        break 'outer;
                    }

                    terminal.update(cx, |this, cx| {
                        if wakeup {
                            this.process_event(AlacTermEvent::Wakeup, cx);
                        }

                        for event in events {
                            this.process_event(event, cx);
                        }
                    })?;
                    smol::future::yield_now().await;
                }
            }
            anyhow::Ok(())
        });
        self.terminal
    }

    #[cfg(windows)]
    fn resolve_path(path: &str) -> Result<String> {
        use windows::Win32::Storage::FileSystem::SearchPathW;
        use windows::core::HSTRING;

        let path = if path.starts_with(r"\\?\") || !path.contains(&['/', '\\']) {
            path.to_string()
        } else {
            r"\\?\".to_string() + path
        };

        let required_length = unsafe { SearchPathW(None, &HSTRING::from(&path), None, None, None) };
        let mut buf = vec![0u16; required_length as usize];
        let size = unsafe { SearchPathW(None, &HSTRING::from(&path), None, Some(&mut buf), None) };

        Ok(String::from_utf16(&buf[..size as usize])?)
    }
}

#[derive(Debug, Clone, Deserialize, Serialize)]
pub struct IndexedCell {
    pub point: AlacPoint,
    pub cell: Cell,
}

impl Deref for IndexedCell {
    type Target = Cell;

    #[inline]
    fn deref(&self) -> &Cell {
        &self.cell
    }
}

// TODO: Un-pub
#[derive(Clone)]
pub struct TerminalContent {
    pub cells: Vec<IndexedCell>,
    pub mode: TermMode,
    pub display_offset: usize,
    pub selection_text: Option<String>,
    pub selection: Option<SelectionRange>,
    pub cursor: RenderableCursor,
    pub cursor_char: char,
    pub terminal_bounds: TerminalBounds,
    pub last_hovered_word: Option<HoveredWord>,
    pub scrolled_to_top: bool,
    pub scrolled_to_bottom: bool,
}

#[derive(Debug, Clone, Eq, PartialEq)]
pub struct HoveredWord {
    pub word: String,
    pub word_match: RangeInclusive<AlacPoint>,
    pub id: usize,
}

impl Default for TerminalContent {
    fn default() -> Self {
        TerminalContent {
            cells: Default::default(),
            mode: Default::default(),
            display_offset: Default::default(),
            selection_text: Default::default(),
            selection: Default::default(),
            cursor: RenderableCursor {
                shape: alacritty_terminal::vte::ansi::CursorShape::Block,
                point: AlacPoint::new(Line(0), Column(0)),
            },
            cursor_char: Default::default(),
            terminal_bounds: Default::default(),
            last_hovered_word: None,
            scrolled_to_top: false,
            scrolled_to_bottom: false,
        }
    }
}

#[derive(PartialEq, Eq)]
pub enum SelectionPhase {
    Selecting,
    Ended,
}

enum TerminalType {
    Pty {
        pty_tx: Notifier,
        info: PtyProcessInfo,
    },
    DisplayOnly,
}

pub struct Terminal {
    terminal_type: TerminalType,
    completion_tx: Option<Sender<Option<ExitStatus>>>,
    term: Arc<FairMutex<Term<ZedListener>>>,
    term_config: Config,
    events: VecDeque<InternalEvent>,
    /// This is only used for mouse mode cell change detection
    last_mouse: Option<(AlacPoint, AlacDirection)>,
    pub matches: Vec<RangeInclusive<AlacPoint>>,
    pub last_content: TerminalContent,
    pub selection_head: Option<AlacPoint>,
    pub breadcrumb_text: String,
    title_override: Option<String>,
    scroll_px: Pixels,
    next_link_id: usize,
    selection_phase: SelectionPhase,
    hyperlink_regex_searches: RegexSearches,
    task: Option<TaskState>,
    vi_mode_enabled: bool,
    is_remote_terminal: bool,
    last_mouse_move_time: Instant,
    last_hyperlink_search_position: Option<Point<Pixels>>,
    #[cfg(windows)]
    shell_program: Option<String>,
    template: CopyTemplate,
    activation_script: Vec<String>,
    child_exited: Option<ExitStatus>,
<<<<<<< HEAD
    keyboard_input_sent: bool,
=======
    event_loop_task: Task<Result<(), anyhow::Error>>,
>>>>>>> b0525a26
}

struct CopyTemplate {
    shell: Shell,
    env: HashMap<String, String>,
    cursor_shape: CursorShape,
    alternate_scroll: AlternateScroll,
    max_scroll_history_lines: Option<usize>,
    window_id: u64,
}

#[derive(Debug)]
pub struct TaskState {
    pub status: TaskStatus,
    pub completion_rx: Receiver<Option<ExitStatus>>,
    pub spawned_task: SpawnInTerminal,
}

/// A status of the current terminal tab's task.
#[derive(Debug, Clone, Copy, PartialEq, Eq)]
pub enum TaskStatus {
    /// The task had been started, but got cancelled or somehow otherwise it did not
    /// report its exit code before the terminal event loop was shut down.
    Unknown,
    /// The task is started and running currently.
    Running,
    /// After the start, the task stopped running and reported its error code back.
    Completed { success: bool },
}

impl TaskStatus {
    fn register_terminal_exit(&mut self) {
        if self == &Self::Running {
            *self = Self::Unknown;
        }
    }

    fn register_task_exit(&mut self, error_code: i32) {
        *self = TaskStatus::Completed {
            success: error_code == 0,
        };
    }
}

impl Terminal {
    fn process_event(&mut self, event: AlacTermEvent, cx: &mut Context<Self>) {
        match event {
            AlacTermEvent::Title(title) => {
                // ignore default shell program title change as windows always sends those events
                // and it would end up showing the shell executable path in breadcrumbs
                #[cfg(windows)]
                {
                    if self
                        .shell_program
                        .as_ref()
                        .map(|e| *e == title)
                        .unwrap_or(false)
                    {
                        return;
                    }
                }

                self.breadcrumb_text = title;
                cx.emit(Event::BreadcrumbsChanged);
            }
            AlacTermEvent::ResetTitle => {
                self.breadcrumb_text = String::new();
                cx.emit(Event::BreadcrumbsChanged);
            }
            AlacTermEvent::ClipboardStore(_, data) => {
                cx.write_to_clipboard(ClipboardItem::new_string(data))
            }
            AlacTermEvent::ClipboardLoad(_, format) => {
                self.write_to_pty(
                    match &cx.read_from_clipboard().and_then(|item| item.text()) {
                        // The terminal only supports pasting strings, not images.
                        Some(text) => format(text),
                        _ => format(""),
                    }
                    .into_bytes(),
                )
            }
            AlacTermEvent::PtyWrite(out) => self.write_to_pty(out.into_bytes()),
            AlacTermEvent::TextAreaSizeRequest(format) => {
                self.write_to_pty(format(self.last_content.terminal_bounds.into()).into_bytes())
            }
            AlacTermEvent::CursorBlinkingChange => {
                let terminal = self.term.lock();
                let blinking = terminal.cursor_style().blinking;
                cx.emit(Event::BlinkChanged(blinking));
            }
            AlacTermEvent::Bell => {
                cx.emit(Event::Bell);
            }
            AlacTermEvent::Exit => self.register_task_finished(None, cx),
            AlacTermEvent::MouseCursorDirty => {
                //NOOP, Handled in render
            }
            AlacTermEvent::Wakeup => {
                cx.emit(Event::Wakeup);

                if let TerminalType::Pty { info, .. } = &mut self.terminal_type {
                    if info.has_changed() {
                        cx.emit(Event::TitleChanged);
                    }
                }
            }
            AlacTermEvent::ColorRequest(index, format) => {
                // It's important that the color request is processed here to retain relative order
                // with other PTY writes. Otherwise applications might witness out-of-order
                // responses to requests. For example: An application sending `OSC 11 ; ? ST`
                // (color request) followed by `CSI c` (request device attributes) would receive
                // the response to `CSI c` first.
                // Instead of locking, we could store the colors in `self.last_content`. But then
                // we might respond with out of date value if a "set color" sequence is immediately
                // followed by a color request sequence.
                let color = self.term.lock().colors()[index]
                    .unwrap_or_else(|| to_alac_rgb(get_color_at_index(index, cx.theme().as_ref())));
                self.write_to_pty(format(color).into_bytes());
            }
            AlacTermEvent::ChildExit(error_code) => {
                self.register_task_finished(Some(error_code), cx);
            }
        }
    }

    pub fn selection_started(&self) -> bool {
        self.selection_phase == SelectionPhase::Selecting
    }

    fn process_terminal_event(
        &mut self,
        event: &InternalEvent,
        term: &mut Term<ZedListener>,
        window: &mut Window,
        cx: &mut Context<Self>,
    ) {
        match event {
            &InternalEvent::Resize(mut new_bounds) => {
                trace!("Resizing: new_bounds={new_bounds:?}");
                new_bounds.bounds.size.height =
                    cmp::max(new_bounds.line_height, new_bounds.height());
                new_bounds.bounds.size.width = cmp::max(new_bounds.cell_width, new_bounds.width());

                self.last_content.terminal_bounds = new_bounds;

                if let TerminalType::Pty { pty_tx, .. } = &self.terminal_type {
                    pty_tx.0.send(Msg::Resize(new_bounds.into())).ok();
                }

                term.resize(new_bounds);
            }
            InternalEvent::Clear => {
                trace!("Clearing");
                // Clear back buffer
                term.clear_screen(ClearMode::Saved);

                let cursor = term.grid().cursor.point;

                // Clear the lines above
                term.grid_mut().reset_region(..cursor.line);

                // Copy the current line up
                let line = term.grid()[cursor.line][..Column(term.grid().columns())]
                    .iter()
                    .cloned()
                    .enumerate()
                    .collect::<Vec<(usize, Cell)>>();

                for (i, cell) in line {
                    term.grid_mut()[Line(0)][Column(i)] = cell;
                }

                // Reset the cursor
                term.grid_mut().cursor.point =
                    AlacPoint::new(Line(0), term.grid_mut().cursor.point.column);
                let new_cursor = term.grid().cursor.point;

                // Clear the lines below the new cursor
                if (new_cursor.line.0 as usize) < term.screen_lines() - 1 {
                    term.grid_mut().reset_region((new_cursor.line + 1)..);
                }

                cx.emit(Event::Wakeup);
            }
            InternalEvent::Scroll(scroll) => {
                trace!("Scrolling: scroll={scroll:?}");
                term.scroll_display(*scroll);
                self.refresh_hovered_word(window);

                if self.vi_mode_enabled {
                    match *scroll {
                        AlacScroll::Delta(delta) => {
                            term.vi_mode_cursor = term.vi_mode_cursor.scroll(term, delta);
                        }
                        AlacScroll::PageUp => {
                            let lines = term.screen_lines() as i32;
                            term.vi_mode_cursor = term.vi_mode_cursor.scroll(term, lines);
                        }
                        AlacScroll::PageDown => {
                            let lines = -(term.screen_lines() as i32);
                            term.vi_mode_cursor = term.vi_mode_cursor.scroll(term, lines);
                        }
                        AlacScroll::Top => {
                            let point = AlacPoint::new(term.topmost_line(), Column(0));
                            term.vi_mode_cursor = ViModeCursor::new(point);
                        }
                        AlacScroll::Bottom => {
                            let point = AlacPoint::new(term.bottommost_line(), Column(0));
                            term.vi_mode_cursor = ViModeCursor::new(point);
                        }
                    }
                    if let Some(mut selection) = term.selection.take() {
                        let point = term.vi_mode_cursor.point;
                        selection.update(point, AlacDirection::Right);
                        term.selection = Some(selection);

                        #[cfg(any(target_os = "linux", target_os = "freebsd"))]
                        if let Some(selection_text) = term.selection_to_string() {
                            cx.write_to_primary(ClipboardItem::new_string(selection_text));
                        }

                        self.selection_head = Some(point);
                        cx.emit(Event::SelectionsChanged)
                    }
                }
            }
            InternalEvent::SetSelection(selection) => {
                trace!("Setting selection: selection={selection:?}");
                term.selection = selection.as_ref().map(|(sel, _)| sel.clone());

                #[cfg(any(target_os = "linux", target_os = "freebsd"))]
                if let Some(selection_text) = term.selection_to_string() {
                    cx.write_to_primary(ClipboardItem::new_string(selection_text));
                }

                if let Some((_, head)) = selection {
                    self.selection_head = Some(*head);
                }
                cx.emit(Event::SelectionsChanged)
            }
            InternalEvent::UpdateSelection(position) => {
                trace!("Updating selection: position={position:?}");
                if let Some(mut selection) = term.selection.take() {
                    let (point, side) = grid_point_and_side(
                        *position,
                        self.last_content.terminal_bounds,
                        term.grid().display_offset(),
                    );

                    selection.update(point, side);
                    term.selection = Some(selection);

                    #[cfg(any(target_os = "linux", target_os = "freebsd"))]
                    if let Some(selection_text) = term.selection_to_string() {
                        cx.write_to_primary(ClipboardItem::new_string(selection_text));
                    }

                    self.selection_head = Some(point);
                    cx.emit(Event::SelectionsChanged)
                }
            }

            InternalEvent::Copy(keep_selection) => {
                trace!("Copying selection: keep_selection={keep_selection:?}");
                if let Some(txt) = term.selection_to_string() {
                    cx.write_to_clipboard(ClipboardItem::new_string(txt));
                    if !keep_selection.unwrap_or_else(|| {
                        let settings = TerminalSettings::get_global(cx);
                        settings.keep_selection_on_copy
                    }) {
                        self.events.push_back(InternalEvent::SetSelection(None));
                    }
                }
            }
            InternalEvent::ScrollToAlacPoint(point) => {
                trace!("Scrolling to point: point={point:?}");
                term.scroll_to_point(*point);
                self.refresh_hovered_word(window);
            }
            InternalEvent::MoveViCursorToAlacPoint(point) => {
                trace!("Move vi cursor to point: point={point:?}");
                term.vi_goto_point(*point);
                self.refresh_hovered_word(window);
            }
            InternalEvent::ToggleViMode => {
                trace!("Toggling vi mode");
                self.vi_mode_enabled = !self.vi_mode_enabled;
                term.toggle_vi_mode();
            }
            InternalEvent::ViMotion(motion) => {
                trace!("Performing vi motion: motion={motion:?}");
                term.vi_motion(*motion);
            }
            InternalEvent::FindHyperlink(position, open) => {
                trace!("Finding hyperlink at position: position={position:?}, open={open:?}");
                let prev_hovered_word = self.last_content.last_hovered_word.take();

                let point = grid_point(
                    *position,
                    self.last_content.terminal_bounds,
                    term.grid().display_offset(),
                )
                .grid_clamp(term, Boundary::Grid);

                match terminal_hyperlinks::find_from_grid_point(
                    term,
                    point,
                    &mut self.hyperlink_regex_searches,
                ) {
                    Some((maybe_url_or_path, is_url, url_match)) => {
                        let target = if is_url {
                            // Treat "file://" URLs like file paths to ensure
                            // that line numbers at the end of the path are
                            // handled correctly.
                            // file://{path} should be urldecoded, returning a urldecoded {path}
                            if let Some(path) = maybe_url_or_path.strip_prefix("file://") {
                                let decoded_path = urlencoding::decode(path)
                                    .map(|decoded| decoded.into_owned())
                                    .unwrap_or(path.to_owned());

                                MaybeNavigationTarget::PathLike(PathLikeTarget {
                                    maybe_path: decoded_path,
                                    terminal_dir: self.working_directory(),
                                })
                            } else {
                                MaybeNavigationTarget::Url(maybe_url_or_path.clone())
                            }
                        } else {
                            MaybeNavigationTarget::PathLike(PathLikeTarget {
                                maybe_path: maybe_url_or_path.clone(),
                                terminal_dir: self.working_directory(),
                            })
                        };
                        if *open {
                            cx.emit(Event::Open(target));
                        } else {
                            self.update_selected_word(
                                prev_hovered_word,
                                url_match,
                                maybe_url_or_path,
                                target,
                                cx,
                            );
                        }
                    }
                    None => {
                        cx.emit(Event::NewNavigationTarget(None));
                    }
                }
            }
        }
    }

    fn update_selected_word(
        &mut self,
        prev_word: Option<HoveredWord>,
        word_match: RangeInclusive<AlacPoint>,
        word: String,
        navigation_target: MaybeNavigationTarget,
        cx: &mut Context<Self>,
    ) {
        if let Some(prev_word) = prev_word
            && prev_word.word == word
            && prev_word.word_match == word_match
        {
            self.last_content.last_hovered_word = Some(HoveredWord {
                word,
                word_match,
                id: prev_word.id,
            });
            return;
        }

        self.last_content.last_hovered_word = Some(HoveredWord {
            word,
            word_match,
            id: self.next_link_id(),
        });
        cx.emit(Event::NewNavigationTarget(Some(navigation_target)));
        cx.notify()
    }

    fn next_link_id(&mut self) -> usize {
        let res = self.next_link_id;
        self.next_link_id = self.next_link_id.wrapping_add(1);
        res
    }

    pub fn last_content(&self) -> &TerminalContent {
        &self.last_content
    }

    pub fn set_cursor_shape(&mut self, cursor_shape: CursorShape) {
        self.term_config.default_cursor_style = cursor_shape.into();
        self.term.lock().set_options(self.term_config.clone());
    }

    pub fn write_output(&mut self, bytes: &[u8], cx: &mut Context<Self>) {
        // Inject bytes directly into the terminal emulator and refresh the UI.
        // This bypasses the PTY/event loop for display-only terminals.
        //
        // We first convert LF to CRLF, to get the expected line wrapping in Alacritty.
        // When output comes from piped commands (not a PTY) such as codex-acp, and that
        // output only contains LF (\n) without a CR (\r) after it, such as the output
        // of the `ls` command when running outside a PTY, Alacritty moves the cursor
        // cursor down a line but does not move it back to the initial column. This makes
        // the rendered output look ridiculous. To prevent this, we insert a CR (\r) before
        // each LF that didn't already have one. (Alacritty doesn't have a setting for this.)
        let mut converted = Vec::with_capacity(bytes.len());
        let mut prev_byte = 0u8;
        for &byte in bytes {
            if byte == b'\n' && prev_byte != b'\r' {
                converted.push(b'\r');
            }
            converted.push(byte);
            prev_byte = byte;
        }

        let mut processor = alacritty_terminal::vte::ansi::Processor::<
            alacritty_terminal::vte::ansi::StdSyncHandler,
        >::new();
        {
            let mut term = self.term.lock();
            processor.advance(&mut *term, &converted);
        }
        cx.emit(Event::Wakeup);
    }

    pub fn total_lines(&self) -> usize {
        self.term.lock_unfair().total_lines()
    }

    pub fn viewport_lines(&self) -> usize {
        self.term.lock_unfair().screen_lines()
    }

    //To test:
    //- Activate match on terminal (scrolling and selection)
    //- Editor search snapping behavior

    pub fn activate_match(&mut self, index: usize) {
        if let Some(search_match) = self.matches.get(index).cloned() {
            self.set_selection(Some((make_selection(&search_match), *search_match.end())));
            if self.vi_mode_enabled {
                self.events
                    .push_back(InternalEvent::MoveViCursorToAlacPoint(*search_match.end()));
            } else {
                self.events
                    .push_back(InternalEvent::ScrollToAlacPoint(*search_match.start()));
            }
        }
    }

    pub fn select_matches(&mut self, matches: &[RangeInclusive<AlacPoint>]) {
        let matches_to_select = self
            .matches
            .iter()
            .filter(|self_match| matches.contains(self_match))
            .cloned()
            .collect::<Vec<_>>();
        for match_to_select in matches_to_select {
            self.set_selection(Some((
                make_selection(&match_to_select),
                *match_to_select.end(),
            )));
        }
    }

    pub fn select_all(&mut self) {
        let term = self.term.lock();
        let start = AlacPoint::new(term.topmost_line(), Column(0));
        let end = AlacPoint::new(term.bottommost_line(), term.last_column());
        drop(term);
        self.set_selection(Some((make_selection(&(start..=end)), end)));
    }

    fn set_selection(&mut self, selection: Option<(Selection, AlacPoint)>) {
        self.events
            .push_back(InternalEvent::SetSelection(selection));
    }

    pub fn copy(&mut self, keep_selection: Option<bool>) {
        self.events.push_back(InternalEvent::Copy(keep_selection));
    }

    pub fn clear(&mut self) {
        self.events.push_back(InternalEvent::Clear)
    }

    pub fn scroll_line_up(&mut self) {
        self.events
            .push_back(InternalEvent::Scroll(AlacScroll::Delta(1)));
    }

    pub fn scroll_up_by(&mut self, lines: usize) {
        self.events
            .push_back(InternalEvent::Scroll(AlacScroll::Delta(lines as i32)));
    }

    pub fn scroll_line_down(&mut self) {
        self.events
            .push_back(InternalEvent::Scroll(AlacScroll::Delta(-1)));
    }

    pub fn scroll_down_by(&mut self, lines: usize) {
        self.events
            .push_back(InternalEvent::Scroll(AlacScroll::Delta(-(lines as i32))));
    }

    pub fn scroll_page_up(&mut self) {
        self.events
            .push_back(InternalEvent::Scroll(AlacScroll::PageUp));
    }

    pub fn scroll_page_down(&mut self) {
        self.events
            .push_back(InternalEvent::Scroll(AlacScroll::PageDown));
    }

    pub fn scroll_to_top(&mut self) {
        self.events
            .push_back(InternalEvent::Scroll(AlacScroll::Top));
    }

    pub fn scroll_to_bottom(&mut self) {
        self.events
            .push_back(InternalEvent::Scroll(AlacScroll::Bottom));
    }

    pub fn scrolled_to_top(&self) -> bool {
        self.last_content.scrolled_to_top
    }

    pub fn scrolled_to_bottom(&self) -> bool {
        self.last_content.scrolled_to_bottom
    }

    ///Resize the terminal and the PTY.
    pub fn set_size(&mut self, new_bounds: TerminalBounds) {
        if self.last_content.terminal_bounds != new_bounds {
            self.events.push_back(InternalEvent::Resize(new_bounds))
        }
    }

    /// Write the Input payload to the PTY, if applicable.
    /// (This is a no-op for display-only terminals.)
    fn write_to_pty(&self, input: impl Into<Cow<'static, [u8]>>) {
        if let TerminalType::Pty { pty_tx, .. } = &self.terminal_type {
            let input = input.into();
            if log::log_enabled!(log::Level::Debug) {
                if let Ok(str) = str::from_utf8(&input) {
                    log::debug!("Writing to PTY: {:?}", str);
                } else {
                    log::debug!("Writing to PTY: {:?}", input);
                }
            }
            pty_tx.notify(input);
        }
    }

    pub fn input(&mut self, input: impl Into<Cow<'static, [u8]>>) {
        self.events
            .push_back(InternalEvent::Scroll(AlacScroll::Bottom));
        self.events.push_back(InternalEvent::SetSelection(None));

        self.keyboard_input_sent = true;
        self.write_to_pty(input);
    }

    pub fn toggle_vi_mode(&mut self) {
        self.events.push_back(InternalEvent::ToggleViMode);
    }

    pub fn vi_motion(&mut self, keystroke: &Keystroke) {
        if !self.vi_mode_enabled {
            return;
        }

        let key: Cow<'_, str> = if keystroke.modifiers.shift {
            Cow::Owned(keystroke.key.to_uppercase())
        } else {
            Cow::Borrowed(keystroke.key.as_str())
        };

        let motion: Option<ViMotion> = match key.as_ref() {
            "h" | "left" => Some(ViMotion::Left),
            "j" | "down" => Some(ViMotion::Down),
            "k" | "up" => Some(ViMotion::Up),
            "l" | "right" => Some(ViMotion::Right),
            "w" => Some(ViMotion::WordRight),
            "b" if !keystroke.modifiers.control => Some(ViMotion::WordLeft),
            "e" => Some(ViMotion::WordRightEnd),
            "%" => Some(ViMotion::Bracket),
            "$" => Some(ViMotion::Last),
            "0" => Some(ViMotion::First),
            "^" => Some(ViMotion::FirstOccupied),
            "H" => Some(ViMotion::High),
            "M" => Some(ViMotion::Middle),
            "L" => Some(ViMotion::Low),
            _ => None,
        };

        if let Some(motion) = motion {
            let cursor = self.last_content.cursor.point;
            let cursor_pos = Point {
                x: cursor.column.0 as f32 * self.last_content.terminal_bounds.cell_width,
                y: cursor.line.0 as f32 * self.last_content.terminal_bounds.line_height,
            };
            self.events
                .push_back(InternalEvent::UpdateSelection(cursor_pos));
            self.events.push_back(InternalEvent::ViMotion(motion));
            return;
        }

        let scroll_motion = match key.as_ref() {
            "g" => Some(AlacScroll::Top),
            "G" => Some(AlacScroll::Bottom),
            "b" if keystroke.modifiers.control => Some(AlacScroll::PageUp),
            "f" if keystroke.modifiers.control => Some(AlacScroll::PageDown),
            "d" if keystroke.modifiers.control => {
                let amount = self.last_content.terminal_bounds.line_height().to_f64() as i32 / 2;
                Some(AlacScroll::Delta(-amount))
            }
            "u" if keystroke.modifiers.control => {
                let amount = self.last_content.terminal_bounds.line_height().to_f64() as i32 / 2;
                Some(AlacScroll::Delta(amount))
            }
            _ => None,
        };

        if let Some(scroll_motion) = scroll_motion {
            self.events.push_back(InternalEvent::Scroll(scroll_motion));
            return;
        }

        match key.as_ref() {
            "v" => {
                let point = self.last_content.cursor.point;
                let selection_type = SelectionType::Simple;
                let side = AlacDirection::Right;
                let selection = Selection::new(selection_type, point, side);
                self.events
                    .push_back(InternalEvent::SetSelection(Some((selection, point))));
            }

            "escape" => {
                self.events.push_back(InternalEvent::SetSelection(None));
            }

            "y" => {
                self.copy(Some(false));
            }

            "i" => {
                self.scroll_to_bottom();
                self.toggle_vi_mode();
            }
            _ => {}
        }
    }

    pub fn try_keystroke(&mut self, keystroke: &Keystroke, option_as_meta: bool) -> bool {
        if self.vi_mode_enabled {
            self.vi_motion(keystroke);
            return true;
        }

        // Keep default terminal behavior
        let esc = to_esc_str(keystroke, &self.last_content.mode, option_as_meta);
        if let Some(esc) = esc {
            match esc {
                Cow::Borrowed(string) => self.input(string.as_bytes()),
                Cow::Owned(string) => self.input(string.into_bytes()),
            };
            true
        } else {
            false
        }
    }

    pub fn try_modifiers_change(
        &mut self,
        modifiers: &Modifiers,
        window: &Window,
        cx: &mut Context<Self>,
    ) {
        if self
            .last_content
            .terminal_bounds
            .bounds
            .contains(&window.mouse_position())
            && modifiers.secondary()
        {
            self.refresh_hovered_word(window);
        }
        cx.notify();
    }

    ///Paste text into the terminal
    pub fn paste(&mut self, text: &str) {
        let paste_text = if self.last_content.mode.contains(TermMode::BRACKETED_PASTE) {
            format!("{}{}{}", "\x1b[200~", text.replace('\x1b', ""), "\x1b[201~")
        } else {
            text.replace("\r\n", "\r").replace('\n', "\r")
        };

        self.input(paste_text.into_bytes());
    }

    pub fn sync(&mut self, window: &mut Window, cx: &mut Context<Self>) {
        let term = self.term.clone();
        let mut terminal = term.lock_unfair();
        //Note that the ordering of events matters for event processing
        while let Some(e) = self.events.pop_front() {
            self.process_terminal_event(&e, &mut terminal, window, cx)
        }

        self.last_content = Self::make_content(&terminal, &self.last_content);
    }

    fn make_content(term: &Term<ZedListener>, last_content: &TerminalContent) -> TerminalContent {
        let content = term.renderable_content();

        // Pre-allocate with estimated size to reduce reallocations
        let estimated_size = content.display_iter.size_hint().0;
        let mut cells = Vec::with_capacity(estimated_size);

        cells.extend(content.display_iter.map(|ic| IndexedCell {
            point: ic.point,
            cell: ic.cell.clone(),
        }));

        let selection_text = if content.selection.is_some() {
            term.selection_to_string()
        } else {
            None
        };

        TerminalContent {
            cells,
            mode: content.mode,
            display_offset: content.display_offset,
            selection_text,
            selection: content.selection,
            cursor: content.cursor,
            cursor_char: term.grid()[content.cursor.point].c,
            terminal_bounds: last_content.terminal_bounds,
            last_hovered_word: last_content.last_hovered_word.clone(),
            scrolled_to_top: content.display_offset == term.history_size(),
            scrolled_to_bottom: content.display_offset == 0,
        }
    }

    pub fn get_content(&self) -> String {
        let term = self.term.lock_unfair();
        let start = AlacPoint::new(term.topmost_line(), Column(0));
        let end = AlacPoint::new(term.bottommost_line(), term.last_column());
        term.bounds_to_string(start, end)
    }

    pub fn last_n_non_empty_lines(&self, n: usize) -> Vec<String> {
        let term = self.term.clone();
        let terminal = term.lock_unfair();
        let grid = terminal.grid();
        let mut lines = Vec::new();

        let mut current_line = grid.bottommost_line().0;
        let topmost_line = grid.topmost_line().0;

        while current_line >= topmost_line && lines.len() < n {
            let logical_line_start = self.find_logical_line_start(grid, current_line, topmost_line);
            let logical_line = self.construct_logical_line(grid, logical_line_start, current_line);

            if let Some(line) = self.process_line(logical_line) {
                lines.push(line);
            }

            // Move to the line above the start of the current logical line
            current_line = logical_line_start - 1;
        }

        lines.reverse();
        lines
    }

    fn find_logical_line_start(&self, grid: &Grid<Cell>, current: i32, topmost: i32) -> i32 {
        let mut line_start = current;
        while line_start > topmost {
            let prev_line = Line(line_start - 1);
            let last_cell = &grid[prev_line][Column(grid.columns() - 1)];
            if !last_cell.flags.contains(Flags::WRAPLINE) {
                break;
            }
            line_start -= 1;
        }
        line_start
    }

    fn construct_logical_line(&self, grid: &Grid<Cell>, start: i32, end: i32) -> String {
        let mut logical_line = String::new();
        for row in start..=end {
            let grid_row = &grid[Line(row)];
            logical_line.push_str(&row_to_string(grid_row));
        }
        logical_line
    }

    fn process_line(&self, line: String) -> Option<String> {
        let trimmed = line.trim_end().to_string();
        if !trimmed.is_empty() {
            Some(trimmed)
        } else {
            None
        }
    }

    pub fn focus_in(&self) {
        if self.last_content.mode.contains(TermMode::FOCUS_IN_OUT) {
            self.write_to_pty("\x1b[I".as_bytes());
        }
    }

    pub fn focus_out(&mut self) {
        if self.last_content.mode.contains(TermMode::FOCUS_IN_OUT) {
            self.write_to_pty("\x1b[O".as_bytes());
        }
    }

    pub fn mouse_changed(&mut self, point: AlacPoint, side: AlacDirection) -> bool {
        match self.last_mouse {
            Some((old_point, old_side)) => {
                if old_point == point && old_side == side {
                    false
                } else {
                    self.last_mouse = Some((point, side));
                    true
                }
            }
            None => {
                self.last_mouse = Some((point, side));
                true
            }
        }
    }

    pub fn mouse_mode(&self, shift: bool) -> bool {
        self.last_content.mode.intersects(TermMode::MOUSE_MODE) && !shift
    }

    pub fn mouse_move(&mut self, e: &MouseMoveEvent, cx: &mut Context<Self>) {
        let position = e.position - self.last_content.terminal_bounds.bounds.origin;
        if self.mouse_mode(e.modifiers.shift) {
            let (point, side) = grid_point_and_side(
                position,
                self.last_content.terminal_bounds,
                self.last_content.display_offset,
            );

            if self.mouse_changed(point, side)
                && let Some(bytes) =
                    mouse_moved_report(point, e.pressed_button, e.modifiers, self.last_content.mode)
            {
                self.write_to_pty(bytes);
            }
        } else if e.modifiers.secondary() {
            self.word_from_position(e.position);
        }
        cx.notify();
    }

    fn word_from_position(&mut self, position: Point<Pixels>) {
        if self.selection_phase == SelectionPhase::Selecting {
            self.last_content.last_hovered_word = None;
        } else if self.last_content.terminal_bounds.bounds.contains(&position) {
            // Throttle hyperlink searches to avoid excessive processing
            let now = Instant::now();
            let should_search = if let Some(last_pos) = self.last_hyperlink_search_position {
                // Only search if mouse moved significantly or enough time passed
                let distance_moved =
                    ((position.x - last_pos.x).abs() + (position.y - last_pos.y).abs()) > px(5.0);
                let time_elapsed = now.duration_since(self.last_mouse_move_time).as_millis() > 100;
                distance_moved || time_elapsed
            } else {
                true
            };

            if should_search {
                self.last_mouse_move_time = now;
                self.last_hyperlink_search_position = Some(position);
                self.events.push_back(InternalEvent::FindHyperlink(
                    position - self.last_content.terminal_bounds.bounds.origin,
                    false,
                ));
            }
        } else {
            self.last_content.last_hovered_word = None;
        }
    }

    pub fn select_word_at_event_position(&mut self, e: &MouseDownEvent) {
        let position = e.position - self.last_content.terminal_bounds.bounds.origin;
        let (point, side) = grid_point_and_side(
            position,
            self.last_content.terminal_bounds,
            self.last_content.display_offset,
        );
        let selection = Selection::new(SelectionType::Semantic, point, side);
        self.events
            .push_back(InternalEvent::SetSelection(Some((selection, point))));
    }

    pub fn mouse_drag(
        &mut self,
        e: &MouseMoveEvent,
        region: Bounds<Pixels>,
        cx: &mut Context<Self>,
    ) {
        let position = e.position - self.last_content.terminal_bounds.bounds.origin;
        if !self.mouse_mode(e.modifiers.shift) {
            self.selection_phase = SelectionPhase::Selecting;
            // Alacritty has the same ordering, of first updating the selection
            // then scrolling 15ms later
            self.events
                .push_back(InternalEvent::UpdateSelection(position));

            // Doesn't make sense to scroll the alt screen
            if !self.last_content.mode.contains(TermMode::ALT_SCREEN) {
                let scroll_lines = match self.drag_line_delta(e, region) {
                    Some(value) => value,
                    None => return,
                };

                self.events
                    .push_back(InternalEvent::Scroll(AlacScroll::Delta(scroll_lines)));
            }

            cx.notify();
        }
    }

    fn drag_line_delta(&self, e: &MouseMoveEvent, region: Bounds<Pixels>) -> Option<i32> {
        let top = region.origin.y;
        let bottom = region.bottom_left().y;

        let scroll_lines = if e.position.y < top {
            let scroll_delta = (top - e.position.y).pow(1.1);
            (scroll_delta / self.last_content.terminal_bounds.line_height).ceil() as i32
        } else if e.position.y > bottom {
            let scroll_delta = -((e.position.y - bottom).pow(1.1));
            (scroll_delta / self.last_content.terminal_bounds.line_height).floor() as i32
        } else {
            return None;
        };

        Some(scroll_lines.clamp(-3, 3))
    }

    pub fn mouse_down(&mut self, e: &MouseDownEvent, _cx: &mut Context<Self>) {
        let position = e.position - self.last_content.terminal_bounds.bounds.origin;
        let point = grid_point(
            position,
            self.last_content.terminal_bounds,
            self.last_content.display_offset,
        );

        if self.mouse_mode(e.modifiers.shift) {
            if let Some(bytes) =
                mouse_button_report(point, e.button, e.modifiers, true, self.last_content.mode)
            {
                self.write_to_pty(bytes);
            }
        } else {
            match e.button {
                MouseButton::Left => {
                    let (point, side) = grid_point_and_side(
                        position,
                        self.last_content.terminal_bounds,
                        self.last_content.display_offset,
                    );

                    let selection_type = match e.click_count {
                        0 => return, //This is a release
                        1 => Some(SelectionType::Simple),
                        2 => Some(SelectionType::Semantic),
                        3 => Some(SelectionType::Lines),
                        _ => None,
                    };

                    if selection_type == Some(SelectionType::Simple) && e.modifiers.shift {
                        self.events
                            .push_back(InternalEvent::UpdateSelection(position));
                        return;
                    }

                    let selection = selection_type
                        .map(|selection_type| Selection::new(selection_type, point, side));

                    if let Some(sel) = selection {
                        self.events
                            .push_back(InternalEvent::SetSelection(Some((sel, point))));
                    }
                }
                #[cfg(any(target_os = "linux", target_os = "freebsd"))]
                MouseButton::Middle => {
                    if let Some(item) = _cx.read_from_primary() {
                        let text = item.text().unwrap_or_default();
                        self.input(text.into_bytes());
                    }
                }
                _ => {}
            }
        }
    }

    pub fn mouse_up(&mut self, e: &MouseUpEvent, cx: &Context<Self>) {
        let setting = TerminalSettings::get_global(cx);

        let position = e.position - self.last_content.terminal_bounds.bounds.origin;
        if self.mouse_mode(e.modifiers.shift) {
            let point = grid_point(
                position,
                self.last_content.terminal_bounds,
                self.last_content.display_offset,
            );

            if let Some(bytes) =
                mouse_button_report(point, e.button, e.modifiers, false, self.last_content.mode)
            {
                self.write_to_pty(bytes);
            }
        } else {
            if e.button == MouseButton::Left && setting.copy_on_select {
                self.copy(Some(true));
            }

            //Hyperlinks
            if self.selection_phase == SelectionPhase::Ended {
                let mouse_cell_index =
                    content_index_for_mouse(position, &self.last_content.terminal_bounds);
                if let Some(link) = self.last_content.cells[mouse_cell_index].hyperlink() {
                    cx.open_url(link.uri());
                } else if e.modifiers.secondary() {
                    self.events
                        .push_back(InternalEvent::FindHyperlink(position, true));
                }
            }
        }

        self.selection_phase = SelectionPhase::Ended;
        self.last_mouse = None;
    }

    ///Scroll the terminal
    pub fn scroll_wheel(&mut self, e: &ScrollWheelEvent, scroll_multiplier: f32) {
        let mouse_mode = self.mouse_mode(e.shift);
        let scroll_multiplier = if mouse_mode { 1. } else { scroll_multiplier };

        if let Some(scroll_lines) = self.determine_scroll_lines(e, scroll_multiplier) {
            if mouse_mode {
                let point = grid_point(
                    e.position - self.last_content.terminal_bounds.bounds.origin,
                    self.last_content.terminal_bounds,
                    self.last_content.display_offset,
                );

                if let Some(scrolls) = scroll_report(point, scroll_lines, e, self.last_content.mode)
                {
                    for scroll in scrolls {
                        self.write_to_pty(scroll);
                    }
                };
            } else if self
                .last_content
                .mode
                .contains(TermMode::ALT_SCREEN | TermMode::ALTERNATE_SCROLL)
                && !e.shift
            {
                self.write_to_pty(alt_scroll(scroll_lines));
            } else if scroll_lines != 0 {
                let scroll = AlacScroll::Delta(scroll_lines);

                self.events.push_back(InternalEvent::Scroll(scroll));
            }
        }
    }

    fn refresh_hovered_word(&mut self, window: &Window) {
        self.word_from_position(window.mouse_position());
    }

    fn determine_scroll_lines(
        &mut self,
        e: &ScrollWheelEvent,
        scroll_multiplier: f32,
    ) -> Option<i32> {
        let line_height = self.last_content.terminal_bounds.line_height;
        match e.touch_phase {
            /* Reset scroll state on started */
            TouchPhase::Started => {
                self.scroll_px = px(0.);
                None
            }
            /* Calculate the appropriate scroll lines */
            TouchPhase::Moved => {
                let old_offset = (self.scroll_px / line_height) as i32;

                self.scroll_px += e.delta.pixel_delta(line_height).y * scroll_multiplier;

                let new_offset = (self.scroll_px / line_height) as i32;

                // Whenever we hit the edges, reset our stored scroll to 0
                // so we can respond to changes in direction quickly
                self.scroll_px %= self.last_content.terminal_bounds.height();

                Some(new_offset - old_offset)
            }
            TouchPhase::Ended => None,
        }
    }

    pub fn find_matches(
        &self,
        mut searcher: RegexSearch,
        cx: &Context<Self>,
    ) -> Task<Vec<RangeInclusive<AlacPoint>>> {
        let term = self.term.clone();
        cx.background_spawn(async move {
            let term = term.lock();

            all_search_matches(&term, &mut searcher).collect()
        })
    }

    pub fn working_directory(&self) -> Option<PathBuf> {
        if self.is_remote_terminal {
            // We can't yet reliably detect the working directory of a shell on the
            // SSH host. Until we can do that, it doesn't make sense to display
            // the working directory on the client and persist that.
            None
        } else {
            self.client_side_working_directory()
        }
    }

    /// Returns the working directory of the process that's connected to the PTY.
    /// That means it returns the working directory of the local shell or program
    /// that's running inside the terminal.
    ///
    /// This does *not* return the working directory of the shell that runs on the
    /// remote host, in case Zed is connected to a remote host.
    fn client_side_working_directory(&self) -> Option<PathBuf> {
        match &self.terminal_type {
            TerminalType::Pty { info, .. } => {
                info.current.as_ref().map(|process| process.cwd.clone())
            }
            TerminalType::DisplayOnly => None,
        }
    }

    pub fn title(&self, truncate: bool) -> String {
        const MAX_CHARS: usize = 25;
        match &self.task {
            Some(task_state) => {
                if truncate {
                    truncate_and_trailoff(&task_state.spawned_task.label, MAX_CHARS)
                } else {
                    task_state.spawned_task.full_label.clone()
                }
            }
            None => self
                .title_override
                .as_ref()
                .map(|title_override| title_override.to_string())
                .unwrap_or_else(|| match &self.terminal_type {
                    TerminalType::Pty { info, .. } => info
                        .current
                        .as_ref()
                        .map(|fpi| {
                            let process_file = fpi
                                .cwd
                                .file_name()
                                .map(|name| name.to_string_lossy().into_owned())
                                .unwrap_or_default();

                            let argv = fpi.argv.as_slice();
                            let process_name = format!(
                                "{}{}",
                                fpi.name,
                                if !argv.is_empty() {
                                    format!(" {}", (argv[1..]).join(" "))
                                } else {
                                    "".to_string()
                                }
                            );
                            let (process_file, process_name) = if truncate {
                                (
                                    truncate_and_trailoff(&process_file, MAX_CHARS),
                                    truncate_and_trailoff(&process_name, MAX_CHARS),
                                )
                            } else {
                                (process_file, process_name)
                            };
                            format!("{process_file} — {process_name}")
                        })
                        .unwrap_or_else(|| "Terminal".to_string()),
                    TerminalType::DisplayOnly => "Terminal".to_string(),
                }),
        }
    }

    pub fn kill_active_task(&mut self) {
        if let Some(task) = self.task()
            && task.status == TaskStatus::Running
        {
            if let TerminalType::Pty { info, .. } = &mut self.terminal_type {
                info.kill_current_process();
            }
        }
    }

    pub fn pid(&self) -> Option<sysinfo::Pid> {
        match &self.terminal_type {
            TerminalType::Pty { info, .. } => info.pid(),
            TerminalType::DisplayOnly => None,
        }
    }

    pub fn pid_getter(&self) -> Option<&ProcessIdGetter> {
        match &self.terminal_type {
            TerminalType::Pty { info, .. } => Some(info.pid_getter()),
            TerminalType::DisplayOnly => None,
        }
    }

    pub fn task(&self) -> Option<&TaskState> {
        self.task.as_ref()
    }

    pub fn wait_for_completed_task(&self, cx: &App) -> Task<Option<ExitStatus>> {
        if let Some(task) = self.task() {
            if task.status == TaskStatus::Running {
                let completion_receiver = task.completion_rx.clone();
                return cx.spawn(async move |_| completion_receiver.recv().await.ok().flatten());
            } else if let Ok(status) = task.completion_rx.try_recv() {
                return Task::ready(status);
            }
        }
        Task::ready(None)
    }

    fn register_task_finished(&mut self, error_code: Option<i32>, cx: &mut Context<Terminal>) {
        let e: Option<ExitStatus> = error_code.map(|code| {
            #[cfg(unix)]
            {
                std::os::unix::process::ExitStatusExt::from_raw(code)
            }
            #[cfg(windows)]
            {
                std::os::windows::process::ExitStatusExt::from_raw(code as u32)
            }
        });

        if let Some(tx) = &self.completion_tx {
            tx.try_send(e).ok();
        }

        let task = match &mut self.task {
            Some(task) => task,
            None => {
                // Always record the latest exit status.
                if let Some(e) = e {
                    self.child_exited = Some(e);
                }

                // Determine whether to close the terminal based on exit conditions.
                //
                // For interactive shells (no task), we need to differentiate between:
                // 1. Shell spawn failures (e.g., misconfigured $SHELL) - should NOT close
                // 2. User-initiated exits (Ctrl+D, typing "exit") - should close
                //
                // We use keyboard_input_sent as the differentiator: spawn failures never
                // receive keyboard input, while user exits always require it.
                //
                // For tasks/commands, we close on successful exit (exit code 0).
                let should_close = if error_code.is_none() {
                    if self.task.is_none() {
                        self.keyboard_input_sent
                    } else {
                        self.child_exited.map_or(true, |e| e.code() == Some(0))
                    }
                } else {
                    self.child_exited.is_some_and(|e| e.code() == Some(0))
                };

                if should_close {
                    cx.emit(Event::CloseTerminal);
                }
                return;
            }
        };
        if task.status != TaskStatus::Running {
            return;
        }
        match error_code {
            Some(error_code) => {
                task.status.register_task_exit(error_code);
            }
            None => {
                task.status.register_terminal_exit();
            }
        };

        let (finished_successfully, task_line, command_line) = task_summary(task, error_code);
        let mut lines_to_show = Vec::new();
        if task.spawned_task.show_summary {
            lines_to_show.push(task_line.as_str());
        }
        if task.spawned_task.show_command {
            lines_to_show.push(command_line.as_str());
        }

        if !lines_to_show.is_empty() {
            // SAFETY: the invocation happens on non `TaskStatus::Running` tasks, once,
            // after either `AlacTermEvent::Exit` or `AlacTermEvent::ChildExit` events that are spawned
            // when Zed task finishes and no more output is made.
            // After the task summary is output once, no more text is appended to the terminal.
            unsafe { append_text_to_term(&mut self.term.lock(), &lines_to_show) };
        }

        match task.spawned_task.hide {
            HideStrategy::Never => {}
            HideStrategy::Always => {
                cx.emit(Event::CloseTerminal);
            }
            HideStrategy::OnSuccess => {
                if finished_successfully {
                    cx.emit(Event::CloseTerminal);
                }
            }
        }
    }

    pub fn vi_mode_enabled(&self) -> bool {
        self.vi_mode_enabled
    }

    pub fn clone_builder(&self, cx: &App, cwd: Option<PathBuf>) -> Task<Result<TerminalBuilder>> {
        let working_directory = self.working_directory().or_else(|| cwd);
        TerminalBuilder::new(
            working_directory,
            None,
            self.template.shell.clone(),
            self.template.env.clone(),
            self.template.cursor_shape,
            self.template.alternate_scroll,
            self.template.max_scroll_history_lines,
            self.is_remote_terminal,
            self.template.window_id,
            None,
            cx,
            self.activation_script.clone(),
        )
    }
}

// Helper function to convert a grid row to a string
pub fn row_to_string(row: &Row<Cell>) -> String {
    row[..Column(row.len())]
        .iter()
        .map(|cell| cell.c)
        .collect::<String>()
}

const TASK_DELIMITER: &str = "⏵ ";
fn task_summary(task: &TaskState, error_code: Option<i32>) -> (bool, String, String) {
    let escaped_full_label = task
        .spawned_task
        .full_label
        .replace("\r\n", "\r")
        .replace('\n', "\r");
    let success = error_code == Some(0);
    let task_line = match error_code {
        Some(0) => format!("{TASK_DELIMITER}Task `{escaped_full_label}` finished successfully"),
        Some(error_code) => format!(
            "{TASK_DELIMITER}Task `{escaped_full_label}` finished with non-zero error code: {error_code}"
        ),
        None => format!("{TASK_DELIMITER}Task `{escaped_full_label}` finished"),
    };
    let escaped_command_label = task
        .spawned_task
        .command_label
        .replace("\r\n", "\r")
        .replace('\n', "\r");
    let command_line = format!("{TASK_DELIMITER}Command: {escaped_command_label}");
    (success, task_line, command_line)
}

/// Appends a stringified task summary to the terminal, after its output.
///
/// SAFETY: This function should only be called after terminal's PTY is no longer alive.
/// New text being added to the terminal here, uses "less public" APIs,
/// which are not maintaining the entire terminal state intact.
///
///
/// The library
///
/// * does not increment inner grid cursor's _lines_ on `input` calls
///   (but displaying the lines correctly and incrementing cursor's columns)
///
/// * ignores `\n` and \r` character input, requiring the `newline` call instead
///
/// * does not alter grid state after `newline` call
///   so its `bottommost_line` is always the same additions, and
///   the cursor's `point` is not updated to the new line and column values
///
/// * ??? there could be more consequences, and any further "proper" streaming from the PTY might bug and/or panic.
///   Still, subsequent `append_text_to_term` invocations are possible and display the contents correctly.
///
/// Despite the quirks, this is the simplest approach to appending text to the terminal: its alternative, `grid_mut` manipulations,
/// do not properly set the scrolling state and display odd text after appending; also those manipulations are more tedious and error-prone.
/// The function achieves proper display and scrolling capabilities, at a cost of grid state not properly synchronized.
/// This is enough for printing moderately-sized texts like task summaries, but might break or perform poorly for larger texts.
unsafe fn append_text_to_term(term: &mut Term<ZedListener>, text_lines: &[&str]) {
    term.newline();
    term.grid_mut().cursor.point.column = Column(0);
    for line in text_lines {
        for c in line.chars() {
            term.input(c);
        }
        term.newline();
        term.grid_mut().cursor.point.column = Column(0);
    }
}

impl Drop for Terminal {
    fn drop(&mut self) {
        if let TerminalType::Pty { pty_tx, info } = &mut self.terminal_type {
            info.kill_child_process();
            pty_tx.0.send(Msg::Shutdown).ok();
        }
    }
}

impl EventEmitter<Event> for Terminal {}

fn make_selection(range: &RangeInclusive<AlacPoint>) -> Selection {
    let mut selection = Selection::new(SelectionType::Simple, *range.start(), AlacDirection::Left);
    selection.update(*range.end(), AlacDirection::Right);
    selection
}

fn all_search_matches<'a, T>(
    term: &'a Term<T>,
    regex: &'a mut RegexSearch,
) -> impl Iterator<Item = Match> + 'a {
    let start = AlacPoint::new(term.grid().topmost_line(), Column(0));
    let end = AlacPoint::new(term.grid().bottommost_line(), term.grid().last_column());
    RegexIter::new(start, end, AlacDirection::Right, term, regex)
}

fn content_index_for_mouse(pos: Point<Pixels>, terminal_bounds: &TerminalBounds) -> usize {
    let col = (pos.x / terminal_bounds.cell_width()).round() as usize;
    let clamped_col = min(col, terminal_bounds.columns() - 1);
    let row = (pos.y / terminal_bounds.line_height()).round() as usize;
    let clamped_row = min(row, terminal_bounds.screen_lines() - 1);
    clamped_row * terminal_bounds.columns() + clamped_col
}

/// Converts an 8 bit ANSI color to its GPUI equivalent.
/// Accepts `usize` for compatibility with the `alacritty::Colors` interface,
/// Other than that use case, should only be called with values in the `[0,255]` range
pub fn get_color_at_index(index: usize, theme: &Theme) -> Hsla {
    let colors = theme.colors();

    match index {
        // 0-15 are the same as the named colors above
        0 => colors.terminal_ansi_black,
        1 => colors.terminal_ansi_red,
        2 => colors.terminal_ansi_green,
        3 => colors.terminal_ansi_yellow,
        4 => colors.terminal_ansi_blue,
        5 => colors.terminal_ansi_magenta,
        6 => colors.terminal_ansi_cyan,
        7 => colors.terminal_ansi_white,
        8 => colors.terminal_ansi_bright_black,
        9 => colors.terminal_ansi_bright_red,
        10 => colors.terminal_ansi_bright_green,
        11 => colors.terminal_ansi_bright_yellow,
        12 => colors.terminal_ansi_bright_blue,
        13 => colors.terminal_ansi_bright_magenta,
        14 => colors.terminal_ansi_bright_cyan,
        15 => colors.terminal_ansi_bright_white,
        // 16-231 are a 6x6x6 RGB color cube, mapped to 0-255 using steps defined by XTerm.
        // See: https://github.com/xterm-x11/xterm-snapshots/blob/master/256colres.pl
        16..=231 => {
            let (r, g, b) = rgb_for_index(index as u8);
            rgba_color(
                if r == 0 { 0 } else { r * 40 + 55 },
                if g == 0 { 0 } else { g * 40 + 55 },
                if b == 0 { 0 } else { b * 40 + 55 },
            )
        }
        // 232-255 are a 24-step grayscale ramp from (8, 8, 8) to (238, 238, 238).
        232..=255 => {
            let i = index as u8 - 232; // Align index to 0..24
            let value = i * 10 + 8;
            rgba_color(value, value, value)
        }
        // For compatibility with the alacritty::Colors interface
        // See: https://github.com/alacritty/alacritty/blob/master/alacritty_terminal/src/term/color.rs
        256 => colors.terminal_foreground,
        257 => colors.terminal_background,
        258 => theme.players().local().cursor,
        259 => colors.terminal_ansi_dim_black,
        260 => colors.terminal_ansi_dim_red,
        261 => colors.terminal_ansi_dim_green,
        262 => colors.terminal_ansi_dim_yellow,
        263 => colors.terminal_ansi_dim_blue,
        264 => colors.terminal_ansi_dim_magenta,
        265 => colors.terminal_ansi_dim_cyan,
        266 => colors.terminal_ansi_dim_white,
        267 => colors.terminal_bright_foreground,
        268 => colors.terminal_ansi_black, // 'Dim Background', non-standard color

        _ => black(),
    }
}

/// Generates the RGB channels in [0, 5] for a given index into the 6x6x6 ANSI color cube.
///
/// See: [8 bit ANSI color](https://en.wikipedia.org/wiki/ANSI_escape_code#8-bit).
///
/// Wikipedia gives a formula for calculating the index for a given color:
///
/// ```text
/// index = 16 + 36 × r + 6 × g + b (0 ≤ r, g, b ≤ 5)
/// ```
///
/// This function does the reverse, calculating the `r`, `g`, and `b` components from a given index.
fn rgb_for_index(i: u8) -> (u8, u8, u8) {
    debug_assert!((16..=231).contains(&i));
    let i = i - 16;
    let r = (i - (i % 36)) / 36;
    let g = ((i % 36) - (i % 6)) / 6;
    let b = (i % 36) % 6;
    (r, g, b)
}

pub fn rgba_color(r: u8, g: u8, b: u8) -> Hsla {
    Rgba {
        r: (r as f32 / 255.),
        g: (g as f32 / 255.),
        b: (b as f32 / 255.),
        a: 1.,
    }
    .into()
}

#[cfg(test)]
mod tests {
    #[cfg(unix)]
    use std::os::unix::process::ExitStatusExt;
    use std::time::Duration;

    use super::*;
    use crate::{
        IndexedCell, TerminalBounds, TerminalBuilder, TerminalContent, content_index_for_mouse,
        rgb_for_index,
    };
    use alacritty_terminal::{
        index::{Column, Line, Point as AlacPoint},
        term::cell::Cell,
    };
    use collections::HashMap;
    use gpui::{Pixels, Point, TestAppContext, bounds, point, size, smol_timeout};
    use rand::{Rng, distr, rngs::ThreadRng};
    use task::ShellBuilder;

    #[gpui::test]
    async fn test_basic_terminal(cx: &mut TestAppContext) {
        cx.executor().allow_parking();

        let (completion_tx, completion_rx) = smol::channel::unbounded();
        let (program, args) = ShellBuilder::new(&Shell::System, false)
            .build(Some("echo".to_owned()), &["hello".to_owned()]);
        let builder = cx
            .update(|cx| {
                TerminalBuilder::new(
                    None,
                    None,
                    task::Shell::WithArguments {
                        program,
                        args,
                        title_override: None,
                    },
                    HashMap::default(),
                    CursorShape::default(),
                    AlternateScroll::On,
                    None,
                    false,
                    0,
                    Some(completion_tx),
                    cx,
                    vec![],
                )
            })
            .await
            .unwrap();
        let terminal = cx.new(|cx| builder.subscribe(cx));
        assert_eq!(
            completion_rx.recv().await.unwrap(),
            Some(ExitStatus::default())
        );
        assert_eq!(
            terminal.update(cx, |term, _| term.get_content()).trim(),
            "hello"
        );

        // Inject additional output directly into the emulator (display-only path)
        terminal.update(cx, |term, cx| {
            term.write_output(b"\nfrom_injection", cx);
        });

        let content_after = terminal.update(cx, |term, _| term.get_content());
        assert!(
            content_after.contains("from_injection"),
            "expected injected output to appear, got: {content_after}"
        );
    }

    #[cfg(not(target_os = "windows"))]
    #[gpui::test(iterations = 10)]
    async fn test_terminal_eof(cx: &mut TestAppContext) {
        cx.executor().allow_parking();

        let (completion_tx, completion_rx) = smol::channel::unbounded();
        let builder = cx
            .update(|cx| {
                TerminalBuilder::new(
                    None,
                    None,
                    task::Shell::System,
                    HashMap::default(),
                    CursorShape::default(),
                    AlternateScroll::On,
                    None,
                    false,
                    0,
                    Some(completion_tx),
                    cx,
                    Vec::new(),
                )
            })
            .await
            .unwrap();
        // Build an empty command, which will result in a tty shell spawned.
        let terminal = cx.new(|cx| builder.subscribe(cx));

        let (event_tx, event_rx) = smol::channel::unbounded::<Event>();
        cx.update(|cx| {
            cx.subscribe(&terminal, move |_, e, _| {
                event_tx.send_blocking(e.clone()).unwrap();
            })
        })
        .detach();
        cx.background_spawn(async move {
            let status = completion_rx.recv().await.unwrap();
            assert!(
                status == Some(ExitStatus::from_raw(0))
                    || status == Some(ExitStatus::from_raw(130)),
                "EOF must close shell: expected 0 or 130, got {:?}",
                status
            );
        })
        .detach();

        // Wait for the first Wakeup event which indicates shell is ready
        // On Linux, we might get other events first, so poll until we get Wakeup
        let mut got_wakeup = false;
        while !got_wakeup {
            match event_rx.recv().await {
                Ok(Event::Wakeup) => {
                    got_wakeup = true;
                }
                Ok(_) => {
                    // Continue polling for Wakeup
                }
                Err(_) => {
                    panic!("Channel closed before receiving Wakeup event");
                }
            }
        }

        terminal.update(cx, |terminal, _| {
            let success = terminal.try_keystroke(&Keystroke::parse("ctrl-c").unwrap(), false);
            assert!(success, "Should have registered ctrl-c sequence");
        });

        // After getting Wakeup, wait for shell to process SIGINT
        // Collect any events after Ctrl+C
        while let Ok(Ok(_first_event)) =
            smol_timeout(Duration::from_millis(100), event_rx.recv()).await
        {}

        terminal.update(cx, |terminal, _| {
            let success = terminal.try_keystroke(&Keystroke::parse("ctrl-d").unwrap(), false);
            assert!(success, "Should have registered ctrl-d sequence");
        });

        let mut all_events = Vec::new();
        while let Ok(Ok(new_event)) = smol_timeout(Duration::from_secs(1), event_rx.recv()).await {
            all_events.push(new_event.clone());
            if new_event == Event::CloseTerminal {
                break;
            }
        }
        assert!(
            all_events.contains(&Event::CloseTerminal),
            "EOF command sequence should have triggered a TTY terminal exit, but got events: {all_events:?}",
        );
    }

    #[gpui::test(iterations = 10)]
    async fn test_terminal_no_exit_on_spawn_failure(cx: &mut TestAppContext) {
        cx.executor().allow_parking();

        let (completion_tx, completion_rx) = smol::channel::unbounded();
        let (program, args) = ShellBuilder::new(&Shell::System, false)
            .build(Some("asdasdasdasd".to_owned()), &["@@@@@".to_owned()]);
        let builder = cx
            .update(|cx| {
                TerminalBuilder::new(
                    None,
                    None,
                    task::Shell::WithArguments {
                        program,
                        args,
                        title_override: None,
                    },
                    HashMap::default(),
                    CursorShape::default(),
                    AlternateScroll::On,
                    None,
                    false,
                    0,
                    Some(completion_tx),
                    cx,
                    Vec::new(),
                )
            })
            .await
            .unwrap();
        let terminal = cx.new(|cx| builder.subscribe(cx));

        let (event_tx, event_rx) = smol::channel::unbounded::<Event>();
        cx.update(|cx| {
            cx.subscribe(&terminal, move |_, e, _| {
                event_tx.send_blocking(e.clone()).unwrap();
            })
        })
        .detach();
        cx.background_spawn(async move {
            #[cfg(target_os = "windows")]
            {
                let exit_status = completion_rx.recv().await.ok().flatten();
                if let Some(exit_status) = exit_status {
                    assert!(
                        !exit_status.success(),
                        "Wrong shell command should result in a failure"
                    );
                    assert_eq!(exit_status.code(), Some(1));
                }
            }
            #[cfg(not(target_os = "windows"))]
            {
                let exit_status = completion_rx.recv().await.unwrap().unwrap();
                assert!(
                    !exit_status.success(),
                    "Wrong shell command should result in a failure"
                );
                assert_eq!(exit_status.code(), None);
            }
        })
        .detach();

        let mut all_events = Vec::new();
        while let Ok(Ok(new_event)) =
            smol_timeout(Duration::from_millis(500), event_rx.recv()).await
        {
            all_events.push(new_event.clone());
        }

        assert!(
            !all_events
                .iter()
                .any(|event| event == &Event::CloseTerminal),
            "Wrong shell command should update the title but not should not close the terminal to show the error message, but got events: {all_events:?}",
        );
    }

    #[test]
    fn test_rgb_for_index() {
        // Test every possible value in the color cube.
        for i in 16..=231 {
            let (r, g, b) = rgb_for_index(i);
            assert_eq!(i, 16 + 36 * r + 6 * g + b);
        }
    }

    #[test]
    fn test_mouse_to_cell_test() {
        let mut rng = rand::rng();
        const ITERATIONS: usize = 10;
        const PRECISION: usize = 1000;

        for _ in 0..ITERATIONS {
            let viewport_cells = rng.random_range(15..20);
            let cell_size =
                rng.random_range(5 * PRECISION..20 * PRECISION) as f32 / PRECISION as f32;

            let size = crate::TerminalBounds {
                cell_width: Pixels::from(cell_size),
                line_height: Pixels::from(cell_size),
                bounds: bounds(
                    Point::default(),
                    size(
                        Pixels::from(cell_size * (viewport_cells as f32)),
                        Pixels::from(cell_size * (viewport_cells as f32)),
                    ),
                ),
            };

            let cells = get_cells(size, &mut rng);
            let content = convert_cells_to_content(size, &cells);

            for row in 0..(viewport_cells - 1) {
                let row = row as usize;
                for col in 0..(viewport_cells - 1) {
                    let col = col as usize;

                    let row_offset = rng.random_range(0..PRECISION) as f32 / PRECISION as f32;
                    let col_offset = rng.random_range(0..PRECISION) as f32 / PRECISION as f32;

                    let mouse_pos = point(
                        Pixels::from(col as f32 * cell_size + col_offset),
                        Pixels::from(row as f32 * cell_size + row_offset),
                    );

                    let content_index =
                        content_index_for_mouse(mouse_pos, &content.terminal_bounds);
                    let mouse_cell = content.cells[content_index].c;
                    let real_cell = cells[row][col];

                    assert_eq!(mouse_cell, real_cell);
                }
            }
        }
    }

    #[test]
    fn test_mouse_to_cell_clamp() {
        let mut rng = rand::rng();

        let size = crate::TerminalBounds {
            cell_width: Pixels::from(10.),
            line_height: Pixels::from(10.),
            bounds: bounds(
                Point::default(),
                size(Pixels::from(100.), Pixels::from(100.)),
            ),
        };

        let cells = get_cells(size, &mut rng);
        let content = convert_cells_to_content(size, &cells);

        assert_eq!(
            content.cells[content_index_for_mouse(
                point(Pixels::from(-10.), Pixels::from(-10.)),
                &content.terminal_bounds,
            )]
            .c,
            cells[0][0]
        );
        assert_eq!(
            content.cells[content_index_for_mouse(
                point(Pixels::from(1000.), Pixels::from(1000.)),
                &content.terminal_bounds,
            )]
            .c,
            cells[9][9]
        );
    }

    fn get_cells(size: TerminalBounds, rng: &mut ThreadRng) -> Vec<Vec<char>> {
        let mut cells = Vec::new();

        for _ in 0..((size.height() / size.line_height()) as usize) {
            let mut row_vec = Vec::new();
            for _ in 0..((size.width() / size.cell_width()) as usize) {
                let cell_char = rng.sample(distr::Alphanumeric) as char;
                row_vec.push(cell_char)
            }
            cells.push(row_vec)
        }

        cells
    }

    fn convert_cells_to_content(
        terminal_bounds: TerminalBounds,
        cells: &[Vec<char>],
    ) -> TerminalContent {
        let mut ic = Vec::new();

        for (index, row) in cells.iter().enumerate() {
            for (cell_index, cell_char) in row.iter().enumerate() {
                ic.push(IndexedCell {
                    point: AlacPoint::new(Line(index as i32), Column(cell_index)),
                    cell: Cell {
                        c: *cell_char,
                        ..Default::default()
                    },
                });
            }
        }

        TerminalContent {
            cells: ic,
            terminal_bounds,
            ..Default::default()
        }
    }

    #[gpui::test]
    async fn test_write_output_converts_lf_to_crlf(cx: &mut TestAppContext) {
        let terminal = cx.new(|cx| {
            TerminalBuilder::new_display_only(CursorShape::default(), AlternateScroll::On, None, 0)
                .unwrap()
                .subscribe(cx)
        });

        // Test simple LF conversion
        terminal.update(cx, |terminal, cx| {
            terminal.write_output(b"line1\nline2\n", cx);
        });

        // Get the content by directly accessing the term
        let content = terminal.update(cx, |terminal, _cx| {
            let term = terminal.term.lock_unfair();
            Terminal::make_content(&term, &terminal.last_content)
        });

        // If LF is properly converted to CRLF, each line should start at column 0
        // The diagonal staircase bug would cause increasing column positions

        // Get the cells and check that lines start at column 0
        let cells = &content.cells;
        let mut line1_col0 = false;
        let mut line2_col0 = false;

        for cell in cells {
            if cell.c == 'l' && cell.point.column.0 == 0 {
                if cell.point.line.0 == 0 && !line1_col0 {
                    line1_col0 = true;
                } else if cell.point.line.0 == 1 && !line2_col0 {
                    line2_col0 = true;
                }
            }
        }

        assert!(line1_col0, "First line should start at column 0");
        assert!(line2_col0, "Second line should start at column 0");
    }

    #[gpui::test]
    async fn test_write_output_preserves_existing_crlf(cx: &mut TestAppContext) {
        let terminal = cx.new(|cx| {
            TerminalBuilder::new_display_only(CursorShape::default(), AlternateScroll::On, None, 0)
                .unwrap()
                .subscribe(cx)
        });

        // Test that existing CRLF doesn't get doubled
        terminal.update(cx, |terminal, cx| {
            terminal.write_output(b"line1\r\nline2\r\n", cx);
        });

        // Get the content by directly accessing the term
        let content = terminal.update(cx, |terminal, _cx| {
            let term = terminal.term.lock_unfair();
            Terminal::make_content(&term, &terminal.last_content)
        });

        let cells = &content.cells;

        // Check that both lines start at column 0
        let mut found_lines_at_column_0 = 0;
        for cell in cells {
            if cell.c == 'l' && cell.point.column.0 == 0 {
                found_lines_at_column_0 += 1;
            }
        }

        assert!(
            found_lines_at_column_0 >= 2,
            "Both lines should start at column 0"
        );
    }

    #[gpui::test]
    async fn test_write_output_preserves_bare_cr(cx: &mut TestAppContext) {
        let terminal = cx.new(|cx| {
            TerminalBuilder::new_display_only(CursorShape::default(), AlternateScroll::On, None, 0)
                .unwrap()
                .subscribe(cx)
        });

        // Test that bare CR (without LF) is preserved
        terminal.update(cx, |terminal, cx| {
            terminal.write_output(b"hello\rworld", cx);
        });

        // Get the content by directly accessing the term
        let content = terminal.update(cx, |terminal, _cx| {
            let term = terminal.term.lock_unfair();
            Terminal::make_content(&term, &terminal.last_content)
        });

        let cells = &content.cells;

        // Check that we have "world" at the beginning of the line
        let mut text = String::new();
        for cell in cells.iter().take(5) {
            if cell.point.line.0 == 0 {
                text.push(cell.c);
            }
        }

        assert!(
            text.starts_with("world"),
            "Bare CR should allow overwriting: got '{}'",
            text
        );
    }
}<|MERGE_RESOLUTION|>--- conflicted
+++ resolved
@@ -391,11 +391,8 @@
                 window_id,
             },
             child_exited: None,
-<<<<<<< HEAD
             keyboard_input_sent: false,
-=======
             event_loop_task: Task::ready(Ok(())),
->>>>>>> b0525a26
         };
 
         Ok(TerminalBuilder {
@@ -576,46 +573,6 @@
             let pty_tx = event_loop.channel();
             let _io_thread = event_loop.spawn(); // DANGER
 
-<<<<<<< HEAD
-        let terminal = Terminal {
-            task,
-            terminal_type: TerminalType::Pty {
-                pty_tx: Notifier(pty_tx),
-                info: pty_info,
-            },
-            completion_tx,
-            term,
-            term_config: config,
-            title_override: terminal_title_override,
-            events: VecDeque::with_capacity(10), //Should never get this high.
-            last_content: Default::default(),
-            last_mouse: None,
-            matches: Vec::new(),
-            selection_head: None,
-            breadcrumb_text: String::new(),
-            scroll_px: px(0.),
-            next_link_id: 0,
-            selection_phase: SelectionPhase::Ended,
-            hyperlink_regex_searches: RegexSearches::new(),
-            vi_mode_enabled: false,
-            is_ssh_terminal,
-            last_mouse_move_time: Instant::now(),
-            last_hyperlink_search_position: None,
-            #[cfg(windows)]
-            shell_program,
-            activation_script: activation_script.clone(),
-            template: CopyTemplate {
-                shell,
-                env,
-                cursor_shape,
-                alternate_scroll,
-                max_scroll_history_lines,
-                window_id,
-            },
-            child_exited: None,
-            keyboard_input_sent: false,
-        };
-=======
             let no_task = task.is_none();
             let terminal = Terminal {
                 task,
@@ -653,9 +610,9 @@
                     window_id,
                 },
                 child_exited: None,
+                keyboard_input_sent: false,
                 event_loop_task: Task::ready(Ok(())),
             };
->>>>>>> b0525a26
 
             if !activation_script.is_empty() && no_task {
                 for activation_script in activation_script {
@@ -874,11 +831,8 @@
     template: CopyTemplate,
     activation_script: Vec<String>,
     child_exited: Option<ExitStatus>,
-<<<<<<< HEAD
     keyboard_input_sent: bool,
-=======
     event_loop_task: Task<Result<(), anyhow::Error>>,
->>>>>>> b0525a26
 }
 
 struct CopyTemplate {
