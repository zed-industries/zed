--- conflicted
+++ resolved
@@ -585,56 +585,11 @@
             )
             .context("failed to create event loop")?;
 
-<<<<<<< HEAD
-        let terminal = Terminal {
-            task,
-            terminal_type: TerminalType::Pty {
-                pty_tx: Notifier(pty_tx),
-                info: pty_info,
-            },
-            completion_tx,
-            term,
-            term_config: config,
-            title_override: terminal_title_override,
-            events: VecDeque::with_capacity(10), //Should never get this high.
-            last_content: Default::default(),
-            last_mouse: None,
-            matches: Vec::new(),
-            selection_head: None,
-            breadcrumb_text: String::new(),
-            scroll_px: px(0.),
-            next_link_id: 0,
-            selection_phase: SelectionPhase::Ended,
-            hyperlink_regex_searches: RegexSearches::new(
-                &path_hyperlink_regexes,
-                path_hyperlink_timeout_ms,
-            ),
-            vi_mode_enabled: false,
-            is_ssh_terminal,
-            last_mouse_move_time: Instant::now(),
-            last_hyperlink_search_position: None,
-            #[cfg(windows)]
-            shell_program,
-            activation_script: activation_script.clone(),
-            template: CopyTemplate {
-                shell,
-                env,
-                cursor_shape,
-                alternate_scroll,
-                max_scroll_history_lines,
-                path_hyperlink_regexes,
-                path_hyperlink_timeout_ms,
-                window_id,
-            },
-            child_exited: None,
-        };
-=======
             //Kick things off
             let pty_tx = event_loop.channel();
             let _io_thread = event_loop.spawn(); // DANGER
 
             let no_task = task.is_none();
->>>>>>> a398f80b
 
             let terminal = Terminal {
                 task,
@@ -655,7 +610,10 @@
                 scroll_px: px(0.),
                 next_link_id: 0,
                 selection_phase: SelectionPhase::Ended,
-                hyperlink_regex_searches: RegexSearches::new(),
+                hyperlink_regex_searches: RegexSearches::new(
+                    &path_hyperlink_regexes,
+                    path_hyperlink_timeout_ms,
+                ),
                 vi_mode_enabled: false,
                 is_ssh_terminal,
                 last_mouse_move_time: Instant::now(),
@@ -669,6 +627,8 @@
                     cursor_shape,
                     alternate_scroll,
                     max_scroll_history_lines,
+                    path_hyperlink_regexes,
+                    path_hyperlink_timeout_ms,
                     window_id,
                 },
                 child_exited: None,
@@ -2443,32 +2403,6 @@
         let (completion_tx, completion_rx) = smol::channel::unbounded();
         let (program, args) = ShellBuilder::new(&Shell::System, false)
             .build(Some("echo".to_owned()), &["hello".to_owned()]);
-<<<<<<< HEAD
-        let terminal = cx.new(|cx| {
-            TerminalBuilder::new(
-                None,
-                None,
-                task::Shell::WithArguments {
-                    program,
-                    args,
-                    title_override: None,
-                },
-                HashMap::default(),
-                CursorShape::default(),
-                AlternateScroll::On,
-                None,
-                vec![],
-                0,
-                false,
-                0,
-                Some(completion_tx),
-                cx,
-                vec![],
-            )
-            .unwrap()
-            .subscribe(cx)
-        });
-=======
         let builder = cx
             .update(|cx| {
                 TerminalBuilder::new(
@@ -2483,6 +2417,8 @@
                     CursorShape::default(),
                     AlternateScroll::On,
                     None,
+                    vec![],
+                    0,
                     false,
                     0,
                     Some(completion_tx),
@@ -2493,7 +2429,6 @@
             .await
             .unwrap();
         let terminal = cx.new(|cx| builder.subscribe(cx));
->>>>>>> a398f80b
         assert_eq!(
             completion_rx.recv().await.unwrap(),
             Some(ExitStatus::default())
@@ -2532,6 +2467,8 @@
                     CursorShape::default(),
                     AlternateScroll::On,
                     None,
+                    Vec::new(),
+                    0,
                     false,
                     0,
                     Some(completion_tx),
@@ -2542,30 +2479,7 @@
             .await
             .unwrap();
         // Build an empty command, which will result in a tty shell spawned.
-<<<<<<< HEAD
-        let terminal = cx.new(|cx| {
-            TerminalBuilder::new(
-                None,
-                None,
-                task::Shell::System,
-                HashMap::default(),
-                CursorShape::default(),
-                AlternateScroll::On,
-                None,
-                Vec::new(),
-                0,
-                false,
-                0,
-                Some(completion_tx),
-                cx,
-                Vec::new(),
-            )
-            .unwrap()
-            .subscribe(cx)
-        });
-=======
         let terminal = cx.new(|cx| builder.subscribe(cx));
->>>>>>> a398f80b
 
         let (event_tx, event_rx) = smol::channel::unbounded::<Event>();
         cx.update(|cx| {
@@ -2616,32 +2530,6 @@
         let (completion_tx, completion_rx) = smol::channel::unbounded();
         let (program, args) = ShellBuilder::new(&Shell::System, false)
             .build(Some("asdasdasdasd".to_owned()), &["@@@@@".to_owned()]);
-<<<<<<< HEAD
-        let terminal = cx.new(|cx| {
-            TerminalBuilder::new(
-                None,
-                None,
-                task::Shell::WithArguments {
-                    program,
-                    args,
-                    title_override: None,
-                },
-                HashMap::default(),
-                CursorShape::default(),
-                AlternateScroll::On,
-                None,
-                Vec::new(),
-                0,
-                false,
-                0,
-                Some(completion_tx),
-                cx,
-                Vec::new(),
-            )
-            .unwrap()
-            .subscribe(cx)
-        });
-=======
         let builder = cx
             .update(|cx| {
                 TerminalBuilder::new(
@@ -2656,6 +2544,8 @@
                     CursorShape::default(),
                     AlternateScroll::On,
                     None,
+                    Vec::new(),
+                    0,
                     false,
                     0,
                     Some(completion_tx),
@@ -2666,7 +2556,6 @@
             .await
             .unwrap();
         let terminal = cx.new(|cx| builder.subscribe(cx));
->>>>>>> a398f80b
 
         let (event_tx, event_rx) = smol::channel::unbounded::<Event>();
         cx.update(|cx| {
