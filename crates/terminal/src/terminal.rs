pub mod mappings;

pub use alacritty_terminal;

mod pty_info;
mod terminal_hyperlinks;
pub mod terminal_settings;

use alacritty_terminal::{
    Term,
    event::{Event as AlacTermEvent, EventListener, Notify, WindowSize},
    event_loop::{EventLoop, Msg, Notifier},
    grid::{Dimensions, Grid, Row, Scroll as AlacScroll},
    index::{Boundary, Column, Direction as AlacDirection, Line, Point as AlacPoint},
    selection::{Selection, SelectionRange, SelectionType},
    sync::FairMutex,
    term::{
        Config, RenderableCursor, TermMode,
        cell::{Cell, Flags},
        search::{Match, RegexIter, RegexSearch},
    },
    tty::{self},
    vi_mode::{ViModeCursor, ViMotion},
    vte::ansi::{
        ClearMode, CursorStyle as AlacCursorStyle, Handler, NamedPrivateMode, PrivateMode,
    },
};
use anyhow::{Context as _, Result, bail};
use log::trace;

use futures::{
    FutureExt,
    channel::mpsc::{UnboundedReceiver, UnboundedSender, unbounded},
};

use itertools::Itertools as _;
use mappings::mouse::{
    alt_scroll, grid_point, grid_point_and_side, mouse_button_report, mouse_moved_report,
    scroll_report,
};

use collections::{HashMap, VecDeque};
use futures::StreamExt;
use pty_info::{ProcessIdGetter, PtyProcessInfo};
use serde::{Deserialize, Serialize};
use settings::Settings;
use smol::channel::{Receiver, Sender};
use task::{HideStrategy, Shell, SpawnInTerminal};
use terminal_hyperlinks::RegexSearches;
use terminal_settings::{AlternateScroll, CursorShape, TerminalSettings};
use theme::{ActiveTheme, Theme};
use urlencoding;
use util::truncate_and_trailoff;

use std::{
    borrow::Cow,
    cmp::{self, min},
    fmt::Display,
    ops::{Deref, RangeInclusive},
    path::PathBuf,
    process::ExitStatus,
    sync::Arc,
    time::Instant,
};
use thiserror::Error;

use gpui::{
    App, AppContext as _, Bounds, ClipboardItem, Context, EventEmitter, Hsla, Keystroke, Modifiers,
    MouseButton, MouseDownEvent, MouseMoveEvent, MouseUpEvent, Pixels, Point, Rgba,
    ScrollWheelEvent, Size, Task, TouchPhase, Window, actions, black, px,
};

use crate::mappings::{colors::to_alac_rgb, keys::to_esc_str};

actions!(
    terminal,
    [
        /// Clears the terminal screen.
        Clear,
        /// Copies selected text to the clipboard.
        Copy,
        /// Pastes from the clipboard.
        Paste,
        /// Shows the character palette for special characters.
        ShowCharacterPalette,
        /// Searches for text in the terminal.
        SearchTest,
        /// Scrolls up by one line.
        ScrollLineUp,
        /// Scrolls down by one line.
        ScrollLineDown,
        /// Scrolls up by one page.
        ScrollPageUp,
        /// Scrolls down by one page.
        ScrollPageDown,
        /// Scrolls up by half a page.
        ScrollHalfPageUp,
        /// Scrolls down by half a page.
        ScrollHalfPageDown,
        /// Scrolls to the top of the terminal buffer.
        ScrollToTop,
        /// Scrolls to the bottom of the terminal buffer.
        ScrollToBottom,
        /// Toggles vi mode in the terminal.
        ToggleViMode,
        /// Selects all text in the terminal.
        SelectAll,
    ]
);

const DEBUG_TERMINAL_WIDTH: Pixels = px(500.);
const DEBUG_TERMINAL_HEIGHT: Pixels = px(30.);
const DEBUG_CELL_WIDTH: Pixels = px(5.);
const DEBUG_LINE_HEIGHT: Pixels = px(5.);

///Upward flowing events, for changing the title and such
#[derive(Clone, Debug, PartialEq, Eq)]
pub enum Event {
    TitleChanged,
    BreadcrumbsChanged,
    CloseTerminal,
    Bell,
    Wakeup,
    BlinkChanged(bool),
    SelectionsChanged,
    NewNavigationTarget(Option<MaybeNavigationTarget>),
    Open(MaybeNavigationTarget),
}

#[derive(Clone, Debug, PartialEq, Eq)]
pub struct PathLikeTarget {
    /// File system path, absolute or relative, existing or not.
    /// Might have line and column number(s) attached as `file.rs:1:23`
    pub maybe_path: String,
    /// Current working directory of the terminal
    pub terminal_dir: Option<PathBuf>,
}

/// A string inside terminal, potentially useful as a URI that can be opened.
#[derive(Clone, Debug, PartialEq, Eq)]
pub enum MaybeNavigationTarget {
    /// HTTP, git, etc. string determined by the `URL_REGEX` regex.
    Url(String),
    /// File system path, absolute or relative, existing or not.
    /// Might have line and column number(s) attached as `file.rs:1:23`
    PathLike(PathLikeTarget),
}

#[derive(Clone)]
enum InternalEvent {
    Resize(TerminalBounds),
    Clear,
    // FocusNextMatch,
    Scroll(AlacScroll),
    ScrollToAlacPoint(AlacPoint),
    SetSelection(Option<(Selection, AlacPoint)>),
    UpdateSelection(Point<Pixels>),
    FindHyperlink(Point<Pixels>, bool),
    ProcessHyperlink((String, bool, Match), bool),
    // Whether keep selection when copy
    Copy(Option<bool>),
    // Vi mode events
    ToggleViMode,
    ViMotion(ViMotion),
    MoveViCursorToAlacPoint(AlacPoint),
}

///A translation struct for Alacritty to communicate with us from their event loop
#[derive(Clone)]
pub struct ZedListener(pub UnboundedSender<AlacTermEvent>);

impl EventListener for ZedListener {
    fn send_event(&self, event: AlacTermEvent) {
        self.0.unbounded_send(event).ok();
    }
}

#[derive(Clone, Copy, Debug, PartialEq, Eq, Serialize, Deserialize)]
pub struct TerminalBounds {
    pub cell_width: Pixels,
    pub line_height: Pixels,
    pub bounds: Bounds<Pixels>,
}

impl TerminalBounds {
    pub fn new(line_height: Pixels, cell_width: Pixels, bounds: Bounds<Pixels>) -> Self {
        TerminalBounds {
            cell_width,
            line_height,
            bounds,
        }
    }

    pub fn num_lines(&self) -> usize {
        (self.bounds.size.height / self.line_height).floor() as usize
    }

    pub fn num_columns(&self) -> usize {
        (self.bounds.size.width / self.cell_width).floor() as usize
    }

    pub fn height(&self) -> Pixels {
        self.bounds.size.height
    }

    pub fn width(&self) -> Pixels {
        self.bounds.size.width
    }

    pub fn cell_width(&self) -> Pixels {
        self.cell_width
    }

    pub fn line_height(&self) -> Pixels {
        self.line_height
    }
}

impl Default for TerminalBounds {
    fn default() -> Self {
        TerminalBounds::new(
            DEBUG_LINE_HEIGHT,
            DEBUG_CELL_WIDTH,
            Bounds {
                origin: Point::default(),
                size: Size {
                    width: DEBUG_TERMINAL_WIDTH,
                    height: DEBUG_TERMINAL_HEIGHT,
                },
            },
        )
    }
}

impl From<TerminalBounds> for WindowSize {
    fn from(val: TerminalBounds) -> Self {
        WindowSize {
            num_lines: val.num_lines() as u16,
            num_cols: val.num_columns() as u16,
            cell_width: f32::from(val.cell_width()) as u16,
            cell_height: f32::from(val.line_height()) as u16,
        }
    }
}

impl Dimensions for TerminalBounds {
    /// Note: this is supposed to be for the back buffer's length,
    /// but we exclusively use it to resize the terminal, which does not
    /// use this method. We still have to implement it for the trait though,
    /// hence, this comment.
    fn total_lines(&self) -> usize {
        self.screen_lines()
    }

    fn screen_lines(&self) -> usize {
        self.num_lines()
    }

    fn columns(&self) -> usize {
        self.num_columns()
    }
}

#[derive(Error, Debug)]
pub struct TerminalError {
    pub directory: Option<PathBuf>,
    pub program: Option<String>,
    pub args: Option<Vec<String>>,
    pub title_override: Option<String>,
    pub source: std::io::Error,
}

impl TerminalError {
    pub fn fmt_directory(&self) -> String {
        self.directory
            .clone()
            .map(|path| {
                match path
                    .into_os_string()
                    .into_string()
                    .map_err(|os_str| format!("<non-utf8 path> {}", os_str.to_string_lossy()))
                {
                    Ok(s) => s,
                    Err(s) => s,
                }
            })
            .unwrap_or_else(|| "<none specified>".to_string())
    }

    pub fn fmt_shell(&self) -> String {
        if let Some(title_override) = &self.title_override {
            format!(
                "{} {} ({})",
                self.program.as_deref().unwrap_or("<system defined shell>"),
                self.args.as_ref().into_iter().flatten().format(" "),
                title_override
            )
        } else {
            format!(
                "{} {}",
                self.program.as_deref().unwrap_or("<system defined shell>"),
                self.args.as_ref().into_iter().flatten().format(" ")
            )
        }
    }
}

impl Display for TerminalError {
    fn fmt(&self, f: &mut std::fmt::Formatter<'_>) -> std::fmt::Result {
        let dir_string: String = self.fmt_directory();
        let shell = self.fmt_shell();

        write!(
            f,
            "Working directory: {} Shell command: `{}`, IOError: {}",
            dir_string, shell, self.source
        )
    }
}

// https://github.com/alacritty/alacritty/blob/cb3a79dbf6472740daca8440d5166c1d4af5029e/extra/man/alacritty.5.scd?plain=1#L207-L213
const DEFAULT_SCROLL_HISTORY_LINES: usize = 10_000;
pub const MAX_SCROLL_HISTORY_LINES: usize = 100_000;

pub struct TerminalBuilder {
    terminal: Terminal,
    events_rx: UnboundedReceiver<AlacTermEvent>,
}

impl TerminalBuilder {
    pub fn new_display_only(
        cursor_shape: CursorShape,
        alternate_scroll: AlternateScroll,
        max_scroll_history_lines: Option<usize>,
        window_id: u64,
    ) -> Result<TerminalBuilder> {
        // Create a display-only terminal (no actual PTY).
        let default_cursor_style = AlacCursorStyle::from(cursor_shape);
        let scrolling_history = max_scroll_history_lines
            .unwrap_or(DEFAULT_SCROLL_HISTORY_LINES)
            .min(MAX_SCROLL_HISTORY_LINES);
        let config = Config {
            scrolling_history,
            default_cursor_style,
            ..Config::default()
        };

        let (events_tx, events_rx) = unbounded();
        let mut term = Term::new(
            config.clone(),
            &TerminalBounds::default(),
            ZedListener(events_tx),
        );

        if let AlternateScroll::Off = alternate_scroll {
            term.unset_private_mode(PrivateMode::Named(NamedPrivateMode::AlternateScroll));
        }

        let term = Arc::new(FairMutex::new(term));

        let terminal = Terminal {
            task: None,
            terminal_type: TerminalType::DisplayOnly,
            completion_tx: None,
            term,
            term_config: config,
            title_override: None,
            events: VecDeque::with_capacity(10),
            last_content: Default::default(),
            last_mouse: None,
            matches: Vec::new(),

            selection_head: None,
            breadcrumb_text: String::new(),
            scroll_px: px(0.),
            next_link_id: 0,
            selection_phase: SelectionPhase::Ended,
            hyperlink_regex_searches: RegexSearches::default(),
            vi_mode_enabled: false,
            is_remote_terminal: false,
            last_mouse_move_time: Instant::now(),
            last_hyperlink_search_position: None,
            mouse_down_hyperlink: None,
            #[cfg(windows)]
            shell_program: None,
            activation_script: Vec::new(),
            template: CopyTemplate {
                shell: Shell::System,
                env: HashMap::default(),
                cursor_shape,
                alternate_scroll,
                max_scroll_history_lines,
                path_hyperlink_regexes: Vec::default(),
                path_hyperlink_timeout_ms: 0,
                window_id,
            },
            child_exited: None,
            event_loop_task: Task::ready(Ok(())),
        };

        Ok(TerminalBuilder {
            terminal,
            events_rx,
        })
    }

    pub fn new(
        working_directory: Option<PathBuf>,
        task: Option<TaskState>,
        shell: Shell,
        mut env: HashMap<String, String>,
        cursor_shape: CursorShape,
        alternate_scroll: AlternateScroll,
        max_scroll_history_lines: Option<usize>,
        path_hyperlink_regexes: Vec<String>,
        path_hyperlink_timeout_ms: u64,
        is_remote_terminal: bool,
        window_id: u64,
        completion_tx: Option<Sender<Option<ExitStatus>>>,
        cx: &App,
        activation_script: Vec<String>,
    ) -> Task<Result<TerminalBuilder>> {
        let version = release_channel::AppVersion::global(cx);
        let fut = async move {
            // Remove SHLVL so the spawned shell initializes it to 1, matching
            // the behavior of standalone terminal emulators like iTerm2/Kitty/Alacritty.
            env.remove("SHLVL");

            // If the parent environment doesn't have a locale set
            // (As is the case when launched from a .app on MacOS),
            // and the Project doesn't have a locale set, then
            // set a fallback for our child environment to use.
            if std::env::var("LANG").is_err() {
                env.entry("LANG".to_string())
                    .or_insert_with(|| "en_US.UTF-8".to_string());
            }

            env.insert("ZED_TERM".to_string(), "true".to_string());
            env.insert("TERM_PROGRAM".to_string(), "zed".to_string());
            env.insert("TERM".to_string(), "xterm-256color".to_string());
            env.insert("COLORTERM".to_string(), "truecolor".to_string());
            env.insert("TERM_PROGRAM_VERSION".to_string(), version.to_string());

            #[derive(Default)]
            struct ShellParams {
                program: String,
                args: Option<Vec<String>>,
                title_override: Option<String>,
            }

            impl ShellParams {
                fn new(
                    program: String,
                    args: Option<Vec<String>>,
                    title_override: Option<String>,
                ) -> Self {
                    log::debug!("Using {program} as shell");
                    Self {
                        program,
                        args,
                        title_override,
                    }
                }
            }

            let shell_params = match shell.clone() {
                Shell::System => {
                    if cfg!(windows) {
                        Some(ShellParams::new(
                            util::shell::get_windows_system_shell(),
                            None,
                            None,
                        ))
                    } else {
                        None
                    }
                }
                Shell::Program(program) => Some(ShellParams::new(program, None, None)),
                Shell::WithArguments {
                    program,
                    args,
                    title_override,
                } => Some(ShellParams::new(program, Some(args), title_override)),
            };
            let terminal_title_override =
                shell_params.as_ref().and_then(|e| e.title_override.clone());

            #[cfg(windows)]
            let shell_program = shell_params.as_ref().map(|params| {
                use util::ResultExt;

                Self::resolve_path(&params.program)
                    .log_err()
                    .unwrap_or(params.program.clone())
            });

            // Note: when remoting, this shell_kind will scrutinize `ssh` or
            // `wsl.exe` as a shell and fall back to posix or powershell based on
            // the compilation target. This is fine right now due to the restricted
            // way we use the return value, but would become incorrect if we
            // supported remoting into windows.
            let shell_kind = shell.shell_kind(cfg!(windows));

            let pty_options = {
                let alac_shell = shell_params.as_ref().map(|params| {
                    alacritty_terminal::tty::Shell::new(
                        params.program.clone(),
                        params.args.clone().unwrap_or_default(),
                    )
                });

                alacritty_terminal::tty::Options {
                    shell: alac_shell,
                    working_directory: working_directory.clone(),
                    drain_on_exit: true,
                    env: env.clone().into_iter().collect(),
                    #[cfg(windows)]
                    escape_args: shell_kind.tty_escape_args(),
                }
            };

            let default_cursor_style = AlacCursorStyle::from(cursor_shape);
            let scrolling_history = if task.is_some() {
                // Tasks like `cargo build --all` may produce a lot of output, ergo allow maximum scrolling.
                // After the task finishes, we do not allow appending to that terminal, so small tasks output should not
                // cause excessive memory usage over time.
                MAX_SCROLL_HISTORY_LINES
            } else {
                max_scroll_history_lines
                    .unwrap_or(DEFAULT_SCROLL_HISTORY_LINES)
                    .min(MAX_SCROLL_HISTORY_LINES)
            };
            let config = Config {
                scrolling_history,
                default_cursor_style,
                ..Config::default()
            };

            //Setup the pty...
            let pty = match tty::new(&pty_options, TerminalBounds::default().into(), window_id) {
                Ok(pty) => pty,
                Err(error) => {
                    bail!(TerminalError {
                        directory: working_directory,
                        program: shell_params.as_ref().map(|params| params.program.clone()),
                        args: shell_params.as_ref().and_then(|params| params.args.clone()),
                        title_override: terminal_title_override,
                        source: error,
                    });
                }
            };

            //Spawn a task so the Alacritty EventLoop can communicate with us
            //TODO: Remove with a bounded sender which can be dispatched on &self
            let (events_tx, events_rx) = unbounded();
            //Set up the terminal...
            let mut term = Term::new(
                config.clone(),
                &TerminalBounds::default(),
                ZedListener(events_tx.clone()),
            );

            //Alacritty defaults to alternate scrolling being on, so we just need to turn it off.
            if let AlternateScroll::Off = alternate_scroll {
                term.unset_private_mode(PrivateMode::Named(NamedPrivateMode::AlternateScroll));
            }

            let term = Arc::new(FairMutex::new(term));

            let pty_info = PtyProcessInfo::new(&pty);

            //And connect them together
            let event_loop = EventLoop::new(
                term.clone(),
                ZedListener(events_tx),
                pty,
                pty_options.drain_on_exit,
                false,
            )
            .context("failed to create event loop")?;

            let pty_tx = event_loop.channel();
            let _io_thread = event_loop.spawn(); // DANGER

            let no_task = task.is_none();
            let terminal = Terminal {
                task,
                terminal_type: TerminalType::Pty {
                    pty_tx: Notifier(pty_tx),
                    info: pty_info,
                },
                completion_tx,
                term,
                term_config: config,
                title_override: terminal_title_override,
                events: VecDeque::with_capacity(10), //Should never get this high.
                last_content: Default::default(),
                last_mouse: None,
                matches: Vec::new(),

                selection_head: None,
                breadcrumb_text: String::new(),
                scroll_px: px(0.),
                next_link_id: 0,
                selection_phase: SelectionPhase::Ended,
                hyperlink_regex_searches: RegexSearches::new(
                    &path_hyperlink_regexes,
                    path_hyperlink_timeout_ms,
                ),
                vi_mode_enabled: false,
                is_remote_terminal,
                last_mouse_move_time: Instant::now(),
                last_hyperlink_search_position: None,
                mouse_down_hyperlink: None,
                #[cfg(windows)]
                shell_program,
                activation_script: activation_script.clone(),
                template: CopyTemplate {
                    shell,
                    env,
                    cursor_shape,
                    alternate_scroll,
                    max_scroll_history_lines,
                    path_hyperlink_regexes,
                    path_hyperlink_timeout_ms,
                    window_id,
                },
                child_exited: None,
                event_loop_task: Task::ready(Ok(())),
            };

            if !activation_script.is_empty() && no_task {
                for activation_script in activation_script {
                    terminal.write_to_pty(activation_script.into_bytes());
                    // Simulate enter key press
                    // NOTE(PowerShell): using `\r\n` will put PowerShell in a continuation mode (infamous >> character)
                    // and generally mess up the rendering.
                    terminal.write_to_pty(b"\x0d");
                }
                // In order to clear the screen at this point, we have two options:
                // 1. We can send a shell-specific command such as "clear" or "cls"
                // 2. We can "echo" a marker message that we will then catch when handling a Wakeup event
                //    and clear the screen using `terminal.clear()` method
                // We cannot issue a `terminal.clear()` command at this point as alacritty is evented
                // and while we have sent the activation script to the pty, it will be executed asynchronously.
                // Therefore, we somehow need to wait for the activation script to finish executing before we
                // can proceed with clearing the screen.
                terminal.write_to_pty(shell_kind.clear_screen_command().as_bytes());
                // Simulate enter key press
                terminal.write_to_pty(b"\x0d");
            }

            Ok(TerminalBuilder {
                terminal,
                events_rx,
            })
        };
        // the thread we spawn things on has an effect on signal handling
        if !cfg!(target_os = "windows") {
            cx.spawn(async move |_| fut.await)
        } else {
            cx.background_spawn(fut)
        }
    }

    pub fn subscribe(mut self, cx: &Context<Terminal>) -> Terminal {
        //Event loop
        self.terminal.event_loop_task = cx.spawn(async move |terminal, cx| {
            while let Some(event) = self.events_rx.next().await {
                terminal.update(cx, |terminal, cx| {
                    //Process the first event immediately for lowered latency
                    terminal.process_event(event, cx);
                })?;

                'outer: loop {
                    let mut events = Vec::new();

                    #[cfg(any(test, feature = "test-support"))]
                    let mut timer = cx.background_executor().simulate_random_delay().fuse();
                    #[cfg(not(any(test, feature = "test-support")))]
                    let mut timer = cx
                        .background_executor()
                        .timer(std::time::Duration::from_millis(4))
                        .fuse();

                    let mut wakeup = false;
                    loop {
                        futures::select_biased! {
                            _ = timer => break,
                            event = self.events_rx.next() => {
                                if let Some(event) = event {
                                    if matches!(event, AlacTermEvent::Wakeup) {
                                        wakeup = true;
                                    } else {
                                        events.push(event);
                                    }

                                    if events.len() > 100 {
                                        break;
                                    }
                                } else {
                                    break;
                                }
                            },
                        }
                    }

                    if events.is_empty() && !wakeup {
                        smol::future::yield_now().await;
                        break 'outer;
                    }

                    terminal.update(cx, |this, cx| {
                        if wakeup {
                            this.process_event(AlacTermEvent::Wakeup, cx);
                        }

                        for event in events {
                            this.process_event(event, cx);
                        }
                    })?;
                    smol::future::yield_now().await;
                }
            }
            anyhow::Ok(())
        });
        self.terminal
    }

    #[cfg(windows)]
    fn resolve_path(path: &str) -> Result<String> {
        use windows::Win32::Storage::FileSystem::SearchPathW;
        use windows::core::HSTRING;

        let path = if path.starts_with(r"\\?\") || !path.contains(&['/', '\\']) {
            path.to_string()
        } else {
            r"\\?\".to_string() + path
        };

        let required_length = unsafe { SearchPathW(None, &HSTRING::from(&path), None, None, None) };
        let mut buf = vec![0u16; required_length as usize];
        let size = unsafe { SearchPathW(None, &HSTRING::from(&path), None, Some(&mut buf), None) };

        Ok(String::from_utf16(&buf[..size as usize])?)
    }
}

#[derive(Debug, Clone, Deserialize, Serialize)]
pub struct IndexedCell {
    pub point: AlacPoint,
    pub cell: Cell,
}

impl Deref for IndexedCell {
    type Target = Cell;

    #[inline]
    fn deref(&self) -> &Cell {
        &self.cell
    }
}

// TODO: Un-pub
#[derive(Clone)]
pub struct TerminalContent {
    pub cells: Vec<IndexedCell>,
    pub mode: TermMode,
    pub display_offset: usize,
    pub selection_text: Option<String>,
    pub selection: Option<SelectionRange>,
    pub cursor: RenderableCursor,
    pub cursor_char: char,
    pub terminal_bounds: TerminalBounds,
    pub last_hovered_word: Option<HoveredWord>,
    pub scrolled_to_top: bool,
    pub scrolled_to_bottom: bool,
}

#[derive(Debug, Clone, Eq, PartialEq)]
pub struct HoveredWord {
    pub word: String,
    pub word_match: RangeInclusive<AlacPoint>,
    pub id: usize,
}

impl Default for TerminalContent {
    fn default() -> Self {
        TerminalContent {
            cells: Default::default(),
            mode: Default::default(),
            display_offset: Default::default(),
            selection_text: Default::default(),
            selection: Default::default(),
            cursor: RenderableCursor {
                shape: alacritty_terminal::vte::ansi::CursorShape::Block,
                point: AlacPoint::new(Line(0), Column(0)),
            },
            cursor_char: Default::default(),
            terminal_bounds: Default::default(),
            last_hovered_word: None,
            scrolled_to_top: false,
            scrolled_to_bottom: false,
        }
    }
}

#[derive(PartialEq, Eq)]
pub enum SelectionPhase {
    Selecting,
    Ended,
}

enum TerminalType {
    Pty {
        pty_tx: Notifier,
        info: PtyProcessInfo,
    },
    DisplayOnly,
}

pub struct Terminal {
    terminal_type: TerminalType,
    completion_tx: Option<Sender<Option<ExitStatus>>>,
    term: Arc<FairMutex<Term<ZedListener>>>,
    term_config: Config,
    events: VecDeque<InternalEvent>,
    /// This is only used for mouse mode cell change detection
    last_mouse: Option<(AlacPoint, AlacDirection)>,
    pub matches: Vec<RangeInclusive<AlacPoint>>,
    pub last_content: TerminalContent,
    pub selection_head: Option<AlacPoint>,

    pub breadcrumb_text: String,
    title_override: Option<String>,
    scroll_px: Pixels,
    next_link_id: usize,
    selection_phase: SelectionPhase,
    hyperlink_regex_searches: RegexSearches,
    task: Option<TaskState>,
    vi_mode_enabled: bool,
    is_remote_terminal: bool,
    last_mouse_move_time: Instant,
    last_hyperlink_search_position: Option<Point<Pixels>>,
    mouse_down_hyperlink: Option<(String, bool, Match)>,
    #[cfg(windows)]
    shell_program: Option<String>,
    template: CopyTemplate,
    activation_script: Vec<String>,
    child_exited: Option<ExitStatus>,
    event_loop_task: Task<Result<(), anyhow::Error>>,
}

struct CopyTemplate {
    shell: Shell,
    env: HashMap<String, String>,
    cursor_shape: CursorShape,
    alternate_scroll: AlternateScroll,
    max_scroll_history_lines: Option<usize>,
    path_hyperlink_regexes: Vec<String>,
    path_hyperlink_timeout_ms: u64,
    window_id: u64,
}

#[derive(Debug)]
pub struct TaskState {
    pub status: TaskStatus,
    pub completion_rx: Receiver<Option<ExitStatus>>,
    pub spawned_task: SpawnInTerminal,
}

/// A status of the current terminal tab's task.
#[derive(Debug, Clone, Copy, PartialEq, Eq)]
pub enum TaskStatus {
    /// The task had been started, but got cancelled or somehow otherwise it did not
    /// report its exit code before the terminal event loop was shut down.
    Unknown,
    /// The task is started and running currently.
    Running,
    /// After the start, the task stopped running and reported its error code back.
    Completed { success: bool },
}

impl TaskStatus {
    fn register_terminal_exit(&mut self) {
        if self == &Self::Running {
            *self = Self::Unknown;
        }
    }

    fn register_task_exit(&mut self, error_code: i32) {
        *self = TaskStatus::Completed {
            success: error_code == 0,
        };
    }
}

const FIND_HYPERLINK_THROTTLE_PX: Pixels = px(5.0);

impl Terminal {
    fn process_event(&mut self, event: AlacTermEvent, cx: &mut Context<Self>) {
        match event {
            AlacTermEvent::Title(title) => {
                // ignore default shell program title change as windows always sends those events
                // and it would end up showing the shell executable path in breadcrumbs
                #[cfg(windows)]
                {
                    if self
                        .shell_program
                        .as_ref()
                        .map(|e| *e == title)
                        .unwrap_or(false)
                    {
                        return;
                    }
                }

                self.breadcrumb_text = title;
                cx.emit(Event::BreadcrumbsChanged);
            }
            AlacTermEvent::ResetTitle => {
                self.breadcrumb_text = String::new();
                cx.emit(Event::BreadcrumbsChanged);
            }
            AlacTermEvent::ClipboardStore(_, data) => {
                cx.write_to_clipboard(ClipboardItem::new_string(data))
            }
            AlacTermEvent::ClipboardLoad(_, format) => {
                self.write_to_pty(
                    match &cx.read_from_clipboard().and_then(|item| item.text()) {
                        // The terminal only supports pasting strings, not images.
                        Some(text) => format(text),
                        _ => format(""),
                    }
                    .into_bytes(),
                )
            }
            AlacTermEvent::PtyWrite(out) => self.write_to_pty(out.into_bytes()),
            AlacTermEvent::TextAreaSizeRequest(format) => {
                self.write_to_pty(format(self.last_content.terminal_bounds.into()).into_bytes())
            }
            AlacTermEvent::CursorBlinkingChange => {
                let terminal = self.term.lock();
                let blinking = terminal.cursor_style().blinking;
                cx.emit(Event::BlinkChanged(blinking));
            }
            AlacTermEvent::Bell => {
                cx.emit(Event::Bell);
            }
            AlacTermEvent::Exit => self.register_task_finished(Some(9), cx),
            AlacTermEvent::MouseCursorDirty => {
                //NOOP, Handled in render
            }
            AlacTermEvent::Wakeup => {
                cx.emit(Event::Wakeup);

                if let TerminalType::Pty { info, .. } = &mut self.terminal_type {
                    if info.has_changed() {
                        cx.emit(Event::TitleChanged);
                    }
                }
            }
            AlacTermEvent::ColorRequest(index, format) => {
                // It's important that the color request is processed here to retain relative order
                // with other PTY writes. Otherwise applications might witness out-of-order
                // responses to requests. For example: An application sending `OSC 11 ; ? ST`
                // (color request) followed by `CSI c` (request device attributes) would receive
                // the response to `CSI c` first.
                // Instead of locking, we could store the colors in `self.last_content`. But then
                // we might respond with out of date value if a "set color" sequence is immediately
                // followed by a color request sequence.
                let color = self.term.lock().colors()[index]
                    .unwrap_or_else(|| to_alac_rgb(get_color_at_index(index, cx.theme().as_ref())));
                self.write_to_pty(format(color).into_bytes());
            }
            AlacTermEvent::ChildExit(error_code) => {
                self.register_task_finished(Some(error_code), cx);
            }
        }
    }

    pub fn selection_started(&self) -> bool {
        self.selection_phase == SelectionPhase::Selecting
    }

    fn process_terminal_event(
        &mut self,
        event: &InternalEvent,
        term: &mut Term<ZedListener>,
        window: &mut Window,
        cx: &mut Context<Self>,
    ) {
        match event {
            &InternalEvent::Resize(mut new_bounds) => {
                trace!("Resizing: new_bounds={new_bounds:?}");
                new_bounds.bounds.size.height =
                    cmp::max(new_bounds.line_height, new_bounds.height());
                new_bounds.bounds.size.width = cmp::max(new_bounds.cell_width, new_bounds.width());

                self.last_content.terminal_bounds = new_bounds;

                if let TerminalType::Pty { pty_tx, .. } = &self.terminal_type {
                    pty_tx.0.send(Msg::Resize(new_bounds.into())).ok();
                }

                term.resize(new_bounds);
                // If there are matches we need to emit a wake up event to
                // invalidate the matches and recalculate their locations
                // in the new terminal layout
                if !self.matches.is_empty() {
                    cx.emit(Event::Wakeup);
                }
            }
            InternalEvent::Clear => {
                trace!("Clearing");
                // Clear back buffer
                term.clear_screen(ClearMode::Saved);

                let cursor = term.grid().cursor.point;

                // Clear the lines above
                term.grid_mut().reset_region(..cursor.line);

                // Copy the current line up
                let line = term.grid()[cursor.line][..Column(term.grid().columns())]
                    .iter()
                    .cloned()
                    .enumerate()
                    .collect::<Vec<(usize, Cell)>>();

                for (i, cell) in line {
                    term.grid_mut()[Line(0)][Column(i)] = cell;
                }

                // Reset the cursor
                term.grid_mut().cursor.point =
                    AlacPoint::new(Line(0), term.grid_mut().cursor.point.column);
                let new_cursor = term.grid().cursor.point;

                // Clear the lines below the new cursor
                if (new_cursor.line.0 as usize) < term.screen_lines() - 1 {
                    term.grid_mut().reset_region((new_cursor.line + 1)..);
                }

                cx.emit(Event::Wakeup);
            }
            InternalEvent::Scroll(scroll) => {
                trace!("Scrolling: scroll={scroll:?}");
                term.scroll_display(*scroll);
                self.refresh_hovered_word(window);

                if self.vi_mode_enabled {
                    match *scroll {
                        AlacScroll::Delta(delta) => {
                            term.vi_mode_cursor = term.vi_mode_cursor.scroll(term, delta);
                        }
                        AlacScroll::PageUp => {
                            let lines = term.screen_lines() as i32;
                            term.vi_mode_cursor = term.vi_mode_cursor.scroll(term, lines);
                        }
                        AlacScroll::PageDown => {
                            let lines = -(term.screen_lines() as i32);
                            term.vi_mode_cursor = term.vi_mode_cursor.scroll(term, lines);
                        }
                        AlacScroll::Top => {
                            let point = AlacPoint::new(term.topmost_line(), Column(0));
                            term.vi_mode_cursor = ViModeCursor::new(point);
                        }
                        AlacScroll::Bottom => {
                            let point = AlacPoint::new(term.bottommost_line(), Column(0));
                            term.vi_mode_cursor = ViModeCursor::new(point);
                        }
                    }
                    if let Some(mut selection) = term.selection.take() {
                        let point = term.vi_mode_cursor.point;
                        selection.update(point, AlacDirection::Right);
                        term.selection = Some(selection);

                        #[cfg(any(target_os = "linux", target_os = "freebsd"))]
                        if let Some(selection_text) = term.selection_to_string() {
                            cx.write_to_primary(ClipboardItem::new_string(selection_text));
                        }

                        self.selection_head = Some(point);
                        cx.emit(Event::SelectionsChanged)
                    }
                }
            }
            InternalEvent::SetSelection(selection) => {
                trace!("Setting selection: selection={selection:?}");
                term.selection = selection.as_ref().map(|(sel, _)| sel.clone());

                #[cfg(any(target_os = "linux", target_os = "freebsd"))]
                if let Some(selection_text) = term.selection_to_string() {
                    cx.write_to_primary(ClipboardItem::new_string(selection_text));
                }

                if let Some((_, head)) = selection {
                    self.selection_head = Some(*head);
                }
                cx.emit(Event::SelectionsChanged)
            }
            InternalEvent::UpdateSelection(position) => {
                trace!("Updating selection: position={position:?}");
                if let Some(mut selection) = term.selection.take() {
                    let (point, side) = grid_point_and_side(
                        *position,
                        self.last_content.terminal_bounds,
                        term.grid().display_offset(),
                    );

                    selection.update(point, side);
                    term.selection = Some(selection);

                    #[cfg(any(target_os = "linux", target_os = "freebsd"))]
                    if let Some(selection_text) = term.selection_to_string() {
                        cx.write_to_primary(ClipboardItem::new_string(selection_text));
                    }

                    self.selection_head = Some(point);
                    cx.emit(Event::SelectionsChanged)
                }
            }

            InternalEvent::Copy(keep_selection) => {
                trace!("Copying selection: keep_selection={keep_selection:?}");
                if let Some(txt) = term.selection_to_string() {
                    cx.write_to_clipboard(ClipboardItem::new_string(txt));
                    if !keep_selection.unwrap_or_else(|| {
                        let settings = TerminalSettings::get_global(cx);
                        settings.keep_selection_on_copy
                    }) {
                        self.events.push_back(InternalEvent::SetSelection(None));
                    }
                }
            }
            InternalEvent::ScrollToAlacPoint(point) => {
                trace!("Scrolling to point: point={point:?}");
                term.scroll_to_point(*point);
                self.refresh_hovered_word(window);
            }
            InternalEvent::MoveViCursorToAlacPoint(point) => {
                trace!("Move vi cursor to point: point={point:?}");
                term.vi_goto_point(*point);
                self.refresh_hovered_word(window);
            }
            InternalEvent::ToggleViMode => {
                trace!("Toggling vi mode");
                self.vi_mode_enabled = !self.vi_mode_enabled;
                term.toggle_vi_mode();
            }
            InternalEvent::ViMotion(motion) => {
                trace!("Performing vi motion: motion={motion:?}");
                term.vi_motion(*motion);
            }
            InternalEvent::FindHyperlink(position, open) => {
                trace!("Finding hyperlink at position: position={position:?}, open={open:?}");

                let point = grid_point(
                    *position,
                    self.last_content.terminal_bounds,
                    term.grid().display_offset(),
                )
                .grid_clamp(term, Boundary::Grid);

                match terminal_hyperlinks::find_from_grid_point(
                    term,
                    point,
                    &mut self.hyperlink_regex_searches,
                ) {
                    Some(hyperlink) => {
                        self.process_hyperlink(hyperlink, *open, cx);
                    }
                    None => {
                        cx.emit(Event::NewNavigationTarget(None));
                    }
                }
            }
            InternalEvent::ProcessHyperlink(hyperlink, open) => {
                self.process_hyperlink(hyperlink.clone(), *open, cx);
            }
        }
    }

    fn process_hyperlink(
        &mut self,
        hyperlink: (String, bool, Match),
        open: bool,
        cx: &mut Context<Self>,
    ) {
        let (maybe_url_or_path, is_url, url_match) = hyperlink;
        let prev_hovered_word = self.last_content.last_hovered_word.take();

        let target = if is_url {
            if let Some(path) = maybe_url_or_path.strip_prefix("file://") {
                let decoded_path = urlencoding::decode(path)
                    .map(|decoded| decoded.into_owned())
                    .unwrap_or(path.to_owned());

                MaybeNavigationTarget::PathLike(PathLikeTarget {
                    maybe_path: decoded_path,
                    terminal_dir: self.working_directory(),
                })
            } else {
                MaybeNavigationTarget::Url(maybe_url_or_path.clone())
            }
        } else {
            MaybeNavigationTarget::PathLike(PathLikeTarget {
                maybe_path: maybe_url_or_path.clone(),
                terminal_dir: self.working_directory(),
            })
        };

        if open {
            cx.emit(Event::Open(target));
        } else {
            self.update_selected_word(prev_hovered_word, url_match, maybe_url_or_path, target, cx);
        }
    }

    fn update_selected_word(
        &mut self,
        prev_word: Option<HoveredWord>,
        word_match: RangeInclusive<AlacPoint>,
        word: String,
        navigation_target: MaybeNavigationTarget,
        cx: &mut Context<Self>,
    ) {
        if let Some(prev_word) = prev_word
            && prev_word.word == word
            && prev_word.word_match == word_match
        {
            self.last_content.last_hovered_word = Some(HoveredWord {
                word,
                word_match,
                id: prev_word.id,
            });
            return;
        }

        self.last_content.last_hovered_word = Some(HoveredWord {
            word,
            word_match,
            id: self.next_link_id(),
        });
        cx.emit(Event::NewNavigationTarget(Some(navigation_target)));
        cx.notify()
    }

    fn next_link_id(&mut self) -> usize {
        let res = self.next_link_id;
        self.next_link_id = self.next_link_id.wrapping_add(1);
        res
    }

    pub fn last_content(&self) -> &TerminalContent {
        &self.last_content
    }

    pub fn set_cursor_shape(&mut self, cursor_shape: CursorShape) {
        self.term_config.default_cursor_style = cursor_shape.into();
        self.term.lock().set_options(self.term_config.clone());
    }

    pub fn write_output(&mut self, bytes: &[u8], cx: &mut Context<Self>) {
        // Inject bytes directly into the terminal emulator and refresh the UI.
        // This bypasses the PTY/event loop for display-only terminals.
        //
        // We first convert LF to CRLF, to get the expected line wrapping in Alacritty.
        // When output comes from piped commands (not a PTY) such as codex-acp, and that
        // output only contains LF (\n) without a CR (\r) after it, such as the output
        // of the `ls` command when running outside a PTY, Alacritty moves the cursor
        // cursor down a line but does not move it back to the initial column. This makes
        // the rendered output look ridiculous. To prevent this, we insert a CR (\r) before
        // each LF that didn't already have one. (Alacritty doesn't have a setting for this.)
        let mut converted = Vec::with_capacity(bytes.len());
        let mut prev_byte = 0u8;
        for &byte in bytes {
            if byte == b'\n' && prev_byte != b'\r' {
                converted.push(b'\r');
            }
            converted.push(byte);
            prev_byte = byte;
        }

        let mut processor = alacritty_terminal::vte::ansi::Processor::<
            alacritty_terminal::vte::ansi::StdSyncHandler,
        >::new();
        {
            let mut term = self.term.lock();
            processor.advance(&mut *term, &converted);
        }
        cx.emit(Event::Wakeup);
    }

    pub fn total_lines(&self) -> usize {
        self.term.lock_unfair().total_lines()
    }

    pub fn viewport_lines(&self) -> usize {
        self.term.lock_unfair().screen_lines()
    }

    //To test:
    //- Activate match on terminal (scrolling and selection)
    //- Editor search snapping behavior

    pub fn activate_match(&mut self, index: usize) {
        if let Some(search_match) = self.matches.get(index).cloned() {
            self.set_selection(Some((make_selection(&search_match), *search_match.end())));
            if self.vi_mode_enabled {
                self.events
                    .push_back(InternalEvent::MoveViCursorToAlacPoint(*search_match.end()));
            } else {
                self.events
                    .push_back(InternalEvent::ScrollToAlacPoint(*search_match.start()));
            }
        }
    }

    pub fn select_matches(&mut self, matches: &[RangeInclusive<AlacPoint>]) {
        let matches_to_select = self
            .matches
            .iter()
            .filter(|self_match| matches.contains(self_match))
            .cloned()
            .collect::<Vec<_>>();
        for match_to_select in matches_to_select {
            self.set_selection(Some((
                make_selection(&match_to_select),
                *match_to_select.end(),
            )));
        }
    }

    pub fn select_all(&mut self) {
        let term = self.term.lock();
        let start = AlacPoint::new(term.topmost_line(), Column(0));
        let end = AlacPoint::new(term.bottommost_line(), term.last_column());
        drop(term);
        self.set_selection(Some((make_selection(&(start..=end)), end)));
    }

    fn set_selection(&mut self, selection: Option<(Selection, AlacPoint)>) {
        self.events
            .push_back(InternalEvent::SetSelection(selection));
    }

    pub fn copy(&mut self, keep_selection: Option<bool>) {
        self.events.push_back(InternalEvent::Copy(keep_selection));
    }

    pub fn clear(&mut self) {
        self.events.push_back(InternalEvent::Clear)
    }

    pub fn scroll_line_up(&mut self) {
        self.events
            .push_back(InternalEvent::Scroll(AlacScroll::Delta(1)));
    }

    pub fn scroll_up_by(&mut self, lines: usize) {
        self.events
            .push_back(InternalEvent::Scroll(AlacScroll::Delta(lines as i32)));
    }

    pub fn scroll_line_down(&mut self) {
        self.events
            .push_back(InternalEvent::Scroll(AlacScroll::Delta(-1)));
    }

    pub fn scroll_down_by(&mut self, lines: usize) {
        self.events
            .push_back(InternalEvent::Scroll(AlacScroll::Delta(-(lines as i32))));
    }

    pub fn scroll_page_up(&mut self) {
        self.events
            .push_back(InternalEvent::Scroll(AlacScroll::PageUp));
    }

    pub fn scroll_page_down(&mut self) {
        self.events
            .push_back(InternalEvent::Scroll(AlacScroll::PageDown));
    }

    pub fn scroll_to_top(&mut self) {
        self.events
            .push_back(InternalEvent::Scroll(AlacScroll::Top));
    }

    pub fn scroll_to_bottom(&mut self) {
        self.events
            .push_back(InternalEvent::Scroll(AlacScroll::Bottom));
    }

    pub fn scrolled_to_top(&self) -> bool {
        self.last_content.scrolled_to_top
    }

    pub fn scrolled_to_bottom(&self) -> bool {
        self.last_content.scrolled_to_bottom
    }

    ///Resize the terminal and the PTY.
    pub fn set_size(&mut self, new_bounds: TerminalBounds) {
        if self.last_content.terminal_bounds != new_bounds {
            self.events.push_back(InternalEvent::Resize(new_bounds))
        }
    }

    /// Write the Input payload to the PTY, if applicable.
    /// (This is a no-op for display-only terminals.)
    fn write_to_pty(&self, input: impl Into<Cow<'static, [u8]>>) {
        if let TerminalType::Pty { pty_tx, .. } = &self.terminal_type {
            let input = input.into();
            if log::log_enabled!(log::Level::Debug) {
                if let Ok(str) = str::from_utf8(&input) {
                    log::debug!("Writing to PTY: {:?}", str);
                } else {
                    log::debug!("Writing to PTY: {:?}", input);
                }
            }
            pty_tx.notify(input);
        }
    }

    pub fn input(&mut self, input: impl Into<Cow<'static, [u8]>>) {
        self.events
            .push_back(InternalEvent::Scroll(AlacScroll::Bottom));
        self.events.push_back(InternalEvent::SetSelection(None));

        self.write_to_pty(input);
    }

    pub fn toggle_vi_mode(&mut self) {
        self.events.push_back(InternalEvent::ToggleViMode);
    }

    pub fn vi_motion(&mut self, keystroke: &Keystroke) {
        if !self.vi_mode_enabled {
            return;
        }

        let key: Cow<'_, str> = if keystroke.modifiers.shift {
            Cow::Owned(keystroke.key.to_uppercase())
        } else {
            Cow::Borrowed(keystroke.key.as_str())
        };

        let motion: Option<ViMotion> = match key.as_ref() {
            "h" | "left" => Some(ViMotion::Left),
            "j" | "down" => Some(ViMotion::Down),
            "k" | "up" => Some(ViMotion::Up),
            "l" | "right" => Some(ViMotion::Right),
            "w" => Some(ViMotion::WordRight),
            "b" if !keystroke.modifiers.control => Some(ViMotion::WordLeft),
            "e" => Some(ViMotion::WordRightEnd),
            "%" => Some(ViMotion::Bracket),
            "$" => Some(ViMotion::Last),
            "0" => Some(ViMotion::First),
            "^" => Some(ViMotion::FirstOccupied),
            "H" => Some(ViMotion::High),
            "M" => Some(ViMotion::Middle),
            "L" => Some(ViMotion::Low),
            _ => None,
        };

        if let Some(motion) = motion {
            let cursor = self.last_content.cursor.point;
            let cursor_pos = Point {
                x: cursor.column.0 as f32 * self.last_content.terminal_bounds.cell_width,
                y: cursor.line.0 as f32 * self.last_content.terminal_bounds.line_height,
            };
            self.events
                .push_back(InternalEvent::UpdateSelection(cursor_pos));
            self.events.push_back(InternalEvent::ViMotion(motion));
            return;
        }

        let scroll_motion = match key.as_ref() {
            "g" => Some(AlacScroll::Top),
            "G" => Some(AlacScroll::Bottom),
            "b" if keystroke.modifiers.control => Some(AlacScroll::PageUp),
            "f" if keystroke.modifiers.control => Some(AlacScroll::PageDown),
            "d" if keystroke.modifiers.control => {
                let amount = self.last_content.terminal_bounds.line_height().to_f64() as i32 / 2;
                Some(AlacScroll::Delta(-amount))
            }
            "u" if keystroke.modifiers.control => {
                let amount = self.last_content.terminal_bounds.line_height().to_f64() as i32 / 2;
                Some(AlacScroll::Delta(amount))
            }
            _ => None,
        };

        if let Some(scroll_motion) = scroll_motion {
            self.events.push_back(InternalEvent::Scroll(scroll_motion));
            return;
        }

        match key.as_ref() {
            "v" => {
                let point = self.last_content.cursor.point;
                let selection_type = SelectionType::Simple;
                let side = AlacDirection::Right;
                let selection = Selection::new(selection_type, point, side);
                self.events
                    .push_back(InternalEvent::SetSelection(Some((selection, point))));
            }

            "escape" => {
                self.events.push_back(InternalEvent::SetSelection(None));
            }

            "y" => {
                self.copy(Some(false));
            }

            "i" => {
                self.scroll_to_bottom();
                self.toggle_vi_mode();
            }
            _ => {}
        }
    }

    pub fn try_keystroke(&mut self, keystroke: &Keystroke, option_as_meta: bool) -> bool {
        if self.vi_mode_enabled {
            self.vi_motion(keystroke);
            return true;
        }

        // Keep default terminal behavior
        let esc = to_esc_str(keystroke, &self.last_content.mode, option_as_meta);
        if let Some(esc) = esc {
            match esc {
                Cow::Borrowed(string) => self.input(string.as_bytes()),
                Cow::Owned(string) => self.input(string.into_bytes()),
            };
            true
        } else {
            false
        }
    }

    pub fn try_modifiers_change(
        &mut self,
        modifiers: &Modifiers,
        window: &Window,
        cx: &mut Context<Self>,
    ) {
        if self
            .last_content
            .terminal_bounds
            .bounds
            .contains(&window.mouse_position())
            && modifiers.secondary()
        {
            self.refresh_hovered_word(window);
        }
        cx.notify();
    }

    ///Paste text into the terminal
    pub fn paste(&mut self, text: &str) {
        let paste_text = if self.last_content.mode.contains(TermMode::BRACKETED_PASTE) {
            format!("{}{}{}", "\x1b[200~", text.replace('\x1b', ""), "\x1b[201~")
        } else {
            text.replace("\r\n", "\r").replace('\n', "\r")
        };

        self.input(paste_text.into_bytes());
    }

    pub fn sync(&mut self, window: &mut Window, cx: &mut Context<Self>) {
        let term = self.term.clone();
        let mut terminal = term.lock_unfair();
        //Note that the ordering of events matters for event processing
        while let Some(e) = self.events.pop_front() {
            self.process_terminal_event(&e, &mut terminal, window, cx)
        }

        self.last_content = Self::make_content(&terminal, &self.last_content);
    }

    fn make_content(term: &Term<ZedListener>, last_content: &TerminalContent) -> TerminalContent {
        let content = term.renderable_content();

        // Pre-allocate with estimated size to reduce reallocations
        let estimated_size = content.display_iter.size_hint().0;
        let mut cells = Vec::with_capacity(estimated_size);

        cells.extend(content.display_iter.map(|ic| IndexedCell {
            point: ic.point,
            cell: ic.cell.clone(),
        }));

        let selection_text = if content.selection.is_some() {
            term.selection_to_string()
        } else {
            None
        };

        TerminalContent {
            cells,
            mode: content.mode,
            display_offset: content.display_offset,
            selection_text,
            selection: content.selection,
            cursor: content.cursor,
            cursor_char: term.grid()[content.cursor.point].c,
            terminal_bounds: last_content.terminal_bounds,
            last_hovered_word: last_content.last_hovered_word.clone(),
            scrolled_to_top: content.display_offset == term.history_size(),
            scrolled_to_bottom: content.display_offset == 0,
        }
    }

    pub fn get_content(&self) -> String {
        let term = self.term.lock_unfair();
        let start = AlacPoint::new(term.topmost_line(), Column(0));
        let end = AlacPoint::new(term.bottommost_line(), term.last_column());
        term.bounds_to_string(start, end)
    }

    pub fn last_n_non_empty_lines(&self, n: usize) -> Vec<String> {
        let term = self.term.clone();
        let terminal = term.lock_unfair();
        let grid = terminal.grid();
        let mut lines = Vec::new();

        let mut current_line = grid.bottommost_line().0;
        let topmost_line = grid.topmost_line().0;

        while current_line >= topmost_line && lines.len() < n {
            let logical_line_start = self.find_logical_line_start(grid, current_line, topmost_line);
            let logical_line = self.construct_logical_line(grid, logical_line_start, current_line);

            if let Some(line) = self.process_line(logical_line) {
                lines.push(line);
            }

            // Move to the line above the start of the current logical line
            current_line = logical_line_start - 1;
        }

        lines.reverse();
        lines
    }

    fn find_logical_line_start(&self, grid: &Grid<Cell>, current: i32, topmost: i32) -> i32 {
        let mut line_start = current;
        while line_start > topmost {
            let prev_line = Line(line_start - 1);
            let last_cell = &grid[prev_line][Column(grid.columns() - 1)];
            if !last_cell.flags.contains(Flags::WRAPLINE) {
                break;
            }
            line_start -= 1;
        }
        line_start
    }

    fn construct_logical_line(&self, grid: &Grid<Cell>, start: i32, end: i32) -> String {
        let mut logical_line = String::new();
        for row in start..=end {
            let grid_row = &grid[Line(row)];
            logical_line.push_str(&row_to_string(grid_row));
        }
        logical_line
    }

    fn process_line(&self, line: String) -> Option<String> {
        let trimmed = line.trim_end().to_string();
        if !trimmed.is_empty() {
            Some(trimmed)
        } else {
            None
        }
    }

    pub fn focus_in(&self) {
        if self.last_content.mode.contains(TermMode::FOCUS_IN_OUT) {
            self.write_to_pty("\x1b[I".as_bytes());
        }
    }

    pub fn focus_out(&mut self) {
        if self.last_content.mode.contains(TermMode::FOCUS_IN_OUT) {
            self.write_to_pty("\x1b[O".as_bytes());
        }
    }

    pub fn mouse_changed(&mut self, point: AlacPoint, side: AlacDirection) -> bool {
        match self.last_mouse {
            Some((old_point, old_side)) => {
                if old_point == point && old_side == side {
                    false
                } else {
                    self.last_mouse = Some((point, side));
                    true
                }
            }
            None => {
                self.last_mouse = Some((point, side));
                true
            }
        }
    }

    pub fn mouse_mode(&self, shift: bool) -> bool {
        self.last_content.mode.intersects(TermMode::MOUSE_MODE) && !shift
    }

    pub fn mouse_move(&mut self, e: &MouseMoveEvent, cx: &mut Context<Self>) {
        let position = e.position - self.last_content.terminal_bounds.bounds.origin;
        if self.mouse_mode(e.modifiers.shift) {
            let (point, side) = grid_point_and_side(
                position,
                self.last_content.terminal_bounds,
                self.last_content.display_offset,
            );

            if self.mouse_changed(point, side)
                && let Some(bytes) =
                    mouse_moved_report(point, e.pressed_button, e.modifiers, self.last_content.mode)
            {
                self.write_to_pty(bytes);
            }
        } else {
            self.schedule_find_hyperlink(e.modifiers, e.position);
        }
        cx.notify();
    }

    fn schedule_find_hyperlink(&mut self, modifiers: Modifiers, position: Point<Pixels>) {
        if self.selection_phase == SelectionPhase::Selecting
            || !modifiers.secondary()
            || !self.last_content.terminal_bounds.bounds.contains(&position)
        {
            self.last_content.last_hovered_word = None;
            return;
        }

        // Throttle hyperlink searches to avoid excessive processing
        let now = Instant::now();
        if self
            .last_hyperlink_search_position
            .map_or(true, |last_pos| {
                // Only search if mouse moved significantly or enough time passed
                let distance_moved = ((position.x - last_pos.x).abs()
                    + (position.y - last_pos.y).abs())
                    > FIND_HYPERLINK_THROTTLE_PX;
                let time_elapsed = now.duration_since(self.last_mouse_move_time).as_millis() > 100;
                distance_moved || time_elapsed
            })
        {
            self.last_mouse_move_time = now;
            self.last_hyperlink_search_position = Some(position);
            self.events.push_back(InternalEvent::FindHyperlink(
                position - self.last_content.terminal_bounds.bounds.origin,
                false,
            ));
        }
    }

    pub fn select_word_at_event_position(&mut self, e: &MouseDownEvent) {
        let position = e.position - self.last_content.terminal_bounds.bounds.origin;
        let (point, side) = grid_point_and_side(
            position,
            self.last_content.terminal_bounds,
            self.last_content.display_offset,
        );
        let selection = Selection::new(SelectionType::Semantic, point, side);
        self.events
            .push_back(InternalEvent::SetSelection(Some((selection, point))));
    }

    pub fn mouse_drag(
        &mut self,
        e: &MouseMoveEvent,
        region: Bounds<Pixels>,
        cx: &mut Context<Self>,
    ) {
        let position = e.position - self.last_content.terminal_bounds.bounds.origin;
        if !self.mouse_mode(e.modifiers.shift) {
            if let Some((.., hyperlink_range)) = &self.mouse_down_hyperlink {
                let point = grid_point(
                    position,
                    self.last_content.terminal_bounds,
                    self.last_content.display_offset,
                );

                if !hyperlink_range.contains(&point) {
                    self.mouse_down_hyperlink = None;
                } else {
                    return;
                }
            }

            self.selection_phase = SelectionPhase::Selecting;
            // Alacritty has the same ordering, of first updating the selection
            // then scrolling 15ms later
            self.events
                .push_back(InternalEvent::UpdateSelection(position));

            // Doesn't make sense to scroll the alt screen
            if !self.last_content.mode.contains(TermMode::ALT_SCREEN) {
                let scroll_lines = match self.drag_line_delta(e, region) {
                    Some(value) => value,
                    None => return,
                };

                self.events
                    .push_back(InternalEvent::Scroll(AlacScroll::Delta(scroll_lines)));
            }

            cx.notify();
        }
    }

    fn drag_line_delta(&self, e: &MouseMoveEvent, region: Bounds<Pixels>) -> Option<i32> {
        let top = region.origin.y;
        let bottom = region.bottom_left().y;

        let scroll_lines = if e.position.y < top {
            let scroll_delta = (top - e.position.y).pow(1.1);
            (scroll_delta / self.last_content.terminal_bounds.line_height).ceil() as i32
        } else if e.position.y > bottom {
            let scroll_delta = -((e.position.y - bottom).pow(1.1));
            (scroll_delta / self.last_content.terminal_bounds.line_height).floor() as i32
        } else {
            return None;
        };

        Some(scroll_lines.clamp(-3, 3))
    }

    pub fn mouse_down(&mut self, e: &MouseDownEvent, _cx: &mut Context<Self>) {
        let position = e.position - self.last_content.terminal_bounds.bounds.origin;
        let point = grid_point(
            position,
            self.last_content.terminal_bounds,
            self.last_content.display_offset,
        );

        if e.button == MouseButton::Left
            && e.modifiers.secondary()
            && !self.mouse_mode(e.modifiers.shift)
        {
            let term_lock = self.term.lock();
            self.mouse_down_hyperlink = terminal_hyperlinks::find_from_grid_point(
                &term_lock,
                point,
                &mut self.hyperlink_regex_searches,
            );
            drop(term_lock);

            if self.mouse_down_hyperlink.is_some() {
                return;
            }
        }

        if self.mouse_mode(e.modifiers.shift) {
            if let Some(bytes) =
                mouse_button_report(point, e.button, e.modifiers, true, self.last_content.mode)
            {
                self.write_to_pty(bytes);
            }
        } else {
            match e.button {
                MouseButton::Left => {
                    let (point, side) = grid_point_and_side(
                        position,
                        self.last_content.terminal_bounds,
                        self.last_content.display_offset,
                    );

                    let selection_type = match e.click_count {
                        0 => return, //This is a release
                        1 => Some(SelectionType::Simple),
                        2 => Some(SelectionType::Semantic),
                        3 => Some(SelectionType::Lines),
                        _ => None,
                    };

                    if selection_type == Some(SelectionType::Simple) && e.modifiers.shift {
                        self.events
                            .push_back(InternalEvent::UpdateSelection(position));
                        return;
                    }

                    let selection = selection_type
                        .map(|selection_type| Selection::new(selection_type, point, side));

                    if let Some(sel) = selection {
                        self.events
                            .push_back(InternalEvent::SetSelection(Some((sel, point))));
                    }
                }
                #[cfg(any(target_os = "linux", target_os = "freebsd"))]
                MouseButton::Middle => {
                    if let Some(item) = _cx.read_from_primary() {
                        let text = item.text().unwrap_or_default();
                        self.input(text.into_bytes());
                    }
                }
                _ => {}
            }
        }
    }

    pub fn mouse_up(&mut self, e: &MouseUpEvent, cx: &Context<Self>) {
        let setting = TerminalSettings::get_global(cx);

        let position = e.position - self.last_content.terminal_bounds.bounds.origin;
        if self.mouse_mode(e.modifiers.shift) {
            let point = grid_point(
                position,
                self.last_content.terminal_bounds,
                self.last_content.display_offset,
            );

            if let Some(bytes) =
                mouse_button_report(point, e.button, e.modifiers, false, self.last_content.mode)
            {
                self.write_to_pty(bytes);
            }
        } else {
            if e.button == MouseButton::Left && setting.copy_on_select {
                self.copy(Some(true));
            }

            if let Some(mouse_down_hyperlink) = self.mouse_down_hyperlink.take() {
                let point = grid_point(
                    position,
                    self.last_content.terminal_bounds,
                    self.last_content.display_offset,
                );

                if let Some(mouse_up_hyperlink) = {
                    let term_lock = self.term.lock();
                    terminal_hyperlinks::find_from_grid_point(
                        &term_lock,
                        point,
                        &mut self.hyperlink_regex_searches,
                    )
                } {
                    if mouse_down_hyperlink == mouse_up_hyperlink {
                        self.events
                            .push_back(InternalEvent::ProcessHyperlink(mouse_up_hyperlink, true));
                        self.selection_phase = SelectionPhase::Ended;
                        self.last_mouse = None;
                        return;
                    }
                }
            }

            //Hyperlinks
            if self.selection_phase == SelectionPhase::Ended {
                let mouse_cell_index =
                    content_index_for_mouse(position, &self.last_content.terminal_bounds);
                if let Some(link) = self.last_content.cells[mouse_cell_index].hyperlink() {
                    cx.open_url(link.uri());
                } else if e.modifiers.secondary() {
                    self.events
                        .push_back(InternalEvent::FindHyperlink(position, true));
                }
            }
        }

        self.selection_phase = SelectionPhase::Ended;
        self.last_mouse = None;
    }

    ///Scroll the terminal
    pub fn scroll_wheel(&mut self, e: &ScrollWheelEvent, scroll_multiplier: f32) {
        let mouse_mode = self.mouse_mode(e.shift);
        let scroll_multiplier = if mouse_mode { 1. } else { scroll_multiplier };

        if let Some(scroll_lines) = self.determine_scroll_lines(e, scroll_multiplier) {
            if mouse_mode {
                let point = grid_point(
                    e.position - self.last_content.terminal_bounds.bounds.origin,
                    self.last_content.terminal_bounds,
                    self.last_content.display_offset,
                );

                if let Some(scrolls) = scroll_report(point, scroll_lines, e, self.last_content.mode)
                {
                    for scroll in scrolls {
                        self.write_to_pty(scroll);
                    }
                };
            } else if self
                .last_content
                .mode
                .contains(TermMode::ALT_SCREEN | TermMode::ALTERNATE_SCROLL)
                && !e.shift
            {
                self.write_to_pty(alt_scroll(scroll_lines));
            } else if scroll_lines != 0 {
                let scroll = AlacScroll::Delta(scroll_lines);

                self.events.push_back(InternalEvent::Scroll(scroll));
            }
        }
    }

    fn refresh_hovered_word(&mut self, window: &Window) {
        self.schedule_find_hyperlink(window.modifiers(), window.mouse_position());
    }

    fn determine_scroll_lines(
        &mut self,
        e: &ScrollWheelEvent,
        scroll_multiplier: f32,
    ) -> Option<i32> {
        let line_height = self.last_content.terminal_bounds.line_height;
        match e.touch_phase {
            /* Reset scroll state on started */
            TouchPhase::Started => {
                self.scroll_px = px(0.);
                None
            }
            /* Calculate the appropriate scroll lines */
            TouchPhase::Moved => {
                let old_offset = (self.scroll_px / line_height) as i32;

                self.scroll_px += e.delta.pixel_delta(line_height).y * scroll_multiplier;

                let new_offset = (self.scroll_px / line_height) as i32;

                // Whenever we hit the edges, reset our stored scroll to 0
                // so we can respond to changes in direction quickly
                self.scroll_px %= self.last_content.terminal_bounds.height();

                Some(new_offset - old_offset)
            }
            TouchPhase::Ended => None,
        }
    }

    pub fn find_matches(
        &self,
        mut searcher: RegexSearch,
        cx: &Context<Self>,
    ) -> Task<Vec<RangeInclusive<AlacPoint>>> {
        let term = self.term.clone();
        cx.background_spawn(async move {
            let term = term.lock();

            all_search_matches(&term, &mut searcher).collect()
        })
    }

    pub fn working_directory(&self) -> Option<PathBuf> {
        if self.is_remote_terminal {
            // We can't yet reliably detect the working directory of a shell on the
            // SSH host. Until we can do that, it doesn't make sense to display
            // the working directory on the client and persist that.
            None
        } else {
            self.client_side_working_directory()
        }
    }

    /// Returns the working directory of the process that's connected to the PTY.
    /// That means it returns the working directory of the local shell or program
    /// that's running inside the terminal.
    ///
    /// This does *not* return the working directory of the shell that runs on the
    /// remote host, in case Zed is connected to a remote host.
    fn client_side_working_directory(&self) -> Option<PathBuf> {
        match &self.terminal_type {
            TerminalType::Pty { info, .. } => {
                info.current.as_ref().map(|process| process.cwd.clone())
            }
            TerminalType::DisplayOnly => None,
        }
    }

    pub fn title(&self, truncate: bool) -> String {
        const MAX_CHARS: usize = 25;
        match &self.task {
            Some(task_state) => {
                if truncate {
                    truncate_and_trailoff(&task_state.spawned_task.label, MAX_CHARS)
                } else {
                    task_state.spawned_task.full_label.clone()
                }
            }
            None => self
                .title_override
                .as_ref()
                .map(|title_override| title_override.to_string())
                .unwrap_or_else(|| match &self.terminal_type {
                    TerminalType::Pty { info, .. } => info
                        .current
                        .as_ref()
                        .map(|fpi| {
                            let process_file = fpi
                                .cwd
                                .file_name()
                                .map(|name| name.to_string_lossy().into_owned())
                                .unwrap_or_default();

                            let argv = fpi.argv.as_slice();
                            let process_name = format!(
                                "{}{}",
                                fpi.name,
                                if !argv.is_empty() {
                                    format!(" {}", (argv[1..]).join(" "))
                                } else {
                                    "".to_string()
                                }
                            );
                            let (process_file, process_name) = if truncate {
                                (
                                    truncate_and_trailoff(&process_file, MAX_CHARS),
                                    truncate_and_trailoff(&process_name, MAX_CHARS),
                                )
                            } else {
                                (process_file, process_name)
                            };
                            format!("{process_file} — {process_name}")
                        })
                        .unwrap_or_else(|| "Terminal".to_string()),
                    TerminalType::DisplayOnly => "Terminal".to_string(),
                }),
        }
    }

    pub fn kill_active_task(&mut self) {
        if let Some(task) = self.task()
            && task.status == TaskStatus::Running
        {
            if let TerminalType::Pty { info, .. } = &mut self.terminal_type {
                info.kill_current_process();
            }
        }
    }

    pub fn pid(&self) -> Option<sysinfo::Pid> {
        match &self.terminal_type {
            TerminalType::Pty { info, .. } => info.pid(),
            TerminalType::DisplayOnly => None,
        }
    }

    pub fn pid_getter(&self) -> Option<&ProcessIdGetter> {
        match &self.terminal_type {
            TerminalType::Pty { info, .. } => Some(info.pid_getter()),
            TerminalType::DisplayOnly => None,
        }
    }

    pub fn task(&self) -> Option<&TaskState> {
        self.task.as_ref()
    }

    pub fn wait_for_completed_task(&self, cx: &App) -> Task<Option<ExitStatus>> {
        if let Some(task) = self.task() {
            if task.status == TaskStatus::Running {
                let completion_receiver = task.completion_rx.clone();
                return cx.spawn(async move |_| completion_receiver.recv().await.ok().flatten());
            } else if let Ok(status) = task.completion_rx.try_recv() {
                return Task::ready(status);
            }
        }
        Task::ready(None)
    }

    fn register_task_finished(&mut self, error_code: Option<i32>, cx: &mut Context<Terminal>) {
        let e: Option<ExitStatus> = error_code.map(|code| {
            #[cfg(unix)]
            {
                std::os::unix::process::ExitStatusExt::from_raw(code)
            }
            #[cfg(windows)]
            {
                std::os::windows::process::ExitStatusExt::from_raw(code as u32)
            }
        });

        if let Some(tx) = &self.completion_tx {
            tx.try_send(e).ok();
        }
        if let Some(e) = e {
            self.child_exited = Some(e);
        }
        let task = match &mut self.task {
            Some(task) => task,
            None => {
                if self.child_exited.is_none_or(|e| e.code() == Some(0)) {
                    cx.emit(Event::CloseTerminal);
                }
                return;
            }
        };
        if task.status != TaskStatus::Running {
            return;
        }
        match error_code {
            Some(error_code) => {
                task.status.register_task_exit(error_code);
            }
            None => {
                task.status.register_terminal_exit();
            }
        };

        let (finished_successfully, task_line, command_line) = task_summary(task, error_code);
        let mut lines_to_show = Vec::new();
        if task.spawned_task.show_summary {
            lines_to_show.push(task_line.as_str());
        }
        if task.spawned_task.show_command {
            lines_to_show.push(command_line.as_str());
        }

        if !lines_to_show.is_empty() {
            // SAFETY: the invocation happens on non `TaskStatus::Running` tasks, once,
            // after either `AlacTermEvent::Exit` or `AlacTermEvent::ChildExit` events that are spawned
            // when Zed task finishes and no more output is made.
            // After the task summary is output once, no more text is appended to the terminal.
            unsafe { append_text_to_term(&mut self.term.lock(), &lines_to_show) };
        }

        match task.spawned_task.hide {
            HideStrategy::Never => {}
            HideStrategy::Always => {
                cx.emit(Event::CloseTerminal);
            }
            HideStrategy::OnSuccess => {
                if finished_successfully {
                    cx.emit(Event::CloseTerminal);
                }
            }
        }
    }

    pub fn vi_mode_enabled(&self) -> bool {
        self.vi_mode_enabled
    }

    pub fn clone_builder(&self, cx: &App, cwd: Option<PathBuf>) -> Task<Result<TerminalBuilder>> {
        let working_directory = self.working_directory().or_else(|| cwd);
        TerminalBuilder::new(
            working_directory,
            None,
            self.template.shell.clone(),
            self.template.env.clone(),
            self.template.cursor_shape,
            self.template.alternate_scroll,
            self.template.max_scroll_history_lines,
            self.template.path_hyperlink_regexes.clone(),
            self.template.path_hyperlink_timeout_ms,
            self.is_remote_terminal,
            self.template.window_id,
            None,
            cx,
            self.activation_script.clone(),
        )
    }
}

// Helper function to convert a grid row to a string
pub fn row_to_string(row: &Row<Cell>) -> String {
    row[..Column(row.len())]
        .iter()
        .map(|cell| cell.c)
        .collect::<String>()
}

const TASK_DELIMITER: &str = "⏵ ";
fn task_summary(task: &TaskState, error_code: Option<i32>) -> (bool, String, String) {
    let escaped_full_label = task
        .spawned_task
        .full_label
        .replace("\r\n", "\r")
        .replace('\n', "\r");
    let success = error_code == Some(0);
    let task_line = match error_code {
        Some(0) => format!("{TASK_DELIMITER}Task `{escaped_full_label}` finished successfully"),
        Some(error_code) => format!(
            "{TASK_DELIMITER}Task `{escaped_full_label}` finished with non-zero error code: {error_code}"
        ),
        None => format!("{TASK_DELIMITER}Task `{escaped_full_label}` finished"),
    };
    let escaped_command_label = task
        .spawned_task
        .command_label
        .replace("\r\n", "\r")
        .replace('\n', "\r");
    let command_line = format!("{TASK_DELIMITER}Command: {escaped_command_label}");
    (success, task_line, command_line)
}

/// Appends a stringified task summary to the terminal, after its output.
///
/// SAFETY: This function should only be called after terminal's PTY is no longer alive.
/// New text being added to the terminal here, uses "less public" APIs,
/// which are not maintaining the entire terminal state intact.
///
///
/// The library
///
/// * does not increment inner grid cursor's _lines_ on `input` calls
///   (but displaying the lines correctly and incrementing cursor's columns)
///
/// * ignores `\n` and \r` character input, requiring the `newline` call instead
///
/// * does not alter grid state after `newline` call
///   so its `bottommost_line` is always the same additions, and
///   the cursor's `point` is not updated to the new line and column values
///
/// * ??? there could be more consequences, and any further "proper" streaming from the PTY might bug and/or panic.
///   Still, subsequent `append_text_to_term` invocations are possible and display the contents correctly.
///
/// Despite the quirks, this is the simplest approach to appending text to the terminal: its alternative, `grid_mut` manipulations,
/// do not properly set the scrolling state and display odd text after appending; also those manipulations are more tedious and error-prone.
/// The function achieves proper display and scrolling capabilities, at a cost of grid state not properly synchronized.
/// This is enough for printing moderately-sized texts like task summaries, but might break or perform poorly for larger texts.
unsafe fn append_text_to_term(term: &mut Term<ZedListener>, text_lines: &[&str]) {
    term.newline();
    term.grid_mut().cursor.point.column = Column(0);
    for line in text_lines {
        for c in line.chars() {
            term.input(c);
        }
        term.newline();
        term.grid_mut().cursor.point.column = Column(0);
    }
}

impl Drop for Terminal {
    fn drop(&mut self) {
        if let TerminalType::Pty { pty_tx, info } = &mut self.terminal_type {
            info.kill_child_process();
            pty_tx.0.send(Msg::Shutdown).ok();
        }
    }
}

impl EventEmitter<Event> for Terminal {}

fn make_selection(range: &RangeInclusive<AlacPoint>) -> Selection {
    let mut selection = Selection::new(SelectionType::Simple, *range.start(), AlacDirection::Left);
    selection.update(*range.end(), AlacDirection::Right);
    selection
}

fn all_search_matches<'a, T>(
    term: &'a Term<T>,
    regex: &'a mut RegexSearch,
) -> impl Iterator<Item = Match> + 'a {
    let start = AlacPoint::new(term.grid().topmost_line(), Column(0));
    let end = AlacPoint::new(term.grid().bottommost_line(), term.grid().last_column());
    RegexIter::new(start, end, AlacDirection::Right, term, regex)
}

fn content_index_for_mouse(pos: Point<Pixels>, terminal_bounds: &TerminalBounds) -> usize {
    let col = (pos.x / terminal_bounds.cell_width()).round() as usize;
    let clamped_col = min(col, terminal_bounds.columns() - 1);
    let row = (pos.y / terminal_bounds.line_height()).round() as usize;
    let clamped_row = min(row, terminal_bounds.screen_lines() - 1);
    clamped_row * terminal_bounds.columns() + clamped_col
}

/// Converts an 8 bit ANSI color to its GPUI equivalent.
/// Accepts `usize` for compatibility with the `alacritty::Colors` interface,
/// Other than that use case, should only be called with values in the `[0,255]` range
pub fn get_color_at_index(index: usize, theme: &Theme) -> Hsla {
    let colors = theme.colors();

    match index {
        // 0-15 are the same as the named colors above
        0 => colors.terminal_ansi_black,
        1 => colors.terminal_ansi_red,
        2 => colors.terminal_ansi_green,
        3 => colors.terminal_ansi_yellow,
        4 => colors.terminal_ansi_blue,
        5 => colors.terminal_ansi_magenta,
        6 => colors.terminal_ansi_cyan,
        7 => colors.terminal_ansi_white,
        8 => colors.terminal_ansi_bright_black,
        9 => colors.terminal_ansi_bright_red,
        10 => colors.terminal_ansi_bright_green,
        11 => colors.terminal_ansi_bright_yellow,
        12 => colors.terminal_ansi_bright_blue,
        13 => colors.terminal_ansi_bright_magenta,
        14 => colors.terminal_ansi_bright_cyan,
        15 => colors.terminal_ansi_bright_white,
        // 16-231 are a 6x6x6 RGB color cube, mapped to 0-255 using steps defined by XTerm.
        // See: https://github.com/xterm-x11/xterm-snapshots/blob/master/256colres.pl
        16..=231 => {
            let (r, g, b) = rgb_for_index(index as u8);
            rgba_color(
                if r == 0 { 0 } else { r * 40 + 55 },
                if g == 0 { 0 } else { g * 40 + 55 },
                if b == 0 { 0 } else { b * 40 + 55 },
            )
        }
        // 232-255 are a 24-step grayscale ramp from (8, 8, 8) to (238, 238, 238).
        232..=255 => {
            let i = index as u8 - 232; // Align index to 0..24
            let value = i * 10 + 8;
            rgba_color(value, value, value)
        }
        // For compatibility with the alacritty::Colors interface
        // See: https://github.com/alacritty/alacritty/blob/master/alacritty_terminal/src/term/color.rs
        256 => colors.terminal_foreground,
        257 => colors.terminal_background,
        258 => theme.players().local().cursor,
        259 => colors.terminal_ansi_dim_black,
        260 => colors.terminal_ansi_dim_red,
        261 => colors.terminal_ansi_dim_green,
        262 => colors.terminal_ansi_dim_yellow,
        263 => colors.terminal_ansi_dim_blue,
        264 => colors.terminal_ansi_dim_magenta,
        265 => colors.terminal_ansi_dim_cyan,
        266 => colors.terminal_ansi_dim_white,
        267 => colors.terminal_bright_foreground,
        268 => colors.terminal_ansi_black, // 'Dim Background', non-standard color

        _ => black(),
    }
}

/// Generates the RGB channels in [0, 5] for a given index into the 6x6x6 ANSI color cube.
///
/// See: [8 bit ANSI color](https://en.wikipedia.org/wiki/ANSI_escape_code#8-bit).
///
/// Wikipedia gives a formula for calculating the index for a given color:
///
/// ```text
/// index = 16 + 36 × r + 6 × g + b (0 ≤ r, g, b ≤ 5)
/// ```
///
/// This function does the reverse, calculating the `r`, `g`, and `b` components from a given index.
fn rgb_for_index(i: u8) -> (u8, u8, u8) {
    debug_assert!((16..=231).contains(&i));
    let i = i - 16;
    let r = (i - (i % 36)) / 36;
    let g = ((i % 36) - (i % 6)) / 6;
    let b = (i % 36) % 6;
    (r, g, b)
}

pub fn rgba_color(r: u8, g: u8, b: u8) -> Hsla {
    Rgba {
        r: (r as f32 / 255.),
        g: (g as f32 / 255.),
        b: (b as f32 / 255.),
        a: 1.,
    }
    .into()
}

#[cfg(test)]
mod tests {
    use std::time::Duration;

    use super::*;
    use crate::{
        IndexedCell, TerminalBounds, TerminalBuilder, TerminalContent, content_index_for_mouse,
        rgb_for_index,
    };
    use alacritty_terminal::{
        index::{Column, Line, Point as AlacPoint},
        term::cell::Cell,
    };
    use collections::HashMap;
    use gpui::{
        Entity, Modifiers, MouseButton, MouseDownEvent, MouseMoveEvent, MouseUpEvent, Pixels,
        Point, TestAppContext, bounds, point, size, smol_timeout,
    };
    use rand::{Rng, distr, rngs::ThreadRng};
    use task::ShellBuilder;

    fn init_ctrl_click_hyperlink_test(cx: &mut TestAppContext, output: &[u8]) -> Entity<Terminal> {
        cx.update(|cx| {
            let settings_store = settings::SettingsStore::test(cx);
            cx.set_global(settings_store);
        });

        let terminal = cx.new(|cx| {
            TerminalBuilder::new_display_only(CursorShape::default(), AlternateScroll::On, None, 0)
                .unwrap()
                .subscribe(cx)
        });

        terminal.update(cx, |terminal, cx| {
            terminal.write_output(output, cx);
        });

        cx.run_until_parked();

        terminal.update(cx, |terminal, _cx| {
            let term_lock = terminal.term.lock();
            terminal.last_content = Terminal::make_content(&term_lock, &terminal.last_content);
            drop(term_lock);

            let terminal_bounds = TerminalBounds::new(
                px(20.0),
                px(10.0),
                bounds(point(px(0.0), px(0.0)), size(px(400.0), px(400.0))),
            );
            terminal.last_content.terminal_bounds = terminal_bounds;
            terminal.events.clear();
        });

        terminal
    }

    fn ctrl_mouse_down_at(
        terminal: &mut Terminal,
        position: Point<Pixels>,
        cx: &mut Context<Terminal>,
    ) {
        let mouse_down = MouseDownEvent {
            button: MouseButton::Left,
            position,
            modifiers: Modifiers::secondary_key(),
            click_count: 1,
            first_mouse: true,
        };
        terminal.mouse_down(&mouse_down, cx);
    }

    fn ctrl_mouse_move_to(
        terminal: &mut Terminal,
        position: Point<Pixels>,
        cx: &mut Context<Terminal>,
    ) {
        let terminal_bounds = terminal.last_content.terminal_bounds.bounds;
        let drag_event = MouseMoveEvent {
            position,
            pressed_button: Some(MouseButton::Left),
            modifiers: Modifiers::secondary_key(),
        };
        terminal.mouse_drag(&drag_event, terminal_bounds, cx);
    }

    fn ctrl_mouse_up_at(
        terminal: &mut Terminal,
        position: Point<Pixels>,
        cx: &mut Context<Terminal>,
    ) {
        let mouse_up = MouseUpEvent {
            button: MouseButton::Left,
            position,
            modifiers: Modifiers::secondary_key(),
            click_count: 1,
        };
        terminal.mouse_up(&mouse_up, cx);
    }

    #[gpui::test]
    async fn test_basic_terminal(cx: &mut TestAppContext) {
        cx.executor().allow_parking();

        let (completion_tx, completion_rx) = smol::channel::unbounded();
        let (program, args) = ShellBuilder::new(&Shell::System, false)
            .build(Some("echo".to_owned()), &["hello".to_owned()]);
        let builder = cx
            .update(|cx| {
                TerminalBuilder::new(
                    None,
                    None,
                    task::Shell::WithArguments {
                        program,
                        args,
                        title_override: None,
                    },
                    HashMap::default(),
                    CursorShape::default(),
                    AlternateScroll::On,
                    None,
                    vec![],
                    0,
                    false,
                    0,
                    Some(completion_tx),
                    cx,
                    vec![],
                )
            })
            .await
            .unwrap();
        let terminal = cx.new(|cx| builder.subscribe(cx));
        assert_eq!(
            completion_rx.recv().await.unwrap(),
            Some(ExitStatus::default())
        );
        assert_eq!(
            terminal.update(cx, |term, _| term.get_content()).trim(),
            "hello"
        );

        // Inject additional output directly into the emulator (display-only path)
        terminal.update(cx, |term, cx| {
            term.write_output(b"\nfrom_injection", cx);
        });

        let content_after = terminal.update(cx, |term, _| term.get_content());
        assert!(
            content_after.contains("from_injection"),
            "expected injected output to appear, got: {content_after}"
        );
    }

    // TODO should be tested on Linux too, but does not work there well
    #[cfg(target_os = "macos")]
    #[gpui::test(iterations = 10)]
    async fn test_terminal_eof(cx: &mut TestAppContext) {
        cx.executor().allow_parking();

        let (completion_tx, completion_rx) = smol::channel::unbounded();
        let builder = cx
            .update(|cx| {
                TerminalBuilder::new(
                    None,
                    None,
                    task::Shell::System,
                    HashMap::default(),
                    CursorShape::default(),
                    AlternateScroll::On,
                    None,
                    vec![],
                    0,
                    false,
                    0,
                    Some(completion_tx),
                    cx,
                    Vec::new(),
                )
            })
            .await
            .unwrap();
        // Build an empty command, which will result in a tty shell spawned.
        let terminal = cx.new(|cx| builder.subscribe(cx));

        let (event_tx, event_rx) = smol::channel::unbounded::<Event>();
        cx.update(|cx| {
            cx.subscribe(&terminal, move |_, e, _| {
                event_tx.send_blocking(e.clone()).unwrap();
            })
        })
        .detach();
        cx.background_spawn(async move {
            assert_eq!(
                completion_rx.recv().await.unwrap(),
                Some(ExitStatus::default()),
                "EOF should result in the tty shell exiting successfully",
            );
        })
        .detach();

        let first_event = event_rx.recv().await.expect("No wakeup event received");

        terminal.update(cx, |terminal, _| {
            let success = terminal.try_keystroke(&Keystroke::parse("ctrl-c").unwrap(), false);
            assert!(success, "Should have registered ctrl-c sequence");
        });
        terminal.update(cx, |terminal, _| {
            let success = terminal.try_keystroke(&Keystroke::parse("ctrl-d").unwrap(), false);
            assert!(success, "Should have registered ctrl-d sequence");
        });

        let mut all_events = vec![first_event];
        while let Ok(Ok(new_event)) = smol_timeout(Duration::from_secs(1), event_rx.recv()).await {
            all_events.push(new_event.clone());
            if new_event == Event::CloseTerminal {
                break;
            }
        }
        assert!(
            all_events.contains(&Event::CloseTerminal),
            "EOF command sequence should have triggered a TTY terminal exit, but got events: {all_events:?}",
        );
    }

    #[gpui::test(iterations = 10)]
    async fn test_terminal_no_exit_on_spawn_failure(cx: &mut TestAppContext) {
        cx.executor().allow_parking();

        let (completion_tx, completion_rx) = smol::channel::unbounded();
        let (program, args) = ShellBuilder::new(&Shell::System, false)
            .build(Some("asdasdasdasd".to_owned()), &["@@@@@".to_owned()]);
        let builder = cx
            .update(|cx| {
                TerminalBuilder::new(
                    None,
                    None,
                    task::Shell::WithArguments {
                        program,
                        args,
                        title_override: None,
                    },
                    HashMap::default(),
                    CursorShape::default(),
                    AlternateScroll::On,
                    None,
                    Vec::new(),
                    0,
                    false,
                    0,
                    Some(completion_tx),
                    cx,
                    Vec::new(),
                )
            })
            .await
            .unwrap();
        let terminal = cx.new(|cx| builder.subscribe(cx));

        let (event_tx, event_rx) = smol::channel::unbounded::<Event>();
        cx.update(|cx| {
            cx.subscribe(&terminal, move |_, e, _| {
                event_tx.send_blocking(e.clone()).unwrap();
            })
        })
        .detach();
        cx.background_spawn(async move {
            #[cfg(target_os = "windows")]
            {
                let exit_status = completion_rx.recv().await.ok().flatten();
                if let Some(exit_status) = exit_status {
                    assert!(
                        !exit_status.success(),
                        "Wrong shell command should result in a failure"
                    );
                    assert_eq!(exit_status.code(), Some(1));
                }
            }
            #[cfg(not(target_os = "windows"))]
            {
                let exit_status = completion_rx.recv().await.unwrap().unwrap();
                assert!(
                    !exit_status.success(),
                    "Wrong shell command should result in a failure"
                );
                assert_eq!(exit_status.code(), None);
            }
        })
        .detach();

        let mut all_events = Vec::new();
        while let Ok(Ok(new_event)) =
            smol_timeout(Duration::from_millis(500), event_rx.recv()).await
        {
            all_events.push(new_event.clone());
        }

        assert!(
            !all_events
                .iter()
                .any(|event| event == &Event::CloseTerminal),
            "Wrong shell command should update the title but not should not close the terminal to show the error message, but got events: {all_events:?}",
        );
    }

    #[test]
    fn test_rgb_for_index() {
        // Test every possible value in the color cube.
        for i in 16..=231 {
            let (r, g, b) = rgb_for_index(i);
            assert_eq!(i, 16 + 36 * r + 6 * g + b);
        }
    }

    #[test]
    fn test_mouse_to_cell_test() {
        let mut rng = rand::rng();
        const ITERATIONS: usize = 10;
        const PRECISION: usize = 1000;

        for _ in 0..ITERATIONS {
            let viewport_cells = rng.random_range(15..20);
            let cell_size =
                rng.random_range(5 * PRECISION..20 * PRECISION) as f32 / PRECISION as f32;

            let size = crate::TerminalBounds {
                cell_width: Pixels::from(cell_size),
                line_height: Pixels::from(cell_size),
                bounds: bounds(
                    Point::default(),
                    size(
                        Pixels::from(cell_size * (viewport_cells as f32)),
                        Pixels::from(cell_size * (viewport_cells as f32)),
                    ),
                ),
            };

            let cells = get_cells(size, &mut rng);
            let content = convert_cells_to_content(size, &cells);

            for row in 0..(viewport_cells - 1) {
                let row = row as usize;
                for col in 0..(viewport_cells - 1) {
                    let col = col as usize;

                    let row_offset = rng.random_range(0..PRECISION) as f32 / PRECISION as f32;
                    let col_offset = rng.random_range(0..PRECISION) as f32 / PRECISION as f32;

                    let mouse_pos = point(
                        Pixels::from(col as f32 * cell_size + col_offset),
                        Pixels::from(row as f32 * cell_size + row_offset),
                    );

                    let content_index =
                        content_index_for_mouse(mouse_pos, &content.terminal_bounds);
                    let mouse_cell = content.cells[content_index].c;
                    let real_cell = cells[row][col];

                    assert_eq!(mouse_cell, real_cell);
                }
            }
        }
    }

    #[test]
    fn test_mouse_to_cell_clamp() {
        let mut rng = rand::rng();

        let size = crate::TerminalBounds {
            cell_width: Pixels::from(10.),
            line_height: Pixels::from(10.),
            bounds: bounds(
                Point::default(),
                size(Pixels::from(100.), Pixels::from(100.)),
            ),
        };

        let cells = get_cells(size, &mut rng);
        let content = convert_cells_to_content(size, &cells);

        assert_eq!(
            content.cells[content_index_for_mouse(
                point(Pixels::from(-10.), Pixels::from(-10.)),
                &content.terminal_bounds,
            )]
            .c,
            cells[0][0]
        );
        assert_eq!(
            content.cells[content_index_for_mouse(
                point(Pixels::from(1000.), Pixels::from(1000.)),
                &content.terminal_bounds,
            )]
            .c,
            cells[9][9]
        );
    }

    fn get_cells(size: TerminalBounds, rng: &mut ThreadRng) -> Vec<Vec<char>> {
        let mut cells = Vec::new();

        for _ in 0..((size.height() / size.line_height()) as usize) {
            let mut row_vec = Vec::new();
            for _ in 0..((size.width() / size.cell_width()) as usize) {
                let cell_char = rng.sample(distr::Alphanumeric) as char;
                row_vec.push(cell_char)
            }
            cells.push(row_vec)
        }

        cells
    }

    fn convert_cells_to_content(
        terminal_bounds: TerminalBounds,
        cells: &[Vec<char>],
    ) -> TerminalContent {
        let mut ic = Vec::new();

        for (index, row) in cells.iter().enumerate() {
            for (cell_index, cell_char) in row.iter().enumerate() {
                ic.push(IndexedCell {
                    point: AlacPoint::new(Line(index as i32), Column(cell_index)),
                    cell: Cell {
                        c: *cell_char,
                        ..Default::default()
                    },
                });
            }
        }

        TerminalContent {
            cells: ic,
            terminal_bounds,
            ..Default::default()
        }
    }

    #[gpui::test]
    async fn test_write_output_converts_lf_to_crlf(cx: &mut TestAppContext) {
        let terminal = cx.new(|cx| {
            TerminalBuilder::new_display_only(CursorShape::default(), AlternateScroll::On, None, 0)
                .unwrap()
                .subscribe(cx)
        });

        // Test simple LF conversion
        terminal.update(cx, |terminal, cx| {
            terminal.write_output(b"line1\nline2\n", cx);
        });

        // Get the content by directly accessing the term
        let content = terminal.update(cx, |terminal, _cx| {
            let term = terminal.term.lock_unfair();
            Terminal::make_content(&term, &terminal.last_content)
        });

        // If LF is properly converted to CRLF, each line should start at column 0
        // The diagonal staircase bug would cause increasing column positions

        // Get the cells and check that lines start at column 0
        let cells = &content.cells;
        let mut line1_col0 = false;
        let mut line2_col0 = false;

        for cell in cells {
            if cell.c == 'l' && cell.point.column.0 == 0 {
                if cell.point.line.0 == 0 && !line1_col0 {
                    line1_col0 = true;
                } else if cell.point.line.0 == 1 && !line2_col0 {
                    line2_col0 = true;
                }
            }
        }

        assert!(line1_col0, "First line should start at column 0");
        assert!(line2_col0, "Second line should start at column 0");
    }

    #[gpui::test]
    async fn test_write_output_preserves_existing_crlf(cx: &mut TestAppContext) {
        let terminal = cx.new(|cx| {
            TerminalBuilder::new_display_only(CursorShape::default(), AlternateScroll::On, None, 0)
                .unwrap()
                .subscribe(cx)
        });

        // Test that existing CRLF doesn't get doubled
        terminal.update(cx, |terminal, cx| {
            terminal.write_output(b"line1\r\nline2\r\n", cx);
        });

        // Get the content by directly accessing the term
        let content = terminal.update(cx, |terminal, _cx| {
            let term = terminal.term.lock_unfair();
            Terminal::make_content(&term, &terminal.last_content)
        });

        let cells = &content.cells;

        // Check that both lines start at column 0
        let mut found_lines_at_column_0 = 0;
        for cell in cells {
            if cell.c == 'l' && cell.point.column.0 == 0 {
                found_lines_at_column_0 += 1;
            }
        }

        assert!(
            found_lines_at_column_0 >= 2,
            "Both lines should start at column 0"
        );
    }

    #[gpui::test]
    async fn test_write_output_preserves_bare_cr(cx: &mut TestAppContext) {
        let terminal = cx.new(|cx| {
            TerminalBuilder::new_display_only(CursorShape::default(), AlternateScroll::On, None, 0)
                .unwrap()
                .subscribe(cx)
        });

        // Test that bare CR (without LF) is preserved
        terminal.update(cx, |terminal, cx| {
            terminal.write_output(b"hello\rworld", cx);
        });

        // Get the content by directly accessing the term
        let content = terminal.update(cx, |terminal, _cx| {
            let term = terminal.term.lock_unfair();
            Terminal::make_content(&term, &terminal.last_content)
        });

        let cells = &content.cells;

        // Check that we have "world" at the beginning of the line
        let mut text = String::new();
        for cell in cells.iter().take(5) {
            if cell.point.line.0 == 0 {
                text.push(cell.c);
            }
        }

        assert!(
            text.starts_with("world"),
            "Bare CR should allow overwriting: got '{}'",
            text
        );
    }

<<<<<<< HEAD
    #[gpui::test]
    async fn test_hyperlink_ctrl_click_same_position(cx: &mut TestAppContext) {
        let terminal = init_ctrl_click_hyperlink_test(cx, b"Visit https://zed.dev/ for more\r\n");

        terminal.update(cx, |terminal, cx| {
            let click_position = point(px(80.0), px(10.0));
            ctrl_mouse_down_at(terminal, click_position, cx);
            ctrl_mouse_up_at(terminal, click_position, cx);

            assert!(
                terminal
                    .events
                    .iter()
                    .any(|event| matches!(event, InternalEvent::ProcessHyperlink(_, true))),
                "Should have ProcessHyperlink event when ctrl+clicking on same hyperlink position"
            );
        });
    }

    #[gpui::test]
    async fn test_hyperlink_ctrl_click_drag_outside_bounds(cx: &mut TestAppContext) {
        let terminal = init_ctrl_click_hyperlink_test(
            cx,
            b"Visit https://zed.dev/ for more\r\nThis is another line\r\n",
        );

        terminal.update(cx, |terminal, cx| {
            let down_position = point(px(80.0), px(10.0));
            let up_position = point(px(10.0), px(50.0));

            ctrl_mouse_down_at(terminal, down_position, cx);
            ctrl_mouse_move_to(terminal, up_position, cx);
            ctrl_mouse_up_at(terminal, up_position, cx);

            assert!(
                !terminal
                    .events
                    .iter()
                    .any(|event| matches!(event, InternalEvent::ProcessHyperlink(_, _))),
                "Should NOT have ProcessHyperlink event when dragging outside the hyperlink"
            );
        });
    }

    #[gpui::test]
    async fn test_hyperlink_ctrl_click_drag_within_bounds(cx: &mut TestAppContext) {
        let terminal = init_ctrl_click_hyperlink_test(cx, b"Visit https://zed.dev/ for more\r\n");

        terminal.update(cx, |terminal, cx| {
            let down_position = point(px(70.0), px(10.0));
            let up_position = point(px(130.0), px(10.0));

            ctrl_mouse_down_at(terminal, down_position, cx);
            ctrl_mouse_move_to(terminal, up_position, cx);
            ctrl_mouse_up_at(terminal, up_position, cx);

            assert!(
                terminal
                    .events
                    .iter()
                    .any(|event| matches!(event, InternalEvent::ProcessHyperlink(_, true))),
                "Should have ProcessHyperlink event when dragging within hyperlink bounds"
            );
        });
=======
    mod perf {
        use super::super::*;
        use gpui::{
            Entity, Point, ScrollDelta, ScrollWheelEvent, TestAppContext, VisualContext,
            VisualTestContext, point,
        };
        use util::default;
        use util_macros::perf;

        async fn init_scroll_perf_test(
            cx: &mut TestAppContext,
        ) -> (Entity<Terminal>, &mut VisualTestContext) {
            cx.update(|cx| {
                let settings_store = settings::SettingsStore::test(cx);
                cx.set_global(settings_store);
            });

            cx.executor().allow_parking();

            let window = cx.add_empty_window();
            let builder = window
                .update(|window, cx| {
                    let settings = TerminalSettings::get_global(cx);
                    let test_path_hyperlink_timeout_ms = 100;
                    TerminalBuilder::new(
                        None,
                        None,
                        task::Shell::System,
                        HashMap::default(),
                        CursorShape::default(),
                        AlternateScroll::On,
                        None,
                        settings.path_hyperlink_regexes.clone(),
                        test_path_hyperlink_timeout_ms,
                        false,
                        window.window_handle().window_id().as_u64(),
                        None,
                        cx,
                        vec![],
                    )
                })
                .await
                .unwrap();
            let terminal = window.new(|cx| builder.subscribe(cx));

            terminal.update(window, |term, cx| {
                term.write_output("long line ".repeat(1000).as_bytes(), cx);
            });

            (terminal, window)
        }

        #[perf]
        #[gpui::test]
        async fn scroll_long_line_benchmark(cx: &mut TestAppContext) {
            let (terminal, window) = init_scroll_perf_test(cx).await;
            let wobble = point(FIND_HYPERLINK_THROTTLE_PX, px(0.0));
            let mut scroll_by = |lines: i32| {
                window.update_window_entity(&terminal, |terminal, window, cx| {
                    let bounds = terminal.last_content.terminal_bounds.bounds;
                    let center = bounds.origin + bounds.center();
                    let position = center + wobble * lines as f32;

                    terminal.mouse_move(
                        &MouseMoveEvent {
                            position,
                            ..default()
                        },
                        cx,
                    );

                    terminal.scroll_wheel(
                        &ScrollWheelEvent {
                            position,
                            delta: ScrollDelta::Lines(Point::new(0.0, lines as f32)),
                            ..default()
                        },
                        1.0,
                    );

                    assert!(
                        terminal
                            .events
                            .iter()
                            .any(|event| matches!(event, InternalEvent::Scroll(_))),
                        "Should have Scroll event when scrolling within terminal bounds"
                    );
                    terminal.sync(window, cx);
                });
            };

            for _ in 0..20000 {
                scroll_by(1);
                scroll_by(-1);
            }
        }
>>>>>>> 73b37e97
    }
}<|MERGE_RESOLUTION|>--- conflicted
+++ resolved
@@ -3008,7 +3008,6 @@
         );
     }
 
-<<<<<<< HEAD
     #[gpui::test]
     async fn test_hyperlink_ctrl_click_same_position(cx: &mut TestAppContext) {
         let terminal = init_ctrl_click_hyperlink_test(cx, b"Visit https://zed.dev/ for more\r\n");
@@ -3073,7 +3072,8 @@
                 "Should have ProcessHyperlink event when dragging within hyperlink bounds"
             );
         });
-=======
+    }
+
     mod perf {
         use super::super::*;
         use gpui::{
@@ -3170,6 +3170,5 @@
                 scroll_by(-1);
             }
         }
->>>>>>> 73b37e97
     }
 }