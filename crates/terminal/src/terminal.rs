pub mod mappings;

pub use alacritty_terminal;

mod pty_info;
#[cfg(feature = "bench-support")]
pub(crate) mod terminal_hyperlinks;
#[cfg(not(feature = "bench-support"))]
mod terminal_hyperlinks;
pub mod terminal_settings;

use alacritty_terminal::{
    Term,
    event::{Event as AlacTermEvent, EventListener, Notify, WindowSize},
    event_loop::{EventLoop, Msg, Notifier},
    grid::{Dimensions, Grid, Row, Scroll as AlacScroll},
    index::{Boundary, Column, Direction as AlacDirection, Line, Point as AlacPoint},
    selection::{Selection, SelectionRange, SelectionType},
    sync::FairMutex,
    term::{
        Config, RenderableCursor, TermMode,
        cell::{Cell, Flags},
        search::{Match, RegexIter, RegexSearch},
    },
    tty::{self},
    vi_mode::{ViModeCursor, ViMotion},
    vte::ansi::{
        ClearMode, CursorStyle as AlacCursorStyle, Handler, NamedPrivateMode, PrivateMode,
    },
};
use anyhow::{Context as _, Result, bail};
use log::trace;

use futures::{
    FutureExt,
    channel::mpsc::{UnboundedReceiver, UnboundedSender, unbounded},
};

use itertools::Itertools as _;
use mappings::mouse::{
    alt_scroll, grid_point, grid_point_and_side, mouse_button_report, mouse_moved_report,
    scroll_report,
};

use collections::{HashMap, VecDeque};
use futures::StreamExt;
use pty_info::{ProcessIdGetter, PtyProcessInfo};
use serde::{Deserialize, Serialize};
use settings::Settings;
use smol::channel::{Receiver, Sender};
use task::{HideStrategy, Shell, SpawnInTerminal};
use terminal_hyperlinks::RegexSearches;
use terminal_settings::{AlternateScroll, CursorShape, TerminalSettings};
use theme::{ActiveTheme, Theme};
use urlencoding;
use util::truncate_and_trailoff;

use std::{
    borrow::Cow,
    cmp::{self, min},
    fmt::Display,
    ops::{Deref, RangeInclusive},
    path::PathBuf,
    process::ExitStatus,
    sync::Arc,
    time::Instant,
};
use thiserror::Error;

use gpui::{
    App, AppContext as _, Bounds, ClipboardItem, Context, EventEmitter, Hsla, Keystroke, Modifiers,
    MouseButton, MouseDownEvent, MouseMoveEvent, MouseUpEvent, Pixels, Point, Rgba,
    ScrollWheelEvent, Size, Task, TouchPhase, Window, actions, black, px,
};

use crate::mappings::{colors::to_alac_rgb, keys::to_esc_str};

actions!(
    terminal,
    [
        /// Clears the terminal screen.
        Clear,
        /// Copies selected text to the clipboard.
        Copy,
        /// Pastes from the clipboard.
        Paste,
        /// Shows the character palette for special characters.
        ShowCharacterPalette,
        /// Searches for text in the terminal.
        SearchTest,
        /// Scrolls up by one line.
        ScrollLineUp,
        /// Scrolls down by one line.
        ScrollLineDown,
        /// Scrolls up by one page.
        ScrollPageUp,
        /// Scrolls down by one page.
        ScrollPageDown,
        /// Scrolls up by half a page.
        ScrollHalfPageUp,
        /// Scrolls down by half a page.
        ScrollHalfPageDown,
        /// Scrolls to the top of the terminal buffer.
        ScrollToTop,
        /// Scrolls to the bottom of the terminal buffer.
        ScrollToBottom,
        /// Toggles vi mode in the terminal.
        ToggleViMode,
        /// Selects all text in the terminal.
        SelectAll,
    ]
);

///Scrolling is unbearably sluggish by default. Alacritty supports a configurable
///Scroll multiplier that is set to 3 by default. This will be removed when I
///Implement scroll bars.
#[cfg(target_os = "macos")]
const SCROLL_MULTIPLIER: f32 = 4.;
#[cfg(not(target_os = "macos"))]
const SCROLL_MULTIPLIER: f32 = 1.;
const DEBUG_TERMINAL_WIDTH: Pixels = px(500.);
const DEBUG_TERMINAL_HEIGHT: Pixels = px(30.);
const DEBUG_CELL_WIDTH: Pixels = px(5.);
const DEBUG_LINE_HEIGHT: Pixels = px(5.);

///Upward flowing events, for changing the title and such
#[derive(Clone, Debug, PartialEq, Eq)]
pub enum Event {
    TitleChanged,
    BreadcrumbsChanged,
    CloseTerminal,
    Bell,
    Wakeup,
    BlinkChanged(bool),
    SelectionsChanged,
    NewNavigationTarget(Option<MaybeNavigationTarget>),
    Open(MaybeNavigationTarget),
}

#[derive(Clone, Debug, PartialEq, Eq)]
pub struct PathLikeTarget {
    /// File system path, absolute or relative, existing or not.
    /// Might have line and column number(s) attached as `file.rs:1:23`
    pub maybe_path: String,
    /// Current working directory of the terminal
    pub terminal_dir: Option<PathBuf>,
}

/// A string inside terminal, potentially useful as a URI that can be opened.
#[derive(Clone, Debug, PartialEq, Eq)]
pub enum MaybeNavigationTarget {
    /// HTTP, git, etc. string determined by the `URL_REGEX` regex.
    Url(String),
    /// File system path, absolute or relative, existing or not.
    /// Might have line and column number(s) attached as `file.rs:1:23`
    PathLike(PathLikeTarget),
}

#[derive(Clone)]
enum InternalEvent {
    Resize(TerminalBounds),
    Clear,
    // FocusNextMatch,
    Scroll(AlacScroll),
    ScrollToAlacPoint(AlacPoint),
    SetSelection(Option<(Selection, AlacPoint)>),
    UpdateSelection(Point<Pixels>),
    // Adjusted mouse position, should open
    FindHyperlink(Point<Pixels>, bool),
    // Whether keep selection when copy
    Copy(Option<bool>),
    // Vi mode events
    ToggleViMode,
    ViMotion(ViMotion),
    MoveViCursorToAlacPoint(AlacPoint),
}

///A translation struct for Alacritty to communicate with us from their event loop
#[derive(Clone)]
pub struct ZedListener(pub UnboundedSender<AlacTermEvent>);

impl EventListener for ZedListener {
    fn send_event(&self, event: AlacTermEvent) {
        self.0.unbounded_send(event).ok();
    }
}

pub fn init(cx: &mut App) {
    TerminalSettings::register(cx);
}

#[derive(Clone, Copy, Debug, PartialEq, Eq, Serialize, Deserialize)]
pub struct TerminalBounds {
    pub cell_width: Pixels,
    pub line_height: Pixels,
    pub bounds: Bounds<Pixels>,
}

impl TerminalBounds {
    pub fn new(line_height: Pixels, cell_width: Pixels, bounds: Bounds<Pixels>) -> Self {
        TerminalBounds {
            cell_width,
            line_height,
            bounds,
        }
    }

    pub fn num_lines(&self) -> usize {
        (self.bounds.size.height / self.line_height).floor() as usize
    }

    pub fn num_columns(&self) -> usize {
        (self.bounds.size.width / self.cell_width).floor() as usize
    }

    pub fn height(&self) -> Pixels {
        self.bounds.size.height
    }

    pub fn width(&self) -> Pixels {
        self.bounds.size.width
    }

    pub fn cell_width(&self) -> Pixels {
        self.cell_width
    }

    pub fn line_height(&self) -> Pixels {
        self.line_height
    }
}

impl Default for TerminalBounds {
    fn default() -> Self {
        TerminalBounds::new(
            DEBUG_LINE_HEIGHT,
            DEBUG_CELL_WIDTH,
            Bounds {
                origin: Point::default(),
                size: Size {
                    width: DEBUG_TERMINAL_WIDTH,
                    height: DEBUG_TERMINAL_HEIGHT,
                },
            },
        )
    }
}

impl From<TerminalBounds> for WindowSize {
    fn from(val: TerminalBounds) -> Self {
        WindowSize {
            num_lines: val.num_lines() as u16,
            num_cols: val.num_columns() as u16,
            cell_width: f32::from(val.cell_width()) as u16,
            cell_height: f32::from(val.line_height()) as u16,
        }
    }
}

impl Dimensions for TerminalBounds {
    /// Note: this is supposed to be for the back buffer's length,
    /// but we exclusively use it to resize the terminal, which does not
    /// use this method. We still have to implement it for the trait though,
    /// hence, this comment.
    fn total_lines(&self) -> usize {
        self.screen_lines()
    }

    fn screen_lines(&self) -> usize {
        self.num_lines()
    }

    fn columns(&self) -> usize {
        self.num_columns()
    }
}

#[derive(Error, Debug)]
pub struct TerminalError {
    pub directory: Option<PathBuf>,
    pub program: Option<String>,
    pub args: Option<Vec<String>>,
    pub title_override: Option<String>,
    pub source: std::io::Error,
}

impl TerminalError {
    pub fn fmt_directory(&self) -> String {
        self.directory
            .clone()
            .map(|path| {
                match path
                    .into_os_string()
                    .into_string()
                    .map_err(|os_str| format!("<non-utf8 path> {}", os_str.to_string_lossy()))
                {
                    Ok(s) => s,
                    Err(s) => s,
                }
            })
            .unwrap_or_else(|| "<none specified>".to_string())
    }

    pub fn fmt_shell(&self) -> String {
        if let Some(title_override) = &self.title_override {
            format!(
                "{} {} ({})",
                self.program.as_deref().unwrap_or("<system defined shell>"),
                self.args.as_ref().into_iter().flatten().format(" "),
                title_override
            )
        } else {
            format!(
                "{} {}",
                self.program.as_deref().unwrap_or("<system defined shell>"),
                self.args.as_ref().into_iter().flatten().format(" ")
            )
        }
    }
}

impl Display for TerminalError {
    fn fmt(&self, f: &mut std::fmt::Formatter<'_>) -> std::fmt::Result {
        let dir_string: String = self.fmt_directory();
        let shell = self.fmt_shell();

        write!(
            f,
            "Working directory: {} Shell command: `{}`, IOError: {}",
            dir_string, shell, self.source
        )
    }
}

// https://github.com/alacritty/alacritty/blob/cb3a79dbf6472740daca8440d5166c1d4af5029e/extra/man/alacritty.5.scd?plain=1#L207-L213
const DEFAULT_SCROLL_HISTORY_LINES: usize = 10_000;
pub const MAX_SCROLL_HISTORY_LINES: usize = 100_000;

pub struct TerminalBuilder {
    terminal: Terminal,
    events_rx: UnboundedReceiver<AlacTermEvent>,
}

impl TerminalBuilder {
    pub fn new_display_only(
        cursor_shape: CursorShape,
        alternate_scroll: AlternateScroll,
        max_scroll_history_lines: Option<usize>,
        window_id: u64,
    ) -> Result<TerminalBuilder> {
        // Create a display-only terminal (no actual PTY).
        let default_cursor_style = AlacCursorStyle::from(cursor_shape);
        let scrolling_history = max_scroll_history_lines
            .unwrap_or(DEFAULT_SCROLL_HISTORY_LINES)
            .min(MAX_SCROLL_HISTORY_LINES);
        let config = Config {
            scrolling_history,
            default_cursor_style,
            ..Config::default()
        };

        let (events_tx, events_rx) = unbounded();
        let mut term = Term::new(
            config.clone(),
            &TerminalBounds::default(),
            ZedListener(events_tx),
        );

        if let AlternateScroll::Off = alternate_scroll {
            term.unset_private_mode(PrivateMode::Named(NamedPrivateMode::AlternateScroll));
        }

        let term = Arc::new(FairMutex::new(term));

        let terminal = Terminal {
            task: None,
            terminal_type: TerminalType::DisplayOnly,
            completion_tx: None,
            term,
            term_config: config,
            title_override: None,
            events: VecDeque::with_capacity(10),
            last_content: Default::default(),
            last_mouse: None,
            matches: Vec::new(),
            selection_head: None,
            breadcrumb_text: String::new(),
            scroll_px: px(0.),
            next_link_id: 0,
            selection_phase: SelectionPhase::Ended,
            hyperlink_regex_searches: RegexSearches::default(),
            vi_mode_enabled: false,
            is_ssh_terminal: false,
            last_mouse_move_time: Instant::now(),
            last_hyperlink_search_position: None,
            #[cfg(windows)]
            shell_program: None,
            activation_script: Vec::new(),
            template: CopyTemplate {
                shell: Shell::System,
                env: HashMap::default(),
                cursor_shape,
                alternate_scroll,
                max_scroll_history_lines,
                path_hyperlink_regexes: Vec::default(),
                path_hyperlink_timeout_ms: 0,
                window_id,
            },
            child_exited: None,
            event_loop_task: Task::ready(Ok(())),
        };

        Ok(TerminalBuilder {
            terminal,
            events_rx,
        })
    }

    pub fn new(
        working_directory: Option<PathBuf>,
        task: Option<TaskState>,
        shell: Shell,
        mut env: HashMap<String, String>,
        cursor_shape: CursorShape,
        alternate_scroll: AlternateScroll,
        max_scroll_history_lines: Option<usize>,
        path_hyperlink_regexes: Vec<String>,
        path_hyperlink_timeout_ms: u64,
        is_ssh_terminal: bool,
        window_id: u64,
        completion_tx: Option<Sender<Option<ExitStatus>>>,
        cx: &App,
        activation_script: Vec<String>,
    ) -> Task<Result<TerminalBuilder>> {
        let version = release_channel::AppVersion::global(cx);
        cx.background_spawn(async move {
            // If the parent environment doesn't have a locale set
            // (As is the case when launched from a .app on MacOS),
            // and the Project doesn't have a locale set, then
            // set a fallback for our child environment to use.
            if std::env::var("LANG").is_err() {
                env.entry("LANG".to_string())
                    .or_insert_with(|| "en_US.UTF-8".to_string());
            }

            env.insert("ZED_TERM".to_string(), "true".to_string());
            env.insert("TERM_PROGRAM".to_string(), "zed".to_string());
            env.insert("TERM".to_string(), "xterm-256color".to_string());
            env.insert("COLORTERM".to_string(), "truecolor".to_string());
            env.insert("TERM_PROGRAM_VERSION".to_string(), version.to_string());

            #[derive(Default)]
            struct ShellParams {
                program: String,
                args: Option<Vec<String>>,
                title_override: Option<String>,
            }

            impl ShellParams {
                fn new(
                    program: String,
                    args: Option<Vec<String>>,
                    title_override: Option<String>,
                ) -> Self {
                    log::debug!("Using {program} as shell");
                    Self {
                        program,
                        args,
                        title_override,
                    }
                }
            }

            let shell_params = match shell.clone() {
                Shell::System => {
                    if cfg!(windows) {
                        Some(ShellParams::new(
                            util::shell::get_windows_system_shell(),
                            None,
                            None,
                        ))
                    } else {
                        None
                    }
                }
                Shell::Program(program) => Some(ShellParams::new(program, None, None)),
                Shell::WithArguments {
                    program,
                    args,
                    title_override,
                } => Some(ShellParams::new(program, Some(args), title_override)),
            };
            let terminal_title_override =
                shell_params.as_ref().and_then(|e| e.title_override.clone());

            #[cfg(windows)]
            let shell_program = shell_params.as_ref().map(|params| {
                use util::ResultExt;

                Self::resolve_path(&params.program)
                    .log_err()
                    .unwrap_or(params.program.clone())
            });

            // Note: when remoting, this shell_kind will scrutinize `ssh` or
            // `wsl.exe` as a shell and fall back to posix or powershell based on
            // the compilation target. This is fine right now due to the restricted
            // way we use the return value, but would become incorrect if we
            // supported remoting into windows.
            let shell_kind = shell.shell_kind(cfg!(windows));

            let pty_options = {
                let alac_shell = shell_params.as_ref().map(|params| {
                    alacritty_terminal::tty::Shell::new(
                        params.program.clone(),
                        params.args.clone().unwrap_or_default(),
                    )
                });

                alacritty_terminal::tty::Options {
                    shell: alac_shell,
                    working_directory: working_directory.clone(),
                    drain_on_exit: true,
                    env: env.clone().into_iter().collect(),
                    #[cfg(windows)]
                    escape_args: shell_kind.tty_escape_args(),
                }
            };

            let default_cursor_style = AlacCursorStyle::from(cursor_shape);
            let scrolling_history = if task.is_some() {
                // Tasks like `cargo build --all` may produce a lot of output, ergo allow maximum scrolling.
                // After the task finishes, we do not allow appending to that terminal, so small tasks output should not
                // cause excessive memory usage over time.
                MAX_SCROLL_HISTORY_LINES
            } else {
                max_scroll_history_lines
                    .unwrap_or(DEFAULT_SCROLL_HISTORY_LINES)
                    .min(MAX_SCROLL_HISTORY_LINES)
            };
            let config = Config {
                scrolling_history,
                default_cursor_style,
                ..Config::default()
            };

            //Setup the pty...
            let pty = match tty::new(&pty_options, TerminalBounds::default().into(), window_id) {
                Ok(pty) => pty,
                Err(error) => {
                    bail!(TerminalError {
                        directory: working_directory,
                        program: shell_params.as_ref().map(|params| params.program.clone()),
                        args: shell_params.as_ref().and_then(|params| params.args.clone()),
                        title_override: terminal_title_override,
                        source: error,
                    });
                }
            };

            //Spawn a task so the Alacritty EventLoop can communicate with us
            //TODO: Remove with a bounded sender which can be dispatched on &self
            let (events_tx, events_rx) = unbounded();
            //Set up the terminal...
            let mut term = Term::new(
                config.clone(),
                &TerminalBounds::default(),
                ZedListener(events_tx.clone()),
            );

            //Alacritty defaults to alternate scrolling being on, so we just need to turn it off.
            if let AlternateScroll::Off = alternate_scroll {
                term.unset_private_mode(PrivateMode::Named(NamedPrivateMode::AlternateScroll));
            }

            let term = Arc::new(FairMutex::new(term));

            let pty_info = PtyProcessInfo::new(&pty);

            //And connect them together
            let event_loop = EventLoop::new(
                term.clone(),
                ZedListener(events_tx),
                pty,
                pty_options.drain_on_exit,
                false,
            )
            .context("failed to create event loop")?;

            let pty_tx = event_loop.channel();
            let _io_thread = event_loop.spawn(); // DANGER

<<<<<<< HEAD
        let terminal = Terminal {
            task,
            terminal_type: TerminalType::Pty {
                pty_tx: Notifier(pty_tx),
                info: pty_info,
            },
            completion_tx,
            term,
            term_config: config,
            title_override: terminal_title_override,
            events: VecDeque::with_capacity(10), //Should never get this high.
            last_content: Default::default(),
            last_mouse: None,
            matches: Vec::new(),
            selection_head: None,
            breadcrumb_text: String::new(),
            scroll_px: px(0.),
            next_link_id: 0,
            selection_phase: SelectionPhase::Ended,
            hyperlink_regex_searches: RegexSearches::new(
                &path_hyperlink_regexes,
                path_hyperlink_timeout_ms,
            ),
            vi_mode_enabled: false,
            is_ssh_terminal,
            last_mouse_move_time: Instant::now(),
            last_hyperlink_search_position: None,
            #[cfg(windows)]
            shell_program,
            activation_script: activation_script.clone(),
            template: CopyTemplate {
                shell,
                env,
                cursor_shape,
                alternate_scroll,
                max_scroll_history_lines,
                path_hyperlink_regexes,
                path_hyperlink_timeout_ms,
                window_id,
            },
            child_exited: None,
        };
=======
            let no_task = task.is_none();
            let terminal = Terminal {
                task,
                terminal_type: TerminalType::Pty {
                    pty_tx: Notifier(pty_tx),
                    info: pty_info,
                },
                completion_tx,
                term,
                term_config: config,
                title_override: terminal_title_override,
                events: VecDeque::with_capacity(10), //Should never get this high.
                last_content: Default::default(),
                last_mouse: None,
                matches: Vec::new(),
                selection_head: None,
                breadcrumb_text: String::new(),
                scroll_px: px(0.),
                next_link_id: 0,
                selection_phase: SelectionPhase::Ended,
                hyperlink_regex_searches: RegexSearches::new(),
                vi_mode_enabled: false,
                is_ssh_terminal,
                last_mouse_move_time: Instant::now(),
                last_hyperlink_search_position: None,
                #[cfg(windows)]
                shell_program,
                activation_script: activation_script.clone(),
                template: CopyTemplate {
                    shell,
                    env,
                    cursor_shape,
                    alternate_scroll,
                    max_scroll_history_lines,
                    window_id,
                },
                child_exited: None,
                event_loop_task: Task::ready(Ok(())),
            };
>>>>>>> 97785640

            if !activation_script.is_empty() && no_task {
                for activation_script in activation_script {
                    terminal.write_to_pty(activation_script.into_bytes());
                    // Simulate enter key press
                    // NOTE(PowerShell): using `\r\n` will put PowerShell in a continuation mode (infamous >> character)
                    // and generally mess up the rendering.
                    terminal.write_to_pty(b"\x0d");
                }
                // In order to clear the screen at this point, we have two options:
                // 1. We can send a shell-specific command such as "clear" or "cls"
                // 2. We can "echo" a marker message that we will then catch when handling a Wakeup event
                //    and clear the screen using `terminal.clear()` method
                // We cannot issue a `terminal.clear()` command at this point as alacritty is evented
                // and while we have sent the activation script to the pty, it will be executed asynchronously.
                // Therefore, we somehow need to wait for the activation script to finish executing before we
                // can proceed with clearing the screen.
                terminal.write_to_pty(shell_kind.clear_screen_command().as_bytes());
                // Simulate enter key press
                terminal.write_to_pty(b"\x0d");
            }

            Ok(TerminalBuilder {
                terminal,
                events_rx,
            })
        })
    }

    pub fn subscribe(mut self, cx: &Context<Terminal>) -> Terminal {
        //Event loop
        self.terminal.event_loop_task = cx.spawn(async move |terminal, cx| {
            while let Some(event) = self.events_rx.next().await {
                terminal.update(cx, |terminal, cx| {
                    //Process the first event immediately for lowered latency
                    terminal.process_event(event, cx);
                })?;

                'outer: loop {
                    let mut events = Vec::new();

                    #[cfg(any(test, feature = "test-support"))]
                    let mut timer = cx.background_executor().simulate_random_delay().fuse();
                    #[cfg(not(any(test, feature = "test-support")))]
                    let mut timer = cx
                        .background_executor()
                        .timer(std::time::Duration::from_millis(4))
                        .fuse();

                    let mut wakeup = false;
                    loop {
                        futures::select_biased! {
                            _ = timer => break,
                            event = self.events_rx.next() => {
                                if let Some(event) = event {
                                    if matches!(event, AlacTermEvent::Wakeup) {
                                        wakeup = true;
                                    } else {
                                        events.push(event);
                                    }

                                    if events.len() > 100 {
                                        break;
                                    }
                                } else {
                                    break;
                                }
                            },
                        }
                    }

                    if events.is_empty() && !wakeup {
                        smol::future::yield_now().await;
                        break 'outer;
                    }

                    terminal.update(cx, |this, cx| {
                        if wakeup {
                            this.process_event(AlacTermEvent::Wakeup, cx);
                        }

                        for event in events {
                            this.process_event(event, cx);
                        }
                    })?;
                    smol::future::yield_now().await;
                }
            }
            anyhow::Ok(())
        });
        self.terminal
    }

    #[cfg(windows)]
    fn resolve_path(path: &str) -> Result<String> {
        use windows::Win32::Storage::FileSystem::SearchPathW;
        use windows::core::HSTRING;

        let path = if path.starts_with(r"\\?\") || !path.contains(&['/', '\\']) {
            path.to_string()
        } else {
            r"\\?\".to_string() + path
        };

        let required_length = unsafe { SearchPathW(None, &HSTRING::from(&path), None, None, None) };
        let mut buf = vec![0u16; required_length as usize];
        let size = unsafe { SearchPathW(None, &HSTRING::from(&path), None, Some(&mut buf), None) };

        Ok(String::from_utf16(&buf[..size as usize])?)
    }
}

#[derive(Debug, Clone, Deserialize, Serialize)]
pub struct IndexedCell {
    pub point: AlacPoint,
    pub cell: Cell,
}

impl Deref for IndexedCell {
    type Target = Cell;

    #[inline]
    fn deref(&self) -> &Cell {
        &self.cell
    }
}

// TODO: Un-pub
#[derive(Clone)]
pub struct TerminalContent {
    pub cells: Vec<IndexedCell>,
    pub mode: TermMode,
    pub display_offset: usize,
    pub selection_text: Option<String>,
    pub selection: Option<SelectionRange>,
    pub cursor: RenderableCursor,
    pub cursor_char: char,
    pub terminal_bounds: TerminalBounds,
    pub last_hovered_word: Option<HoveredWord>,
    pub scrolled_to_top: bool,
    pub scrolled_to_bottom: bool,
}

#[derive(Debug, Clone, Eq, PartialEq)]
pub struct HoveredWord {
    pub word: String,
    pub word_match: RangeInclusive<AlacPoint>,
    pub id: usize,
}

impl Default for TerminalContent {
    fn default() -> Self {
        TerminalContent {
            cells: Default::default(),
            mode: Default::default(),
            display_offset: Default::default(),
            selection_text: Default::default(),
            selection: Default::default(),
            cursor: RenderableCursor {
                shape: alacritty_terminal::vte::ansi::CursorShape::Block,
                point: AlacPoint::new(Line(0), Column(0)),
            },
            cursor_char: Default::default(),
            terminal_bounds: Default::default(),
            last_hovered_word: None,
            scrolled_to_top: false,
            scrolled_to_bottom: false,
        }
    }
}

#[derive(PartialEq, Eq)]
pub enum SelectionPhase {
    Selecting,
    Ended,
}

enum TerminalType {
    Pty {
        pty_tx: Notifier,
        info: PtyProcessInfo,
    },
    DisplayOnly,
}

pub struct Terminal {
    terminal_type: TerminalType,
    completion_tx: Option<Sender<Option<ExitStatus>>>,
    term: Arc<FairMutex<Term<ZedListener>>>,
    term_config: Config,
    events: VecDeque<InternalEvent>,
    /// This is only used for mouse mode cell change detection
    last_mouse: Option<(AlacPoint, AlacDirection)>,
    pub matches: Vec<RangeInclusive<AlacPoint>>,
    pub last_content: TerminalContent,
    pub selection_head: Option<AlacPoint>,
    pub breadcrumb_text: String,
    title_override: Option<String>,
    scroll_px: Pixels,
    next_link_id: usize,
    selection_phase: SelectionPhase,
    hyperlink_regex_searches: RegexSearches,
    task: Option<TaskState>,
    vi_mode_enabled: bool,
    is_ssh_terminal: bool,
    last_mouse_move_time: Instant,
    last_hyperlink_search_position: Option<Point<Pixels>>,
    #[cfg(windows)]
    shell_program: Option<String>,
    template: CopyTemplate,
    activation_script: Vec<String>,
    child_exited: Option<ExitStatus>,
    event_loop_task: Task<Result<(), anyhow::Error>>,
}

struct CopyTemplate {
    shell: Shell,
    env: HashMap<String, String>,
    cursor_shape: CursorShape,
    alternate_scroll: AlternateScroll,
    max_scroll_history_lines: Option<usize>,
    path_hyperlink_regexes: Vec<String>,
    path_hyperlink_timeout_ms: u64,
    window_id: u64,
}

#[derive(Debug)]
pub struct TaskState {
    pub status: TaskStatus,
    pub completion_rx: Receiver<Option<ExitStatus>>,
    pub spawned_task: SpawnInTerminal,
}

/// A status of the current terminal tab's task.
#[derive(Debug, Clone, Copy, PartialEq, Eq)]
pub enum TaskStatus {
    /// The task had been started, but got cancelled or somehow otherwise it did not
    /// report its exit code before the terminal event loop was shut down.
    Unknown,
    /// The task is started and running currently.
    Running,
    /// After the start, the task stopped running and reported its error code back.
    Completed { success: bool },
}

impl TaskStatus {
    fn register_terminal_exit(&mut self) {
        if self == &Self::Running {
            *self = Self::Unknown;
        }
    }

    fn register_task_exit(&mut self, error_code: i32) {
        *self = TaskStatus::Completed {
            success: error_code == 0,
        };
    }
}

impl Terminal {
    fn process_event(&mut self, event: AlacTermEvent, cx: &mut Context<Self>) {
        match event {
            AlacTermEvent::Title(title) => {
                // ignore default shell program title change as windows always sends those events
                // and it would end up showing the shell executable path in breadcrumbs
                #[cfg(windows)]
                {
                    if self
                        .shell_program
                        .as_ref()
                        .map(|e| *e == title)
                        .unwrap_or(false)
                    {
                        return;
                    }
                }

                self.breadcrumb_text = title;
                cx.emit(Event::BreadcrumbsChanged);
            }
            AlacTermEvent::ResetTitle => {
                self.breadcrumb_text = String::new();
                cx.emit(Event::BreadcrumbsChanged);
            }
            AlacTermEvent::ClipboardStore(_, data) => {
                cx.write_to_clipboard(ClipboardItem::new_string(data))
            }
            AlacTermEvent::ClipboardLoad(_, format) => {
                self.write_to_pty(
                    match &cx.read_from_clipboard().and_then(|item| item.text()) {
                        // The terminal only supports pasting strings, not images.
                        Some(text) => format(text),
                        _ => format(""),
                    }
                    .into_bytes(),
                )
            }
            AlacTermEvent::PtyWrite(out) => self.write_to_pty(out.into_bytes()),
            AlacTermEvent::TextAreaSizeRequest(format) => {
                self.write_to_pty(format(self.last_content.terminal_bounds.into()).into_bytes())
            }
            AlacTermEvent::CursorBlinkingChange => {
                let terminal = self.term.lock();
                let blinking = terminal.cursor_style().blinking;
                cx.emit(Event::BlinkChanged(blinking));
            }
            AlacTermEvent::Bell => {
                cx.emit(Event::Bell);
            }
            AlacTermEvent::Exit => self.register_task_finished(None, cx),
            AlacTermEvent::MouseCursorDirty => {
                //NOOP, Handled in render
            }
            AlacTermEvent::Wakeup => {
                cx.emit(Event::Wakeup);

                if let TerminalType::Pty { info, .. } = &mut self.terminal_type {
                    if info.has_changed() {
                        cx.emit(Event::TitleChanged);
                    }
                }
            }
            AlacTermEvent::ColorRequest(index, format) => {
                // It's important that the color request is processed here to retain relative order
                // with other PTY writes. Otherwise applications might witness out-of-order
                // responses to requests. For example: An application sending `OSC 11 ; ? ST`
                // (color request) followed by `CSI c` (request device attributes) would receive
                // the response to `CSI c` first.
                // Instead of locking, we could store the colors in `self.last_content`. But then
                // we might respond with out of date value if a "set color" sequence is immediately
                // followed by a color request sequence.
                let color = self.term.lock().colors()[index]
                    .unwrap_or_else(|| to_alac_rgb(get_color_at_index(index, cx.theme().as_ref())));
                self.write_to_pty(format(color).into_bytes());
            }
            AlacTermEvent::ChildExit(error_code) => {
                self.register_task_finished(Some(error_code), cx);
            }
        }
    }

    pub fn selection_started(&self) -> bool {
        self.selection_phase == SelectionPhase::Selecting
    }

    fn process_terminal_event(
        &mut self,
        event: &InternalEvent,
        term: &mut Term<ZedListener>,
        window: &mut Window,
        cx: &mut Context<Self>,
    ) {
        match event {
            &InternalEvent::Resize(mut new_bounds) => {
                trace!("Resizing: new_bounds={new_bounds:?}");
                new_bounds.bounds.size.height =
                    cmp::max(new_bounds.line_height, new_bounds.height());
                new_bounds.bounds.size.width = cmp::max(new_bounds.cell_width, new_bounds.width());

                self.last_content.terminal_bounds = new_bounds;

                if let TerminalType::Pty { pty_tx, .. } = &self.terminal_type {
                    pty_tx.0.send(Msg::Resize(new_bounds.into())).ok();
                }

                term.resize(new_bounds);
            }
            InternalEvent::Clear => {
                trace!("Clearing");
                // Clear back buffer
                term.clear_screen(ClearMode::Saved);

                let cursor = term.grid().cursor.point;

                // Clear the lines above
                term.grid_mut().reset_region(..cursor.line);

                // Copy the current line up
                let line = term.grid()[cursor.line][..Column(term.grid().columns())]
                    .iter()
                    .cloned()
                    .enumerate()
                    .collect::<Vec<(usize, Cell)>>();

                for (i, cell) in line {
                    term.grid_mut()[Line(0)][Column(i)] = cell;
                }

                // Reset the cursor
                term.grid_mut().cursor.point =
                    AlacPoint::new(Line(0), term.grid_mut().cursor.point.column);
                let new_cursor = term.grid().cursor.point;

                // Clear the lines below the new cursor
                if (new_cursor.line.0 as usize) < term.screen_lines() - 1 {
                    term.grid_mut().reset_region((new_cursor.line + 1)..);
                }

                cx.emit(Event::Wakeup);
            }
            InternalEvent::Scroll(scroll) => {
                trace!("Scrolling: scroll={scroll:?}");
                term.scroll_display(*scroll);
                self.refresh_hovered_word(window);

                if self.vi_mode_enabled {
                    match *scroll {
                        AlacScroll::Delta(delta) => {
                            term.vi_mode_cursor = term.vi_mode_cursor.scroll(term, delta);
                        }
                        AlacScroll::PageUp => {
                            let lines = term.screen_lines() as i32;
                            term.vi_mode_cursor = term.vi_mode_cursor.scroll(term, lines);
                        }
                        AlacScroll::PageDown => {
                            let lines = -(term.screen_lines() as i32);
                            term.vi_mode_cursor = term.vi_mode_cursor.scroll(term, lines);
                        }
                        AlacScroll::Top => {
                            let point = AlacPoint::new(term.topmost_line(), Column(0));
                            term.vi_mode_cursor = ViModeCursor::new(point);
                        }
                        AlacScroll::Bottom => {
                            let point = AlacPoint::new(term.bottommost_line(), Column(0));
                            term.vi_mode_cursor = ViModeCursor::new(point);
                        }
                    }
                    if let Some(mut selection) = term.selection.take() {
                        let point = term.vi_mode_cursor.point;
                        selection.update(point, AlacDirection::Right);
                        term.selection = Some(selection);

                        #[cfg(any(target_os = "linux", target_os = "freebsd"))]
                        if let Some(selection_text) = term.selection_to_string() {
                            cx.write_to_primary(ClipboardItem::new_string(selection_text));
                        }

                        self.selection_head = Some(point);
                        cx.emit(Event::SelectionsChanged)
                    }
                }
            }
            InternalEvent::SetSelection(selection) => {
                trace!("Setting selection: selection={selection:?}");
                term.selection = selection.as_ref().map(|(sel, _)| sel.clone());

                #[cfg(any(target_os = "linux", target_os = "freebsd"))]
                if let Some(selection_text) = term.selection_to_string() {
                    cx.write_to_primary(ClipboardItem::new_string(selection_text));
                }

                if let Some((_, head)) = selection {
                    self.selection_head = Some(*head);
                }
                cx.emit(Event::SelectionsChanged)
            }
            InternalEvent::UpdateSelection(position) => {
                trace!("Updating selection: position={position:?}");
                if let Some(mut selection) = term.selection.take() {
                    let (point, side) = grid_point_and_side(
                        *position,
                        self.last_content.terminal_bounds,
                        term.grid().display_offset(),
                    );

                    selection.update(point, side);
                    term.selection = Some(selection);

                    #[cfg(any(target_os = "linux", target_os = "freebsd"))]
                    if let Some(selection_text) = term.selection_to_string() {
                        cx.write_to_primary(ClipboardItem::new_string(selection_text));
                    }

                    self.selection_head = Some(point);
                    cx.emit(Event::SelectionsChanged)
                }
            }

            InternalEvent::Copy(keep_selection) => {
                trace!("Copying selection: keep_selection={keep_selection:?}");
                if let Some(txt) = term.selection_to_string() {
                    cx.write_to_clipboard(ClipboardItem::new_string(txt));
                    if !keep_selection.unwrap_or_else(|| {
                        let settings = TerminalSettings::get_global(cx);
                        settings.keep_selection_on_copy
                    }) {
                        self.events.push_back(InternalEvent::SetSelection(None));
                    }
                }
            }
            InternalEvent::ScrollToAlacPoint(point) => {
                trace!("Scrolling to point: point={point:?}");
                term.scroll_to_point(*point);
                self.refresh_hovered_word(window);
            }
            InternalEvent::MoveViCursorToAlacPoint(point) => {
                trace!("Move vi cursor to point: point={point:?}");
                term.vi_goto_point(*point);
                self.refresh_hovered_word(window);
            }
            InternalEvent::ToggleViMode => {
                trace!("Toggling vi mode");
                self.vi_mode_enabled = !self.vi_mode_enabled;
                term.toggle_vi_mode();
            }
            InternalEvent::ViMotion(motion) => {
                trace!("Performing vi motion: motion={motion:?}");
                term.vi_motion(*motion);
            }
            InternalEvent::FindHyperlink(position, open) => {
                trace!("Finding hyperlink at position: position={position:?}, open={open:?}");
                let prev_hovered_word = self.last_content.last_hovered_word.take();

                let point = grid_point(
                    *position,
                    self.last_content.terminal_bounds,
                    term.grid().display_offset(),
                )
                .grid_clamp(term, Boundary::Grid);

                match terminal_hyperlinks::find_from_grid_point(
                    term,
                    point,
                    &mut self.hyperlink_regex_searches,
                ) {
                    Some((maybe_url_or_path, is_url, url_match)) => {
                        let target = if is_url {
                            // Treat "file://" URLs like file paths to ensure
                            // that line numbers at the end of the path are
                            // handled correctly.
                            // file://{path} should be urldecoded, returning a urldecoded {path}
                            if let Some(path) = maybe_url_or_path.strip_prefix("file://") {
                                let decoded_path = urlencoding::decode(path)
                                    .map(|decoded| decoded.into_owned())
                                    .unwrap_or(path.to_owned());

                                MaybeNavigationTarget::PathLike(PathLikeTarget {
                                    maybe_path: decoded_path,
                                    terminal_dir: self.working_directory(),
                                })
                            } else {
                                MaybeNavigationTarget::Url(maybe_url_or_path.clone())
                            }
                        } else {
                            MaybeNavigationTarget::PathLike(PathLikeTarget {
                                maybe_path: maybe_url_or_path.clone(),
                                terminal_dir: self.working_directory(),
                            })
                        };
                        if *open {
                            cx.emit(Event::Open(target));
                        } else {
                            self.update_selected_word(
                                prev_hovered_word,
                                url_match,
                                maybe_url_or_path,
                                target,
                                cx,
                            );
                        }
                    }
                    None => {
                        cx.emit(Event::NewNavigationTarget(None));
                    }
                }
            }
        }
    }

    fn update_selected_word(
        &mut self,
        prev_word: Option<HoveredWord>,
        word_match: RangeInclusive<AlacPoint>,
        word: String,
        navigation_target: MaybeNavigationTarget,
        cx: &mut Context<Self>,
    ) {
        if let Some(prev_word) = prev_word
            && prev_word.word == word
            && prev_word.word_match == word_match
        {
            self.last_content.last_hovered_word = Some(HoveredWord {
                word,
                word_match,
                id: prev_word.id,
            });
            return;
        }

        self.last_content.last_hovered_word = Some(HoveredWord {
            word,
            word_match,
            id: self.next_link_id(),
        });
        cx.emit(Event::NewNavigationTarget(Some(navigation_target)));
        cx.notify()
    }

    fn next_link_id(&mut self) -> usize {
        let res = self.next_link_id;
        self.next_link_id = self.next_link_id.wrapping_add(1);
        res
    }

    pub fn last_content(&self) -> &TerminalContent {
        &self.last_content
    }

    pub fn set_cursor_shape(&mut self, cursor_shape: CursorShape) {
        self.term_config.default_cursor_style = cursor_shape.into();
        self.term.lock().set_options(self.term_config.clone());
    }

    pub fn write_output(&mut self, bytes: &[u8], cx: &mut Context<Self>) {
        // Inject bytes directly into the terminal emulator and refresh the UI.
        // This bypasses the PTY/event loop for display-only terminals.
        //
        // We first convert LF to CRLF, to get the expected line wrapping in Alacritty.
        // When output comes from piped commands (not a PTY) such as codex-acp, and that
        // output only contains LF (\n) without a CR (\r) after it, such as the output
        // of the `ls` command when running outside a PTY, Alacritty moves the cursor
        // cursor down a line but does not move it back to the initial column. This makes
        // the rendered output look ridiculous. To prevent this, we insert a CR (\r) before
        // each LF that didn't already have one. (Alacritty doesn't have a setting for this.)
        let mut converted = Vec::with_capacity(bytes.len());
        let mut prev_byte = 0u8;
        for &byte in bytes {
            if byte == b'\n' && prev_byte != b'\r' {
                converted.push(b'\r');
            }
            converted.push(byte);
            prev_byte = byte;
        }

        let mut processor = alacritty_terminal::vte::ansi::Processor::<
            alacritty_terminal::vte::ansi::StdSyncHandler,
        >::new();
        {
            let mut term = self.term.lock();
            processor.advance(&mut *term, &converted);
        }
        cx.emit(Event::Wakeup);
    }

    pub fn total_lines(&self) -> usize {
        self.term.lock_unfair().total_lines()
    }

    pub fn viewport_lines(&self) -> usize {
        self.term.lock_unfair().screen_lines()
    }

    //To test:
    //- Activate match on terminal (scrolling and selection)
    //- Editor search snapping behavior

    pub fn activate_match(&mut self, index: usize) {
        if let Some(search_match) = self.matches.get(index).cloned() {
            self.set_selection(Some((make_selection(&search_match), *search_match.end())));
            if self.vi_mode_enabled {
                self.events
                    .push_back(InternalEvent::MoveViCursorToAlacPoint(*search_match.end()));
            } else {
                self.events
                    .push_back(InternalEvent::ScrollToAlacPoint(*search_match.start()));
            }
        }
    }

    pub fn select_matches(&mut self, matches: &[RangeInclusive<AlacPoint>]) {
        let matches_to_select = self
            .matches
            .iter()
            .filter(|self_match| matches.contains(self_match))
            .cloned()
            .collect::<Vec<_>>();
        for match_to_select in matches_to_select {
            self.set_selection(Some((
                make_selection(&match_to_select),
                *match_to_select.end(),
            )));
        }
    }

    pub fn select_all(&mut self) {
        let term = self.term.lock();
        let start = AlacPoint::new(term.topmost_line(), Column(0));
        let end = AlacPoint::new(term.bottommost_line(), term.last_column());
        drop(term);
        self.set_selection(Some((make_selection(&(start..=end)), end)));
    }

    fn set_selection(&mut self, selection: Option<(Selection, AlacPoint)>) {
        self.events
            .push_back(InternalEvent::SetSelection(selection));
    }

    pub fn copy(&mut self, keep_selection: Option<bool>) {
        self.events.push_back(InternalEvent::Copy(keep_selection));
    }

    pub fn clear(&mut self) {
        self.events.push_back(InternalEvent::Clear)
    }

    pub fn scroll_line_up(&mut self) {
        self.events
            .push_back(InternalEvent::Scroll(AlacScroll::Delta(1)));
    }

    pub fn scroll_up_by(&mut self, lines: usize) {
        self.events
            .push_back(InternalEvent::Scroll(AlacScroll::Delta(lines as i32)));
    }

    pub fn scroll_line_down(&mut self) {
        self.events
            .push_back(InternalEvent::Scroll(AlacScroll::Delta(-1)));
    }

    pub fn scroll_down_by(&mut self, lines: usize) {
        self.events
            .push_back(InternalEvent::Scroll(AlacScroll::Delta(-(lines as i32))));
    }

    pub fn scroll_page_up(&mut self) {
        self.events
            .push_back(InternalEvent::Scroll(AlacScroll::PageUp));
    }

    pub fn scroll_page_down(&mut self) {
        self.events
            .push_back(InternalEvent::Scroll(AlacScroll::PageDown));
    }

    pub fn scroll_to_top(&mut self) {
        self.events
            .push_back(InternalEvent::Scroll(AlacScroll::Top));
    }

    pub fn scroll_to_bottom(&mut self) {
        self.events
            .push_back(InternalEvent::Scroll(AlacScroll::Bottom));
    }

    pub fn scrolled_to_top(&self) -> bool {
        self.last_content.scrolled_to_top
    }

    pub fn scrolled_to_bottom(&self) -> bool {
        self.last_content.scrolled_to_bottom
    }

    ///Resize the terminal and the PTY.
    pub fn set_size(&mut self, new_bounds: TerminalBounds) {
        if self.last_content.terminal_bounds != new_bounds {
            self.events.push_back(InternalEvent::Resize(new_bounds))
        }
    }

    /// Write the Input payload to the PTY, if applicable.
    /// (This is a no-op for display-only terminals.)
    fn write_to_pty(&self, input: impl Into<Cow<'static, [u8]>>) {
        if let TerminalType::Pty { pty_tx, .. } = &self.terminal_type {
            pty_tx.notify(input.into());
        }
    }

    pub fn input(&mut self, input: impl Into<Cow<'static, [u8]>>) {
        self.events
            .push_back(InternalEvent::Scroll(AlacScroll::Bottom));
        self.events.push_back(InternalEvent::SetSelection(None));

        self.write_to_pty(input);
    }

    pub fn toggle_vi_mode(&mut self) {
        self.events.push_back(InternalEvent::ToggleViMode);
    }

    pub fn vi_motion(&mut self, keystroke: &Keystroke) {
        if !self.vi_mode_enabled {
            return;
        }

        let key: Cow<'_, str> = if keystroke.modifiers.shift {
            Cow::Owned(keystroke.key.to_uppercase())
        } else {
            Cow::Borrowed(keystroke.key.as_str())
        };

        let motion: Option<ViMotion> = match key.as_ref() {
            "h" | "left" => Some(ViMotion::Left),
            "j" | "down" => Some(ViMotion::Down),
            "k" | "up" => Some(ViMotion::Up),
            "l" | "right" => Some(ViMotion::Right),
            "w" => Some(ViMotion::WordRight),
            "b" if !keystroke.modifiers.control => Some(ViMotion::WordLeft),
            "e" => Some(ViMotion::WordRightEnd),
            "%" => Some(ViMotion::Bracket),
            "$" => Some(ViMotion::Last),
            "0" => Some(ViMotion::First),
            "^" => Some(ViMotion::FirstOccupied),
            "H" => Some(ViMotion::High),
            "M" => Some(ViMotion::Middle),
            "L" => Some(ViMotion::Low),
            _ => None,
        };

        if let Some(motion) = motion {
            let cursor = self.last_content.cursor.point;
            let cursor_pos = Point {
                x: cursor.column.0 as f32 * self.last_content.terminal_bounds.cell_width,
                y: cursor.line.0 as f32 * self.last_content.terminal_bounds.line_height,
            };
            self.events
                .push_back(InternalEvent::UpdateSelection(cursor_pos));
            self.events.push_back(InternalEvent::ViMotion(motion));
            return;
        }

        let scroll_motion = match key.as_ref() {
            "g" => Some(AlacScroll::Top),
            "G" => Some(AlacScroll::Bottom),
            "b" if keystroke.modifiers.control => Some(AlacScroll::PageUp),
            "f" if keystroke.modifiers.control => Some(AlacScroll::PageDown),
            "d" if keystroke.modifiers.control => {
                let amount = self.last_content.terminal_bounds.line_height().to_f64() as i32 / 2;
                Some(AlacScroll::Delta(-amount))
            }
            "u" if keystroke.modifiers.control => {
                let amount = self.last_content.terminal_bounds.line_height().to_f64() as i32 / 2;
                Some(AlacScroll::Delta(amount))
            }
            _ => None,
        };

        if let Some(scroll_motion) = scroll_motion {
            self.events.push_back(InternalEvent::Scroll(scroll_motion));
            return;
        }

        match key.as_ref() {
            "v" => {
                let point = self.last_content.cursor.point;
                let selection_type = SelectionType::Simple;
                let side = AlacDirection::Right;
                let selection = Selection::new(selection_type, point, side);
                self.events
                    .push_back(InternalEvent::SetSelection(Some((selection, point))));
            }

            "escape" => {
                self.events.push_back(InternalEvent::SetSelection(None));
            }

            "y" => {
                self.copy(Some(false));
            }

            "i" => {
                self.scroll_to_bottom();
                self.toggle_vi_mode();
            }
            _ => {}
        }
    }

    pub fn try_keystroke(&mut self, keystroke: &Keystroke, alt_is_meta: bool) -> bool {
        if self.vi_mode_enabled {
            self.vi_motion(keystroke);
            return true;
        }

        // Keep default terminal behavior
        let esc = to_esc_str(keystroke, &self.last_content.mode, alt_is_meta);
        if let Some(esc) = esc {
            match esc {
                Cow::Borrowed(string) => self.input(string.as_bytes()),
                Cow::Owned(string) => self.input(string.into_bytes()),
            };
            true
        } else {
            false
        }
    }

    pub fn try_modifiers_change(
        &mut self,
        modifiers: &Modifiers,
        window: &Window,
        cx: &mut Context<Self>,
    ) {
        if self
            .last_content
            .terminal_bounds
            .bounds
            .contains(&window.mouse_position())
            && modifiers.secondary()
        {
            self.refresh_hovered_word(window);
        }
        cx.notify();
    }

    ///Paste text into the terminal
    pub fn paste(&mut self, text: &str) {
        let paste_text = if self.last_content.mode.contains(TermMode::BRACKETED_PASTE) {
            format!("{}{}{}", "\x1b[200~", text.replace('\x1b', ""), "\x1b[201~")
        } else {
            text.replace("\r\n", "\r").replace('\n', "\r")
        };

        self.input(paste_text.into_bytes());
    }

    pub fn sync(&mut self, window: &mut Window, cx: &mut Context<Self>) {
        let term = self.term.clone();
        let mut terminal = term.lock_unfair();
        //Note that the ordering of events matters for event processing
        while let Some(e) = self.events.pop_front() {
            self.process_terminal_event(&e, &mut terminal, window, cx)
        }

        self.last_content = Self::make_content(&terminal, &self.last_content);
    }

    fn make_content(term: &Term<ZedListener>, last_content: &TerminalContent) -> TerminalContent {
        let content = term.renderable_content();

        // Pre-allocate with estimated size to reduce reallocations
        let estimated_size = content.display_iter.size_hint().0;
        let mut cells = Vec::with_capacity(estimated_size);

        cells.extend(content.display_iter.map(|ic| IndexedCell {
            point: ic.point,
            cell: ic.cell.clone(),
        }));

        let selection_text = if content.selection.is_some() {
            term.selection_to_string()
        } else {
            None
        };

        TerminalContent {
            cells,
            mode: content.mode,
            display_offset: content.display_offset,
            selection_text,
            selection: content.selection,
            cursor: content.cursor,
            cursor_char: term.grid()[content.cursor.point].c,
            terminal_bounds: last_content.terminal_bounds,
            last_hovered_word: last_content.last_hovered_word.clone(),
            scrolled_to_top: content.display_offset == term.history_size(),
            scrolled_to_bottom: content.display_offset == 0,
        }
    }

    pub fn get_content(&self) -> String {
        let term = self.term.lock_unfair();
        let start = AlacPoint::new(term.topmost_line(), Column(0));
        let end = AlacPoint::new(term.bottommost_line(), term.last_column());
        term.bounds_to_string(start, end)
    }

    pub fn last_n_non_empty_lines(&self, n: usize) -> Vec<String> {
        let term = self.term.clone();
        let terminal = term.lock_unfair();
        let grid = terminal.grid();
        let mut lines = Vec::new();

        let mut current_line = grid.bottommost_line().0;
        let topmost_line = grid.topmost_line().0;

        while current_line >= topmost_line && lines.len() < n {
            let logical_line_start = self.find_logical_line_start(grid, current_line, topmost_line);
            let logical_line = self.construct_logical_line(grid, logical_line_start, current_line);

            if let Some(line) = self.process_line(logical_line) {
                lines.push(line);
            }

            // Move to the line above the start of the current logical line
            current_line = logical_line_start - 1;
        }

        lines.reverse();
        lines
    }

    fn find_logical_line_start(&self, grid: &Grid<Cell>, current: i32, topmost: i32) -> i32 {
        let mut line_start = current;
        while line_start > topmost {
            let prev_line = Line(line_start - 1);
            let last_cell = &grid[prev_line][Column(grid.columns() - 1)];
            if !last_cell.flags.contains(Flags::WRAPLINE) {
                break;
            }
            line_start -= 1;
        }
        line_start
    }

    fn construct_logical_line(&self, grid: &Grid<Cell>, start: i32, end: i32) -> String {
        let mut logical_line = String::new();
        for row in start..=end {
            let grid_row = &grid[Line(row)];
            logical_line.push_str(&row_to_string(grid_row));
        }
        logical_line
    }

    fn process_line(&self, line: String) -> Option<String> {
        let trimmed = line.trim_end().to_string();
        if !trimmed.is_empty() {
            Some(trimmed)
        } else {
            None
        }
    }

    pub fn focus_in(&self) {
        if self.last_content.mode.contains(TermMode::FOCUS_IN_OUT) {
            self.write_to_pty("\x1b[I".as_bytes());
        }
    }

    pub fn focus_out(&mut self) {
        if self.last_content.mode.contains(TermMode::FOCUS_IN_OUT) {
            self.write_to_pty("\x1b[O".as_bytes());
        }
    }

    pub fn mouse_changed(&mut self, point: AlacPoint, side: AlacDirection) -> bool {
        match self.last_mouse {
            Some((old_point, old_side)) => {
                if old_point == point && old_side == side {
                    false
                } else {
                    self.last_mouse = Some((point, side));
                    true
                }
            }
            None => {
                self.last_mouse = Some((point, side));
                true
            }
        }
    }

    pub fn mouse_mode(&self, shift: bool) -> bool {
        self.last_content.mode.intersects(TermMode::MOUSE_MODE) && !shift
    }

    pub fn mouse_move(&mut self, e: &MouseMoveEvent, cx: &mut Context<Self>) {
        let position = e.position - self.last_content.terminal_bounds.bounds.origin;
        if self.mouse_mode(e.modifiers.shift) {
            let (point, side) = grid_point_and_side(
                position,
                self.last_content.terminal_bounds,
                self.last_content.display_offset,
            );

            if self.mouse_changed(point, side)
                && let Some(bytes) =
                    mouse_moved_report(point, e.pressed_button, e.modifiers, self.last_content.mode)
            {
                self.write_to_pty(bytes);
            }
        } else if e.modifiers.secondary() {
            self.word_from_position(e.position);
        }
        cx.notify();
    }

    fn word_from_position(&mut self, position: Point<Pixels>) {
        if self.selection_phase == SelectionPhase::Selecting {
            self.last_content.last_hovered_word = None;
        } else if self.last_content.terminal_bounds.bounds.contains(&position) {
            // Throttle hyperlink searches to avoid excessive processing
            let now = Instant::now();
            let should_search = if let Some(last_pos) = self.last_hyperlink_search_position {
                // Only search if mouse moved significantly or enough time passed
                let distance_moved =
                    ((position.x - last_pos.x).abs() + (position.y - last_pos.y).abs()) > px(5.0);
                let time_elapsed = now.duration_since(self.last_mouse_move_time).as_millis() > 100;
                distance_moved || time_elapsed
            } else {
                true
            };

            if should_search {
                self.last_mouse_move_time = now;
                self.last_hyperlink_search_position = Some(position);
                self.events.push_back(InternalEvent::FindHyperlink(
                    position - self.last_content.terminal_bounds.bounds.origin,
                    false,
                ));
            }
        } else {
            self.last_content.last_hovered_word = None;
        }
    }

    pub fn select_word_at_event_position(&mut self, e: &MouseDownEvent) {
        let position = e.position - self.last_content.terminal_bounds.bounds.origin;
        let (point, side) = grid_point_and_side(
            position,
            self.last_content.terminal_bounds,
            self.last_content.display_offset,
        );
        let selection = Selection::new(SelectionType::Semantic, point, side);
        self.events
            .push_back(InternalEvent::SetSelection(Some((selection, point))));
    }

    pub fn mouse_drag(
        &mut self,
        e: &MouseMoveEvent,
        region: Bounds<Pixels>,
        cx: &mut Context<Self>,
    ) {
        let position = e.position - self.last_content.terminal_bounds.bounds.origin;
        if !self.mouse_mode(e.modifiers.shift) {
            self.selection_phase = SelectionPhase::Selecting;
            // Alacritty has the same ordering, of first updating the selection
            // then scrolling 15ms later
            self.events
                .push_back(InternalEvent::UpdateSelection(position));

            // Doesn't make sense to scroll the alt screen
            if !self.last_content.mode.contains(TermMode::ALT_SCREEN) {
                let scroll_lines = match self.drag_line_delta(e, region) {
                    Some(value) => value,
                    None => return,
                };

                self.events
                    .push_back(InternalEvent::Scroll(AlacScroll::Delta(scroll_lines)));
            }

            cx.notify();
        }
    }

    fn drag_line_delta(&self, e: &MouseMoveEvent, region: Bounds<Pixels>) -> Option<i32> {
        let top = region.origin.y;
        let bottom = region.bottom_left().y;

        let scroll_lines = if e.position.y < top {
            let scroll_delta = (top - e.position.y).pow(1.1);
            (scroll_delta / self.last_content.terminal_bounds.line_height).ceil() as i32
        } else if e.position.y > bottom {
            let scroll_delta = -((e.position.y - bottom).pow(1.1));
            (scroll_delta / self.last_content.terminal_bounds.line_height).floor() as i32
        } else {
            return None;
        };

        Some(scroll_lines.clamp(-3, 3))
    }

    pub fn mouse_down(&mut self, e: &MouseDownEvent, _cx: &mut Context<Self>) {
        let position = e.position - self.last_content.terminal_bounds.bounds.origin;
        let point = grid_point(
            position,
            self.last_content.terminal_bounds,
            self.last_content.display_offset,
        );

        if self.mouse_mode(e.modifiers.shift) {
            if let Some(bytes) =
                mouse_button_report(point, e.button, e.modifiers, true, self.last_content.mode)
            {
                self.write_to_pty(bytes);
            }
        } else {
            match e.button {
                MouseButton::Left => {
                    let (point, side) = grid_point_and_side(
                        position,
                        self.last_content.terminal_bounds,
                        self.last_content.display_offset,
                    );

                    let selection_type = match e.click_count {
                        0 => return, //This is a release
                        1 => Some(SelectionType::Simple),
                        2 => Some(SelectionType::Semantic),
                        3 => Some(SelectionType::Lines),
                        _ => None,
                    };

                    if selection_type == Some(SelectionType::Simple) && e.modifiers.shift {
                        self.events
                            .push_back(InternalEvent::UpdateSelection(position));
                        return;
                    }

                    let selection = selection_type
                        .map(|selection_type| Selection::new(selection_type, point, side));

                    if let Some(sel) = selection {
                        self.events
                            .push_back(InternalEvent::SetSelection(Some((sel, point))));
                    }
                }
                #[cfg(any(target_os = "linux", target_os = "freebsd"))]
                MouseButton::Middle => {
                    if let Some(item) = _cx.read_from_primary() {
                        let text = item.text().unwrap_or_default();
                        self.input(text.into_bytes());
                    }
                }
                _ => {}
            }
        }
    }

    pub fn mouse_up(&mut self, e: &MouseUpEvent, cx: &Context<Self>) {
        let setting = TerminalSettings::get_global(cx);

        let position = e.position - self.last_content.terminal_bounds.bounds.origin;
        if self.mouse_mode(e.modifiers.shift) {
            let point = grid_point(
                position,
                self.last_content.terminal_bounds,
                self.last_content.display_offset,
            );

            if let Some(bytes) =
                mouse_button_report(point, e.button, e.modifiers, false, self.last_content.mode)
            {
                self.write_to_pty(bytes);
            }
        } else {
            if e.button == MouseButton::Left && setting.copy_on_select {
                self.copy(Some(true));
            }

            //Hyperlinks
            if self.selection_phase == SelectionPhase::Ended {
                let mouse_cell_index =
                    content_index_for_mouse(position, &self.last_content.terminal_bounds);
                if let Some(link) = self.last_content.cells[mouse_cell_index].hyperlink() {
                    cx.open_url(link.uri());
                } else if e.modifiers.secondary() {
                    self.events
                        .push_back(InternalEvent::FindHyperlink(position, true));
                }
            }
        }

        self.selection_phase = SelectionPhase::Ended;
        self.last_mouse = None;
    }

    ///Scroll the terminal
    pub fn scroll_wheel(&mut self, e: &ScrollWheelEvent) {
        let mouse_mode = self.mouse_mode(e.shift);

        if let Some(scroll_lines) = self.determine_scroll_lines(e, mouse_mode) {
            if mouse_mode {
                let point = grid_point(
                    e.position - self.last_content.terminal_bounds.bounds.origin,
                    self.last_content.terminal_bounds,
                    self.last_content.display_offset,
                );

                if let Some(scrolls) = scroll_report(point, scroll_lines, e, self.last_content.mode)
                {
                    for scroll in scrolls {
                        self.write_to_pty(scroll);
                    }
                };
            } else if self
                .last_content
                .mode
                .contains(TermMode::ALT_SCREEN | TermMode::ALTERNATE_SCROLL)
                && !e.shift
            {
                self.write_to_pty(alt_scroll(scroll_lines));
            } else if scroll_lines != 0 {
                let scroll = AlacScroll::Delta(scroll_lines);

                self.events.push_back(InternalEvent::Scroll(scroll));
            }
        }
    }

    fn refresh_hovered_word(&mut self, window: &Window) {
        self.word_from_position(window.mouse_position());
    }

    fn determine_scroll_lines(&mut self, e: &ScrollWheelEvent, mouse_mode: bool) -> Option<i32> {
        let scroll_multiplier = if mouse_mode { 1. } else { SCROLL_MULTIPLIER };
        let line_height = self.last_content.terminal_bounds.line_height;
        match e.touch_phase {
            /* Reset scroll state on started */
            TouchPhase::Started => {
                self.scroll_px = px(0.);
                None
            }
            /* Calculate the appropriate scroll lines */
            TouchPhase::Moved => {
                let old_offset = (self.scroll_px / line_height) as i32;

                self.scroll_px += e.delta.pixel_delta(line_height).y * scroll_multiplier;

                let new_offset = (self.scroll_px / line_height) as i32;

                // Whenever we hit the edges, reset our stored scroll to 0
                // so we can respond to changes in direction quickly
                self.scroll_px %= self.last_content.terminal_bounds.height();

                Some(new_offset - old_offset)
            }
            TouchPhase::Ended => None,
        }
    }

    pub fn find_matches(
        &self,
        mut searcher: RegexSearch,
        cx: &Context<Self>,
    ) -> Task<Vec<RangeInclusive<AlacPoint>>> {
        let term = self.term.clone();
        cx.background_spawn(async move {
            let term = term.lock();

            all_search_matches(&term, &mut searcher).collect()
        })
    }

    pub fn working_directory(&self) -> Option<PathBuf> {
        if self.is_ssh_terminal {
            // We can't yet reliably detect the working directory of a shell on the
            // SSH host. Until we can do that, it doesn't make sense to display
            // the working directory on the client and persist that.
            None
        } else {
            self.client_side_working_directory()
        }
    }

    /// Returns the working directory of the process that's connected to the PTY.
    /// That means it returns the working directory of the local shell or program
    /// that's running inside the terminal.
    ///
    /// This does *not* return the working directory of the shell that runs on the
    /// remote host, in case Zed is connected to a remote host.
    fn client_side_working_directory(&self) -> Option<PathBuf> {
        match &self.terminal_type {
            TerminalType::Pty { info, .. } => {
                info.current.as_ref().map(|process| process.cwd.clone())
            }
            TerminalType::DisplayOnly => None,
        }
    }

    pub fn title(&self, truncate: bool) -> String {
        const MAX_CHARS: usize = 25;
        match &self.task {
            Some(task_state) => {
                if truncate {
                    truncate_and_trailoff(&task_state.spawned_task.label, MAX_CHARS)
                } else {
                    task_state.spawned_task.full_label.clone()
                }
            }
            None => self
                .title_override
                .as_ref()
                .map(|title_override| title_override.to_string())
                .unwrap_or_else(|| match &self.terminal_type {
                    TerminalType::Pty { info, .. } => info
                        .current
                        .as_ref()
                        .map(|fpi| {
                            let process_file = fpi
                                .cwd
                                .file_name()
                                .map(|name| name.to_string_lossy().into_owned())
                                .unwrap_or_default();

                            let argv = fpi.argv.as_slice();
                            let process_name = format!(
                                "{}{}",
                                fpi.name,
                                if !argv.is_empty() {
                                    format!(" {}", (argv[1..]).join(" "))
                                } else {
                                    "".to_string()
                                }
                            );
                            let (process_file, process_name) = if truncate {
                                (
                                    truncate_and_trailoff(&process_file, MAX_CHARS),
                                    truncate_and_trailoff(&process_name, MAX_CHARS),
                                )
                            } else {
                                (process_file, process_name)
                            };
                            format!("{process_file} — {process_name}")
                        })
                        .unwrap_or_else(|| "Terminal".to_string()),
                    TerminalType::DisplayOnly => "Terminal".to_string(),
                }),
        }
    }

    pub fn kill_active_task(&mut self) {
        if let Some(task) = self.task()
            && task.status == TaskStatus::Running
        {
            if let TerminalType::Pty { info, .. } = &mut self.terminal_type {
                info.kill_current_process();
            }
        }
    }

    pub fn pid(&self) -> Option<sysinfo::Pid> {
        match &self.terminal_type {
            TerminalType::Pty { info, .. } => info.pid(),
            TerminalType::DisplayOnly => None,
        }
    }

    pub fn pid_getter(&self) -> Option<&ProcessIdGetter> {
        match &self.terminal_type {
            TerminalType::Pty { info, .. } => Some(info.pid_getter()),
            TerminalType::DisplayOnly => None,
        }
    }

    pub fn task(&self) -> Option<&TaskState> {
        self.task.as_ref()
    }

    pub fn wait_for_completed_task(&self, cx: &App) -> Task<Option<ExitStatus>> {
        if let Some(task) = self.task() {
            if task.status == TaskStatus::Running {
                let completion_receiver = task.completion_rx.clone();
                return cx.spawn(async move |_| completion_receiver.recv().await.ok().flatten());
            } else if let Ok(status) = task.completion_rx.try_recv() {
                return Task::ready(status);
            }
        }
        Task::ready(None)
    }

    fn register_task_finished(&mut self, error_code: Option<i32>, cx: &mut Context<Terminal>) {
        let e: Option<ExitStatus> = error_code.map(|code| {
            #[cfg(unix)]
            {
                std::os::unix::process::ExitStatusExt::from_raw(code)
            }
            #[cfg(windows)]
            {
                std::os::windows::process::ExitStatusExt::from_raw(code as u32)
            }
        });

        if let Some(tx) = &self.completion_tx {
            tx.try_send(e).ok();
        }
        if let Some(e) = e {
            self.child_exited = Some(e);
        }
        let task = match &mut self.task {
            Some(task) => task,
            None => {
                if self.child_exited.is_none_or(|e| e.code() == Some(0)) {
                    cx.emit(Event::CloseTerminal);
                }
                return;
            }
        };
        if task.status != TaskStatus::Running {
            return;
        }
        match error_code {
            Some(error_code) => {
                task.status.register_task_exit(error_code);
            }
            None => {
                task.status.register_terminal_exit();
            }
        };

        let (finished_successfully, task_line, command_line) = task_summary(task, error_code);
        let mut lines_to_show = Vec::new();
        if task.spawned_task.show_summary {
            lines_to_show.push(task_line.as_str());
        }
        if task.spawned_task.show_command {
            lines_to_show.push(command_line.as_str());
        }

        if !lines_to_show.is_empty() {
            // SAFETY: the invocation happens on non `TaskStatus::Running` tasks, once,
            // after either `AlacTermEvent::Exit` or `AlacTermEvent::ChildExit` events that are spawned
            // when Zed task finishes and no more output is made.
            // After the task summary is output once, no more text is appended to the terminal.
            unsafe { append_text_to_term(&mut self.term.lock(), &lines_to_show) };
        }

        match task.spawned_task.hide {
            HideStrategy::Never => {}
            HideStrategy::Always => {
                cx.emit(Event::CloseTerminal);
            }
            HideStrategy::OnSuccess => {
                if finished_successfully {
                    cx.emit(Event::CloseTerminal);
                }
            }
        }
    }

    pub fn vi_mode_enabled(&self) -> bool {
        self.vi_mode_enabled
    }

    pub fn clone_builder(&self, cx: &App, cwd: Option<PathBuf>) -> Task<Result<TerminalBuilder>> {
        let working_directory = self.working_directory().or_else(|| cwd);
        TerminalBuilder::new(
            working_directory,
            None,
            self.template.shell.clone(),
            self.template.env.clone(),
            self.template.cursor_shape,
            self.template.alternate_scroll,
            self.template.max_scroll_history_lines,
            self.template.path_hyperlink_regexes.clone(),
            self.template.path_hyperlink_timeout_ms,
            self.is_ssh_terminal,
            self.template.window_id,
            None,
            cx,
            self.activation_script.clone(),
        )
    }
}

// Helper function to convert a grid row to a string
pub fn row_to_string(row: &Row<Cell>) -> String {
    row[..Column(row.len())]
        .iter()
        .map(|cell| cell.c)
        .collect::<String>()
}

const TASK_DELIMITER: &str = "⏵ ";
fn task_summary(task: &TaskState, error_code: Option<i32>) -> (bool, String, String) {
    let escaped_full_label = task
        .spawned_task
        .full_label
        .replace("\r\n", "\r")
        .replace('\n', "\r");
    let success = error_code == Some(0);
    let task_line = match error_code {
        Some(0) => format!("{TASK_DELIMITER}Task `{escaped_full_label}` finished successfully"),
        Some(error_code) => format!(
            "{TASK_DELIMITER}Task `{escaped_full_label}` finished with non-zero error code: {error_code}"
        ),
        None => format!("{TASK_DELIMITER}Task `{escaped_full_label}` finished"),
    };
    let escaped_command_label = task
        .spawned_task
        .command_label
        .replace("\r\n", "\r")
        .replace('\n', "\r");
    let command_line = format!("{TASK_DELIMITER}Command: {escaped_command_label}");
    (success, task_line, command_line)
}

/// Appends a stringified task summary to the terminal, after its output.
///
/// SAFETY: This function should only be called after terminal's PTY is no longer alive.
/// New text being added to the terminal here, uses "less public" APIs,
/// which are not maintaining the entire terminal state intact.
///
///
/// The library
///
/// * does not increment inner grid cursor's _lines_ on `input` calls
///   (but displaying the lines correctly and incrementing cursor's columns)
///
/// * ignores `\n` and \r` character input, requiring the `newline` call instead
///
/// * does not alter grid state after `newline` call
///   so its `bottommost_line` is always the same additions, and
///   the cursor's `point` is not updated to the new line and column values
///
/// * ??? there could be more consequences, and any further "proper" streaming from the PTY might bug and/or panic.
///   Still, subsequent `append_text_to_term` invocations are possible and display the contents correctly.
///
/// Despite the quirks, this is the simplest approach to appending text to the terminal: its alternative, `grid_mut` manipulations,
/// do not properly set the scrolling state and display odd text after appending; also those manipulations are more tedious and error-prone.
/// The function achieves proper display and scrolling capabilities, at a cost of grid state not properly synchronized.
/// This is enough for printing moderately-sized texts like task summaries, but might break or perform poorly for larger texts.
unsafe fn append_text_to_term(term: &mut Term<ZedListener>, text_lines: &[&str]) {
    term.newline();
    term.grid_mut().cursor.point.column = Column(0);
    for line in text_lines {
        for c in line.chars() {
            term.input(c);
        }
        term.newline();
        term.grid_mut().cursor.point.column = Column(0);
    }
}

impl Drop for Terminal {
    fn drop(&mut self) {
        if let TerminalType::Pty { pty_tx, info } = &mut self.terminal_type {
            info.kill_current_process();
            pty_tx.0.send(Msg::Shutdown).ok();
        }
    }
}

impl EventEmitter<Event> for Terminal {}

fn make_selection(range: &RangeInclusive<AlacPoint>) -> Selection {
    let mut selection = Selection::new(SelectionType::Simple, *range.start(), AlacDirection::Left);
    selection.update(*range.end(), AlacDirection::Right);
    selection
}

fn all_search_matches<'a, T>(
    term: &'a Term<T>,
    regex: &'a mut RegexSearch,
) -> impl Iterator<Item = Match> + 'a {
    let start = AlacPoint::new(term.grid().topmost_line(), Column(0));
    let end = AlacPoint::new(term.grid().bottommost_line(), term.grid().last_column());
    RegexIter::new(start, end, AlacDirection::Right, term, regex)
}

fn content_index_for_mouse(pos: Point<Pixels>, terminal_bounds: &TerminalBounds) -> usize {
    let col = (pos.x / terminal_bounds.cell_width()).round() as usize;
    let clamped_col = min(col, terminal_bounds.columns() - 1);
    let row = (pos.y / terminal_bounds.line_height()).round() as usize;
    let clamped_row = min(row, terminal_bounds.screen_lines() - 1);
    clamped_row * terminal_bounds.columns() + clamped_col
}

/// Converts an 8 bit ANSI color to its GPUI equivalent.
/// Accepts `usize` for compatibility with the `alacritty::Colors` interface,
/// Other than that use case, should only be called with values in the `[0,255]` range
pub fn get_color_at_index(index: usize, theme: &Theme) -> Hsla {
    let colors = theme.colors();

    match index {
        // 0-15 are the same as the named colors above
        0 => colors.terminal_ansi_black,
        1 => colors.terminal_ansi_red,
        2 => colors.terminal_ansi_green,
        3 => colors.terminal_ansi_yellow,
        4 => colors.terminal_ansi_blue,
        5 => colors.terminal_ansi_magenta,
        6 => colors.terminal_ansi_cyan,
        7 => colors.terminal_ansi_white,
        8 => colors.terminal_ansi_bright_black,
        9 => colors.terminal_ansi_bright_red,
        10 => colors.terminal_ansi_bright_green,
        11 => colors.terminal_ansi_bright_yellow,
        12 => colors.terminal_ansi_bright_blue,
        13 => colors.terminal_ansi_bright_magenta,
        14 => colors.terminal_ansi_bright_cyan,
        15 => colors.terminal_ansi_bright_white,
        // 16-231 are a 6x6x6 RGB color cube, mapped to 0-255 using steps defined by XTerm.
        // See: https://github.com/xterm-x11/xterm-snapshots/blob/master/256colres.pl
        16..=231 => {
            let (r, g, b) = rgb_for_index(index as u8);
            rgba_color(
                if r == 0 { 0 } else { r * 40 + 55 },
                if g == 0 { 0 } else { g * 40 + 55 },
                if b == 0 { 0 } else { b * 40 + 55 },
            )
        }
        // 232-255 are a 24-step grayscale ramp from (8, 8, 8) to (238, 238, 238).
        232..=255 => {
            let i = index as u8 - 232; // Align index to 0..24
            let value = i * 10 + 8;
            rgba_color(value, value, value)
        }
        // For compatibility with the alacritty::Colors interface
        // See: https://github.com/alacritty/alacritty/blob/master/alacritty_terminal/src/term/color.rs
        256 => colors.terminal_foreground,
        257 => colors.terminal_background,
        258 => theme.players().local().cursor,
        259 => colors.terminal_ansi_dim_black,
        260 => colors.terminal_ansi_dim_red,
        261 => colors.terminal_ansi_dim_green,
        262 => colors.terminal_ansi_dim_yellow,
        263 => colors.terminal_ansi_dim_blue,
        264 => colors.terminal_ansi_dim_magenta,
        265 => colors.terminal_ansi_dim_cyan,
        266 => colors.terminal_ansi_dim_white,
        267 => colors.terminal_bright_foreground,
        268 => colors.terminal_ansi_black, // 'Dim Background', non-standard color

        _ => black(),
    }
}

/// Generates the RGB channels in [0, 5] for a given index into the 6x6x6 ANSI color cube.
///
/// See: [8 bit ANSI color](https://en.wikipedia.org/wiki/ANSI_escape_code#8-bit).
///
/// Wikipedia gives a formula for calculating the index for a given color:
///
/// ```text
/// index = 16 + 36 × r + 6 × g + b (0 ≤ r, g, b ≤ 5)
/// ```
///
/// This function does the reverse, calculating the `r`, `g`, and `b` components from a given index.
fn rgb_for_index(i: u8) -> (u8, u8, u8) {
    debug_assert!((16..=231).contains(&i));
    let i = i - 16;
    let r = (i - (i % 36)) / 36;
    let g = ((i % 36) - (i % 6)) / 6;
    let b = (i % 36) % 6;
    (r, g, b)
}

pub fn rgba_color(r: u8, g: u8, b: u8) -> Hsla {
    Rgba {
        r: (r as f32 / 255.),
        g: (g as f32 / 255.),
        b: (b as f32 / 255.),
        a: 1.,
    }
    .into()
}

#[cfg(test)]
mod tests {
    use std::time::Duration;

    use super::*;
    use crate::{
        IndexedCell, TerminalBounds, TerminalBuilder, TerminalContent, content_index_for_mouse,
        rgb_for_index,
    };
    use alacritty_terminal::{
        index::{Column, Line, Point as AlacPoint},
        term::cell::Cell,
    };
    use collections::HashMap;
    use gpui::{Pixels, Point, TestAppContext, bounds, point, size, smol_timeout};
    use rand::{Rng, distr, rngs::ThreadRng};
    use task::ShellBuilder;

    #[gpui::test]
    async fn test_basic_terminal(cx: &mut TestAppContext) {
        cx.executor().allow_parking();

        let (completion_tx, completion_rx) = smol::channel::unbounded();
        let (program, args) = ShellBuilder::new(&Shell::System, false)
            .build(Some("echo".to_owned()), &["hello".to_owned()]);
<<<<<<< HEAD
        let terminal = cx.new(|cx| {
            TerminalBuilder::new(
                None,
                None,
                task::Shell::WithArguments {
                    program,
                    args,
                    title_override: None,
                },
                HashMap::default(),
                CursorShape::default(),
                AlternateScroll::On,
                None,
                vec![],
                0,
                false,
                0,
                Some(completion_tx),
                cx,
                vec![],
            )
            .unwrap()
            .subscribe(cx)
        });
=======
        let builder = cx
            .update(|cx| {
                TerminalBuilder::new(
                    None,
                    None,
                    task::Shell::WithArguments {
                        program,
                        args,
                        title_override: None,
                    },
                    HashMap::default(),
                    CursorShape::default(),
                    AlternateScroll::On,
                    None,
                    false,
                    0,
                    Some(completion_tx),
                    cx,
                    vec![],
                )
            })
            .await
            .unwrap();
        let terminal = cx.new(|cx| builder.subscribe(cx));
>>>>>>> 97785640
        assert_eq!(
            completion_rx.recv().await.unwrap(),
            Some(ExitStatus::default())
        );
        assert_eq!(
            terminal.update(cx, |term, _| term.get_content()).trim(),
            "hello"
        );

        // Inject additional output directly into the emulator (display-only path)
        terminal.update(cx, |term, cx| {
            term.write_output(b"\nfrom_injection", cx);
        });

        let content_after = terminal.update(cx, |term, _| term.get_content());
        assert!(
            content_after.contains("from_injection"),
            "expected injected output to appear, got: {content_after}"
        );
    }

    // TODO should be tested on Linux too, but does not work there well
    #[cfg(target_os = "macos")]
    #[gpui::test(iterations = 10)]
    async fn test_terminal_eof(cx: &mut TestAppContext) {
        cx.executor().allow_parking();

        let (completion_tx, completion_rx) = smol::channel::unbounded();
        let builder = cx
            .update(|cx| {
                TerminalBuilder::new(
                    None,
                    None,
                    task::Shell::System,
                    HashMap::default(),
                    CursorShape::default(),
                    AlternateScroll::On,
                    None,
                    false,
                    0,
                    Some(completion_tx),
                    cx,
                    Vec::new(),
                )
            })
            .await
            .unwrap();
        // Build an empty command, which will result in a tty shell spawned.
<<<<<<< HEAD
        let terminal = cx.new(|cx| {
            TerminalBuilder::new(
                None,
                None,
                task::Shell::System,
                HashMap::default(),
                CursorShape::default(),
                AlternateScroll::On,
                None,
                Vec::new(),
                0,
                false,
                0,
                Some(completion_tx),
                cx,
                Vec::new(),
            )
            .unwrap()
            .subscribe(cx)
        });
=======
        let terminal = cx.new(|cx| builder.subscribe(cx));
>>>>>>> 97785640

        let (event_tx, event_rx) = smol::channel::unbounded::<Event>();
        cx.update(|cx| {
            cx.subscribe(&terminal, move |_, e, _| {
                event_tx.send_blocking(e.clone()).unwrap();
            })
        })
        .detach();
        cx.background_spawn(async move {
            assert_eq!(
                completion_rx.recv().await.unwrap(),
                Some(ExitStatus::default()),
                "EOF should result in the tty shell exiting successfully",
            );
        })
        .detach();

        let first_event = Event::Wakeup;
        let wakeup = event_rx.recv().await.expect("No wakeup event received");
        assert_eq!(wakeup, first_event, "Expected wakeup, got {wakeup:?}");

        terminal.update(cx, |terminal, _| {
            let success = terminal.try_keystroke(&Keystroke::parse("ctrl-c").unwrap(), false);
            assert!(success, "Should have registered ctrl-c sequence");
        });
        terminal.update(cx, |terminal, _| {
            let success = terminal.try_keystroke(&Keystroke::parse("ctrl-d").unwrap(), false);
            assert!(success, "Should have registered ctrl-d sequence");
        });

        let mut all_events = vec![first_event];
        while let Ok(Ok(new_event)) = smol_timeout(Duration::from_secs(1), event_rx.recv()).await {
            all_events.push(new_event.clone());
            if new_event == Event::CloseTerminal {
                break;
            }
        }
        assert!(
            all_events.contains(&Event::CloseTerminal),
            "EOF command sequence should have triggered a TTY terminal exit, but got events: {all_events:?}",
        );
    }

    #[gpui::test(iterations = 10)]
    async fn test_terminal_no_exit_on_spawn_failure(cx: &mut TestAppContext) {
        cx.executor().allow_parking();

        let (completion_tx, completion_rx) = smol::channel::unbounded();
        let (program, args) = ShellBuilder::new(&Shell::System, false)
            .build(Some("asdasdasdasd".to_owned()), &["@@@@@".to_owned()]);
<<<<<<< HEAD
        let terminal = cx.new(|cx| {
            TerminalBuilder::new(
                None,
                None,
                task::Shell::WithArguments {
                    program,
                    args,
                    title_override: None,
                },
                HashMap::default(),
                CursorShape::default(),
                AlternateScroll::On,
                None,
                Vec::new(),
                0,
                false,
                0,
                Some(completion_tx),
                cx,
                Vec::new(),
            )
            .unwrap()
            .subscribe(cx)
        });
=======
        let builder = cx
            .update(|cx| {
                TerminalBuilder::new(
                    None,
                    None,
                    task::Shell::WithArguments {
                        program,
                        args,
                        title_override: None,
                    },
                    HashMap::default(),
                    CursorShape::default(),
                    AlternateScroll::On,
                    None,
                    false,
                    0,
                    Some(completion_tx),
                    cx,
                    Vec::new(),
                )
            })
            .await
            .unwrap();
        let terminal = cx.new(|cx| builder.subscribe(cx));
>>>>>>> 97785640

        let (event_tx, event_rx) = smol::channel::unbounded::<Event>();
        cx.update(|cx| {
            cx.subscribe(&terminal, move |_, e, _| {
                event_tx.send_blocking(e.clone()).unwrap();
            })
        })
        .detach();
        cx.background_spawn(async move {
            #[cfg(target_os = "windows")]
            {
                let exit_status = completion_rx.recv().await.ok().flatten();
                if let Some(exit_status) = exit_status {
                    assert!(
                        !exit_status.success(),
                        "Wrong shell command should result in a failure"
                    );
                    assert_eq!(exit_status.code(), Some(1));
                }
            }
            #[cfg(not(target_os = "windows"))]
            {
                let exit_status = completion_rx.recv().await.unwrap().unwrap();
                assert!(
                    !exit_status.success(),
                    "Wrong shell command should result in a failure"
                );
                assert_eq!(exit_status.code(), None);
            }
        })
        .detach();

        let mut all_events = Vec::new();
        while let Ok(Ok(new_event)) =
            smol_timeout(Duration::from_millis(500), event_rx.recv()).await
        {
            all_events.push(new_event.clone());
        }

        assert!(
            !all_events
                .iter()
                .any(|event| event == &Event::CloseTerminal),
            "Wrong shell command should update the title but not should not close the terminal to show the error message, but got events: {all_events:?}",
        );
    }

    #[test]
    fn test_rgb_for_index() {
        // Test every possible value in the color cube.
        for i in 16..=231 {
            let (r, g, b) = rgb_for_index(i);
            assert_eq!(i, 16 + 36 * r + 6 * g + b);
        }
    }

    #[test]
    fn test_mouse_to_cell_test() {
        let mut rng = rand::rng();
        const ITERATIONS: usize = 10;
        const PRECISION: usize = 1000;

        for _ in 0..ITERATIONS {
            let viewport_cells = rng.random_range(15..20);
            let cell_size =
                rng.random_range(5 * PRECISION..20 * PRECISION) as f32 / PRECISION as f32;

            let size = crate::TerminalBounds {
                cell_width: Pixels::from(cell_size),
                line_height: Pixels::from(cell_size),
                bounds: bounds(
                    Point::default(),
                    size(
                        Pixels::from(cell_size * (viewport_cells as f32)),
                        Pixels::from(cell_size * (viewport_cells as f32)),
                    ),
                ),
            };

            let cells = get_cells(size, &mut rng);
            let content = convert_cells_to_content(size, &cells);

            for row in 0..(viewport_cells - 1) {
                let row = row as usize;
                for col in 0..(viewport_cells - 1) {
                    let col = col as usize;

                    let row_offset = rng.random_range(0..PRECISION) as f32 / PRECISION as f32;
                    let col_offset = rng.random_range(0..PRECISION) as f32 / PRECISION as f32;

                    let mouse_pos = point(
                        Pixels::from(col as f32 * cell_size + col_offset),
                        Pixels::from(row as f32 * cell_size + row_offset),
                    );

                    let content_index =
                        content_index_for_mouse(mouse_pos, &content.terminal_bounds);
                    let mouse_cell = content.cells[content_index].c;
                    let real_cell = cells[row][col];

                    assert_eq!(mouse_cell, real_cell);
                }
            }
        }
    }

    #[test]
    fn test_mouse_to_cell_clamp() {
        let mut rng = rand::rng();

        let size = crate::TerminalBounds {
            cell_width: Pixels::from(10.),
            line_height: Pixels::from(10.),
            bounds: bounds(
                Point::default(),
                size(Pixels::from(100.), Pixels::from(100.)),
            ),
        };

        let cells = get_cells(size, &mut rng);
        let content = convert_cells_to_content(size, &cells);

        assert_eq!(
            content.cells[content_index_for_mouse(
                point(Pixels::from(-10.), Pixels::from(-10.)),
                &content.terminal_bounds,
            )]
            .c,
            cells[0][0]
        );
        assert_eq!(
            content.cells[content_index_for_mouse(
                point(Pixels::from(1000.), Pixels::from(1000.)),
                &content.terminal_bounds,
            )]
            .c,
            cells[9][9]
        );
    }

    fn get_cells(size: TerminalBounds, rng: &mut ThreadRng) -> Vec<Vec<char>> {
        let mut cells = Vec::new();

        for _ in 0..((size.height() / size.line_height()) as usize) {
            let mut row_vec = Vec::new();
            for _ in 0..((size.width() / size.cell_width()) as usize) {
                let cell_char = rng.sample(distr::Alphanumeric) as char;
                row_vec.push(cell_char)
            }
            cells.push(row_vec)
        }

        cells
    }

    fn convert_cells_to_content(
        terminal_bounds: TerminalBounds,
        cells: &[Vec<char>],
    ) -> TerminalContent {
        let mut ic = Vec::new();

        for (index, row) in cells.iter().enumerate() {
            for (cell_index, cell_char) in row.iter().enumerate() {
                ic.push(IndexedCell {
                    point: AlacPoint::new(Line(index as i32), Column(cell_index)),
                    cell: Cell {
                        c: *cell_char,
                        ..Default::default()
                    },
                });
            }
        }

        TerminalContent {
            cells: ic,
            terminal_bounds,
            ..Default::default()
        }
    }

    #[gpui::test]
    async fn test_write_output_converts_lf_to_crlf(cx: &mut TestAppContext) {
        let terminal = cx.new(|cx| {
            TerminalBuilder::new_display_only(CursorShape::default(), AlternateScroll::On, None, 0)
                .unwrap()
                .subscribe(cx)
        });

        // Test simple LF conversion
        terminal.update(cx, |terminal, cx| {
            terminal.write_output(b"line1\nline2\n", cx);
        });

        // Get the content by directly accessing the term
        let content = terminal.update(cx, |terminal, _cx| {
            let term = terminal.term.lock_unfair();
            Terminal::make_content(&term, &terminal.last_content)
        });

        // If LF is properly converted to CRLF, each line should start at column 0
        // The diagonal staircase bug would cause increasing column positions

        // Get the cells and check that lines start at column 0
        let cells = &content.cells;
        let mut line1_col0 = false;
        let mut line2_col0 = false;

        for cell in cells {
            if cell.c == 'l' && cell.point.column.0 == 0 {
                if cell.point.line.0 == 0 && !line1_col0 {
                    line1_col0 = true;
                } else if cell.point.line.0 == 1 && !line2_col0 {
                    line2_col0 = true;
                }
            }
        }

        assert!(line1_col0, "First line should start at column 0");
        assert!(line2_col0, "Second line should start at column 0");
    }

    #[gpui::test]
    async fn test_write_output_preserves_existing_crlf(cx: &mut TestAppContext) {
        let terminal = cx.new(|cx| {
            TerminalBuilder::new_display_only(CursorShape::default(), AlternateScroll::On, None, 0)
                .unwrap()
                .subscribe(cx)
        });

        // Test that existing CRLF doesn't get doubled
        terminal.update(cx, |terminal, cx| {
            terminal.write_output(b"line1\r\nline2\r\n", cx);
        });

        // Get the content by directly accessing the term
        let content = terminal.update(cx, |terminal, _cx| {
            let term = terminal.term.lock_unfair();
            Terminal::make_content(&term, &terminal.last_content)
        });

        let cells = &content.cells;

        // Check that both lines start at column 0
        let mut found_lines_at_column_0 = 0;
        for cell in cells {
            if cell.c == 'l' && cell.point.column.0 == 0 {
                found_lines_at_column_0 += 1;
            }
        }

        assert!(
            found_lines_at_column_0 >= 2,
            "Both lines should start at column 0"
        );
    }

    #[gpui::test]
    async fn test_write_output_preserves_bare_cr(cx: &mut TestAppContext) {
        let terminal = cx.new(|cx| {
            TerminalBuilder::new_display_only(CursorShape::default(), AlternateScroll::On, None, 0)
                .unwrap()
                .subscribe(cx)
        });

        // Test that bare CR (without LF) is preserved
        terminal.update(cx, |terminal, cx| {
            terminal.write_output(b"hello\rworld", cx);
        });

        // Get the content by directly accessing the term
        let content = terminal.update(cx, |terminal, _cx| {
            let term = terminal.term.lock_unfair();
            Terminal::make_content(&term, &terminal.last_content)
        });

        let cells = &content.cells;

        // Check that we have "world" at the beginning of the line
        let mut text = String::new();
        for cell in cells.iter().take(5) {
            if cell.point.line.0 == 0 {
                text.push(cell.c);
            }
        }

        assert!(
            text.starts_with("world"),
            "Bare CR should allow overwriting: got '{}'",
            text
        );
    }
}

#[cfg(any(test, feature = "bench-support"))]
const PYTHON_FILE_LINE_REGEX: &str = r#"File "(?<path>[^"]+)", line (?P<line>[0-9]+)"#;

#[cfg(any(test, feature = "bench-support"))]
const DEFAULT_LINE_COLUMN_REGEX: &str = r#"(?xs)
    ((?<=[ ])|^)
    (?<paren>[(])?(?<brace>[{])?(?<bracket>[\[])?(?<angle>[<])?(?<quote>["'`])?
    (?<path>[^ ]+
        (?=
            (?<line_column>:+[0-9]+:[0-9]+|:?\([0-9]+[,:][0-9]+\))
            (?<suffix>
                (?(<quote>)\k<quote>)(?(<paren>)[)]?)(?(<brace>)[}]?)(?(<bracket>)[\]]?)(?(<angle>)[>]?)
                (?(<line_column>)((:[^ 0-9]?[^ ]*|[:)}\]>]+)?([ ]+|$))|([.,]*([ ]+|$)))
            )
        )
        \k<line_column>
    )
    \k<suffix>"#;

#[cfg(any(test, feature = "bench-support"))]
const DEFAULT_LINE_REGEX: &str = r#"(?xs)
    ((?<=[ ])|^)
    (?<paren>[(])?(?<brace>[{])?(?<bracket>[\[])?(?<angle>[<])?(?<quote>["'`])?
    (?<path>[^ ]+
        (?=
            (?<line>:+[0-9]+|:?\([0-9]+\))
            (?<suffix>
                (?(<quote>)\k<quote>)(?(<paren>)[)]?)(?(<brace>)[}]?)(?(<bracket>)[\]]?)(?(<angle>)[>]?)
                (?(<line>)((:[^ 0-9]?[^ ]*|[:)}\]>]+)?([ ]+|$))|([.,]*([ ]+|$)))
            )
        )
        \k<line>
    )
    \k<suffix>"#;

#[cfg(any(test, feature = "bench-support"))]
const DEFAULT_REGEX: &str = r#"(?xs)
    ((?<=[ ])|^)
    (?<paren>[(])?(?<brace>[{])?(?<bracket>[\[])?(?<angle>[<])?(?<quote>["'`])?
    (?<path>[^ ]+
        (?=
            (?<suffix>
                (?(<quote>)\k<quote>)(?(<paren>)[)]?)(?(<brace>)[}]?)(?(<bracket>)[\]]?)(?(<angle>)[>]?)
                [.,:)}\]>]*([ ]+|$)
            )
        )
    )
    \k<suffix>"#;

#[cfg(feature = "bench-support")]
pub mod bench {
    use super::{
        DEFAULT_LINE_COLUMN_REGEX, DEFAULT_LINE_REGEX, DEFAULT_REGEX, PYTHON_FILE_LINE_REGEX,
    };
    use crate::terminal_hyperlinks::{RegexSearches, find_from_grid_point};
    use alacritty_terminal::{
        event::VoidListener,
        index::Point as AlacPoint,
        term::{Term, search::Match},
    };
    use std::cell::RefCell;

    pub fn find_from_grid_point_bench(
        term: &Term<VoidListener>,
        point: AlacPoint,
    ) -> Option<(String, bool, Match)> {
        const PATH_HYPERLINK_REGEXES: [&str; 4] = [
            PYTHON_FILE_LINE_REGEX,
            DEFAULT_LINE_COLUMN_REGEX,
            DEFAULT_LINE_REGEX,
            DEFAULT_REGEX,
        ];
        const PATH_HYPERLINK_TIMEOUT_MS: u64 = 1000;

        thread_local! {
            static TEST_REGEX_SEARCHES: RefCell<RegexSearches> =
                RefCell::new(RegexSearches::new(&PATH_HYPERLINK_REGEXES, PATH_HYPERLINK_TIMEOUT_MS));
        }

        TEST_REGEX_SEARCHES.with(|regex_searches| {
            find_from_grid_point(&term, point, &mut regex_searches.borrow_mut())
        })
    }
}<|MERGE_RESOLUTION|>--- conflicted
+++ resolved
@@ -590,50 +590,6 @@
             let pty_tx = event_loop.channel();
             let _io_thread = event_loop.spawn(); // DANGER
 
-<<<<<<< HEAD
-        let terminal = Terminal {
-            task,
-            terminal_type: TerminalType::Pty {
-                pty_tx: Notifier(pty_tx),
-                info: pty_info,
-            },
-            completion_tx,
-            term,
-            term_config: config,
-            title_override: terminal_title_override,
-            events: VecDeque::with_capacity(10), //Should never get this high.
-            last_content: Default::default(),
-            last_mouse: None,
-            matches: Vec::new(),
-            selection_head: None,
-            breadcrumb_text: String::new(),
-            scroll_px: px(0.),
-            next_link_id: 0,
-            selection_phase: SelectionPhase::Ended,
-            hyperlink_regex_searches: RegexSearches::new(
-                &path_hyperlink_regexes,
-                path_hyperlink_timeout_ms,
-            ),
-            vi_mode_enabled: false,
-            is_ssh_terminal,
-            last_mouse_move_time: Instant::now(),
-            last_hyperlink_search_position: None,
-            #[cfg(windows)]
-            shell_program,
-            activation_script: activation_script.clone(),
-            template: CopyTemplate {
-                shell,
-                env,
-                cursor_shape,
-                alternate_scroll,
-                max_scroll_history_lines,
-                path_hyperlink_regexes,
-                path_hyperlink_timeout_ms,
-                window_id,
-            },
-            child_exited: None,
-        };
-=======
             let no_task = task.is_none();
             let terminal = Terminal {
                 task,
@@ -654,7 +610,10 @@
                 scroll_px: px(0.),
                 next_link_id: 0,
                 selection_phase: SelectionPhase::Ended,
-                hyperlink_regex_searches: RegexSearches::new(),
+                hyperlink_regex_searches: RegexSearches::new(
+                    &path_hyperlink_regexes,
+                    path_hyperlink_timeout_ms,
+                ),
                 vi_mode_enabled: false,
                 is_ssh_terminal,
                 last_mouse_move_time: Instant::now(),
@@ -668,12 +627,13 @@
                     cursor_shape,
                     alternate_scroll,
                     max_scroll_history_lines,
+                    path_hyperlink_regexes,
+                    path_hyperlink_timeout_ms,
                     window_id,
                 },
                 child_exited: None,
                 event_loop_task: Task::ready(Ok(())),
             };
->>>>>>> 97785640
 
             if !activation_script.is_empty() && no_task {
                 for activation_script in activation_script {
@@ -2439,32 +2399,6 @@
         let (completion_tx, completion_rx) = smol::channel::unbounded();
         let (program, args) = ShellBuilder::new(&Shell::System, false)
             .build(Some("echo".to_owned()), &["hello".to_owned()]);
-<<<<<<< HEAD
-        let terminal = cx.new(|cx| {
-            TerminalBuilder::new(
-                None,
-                None,
-                task::Shell::WithArguments {
-                    program,
-                    args,
-                    title_override: None,
-                },
-                HashMap::default(),
-                CursorShape::default(),
-                AlternateScroll::On,
-                None,
-                vec![],
-                0,
-                false,
-                0,
-                Some(completion_tx),
-                cx,
-                vec![],
-            )
-            .unwrap()
-            .subscribe(cx)
-        });
-=======
         let builder = cx
             .update(|cx| {
                 TerminalBuilder::new(
@@ -2479,6 +2413,8 @@
                     CursorShape::default(),
                     AlternateScroll::On,
                     None,
+                    vec![],
+                    0,
                     false,
                     0,
                     Some(completion_tx),
@@ -2489,7 +2425,6 @@
             .await
             .unwrap();
         let terminal = cx.new(|cx| builder.subscribe(cx));
->>>>>>> 97785640
         assert_eq!(
             completion_rx.recv().await.unwrap(),
             Some(ExitStatus::default())
@@ -2528,6 +2463,8 @@
                     CursorShape::default(),
                     AlternateScroll::On,
                     None,
+                    vec![],
+                    0,
                     false,
                     0,
                     Some(completion_tx),
@@ -2538,30 +2475,7 @@
             .await
             .unwrap();
         // Build an empty command, which will result in a tty shell spawned.
-<<<<<<< HEAD
-        let terminal = cx.new(|cx| {
-            TerminalBuilder::new(
-                None,
-                None,
-                task::Shell::System,
-                HashMap::default(),
-                CursorShape::default(),
-                AlternateScroll::On,
-                None,
-                Vec::new(),
-                0,
-                false,
-                0,
-                Some(completion_tx),
-                cx,
-                Vec::new(),
-            )
-            .unwrap()
-            .subscribe(cx)
-        });
-=======
         let terminal = cx.new(|cx| builder.subscribe(cx));
->>>>>>> 97785640
 
         let (event_tx, event_rx) = smol::channel::unbounded::<Event>();
         cx.update(|cx| {
@@ -2612,32 +2526,6 @@
         let (completion_tx, completion_rx) = smol::channel::unbounded();
         let (program, args) = ShellBuilder::new(&Shell::System, false)
             .build(Some("asdasdasdasd".to_owned()), &["@@@@@".to_owned()]);
-<<<<<<< HEAD
-        let terminal = cx.new(|cx| {
-            TerminalBuilder::new(
-                None,
-                None,
-                task::Shell::WithArguments {
-                    program,
-                    args,
-                    title_override: None,
-                },
-                HashMap::default(),
-                CursorShape::default(),
-                AlternateScroll::On,
-                None,
-                Vec::new(),
-                0,
-                false,
-                0,
-                Some(completion_tx),
-                cx,
-                Vec::new(),
-            )
-            .unwrap()
-            .subscribe(cx)
-        });
-=======
         let builder = cx
             .update(|cx| {
                 TerminalBuilder::new(
@@ -2652,6 +2540,8 @@
                     CursorShape::default(),
                     AlternateScroll::On,
                     None,
+                    Vec::new(),
+                    0,
                     false,
                     0,
                     Some(completion_tx),
@@ -2662,7 +2552,6 @@
             .await
             .unwrap();
         let terminal = cx.new(|cx| builder.subscribe(cx));
->>>>>>> 97785640
 
         let (event_tx, event_rx) = smol::channel::unbounded::<Event>();
         cx.update(|cx| {
