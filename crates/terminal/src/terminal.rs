--- conflicted
+++ resolved
@@ -400,11 +400,7 @@
         #[cfg(unix)]
         let (fd, shell_pid) = (pty.file().as_raw_fd(), pty.child().id());
 
-<<<<<<< HEAD
         // todo("windows")
-=======
-        // todo(windows)
->>>>>>> 01fe3eec
         #[cfg(windows)]
         let (fd, shell_pid) = (-1, 0);
 
@@ -672,11 +668,7 @@
     fn update_process_info(&mut self) -> bool {
         #[cfg(unix)]
         let mut pid = unsafe { libc::tcgetpgrp(self.shell_fd as i32) };
-<<<<<<< HEAD
         // todo("windows")
-=======
-        // todo(windows)
->>>>>>> 01fe3eec
         #[cfg(windows)]
         let mut pid = unsafe { windows::Win32::System::Threading::GetCurrentProcessId() } as i32;
         if pid < 0 {
