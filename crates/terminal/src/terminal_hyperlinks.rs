--- conflicted
+++ resolved
@@ -1,4 +1,3 @@
-<<<<<<< HEAD
 use alacritty_terminal::{
     Term,
     event::EventListener,
@@ -83,7 +82,8 @@
         Some((url, true, url_match))
     } else if let Some(url_match) = regex_match_at(term, point, &mut regex_searches.url_regex) {
         let url = term.bounds_to_string(*url_match.start(), *url_match.end());
-        Some((url, true, url_match))
+        let (sanitized_url, sanitized_match) = sanitize_url_punctuation(url, url_match, term);
+        Some((sanitized_url, true, sanitized_match))
     } else if let Some(python_match) =
         regex_match_at(term, point, &mut regex_searches.python_file_line_regex)
     {
@@ -168,6 +168,63 @@
     })
 }
 
+fn sanitize_url_punctuation<T: EventListener>(
+    url: String,
+    url_match: Match,
+    term: &Term<T>,
+) -> (String, Match) {
+    let mut sanitized_url = url;
+    let mut chars_trimmed = 0;
+
+    // First, handle parentheses balancing using single traversal
+    let (open_parens, close_parens) =
+        sanitized_url
+            .chars()
+            .fold((0, 0), |(opens, closes), c| match c {
+                '(' => (opens + 1, closes),
+                ')' => (opens, closes + 1),
+                _ => (opens, closes),
+            });
+
+    // Trim unbalanced closing parentheses
+    if close_parens > open_parens {
+        let mut remaining_close = close_parens;
+        while sanitized_url.ends_with(')') && remaining_close > open_parens {
+            sanitized_url.pop();
+            chars_trimmed += 1;
+            remaining_close -= 1;
+        }
+    }
+
+    // Handle trailing periods
+    if sanitized_url.ends_with('.') {
+        let trailing_periods = sanitized_url
+            .chars()
+            .rev()
+            .take_while(|&c| c == '.')
+            .count();
+
+        if trailing_periods > 1 {
+            sanitized_url.truncate(sanitized_url.len() - trailing_periods);
+            chars_trimmed += trailing_periods;
+        } else if trailing_periods == 1
+            && let Some(second_last_char) = sanitized_url.chars().rev().nth(1)
+            && (second_last_char.is_alphanumeric() || second_last_char == '/')
+        {
+            sanitized_url.pop();
+            chars_trimmed += 1;
+        }
+    }
+
+    if chars_trimmed > 0 {
+        let new_end = url_match.end().sub(term, Boundary::Grid, chars_trimmed);
+        let sanitized_match = Match::new(*url_match.start(), new_end);
+        (sanitized_url, sanitized_match)
+    } else {
+        (sanitized_url, url_match)
+    }
+}
+
 fn is_path_surrounded_by_common_symbols(path: &str) -> bool {
     // Avoid detecting `[]` or `()` strings as paths, surrounded by common symbols
     path.len() > 2
@@ -207,8 +264,8 @@
     use super::*;
     use alacritty_terminal::{
         event::VoidListener,
-        index::{Boundary, Point as AlacPoint},
-        term::{Config, cell::Flags, test::TermSize},
+        index::{Boundary, Column, Line, Point as AlacPoint},
+        term::{Config, cell::Flags, search::Match, test::TermSize},
         vte::ansi::Handler,
     };
     use std::{cell::RefCell, ops::RangeInclusive, path::PathBuf};
@@ -235,6 +292,91 @@
                 "mailto:bob@example.com",
             ],
         );
+    }
+
+    #[test]
+    fn test_url_parentheses_sanitization() {
+        // Test our sanitize_url_parentheses function directly
+        let test_cases = vec![
+            // Cases that should be sanitized (unbalanced parentheses)
+            ("https://www.google.com/)", "https://www.google.com/"),
+            ("https://example.com/path)", "https://example.com/path"),
+            ("https://test.com/))", "https://test.com/"),
+            // Cases that should NOT be sanitized (balanced parentheses)
+            (
+                "https://en.wikipedia.org/wiki/Example_(disambiguation)",
+                "https://en.wikipedia.org/wiki/Example_(disambiguation)",
+            ),
+            ("https://test.com/(hello)", "https://test.com/(hello)"),
+            (
+                "https://example.com/path(1)(2)",
+                "https://example.com/path(1)(2)",
+            ),
+            // Edge cases
+            ("https://test.com/", "https://test.com/"),
+            ("https://example.com", "https://example.com"),
+        ];
+
+        for (input, expected) in test_cases {
+            // Create a minimal terminal for testing
+            let term = Term::new(Config::default(), &TermSize::new(80, 24), VoidListener);
+
+            // Create a dummy match that spans the entire input
+            let start_point = AlacPoint::new(Line(0), Column(0));
+            let end_point = AlacPoint::new(Line(0), Column(input.len()));
+            let dummy_match = Match::new(start_point, end_point);
+
+            let (result, _) = sanitize_url_punctuation(input.to_string(), dummy_match, &term);
+            assert_eq!(result, expected, "Failed for input: {}", input);
+        }
+    }
+
+    #[test]
+    fn test_url_periods_sanitization() {
+        // Test URLs with trailing periods (sentence punctuation)
+        let test_cases = vec![
+            // Cases that should be sanitized (trailing periods likely punctuation)
+            ("https://example.com.", "https://example.com"),
+            (
+                "https://github.com/zed-industries/zed.",
+                "https://github.com/zed-industries/zed",
+            ),
+            (
+                "https://example.com/path/file.html.",
+                "https://example.com/path/file.html",
+            ),
+            (
+                "https://example.com/file.pdf.",
+                "https://example.com/file.pdf",
+            ),
+            ("https://example.com:8080.", "https://example.com:8080"),
+            ("https://example.com..", "https://example.com"),
+            (
+                "https://en.wikipedia.org/wiki/C.E.O.",
+                "https://en.wikipedia.org/wiki/C.E.O",
+            ),
+            // Cases that should NOT be sanitized (periods are part of URL structure)
+            (
+                "https://example.com/v1.0/api",
+                "https://example.com/v1.0/api",
+            ),
+            ("https://192.168.1.1", "https://192.168.1.1"),
+            ("https://sub.domain.com", "https://sub.domain.com"),
+        ];
+
+        for (input, expected) in test_cases {
+            // Create a minimal terminal for testing
+            let term = Term::new(Config::default(), &TermSize::new(80, 24), VoidListener);
+
+            // Create a dummy match that spans the entire input
+            let start_point = AlacPoint::new(Line(0), Column(0));
+            let end_point = AlacPoint::new(Line(0), Column(input.len()));
+            let dummy_match = Match::new(start_point, end_point);
+
+            // This test should initially fail since we haven't implemented period sanitization yet
+            let (result, _) = sanitize_url_punctuation(input.to_string(), dummy_match, &term);
+            assert_eq!(result, expected, "Failed for input: {}", input);
+        }
     }
 
     #[test]
@@ -1222,1370 +1364,4 @@
             }
         }
     }
-}
-=======
-use alacritty_terminal::{
-    Term,
-    event::EventListener,
-    grid::Dimensions,
-    index::{Boundary, Column, Direction as AlacDirection, Line, Point as AlacPoint},
-    term::search::{Match, RegexIter, RegexSearch},
-};
-use regex::Regex;
-use std::{ops::Index, sync::LazyLock};
-
-const URL_REGEX: &str = r#"(ipfs:|ipns:|magnet:|mailto:|gemini://|gopher://|https://|http://|news:|file://|git://|ssh:|ftp://)[^\u{0000}-\u{001F}\u{007F}-\u{009F}<>"\s{-}\^⟨⟩`']+"#;
-// Optional suffix matches MSBuild diagnostic suffixes for path parsing in PathLikeWithPosition
-// https://learn.microsoft.com/en-us/visualstudio/msbuild/msbuild-diagnostic-format-for-tasks
-const WORD_REGEX: &str =
-    r#"[\$\+\w.\[\]:/\\@\-~()]+(?:\((?:\d+|\d+,\d+)\))|[\$\+\w.\[\]:/\\@\-~()]+"#;
-
-const PYTHON_FILE_LINE_REGEX: &str = r#"File "(?P<file>[^"]+)", line (?P<line>\d+)"#;
-
-static PYTHON_FILE_LINE_MATCHER: LazyLock<Regex> =
-    LazyLock::new(|| Regex::new(PYTHON_FILE_LINE_REGEX).unwrap());
-
-fn python_extract_path_and_line(input: &str) -> Option<(&str, u32)> {
-    if let Some(captures) = PYTHON_FILE_LINE_MATCHER.captures(input) {
-        let path_part = captures.name("file")?.as_str();
-
-        let line_number: u32 = captures.name("line")?.as_str().parse().ok()?;
-        return Some((path_part, line_number));
-    }
-    None
-}
-
-pub(super) struct RegexSearches {
-    url_regex: RegexSearch,
-    word_regex: RegexSearch,
-    python_file_line_regex: RegexSearch,
-}
-
-impl RegexSearches {
-    pub(super) fn new() -> Self {
-        Self {
-            url_regex: RegexSearch::new(URL_REGEX).unwrap(),
-            word_regex: RegexSearch::new(WORD_REGEX).unwrap(),
-            python_file_line_regex: RegexSearch::new(PYTHON_FILE_LINE_REGEX).unwrap(),
-        }
-    }
-}
-
-pub(super) fn find_from_grid_point<T: EventListener>(
-    term: &Term<T>,
-    point: AlacPoint,
-    regex_searches: &mut RegexSearches,
-) -> Option<(String, bool, Match)> {
-    let grid = term.grid();
-    let link = grid.index(point).hyperlink();
-    let found_word = if let Some(ref url) = link {
-        let mut min_index = point;
-        loop {
-            let new_min_index = min_index.sub(term, Boundary::Cursor, 1);
-            if new_min_index == min_index || grid.index(new_min_index).hyperlink() != link {
-                break;
-            } else {
-                min_index = new_min_index
-            }
-        }
-
-        let mut max_index = point;
-        loop {
-            let new_max_index = max_index.add(term, Boundary::Cursor, 1);
-            if new_max_index == max_index || grid.index(new_max_index).hyperlink() != link {
-                break;
-            } else {
-                max_index = new_max_index
-            }
-        }
-
-        let url = url.uri().to_owned();
-        let url_match = min_index..=max_index;
-
-        Some((url, true, url_match))
-    } else if let Some(url_match) = regex_match_at(term, point, &mut regex_searches.url_regex) {
-        let url = term.bounds_to_string(*url_match.start(), *url_match.end());
-        let (sanitized_url, sanitized_match) = sanitize_url_punctuation(url, url_match, term);
-        Some((sanitized_url, true, sanitized_match))
-    } else if let Some(python_match) =
-        regex_match_at(term, point, &mut regex_searches.python_file_line_regex)
-    {
-        let matching_line = term.bounds_to_string(*python_match.start(), *python_match.end());
-        python_extract_path_and_line(&matching_line).map(|(file_path, line_number)| {
-            (format!("{file_path}:{line_number}"), false, python_match)
-        })
-    } else if let Some(word_match) = regex_match_at(term, point, &mut regex_searches.word_regex) {
-        let file_path = term.bounds_to_string(*word_match.start(), *word_match.end());
-
-        let (sanitized_match, sanitized_word) = 'sanitize: {
-            let mut word_match = word_match;
-            let mut file_path = file_path;
-
-            if is_path_surrounded_by_common_symbols(&file_path) {
-                word_match = Match::new(
-                    word_match.start().add(term, Boundary::Grid, 1),
-                    word_match.end().sub(term, Boundary::Grid, 1),
-                );
-                file_path = file_path[1..file_path.len() - 1].to_owned();
-            }
-
-            while file_path.ends_with(':') {
-                file_path.pop();
-                word_match = Match::new(
-                    *word_match.start(),
-                    word_match.end().sub(term, Boundary::Grid, 1),
-                );
-            }
-            let mut colon_count = 0;
-            for c in file_path.chars() {
-                if c == ':' {
-                    colon_count += 1;
-                }
-            }
-            // strip trailing comment after colon in case of
-            // file/at/path.rs:row:column:description or error message
-            // so that the file path is `file/at/path.rs:row:column`
-            if colon_count > 2 {
-                let last_index = file_path.rfind(':').unwrap();
-                let prev_is_digit = last_index > 0
-                    && file_path
-                        .chars()
-                        .nth(last_index - 1)
-                        .is_some_and(|c| c.is_ascii_digit());
-                let next_is_digit = last_index < file_path.len() - 1
-                    && file_path
-                        .chars()
-                        .nth(last_index + 1)
-                        .is_none_or(|c| c.is_ascii_digit());
-                if prev_is_digit && !next_is_digit {
-                    let stripped_len = file_path.len() - last_index;
-                    word_match = Match::new(
-                        *word_match.start(),
-                        word_match.end().sub(term, Boundary::Grid, stripped_len),
-                    );
-                    file_path = file_path[0..last_index].to_owned();
-                }
-            }
-
-            break 'sanitize (word_match, file_path);
-        };
-
-        Some((sanitized_word, false, sanitized_match))
-    } else {
-        None
-    };
-
-    found_word.map(|(maybe_url_or_path, is_url, word_match)| {
-        if is_url {
-            // Treat "file://" IRIs like file paths to ensure
-            // that line numbers at the end of the path are
-            // handled correctly
-            if let Some(path) = maybe_url_or_path.strip_prefix("file://") {
-                (path.to_string(), false, word_match)
-            } else {
-                (maybe_url_or_path, true, word_match)
-            }
-        } else {
-            (maybe_url_or_path, false, word_match)
-        }
-    })
-}
-
-fn sanitize_url_punctuation<T: EventListener>(
-    url: String,
-    url_match: Match,
-    term: &Term<T>,
-) -> (String, Match) {
-    let mut sanitized_url = url;
-    let mut chars_trimmed = 0;
-
-    // First, handle parentheses balancing using single traversal
-    let (open_parens, close_parens) =
-        sanitized_url
-            .chars()
-            .fold((0, 0), |(opens, closes), c| match c {
-                '(' => (opens + 1, closes),
-                ')' => (opens, closes + 1),
-                _ => (opens, closes),
-            });
-
-    // Trim unbalanced closing parentheses
-    if close_parens > open_parens {
-        let mut remaining_close = close_parens;
-        while sanitized_url.ends_with(')') && remaining_close > open_parens {
-            sanitized_url.pop();
-            chars_trimmed += 1;
-            remaining_close -= 1;
-        }
-    }
-
-    // Handle trailing periods
-    if sanitized_url.ends_with('.') {
-        let trailing_periods = sanitized_url
-            .chars()
-            .rev()
-            .take_while(|&c| c == '.')
-            .count();
-
-        if trailing_periods > 1 {
-            sanitized_url.truncate(sanitized_url.len() - trailing_periods);
-            chars_trimmed += trailing_periods;
-        } else if trailing_periods == 1
-            && let Some(second_last_char) = sanitized_url.chars().rev().nth(1)
-            && (second_last_char.is_alphanumeric() || second_last_char == '/')
-        {
-            sanitized_url.pop();
-            chars_trimmed += 1;
-        }
-    }
-
-    if chars_trimmed > 0 {
-        let new_end = url_match.end().sub(term, Boundary::Grid, chars_trimmed);
-        let sanitized_match = Match::new(*url_match.start(), new_end);
-        (sanitized_url, sanitized_match)
-    } else {
-        (sanitized_url, url_match)
-    }
-}
-
-fn is_path_surrounded_by_common_symbols(path: &str) -> bool {
-    // Avoid detecting `[]` or `()` strings as paths, surrounded by common symbols
-    path.len() > 2
-        // The rest of the brackets and various quotes cannot be matched by the [`WORD_REGEX`] hence not checked for.
-        && (path.starts_with('[') && path.ends_with(']')
-            || path.starts_with('(') && path.ends_with(')'))
-}
-
-/// Based on alacritty/src/display/hint.rs > regex_match_at
-/// Retrieve the match, if the specified point is inside the content matching the regex.
-fn regex_match_at<T>(term: &Term<T>, point: AlacPoint, regex: &mut RegexSearch) -> Option<Match> {
-    visible_regex_match_iter(term, regex).find(|rm| rm.contains(&point))
-}
-
-/// Copied from alacritty/src/display/hint.rs:
-/// Iterate over all visible regex matches.
-fn visible_regex_match_iter<'a, T>(
-    term: &'a Term<T>,
-    regex: &'a mut RegexSearch,
-) -> impl Iterator<Item = Match> + 'a {
-    const MAX_SEARCH_LINES: usize = 100;
-
-    let viewport_start = Line(-(term.grid().display_offset() as i32));
-    let viewport_end = viewport_start + term.bottommost_line();
-    let mut start = term.line_search_left(AlacPoint::new(viewport_start, Column(0)));
-    let mut end = term.line_search_right(AlacPoint::new(viewport_end, Column(0)));
-    start.line = start.line.max(viewport_start - MAX_SEARCH_LINES);
-    end.line = end.line.min(viewport_end + MAX_SEARCH_LINES);
-
-    RegexIter::new(start, end, AlacDirection::Right, term, regex)
-        .skip_while(move |rm| rm.end().line < viewport_start)
-        .take_while(move |rm| rm.start().line <= viewport_end)
-}
-
-#[cfg(test)]
-mod tests {
-    use super::*;
-    use alacritty_terminal::{
-        event::VoidListener,
-        index::{Boundary, Column, Line, Point as AlacPoint},
-        term::{Config, cell::Flags, search::Match, test::TermSize},
-        vte::ansi::Handler,
-    };
-    use std::{cell::RefCell, ops::RangeInclusive, path::PathBuf};
-    use url::Url;
-    use util::paths::PathWithPosition;
-
-    fn re_test(re: &str, hay: &str, expected: Vec<&str>) {
-        let results: Vec<_> = regex::Regex::new(re)
-            .unwrap()
-            .find_iter(hay)
-            .map(|m| m.as_str())
-            .collect();
-        assert_eq!(results, expected);
-    }
-
-    #[test]
-    fn test_url_regex() {
-        re_test(
-            URL_REGEX,
-            "test http://example.com test 'https://website1.com' test mailto:bob@example.com train",
-            vec![
-                "http://example.com",
-                "https://website1.com",
-                "mailto:bob@example.com",
-            ],
-        );
-    }
-
-    #[test]
-    fn test_url_parentheses_sanitization() {
-        // Test our sanitize_url_parentheses function directly
-        let test_cases = vec![
-            // Cases that should be sanitized (unbalanced parentheses)
-            ("https://www.google.com/)", "https://www.google.com/"),
-            ("https://example.com/path)", "https://example.com/path"),
-            ("https://test.com/))", "https://test.com/"),
-            // Cases that should NOT be sanitized (balanced parentheses)
-            (
-                "https://en.wikipedia.org/wiki/Example_(disambiguation)",
-                "https://en.wikipedia.org/wiki/Example_(disambiguation)",
-            ),
-            ("https://test.com/(hello)", "https://test.com/(hello)"),
-            (
-                "https://example.com/path(1)(2)",
-                "https://example.com/path(1)(2)",
-            ),
-            // Edge cases
-            ("https://test.com/", "https://test.com/"),
-            ("https://example.com", "https://example.com"),
-        ];
-
-        for (input, expected) in test_cases {
-            // Create a minimal terminal for testing
-            let term = Term::new(Config::default(), &TermSize::new(80, 24), VoidListener);
-
-            // Create a dummy match that spans the entire input
-            let start_point = AlacPoint::new(Line(0), Column(0));
-            let end_point = AlacPoint::new(Line(0), Column(input.len()));
-            let dummy_match = Match::new(start_point, end_point);
-
-            let (result, _) = sanitize_url_punctuation(input.to_string(), dummy_match, &term);
-            assert_eq!(result, expected, "Failed for input: {}", input);
-        }
-    }
-
-    #[test]
-    fn test_url_periods_sanitization() {
-        // Test URLs with trailing periods (sentence punctuation)
-        let test_cases = vec![
-            // Cases that should be sanitized (trailing periods likely punctuation)
-            ("https://example.com.", "https://example.com"),
-            (
-                "https://github.com/zed-industries/zed.",
-                "https://github.com/zed-industries/zed",
-            ),
-            (
-                "https://example.com/path/file.html.",
-                "https://example.com/path/file.html",
-            ),
-            (
-                "https://example.com/file.pdf.",
-                "https://example.com/file.pdf",
-            ),
-            ("https://example.com:8080.", "https://example.com:8080"),
-            ("https://example.com..", "https://example.com"),
-            (
-                "https://en.wikipedia.org/wiki/C.E.O.",
-                "https://en.wikipedia.org/wiki/C.E.O",
-            ),
-            // Cases that should NOT be sanitized (periods are part of URL structure)
-            (
-                "https://example.com/v1.0/api",
-                "https://example.com/v1.0/api",
-            ),
-            ("https://192.168.1.1", "https://192.168.1.1"),
-            ("https://sub.domain.com", "https://sub.domain.com"),
-        ];
-
-        for (input, expected) in test_cases {
-            // Create a minimal terminal for testing
-            let term = Term::new(Config::default(), &TermSize::new(80, 24), VoidListener);
-
-            // Create a dummy match that spans the entire input
-            let start_point = AlacPoint::new(Line(0), Column(0));
-            let end_point = AlacPoint::new(Line(0), Column(input.len()));
-            let dummy_match = Match::new(start_point, end_point);
-
-            // This test should initially fail since we haven't implemented period sanitization yet
-            let (result, _) = sanitize_url_punctuation(input.to_string(), dummy_match, &term);
-            assert_eq!(result, expected, "Failed for input: {}", input);
-        }
-    }
-
-    #[test]
-    fn test_word_regex() {
-        re_test(
-            WORD_REGEX,
-            "hello, world! \"What\" is this?",
-            vec!["hello", "world", "What", "is", "this"],
-        );
-    }
-
-    #[test]
-    fn test_word_regex_with_linenum() {
-        // filename(line) and filename(line,col) as used in MSBuild output
-        // should be considered a single "word", even though comma is
-        // usually a word separator
-        re_test(WORD_REGEX, "a Main.cs(20) b", vec!["a", "Main.cs(20)", "b"]);
-        re_test(
-            WORD_REGEX,
-            "Main.cs(20,5) Error desc",
-            vec!["Main.cs(20,5)", "Error", "desc"],
-        );
-        // filename:line:col is a popular format for unix tools
-        re_test(
-            WORD_REGEX,
-            "a Main.cs:20:5 b",
-            vec!["a", "Main.cs:20:5", "b"],
-        );
-        // Some tools output "filename:line:col:message", which currently isn't
-        // handled correctly, but might be in the future
-        re_test(
-            WORD_REGEX,
-            "Main.cs:20:5:Error desc",
-            vec!["Main.cs:20:5:Error", "desc"],
-        );
-    }
-
-    #[test]
-    fn test_python_file_line_regex() {
-        re_test(
-            PYTHON_FILE_LINE_REGEX,
-            "hay File \"/zed/bad_py.py\", line 8 stack",
-            vec!["File \"/zed/bad_py.py\", line 8"],
-        );
-        re_test(PYTHON_FILE_LINE_REGEX, "unrelated", vec![]);
-    }
-
-    #[test]
-    fn test_python_file_line() {
-        let inputs: Vec<(&str, Option<(&str, u32)>)> = vec![
-            (
-                "File \"/zed/bad_py.py\", line 8",
-                Some(("/zed/bad_py.py", 8u32)),
-            ),
-            ("File \"path/to/zed/bad_py.py\"", None),
-            ("unrelated", None),
-            ("", None),
-        ];
-        let actual = inputs
-            .iter()
-            .map(|input| python_extract_path_and_line(input.0))
-            .collect::<Vec<_>>();
-        let expected = inputs.iter().map(|(_, output)| *output).collect::<Vec<_>>();
-        assert_eq!(actual, expected);
-    }
-
-    // We use custom columns in many tests to workaround this issue by ensuring a wrapped
-    // line never ends on a wide char:
-    //
-    // <https://github.com/alacritty/alacritty/issues/8586>
-    //
-    // This issue was recently fixed, as soon as we update to a version containing the fix we
-    // can remove all the custom columns from these tests.
-    //
-    macro_rules! test_hyperlink {
-        ($($lines:expr),+; $hyperlink_kind:ident) => { {
-            use crate::terminal_hyperlinks::tests::line_cells_count;
-            use std::cmp;
-
-            let test_lines = vec![$($lines),+];
-            let (total_cells, longest_line_cells) =
-                test_lines.iter().copied()
-                    .map(line_cells_count)
-                    .fold((0, 0), |state, cells| (state.0 + cells, cmp::max(state.1, cells)));
-
-            test_hyperlink!(
-                // Alacritty has issues with 2 columns, use 3 as the minimum for now.
-                [3, longest_line_cells / 2, longest_line_cells + 1];
-                total_cells;
-                test_lines.iter().copied();
-                $hyperlink_kind
-            )
-        } };
-
-        ($($columns:literal),+; $($lines:expr),+; $hyperlink_kind:ident) => { {
-            use crate::terminal_hyperlinks::tests::line_cells_count;
-
-            let test_lines = vec![$($lines),+];
-            let total_cells = test_lines.iter().copied().map(line_cells_count).sum();
-
-            test_hyperlink!(
-                [ $($columns),+ ]; total_cells; test_lines.iter().copied(); $hyperlink_kind
-            )
-        } };
-
-        ([ $($columns:expr),+ ]; $total_cells:expr; $lines:expr; $hyperlink_kind:ident) => { {
-            use crate::terminal_hyperlinks::tests::{ test_hyperlink, HyperlinkKind };
-
-            let source_location = format!("{}:{}", std::file!(), std::line!());
-            for columns in vec![ $($columns),+] {
-                test_hyperlink(columns, $total_cells, $lines, HyperlinkKind::$hyperlink_kind,
-                    &source_location);
-            }
-        } };
-    }
-
-    mod path {
-        /// 👉 := **hovered** on following char
-        ///
-        /// 👈 := **hovered** on wide char spacer of previous full width char
-        ///
-        /// **`‹›`** := expected **hyperlink** match
-        ///
-        /// **`«»`** := expected **path**, **row**, and **column** capture groups
-        ///
-        /// [**`c₀, c₁, …, cₙ;`**]ₒₚₜ := use specified terminal widths of `c₀, c₁, …, cₙ` **columns**
-        /// (defaults to `3, longest_line_cells / 2, longest_line_cells + 1;`)
-        ///
-        macro_rules! test_path {
-            ($($lines:literal),+) => { test_hyperlink!($($lines),+; Path) };
-            ($($columns:literal),+; $($lines:literal),+) => {
-                test_hyperlink!($($columns),+; $($lines),+; Path)
-            };
-        }
-
-        #[test]
-        fn simple() {
-            // Rust paths
-            // Just the path
-            test_path!("‹«/👉test/cool.rs»›");
-            test_path!("‹«/test/cool👉.rs»›");
-
-            // path and line
-            test_path!("‹«/👉test/cool.rs»:«4»›");
-            test_path!("‹«/test/cool.rs»👉:«4»›");
-            test_path!("‹«/test/cool.rs»:«👉4»›");
-            test_path!("‹«/👉test/cool.rs»(«4»)›");
-            test_path!("‹«/test/cool.rs»👉(«4»)›");
-            test_path!("‹«/test/cool.rs»(«👉4»)›");
-            test_path!("‹«/test/cool.rs»(«4»👉)›");
-
-            // path, line, and column
-            test_path!("‹«/👉test/cool.rs»:«4»:«2»›");
-            test_path!("‹«/test/cool.rs»:«4»:«👉2»›");
-            test_path!("‹«/👉test/cool.rs»(«4»,«2»)›");
-            test_path!("‹«/test/cool.rs»(«4»👉,«2»)›");
-
-            // path, line, column, and ':' suffix
-            test_path!("‹«/👉test/cool.rs»:«4»:«2»›:");
-            test_path!("‹«/test/cool.rs»:«4»:«👉2»›:");
-            test_path!("‹«/👉test/cool.rs»(«4»,«2»)›:");
-            test_path!("‹«/test/cool.rs»(«4»,«2»👉)›:");
-
-            // path, line, column, and description
-            test_path!("‹«/test/cool.rs»:«4»:«2»›👉:Error!");
-            test_path!("‹«/test/cool.rs»:«4»:«2»›:👉Error!");
-            test_path!("‹«/test/co👉ol.rs»(«4»,«2»)›:Error!");
-
-            // Cargo output
-            test_path!("    Compiling Cool 👉(‹«/test/Cool»›)");
-            test_path!("    Compiling Cool (‹«/👉test/Cool»›)");
-            test_path!("    Compiling Cool (‹«/test/Cool»›👉)");
-
-            // Python
-            test_path!("‹«awe👉some.py»›");
-
-            test_path!("    ‹F👉ile \"«/awesome.py»\", line «42»›: Wat?");
-            test_path!("    ‹File \"«/awe👉some.py»\", line «42»›: Wat?");
-            test_path!("    ‹File \"«/awesome.py»👉\", line «42»›: Wat?");
-            test_path!("    ‹File \"«/awesome.py»\", line «4👉2»›: Wat?");
-        }
-
-        #[test]
-        fn colons_galore() {
-            test_path!("‹«/test/co👉ol.rs»:«4»›");
-            test_path!("‹«/test/co👉ol.rs»:«4»›:");
-            test_path!("‹«/test/co👉ol.rs»:«4»:«2»›");
-            test_path!("‹«/test/co👉ol.rs»:«4»:«2»›:");
-            test_path!("‹«/test/co👉ol.rs»(«1»)›");
-            test_path!("‹«/test/co👉ol.rs»(«1»)›:");
-            test_path!("‹«/test/co👉ol.rs»(«1»,«618»)›");
-            test_path!("‹«/test/co👉ol.rs»(«1»,«618»)›:");
-            test_path!("‹«/test/co👉ol.rs»::«42»›");
-            test_path!("‹«/test/co👉ol.rs»::«42»›:");
-            test_path!("‹«/test/co👉ol.rs:4:2»(«1»,«618»)›");
-            test_path!("‹«/test/co👉ol.rs»(«1»,«618»)›::");
-        }
-
-        #[test]
-        fn word_wide_chars() {
-            // Rust paths
-            test_path!(4, 6, 12; "‹«/👉例/cool.rs»›");
-            test_path!(4, 6, 12; "‹«/例👈/cool.rs»›");
-            test_path!(4, 8, 16; "‹«/例/cool.rs»:«👉4»›");
-            test_path!(4, 8, 16; "‹«/例/cool.rs»:«4»:«👉2»›");
-
-            // Cargo output
-            test_path!(4, 27, 30; "    Compiling Cool (‹«/👉例/Cool»›)");
-            test_path!(4, 27, 30; "    Compiling Cool (‹«/例👈/Cool»›)");
-
-            // Python
-            test_path!(4, 11; "‹«👉例wesome.py»›");
-            test_path!(4, 11; "‹«例👈wesome.py»›");
-            test_path!(6, 17, 40; "    ‹File \"«/👉例wesome.py»\", line «42»›: Wat?");
-            test_path!(6, 17, 40; "    ‹File \"«/例👈wesome.py»\", line «42»›: Wat?");
-        }
-
-        #[test]
-        fn non_word_wide_chars() {
-            // Mojo diagnostic message
-            test_path!(4, 18, 38; "    ‹File \"«/awe👉some.🔥»\", line «42»›: Wat?");
-            test_path!(4, 18, 38; "    ‹File \"«/awesome👉.🔥»\", line «42»›: Wat?");
-            test_path!(4, 18, 38; "    ‹File \"«/awesome.👉🔥»\", line «42»›: Wat?");
-            test_path!(4, 18, 38; "    ‹File \"«/awesome.🔥👈»\", line «42»›: Wat?");
-        }
-
-        /// These likely rise to the level of being worth fixing.
-        mod issues {
-            #[test]
-            #[cfg_attr(not(target_os = "windows"), should_panic(expected = "Path = «例»"))]
-            #[cfg_attr(target_os = "windows", should_panic(expected = r#"Path = «C:\\例»"#))]
-            // <https://github.com/alacritty/alacritty/issues/8586>
-            fn issue_alacritty_8586() {
-                // Rust paths
-                test_path!("‹«/👉例/cool.rs»›");
-                test_path!("‹«/例👈/cool.rs»›");
-                test_path!("‹«/例/cool.rs»:«👉4»›");
-                test_path!("‹«/例/cool.rs»:«4»:«👉2»›");
-
-                // Cargo output
-                test_path!("    Compiling Cool (‹«/👉例/Cool»›)");
-                test_path!("    Compiling Cool (‹«/例👈/Cool»›)");
-
-                // Python
-                test_path!("‹«👉例wesome.py»›");
-                test_path!("‹«例👈wesome.py»›");
-                test_path!("    ‹File \"«/👉例wesome.py»\", line «42»›: Wat?");
-                test_path!("    ‹File \"«/例👈wesome.py»\", line «42»›: Wat?");
-            }
-
-            #[test]
-            #[should_panic(expected = "No hyperlink found")]
-            // <https://github.com/zed-industries/zed/issues/12338>
-            fn issue_12338() {
-                // Issue #12338
-                test_path!(".rw-r--r--     0     staff 05-27 14:03 ‹«test👉、2.txt»›");
-                test_path!(".rw-r--r--     0     staff 05-27 14:03 ‹«test、👈2.txt»›");
-                test_path!(".rw-r--r--     0     staff 05-27 14:03 ‹«test👉。3.txt»›");
-                test_path!(".rw-r--r--     0     staff 05-27 14:03 ‹«test。👈3.txt»›");
-
-                // Rust paths
-                test_path!("‹«/👉🏃/🦀.rs»›");
-                test_path!("‹«/🏃👈/🦀.rs»›");
-                test_path!("‹«/🏃/👉🦀.rs»:«4»›");
-                test_path!("‹«/🏃/🦀👈.rs»:«4»:«2»›");
-
-                // Cargo output
-                test_path!("    Compiling Cool (‹«/👉🏃/Cool»›)");
-                test_path!("    Compiling Cool (‹«/🏃👈/Cool»›)");
-
-                // Python
-                test_path!("‹«👉🏃wesome.py»›");
-                test_path!("‹«🏃👈wesome.py»›");
-                test_path!("    ‹File \"«/👉🏃wesome.py»\", line «42»›: Wat?");
-                test_path!("    ‹File \"«/🏃👈wesome.py»\", line «42»›: Wat?");
-
-                // Mojo
-                test_path!("‹«/awe👉some.🔥»› is some good Mojo!");
-                test_path!("‹«/awesome👉.🔥»› is some good Mojo!");
-                test_path!("‹«/awesome.👉🔥»› is some good Mojo!");
-                test_path!("‹«/awesome.🔥👈»› is some good Mojo!");
-                test_path!("    ‹File \"«/👉🏃wesome.🔥»\", line «42»›: Wat?");
-                test_path!("    ‹File \"«/🏃👈wesome.🔥»\", line «42»›: Wat?");
-            }
-
-            #[test]
-            #[cfg_attr(
-                not(target_os = "windows"),
-                should_panic(
-                    expected = "Path = «test/controllers/template_items_controller_test.rb», line = 20, at grid cells (0, 0)..=(17, 1)"
-                )
-            )]
-            #[cfg_attr(
-                target_os = "windows",
-                should_panic(
-                    expected = r#"Path = «test\\controllers\\template_items_controller_test.rb», line = 20, at grid cells (0, 0)..=(17, 1)"#
-                )
-            )]
-            // <https://github.com/zed-industries/zed/issues/28194>
-            //
-            // #28194 was closed, but the link includes the description part (":in" here), which
-            // seems wrong...
-            fn issue_28194() {
-                test_path!(
-                    "‹«test/c👉ontrollers/template_items_controller_test.rb»:«20»›:in 'block (2 levels) in <class:TemplateItemsControllerTest>'"
-                );
-                test_path!(
-                    "‹«test/controllers/template_items_controller_test.rb»:«19»›:i👉n 'block in <class:TemplateItemsControllerTest>'"
-                );
-            }
-        }
-
-        /// Minor issues arguably not important enough to fix/workaround...
-        mod nits {
-            #[test]
-            #[cfg_attr(
-                not(target_os = "windows"),
-                should_panic(expected = "Path = «/test/cool.rs(4»")
-            )]
-            #[cfg_attr(
-                target_os = "windows",
-                should_panic(expected = r#"Path = «C:\\test\\cool.rs(4»"#)
-            )]
-            fn alacritty_bugs_with_two_columns() {
-                test_path!(2; "‹«/👉test/cool.rs»(«4»)›");
-                test_path!(2; "‹«/test/cool.rs»(«👉4»)›");
-                test_path!(2; "‹«/test/cool.rs»(«4»,«👉2»)›");
-
-                // Python
-                test_path!(2; "‹«awe👉some.py»›");
-            }
-
-            #[test]
-            #[cfg_attr(
-                not(target_os = "windows"),
-                should_panic(
-                    expected = "Path = «/test/cool.rs», line = 1, at grid cells (0, 0)..=(9, 0)"
-                )
-            )]
-            #[cfg_attr(
-                target_os = "windows",
-                should_panic(
-                    expected = r#"Path = «C:\\test\\cool.rs», line = 1, at grid cells (0, 0)..=(9, 2)"#
-                )
-            )]
-            fn invalid_row_column_should_be_part_of_path() {
-                test_path!("‹«/👉test/cool.rs:1:618033988749»›");
-                test_path!("‹«/👉test/cool.rs(1,618033988749)»›");
-            }
-
-            #[test]
-            #[should_panic(expected = "Path = «»")]
-            fn colon_suffix_succeeds_in_finding_an_empty_maybe_path() {
-                test_path!("‹«/test/cool.rs»:«4»:«2»›👉:", "What is this?");
-                test_path!("‹«/test/cool.rs»(«4»,«2»)›👉:", "What is this?");
-            }
-
-            #[test]
-            #[cfg_attr(
-                not(target_os = "windows"),
-                should_panic(expected = "Path = «/test/cool.rs»")
-            )]
-            #[cfg_attr(
-                target_os = "windows",
-                should_panic(expected = r#"Path = «C:\\test\\cool.rs»"#)
-            )]
-            fn many_trailing_colons_should_be_parsed_as_part_of_the_path() {
-                test_path!("‹«/test/cool.rs:::👉:»›");
-                test_path!("‹«/te:st/👉co:ol.r:s:4:2::::::»›");
-            }
-        }
-
-        #[cfg(target_os = "windows")]
-        mod windows {
-            // Lots of fun to be had with long file paths (verbatim) and UNC paths on Windows.
-            // See <https://learn.microsoft.com/en-us/windows/win32/fileio/maximum-file-path-limitation>
-            // See <https://users.rust-lang.org/t/understanding-windows-paths/58583>
-            // See <https://github.com/rust-lang/cargo/issues/13919>
-
-            #[test]
-            fn unc() {
-                test_path!(r#"‹«\\server\share\👉test\cool.rs»›"#);
-                test_path!(r#"‹«\\server\share\test\cool👉.rs»›"#);
-            }
-
-            mod issues {
-                #[test]
-                #[should_panic(
-                    expected = r#"Path = «C:\\test\\cool.rs», at grid cells (0, 0)..=(6, 0)"#
-                )]
-                fn issue_verbatim() {
-                    test_path!(r#"‹«\\?\C:\👉test\cool.rs»›"#);
-                    test_path!(r#"‹«\\?\C:\test\cool👉.rs»›"#);
-                }
-
-                #[test]
-                #[should_panic(
-                    expected = r#"Path = «\\\\server\\share\\test\\cool.rs», at grid cells (0, 0)..=(10, 2)"#
-                )]
-                fn issue_verbatim_unc() {
-                    test_path!(r#"‹«\\?\UNC\server\share\👉test\cool.rs»›"#);
-                    test_path!(r#"‹«\\?\UNC\server\share\test\cool👉.rs»›"#);
-                }
-            }
-        }
-    }
-
-    mod file_iri {
-        // File IRIs have a ton of use cases, most of which we currently do not support. A few of
-        // those cases are documented here as tests which are expected to fail.
-        // See https://en.wikipedia.org/wiki/File_URI_scheme
-
-        /// [**`c₀, c₁, …, cₙ;`**]ₒₚₜ := use specified terminal widths of `c₀, c₁, …, cₙ` **columns**
-        /// (defaults to `3, longest_line_cells / 2, longest_line_cells + 1;`)
-        ///
-        macro_rules! test_file_iri {
-            ($file_iri:literal) => { { test_hyperlink!(concat!("‹«👉", $file_iri, "»›"); FileIri) } };
-            ($($columns:literal),+; $file_iri:literal) => { {
-                test_hyperlink!($($columns),+; concat!("‹«👉", $file_iri, "»›"); FileIri)
-            } };
-        }
-
-        #[cfg(not(target_os = "windows"))]
-        #[test]
-        fn absolute_file_iri() {
-            test_file_iri!("file:///test/cool/index.rs");
-            test_file_iri!("file:///test/cool/");
-        }
-
-        mod issues {
-            #[cfg(not(target_os = "windows"))]
-            #[test]
-            #[should_panic(expected = "Path = «/test/Ῥόδος/», at grid cells (0, 0)..=(15, 1)")]
-            fn issue_file_iri_with_percent_encoded_characters() {
-                // Non-space characters
-                // file:///test/Ῥόδος/
-                test_file_iri!("file:///test/%E1%BF%AC%CF%8C%CE%B4%CE%BF%CF%82/"); // URI
-
-                // Spaces
-                test_file_iri!("file:///te%20st/co%20ol/index.rs");
-                test_file_iri!("file:///te%20st/co%20ol/");
-            }
-        }
-
-        #[cfg(target_os = "windows")]
-        mod windows {
-            mod issues {
-                // The test uses Url::to_file_path(), but it seems that the Url crate doesn't
-                // support relative file IRIs.
-                #[test]
-                #[should_panic(
-                    expected = r#"Failed to interpret file IRI `file:/test/cool/index.rs` as a path"#
-                )]
-                fn issue_relative_file_iri() {
-                    test_file_iri!("file:/test/cool/index.rs");
-                    test_file_iri!("file:/test/cool/");
-                }
-
-                // See https://en.wikipedia.org/wiki/File_URI_scheme
-                #[test]
-                #[should_panic(
-                    expected = r#"Path = «C:\\test\\cool\\index.rs», at grid cells (0, 0)..=(9, 1)"#
-                )]
-                fn issue_absolute_file_iri() {
-                    test_file_iri!("file:///C:/test/cool/index.rs");
-                    test_file_iri!("file:///C:/test/cool/");
-                }
-
-                #[test]
-                #[should_panic(
-                    expected = r#"Path = «C:\\test\\Ῥόδος\\», at grid cells (0, 0)..=(16, 1)"#
-                )]
-                fn issue_file_iri_with_percent_encoded_characters() {
-                    // Non-space characters
-                    // file:///test/Ῥόδος/
-                    test_file_iri!("file:///C:/test/%E1%BF%AC%CF%8C%CE%B4%CE%BF%CF%82/"); // URI
-
-                    // Spaces
-                    test_file_iri!("file:///C:/te%20st/co%20ol/index.rs");
-                    test_file_iri!("file:///C:/te%20st/co%20ol/");
-                }
-            }
-        }
-    }
-
-    mod iri {
-        /// [**`c₀, c₁, …, cₙ;`**]ₒₚₜ := use specified terminal widths of `c₀, c₁, …, cₙ` **columns**
-        /// (defaults to `3, longest_line_cells / 2, longest_line_cells + 1;`)
-        ///
-        macro_rules! test_iri {
-            ($iri:literal) => { { test_hyperlink!(concat!("‹«👉", $iri, "»›"); Iri) } };
-            ($($columns:literal),+; $iri:literal) => { {
-                test_hyperlink!($($columns),+; concat!("‹«👉", $iri, "»›"); Iri)
-            } };
-        }
-
-        #[test]
-        fn simple() {
-            // In the order they appear in URL_REGEX, except 'file://' which is treated as a path
-            test_iri!("ipfs://test/cool.ipfs");
-            test_iri!("ipns://test/cool.ipns");
-            test_iri!("magnet://test/cool.git");
-            test_iri!("mailto:someone@somewhere.here");
-            test_iri!("gemini://somewhere.here");
-            test_iri!("gopher://somewhere.here");
-            test_iri!("http://test/cool/index.html");
-            test_iri!("http://10.10.10.10:1111/cool.html");
-            test_iri!("http://test/cool/index.html?amazing=1");
-            test_iri!("http://test/cool/index.html#right%20here");
-            test_iri!("http://test/cool/index.html?amazing=1#right%20here");
-            test_iri!("https://test/cool/index.html");
-            test_iri!("https://10.10.10.10:1111/cool.html");
-            test_iri!("https://test/cool/index.html?amazing=1");
-            test_iri!("https://test/cool/index.html#right%20here");
-            test_iri!("https://test/cool/index.html?amazing=1#right%20here");
-            test_iri!("news://test/cool.news");
-            test_iri!("git://test/cool.git");
-            test_iri!("ssh://user@somewhere.over.here:12345/test/cool.git");
-            test_iri!("ftp://test/cool.ftp");
-        }
-
-        #[test]
-        fn wide_chars() {
-            // In the order they appear in URL_REGEX, except 'file://' which is treated as a path
-            test_iri!(4, 20; "ipfs://例🏃🦀/cool.ipfs");
-            test_iri!(4, 20; "ipns://例🏃🦀/cool.ipns");
-            test_iri!(6, 20; "magnet://例🏃🦀/cool.git");
-            test_iri!(4, 20; "mailto:someone@somewhere.here");
-            test_iri!(4, 20; "gemini://somewhere.here");
-            test_iri!(4, 20; "gopher://somewhere.here");
-            test_iri!(4, 20; "http://例🏃🦀/cool/index.html");
-            test_iri!(4, 20; "http://10.10.10.10:1111/cool.html");
-            test_iri!(4, 20; "http://例🏃🦀/cool/index.html?amazing=1");
-            test_iri!(4, 20; "http://例🏃🦀/cool/index.html#right%20here");
-            test_iri!(4, 20; "http://例🏃🦀/cool/index.html?amazing=1#right%20here");
-            test_iri!(4, 20; "https://例🏃🦀/cool/index.html");
-            test_iri!(4, 20; "https://10.10.10.10:1111/cool.html");
-            test_iri!(4, 20; "https://例🏃🦀/cool/index.html?amazing=1");
-            test_iri!(4, 20; "https://例🏃🦀/cool/index.html#right%20here");
-            test_iri!(4, 20; "https://例🏃🦀/cool/index.html?amazing=1#right%20here");
-            test_iri!(4, 20; "news://例🏃🦀/cool.news");
-            test_iri!(5, 20; "git://例/cool.git");
-            test_iri!(5, 20; "ssh://user@somewhere.over.here:12345/例🏃🦀/cool.git");
-            test_iri!(7, 20; "ftp://例🏃🦀/cool.ftp");
-        }
-
-        // There are likely more tests needed for IRI vs URI
-        #[test]
-        fn iris() {
-            // These refer to the same location, see example here:
-            // <https://en.wikipedia.org/wiki/Internationalized_Resource_Identifier#Compatibility>
-            test_iri!("https://en.wiktionary.org/wiki/Ῥόδος"); // IRI
-            test_iri!("https://en.wiktionary.org/wiki/%E1%BF%AC%CF%8C%CE%B4%CE%BF%CF%82"); // URI
-        }
-
-        #[test]
-        #[should_panic(expected = "Expected a path, but was a iri")]
-        fn file_is_a_path() {
-            test_iri!("file://test/cool/index.rs");
-        }
-    }
-
-    #[derive(Debug, PartialEq)]
-    enum HyperlinkKind {
-        FileIri,
-        Iri,
-        Path,
-    }
-
-    struct ExpectedHyperlink {
-        hovered_grid_point: AlacPoint,
-        hovered_char: char,
-        hyperlink_kind: HyperlinkKind,
-        iri_or_path: String,
-        row: Option<u32>,
-        column: Option<u32>,
-        hyperlink_match: RangeInclusive<AlacPoint>,
-    }
-
-    /// Converts to Windows style paths on Windows, like path!(), but at runtime for improved test
-    /// readability.
-    fn build_term_from_test_lines<'a>(
-        hyperlink_kind: HyperlinkKind,
-        term_size: TermSize,
-        test_lines: impl Iterator<Item = &'a str>,
-    ) -> (Term<VoidListener>, ExpectedHyperlink) {
-        #[derive(Default, Eq, PartialEq)]
-        enum HoveredState {
-            #[default]
-            HoveredScan,
-            HoveredNextChar,
-            Done,
-        }
-
-        #[derive(Default, Eq, PartialEq)]
-        enum MatchState {
-            #[default]
-            MatchScan,
-            MatchNextChar,
-            Match(AlacPoint),
-            Done,
-        }
-
-        #[derive(Default, Eq, PartialEq)]
-        enum CapturesState {
-            #[default]
-            PathScan,
-            PathNextChar,
-            Path(AlacPoint),
-            RowScan,
-            Row(String),
-            ColumnScan,
-            Column(String),
-            Done,
-        }
-
-        fn prev_input_point_from_term(term: &Term<VoidListener>) -> AlacPoint {
-            let grid = term.grid();
-            let cursor = &grid.cursor;
-            let mut point = cursor.point;
-
-            if !cursor.input_needs_wrap {
-                point.column -= 1;
-            }
-
-            if grid.index(point).flags.contains(Flags::WIDE_CHAR_SPACER) {
-                point.column -= 1;
-            }
-
-            point
-        }
-
-        let mut hovered_grid_point: Option<AlacPoint> = None;
-        let mut hyperlink_match = AlacPoint::default()..=AlacPoint::default();
-        let mut iri_or_path = String::default();
-        let mut row = None;
-        let mut column = None;
-        let mut prev_input_point = AlacPoint::default();
-        let mut hovered_state = HoveredState::default();
-        let mut match_state = MatchState::default();
-        let mut captures_state = CapturesState::default();
-        let mut term = Term::new(Config::default(), &term_size, VoidListener);
-
-        for text in test_lines {
-            let chars: Box<dyn Iterator<Item = char>> =
-                if cfg!(windows) && hyperlink_kind == HyperlinkKind::Path {
-                    Box::new(text.chars().map(|c| if c == '/' { '\\' } else { c })) as _
-                } else {
-                    Box::new(text.chars()) as _
-                };
-            let mut chars = chars.peekable();
-            while let Some(c) = chars.next() {
-                match c {
-                    '👉' => {
-                        hovered_state = HoveredState::HoveredNextChar;
-                    }
-                    '👈' => {
-                        hovered_grid_point = Some(prev_input_point.add(&term, Boundary::Grid, 1));
-                    }
-                    '«' | '»' => {
-                        captures_state = match captures_state {
-                            CapturesState::PathScan => CapturesState::PathNextChar,
-                            CapturesState::PathNextChar => {
-                                panic!("Should have been handled by char input")
-                            }
-                            CapturesState::Path(start_point) => {
-                                iri_or_path = term.bounds_to_string(start_point, prev_input_point);
-                                CapturesState::RowScan
-                            }
-                            CapturesState::RowScan => CapturesState::Row(String::new()),
-                            CapturesState::Row(number) => {
-                                row = Some(number.parse::<u32>().unwrap());
-                                CapturesState::ColumnScan
-                            }
-                            CapturesState::ColumnScan => CapturesState::Column(String::new()),
-                            CapturesState::Column(number) => {
-                                column = Some(number.parse::<u32>().unwrap());
-                                CapturesState::Done
-                            }
-                            CapturesState::Done => {
-                                panic!("Extra '«', '»'")
-                            }
-                        }
-                    }
-                    '‹' | '›' => {
-                        match_state = match match_state {
-                            MatchState::MatchScan => MatchState::MatchNextChar,
-                            MatchState::MatchNextChar => {
-                                panic!("Should have been handled by char input")
-                            }
-                            MatchState::Match(start_point) => {
-                                hyperlink_match = start_point..=prev_input_point;
-                                MatchState::Done
-                            }
-                            MatchState::Done => {
-                                panic!("Extra '‹', '›'")
-                            }
-                        }
-                    }
-                    _ => {
-                        if let CapturesState::Row(number) | CapturesState::Column(number) =
-                            &mut captures_state
-                        {
-                            number.push(c)
-                        }
-
-                        let is_windows_abs_path_start = captures_state
-                            == CapturesState::PathNextChar
-                            && cfg!(windows)
-                            && hyperlink_kind == HyperlinkKind::Path
-                            && c == '\\'
-                            && chars.peek().is_some_and(|c| *c != '\\');
-
-                        if is_windows_abs_path_start {
-                            // Convert Unix abs path start into Windows abs path start so that the
-                            // same test can be used for both OSes.
-                            term.input('C');
-                            prev_input_point = prev_input_point_from_term(&term);
-                            term.input(':');
-                            term.input(c);
-                        } else {
-                            term.input(c);
-                            prev_input_point = prev_input_point_from_term(&term);
-                        }
-
-                        if hovered_state == HoveredState::HoveredNextChar {
-                            hovered_grid_point = Some(prev_input_point);
-                            hovered_state = HoveredState::Done;
-                        }
-                        if captures_state == CapturesState::PathNextChar {
-                            captures_state = CapturesState::Path(prev_input_point);
-                        }
-                        if match_state == MatchState::MatchNextChar {
-                            match_state = MatchState::Match(prev_input_point);
-                        }
-                    }
-                }
-            }
-            term.move_down_and_cr(1);
-        }
-
-        if hyperlink_kind == HyperlinkKind::FileIri {
-            let Ok(url) = Url::parse(&iri_or_path) else {
-                panic!("Failed to parse file IRI `{iri_or_path}`");
-            };
-            let Ok(path) = url.to_file_path() else {
-                panic!("Failed to interpret file IRI `{iri_or_path}` as a path");
-            };
-            iri_or_path = path.to_string_lossy().to_string();
-        }
-
-        if cfg!(windows) {
-            // Handle verbatim and UNC paths for Windows
-            if let Some(stripped) = iri_or_path.strip_prefix(r#"\\?\UNC\"#) {
-                iri_or_path = format!(r#"\\{stripped}"#);
-            } else if let Some(stripped) = iri_or_path.strip_prefix(r#"\\?\"#) {
-                iri_or_path = stripped.to_string();
-            }
-        }
-
-        let hovered_grid_point = hovered_grid_point.expect("Missing hovered point (👉 or 👈)");
-        let hovered_char = term.grid().index(hovered_grid_point).c;
-        (
-            term,
-            ExpectedHyperlink {
-                hovered_grid_point,
-                hovered_char,
-                hyperlink_kind,
-                iri_or_path,
-                row,
-                column,
-                hyperlink_match,
-            },
-        )
-    }
-
-    fn line_cells_count(line: &str) -> usize {
-        // This avoids taking a dependency on the unicode-width crate
-        fn width(c: char) -> usize {
-            match c {
-                // Fullwidth unicode characters used in tests
-                '例' | '🏃' | '🦀' | '🔥' => 2,
-                _ => 1,
-            }
-        }
-        const CONTROL_CHARS: &str = "‹«👉👈»›";
-        line.chars()
-            .filter(|c| !CONTROL_CHARS.contains(*c))
-            .map(width)
-            .sum::<usize>()
-    }
-
-    struct CheckHyperlinkMatch<'a> {
-        term: &'a Term<VoidListener>,
-        expected_hyperlink: &'a ExpectedHyperlink,
-        source_location: &'a str,
-    }
-
-    impl<'a> CheckHyperlinkMatch<'a> {
-        fn new(
-            term: &'a Term<VoidListener>,
-            expected_hyperlink: &'a ExpectedHyperlink,
-            source_location: &'a str,
-        ) -> Self {
-            Self {
-                term,
-                expected_hyperlink,
-                source_location,
-            }
-        }
-
-        fn check_path_with_position_and_match(
-            &self,
-            path_with_position: PathWithPosition,
-            hyperlink_match: &Match,
-        ) {
-            let format_path_with_position_and_match =
-                |path_with_position: &PathWithPosition, hyperlink_match: &Match| {
-                    let mut result =
-                        format!("Path = «{}»", &path_with_position.path.to_string_lossy());
-                    if let Some(row) = path_with_position.row {
-                        result += &format!(", line = {row}");
-                        if let Some(column) = path_with_position.column {
-                            result += &format!(", column = {column}");
-                        }
-                    }
-
-                    result += &format!(
-                        ", at grid cells {}",
-                        Self::format_hyperlink_match(hyperlink_match)
-                    );
-                    result
-                };
-
-            assert_ne!(
-                self.expected_hyperlink.hyperlink_kind,
-                HyperlinkKind::Iri,
-                "\n    at {}\nExpected a path, but was a iri:\n{}",
-                self.source_location,
-                self.format_renderable_content()
-            );
-
-            assert_eq!(
-                format_path_with_position_and_match(
-                    &PathWithPosition {
-                        path: PathBuf::from(self.expected_hyperlink.iri_or_path.clone()),
-                        row: self.expected_hyperlink.row,
-                        column: self.expected_hyperlink.column
-                    },
-                    &self.expected_hyperlink.hyperlink_match
-                ),
-                format_path_with_position_and_match(&path_with_position, hyperlink_match),
-                "\n    at {}:\n{}",
-                self.source_location,
-                self.format_renderable_content()
-            );
-        }
-
-        fn check_iri_and_match(&self, iri: String, hyperlink_match: &Match) {
-            let format_iri_and_match = |iri: &String, hyperlink_match: &Match| {
-                format!(
-                    "Url = «{iri}», at grid cells {}",
-                    Self::format_hyperlink_match(hyperlink_match)
-                )
-            };
-
-            assert_eq!(
-                self.expected_hyperlink.hyperlink_kind,
-                HyperlinkKind::Iri,
-                "\n    at {}\nExpected a iri, but was a path:\n{}",
-                self.source_location,
-                self.format_renderable_content()
-            );
-
-            assert_eq!(
-                format_iri_and_match(
-                    &self.expected_hyperlink.iri_or_path,
-                    &self.expected_hyperlink.hyperlink_match
-                ),
-                format_iri_and_match(&iri, hyperlink_match),
-                "\n    at {}:\n{}",
-                self.source_location,
-                self.format_renderable_content()
-            );
-        }
-
-        fn format_hyperlink_match(hyperlink_match: &Match) -> String {
-            format!(
-                "({}, {})..=({}, {})",
-                hyperlink_match.start().line.0,
-                hyperlink_match.start().column.0,
-                hyperlink_match.end().line.0,
-                hyperlink_match.end().column.0
-            )
-        }
-
-        fn format_renderable_content(&self) -> String {
-            let mut result = format!("\nHovered on '{}'\n", self.expected_hyperlink.hovered_char);
-
-            let mut first_header_row = String::new();
-            let mut second_header_row = String::new();
-            let mut marker_header_row = String::new();
-            for index in 0..self.term.columns() {
-                let remainder = index % 10;
-                first_header_row.push_str(
-                    &(index > 0 && remainder == 0)
-                        .then_some((index / 10).to_string())
-                        .unwrap_or(" ".into()),
-                );
-                second_header_row += &remainder.to_string();
-                if index == self.expected_hyperlink.hovered_grid_point.column.0 {
-                    marker_header_row.push('↓');
-                } else {
-                    marker_header_row.push(' ');
-                }
-            }
-
-            result += &format!("\n      [{}]\n", first_header_row);
-            result += &format!("      [{}]\n", second_header_row);
-            result += &format!("       {}", marker_header_row);
-
-            let spacers: Flags = Flags::LEADING_WIDE_CHAR_SPACER | Flags::WIDE_CHAR_SPACER;
-            for cell in self
-                .term
-                .renderable_content()
-                .display_iter
-                .filter(|cell| !cell.flags.intersects(spacers))
-            {
-                if cell.point.column.0 == 0 {
-                    let prefix =
-                        if cell.point.line == self.expected_hyperlink.hovered_grid_point.line {
-                            '→'
-                        } else {
-                            ' '
-                        };
-                    result += &format!("\n{prefix}[{:>3}] ", cell.point.line.to_string());
-                }
-
-                result.push(cell.c);
-            }
-
-            result
-        }
-    }
-
-    fn test_hyperlink<'a>(
-        columns: usize,
-        total_cells: usize,
-        test_lines: impl Iterator<Item = &'a str>,
-        hyperlink_kind: HyperlinkKind,
-        source_location: &str,
-    ) {
-        thread_local! {
-            static TEST_REGEX_SEARCHES: RefCell<RegexSearches> = RefCell::new(RegexSearches::new());
-        }
-
-        let term_size = TermSize::new(columns, total_cells / columns + 2);
-        let (term, expected_hyperlink) =
-            build_term_from_test_lines(hyperlink_kind, term_size, test_lines);
-        let hyperlink_found = TEST_REGEX_SEARCHES.with(|regex_searches| {
-            find_from_grid_point(
-                &term,
-                expected_hyperlink.hovered_grid_point,
-                &mut regex_searches.borrow_mut(),
-            )
-        });
-        let check_hyperlink_match =
-            CheckHyperlinkMatch::new(&term, &expected_hyperlink, source_location);
-        match hyperlink_found {
-            Some((hyperlink_word, false, hyperlink_match)) => {
-                check_hyperlink_match.check_path_with_position_and_match(
-                    PathWithPosition::parse_str(&hyperlink_word),
-                    &hyperlink_match,
-                );
-            }
-            Some((hyperlink_word, true, hyperlink_match)) => {
-                check_hyperlink_match.check_iri_and_match(hyperlink_word, &hyperlink_match);
-            }
-            _ => {
-                assert!(
-                    false,
-                    "No hyperlink found\n     at {source_location}:\n{}",
-                    check_hyperlink_match.format_renderable_content()
-                )
-            }
-        }
-    }
-}
->>>>>>> 50326ddc
+}