use alacritty_terminal::vte::ansi::{
    CursorShape as AlacCursorShape, CursorStyle as AlacCursorStyle,
};
use collections::HashMap;
use gpui::{FontFallbacks, FontFeatures, FontWeight, Pixels, px};
use schemars::JsonSchema;
use serde::{Deserialize, Serialize};

pub use settings::AlternateScroll;
use settings::{
    CursorShapeContent, SettingsContent, ShowScrollbar, TerminalBlink, TerminalDockPosition,
    TerminalLineHeight, TerminalSettingsContent, VenvSettings, WorkingDirectory,
};
use task::Shell;
use theme::FontFamilyName;

#[derive(Copy, Clone, Debug, Serialize, Deserialize, JsonSchema, PartialEq, Eq)]
pub struct Toolbar {
    pub breadcrumbs: bool,
}

#[derive(Clone, Debug, Deserialize)]
pub struct TerminalSettings {
    pub shell: Shell,
    pub working_directory: WorkingDirectory,
    pub font_size: Option<Pixels>, // todo(settings_refactor) can be non-optional...
    pub font_family: Option<FontFamilyName>,
    pub font_fallbacks: Option<FontFallbacks>,
    pub font_features: Option<FontFeatures>,
    pub font_weight: Option<FontWeight>,
    pub line_height: TerminalLineHeight,
    pub env: HashMap<String, String>,
    pub cursor_shape: Option<CursorShape>,
    pub blinking: TerminalBlink,
    pub alternate_scroll: AlternateScroll,
    pub option_as_meta: bool,
    pub copy_on_select: bool,
    pub keep_selection_on_copy: bool,
    pub button: bool,
    pub dock: TerminalDockPosition,
    pub default_width: Pixels,
    pub default_height: Pixels,
    pub detect_venv: VenvSettings,
    pub max_scroll_history_lines: Option<usize>,
    pub toolbar: Toolbar,
    pub scrollbar: ScrollbarSettings,
    pub minimum_contrast: f32,
    pub path_hyperlink_regexes: Vec<String>,
    pub path_hyperlink_timeout: u64,
}

#[derive(Copy, Clone, Debug, Serialize, Deserialize, JsonSchema, PartialEq, Eq)]
pub struct ScrollbarSettings {
    /// When to show the scrollbar in the terminal.
    ///
    /// Default: inherits editor scrollbar settings
    pub show: Option<ShowScrollbar>,
}

fn settings_shell_to_task_shell(shell: settings::Shell) -> Shell {
    match shell {
        settings::Shell::System => Shell::System,
        settings::Shell::Program(program) => Shell::Program(program),
        settings::Shell::WithArguments {
            program,
            args,
            title_override,
        } => Shell::WithArguments {
            program,
            args,
            title_override,
        },
    }
}

<<<<<<< HEAD
#[derive(Clone, Copy, Debug, Default, PartialEq, Serialize, Deserialize, JsonSchema)]
#[serde(rename_all = "snake_case")]
pub enum ActivateScript {
    #[default]
    Default,
    Csh,
    Fish,
    Nushell,
    PowerShell,
    Pyenv,
}

#[derive(Clone, Debug, Default, Serialize, Deserialize, JsonSchema, SettingsUi, SettingsKey)]
#[settings_key(key = "terminal")]
pub struct TerminalSettingsContent {
    /// What shell to use when opening a terminal.
    ///
    /// Default: system
    pub shell: Option<Shell>,
    /// What working directory to use when launching the terminal
    ///
    /// Default: current_project_directory
    pub working_directory: Option<WorkingDirectory>,
    /// Sets the terminal's font size.
    ///
    /// If this option is not included,
    /// the terminal will default to matching the buffer's font size.
    pub font_size: Option<f32>,
    /// Sets the terminal's font family.
    ///
    /// If this option is not included,
    /// the terminal will default to matching the buffer's font family.
    pub font_family: Option<FontFamilyName>,

    /// Sets the terminal's font fallbacks.
    ///
    /// If this option is not included,
    /// the terminal will default to matching the buffer's font fallbacks.
    #[schemars(extend("uniqueItems" = true))]
    pub font_fallbacks: Option<Vec<FontFamilyName>>,

    /// Sets the terminal's line height.
    ///
    /// Default: comfortable
    pub line_height: Option<TerminalLineHeight>,
    pub font_features: Option<FontFeatures>,
    /// Sets the terminal's font weight in CSS weight units 0-900.
    pub font_weight: Option<f32>,
    /// Any key-value pairs added to this list will be added to the terminal's
    /// environment. Use `:` to separate multiple values.
    ///
    /// Default: {}
    pub env: Option<HashMap<String, String>>,
    /// Default cursor shape for the terminal.
    /// Can be "bar", "block", "underline", or "hollow".
    ///
    /// Default: None
    pub cursor_shape: Option<CursorShape>,
    /// Sets the cursor blinking behavior in the terminal.
    ///
    /// Default: terminal_controlled
    pub blinking: Option<TerminalBlink>,
    /// Sets whether Alternate Scroll mode (code: ?1007) is active by default.
    /// Alternate Scroll mode converts mouse scroll events into up / down key
    /// presses when in the alternate screen (e.g. when running applications
    /// like vim or  less). The terminal can still set and unset this mode.
    ///
    /// Default: on
    pub alternate_scroll: Option<AlternateScroll>,
    /// Sets whether the option key behaves as the meta key.
    ///
    /// Default: false
    pub option_as_meta: Option<bool>,
    /// Whether or not selecting text in the terminal will automatically
    /// copy to the system clipboard.
    ///
    /// Default: false
    pub copy_on_select: Option<bool>,
    /// Whether to keep the text selection after copying it to the clipboard.
    ///
    /// Default: false
    pub keep_selection_on_copy: Option<bool>,
    /// Whether to show the terminal button in the status bar.
    ///
    /// Default: true
    pub button: Option<bool>,
    pub dock: Option<TerminalDockPosition>,
    /// Default width when the terminal is docked to the left or right.
    ///
    /// Default: 640
    pub default_width: Option<f32>,
    /// Default height when the terminal is docked to the bottom.
    ///
    /// Default: 320
    pub default_height: Option<f32>,
    /// Activates the python virtual environment, if one is found, in the
    /// terminal's working directory (as resolved by the working_directory
    /// setting). Set this to "off" to disable this behavior.
    ///
    /// Default: on
    pub detect_venv: Option<VenvSettings>,
    /// The maximum number of lines to keep in the scrollback history.
    /// Maximum allowed value is 100_000, all values above that will be treated as 100_000.
    /// 0 disables the scrolling.
    /// Existing terminals will not pick up this change until they are recreated.
    /// See <a href="https://github.com/alacritty/alacritty/blob/cb3a79dbf6472740daca8440d5166c1d4af5029e/extra/man/alacritty.5.scd?plain=1#L207-L213">Alacritty documentation</a> for more information.
    ///
    /// Default: 10_000
    pub max_scroll_history_lines: Option<usize>,
    /// Toolbar related settings
    pub toolbar: Option<ToolbarContent>,
    /// Scrollbar-related settings
    pub scrollbar: Option<ScrollbarSettingsContent>,
    /// The minimum APCA perceptual contrast between foreground and background colors.
    ///
    /// APCA (Accessible Perceptual Contrast Algorithm) is more accurate than WCAG 2.x,
    /// especially for dark mode. Values range from 0 to 106.
    ///
    /// Based on APCA Readability Criterion (ARC) Bronze Simple Mode:
    /// https://readtech.org/ARC/tests/bronze-simple-mode/
    /// - 0: No contrast adjustment
    /// - 45: Minimum for large fluent text (36px+)
    /// - 60: Minimum for other content text
    /// - 75: Minimum for body text
    /// - 90: Preferred for body text
    ///
    /// Default: 45
    pub minimum_contrast: Option<f32>,
    /// Regexes used to identify path for hyperlink navigation
    ///
    /// Default: [
    ///   "(?<path>[^:]+)((?<suffix>(:(?<line>[0-9]+))(:(?<column>[0-9]+))?)(:(?=[^0-9])(?<desc>.*)$|$))?",
    ///   "(?<path>[^\\(]+)((?<suffix>(\\((?<line>[0-9]+))([,:](?<column>[0-9]+))?\\))(:(?=[^0-9])(?<desc>.*)$|$))?",
    ///   "\"(?<path>[^\"]+)\"((?<suffix>(, line (?<line>[0-9]+))))?"
    /// ],
    pub path_hyperlink_regexes: Option<Vec<String>>,
    /// Timeout for hover and Cmd-click path hyperlink discovery in milliseconds.
    ///
    /// Default: 100
    pub path_hyperlink_timeout: Option<u64>,
}

=======
>>>>>>> 85985fe9
impl settings::Settings for TerminalSettings {
    fn from_settings(content: &settings::SettingsContent) -> Self {
        let content = content.terminal.clone().unwrap();
        TerminalSettings {
            shell: settings_shell_to_task_shell(content.shell.unwrap()),
            working_directory: content.working_directory.unwrap(),
            font_size: content.font_size.map(px),
            font_family: content.font_family,
            font_fallbacks: content.font_fallbacks.map(|fallbacks| {
                FontFallbacks::from_fonts(
                    fallbacks
                        .into_iter()
                        .map(|family| family.0.to_string())
                        .collect(),
                )
            }),
            font_features: content.font_features,
            font_weight: content.font_weight.map(FontWeight),
            line_height: content.line_height.unwrap(),
            env: content.env.unwrap(),
            cursor_shape: content.cursor_shape.map(Into::into),
            blinking: content.blinking.unwrap(),
            alternate_scroll: content.alternate_scroll.unwrap(),
            option_as_meta: content.option_as_meta.unwrap(),
            copy_on_select: content.copy_on_select.unwrap(),
            keep_selection_on_copy: content.keep_selection_on_copy.unwrap(),
            button: content.button.unwrap(),
            dock: content.dock.unwrap(),
            default_width: px(content.default_width.unwrap()),
            default_height: px(content.default_height.unwrap()),
            detect_venv: content.detect_venv.unwrap(),
            max_scroll_history_lines: content.max_scroll_history_lines,
            toolbar: Toolbar {
                breadcrumbs: content.toolbar.unwrap().breadcrumbs.unwrap(),
            },
            scrollbar: ScrollbarSettings {
                show: content.scrollbar.unwrap().show,
            },
            minimum_contrast: content.minimum_contrast.unwrap(),
        }
    }

    fn import_from_vscode(vscode: &settings::VsCodeSettings, content: &mut SettingsContent) {
        let mut default = TerminalSettingsContent::default();
        let current = content.terminal.as_mut().unwrap_or(&mut default);
        let name = |s| format!("terminal.integrated.{s}");

        vscode.f32_setting(&name("fontSize"), &mut current.font_size);
        if let Some(font_family) = vscode.read_string(&name("fontFamily")) {
            current.font_family = Some(FontFamilyName(font_family.into()));
        }
        vscode.bool_setting(&name("copyOnSelection"), &mut current.copy_on_select);
        vscode.bool_setting("macOptionIsMeta", &mut current.option_as_meta);
        vscode.usize_setting("scrollback", &mut current.max_scroll_history_lines);
        match vscode.read_bool(&name("cursorBlinking")) {
            Some(true) => current.blinking = Some(TerminalBlink::On),
            Some(false) => current.blinking = Some(TerminalBlink::Off),
            None => {}
        }
        vscode.enum_setting(
            &name("cursorStyle"),
            &mut current.cursor_shape,
            |s| match s {
                "block" => Some(CursorShapeContent::Block),
                "line" => Some(CursorShapeContent::Bar),
                "underline" => Some(CursorShapeContent::Underline),
                _ => None,
            },
        );
        // they also have "none" and "outline" as options but just for the "Inactive" variant
        if let Some(height) = vscode
            .read_value(&name("lineHeight"))
            .and_then(|v| v.as_f64())
        {
            current.line_height = Some(TerminalLineHeight::Custom(height as f32))
        }

        #[cfg(target_os = "windows")]
        let platform = "windows";
        #[cfg(target_os = "linux")]
        let platform = "linux";
        #[cfg(target_os = "macos")]
        let platform = "osx";
        #[cfg(target_os = "freebsd")]
        let platform = "freebsd";

        // TODO: handle arguments
        let shell_name = format!("{platform}Exec");
        if let Some(s) = vscode.read_string(&name(&shell_name)) {
            current.shell = Some(settings::Shell::Program(s.to_owned()))
        }

        if let Some(env) = vscode
            .read_value(&name(&format!("env.{platform}")))
            .and_then(|v| v.as_object())
        {
            for (k, v) in env {
                if v.is_null()
                    && let Some(zed_env) = current.env.as_mut()
                {
                    zed_env.remove(k);
                }
                let Some(v) = v.as_str() else { continue };
                if let Some(zed_env) = current.env.as_mut() {
                    zed_env.insert(k.clone(), v.to_owned());
                } else {
                    current.env = Some([(k.clone(), v.to_owned())].into_iter().collect())
                }
            }
        }
        if content.terminal.is_none() && default != TerminalSettingsContent::default() {
            content.terminal = Some(default)
        }
    }
}

#[derive(Clone, Copy, Debug, Default, Serialize, Deserialize, PartialEq, Eq, JsonSchema)]
#[serde(rename_all = "snake_case")]
pub enum CursorShape {
    /// Cursor is a block like `█`.
    #[default]
    Block,
    /// Cursor is an underscore like `_`.
    Underline,
    /// Cursor is a vertical bar like `⎸`.
    Bar,
    /// Cursor is a hollow box like `▯`.
    Hollow,
}

impl From<settings::CursorShapeContent> for CursorShape {
    fn from(value: settings::CursorShapeContent) -> Self {
        match value {
            settings::CursorShapeContent::Block => CursorShape::Block,
            settings::CursorShapeContent::Underline => CursorShape::Underline,
            settings::CursorShapeContent::Bar => CursorShape::Bar,
            settings::CursorShapeContent::Hollow => CursorShape::Hollow,
        }
    }
}

impl From<CursorShape> for AlacCursorShape {
    fn from(value: CursorShape) -> Self {
        match value {
            CursorShape::Block => AlacCursorShape::Block,
            CursorShape::Underline => AlacCursorShape::Underline,
            CursorShape::Bar => AlacCursorShape::Beam,
            CursorShape::Hollow => AlacCursorShape::HollowBlock,
        }
    }
}

impl From<CursorShape> for AlacCursorStyle {
    fn from(value: CursorShape) -> Self {
        AlacCursorStyle {
            shape: value.into(),
            blinking: false,
        }
    }
}<|MERGE_RESOLUTION|>--- conflicted
+++ resolved
@@ -73,151 +73,6 @@
     }
 }
 
-<<<<<<< HEAD
-#[derive(Clone, Copy, Debug, Default, PartialEq, Serialize, Deserialize, JsonSchema)]
-#[serde(rename_all = "snake_case")]
-pub enum ActivateScript {
-    #[default]
-    Default,
-    Csh,
-    Fish,
-    Nushell,
-    PowerShell,
-    Pyenv,
-}
-
-#[derive(Clone, Debug, Default, Serialize, Deserialize, JsonSchema, SettingsUi, SettingsKey)]
-#[settings_key(key = "terminal")]
-pub struct TerminalSettingsContent {
-    /// What shell to use when opening a terminal.
-    ///
-    /// Default: system
-    pub shell: Option<Shell>,
-    /// What working directory to use when launching the terminal
-    ///
-    /// Default: current_project_directory
-    pub working_directory: Option<WorkingDirectory>,
-    /// Sets the terminal's font size.
-    ///
-    /// If this option is not included,
-    /// the terminal will default to matching the buffer's font size.
-    pub font_size: Option<f32>,
-    /// Sets the terminal's font family.
-    ///
-    /// If this option is not included,
-    /// the terminal will default to matching the buffer's font family.
-    pub font_family: Option<FontFamilyName>,
-
-    /// Sets the terminal's font fallbacks.
-    ///
-    /// If this option is not included,
-    /// the terminal will default to matching the buffer's font fallbacks.
-    #[schemars(extend("uniqueItems" = true))]
-    pub font_fallbacks: Option<Vec<FontFamilyName>>,
-
-    /// Sets the terminal's line height.
-    ///
-    /// Default: comfortable
-    pub line_height: Option<TerminalLineHeight>,
-    pub font_features: Option<FontFeatures>,
-    /// Sets the terminal's font weight in CSS weight units 0-900.
-    pub font_weight: Option<f32>,
-    /// Any key-value pairs added to this list will be added to the terminal's
-    /// environment. Use `:` to separate multiple values.
-    ///
-    /// Default: {}
-    pub env: Option<HashMap<String, String>>,
-    /// Default cursor shape for the terminal.
-    /// Can be "bar", "block", "underline", or "hollow".
-    ///
-    /// Default: None
-    pub cursor_shape: Option<CursorShape>,
-    /// Sets the cursor blinking behavior in the terminal.
-    ///
-    /// Default: terminal_controlled
-    pub blinking: Option<TerminalBlink>,
-    /// Sets whether Alternate Scroll mode (code: ?1007) is active by default.
-    /// Alternate Scroll mode converts mouse scroll events into up / down key
-    /// presses when in the alternate screen (e.g. when running applications
-    /// like vim or  less). The terminal can still set and unset this mode.
-    ///
-    /// Default: on
-    pub alternate_scroll: Option<AlternateScroll>,
-    /// Sets whether the option key behaves as the meta key.
-    ///
-    /// Default: false
-    pub option_as_meta: Option<bool>,
-    /// Whether or not selecting text in the terminal will automatically
-    /// copy to the system clipboard.
-    ///
-    /// Default: false
-    pub copy_on_select: Option<bool>,
-    /// Whether to keep the text selection after copying it to the clipboard.
-    ///
-    /// Default: false
-    pub keep_selection_on_copy: Option<bool>,
-    /// Whether to show the terminal button in the status bar.
-    ///
-    /// Default: true
-    pub button: Option<bool>,
-    pub dock: Option<TerminalDockPosition>,
-    /// Default width when the terminal is docked to the left or right.
-    ///
-    /// Default: 640
-    pub default_width: Option<f32>,
-    /// Default height when the terminal is docked to the bottom.
-    ///
-    /// Default: 320
-    pub default_height: Option<f32>,
-    /// Activates the python virtual environment, if one is found, in the
-    /// terminal's working directory (as resolved by the working_directory
-    /// setting). Set this to "off" to disable this behavior.
-    ///
-    /// Default: on
-    pub detect_venv: Option<VenvSettings>,
-    /// The maximum number of lines to keep in the scrollback history.
-    /// Maximum allowed value is 100_000, all values above that will be treated as 100_000.
-    /// 0 disables the scrolling.
-    /// Existing terminals will not pick up this change until they are recreated.
-    /// See <a href="https://github.com/alacritty/alacritty/blob/cb3a79dbf6472740daca8440d5166c1d4af5029e/extra/man/alacritty.5.scd?plain=1#L207-L213">Alacritty documentation</a> for more information.
-    ///
-    /// Default: 10_000
-    pub max_scroll_history_lines: Option<usize>,
-    /// Toolbar related settings
-    pub toolbar: Option<ToolbarContent>,
-    /// Scrollbar-related settings
-    pub scrollbar: Option<ScrollbarSettingsContent>,
-    /// The minimum APCA perceptual contrast between foreground and background colors.
-    ///
-    /// APCA (Accessible Perceptual Contrast Algorithm) is more accurate than WCAG 2.x,
-    /// especially for dark mode. Values range from 0 to 106.
-    ///
-    /// Based on APCA Readability Criterion (ARC) Bronze Simple Mode:
-    /// https://readtech.org/ARC/tests/bronze-simple-mode/
-    /// - 0: No contrast adjustment
-    /// - 45: Minimum for large fluent text (36px+)
-    /// - 60: Minimum for other content text
-    /// - 75: Minimum for body text
-    /// - 90: Preferred for body text
-    ///
-    /// Default: 45
-    pub minimum_contrast: Option<f32>,
-    /// Regexes used to identify path for hyperlink navigation
-    ///
-    /// Default: [
-    ///   "(?<path>[^:]+)((?<suffix>(:(?<line>[0-9]+))(:(?<column>[0-9]+))?)(:(?=[^0-9])(?<desc>.*)$|$))?",
-    ///   "(?<path>[^\\(]+)((?<suffix>(\\((?<line>[0-9]+))([,:](?<column>[0-9]+))?\\))(:(?=[^0-9])(?<desc>.*)$|$))?",
-    ///   "\"(?<path>[^\"]+)\"((?<suffix>(, line (?<line>[0-9]+))))?"
-    /// ],
-    pub path_hyperlink_regexes: Option<Vec<String>>,
-    /// Timeout for hover and Cmd-click path hyperlink discovery in milliseconds.
-    ///
-    /// Default: 100
-    pub path_hyperlink_timeout: Option<u64>,
-}
-
-=======
->>>>>>> 85985fe9
 impl settings::Settings for TerminalSettings {
     fn from_settings(content: &settings::SettingsContent) -> Self {
         let content = content.terminal.clone().unwrap();
@@ -257,6 +112,8 @@
                 show: content.scrollbar.unwrap().show,
             },
             minimum_contrast: content.minimum_contrast.unwrap(),
+            path_hyperlink_regexes: content.path_hyperlink_regexes.unwrap(),
+            path_hyperlink_timeout: content.path_hyperlink_timeout.unwrap(),
         }
     }
 
