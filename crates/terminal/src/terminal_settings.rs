--- conflicted
+++ resolved
@@ -115,13 +115,9 @@
             scrollbar: ScrollbarSettings {
                 show: user_content.scrollbar.unwrap().show,
             },
-<<<<<<< HEAD
-            minimum_contrast: content.minimum_contrast.unwrap(),
-            path_hyperlink_regexes: content.path_hyperlink_regexes.unwrap(),
-            path_hyperlink_timeout: content.path_hyperlink_timeout.unwrap(),
-=======
             minimum_contrast: user_content.minimum_contrast.unwrap(),
->>>>>>> 3f3d894c
+            path_hyperlink_regexes: user_content.path_hyperlink_regexes.unwrap(),
+            path_hyperlink_timeout: user_content.path_hyperlink_timeout.unwrap(),
         }
     }
 
