use alacritty_terminal::vte::ansi::{
    CursorShape as AlacCursorShape, CursorStyle as AlacCursorStyle,
};
use collections::HashMap;
use gpui::{FontFallbacks, FontFeatures, FontWeight, Pixels, px};
use schemars::JsonSchema;
use serde::{Deserialize, Serialize};

pub use settings::AlternateScroll;
use settings::{
    CursorShapeContent, SettingsContent, ShowScrollbar, TerminalBlink, TerminalDockPosition,
    TerminalLineHeight, TerminalSettingsContent, VenvSettings, WorkingDirectory,
    merge_from::MergeFrom,
};
use task::Shell;
use theme::FontFamilyName;

#[derive(Copy, Clone, Debug, Serialize, Deserialize, JsonSchema, PartialEq, Eq)]
pub struct Toolbar {
    pub breadcrumbs: bool,
}

#[derive(Clone, Debug, Deserialize)]
pub struct TerminalSettings {
    pub shell: Shell,
    pub working_directory: WorkingDirectory,
    pub font_size: Option<Pixels>, // todo(settings_refactor) can be non-optional...
    pub font_family: Option<FontFamilyName>,
    pub font_fallbacks: Option<FontFallbacks>,
    pub font_features: Option<FontFeatures>,
    pub font_weight: Option<FontWeight>,
    pub line_height: TerminalLineHeight,
    pub env: HashMap<String, String>,
    pub cursor_shape: Option<CursorShape>,
    pub blinking: TerminalBlink,
    pub alternate_scroll: AlternateScroll,
    pub option_as_meta: bool,
    pub copy_on_select: bool,
    pub keep_selection_on_copy: bool,
    pub button: bool,
    pub dock: TerminalDockPosition,
    pub default_width: Pixels,
    pub default_height: Pixels,
    pub detect_venv: VenvSettings,
    pub max_scroll_history_lines: Option<usize>,
    pub toolbar: Toolbar,
    pub scrollbar: ScrollbarSettings,
    pub minimum_contrast: f32,
}

#[derive(Copy, Clone, Debug, Serialize, Deserialize, JsonSchema, PartialEq, Eq)]
pub struct ScrollbarSettings {
    /// When to show the scrollbar in the terminal.
    ///
    /// Default: inherits editor scrollbar settings
    pub show: Option<ShowScrollbar>,
}

fn settings_shell_to_task_shell(shell: settings::Shell) -> Shell {
    match shell {
        settings::Shell::System => Shell::System,
        settings::Shell::Program(program) => Shell::Program(program),
        settings::Shell::WithArguments {
            program,
            args,
            title_override,
        } => Shell::WithArguments {
            program,
            args,
            title_override,
        },
    }
}

impl settings::Settings for TerminalSettings {
<<<<<<< HEAD
    fn from_settings(content: &settings::SettingsContent, _cx: &mut App) -> Self {
        dbg!(&content.terminal);
        dbg!(&content.project.terminal);
        let user_content = content.terminal.clone().unwrap();
        // Note: we allow a subset of "terminal" settings in the project files.
        let mut project_content = user_content.project.clone();
        project_content.merge_from_option(content.project.terminal.as_ref());

=======
    fn from_settings(content: &settings::SettingsContent) -> Self {
        let content = content.terminal.clone().unwrap();
>>>>>>> a960db6a
        TerminalSettings {
            shell: settings_shell_to_task_shell(project_content.shell.unwrap()),
            working_directory: project_content.working_directory.unwrap(),
            font_size: user_content.font_size.map(px),
            font_family: user_content.font_family,
            font_fallbacks: user_content.font_fallbacks.map(|fallbacks| {
                FontFallbacks::from_fonts(
                    fallbacks
                        .into_iter()
                        .map(|family| family.0.to_string())
                        .collect(),
                )
            }),
            font_features: user_content.font_features,
            font_weight: user_content.font_weight.map(FontWeight),
            line_height: user_content.line_height.unwrap(),
            env: project_content.env.unwrap(),
            cursor_shape: user_content.cursor_shape.map(Into::into),
            blinking: user_content.blinking.unwrap(),
            alternate_scroll: user_content.alternate_scroll.unwrap(),
            option_as_meta: user_content.option_as_meta.unwrap(),
            copy_on_select: user_content.copy_on_select.unwrap(),
            keep_selection_on_copy: user_content.keep_selection_on_copy.unwrap(),
            button: user_content.button.unwrap(),
            dock: user_content.dock.unwrap(),
            default_width: px(user_content.default_width.unwrap()),
            default_height: px(user_content.default_height.unwrap()),
            detect_venv: project_content.detect_venv.unwrap(),
            max_scroll_history_lines: user_content.max_scroll_history_lines,
            toolbar: Toolbar {
                breadcrumbs: user_content.toolbar.unwrap().breadcrumbs.unwrap(),
            },
            scrollbar: ScrollbarSettings {
                show: user_content.scrollbar.unwrap().show,
            },
            minimum_contrast: user_content.minimum_contrast.unwrap(),
        }
    }

    fn import_from_vscode(vscode: &settings::VsCodeSettings, content: &mut SettingsContent) {
        let mut default = TerminalSettingsContent::default();
        let current = content.terminal.as_mut().unwrap_or(&mut default);
        let name = |s| format!("terminal.integrated.{s}");

        vscode.f32_setting(&name("fontSize"), &mut current.font_size);
        if let Some(font_family) = vscode.read_string(&name("fontFamily")) {
            current.font_family = Some(FontFamilyName(font_family.into()));
        }
        vscode.bool_setting(&name("copyOnSelection"), &mut current.copy_on_select);
        vscode.bool_setting("macOptionIsMeta", &mut current.option_as_meta);
        vscode.usize_setting("scrollback", &mut current.max_scroll_history_lines);
        match vscode.read_bool(&name("cursorBlinking")) {
            Some(true) => current.blinking = Some(TerminalBlink::On),
            Some(false) => current.blinking = Some(TerminalBlink::Off),
            None => {}
        }
        vscode.enum_setting(
            &name("cursorStyle"),
            &mut current.cursor_shape,
            |s| match s {
                "block" => Some(CursorShapeContent::Block),
                "line" => Some(CursorShapeContent::Bar),
                "underline" => Some(CursorShapeContent::Underline),
                _ => None,
            },
        );
        // they also have "none" and "outline" as options but just for the "Inactive" variant
        if let Some(height) = vscode
            .read_value(&name("lineHeight"))
            .and_then(|v| v.as_f64())
        {
            current.line_height = Some(TerminalLineHeight::Custom(height as f32))
        }

        #[cfg(target_os = "windows")]
        let platform = "windows";
        #[cfg(target_os = "linux")]
        let platform = "linux";
        #[cfg(target_os = "macos")]
        let platform = "osx";
        #[cfg(target_os = "freebsd")]
        let platform = "freebsd";

        // TODO: handle arguments
        let shell_name = format!("{platform}Exec");
        if let Some(s) = vscode.read_string(&name(&shell_name)) {
            current.project.shell = Some(settings::Shell::Program(s.to_owned()))
        }

        if let Some(env) = vscode
            .read_value(&name(&format!("env.{platform}")))
            .and_then(|v| v.as_object())
        {
            for (k, v) in env {
                if v.is_null()
                    && let Some(zed_env) = current.project.env.as_mut()
                {
                    zed_env.remove(k);
                }
                let Some(v) = v.as_str() else { continue };
                if let Some(zed_env) = current.project.env.as_mut() {
                    zed_env.insert(k.clone(), v.to_owned());
                } else {
                    current.project.env = Some([(k.clone(), v.to_owned())].into_iter().collect())
                }
            }
        }
        if content.terminal.is_none() && default != TerminalSettingsContent::default() {
            content.terminal = Some(default)
        }
    }
}

#[derive(Clone, Copy, Debug, Default, Serialize, Deserialize, PartialEq, Eq, JsonSchema)]
#[serde(rename_all = "snake_case")]
pub enum CursorShape {
    /// Cursor is a block like `█`.
    #[default]
    Block,
    /// Cursor is an underscore like `_`.
    Underline,
    /// Cursor is a vertical bar like `⎸`.
    Bar,
    /// Cursor is a hollow box like `▯`.
    Hollow,
}

impl From<settings::CursorShapeContent> for CursorShape {
    fn from(value: settings::CursorShapeContent) -> Self {
        match value {
            settings::CursorShapeContent::Block => CursorShape::Block,
            settings::CursorShapeContent::Underline => CursorShape::Underline,
            settings::CursorShapeContent::Bar => CursorShape::Bar,
            settings::CursorShapeContent::Hollow => CursorShape::Hollow,
        }
    }
}

impl From<CursorShape> for AlacCursorShape {
    fn from(value: CursorShape) -> Self {
        match value {
            CursorShape::Block => AlacCursorShape::Block,
            CursorShape::Underline => AlacCursorShape::Underline,
            CursorShape::Bar => AlacCursorShape::Beam,
            CursorShape::Hollow => AlacCursorShape::HollowBlock,
        }
    }
}

impl From<CursorShape> for AlacCursorStyle {
    fn from(value: CursorShape) -> Self {
        AlacCursorStyle {
            shape: value.into(),
            blinking: false,
        }
    }
}<|MERGE_RESOLUTION|>--- conflicted
+++ resolved
@@ -73,19 +73,11 @@
 }
 
 impl settings::Settings for TerminalSettings {
-<<<<<<< HEAD
-    fn from_settings(content: &settings::SettingsContent, _cx: &mut App) -> Self {
-        dbg!(&content.terminal);
-        dbg!(&content.project.terminal);
+    fn from_settings(content: &settings::SettingsContent) -> Self {
         let user_content = content.terminal.clone().unwrap();
         // Note: we allow a subset of "terminal" settings in the project files.
         let mut project_content = user_content.project.clone();
         project_content.merge_from_option(content.project.terminal.as_ref());
-
-=======
-    fn from_settings(content: &settings::SettingsContent) -> Self {
-        let content = content.terminal.clone().unwrap();
->>>>>>> a960db6a
         TerminalSettings {
             shell: settings_shell_to_task_shell(project_content.shell.unwrap()),
             working_directory: project_content.working_directory.unwrap(),
