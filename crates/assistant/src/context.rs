--- conflicted
+++ resolved
@@ -368,7 +368,7 @@
 impl WorkflowStepStatus {
     pub fn as_resolved(&self) -> Option<&ResolvedWorkflowStep> {
         match self {
-            WorkflowStepStatus::Resolved(suggestions) => Some(suggestions),
+            WorkflowStepStatus::Resolved(resolved) => Some(resolved),
             WorkflowStepStatus::Pending(_) => None,
         }
     }
@@ -1383,24 +1383,14 @@
                         })
                         .map_err(|_| anyhow!("edit step not found"))?;
                     if let Some(edit_step) = this.workflow_steps.get_mut(step_index) {
-<<<<<<< HEAD
-                        edit_step.edit_suggestions = WorkflowStepEditSuggestions::Resolved(
-                            ResolvedWorkflowStepEditSuggestions {
-                                title: step_suggestions.step_title,
-                                edit_suggestions: suggestion_groups_by_buffer,
-                            },
-                        );
+                        edit_step.status = WorkflowStepStatus::Resolved(ResolvedWorkflowStep {
+                            title: resolution.step_title,
+                            suggestions: suggestion_groups_by_buffer,
+                        });
                         cx.emit(ContextEvent::WorkflowStepsChanged {
                             updated: vec![tagged_range],
                             removed: Vec::new(),
                         });
-=======
-                        edit_step.status = WorkflowStepStatus::Resolved(ResolvedWorkflowStep {
-                            title: resolution.step_title,
-                            suggestions: suggestion_groups_by_buffer,
-                        });
-                        cx.emit(ContextEvent::WorkflowStepsChanged);
->>>>>>> da8d1306
                     }
                     anyhow::Ok(())
                 })?
