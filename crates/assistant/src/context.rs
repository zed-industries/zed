--- conflicted
+++ resolved
@@ -1975,15 +1975,9 @@
         self.message_anchors.insert(insertion_ix, new_anchor);
     }
 
-<<<<<<< HEAD
-    fn summarize(&mut self, cx: &mut ModelContext<Self>) {
-        if self.message_anchors.len() >= 2 && self.summary.is_none() {
-            if !LanguageModelCompletionProvider::read_global(cx).is_authenticated(cx) {
-=======
     pub(super) fn summarize(&mut self, replace_old: bool, cx: &mut ModelContext<Self>) {
         if replace_old || (self.message_anchors.len() >= 2 && self.summary.is_none()) {
-            if !CompletionProvider::global(cx).is_authenticated() {
->>>>>>> 53f828df
+            if !LanguageModelCompletionProvider::read_global(cx).is_authenticated(cx) {
                 return;
             }
 
