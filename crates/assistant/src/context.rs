#[cfg(test)]
mod context_tests;

use crate::{
    prompts::PromptBuilder, slash_command::SlashCommandLine, MessageId, MessageStatus,
    WorkflowStep, WorkflowStepEdit, WorkflowStepResolution, WorkflowSuggestionGroup,
};
use anyhow::{anyhow, Context as _, Result};
use assistant_slash_command::{
    SlashCommandOutput, SlashCommandOutputSection, SlashCommandRegistry,
};
use assistant_tool::ToolRegistry;
use client::{self, proto, telemetry::Telemetry};
use clock::ReplicaId;
use collections::{HashMap, HashSet};
use feature_flags::{FeatureFlag, FeatureFlagAppExt};
use fs::{Fs, RemoveOptions};
use futures::{
    future::{self, Shared},
    FutureExt, StreamExt,
};
use gpui::{
    AppContext, AsyncAppContext, Context as _, EventEmitter, Model, ModelContext, RenderImage,
    SharedString, Subscription, Task,
};

use language::{AnchorRangeExt, Bias, Buffer, LanguageRegistry, OffsetRangeExt, Point, ToOffset};
use language_model::{
    LanguageModel, LanguageModelCacheConfiguration, LanguageModelCompletionEvent,
    LanguageModelImage, LanguageModelRegistry, LanguageModelRequest, LanguageModelRequestMessage,
    LanguageModelRequestTool, LanguageModelToolResult, LanguageModelToolUse, MessageContent, Role,
    StopReason,
};
use open_ai::Model as OpenAiModel;
use paths::contexts_dir;
use project::Project;
use serde::{Deserialize, Serialize};
use smallvec::SmallVec;
use std::{
    cmp::{self, max, Ordering},
    fmt::Debug,
    iter, mem,
    ops::Range,
    path::{Path, PathBuf},
    str::FromStr as _,
    sync::Arc,
    time::{Duration, Instant},
};
use telemetry_events::{AssistantEvent, AssistantKind, AssistantPhase};
use text::BufferSnapshot;
use util::{post_inc, ResultExt, TryFutureExt};
use uuid::Uuid;

#[derive(Clone, Eq, PartialEq, Hash, PartialOrd, Ord, Serialize, Deserialize)]
pub struct ContextId(String);

impl ContextId {
    pub fn new() -> Self {
        Self(Uuid::new_v4().to_string())
    }

    pub fn from_proto(id: String) -> Self {
        Self(id)
    }

    pub fn to_proto(&self) -> String {
        self.0.clone()
    }
}

#[derive(Clone, Debug)]
pub enum ContextOperation {
    InsertMessage {
        anchor: MessageAnchor,
        metadata: MessageMetadata,
        version: clock::Global,
    },
    UpdateMessage {
        message_id: MessageId,
        metadata: MessageMetadata,
        version: clock::Global,
    },
    UpdateSummary {
        summary: ContextSummary,
        version: clock::Global,
    },
    SlashCommandFinished {
        id: SlashCommandId,
        output_range: Range<language::Anchor>,
        sections: Vec<SlashCommandOutputSection<language::Anchor>>,
        version: clock::Global,
    },
    BufferOperation(language::Operation),
}

impl ContextOperation {
    pub fn from_proto(op: proto::ContextOperation) -> Result<Self> {
        match op.variant.context("invalid variant")? {
            proto::context_operation::Variant::InsertMessage(insert) => {
                let message = insert.message.context("invalid message")?;
                let id = MessageId(language::proto::deserialize_timestamp(
                    message.id.context("invalid id")?,
                ));
                Ok(Self::InsertMessage {
                    anchor: MessageAnchor {
                        id,
                        start: language::proto::deserialize_anchor(
                            message.start.context("invalid anchor")?,
                        )
                        .context("invalid anchor")?,
                    },
                    metadata: MessageMetadata {
                        role: Role::from_proto(message.role),
                        status: MessageStatus::from_proto(
                            message.status.context("invalid status")?,
                        ),
                        timestamp: id.0,
                        cache: None,
                    },
                    version: language::proto::deserialize_version(&insert.version),
                })
            }
            proto::context_operation::Variant::UpdateMessage(update) => Ok(Self::UpdateMessage {
                message_id: MessageId(language::proto::deserialize_timestamp(
                    update.message_id.context("invalid message id")?,
                )),
                metadata: MessageMetadata {
                    role: Role::from_proto(update.role),
                    status: MessageStatus::from_proto(update.status.context("invalid status")?),
                    timestamp: language::proto::deserialize_timestamp(
                        update.timestamp.context("invalid timestamp")?,
                    ),
                    cache: None,
                },
                version: language::proto::deserialize_version(&update.version),
            }),
            proto::context_operation::Variant::UpdateSummary(update) => Ok(Self::UpdateSummary {
                summary: ContextSummary {
                    text: update.summary,
                    done: update.done,
                    timestamp: language::proto::deserialize_timestamp(
                        update.timestamp.context("invalid timestamp")?,
                    ),
                },
                version: language::proto::deserialize_version(&update.version),
            }),
            proto::context_operation::Variant::SlashCommandFinished(finished) => {
                Ok(Self::SlashCommandFinished {
                    id: SlashCommandId(language::proto::deserialize_timestamp(
                        finished.id.context("invalid id")?,
                    )),
                    output_range: language::proto::deserialize_anchor_range(
                        finished.output_range.context("invalid range")?,
                    )?,
                    sections: finished
                        .sections
                        .into_iter()
                        .map(|section| {
                            Ok(SlashCommandOutputSection {
                                range: language::proto::deserialize_anchor_range(
                                    section.range.context("invalid range")?,
                                )?,
                                icon: section.icon_name.parse()?,
                                label: section.label.into(),
                                metadata: section
                                    .metadata
                                    .and_then(|metadata| serde_json::from_str(&metadata).log_err()),
                            })
                        })
                        .collect::<Result<Vec<_>>>()?,
                    version: language::proto::deserialize_version(&finished.version),
                })
            }
            proto::context_operation::Variant::BufferOperation(op) => Ok(Self::BufferOperation(
                language::proto::deserialize_operation(
                    op.operation.context("invalid buffer operation")?,
                )?,
            )),
        }
    }

    pub fn to_proto(&self) -> proto::ContextOperation {
        match self {
            Self::InsertMessage {
                anchor,
                metadata,
                version,
            } => proto::ContextOperation {
                variant: Some(proto::context_operation::Variant::InsertMessage(
                    proto::context_operation::InsertMessage {
                        message: Some(proto::ContextMessage {
                            id: Some(language::proto::serialize_timestamp(anchor.id.0)),
                            start: Some(language::proto::serialize_anchor(&anchor.start)),
                            role: metadata.role.to_proto() as i32,
                            status: Some(metadata.status.to_proto()),
                        }),
                        version: language::proto::serialize_version(version),
                    },
                )),
            },
            Self::UpdateMessage {
                message_id,
                metadata,
                version,
            } => proto::ContextOperation {
                variant: Some(proto::context_operation::Variant::UpdateMessage(
                    proto::context_operation::UpdateMessage {
                        message_id: Some(language::proto::serialize_timestamp(message_id.0)),
                        role: metadata.role.to_proto() as i32,
                        status: Some(metadata.status.to_proto()),
                        timestamp: Some(language::proto::serialize_timestamp(metadata.timestamp)),
                        version: language::proto::serialize_version(version),
                    },
                )),
            },
            Self::UpdateSummary { summary, version } => proto::ContextOperation {
                variant: Some(proto::context_operation::Variant::UpdateSummary(
                    proto::context_operation::UpdateSummary {
                        summary: summary.text.clone(),
                        done: summary.done,
                        timestamp: Some(language::proto::serialize_timestamp(summary.timestamp)),
                        version: language::proto::serialize_version(version),
                    },
                )),
            },
            Self::SlashCommandFinished {
                id,
                output_range,
                sections,
                version,
            } => proto::ContextOperation {
                variant: Some(proto::context_operation::Variant::SlashCommandFinished(
                    proto::context_operation::SlashCommandFinished {
                        id: Some(language::proto::serialize_timestamp(id.0)),
                        output_range: Some(language::proto::serialize_anchor_range(
                            output_range.clone(),
                        )),
                        sections: sections
                            .iter()
                            .map(|section| {
                                let icon_name: &'static str = section.icon.into();
                                proto::SlashCommandOutputSection {
                                    range: Some(language::proto::serialize_anchor_range(
                                        section.range.clone(),
                                    )),
                                    icon_name: icon_name.to_string(),
                                    label: section.label.to_string(),
                                    metadata: section.metadata.as_ref().and_then(|metadata| {
                                        serde_json::to_string(metadata).log_err()
                                    }),
                                }
                            })
                            .collect(),
                        version: language::proto::serialize_version(version),
                    },
                )),
            },
            Self::BufferOperation(operation) => proto::ContextOperation {
                variant: Some(proto::context_operation::Variant::BufferOperation(
                    proto::context_operation::BufferOperation {
                        operation: Some(language::proto::serialize_operation(operation)),
                    },
                )),
            },
        }
    }

    fn timestamp(&self) -> clock::Lamport {
        match self {
            Self::InsertMessage { anchor, .. } => anchor.id.0,
            Self::UpdateMessage { metadata, .. } => metadata.timestamp,
            Self::UpdateSummary { summary, .. } => summary.timestamp,
            Self::SlashCommandFinished { id, .. } => id.0,
            Self::BufferOperation(_) => {
                panic!("reading the timestamp of a buffer operation is not supported")
            }
        }
    }

    /// Returns the current version of the context operation.
    pub fn version(&self) -> &clock::Global {
        match self {
            Self::InsertMessage { version, .. }
            | Self::UpdateMessage { version, .. }
            | Self::UpdateSummary { version, .. }
            | Self::SlashCommandFinished { version, .. } => version,
            Self::BufferOperation(_) => {
                panic!("reading the version of a buffer operation is not supported")
            }
        }
    }
}

#[derive(Debug, Clone)]
pub enum ContextEvent {
    ShowAssistError(SharedString),
    MessagesEdited,
    SummaryChanged,
    StreamedCompletion,
    WorkflowStepsUpdated {
        removed: Vec<Range<language::Anchor>>,
        updated: Vec<Range<language::Anchor>>,
    },
    PendingSlashCommandsUpdated {
        removed: Vec<Range<language::Anchor>>,
        updated: Vec<PendingSlashCommand>,
    },
    SlashCommandFinished {
        output_range: Range<language::Anchor>,
        sections: Vec<SlashCommandOutputSection<language::Anchor>>,
        run_commands_in_output: bool,
        expand_result: bool,
    },
    UsePendingTools,
    ToolFinished {
        tool_use_id: Arc<str>,
        output_range: Range<language::Anchor>,
    },
    Operation(ContextOperation),
}

#[derive(Clone, Default, Debug)]
pub struct ContextSummary {
    pub text: String,
    done: bool,
    timestamp: clock::Lamport,
}

#[derive(Clone, Debug, Eq, PartialEq)]
pub struct MessageAnchor {
    pub id: MessageId,
    pub start: language::Anchor,
}

#[derive(Clone, Debug, Eq, PartialEq)]
pub enum CacheStatus {
    Pending,
    Cached,
}

#[derive(Clone, Debug, Eq, PartialEq)]
pub struct MessageCacheMetadata {
    pub is_anchor: bool,
    pub is_final_anchor: bool,
    pub status: CacheStatus,
    pub cached_at: clock::Global,
}

#[derive(Clone, Debug, Eq, PartialEq, Serialize, Deserialize)]
pub struct MessageMetadata {
    pub role: Role,
    pub status: MessageStatus,
    pub(crate) timestamp: clock::Lamport,
    #[serde(skip)]
    pub cache: Option<MessageCacheMetadata>,
}

impl From<&Message> for MessageMetadata {
    fn from(message: &Message) -> Self {
        Self {
            role: message.role,
            status: message.status.clone(),
            timestamp: message.id.0,
            cache: message.cache.clone(),
        }
    }
}

impl MessageMetadata {
    pub fn is_cache_valid(&self, buffer: &BufferSnapshot, range: &Range<usize>) -> bool {
        let result = match &self.cache {
            Some(MessageCacheMetadata { cached_at, .. }) => !buffer.has_edits_since_in_range(
                &cached_at,
                Range {
                    start: buffer.anchor_at(range.start, Bias::Right),
                    end: buffer.anchor_at(range.end, Bias::Left),
                },
            ),
            _ => false,
        };
        result
    }
}

#[derive(Clone, Debug)]
pub struct Message {
    pub offset_range: Range<usize>,
    pub index_range: Range<usize>,
    pub anchor_range: Range<language::Anchor>,
    pub id: MessageId,
    pub role: Role,
    pub status: MessageStatus,
    pub cache: Option<MessageCacheMetadata>,
}

#[derive(Debug, Clone)]
pub enum Content {
    Image {
        anchor: language::Anchor,
        image_id: u64,
        render_image: Arc<RenderImage>,
        image: Shared<Task<Option<LanguageModelImage>>>,
    },
    ToolUse {
        range: Range<language::Anchor>,
        tool_use: LanguageModelToolUse,
    },
    ToolResult {
        range: Range<language::Anchor>,
        tool_use_id: Arc<str>,
    },
}

impl Content {
    fn range(&self) -> Range<language::Anchor> {
        match self {
            Self::Image { anchor, .. } => *anchor..*anchor,
            Self::ToolUse { range, .. } | Self::ToolResult { range, .. } => range.clone(),
        }
    }

    fn cmp(&self, other: &Self, buffer: &BufferSnapshot) -> Ordering {
        let self_range = self.range();
        let other_range = other.range();
        if self_range.end.cmp(&other_range.start, buffer).is_lt() {
            Ordering::Less
        } else if self_range.start.cmp(&other_range.end, buffer).is_gt() {
            Ordering::Greater
        } else {
            Ordering::Equal
        }
    }
}

struct PendingCompletion {
    id: usize,
    assistant_message_id: MessageId,
    _task: Task<()>,
}

#[derive(Copy, Clone, Debug, Hash, Eq, PartialEq)]
pub struct SlashCommandId(clock::Lamport);

#[derive(Clone, Debug)]
pub struct XmlTag {
    pub kind: XmlTagKind,
    pub range: Range<text::Anchor>,
    pub is_open_tag: bool,
}

#[derive(Copy, Clone, Debug, strum::EnumString, PartialEq, Eq, strum::AsRefStr)]
#[strum(serialize_all = "snake_case")]
pub enum XmlTagKind {
    Step,
    Edit,
    Path,
    Search,
    Within,
    Operation,
    Description,
}

pub struct Context {
    id: ContextId,
    timestamp: clock::Lamport,
    version: clock::Global,
    pending_ops: Vec<ContextOperation>,
    operations: Vec<ContextOperation>,
    buffer: Model<Buffer>,
    pending_slash_commands: Vec<PendingSlashCommand>,
    edits_since_last_parse: language::Subscription,
    finished_slash_commands: HashSet<SlashCommandId>,
    slash_command_output_sections: Vec<SlashCommandOutputSection<language::Anchor>>,
    pending_tool_uses_by_id: HashMap<Arc<str>, PendingToolUse>,
    message_anchors: Vec<MessageAnchor>,
    contents: Vec<Content>,
    messages_metadata: HashMap<MessageId, MessageMetadata>,
    summary: Option<ContextSummary>,
    pending_summary: Task<Option<()>>,
    completion_count: usize,
    pending_completions: Vec<PendingCompletion>,
    token_count: Option<usize>,
    pending_token_count: Task<Option<()>>,
    pending_save: Task<Result<()>>,
    pending_cache_warming_task: Task<Option<()>>,
    path: Option<PathBuf>,
    _subscriptions: Vec<Subscription>,
    telemetry: Option<Arc<Telemetry>>,
    language_registry: Arc<LanguageRegistry>,
    workflow_steps: Vec<WorkflowStep>,
    xml_tags: Vec<XmlTag>,
    project: Option<Model<Project>>,
    prompt_builder: Arc<PromptBuilder>,
}

trait ContextAnnotation {
    fn range(&self) -> &Range<language::Anchor>;
}

impl ContextAnnotation for PendingSlashCommand {
    fn range(&self) -> &Range<language::Anchor> {
        &self.source_range
    }
}

impl ContextAnnotation for WorkflowStep {
    fn range(&self) -> &Range<language::Anchor> {
        &self.range
    }
}

impl ContextAnnotation for XmlTag {
    fn range(&self) -> &Range<language::Anchor> {
        &self.range
    }
}

impl EventEmitter<ContextEvent> for Context {}

impl Context {
    pub fn local(
        language_registry: Arc<LanguageRegistry>,
        project: Option<Model<Project>>,
        telemetry: Option<Arc<Telemetry>>,
        prompt_builder: Arc<PromptBuilder>,
        cx: &mut ModelContext<Self>,
    ) -> Self {
        Self::new(
            ContextId::new(),
            ReplicaId::default(),
            language::Capability::ReadWrite,
            language_registry,
            prompt_builder,
            project,
            telemetry,
            cx,
        )
    }

    #[allow(clippy::too_many_arguments)]
    pub fn new(
        id: ContextId,
        replica_id: ReplicaId,
        capability: language::Capability,
        language_registry: Arc<LanguageRegistry>,
        prompt_builder: Arc<PromptBuilder>,
        project: Option<Model<Project>>,
        telemetry: Option<Arc<Telemetry>>,
        cx: &mut ModelContext<Self>,
    ) -> Self {
        let buffer = cx.new_model(|_cx| {
            let mut buffer = Buffer::remote(
                language::BufferId::new(1).unwrap(),
                replica_id,
                capability,
                "",
            );
            buffer.set_language_registry(language_registry.clone());
            buffer
        });
        let edits_since_last_slash_command_parse =
            buffer.update(cx, |buffer, _| buffer.subscribe());
        let mut this = Self {
            id,
            timestamp: clock::Lamport::new(replica_id),
            version: clock::Global::new(),
            pending_ops: Vec::new(),
            operations: Vec::new(),
            message_anchors: Default::default(),
            contents: Default::default(),
            messages_metadata: Default::default(),
            pending_slash_commands: Vec::new(),
            finished_slash_commands: HashSet::default(),
            pending_tool_uses_by_id: HashMap::default(),
            slash_command_output_sections: Vec::new(),
            edits_since_last_parse: edits_since_last_slash_command_parse,
            summary: None,
            pending_summary: Task::ready(None),
            completion_count: Default::default(),
            pending_completions: Default::default(),
            token_count: None,
            pending_token_count: Task::ready(None),
            pending_cache_warming_task: Task::ready(None),
            _subscriptions: vec![cx.subscribe(&buffer, Self::handle_buffer_event)],
            pending_save: Task::ready(Ok(())),
            path: None,
            buffer,
            telemetry,
            project,
            language_registry,
            workflow_steps: Vec::new(),
            xml_tags: Vec::new(),
            prompt_builder,
        };

        let first_message_id = MessageId(clock::Lamport {
            replica_id: 0,
            value: 0,
        });
        let message = MessageAnchor {
            id: first_message_id,
            start: language::Anchor::MIN,
        };
        this.messages_metadata.insert(
            first_message_id,
            MessageMetadata {
                role: Role::User,
                status: MessageStatus::Done,
                timestamp: first_message_id.0,
                cache: None,
            },
        );
        this.message_anchors.push(message);

        this.set_language(cx);
        this.count_remaining_tokens(cx);
        this
    }

    pub(crate) fn serialize(&self, cx: &AppContext) -> SavedContext {
        let buffer = self.buffer.read(cx);
        SavedContext {
            id: Some(self.id.clone()),
            zed: "context".into(),
            version: SavedContext::VERSION.into(),
            text: buffer.text(),
            messages: self
                .messages(cx)
                .map(|message| SavedMessage {
                    id: message.id,
                    start: message.offset_range.start,
                    metadata: self.messages_metadata[&message.id].clone(),
                })
                .collect(),
            summary: self
                .summary
                .as_ref()
                .map(|summary| summary.text.clone())
                .unwrap_or_default(),
            slash_command_output_sections: self
                .slash_command_output_sections
                .iter()
                .filter_map(|section| {
                    if section.is_valid(buffer) {
                        let range = section.range.to_offset(buffer);
                        Some(assistant_slash_command::SlashCommandOutputSection {
                            range,
                            icon: section.icon,
                            label: section.label.clone(),
                            metadata: section.metadata.clone(),
                        })
                    } else {
                        None
                    }
                })
                .collect(),
        }
    }

    #[allow(clippy::too_many_arguments)]
    pub fn deserialize(
        saved_context: SavedContext,
        path: PathBuf,
        language_registry: Arc<LanguageRegistry>,
        prompt_builder: Arc<PromptBuilder>,
        project: Option<Model<Project>>,
        telemetry: Option<Arc<Telemetry>>,
        cx: &mut ModelContext<Self>,
    ) -> Self {
        let id = saved_context.id.clone().unwrap_or_else(ContextId::new);
        let mut this = Self::new(
            id,
            ReplicaId::default(),
            language::Capability::ReadWrite,
            language_registry,
            prompt_builder,
            project,
            telemetry,
            cx,
        );
        this.path = Some(path);
        this.buffer.update(cx, |buffer, cx| {
            buffer.set_text(saved_context.text.as_str(), cx)
        });
        let operations = saved_context.into_ops(&this.buffer, cx);
        this.apply_ops(operations, cx);
        this
    }

    pub fn id(&self) -> &ContextId {
        &self.id
    }

    pub fn replica_id(&self) -> ReplicaId {
        self.timestamp.replica_id
    }

    pub fn version(&self, cx: &AppContext) -> ContextVersion {
        ContextVersion {
            context: self.version.clone(),
            buffer: self.buffer.read(cx).version(),
        }
    }

    pub fn set_capability(
        &mut self,
        capability: language::Capability,
        cx: &mut ModelContext<Self>,
    ) {
        self.buffer
            .update(cx, |buffer, cx| buffer.set_capability(capability, cx));
    }

    fn next_timestamp(&mut self) -> clock::Lamport {
        let timestamp = self.timestamp.tick();
        self.version.observe(timestamp);
        timestamp
    }

    pub fn serialize_ops(
        &self,
        since: &ContextVersion,
        cx: &AppContext,
    ) -> Task<Vec<proto::ContextOperation>> {
        let buffer_ops = self
            .buffer
            .read(cx)
            .serialize_ops(Some(since.buffer.clone()), cx);

        let mut context_ops = self
            .operations
            .iter()
            .filter(|op| !since.context.observed(op.timestamp()))
            .cloned()
            .collect::<Vec<_>>();
        context_ops.extend(self.pending_ops.iter().cloned());

        cx.background_executor().spawn(async move {
            let buffer_ops = buffer_ops.await;
            context_ops.sort_unstable_by_key(|op| op.timestamp());
            buffer_ops
                .into_iter()
                .map(|op| proto::ContextOperation {
                    variant: Some(proto::context_operation::Variant::BufferOperation(
                        proto::context_operation::BufferOperation {
                            operation: Some(op),
                        },
                    )),
                })
                .chain(context_ops.into_iter().map(|op| op.to_proto()))
                .collect()
        })
    }

    pub fn apply_ops(
        &mut self,
        ops: impl IntoIterator<Item = ContextOperation>,
        cx: &mut ModelContext<Self>,
    ) {
        let mut buffer_ops = Vec::new();
        for op in ops {
            match op {
                ContextOperation::BufferOperation(buffer_op) => buffer_ops.push(buffer_op),
                op @ _ => self.pending_ops.push(op),
            }
        }
        self.buffer
            .update(cx, |buffer, cx| buffer.apply_ops(buffer_ops, cx));
        self.flush_ops(cx);
    }

    fn flush_ops(&mut self, cx: &mut ModelContext<Context>) {
        let mut changed_messages = HashSet::default();
        let mut summary_changed = false;

        self.pending_ops.sort_unstable_by_key(|op| op.timestamp());
        for op in mem::take(&mut self.pending_ops) {
            if !self.can_apply_op(&op, cx) {
                self.pending_ops.push(op);
                continue;
            }

            let timestamp = op.timestamp();
            match op.clone() {
                ContextOperation::InsertMessage {
                    anchor, metadata, ..
                } => {
                    if self.messages_metadata.contains_key(&anchor.id) {
                        // We already applied this operation.
                    } else {
                        changed_messages.insert(anchor.id);
                        self.insert_message(anchor, metadata, cx);
                    }
                }
                ContextOperation::UpdateMessage {
                    message_id,
                    metadata: new_metadata,
                    ..
                } => {
                    let metadata = self.messages_metadata.get_mut(&message_id).unwrap();
                    if new_metadata.timestamp > metadata.timestamp {
                        *metadata = new_metadata;
                        changed_messages.insert(message_id);
                    }
                }
                ContextOperation::UpdateSummary {
                    summary: new_summary,
                    ..
                } => {
                    if self
                        .summary
                        .as_ref()
                        .map_or(true, |summary| new_summary.timestamp > summary.timestamp)
                    {
                        self.summary = Some(new_summary);
                        summary_changed = true;
                    }
                }
                ContextOperation::SlashCommandFinished {
                    id,
                    output_range,
                    sections,
                    ..
                } => {
                    if self.finished_slash_commands.insert(id) {
                        let buffer = self.buffer.read(cx);
                        self.slash_command_output_sections
                            .extend(sections.iter().cloned());
                        self.slash_command_output_sections
                            .sort_by(|a, b| a.range.cmp(&b.range, buffer));
                        cx.emit(ContextEvent::SlashCommandFinished {
                            output_range,
                            sections,
                            expand_result: false,
                            run_commands_in_output: false,
                        });
                    }
                }
                ContextOperation::BufferOperation(_) => unreachable!(),
            }

            self.version.observe(timestamp);
            self.timestamp.observe(timestamp);
            self.operations.push(op);
        }

        if !changed_messages.is_empty() {
            self.message_roles_updated(changed_messages, cx);
            cx.emit(ContextEvent::MessagesEdited);
            cx.notify();
        }

        if summary_changed {
            cx.emit(ContextEvent::SummaryChanged);
            cx.notify();
        }
    }

    fn can_apply_op(&self, op: &ContextOperation, cx: &AppContext) -> bool {
        if !self.version.observed_all(op.version()) {
            return false;
        }

        match op {
            ContextOperation::InsertMessage { anchor, .. } => self
                .buffer
                .read(cx)
                .version
                .observed(anchor.start.timestamp),
            ContextOperation::UpdateMessage { message_id, .. } => {
                self.messages_metadata.contains_key(message_id)
            }
            ContextOperation::UpdateSummary { .. } => true,
            ContextOperation::SlashCommandFinished {
                output_range,
                sections,
                ..
            } => {
                let version = &self.buffer.read(cx).version;
                sections
                    .iter()
                    .map(|section| &section.range)
                    .chain([output_range])
                    .all(|range| {
                        let observed_start = range.start == language::Anchor::MIN
                            || range.start == language::Anchor::MAX
                            || version.observed(range.start.timestamp);
                        let observed_end = range.end == language::Anchor::MIN
                            || range.end == language::Anchor::MAX
                            || version.observed(range.end.timestamp);
                        observed_start && observed_end
                    })
            }
            ContextOperation::BufferOperation(_) => {
                panic!("buffer operations should always be applied")
            }
        }
    }

    fn push_op(&mut self, op: ContextOperation, cx: &mut ModelContext<Self>) {
        self.operations.push(op.clone());
        cx.emit(ContextEvent::Operation(op));
    }

    pub fn buffer(&self) -> &Model<Buffer> {
        &self.buffer
    }

    pub fn language_registry(&self) -> Arc<LanguageRegistry> {
        self.language_registry.clone()
    }

    pub fn project(&self) -> Option<Model<Project>> {
        self.project.clone()
    }

    pub fn prompt_builder(&self) -> Arc<PromptBuilder> {
        self.prompt_builder.clone()
    }

    pub fn path(&self) -> Option<&Path> {
        self.path.as_deref()
    }

    pub fn summary(&self) -> Option<&ContextSummary> {
        self.summary.as_ref()
    }

    pub(crate) fn workflow_step_containing(
        &self,
        offset: usize,
        cx: &AppContext,
    ) -> Option<&WorkflowStep> {
        let buffer = self.buffer.read(cx);
        let index = self
            .workflow_steps
            .binary_search_by(|step| {
                let step_range = step.range.to_offset(&buffer);
                if offset < step_range.start {
                    Ordering::Greater
                } else if offset > step_range.end {
                    Ordering::Less
                } else {
                    Ordering::Equal
                }
            })
            .ok()?;
        Some(&self.workflow_steps[index])
    }

    pub fn workflow_step_ranges(&self) -> impl Iterator<Item = Range<language::Anchor>> + '_ {
        self.workflow_steps.iter().map(|step| step.range.clone())
    }

    pub(crate) fn workflow_step_for_range(
        &self,
        range: &Range<language::Anchor>,
        cx: &AppContext,
    ) -> Option<&WorkflowStep> {
        let buffer = self.buffer.read(cx);
        let index = self.workflow_step_index_for_range(range, buffer).ok()?;
        Some(&self.workflow_steps[index])
    }

    fn workflow_step_index_for_range(
        &self,
        tagged_range: &Range<text::Anchor>,
        buffer: &text::BufferSnapshot,
    ) -> Result<usize, usize> {
        self.workflow_steps
            .binary_search_by(|probe| probe.range.cmp(&tagged_range, buffer))
    }

    pub fn pending_slash_commands(&self) -> &[PendingSlashCommand] {
        &self.pending_slash_commands
    }

    pub fn slash_command_output_sections(&self) -> &[SlashCommandOutputSection<language::Anchor>] {
        &self.slash_command_output_sections
    }

    pub fn pending_tool_uses(&self) -> Vec<&PendingToolUse> {
        self.pending_tool_uses_by_id.values().collect()
    }

    pub fn get_tool_use_by_id(&self, id: &Arc<str>) -> Option<&PendingToolUse> {
        self.pending_tool_uses_by_id.get(id)
    }

    fn set_language(&mut self, cx: &mut ModelContext<Self>) {
        let markdown = self.language_registry.language_for_name("Markdown");
        cx.spawn(|this, mut cx| async move {
            let markdown = markdown.await?;
            this.update(&mut cx, |this, cx| {
                this.buffer
                    .update(cx, |buffer, cx| buffer.set_language(Some(markdown), cx));
            })
        })
        .detach_and_log_err(cx);
    }

    fn handle_buffer_event(
        &mut self,
        _: Model<Buffer>,
        event: &language::BufferEvent,
        cx: &mut ModelContext<Self>,
    ) {
        match event {
            language::BufferEvent::Operation {
                operation,
                is_local: true,
            } => cx.emit(ContextEvent::Operation(ContextOperation::BufferOperation(
                operation.clone(),
            ))),
            language::BufferEvent::Edited => {
                self.count_remaining_tokens(cx);
                self.reparse(cx);
                // Use `inclusive = true` to invalidate a step when an edit occurs
                // at the start/end of a parsed step.
                cx.emit(ContextEvent::MessagesEdited);
            }
            _ => {}
        }
    }

    pub(crate) fn token_count(&self) -> Option<usize> {
        self.token_count
    }

    pub(crate) fn count_remaining_tokens(&mut self, cx: &mut ModelContext<Self>) {
        let request = self.to_completion_request(cx);
        let Some(model) = LanguageModelRegistry::read_global(cx).active_model() else {
            return;
        };
        self.pending_token_count = cx.spawn(|this, mut cx| {
            async move {
                cx.background_executor()
                    .timer(Duration::from_millis(200))
                    .await;

                let token_count = cx.update(|cx| model.count_tokens(request, cx))?.await?;
                this.update(&mut cx, |this, cx| {
                    this.token_count = Some(token_count);
                    this.start_cache_warming(&model, cx);
                    cx.notify()
                })
            }
            .log_err()
        });
    }

    pub fn mark_cache_anchors(
        &mut self,
        cache_configuration: &Option<LanguageModelCacheConfiguration>,
        speculative: bool,
        cx: &mut ModelContext<Self>,
    ) -> bool {
        let cache_configuration =
            cache_configuration
                .as_ref()
                .unwrap_or(&LanguageModelCacheConfiguration {
                    max_cache_anchors: 0,
                    should_speculate: false,
                    min_total_token: 0,
                });

        let messages: Vec<Message> = self.messages(cx).collect();

        let mut sorted_messages = messages.clone();
        if speculative {
            // Avoid caching the last message if this is a speculative cache fetch as
            // it's likely to change.
            sorted_messages.pop();
        }
        sorted_messages.retain(|m| m.role == Role::User);
        sorted_messages.sort_by(|a, b| b.offset_range.len().cmp(&a.offset_range.len()));

        let cache_anchors = if self.token_count.unwrap_or(0) < cache_configuration.min_total_token {
            // If we have't hit the minimum threshold to enable caching, don't cache anything.
            0
        } else {
            // Save 1 anchor for the inline assistant to use.
            max(cache_configuration.max_cache_anchors, 1) - 1
        };
        sorted_messages.truncate(cache_anchors);

        let anchors: HashSet<MessageId> = sorted_messages
            .into_iter()
            .map(|message| message.id)
            .collect();

        let buffer = self.buffer.read(cx).snapshot();
        let invalidated_caches: HashSet<MessageId> = messages
            .iter()
            .scan(false, |encountered_invalid, message| {
                let message_id = message.id;
                let is_invalid = self
                    .messages_metadata
                    .get(&message_id)
                    .map_or(true, |metadata| {
                        !metadata.is_cache_valid(&buffer, &message.offset_range)
                            || *encountered_invalid
                    });
                *encountered_invalid |= is_invalid;
                Some(if is_invalid { Some(message_id) } else { None })
            })
            .flatten()
            .collect();

        let last_anchor = messages.iter().rev().find_map(|message| {
            if anchors.contains(&message.id) {
                Some(message.id)
            } else {
                None
            }
        });

        let mut new_anchor_needs_caching = false;
        let current_version = &buffer.version;
        // If we have no anchors, mark all messages as not being cached.
        let mut hit_last_anchor = last_anchor.is_none();

        for message in messages.iter() {
            if hit_last_anchor {
                self.update_metadata(message.id, cx, |metadata| metadata.cache = None);
                continue;
            }

            if let Some(last_anchor) = last_anchor {
                if message.id == last_anchor {
                    hit_last_anchor = true;
                }
            }

            new_anchor_needs_caching = new_anchor_needs_caching
                || (invalidated_caches.contains(&message.id) && anchors.contains(&message.id));

            self.update_metadata(message.id, cx, |metadata| {
                let cache_status = if invalidated_caches.contains(&message.id) {
                    CacheStatus::Pending
                } else {
                    metadata
                        .cache
                        .as_ref()
                        .map_or(CacheStatus::Pending, |cm| cm.status.clone())
                };
                metadata.cache = Some(MessageCacheMetadata {
                    is_anchor: anchors.contains(&message.id),
                    is_final_anchor: hit_last_anchor,
                    status: cache_status,
                    cached_at: current_version.clone(),
                });
            });
        }
        new_anchor_needs_caching
    }

    fn start_cache_warming(&mut self, model: &Arc<dyn LanguageModel>, cx: &mut ModelContext<Self>) {
        let cache_configuration = model.cache_configuration();

        if !self.mark_cache_anchors(&cache_configuration, true, cx) {
            return;
        }
        if !self.pending_completions.is_empty() {
            return;
        }
        if let Some(cache_configuration) = cache_configuration {
            if !cache_configuration.should_speculate {
                return;
            }
        }

        let request = {
            let mut req = self.to_completion_request(cx);
            // Skip the last message because it's likely to change and
            // therefore would be a waste to cache.
            req.messages.pop();
            req.messages.push(LanguageModelRequestMessage {
                role: Role::User,
                content: vec!["Respond only with OK, nothing else.".into()],
                cache: false,
            });
            req
        };

        let model = Arc::clone(model);
        self.pending_cache_warming_task = cx.spawn(|this, mut cx| {
            async move {
                match model.stream_completion(request, &cx).await {
                    Ok(mut stream) => {
                        stream.next().await;
                        log::info!("Cache warming completed successfully");
                    }
                    Err(e) => {
                        log::warn!("Cache warming failed: {}", e);
                    }
                };
                this.update(&mut cx, |this, cx| {
                    this.update_cache_status_for_completion(cx);
                })
                .ok();
                anyhow::Ok(())
            }
            .log_err()
        });
    }

    pub fn update_cache_status_for_completion(&mut self, cx: &mut ModelContext<Self>) {
        let cached_message_ids: Vec<MessageId> = self
            .messages_metadata
            .iter()
            .filter_map(|(message_id, metadata)| {
                metadata.cache.as_ref().and_then(|cache| {
                    if cache.status == CacheStatus::Pending {
                        Some(*message_id)
                    } else {
                        None
                    }
                })
            })
            .collect();

        for message_id in cached_message_ids {
            self.update_metadata(message_id, cx, |metadata| {
                if let Some(cache) = &mut metadata.cache {
                    cache.status = CacheStatus::Cached;
                }
            });
        }
        cx.notify();
    }

    pub fn reparse(&mut self, cx: &mut ModelContext<Self>) {
        let buffer = self.buffer.read(cx).text_snapshot();
        let mut row_ranges = self
            .edits_since_last_parse
            .consume()
            .into_iter()
            .map(|edit| {
                let start_row = buffer.offset_to_point(edit.new.start).row;
                let end_row = buffer.offset_to_point(edit.new.end).row + 1;
                start_row..end_row
            })
            .peekable();

        let mut removed_slash_command_ranges = Vec::new();
        let mut updated_slash_commands = Vec::new();
        let mut removed_steps = Vec::new();
        let mut updated_steps = Vec::new();
        while let Some(mut row_range) = row_ranges.next() {
            while let Some(next_row_range) = row_ranges.peek() {
                if row_range.end >= next_row_range.start {
                    row_range.end = next_row_range.end;
                    row_ranges.next();
                } else {
                    break;
                }
            }

            let start = buffer.anchor_before(Point::new(row_range.start, 0));
            let end = buffer.anchor_after(Point::new(
                row_range.end - 1,
                buffer.line_len(row_range.end - 1),
            ));

            self.reparse_slash_commands_in_range(
                start..end,
                &buffer,
                &mut updated_slash_commands,
                &mut removed_slash_command_ranges,
                cx,
            );
            self.reparse_workflow_steps_in_range(
                start..end,
                &buffer,
                &mut updated_steps,
                &mut removed_steps,
                cx,
            );
        }

        if !updated_slash_commands.is_empty() || !removed_slash_command_ranges.is_empty() {
            cx.emit(ContextEvent::PendingSlashCommandsUpdated {
                removed: removed_slash_command_ranges,
                updated: updated_slash_commands,
            });
        }

        if !updated_steps.is_empty() || !removed_steps.is_empty() {
            cx.emit(ContextEvent::WorkflowStepsUpdated {
                removed: removed_steps,
                updated: updated_steps,
            });
        }
    }

    fn reparse_slash_commands_in_range(
        &mut self,
        range: Range<text::Anchor>,
        buffer: &BufferSnapshot,
        updated: &mut Vec<PendingSlashCommand>,
        removed: &mut Vec<Range<text::Anchor>>,
        cx: &AppContext,
    ) {
        let old_range = self.pending_command_indices_for_range(range.clone(), cx);

        let mut new_commands = Vec::new();
        let mut lines = buffer.text_for_range(range).lines();
        let mut offset = lines.offset();
        while let Some(line) = lines.next() {
            if let Some(command_line) = SlashCommandLine::parse(line) {
                let name = &line[command_line.name.clone()];
                let arguments = command_line
                    .arguments
                    .iter()
                    .filter_map(|argument_range| {
                        if argument_range.is_empty() {
                            None
                        } else {
                            line.get(argument_range.clone())
                        }
                    })
                    .map(ToOwned::to_owned)
                    .collect::<SmallVec<_>>();
                if let Some(command) = SlashCommandRegistry::global(cx).command(name) {
                    if !command.requires_argument() || !arguments.is_empty() {
                        let start_ix = offset + command_line.name.start - 1;
                        let end_ix = offset
                            + command_line
                                .arguments
                                .last()
                                .map_or(command_line.name.end, |argument| argument.end);
                        let source_range =
                            buffer.anchor_after(start_ix)..buffer.anchor_after(end_ix);
                        let pending_command = PendingSlashCommand {
                            name: name.to_string(),
                            arguments,
                            source_range,
                            status: PendingSlashCommandStatus::Idle,
                        };
                        updated.push(pending_command.clone());
                        new_commands.push(pending_command);
                    }
                }
            }

            offset = lines.offset();
        }

        let removed_commands = self.pending_slash_commands.splice(old_range, new_commands);
        removed.extend(removed_commands.map(|command| command.source_range));
    }

    fn reparse_workflow_steps_in_range(
        &mut self,
        range: Range<text::Anchor>,
        buffer: &BufferSnapshot,
        updated: &mut Vec<Range<text::Anchor>>,
        removed: &mut Vec<Range<text::Anchor>>,
        cx: &mut ModelContext<Self>,
    ) {
        // Rebuild the XML tags in the edited range.
        let intersecting_tags_range =
            self.indices_intersecting_buffer_range(&self.xml_tags, range.clone(), cx);
        let new_tags = self.parse_xml_tags_in_range(buffer, range.clone(), cx);
        self.xml_tags
            .splice(intersecting_tags_range.clone(), new_tags);

        // Find which steps intersect the changed range.
        let intersecting_steps_range =
            self.indices_intersecting_buffer_range(&self.workflow_steps, range.clone(), cx);

        // Reparse all tags after the last unchanged step before the change.
        let mut tags_start_ix = 0;
        if let Some(preceding_unchanged_step) =
            self.workflow_steps[..intersecting_steps_range.start].last()
        {
            tags_start_ix = match self.xml_tags.binary_search_by(|tag| {
                tag.range
                    .start
                    .cmp(&preceding_unchanged_step.range.end, buffer)
                    .then(Ordering::Less)
            }) {
                Ok(ix) | Err(ix) => ix,
            };
        }

        // Rebuild the edit suggestions in the range.
        let mut new_steps = self.parse_steps(tags_start_ix, range.end, buffer);

        if let Some(project) = self.project() {
            for step in &mut new_steps {
                Self::resolve_workflow_step_internal(step, &project, cx);
            }
        }

        updated.extend(new_steps.iter().map(|step| step.range.clone()));
        let removed_steps = self
            .workflow_steps
            .splice(intersecting_steps_range, new_steps);
        removed.extend(
            removed_steps
                .map(|step| step.range)
                .filter(|range| !updated.contains(&range)),
        );
    }

    fn parse_xml_tags_in_range(
        &self,
        buffer: &BufferSnapshot,
        range: Range<text::Anchor>,
        cx: &AppContext,
    ) -> Vec<XmlTag> {
        let mut messages = self.messages(cx).peekable();

        let mut tags = Vec::new();
        let mut lines = buffer.text_for_range(range).lines();
        let mut offset = lines.offset();

        while let Some(line) = lines.next() {
            while let Some(message) = messages.peek() {
                if offset < message.offset_range.end {
                    break;
                } else {
                    messages.next();
                }
            }

            let is_assistant_message = messages
                .peek()
                .map_or(false, |message| message.role == Role::Assistant);
            if is_assistant_message {
                for (start_ix, _) in line.match_indices('<') {
                    let mut name_start_ix = start_ix + 1;
                    let closing_bracket_ix = line[start_ix..].find('>').map(|i| start_ix + i);
                    if let Some(closing_bracket_ix) = closing_bracket_ix {
                        let end_ix = closing_bracket_ix + 1;
                        let mut is_open_tag = true;
                        if line[name_start_ix..closing_bracket_ix].starts_with('/') {
                            name_start_ix += 1;
                            is_open_tag = false;
                        }
                        let tag_inner = &line[name_start_ix..closing_bracket_ix];
                        let tag_name_len = tag_inner
                            .find(|c: char| c.is_whitespace())
                            .unwrap_or(tag_inner.len());
                        if let Ok(kind) = XmlTagKind::from_str(&tag_inner[..tag_name_len]) {
                            tags.push(XmlTag {
                                range: buffer.anchor_after(offset + start_ix)
                                    ..buffer.anchor_before(offset + end_ix),
                                is_open_tag,
                                kind,
                            });
                        };
                    }
                }
            }

            offset = lines.offset();
        }
        tags
    }

    fn parse_steps(
        &mut self,
        tags_start_ix: usize,
        buffer_end: text::Anchor,
        buffer: &BufferSnapshot,
    ) -> Vec<WorkflowStep> {
        let mut new_steps = Vec::new();
        let mut pending_step = None;
        let mut edit_step_depth = 0;
        let mut tags = self.xml_tags[tags_start_ix..].iter().peekable();
        'tags: while let Some(tag) = tags.next() {
            if tag.range.start.cmp(&buffer_end, buffer).is_gt() && edit_step_depth == 0 {
                break;
            }

            if tag.kind == XmlTagKind::Step && tag.is_open_tag {
                edit_step_depth += 1;
                let edit_start = tag.range.start;
                let mut edits = Vec::new();
                let mut step = WorkflowStep {
                    range: edit_start..edit_start,
                    leading_tags_end: tag.range.end,
                    trailing_tag_start: None,
                    edits: Default::default(),
                    resolution: None,
                    resolution_task: None,
                };

                while let Some(tag) = tags.next() {
                    step.trailing_tag_start.get_or_insert(tag.range.start);

                    if tag.kind == XmlTagKind::Step && !tag.is_open_tag {
                        // step.trailing_tag_start = Some(tag.range.start);
                        edit_step_depth -= 1;
                        if edit_step_depth == 0 {
                            step.range.end = tag.range.end;
                            step.edits = edits.into();
                            new_steps.push(step);
                            continue 'tags;
                        }
                    }

                    if tag.kind == XmlTagKind::Edit && tag.is_open_tag {
                        let mut path = None;
                        let mut search = None;
                        let mut operation = None;
                        let mut description = None;

                        while let Some(tag) = tags.next() {
                            if tag.kind == XmlTagKind::Edit && !tag.is_open_tag {
                                edits.push(WorkflowStepEdit::new(
                                    path,
                                    operation,
                                    search,
                                    description,
                                ));
                                break;
                            }

                            if tag.is_open_tag
                                && [
                                    XmlTagKind::Path,
                                    XmlTagKind::Search,
                                    XmlTagKind::Operation,
                                    XmlTagKind::Description,
                                ]
                                .contains(&tag.kind)
                            {
                                let kind = tag.kind;
                                let content_start = tag.range.end;
                                if let Some(tag) = tags.peek() {
                                    if tag.kind == kind && !tag.is_open_tag {
                                        let tag = tags.next().unwrap();
                                        let content_end = tag.range.start;
                                        let mut content = buffer
                                            .text_for_range(content_start..content_end)
                                            .collect::<String>();
                                        content.truncate(content.trim_end().len());
                                        match kind {
                                            XmlTagKind::Path => path = Some(content),
                                            XmlTagKind::Operation => operation = Some(content),
                                            XmlTagKind::Search => {
                                                search = Some(content).filter(|s| !s.is_empty())
                                            }
                                            XmlTagKind::Description => {
                                                description =
                                                    Some(content).filter(|s| !s.is_empty())
                                            }
                                            _ => {}
                                        }
                                    }
                                }
                            }
                        }
                    }
                }

                pending_step = Some(step);
            }
        }

        if let Some(mut pending_step) = pending_step {
            pending_step.range.end = text::Anchor::MAX;
            new_steps.push(pending_step);
        }

        new_steps
    }

    pub fn resolve_workflow_step(
        &mut self,
        tagged_range: Range<text::Anchor>,
        cx: &mut ModelContext<Self>,
    ) -> Option<()> {
        let index = self
            .workflow_step_index_for_range(&tagged_range, self.buffer.read(cx))
            .ok()?;
        let step = &mut self.workflow_steps[index];
        let project = self.project.as_ref()?;
        step.resolution.take();
        Self::resolve_workflow_step_internal(step, project, cx);
        None
    }

    fn resolve_workflow_step_internal(
        step: &mut WorkflowStep,
        project: &Model<Project>,
        cx: &mut ModelContext<'_, Context>,
    ) {
        step.resolution_task = Some(cx.spawn({
            let range = step.range.clone();
            let edits = step.edits.clone();
            let project = project.clone();
            |this, mut cx| async move {
                let suggestion_groups =
                    Self::compute_step_resolution(project, edits, &mut cx).await;

                this.update(&mut cx, |this, cx| {
                    let buffer = this.buffer.read(cx).text_snapshot();
                    let ix = this.workflow_step_index_for_range(&range, &buffer).ok();
                    if let Some(ix) = ix {
                        let step = &mut this.workflow_steps[ix];

                        let resolution = suggestion_groups.map(|suggestion_groups| {
                            let mut title = String::new();
                            for mut chunk in buffer.text_for_range(
                                step.leading_tags_end
                                    ..step.trailing_tag_start.unwrap_or(step.range.end),
                            ) {
                                if title.is_empty() {
                                    chunk = chunk.trim_start();
                                }
                                if let Some((prefix, _)) = chunk.split_once('\n') {
                                    title.push_str(prefix);
                                    break;
                                } else {
                                    title.push_str(chunk);
                                }
                            }

                            WorkflowStepResolution {
                                title,
                                suggestion_groups,
                            }
                        });

                        step.resolution = Some(Arc::new(resolution));
                        cx.emit(ContextEvent::WorkflowStepsUpdated {
                            removed: vec![],
                            updated: vec![range],
                        })
                    }
                })
                .ok();
            }
        }));
    }

    async fn compute_step_resolution(
        project: Model<Project>,
        edits: Arc<[Result<WorkflowStepEdit>]>,
        cx: &mut AsyncAppContext,
    ) -> Result<HashMap<Model<Buffer>, Vec<WorkflowSuggestionGroup>>> {
        let mut suggestion_tasks = Vec::new();
        for edit in edits.iter() {
            let edit = edit.as_ref().map_err(|e| anyhow!("{e}"))?;
            suggestion_tasks.push(edit.resolve(project.clone(), cx.clone()));
        }

        // Expand the context ranges of each suggestion and group suggestions with overlapping context ranges.
        let suggestions = future::try_join_all(suggestion_tasks).await?;

        let mut suggestions_by_buffer = HashMap::default();
        for (buffer, suggestion) in suggestions {
            suggestions_by_buffer
                .entry(buffer)
                .or_insert_with(Vec::new)
                .push(suggestion);
        }

        let mut suggestion_groups_by_buffer = HashMap::default();
        for (buffer, mut suggestions) in suggestions_by_buffer {
            let mut suggestion_groups = Vec::<WorkflowSuggestionGroup>::new();
            let snapshot = buffer.update(cx, |buffer, _| buffer.snapshot())?;
            // Sort suggestions by their range so that earlier, larger ranges come first
            suggestions.sort_by(|a, b| a.range().cmp(&b.range(), &snapshot));

            // Merge overlapping suggestions
            suggestions.dedup_by(|a, b| b.try_merge(a, &snapshot));

            // Create context ranges for each suggestion
            for suggestion in suggestions {
                let context_range = {
                    let suggestion_point_range = suggestion.range().to_point(&snapshot);
                    let start_row = suggestion_point_range.start.row.saturating_sub(5);
                    let end_row =
                        cmp::min(suggestion_point_range.end.row + 5, snapshot.max_point().row);
                    let start = snapshot.anchor_before(Point::new(start_row, 0));
                    let end =
                        snapshot.anchor_after(Point::new(end_row, snapshot.line_len(end_row)));
                    start..end
                };

                if let Some(last_group) = suggestion_groups.last_mut() {
                    if last_group
                        .context_range
                        .end
                        .cmp(&context_range.start, &snapshot)
                        .is_ge()
                    {
                        // Merge with the previous group if context ranges overlap
                        last_group.context_range.end = context_range.end;
                        last_group.suggestions.push(suggestion);
                    } else {
                        // Create a new group
                        suggestion_groups.push(WorkflowSuggestionGroup {
                            context_range,
                            suggestions: vec![suggestion],
                        });
                    }
                } else {
                    // Create the first group
                    suggestion_groups.push(WorkflowSuggestionGroup {
                        context_range,
                        suggestions: vec![suggestion],
                    });
                }
            }

            suggestion_groups_by_buffer.insert(buffer, suggestion_groups);
        }

        Ok(suggestion_groups_by_buffer)
    }

    pub fn pending_command_for_position(
        &mut self,
        position: language::Anchor,
        cx: &mut ModelContext<Self>,
    ) -> Option<&mut PendingSlashCommand> {
        let buffer = self.buffer.read(cx);
        match self
            .pending_slash_commands
            .binary_search_by(|probe| probe.source_range.end.cmp(&position, buffer))
        {
            Ok(ix) => Some(&mut self.pending_slash_commands[ix]),
            Err(ix) => {
                let cmd = self.pending_slash_commands.get_mut(ix)?;
                if position.cmp(&cmd.source_range.start, buffer).is_ge()
                    && position.cmp(&cmd.source_range.end, buffer).is_le()
                {
                    Some(cmd)
                } else {
                    None
                }
            }
        }
    }

    pub fn pending_commands_for_range(
        &self,
        range: Range<language::Anchor>,
        cx: &AppContext,
    ) -> &[PendingSlashCommand] {
        let range = self.pending_command_indices_for_range(range, cx);
        &self.pending_slash_commands[range]
    }

    fn pending_command_indices_for_range(
        &self,
        range: Range<language::Anchor>,
        cx: &AppContext,
    ) -> Range<usize> {
        self.indices_intersecting_buffer_range(&self.pending_slash_commands, range, cx)
    }

    fn indices_intersecting_buffer_range<T: ContextAnnotation>(
        &self,
        all_annotations: &[T],
        range: Range<language::Anchor>,
        cx: &AppContext,
    ) -> Range<usize> {
        let buffer = self.buffer.read(cx);
        let start_ix = match all_annotations
            .binary_search_by(|probe| probe.range().end.cmp(&range.start, &buffer))
        {
            Ok(ix) | Err(ix) => ix,
        };
        let end_ix = match all_annotations
            .binary_search_by(|probe| probe.range().start.cmp(&range.end, &buffer))
        {
            Ok(ix) => ix + 1,
            Err(ix) => ix,
        };
        start_ix..end_ix
    }

    pub fn insert_command_output(
        &mut self,
        command_range: Range<language::Anchor>,
        output: Task<Result<SlashCommandOutput>>,
        ensure_trailing_newline: bool,
        expand_result: bool,
        cx: &mut ModelContext<Self>,
    ) {
        self.reparse(cx);

        let insert_output_task = cx.spawn(|this, mut cx| {
            let command_range = command_range.clone();
            async move {
                let output = output.await;
                this.update(&mut cx, |this, cx| match output {
                    Ok(mut output) => {
                        // Ensure section ranges are valid.
                        for section in &mut output.sections {
                            section.range.start = section.range.start.min(output.text.len());
                            section.range.end = section.range.end.min(output.text.len());
                            while !output.text.is_char_boundary(section.range.start) {
                                section.range.start -= 1;
                            }
                            while !output.text.is_char_boundary(section.range.end) {
                                section.range.end += 1;
                            }
                        }

                        // Ensure there is a newline after the last section.
                        if ensure_trailing_newline {
                            let has_newline_after_last_section =
                                output.sections.last().map_or(false, |last_section| {
                                    output.text[last_section.range.end..].ends_with('\n')
                                });
                            if !has_newline_after_last_section {
                                output.text.push('\n');
                            }
                        }

                        let version = this.version.clone();
                        let command_id = SlashCommandId(this.next_timestamp());
                        let (operation, event) = this.buffer.update(cx, |buffer, cx| {
                            let start = command_range.start.to_offset(buffer);
                            let old_end = command_range.end.to_offset(buffer);
                            let new_end = start + output.text.len();
                            buffer.edit([(start..old_end, output.text)], None, cx);

                            let mut sections = output
                                .sections
                                .into_iter()
                                .map(|section| SlashCommandOutputSection {
                                    range: buffer.anchor_after(start + section.range.start)
                                        ..buffer.anchor_before(start + section.range.end),
                                    icon: section.icon,
                                    label: section.label,
                                    metadata: section.metadata,
                                })
                                .collect::<Vec<_>>();
                            sections.sort_by(|a, b| a.range.cmp(&b.range, buffer));

                            this.slash_command_output_sections
                                .extend(sections.iter().cloned());
                            this.slash_command_output_sections
                                .sort_by(|a, b| a.range.cmp(&b.range, buffer));

                            let output_range =
                                buffer.anchor_after(start)..buffer.anchor_before(new_end);
                            this.finished_slash_commands.insert(command_id);

                            (
                                ContextOperation::SlashCommandFinished {
                                    id: command_id,
                                    output_range: output_range.clone(),
                                    sections: sections.clone(),
                                    version,
                                },
                                ContextEvent::SlashCommandFinished {
                                    output_range,
                                    sections,
                                    run_commands_in_output: output.run_commands_in_text,
                                    expand_result,
                                },
                            )
                        });

                        this.push_op(operation, cx);
                        cx.emit(event);
                    }
                    Err(error) => {
                        if let Some(pending_command) =
                            this.pending_command_for_position(command_range.start, cx)
                        {
                            pending_command.status =
                                PendingSlashCommandStatus::Error(error.to_string());
                            cx.emit(ContextEvent::PendingSlashCommandsUpdated {
                                removed: vec![pending_command.source_range.clone()],
                                updated: vec![pending_command.clone()],
                            });
                        }
                    }
                })
                .ok();
            }
        });

        if let Some(pending_command) = self.pending_command_for_position(command_range.start, cx) {
            pending_command.status = PendingSlashCommandStatus::Running {
                _task: insert_output_task.shared(),
            };
            cx.emit(ContextEvent::PendingSlashCommandsUpdated {
                removed: vec![pending_command.source_range.clone()],
                updated: vec![pending_command.clone()],
            });
        }
    }

    pub fn insert_tool_output(
        &mut self,
        tool_use_id: Arc<str>,
        output: Task<Result<String>>,
        cx: &mut ModelContext<Self>,
    ) {
        let insert_output_task = cx.spawn(|this, mut cx| {
            let tool_use_id = tool_use_id.clone();
            async move {
                let output = output.await;
                this.update(&mut cx, |this, cx| match output {
                    Ok(mut output) => {
                        const NEWLINE: char = '\n';

                        if !output.ends_with(NEWLINE) {
                            output.push(NEWLINE);
                        }

                        let anchor_range = this.buffer.update(cx, |buffer, cx| {
                            let insert_start = buffer.len().to_offset(buffer);
                            let insert_end = insert_start;

                            let start = insert_start;
                            let end = start + output.len() - NEWLINE.len_utf8();

                            buffer.edit([(insert_start..insert_end, output)], None, cx);

                            let output_range = buffer.anchor_after(start)..buffer.anchor_after(end);

                            output_range
                        });

                        this.insert_content(
                            Content::ToolResult {
                                range: anchor_range.clone(),
                                tool_use_id: tool_use_id.clone(),
                            },
                            cx,
                        );

                        cx.emit(ContextEvent::ToolFinished {
                            tool_use_id,
                            output_range: anchor_range,
                        });
                    }
                    Err(err) => {
                        if let Some(tool_use) = this.pending_tool_uses_by_id.get_mut(&tool_use_id) {
                            tool_use.status = PendingToolUseStatus::Error(err.to_string());
                        }
                    }
                })
                .ok();
            }
        });

        if let Some(tool_use) = self.pending_tool_uses_by_id.get_mut(&tool_use_id) {
            tool_use.status = PendingToolUseStatus::Running {
                _task: insert_output_task.shared(),
            };
        }
    }

    pub fn completion_provider_changed(&mut self, cx: &mut ModelContext<Self>) {
        self.count_remaining_tokens(cx);
    }

    fn get_last_valid_message_id(&self, cx: &ModelContext<Self>) -> Option<MessageId> {
        self.message_anchors.iter().rev().find_map(|message| {
            message
                .start
                .is_valid(self.buffer.read(cx))
                .then_some(message.id)
        })
    }

    pub fn assist(&mut self, cx: &mut ModelContext<Self>) -> Option<MessageAnchor> {
        let model_registry = LanguageModelRegistry::read_global(cx);
        let provider = model_registry.active_provider()?;
        let model = model_registry.active_model()?;
        let last_message_id = self.get_last_valid_message_id(cx)?;

        if !provider.is_authenticated(cx) {
            log::info!("completion provider has no credentials");
            return None;
        }
        // Compute which messages to cache, including the last one.
        self.mark_cache_anchors(&model.cache_configuration(), false, cx);

        let mut request = self.to_completion_request(cx);

        if cx.has_flag::<ToolUseFeatureFlag>() {
            let tool_registry = ToolRegistry::global(cx);
            request.tools = tool_registry
                .tools()
                .into_iter()
                .map(|tool| LanguageModelRequestTool {
                    name: tool.name(),
                    description: tool.description(),
                    input_schema: tool.input_schema(),
                })
                .collect();
        }

        let assistant_message = self
            .insert_message_after(last_message_id, Role::Assistant, MessageStatus::Pending, cx)
            .unwrap();

        // Queue up the user's next reply.
        let user_message = self
            .insert_message_after(assistant_message.id, Role::User, MessageStatus::Done, cx)
            .unwrap();

        let pending_completion_id = post_inc(&mut self.completion_count);

        let task = cx.spawn({
            |this, mut cx| async move {
                let stream = model.stream_completion(request, &cx);
                let assistant_message_id = assistant_message.id;
                let mut response_latency = None;
                let stream_completion = async {
                    let request_start = Instant::now();
                    let mut events = stream.await?;
                    let mut stop_reason = StopReason::EndTurn;

                    while let Some(event) = events.next().await {
                        if response_latency.is_none() {
                            response_latency = Some(request_start.elapsed());
                        }
                        let event = event?;

                        this.update(&mut cx, |this, cx| {
                            let message_ix = this
                                .message_anchors
                                .iter()
                                .position(|message| message.id == assistant_message_id)?;
                            this.buffer.update(cx, |buffer, cx| {
                                let message_old_end_offset = this.message_anchors[message_ix + 1..]
                                    .iter()
                                    .find(|message| message.start.is_valid(buffer))
                                    .map_or(buffer.len(), |message| {
                                        message.start.to_offset(buffer).saturating_sub(1)
                                    });

                                match event {
                                    LanguageModelCompletionEvent::Stop(reason) => {
                                        stop_reason = reason;
                                    }
                                    LanguageModelCompletionEvent::Text(chunk) => {
                                        buffer.edit(
                                            [(
                                                message_old_end_offset..message_old_end_offset,
                                                chunk,
                                            )],
                                            None,
                                            cx,
                                        );
                                    }
                                    LanguageModelCompletionEvent::ToolUse(tool_use) => {
                                        const NEWLINE: char = '\n';

                                        let mut text = String::new();
                                        text.push(NEWLINE);
                                        text.push_str(
                                            &serde_json::to_string_pretty(&tool_use)
                                                .expect("failed to serialize tool use to JSON"),
                                        );
                                        text.push(NEWLINE);
                                        let text_len = text.len();

                                        buffer.edit(
                                            [(
                                                message_old_end_offset..message_old_end_offset,
                                                text,
                                            )],
                                            None,
                                            cx,
                                        );

                                        let start_ix = message_old_end_offset + NEWLINE.len_utf8();
                                        let end_ix =
                                            message_old_end_offset + text_len - NEWLINE.len_utf8();
                                        let source_range = buffer.anchor_after(start_ix)
                                            ..buffer.anchor_after(end_ix);

                                        let tool_use_id: Arc<str> = tool_use.id.into();
                                        this.pending_tool_uses_by_id.insert(
                                            tool_use_id.clone(),
                                            PendingToolUse {
                                                id: tool_use_id,
                                                name: tool_use.name,
                                                input: tool_use.input,
                                                status: PendingToolUseStatus::Idle,
                                                source_range,
                                            },
                                        );
                                    }
                                }
                            });

                            cx.emit(ContextEvent::StreamedCompletion);

                            Some(())
                        })?;
                        smol::future::yield_now().await;
                    }
                    this.update(&mut cx, |this, cx| {
                        this.pending_completions
                            .retain(|completion| completion.id != pending_completion_id);
                        this.summarize(false, cx);
                        this.update_cache_status_for_completion(cx);
                    })?;

                    anyhow::Ok(stop_reason)
                };

                let result = stream_completion.await;

                this.update(&mut cx, |this, cx| {
                    let error_message = result
                        .as_ref()
                        .err()
                        .map(|error| error.to_string().trim().to_string());

                    if let Some(error_message) = error_message.as_ref() {
                        cx.emit(ContextEvent::ShowAssistError(SharedString::from(
                            error_message.clone(),
                        )));
                    }

                    this.update_metadata(assistant_message_id, cx, |metadata| {
                        if let Some(error_message) = error_message.as_ref() {
                            metadata.status =
                                MessageStatus::Error(SharedString::from(error_message.clone()));
                        } else {
                            metadata.status = MessageStatus::Done;
                        }
                    });

                    if let Some(telemetry) = this.telemetry.as_ref() {
<<<<<<< HEAD
                        let language_name = this.buffer.read(cx).language().map(|l| l.name());
=======
>>>>>>> e3a6f89e
                        telemetry.report_assistant_event(AssistantEvent {
                            conversation_id: Some(this.id.0.clone()),
                            kind: AssistantKind::Panel,
                            phase: AssistantPhase::Response,
<<<<<<< HEAD
                            model: model.telemetry_id().to_string(),
                            model_provider: model.provider_id().to_string(),
                            response_latency,
                            error_message,
                            language_name,
=======
                            model: model.telemetry_id(),
                            response_latency,
                            error_message,
>>>>>>> e3a6f89e
                        });
                    }

                    if let Ok(stop_reason) = result {
                        match stop_reason {
                            StopReason::ToolUse => {
                                cx.emit(ContextEvent::UsePendingTools);
                            }
                            StopReason::EndTurn => {}
                            StopReason::MaxTokens => {}
                        }
                    }
                })
                .ok();
            }
        });

        self.pending_completions.push(PendingCompletion {
            id: pending_completion_id,
            assistant_message_id: assistant_message.id,
            _task: task,
        });

        Some(user_message)
    }

    pub fn to_completion_request(&self, cx: &AppContext) -> LanguageModelRequest {
        let buffer = self.buffer.read(cx);

        let mut contents = self.contents(cx).peekable();

        fn collect_text_content(buffer: &Buffer, range: Range<usize>) -> Option<String> {
            let text: String = buffer.text_for_range(range.clone()).collect();
            if text.trim().is_empty() {
                None
            } else {
                Some(text)
            }
        }

        let mut completion_request = LanguageModelRequest {
            messages: Vec::new(),
            tools: Vec::new(),
            stop: Vec::new(),
            temperature: None,
        };
        for message in self.messages(cx) {
            if message.status != MessageStatus::Done {
                continue;
            }

            let mut offset = message.offset_range.start;
            let mut request_message = LanguageModelRequestMessage {
                role: message.role,
                content: Vec::new(),
                cache: message
                    .cache
                    .as_ref()
                    .map_or(false, |cache| cache.is_anchor),
            };

            while let Some(content) = contents.peek() {
                if content
                    .range()
                    .end
                    .cmp(&message.anchor_range.end, buffer)
                    .is_lt()
                {
                    let content = contents.next().unwrap();
                    let range = content.range().to_offset(buffer);
                    request_message.content.extend(
                        collect_text_content(buffer, offset..range.start).map(MessageContent::Text),
                    );

                    match content {
                        Content::Image { image, .. } => {
                            if let Some(image) = image.clone().now_or_never().flatten() {
                                request_message
                                    .content
                                    .push(language_model::MessageContent::Image(image));
                            }
                        }
                        Content::ToolUse { tool_use, .. } => {
                            request_message
                                .content
                                .push(language_model::MessageContent::ToolUse(tool_use.clone()));
                        }
                        Content::ToolResult { tool_use_id, .. } => {
                            request_message.content.push(
                                language_model::MessageContent::ToolResult(
                                    LanguageModelToolResult {
                                        tool_use_id: tool_use_id.to_string(),
                                        is_error: false,
                                        content: collect_text_content(buffer, range.clone())
                                            .unwrap_or_default(),
                                    },
                                ),
                            );
                        }
                    }

                    offset = range.end;
                } else {
                    break;
                }
            }

            request_message.content.extend(
                collect_text_content(buffer, offset..message.offset_range.end)
                    .map(MessageContent::Text),
            );

            completion_request.messages.push(request_message);
        }

        completion_request
    }

    pub fn cancel_last_assist(&mut self, cx: &mut ModelContext<Self>) -> bool {
        if let Some(pending_completion) = self.pending_completions.pop() {
            self.update_metadata(pending_completion.assistant_message_id, cx, |metadata| {
                if metadata.status == MessageStatus::Pending {
                    metadata.status = MessageStatus::Canceled;
                }
            });
            true
        } else {
            false
        }
    }

    pub fn cycle_message_roles(&mut self, ids: HashSet<MessageId>, cx: &mut ModelContext<Self>) {
        for id in &ids {
            if let Some(metadata) = self.messages_metadata.get(id) {
                let role = metadata.role.cycle();
                self.update_metadata(*id, cx, |metadata| metadata.role = role);
            }
        }

        self.message_roles_updated(ids, cx);
    }

    fn message_roles_updated(&mut self, ids: HashSet<MessageId>, cx: &mut ModelContext<Self>) {
        let mut ranges = Vec::new();
        for message in self.messages(cx) {
            if ids.contains(&message.id) {
                ranges.push(message.anchor_range.clone());
            }
        }

        let buffer = self.buffer.read(cx).text_snapshot();
        let mut updated = Vec::new();
        let mut removed = Vec::new();
        for range in ranges {
            self.reparse_workflow_steps_in_range(range, &buffer, &mut updated, &mut removed, cx);
        }

        if !updated.is_empty() || !removed.is_empty() {
            cx.emit(ContextEvent::WorkflowStepsUpdated { removed, updated })
        }
    }

    pub fn update_metadata(
        &mut self,
        id: MessageId,
        cx: &mut ModelContext<Self>,
        f: impl FnOnce(&mut MessageMetadata),
    ) {
        let version = self.version.clone();
        let timestamp = self.next_timestamp();
        if let Some(metadata) = self.messages_metadata.get_mut(&id) {
            f(metadata);
            metadata.timestamp = timestamp;
            let operation = ContextOperation::UpdateMessage {
                message_id: id,
                metadata: metadata.clone(),
                version,
            };
            self.push_op(operation, cx);
            cx.emit(ContextEvent::MessagesEdited);
            cx.notify();
        }
    }

    pub fn insert_message_after(
        &mut self,
        message_id: MessageId,
        role: Role,
        status: MessageStatus,
        cx: &mut ModelContext<Self>,
    ) -> Option<MessageAnchor> {
        if let Some(prev_message_ix) = self
            .message_anchors
            .iter()
            .position(|message| message.id == message_id)
        {
            // Find the next valid message after the one we were given.
            let mut next_message_ix = prev_message_ix + 1;
            while let Some(next_message) = self.message_anchors.get(next_message_ix) {
                if next_message.start.is_valid(self.buffer.read(cx)) {
                    break;
                }
                next_message_ix += 1;
            }

            let start = self.buffer.update(cx, |buffer, cx| {
                let offset = self
                    .message_anchors
                    .get(next_message_ix)
                    .map_or(buffer.len(), |message| {
                        buffer.clip_offset(message.start.to_offset(buffer) - 1, Bias::Left)
                    });
                buffer.edit([(offset..offset, "\n")], None, cx);
                buffer.anchor_before(offset + 1)
            });

            let version = self.version.clone();
            let anchor = MessageAnchor {
                id: MessageId(self.next_timestamp()),
                start,
            };
            let metadata = MessageMetadata {
                role,
                status,
                timestamp: anchor.id.0,
                cache: None,
            };
            self.insert_message(anchor.clone(), metadata.clone(), cx);
            self.push_op(
                ContextOperation::InsertMessage {
                    anchor: anchor.clone(),
                    metadata,
                    version,
                },
                cx,
            );
            Some(anchor)
        } else {
            None
        }
    }

    pub fn insert_content(&mut self, content: Content, cx: &mut ModelContext<Self>) {
        let buffer = self.buffer.read(cx);
        let insertion_ix = match self
            .contents
            .binary_search_by(|probe| probe.cmp(&content, buffer))
        {
            Ok(ix) => {
                self.contents.remove(ix);
                ix
            }
            Err(ix) => ix,
        };
        self.contents.insert(insertion_ix, content);
        cx.emit(ContextEvent::MessagesEdited);
    }

    pub fn contents<'a>(&'a self, cx: &'a AppContext) -> impl 'a + Iterator<Item = Content> {
        let buffer = self.buffer.read(cx);
        self.contents
            .iter()
            .filter(|content| {
                let range = content.range();
                range.start.is_valid(buffer) && range.end.is_valid(buffer)
            })
            .cloned()
    }

    pub fn split_message(
        &mut self,
        range: Range<usize>,
        cx: &mut ModelContext<Self>,
    ) -> (Option<MessageAnchor>, Option<MessageAnchor>) {
        let start_message = self.message_for_offset(range.start, cx);
        let end_message = self.message_for_offset(range.end, cx);
        if let Some((start_message, end_message)) = start_message.zip(end_message) {
            // Prevent splitting when range spans multiple messages.
            if start_message.id != end_message.id {
                return (None, None);
            }

            let message = start_message;
            let role = message.role;
            let mut edited_buffer = false;

            let mut suffix_start = None;

            // TODO: why did this start panicking?
            if range.start > message.offset_range.start
                && range.end < message.offset_range.end.saturating_sub(1)
            {
                if self.buffer.read(cx).chars_at(range.end).next() == Some('\n') {
                    suffix_start = Some(range.end + 1);
                } else if self.buffer.read(cx).reversed_chars_at(range.end).next() == Some('\n') {
                    suffix_start = Some(range.end);
                }
            }

            let version = self.version.clone();
            let suffix = if let Some(suffix_start) = suffix_start {
                MessageAnchor {
                    id: MessageId(self.next_timestamp()),
                    start: self.buffer.read(cx).anchor_before(suffix_start),
                }
            } else {
                self.buffer.update(cx, |buffer, cx| {
                    buffer.edit([(range.end..range.end, "\n")], None, cx);
                });
                edited_buffer = true;
                MessageAnchor {
                    id: MessageId(self.next_timestamp()),
                    start: self.buffer.read(cx).anchor_before(range.end + 1),
                }
            };

            let suffix_metadata = MessageMetadata {
                role,
                status: MessageStatus::Done,
                timestamp: suffix.id.0,
                cache: None,
            };
            self.insert_message(suffix.clone(), suffix_metadata.clone(), cx);
            self.push_op(
                ContextOperation::InsertMessage {
                    anchor: suffix.clone(),
                    metadata: suffix_metadata,
                    version,
                },
                cx,
            );

            let new_messages =
                if range.start == range.end || range.start == message.offset_range.start {
                    (None, Some(suffix))
                } else {
                    let mut prefix_end = None;
                    if range.start > message.offset_range.start
                        && range.end < message.offset_range.end - 1
                    {
                        if self.buffer.read(cx).chars_at(range.start).next() == Some('\n') {
                            prefix_end = Some(range.start + 1);
                        } else if self.buffer.read(cx).reversed_chars_at(range.start).next()
                            == Some('\n')
                        {
                            prefix_end = Some(range.start);
                        }
                    }

                    let version = self.version.clone();
                    let selection = if let Some(prefix_end) = prefix_end {
                        MessageAnchor {
                            id: MessageId(self.next_timestamp()),
                            start: self.buffer.read(cx).anchor_before(prefix_end),
                        }
                    } else {
                        self.buffer.update(cx, |buffer, cx| {
                            buffer.edit([(range.start..range.start, "\n")], None, cx)
                        });
                        edited_buffer = true;
                        MessageAnchor {
                            id: MessageId(self.next_timestamp()),
                            start: self.buffer.read(cx).anchor_before(range.end + 1),
                        }
                    };

                    let selection_metadata = MessageMetadata {
                        role,
                        status: MessageStatus::Done,
                        timestamp: selection.id.0,
                        cache: None,
                    };
                    self.insert_message(selection.clone(), selection_metadata.clone(), cx);
                    self.push_op(
                        ContextOperation::InsertMessage {
                            anchor: selection.clone(),
                            metadata: selection_metadata,
                            version,
                        },
                        cx,
                    );

                    (Some(selection), Some(suffix))
                };

            if !edited_buffer {
                cx.emit(ContextEvent::MessagesEdited);
            }
            new_messages
        } else {
            (None, None)
        }
    }

    fn insert_message(
        &mut self,
        new_anchor: MessageAnchor,
        new_metadata: MessageMetadata,
        cx: &mut ModelContext<Self>,
    ) {
        cx.emit(ContextEvent::MessagesEdited);

        self.messages_metadata.insert(new_anchor.id, new_metadata);

        let buffer = self.buffer.read(cx);
        let insertion_ix = self
            .message_anchors
            .iter()
            .position(|anchor| {
                let comparison = new_anchor.start.cmp(&anchor.start, buffer);
                comparison.is_lt() || (comparison.is_eq() && new_anchor.id > anchor.id)
            })
            .unwrap_or(self.message_anchors.len());
        self.message_anchors.insert(insertion_ix, new_anchor);
    }

    pub(super) fn summarize(&mut self, replace_old: bool, cx: &mut ModelContext<Self>) {
        let Some(provider) = LanguageModelRegistry::read_global(cx).active_provider() else {
            return;
        };
        let Some(model) = LanguageModelRegistry::read_global(cx).active_model() else {
            return;
        };

        if replace_old || (self.message_anchors.len() >= 2 && self.summary.is_none()) {
            if !provider.is_authenticated(cx) {
                return;
            }

            let mut request = self.to_completion_request(cx);
            request.messages.push(LanguageModelRequestMessage {
                role: Role::User,
                content: vec![
                    "Summarize the context into a short title without punctuation.".into(),
                ],
                cache: false,
            });

            self.pending_summary = cx.spawn(|this, mut cx| {
                async move {
                    let stream = model.stream_completion_text(request, &cx);
                    let mut messages = stream.await?;

                    let mut replaced = !replace_old;
                    while let Some(message) = messages.next().await {
                        let text = message?;
                        let mut lines = text.lines();
                        this.update(&mut cx, |this, cx| {
                            let version = this.version.clone();
                            let timestamp = this.next_timestamp();
                            let summary = this.summary.get_or_insert(ContextSummary::default());
                            if !replaced && replace_old {
                                summary.text.clear();
                                replaced = true;
                            }
                            summary.text.extend(lines.next());
                            summary.timestamp = timestamp;
                            let operation = ContextOperation::UpdateSummary {
                                summary: summary.clone(),
                                version,
                            };
                            this.push_op(operation, cx);
                            cx.emit(ContextEvent::SummaryChanged);
                        })?;

                        // Stop if the LLM generated multiple lines.
                        if lines.next().is_some() {
                            break;
                        }
                    }

                    this.update(&mut cx, |this, cx| {
                        let version = this.version.clone();
                        let timestamp = this.next_timestamp();
                        if let Some(summary) = this.summary.as_mut() {
                            summary.done = true;
                            summary.timestamp = timestamp;
                            let operation = ContextOperation::UpdateSummary {
                                summary: summary.clone(),
                                version,
                            };
                            this.push_op(operation, cx);
                            cx.emit(ContextEvent::SummaryChanged);
                        }
                    })?;

                    anyhow::Ok(())
                }
                .log_err()
            });
        }
    }

    fn message_for_offset(&self, offset: usize, cx: &AppContext) -> Option<Message> {
        self.messages_for_offsets([offset], cx).pop()
    }

    pub fn messages_for_offsets(
        &self,
        offsets: impl IntoIterator<Item = usize>,
        cx: &AppContext,
    ) -> Vec<Message> {
        let mut result = Vec::new();

        let mut messages = self.messages(cx).peekable();
        let mut offsets = offsets.into_iter().peekable();
        let mut current_message = messages.next();
        while let Some(offset) = offsets.next() {
            // Locate the message that contains the offset.
            while current_message.as_ref().map_or(false, |message| {
                !message.offset_range.contains(&offset) && messages.peek().is_some()
            }) {
                current_message = messages.next();
            }
            let Some(message) = current_message.as_ref() else {
                break;
            };

            // Skip offsets that are in the same message.
            while offsets.peek().map_or(false, |offset| {
                message.offset_range.contains(offset) || messages.peek().is_none()
            }) {
                offsets.next();
            }

            result.push(message.clone());
        }
        result
    }

    fn messages_from_anchors<'a>(
        &'a self,
        message_anchors: impl Iterator<Item = &'a MessageAnchor> + 'a,
        cx: &'a AppContext,
    ) -> impl 'a + Iterator<Item = Message> {
        let buffer = self.buffer.read(cx);

        Self::messages_from_iters(buffer, &self.messages_metadata, message_anchors.enumerate())
    }

    pub fn messages<'a>(&'a self, cx: &'a AppContext) -> impl 'a + Iterator<Item = Message> {
        self.messages_from_anchors(self.message_anchors.iter(), cx)
    }

    pub fn messages_from_iters<'a>(
        buffer: &'a Buffer,
        metadata: &'a HashMap<MessageId, MessageMetadata>,
        messages: impl Iterator<Item = (usize, &'a MessageAnchor)> + 'a,
    ) -> impl 'a + Iterator<Item = Message> {
        let mut messages = messages.peekable();

        iter::from_fn(move || {
            if let Some((start_ix, message_anchor)) = messages.next() {
                let metadata = metadata.get(&message_anchor.id)?;

                let message_start = message_anchor.start.to_offset(buffer);
                let mut message_end = None;
                let mut end_ix = start_ix;
                while let Some((_, next_message)) = messages.peek() {
                    if next_message.start.is_valid(buffer) {
                        message_end = Some(next_message.start);
                        break;
                    } else {
                        end_ix += 1;
                        messages.next();
                    }
                }
                let message_end_anchor = message_end.unwrap_or(language::Anchor::MAX);
                let message_end = message_end_anchor.to_offset(buffer);

                return Some(Message {
                    index_range: start_ix..end_ix,
                    offset_range: message_start..message_end,
                    anchor_range: message_anchor.start..message_end_anchor,
                    id: message_anchor.id,
                    role: metadata.role,
                    status: metadata.status.clone(),
                    cache: metadata.cache.clone(),
                });
            }
            None
        })
    }

    pub fn save(
        &mut self,
        debounce: Option<Duration>,
        fs: Arc<dyn Fs>,
        cx: &mut ModelContext<Context>,
    ) {
        if self.replica_id() != ReplicaId::default() {
            // Prevent saving a remote context for now.
            return;
        }

        self.pending_save = cx.spawn(|this, mut cx| async move {
            if let Some(debounce) = debounce {
                cx.background_executor().timer(debounce).await;
            }

            let (old_path, summary) = this.read_with(&cx, |this, _| {
                let path = this.path.clone();
                let summary = if let Some(summary) = this.summary.as_ref() {
                    if summary.done {
                        Some(summary.text.clone())
                    } else {
                        None
                    }
                } else {
                    None
                };
                (path, summary)
            })?;

            if let Some(summary) = summary {
                let context = this.read_with(&cx, |this, cx| this.serialize(cx))?;
                let mut discriminant = 1;
                let mut new_path;
                loop {
                    new_path = contexts_dir().join(&format!(
                        "{} - {}.zed.json",
                        summary.trim(),
                        discriminant
                    ));
                    if fs.is_file(&new_path).await {
                        discriminant += 1;
                    } else {
                        break;
                    }
                }

                fs.create_dir(contexts_dir().as_ref()).await?;
                fs.atomic_write(new_path.clone(), serde_json::to_string(&context).unwrap())
                    .await?;
                if let Some(old_path) = old_path {
                    if new_path != old_path {
                        fs.remove_file(
                            &old_path,
                            RemoveOptions {
                                recursive: false,
                                ignore_if_not_exists: true,
                            },
                        )
                        .await?;
                    }
                }

                this.update(&mut cx, |this, _| this.path = Some(new_path))?;
            }

            Ok(())
        });
    }

    pub(crate) fn custom_summary(&mut self, custom_summary: String, cx: &mut ModelContext<Self>) {
        let timestamp = self.next_timestamp();
        let summary = self.summary.get_or_insert(ContextSummary::default());
        summary.timestamp = timestamp;
        summary.done = true;
        summary.text = custom_summary;
        cx.emit(ContextEvent::SummaryChanged);
    }
}

#[derive(Debug, Default)]
pub struct ContextVersion {
    context: clock::Global,
    buffer: clock::Global,
}

impl ContextVersion {
    pub fn from_proto(proto: &proto::ContextVersion) -> Self {
        Self {
            context: language::proto::deserialize_version(&proto.context_version),
            buffer: language::proto::deserialize_version(&proto.buffer_version),
        }
    }

    pub fn to_proto(&self, context_id: ContextId) -> proto::ContextVersion {
        proto::ContextVersion {
            context_id: context_id.to_proto(),
            context_version: language::proto::serialize_version(&self.context),
            buffer_version: language::proto::serialize_version(&self.buffer),
        }
    }
}

#[derive(Debug, Clone)]
pub struct PendingSlashCommand {
    pub name: String,
    pub arguments: SmallVec<[String; 3]>,
    pub status: PendingSlashCommandStatus,
    pub source_range: Range<language::Anchor>,
}

#[derive(Debug, Clone)]
pub enum PendingSlashCommandStatus {
    Idle,
    Running { _task: Shared<Task<()>> },
    Error(String),
}

pub(crate) struct ToolUseFeatureFlag;

impl FeatureFlag for ToolUseFeatureFlag {
    const NAME: &'static str = "assistant-tool-use";

    fn enabled_for_staff() -> bool {
        false
    }
}

#[derive(Debug, Clone)]
pub struct PendingToolUse {
    pub id: Arc<str>,
    pub name: String,
    pub input: serde_json::Value,
    pub status: PendingToolUseStatus,
    pub source_range: Range<language::Anchor>,
}

#[derive(Debug, Clone)]
pub enum PendingToolUseStatus {
    Idle,
    Running { _task: Shared<Task<()>> },
    Error(String),
}

impl PendingToolUseStatus {
    pub fn is_idle(&self) -> bool {
        matches!(self, PendingToolUseStatus::Idle)
    }
}

#[derive(Serialize, Deserialize)]
pub struct SavedMessage {
    pub id: MessageId,
    pub start: usize,
    pub metadata: MessageMetadata,
}

#[derive(Serialize, Deserialize)]
pub struct SavedContext {
    pub id: Option<ContextId>,
    pub zed: String,
    pub version: String,
    pub text: String,
    pub messages: Vec<SavedMessage>,
    pub summary: String,
    pub slash_command_output_sections:
        Vec<assistant_slash_command::SlashCommandOutputSection<usize>>,
}

impl SavedContext {
    pub const VERSION: &'static str = "0.4.0";

    pub fn from_json(json: &str) -> Result<Self> {
        let saved_context_json = serde_json::from_str::<serde_json::Value>(json)?;
        match saved_context_json
            .get("version")
            .ok_or_else(|| anyhow!("version not found"))?
        {
            serde_json::Value::String(version) => match version.as_str() {
                SavedContext::VERSION => {
                    Ok(serde_json::from_value::<SavedContext>(saved_context_json)?)
                }
                SavedContextV0_3_0::VERSION => {
                    let saved_context =
                        serde_json::from_value::<SavedContextV0_3_0>(saved_context_json)?;
                    Ok(saved_context.upgrade())
                }
                SavedContextV0_2_0::VERSION => {
                    let saved_context =
                        serde_json::from_value::<SavedContextV0_2_0>(saved_context_json)?;
                    Ok(saved_context.upgrade())
                }
                SavedContextV0_1_0::VERSION => {
                    let saved_context =
                        serde_json::from_value::<SavedContextV0_1_0>(saved_context_json)?;
                    Ok(saved_context.upgrade())
                }
                _ => Err(anyhow!("unrecognized saved context version: {}", version)),
            },
            _ => Err(anyhow!("version not found on saved context")),
        }
    }

    fn into_ops(
        self,
        buffer: &Model<Buffer>,
        cx: &mut ModelContext<Context>,
    ) -> Vec<ContextOperation> {
        let mut operations = Vec::new();
        let mut version = clock::Global::new();
        let mut next_timestamp = clock::Lamport::new(ReplicaId::default());

        let mut first_message_metadata = None;
        for message in self.messages {
            if message.id == MessageId(clock::Lamport::default()) {
                first_message_metadata = Some(message.metadata);
            } else {
                operations.push(ContextOperation::InsertMessage {
                    anchor: MessageAnchor {
                        id: message.id,
                        start: buffer.read(cx).anchor_before(message.start),
                    },
                    metadata: MessageMetadata {
                        role: message.metadata.role,
                        status: message.metadata.status,
                        timestamp: message.metadata.timestamp,
                        cache: None,
                    },
                    version: version.clone(),
                });
                version.observe(message.id.0);
                next_timestamp.observe(message.id.0);
            }
        }

        if let Some(metadata) = first_message_metadata {
            let timestamp = next_timestamp.tick();
            operations.push(ContextOperation::UpdateMessage {
                message_id: MessageId(clock::Lamport::default()),
                metadata: MessageMetadata {
                    role: metadata.role,
                    status: metadata.status,
                    timestamp,
                    cache: None,
                },
                version: version.clone(),
            });
            version.observe(timestamp);
        }

        let timestamp = next_timestamp.tick();
        operations.push(ContextOperation::SlashCommandFinished {
            id: SlashCommandId(timestamp),
            output_range: language::Anchor::MIN..language::Anchor::MAX,
            sections: self
                .slash_command_output_sections
                .into_iter()
                .map(|section| {
                    let buffer = buffer.read(cx);
                    SlashCommandOutputSection {
                        range: buffer.anchor_after(section.range.start)
                            ..buffer.anchor_before(section.range.end),
                        icon: section.icon,
                        label: section.label,
                        metadata: section.metadata,
                    }
                })
                .collect(),
            version: version.clone(),
        });
        version.observe(timestamp);

        let timestamp = next_timestamp.tick();
        operations.push(ContextOperation::UpdateSummary {
            summary: ContextSummary {
                text: self.summary,
                done: true,
                timestamp,
            },
            version: version.clone(),
        });
        version.observe(timestamp);

        operations
    }
}

#[derive(Copy, Clone, Debug, Eq, PartialEq, PartialOrd, Ord, Hash, Serialize, Deserialize)]
struct SavedMessageIdPreV0_4_0(usize);

#[derive(Serialize, Deserialize)]
struct SavedMessagePreV0_4_0 {
    id: SavedMessageIdPreV0_4_0,
    start: usize,
}

#[derive(Clone, Debug, Eq, PartialEq, Serialize, Deserialize)]
struct SavedMessageMetadataPreV0_4_0 {
    role: Role,
    status: MessageStatus,
}

#[derive(Serialize, Deserialize)]
struct SavedContextV0_3_0 {
    id: Option<ContextId>,
    zed: String,
    version: String,
    text: String,
    messages: Vec<SavedMessagePreV0_4_0>,
    message_metadata: HashMap<SavedMessageIdPreV0_4_0, SavedMessageMetadataPreV0_4_0>,
    summary: String,
    slash_command_output_sections: Vec<assistant_slash_command::SlashCommandOutputSection<usize>>,
}

impl SavedContextV0_3_0 {
    const VERSION: &'static str = "0.3.0";

    fn upgrade(self) -> SavedContext {
        SavedContext {
            id: self.id,
            zed: self.zed,
            version: SavedContext::VERSION.into(),
            text: self.text,
            messages: self
                .messages
                .into_iter()
                .filter_map(|message| {
                    let metadata = self.message_metadata.get(&message.id)?;
                    let timestamp = clock::Lamport {
                        replica_id: ReplicaId::default(),
                        value: message.id.0 as u32,
                    };
                    Some(SavedMessage {
                        id: MessageId(timestamp),
                        start: message.start,
                        metadata: MessageMetadata {
                            role: metadata.role,
                            status: metadata.status.clone(),
                            timestamp,
                            cache: None,
                        },
                    })
                })
                .collect(),
            summary: self.summary,
            slash_command_output_sections: self.slash_command_output_sections,
        }
    }
}

#[derive(Serialize, Deserialize)]
struct SavedContextV0_2_0 {
    id: Option<ContextId>,
    zed: String,
    version: String,
    text: String,
    messages: Vec<SavedMessagePreV0_4_0>,
    message_metadata: HashMap<SavedMessageIdPreV0_4_0, SavedMessageMetadataPreV0_4_0>,
    summary: String,
}

impl SavedContextV0_2_0 {
    const VERSION: &'static str = "0.2.0";

    fn upgrade(self) -> SavedContext {
        SavedContextV0_3_0 {
            id: self.id,
            zed: self.zed,
            version: SavedContextV0_3_0::VERSION.to_string(),
            text: self.text,
            messages: self.messages,
            message_metadata: self.message_metadata,
            summary: self.summary,
            slash_command_output_sections: Vec::new(),
        }
        .upgrade()
    }
}

#[derive(Serialize, Deserialize)]
struct SavedContextV0_1_0 {
    id: Option<ContextId>,
    zed: String,
    version: String,
    text: String,
    messages: Vec<SavedMessagePreV0_4_0>,
    message_metadata: HashMap<SavedMessageIdPreV0_4_0, SavedMessageMetadataPreV0_4_0>,
    summary: String,
    api_url: Option<String>,
    model: OpenAiModel,
}

impl SavedContextV0_1_0 {
    const VERSION: &'static str = "0.1.0";

    fn upgrade(self) -> SavedContext {
        SavedContextV0_2_0 {
            id: self.id,
            zed: self.zed,
            version: SavedContextV0_2_0::VERSION.to_string(),
            text: self.text,
            messages: self.messages,
            message_metadata: self.message_metadata,
            summary: self.summary,
        }
        .upgrade()
    }
}

#[derive(Clone)]
pub struct SavedContextMetadata {
    pub title: String,
    pub path: PathBuf,
    pub mtime: chrono::DateTime<chrono::Local>,
}<|MERGE_RESOLUTION|>--- conflicted
+++ resolved
@@ -2133,25 +2133,16 @@
                     });
 
                     if let Some(telemetry) = this.telemetry.as_ref() {
-<<<<<<< HEAD
                         let language_name = this.buffer.read(cx).language().map(|l| l.name());
-=======
->>>>>>> e3a6f89e
                         telemetry.report_assistant_event(AssistantEvent {
                             conversation_id: Some(this.id.0.clone()),
                             kind: AssistantKind::Panel,
                             phase: AssistantPhase::Response,
-<<<<<<< HEAD
-                            model: model.telemetry_id().to_string(),
+                            model: model.telemetry_id(),
                             model_provider: model.provider_id().to_string(),
                             response_latency,
                             error_message,
                             language_name,
-=======
-                            model: model.telemetry_id(),
-                            response_latency,
-                            error_message,
->>>>>>> e3a6f89e
                         });
                     }
 
