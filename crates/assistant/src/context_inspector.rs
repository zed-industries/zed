--- conflicted
+++ resolved
@@ -191,58 +191,32 @@
     snapshot: &text::BufferSnapshot,
 ) {
     use std::fmt::Write;
-<<<<<<< HEAD
-    let (range, description, position) = match suggestion {
-        WorkflowSuggestion::Update {
+    let (position, description, range) = match &suggestion.kind {
+        WorkflowSuggestionKind::Update {
             range, description, ..
-        } => (Some(range), Some(description), None),
-        WorkflowSuggestion::CreateFile { description, .. } => (None, Some(description), None),
-        WorkflowSuggestion::AppendChild {
-            position,
-            description,
-            ..
-        }
-        | WorkflowSuggestion::InsertSiblingBefore {
-            position,
-            description,
-            ..
-        }
-        | WorkflowSuggestion::InsertSiblingAfter {
-            position,
-            description,
-            ..
-        }
-        | WorkflowSuggestion::PrependChild {
-            position,
-            description,
-            ..
-        } => (None, Some(description), Some(position)),
-
-        WorkflowSuggestion::Delete { range, .. } => (Some(range), None, None),
-=======
-    let (position, description, range) = match &suggestion.kind {
-        WorkflowSuggestionKind::Update { range, description } => {
-            (None, Some(description), Some(range))
-        }
+        } => (None, Some(description), Some(range)),
         WorkflowSuggestionKind::CreateFile { description } => (None, Some(description), None),
         WorkflowSuggestionKind::AppendChild {
             position,
             description,
+            ..
         } => (Some(position), Some(description), None),
         WorkflowSuggestionKind::InsertSiblingBefore {
             position,
             description,
+            ..
         } => (Some(position), Some(description), None),
         WorkflowSuggestionKind::InsertSiblingAfter {
             position,
             description,
+            ..
         } => (Some(position), Some(description), None),
         WorkflowSuggestionKind::PrependChild {
             position,
             description,
-        } => (Some(position), Some(description), None),
-        WorkflowSuggestionKind::Delete { range } => (None, None, Some(range)),
->>>>>>> df20bae8
+            ..
+        } => (Some(position), Some(description), None),
+        WorkflowSuggestionKind::Delete { range, .. } => (None, None, Some(range)),
     };
     writeln!(out, "    Tool input: {}", suggestion.tool_input).ok();
     writeln!(
