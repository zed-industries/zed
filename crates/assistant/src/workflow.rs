<<<<<<< HEAD
mod step_view;

use crate::{AssistantPanel, Context, InlineAssistId, InlineAssistant};
=======
use crate::{
    prompts::StepResolutionContext, AssistantPanel, Context, InlineAssistId, InlineAssistant,
};
>>>>>>> df20bae8
use anyhow::{anyhow, Error, Result};
use collections::HashMap;
use editor::Editor;
use futures::future;
use gpui::{
    AppContext, Model, ModelContext, Task, UpdateGlobal as _, View, WeakModel, WeakView,
    WindowContext,
};
use language::{Anchor, Buffer, BufferSnapshot, SymbolPath};
use language_model::{LanguageModelRegistry, LanguageModelRequestMessage, Role};
use project::Project;
use rope::Point;
use serde::{Deserialize, Serialize};
use smol::stream::StreamExt;
use std::{cmp, fmt::Write, ops::Range, sync::Arc};
use text::{AnchorRangeExt as _, OffsetRangeExt as _};
use util::ResultExt as _;
use workspace::Workspace;

pub use step_view::WorkflowStepView;

pub struct WorkflowStepResolution {
    tagged_range: Range<Anchor>,
    output: String,
    context: WeakModel<Context>,
    resolve_task: Option<Task<()>>,
    pub result: Option<Result<ResolvedWorkflowStep, Arc<Error>>>,
}

#[derive(Clone, Debug, Eq, PartialEq)]
pub struct ResolvedWorkflowStep {
    pub title: String,
    pub suggestion_groups: HashMap<Model<Buffer>, Vec<WorkflowSuggestionGroup>>,
}

#[derive(Clone, Debug, Eq, PartialEq)]
pub struct WorkflowSuggestionGroup {
    pub context_range: Range<language::Anchor>,
    pub suggestions: Vec<WorkflowSuggestion>,
}

#[derive(Clone, Debug, Eq, PartialEq)]
pub struct WorkflowSuggestion {
    pub kind: WorkflowSuggestionKind,
    pub tool_input: String,
    pub tool_output: tool::WorkflowSuggestionTool,
}

impl WorkflowSuggestion {
    pub fn range(&self) -> Range<Anchor> {
        self.kind.range()
    }

    pub fn show(
        &self,
        editor: &View<Editor>,
        excerpt_id: editor::ExcerptId,
        workspace: &WeakView<Workspace>,
        assistant_panel: &View<AssistantPanel>,
        cx: &mut ui::ViewContext<crate::assistant_panel::ContextEditor>,
    ) -> Option<InlineAssistId> {
        self.kind
            .show(editor, excerpt_id, workspace, assistant_panel, cx)
    }

    fn try_merge(&mut self, other: &mut WorkflowSuggestion, snapshot: &BufferSnapshot) -> bool {
        self.kind.try_merge(&other.kind, snapshot)
    }
}

#[derive(Clone, Debug, Eq, PartialEq)]
pub enum WorkflowSuggestionKind {
    Update {
        symbol_path: SymbolPath,
        range: Range<language::Anchor>,
        description: String,
    },
    CreateFile {
        description: String,
    },
    InsertSiblingBefore {
        symbol_path: SymbolPath,
        position: language::Anchor,
        description: String,
    },
    InsertSiblingAfter {
        symbol_path: SymbolPath,
        position: language::Anchor,
        description: String,
    },
    PrependChild {
        symbol_path: Option<SymbolPath>,
        position: language::Anchor,
        description: String,
    },
    AppendChild {
        symbol_path: Option<SymbolPath>,
        position: language::Anchor,
        description: String,
    },
    Delete {
        symbol_path: SymbolPath,
        range: Range<language::Anchor>,
    },
}

impl WorkflowStepResolution {
    pub fn new(range: Range<Anchor>, context: WeakModel<Context>) -> Self {
        Self {
            tagged_range: range,
            output: String::new(),
            context,
            result: None,
            resolve_task: None,
        }
    }

    pub fn step_text(&self, context: &Context, cx: &AppContext) -> String {
        context
            .buffer()
            .clone()
            .read(cx)
            .text_for_range(self.tagged_range.clone())
            .collect::<String>()
    }

    pub fn resolve(&mut self, cx: &mut ModelContext<WorkflowStepResolution>) -> Option<()> {
        let range = self.tagged_range.clone();
        let context = self.context.upgrade()?;
        let context = context.read(cx);
        let project = context.project()?;
        let prompt_builder = context.prompt_builder();
        let mut request = context.to_completion_request(cx);
        let model = LanguageModelRegistry::read_global(cx).active_model();
        let step_text = context
            .buffer()
            .read(cx)
            .text_for_range(range.clone())
            .collect::<String>();

<<<<<<< HEAD
        self.resolve_task = Some(cx.spawn(|this, mut cx| async move {
=======
        let mut workflow_context = String::new();
        for message in context.messages(cx) {
            write!(&mut workflow_context, "<message role={}>", message.role).unwrap();
            for chunk in context_buffer.read(cx).text_for_range(message.offset_range) {
                write!(&mut workflow_context, "{chunk}").unwrap();
            }
            write!(&mut workflow_context, "</message>").unwrap();
        }

        Some(cx.spawn(|this, mut cx| async move {
>>>>>>> df20bae8
            let result = async {
                let Some(model) = model else {
                    return Err(anyhow!("no model selected"));
                };

                this.update(&mut cx, |this, cx| {
                    this.output.clear();
                    this.result = None;
                    this.result_updated(cx);
                    cx.notify();
                })?;

                let resolution_context = StepResolutionContext {
                    workflow_context,
                    step_to_resolve: step_text.clone(),
                };
                let mut prompt =
                    prompt_builder.generate_step_resolution_prompt(&resolution_context)?;
                prompt.push_str(&step_text);
                request.messages.push(LanguageModelRequestMessage {
                    role: Role::User,
                    content: vec![prompt.into()],
                });

                // Invoke the model to get its edit suggestions for this workflow step.
                let mut stream = model
                    .use_tool_stream::<tool::WorkflowStepResolutionTool>(request, &cx)
                    .await?;
                while let Some(chunk) = stream.next().await {
                    let chunk = chunk?;
                    this.update(&mut cx, |this, cx| {
                        this.output.push_str(&chunk);
                        cx.notify();
                    })?;
                }

                let resolution = this.update(&mut cx, |this, _| {
                    serde_json::from_str::<tool::WorkflowStepResolutionTool>(&this.output)
                })??;

                this.update(&mut cx, |this, cx| {
                    this.output = serde_json::to_string_pretty(&resolution).unwrap();
                    cx.notify();
                })?;

                // Translate the parsed suggestions to our internal types, which anchor the suggestions to locations in the code.
                let suggestion_tasks: Vec<_> = resolution
                    .suggestions
                    .iter()
                    .map(|suggestion| {
                        suggestion.resolve(step_text.clone(), project.clone(), cx.clone())
                    })
                    .collect();

                // Expand the context ranges of each suggestion and group suggestions with overlapping context ranges.
                let suggestions = future::join_all(suggestion_tasks)
                    .await
                    .into_iter()
                    .filter_map(|task| task.log_err())
                    .collect::<Vec<_>>();

                let mut suggestions_by_buffer = HashMap::default();
                for (buffer, suggestion) in suggestions {
                    suggestions_by_buffer
                        .entry(buffer)
                        .or_insert_with(Vec::new)
                        .push(suggestion);
                }

                let mut suggestion_groups_by_buffer = HashMap::default();
                for (buffer, mut suggestions) in suggestions_by_buffer {
                    let mut suggestion_groups = Vec::<WorkflowSuggestionGroup>::new();
                    let snapshot = buffer.update(&mut cx, |buffer, _| buffer.snapshot())?;
                    // Sort suggestions by their range so that earlier, larger ranges come first
                    suggestions.sort_by(|a, b| a.range().cmp(&b.range(), &snapshot));

                    // Merge overlapping suggestions
                    suggestions.dedup_by(|a, b| b.try_merge(a, &snapshot));

                    // Create context ranges for each suggestion
                    for suggestion in suggestions {
                        let context_range = {
                            let suggestion_point_range = suggestion.range().to_point(&snapshot);
                            let start_row = suggestion_point_range.start.row.saturating_sub(5);
                            let end_row = cmp::min(
                                suggestion_point_range.end.row + 5,
                                snapshot.max_point().row,
                            );
                            let start = snapshot.anchor_before(Point::new(start_row, 0));
                            let end = snapshot
                                .anchor_after(Point::new(end_row, snapshot.line_len(end_row)));
                            start..end
                        };

                        if let Some(last_group) = suggestion_groups.last_mut() {
                            if last_group
                                .context_range
                                .end
                                .cmp(&context_range.start, &snapshot)
                                .is_ge()
                            {
                                // Merge with the previous group if context ranges overlap
                                last_group.context_range.end = context_range.end;
                                last_group.suggestions.push(suggestion);
                            } else {
                                // Create a new group
                                suggestion_groups.push(WorkflowSuggestionGroup {
                                    context_range,
                                    suggestions: vec![suggestion],
                                });
                            }
                        } else {
                            // Create the first group
                            suggestion_groups.push(WorkflowSuggestionGroup {
                                context_range,
                                suggestions: vec![suggestion],
                            });
                        }
                    }

                    suggestion_groups_by_buffer.insert(buffer, suggestion_groups);
                }

                Ok((resolution.step_title, suggestion_groups_by_buffer))
            };

            let result = result.await;
            this.update(&mut cx, |this, cx| {
                this.result = Some(match result {
                    Ok((title, suggestion_groups)) => Ok(ResolvedWorkflowStep {
                        title,
                        suggestion_groups,
                    }),
                    Err(error) => Err(Arc::new(error)),
                });
                this.context
                    .update(cx, |context, cx| context.workflow_step_updated(range, cx))
                    .ok();
                cx.notify();
            })
            .ok();
        }));
        None
    }

    fn result_updated(&mut self, cx: &mut ModelContext<Self>) {
        self.context
            .update(cx, |context, cx| {
                context.workflow_step_updated(self.tagged_range.clone(), cx)
            })
            .ok();
    }
}

impl WorkflowSuggestionKind {
    pub fn range(&self) -> Range<language::Anchor> {
        match self {
<<<<<<< HEAD
            WorkflowSuggestion::Update { range, .. } => range.clone(),
            WorkflowSuggestion::CreateFile { .. } => language::Anchor::MIN..language::Anchor::MAX,
            WorkflowSuggestion::InsertSiblingBefore { position, .. }
            | WorkflowSuggestion::InsertSiblingAfter { position, .. }
            | WorkflowSuggestion::PrependChild { position, .. }
            | WorkflowSuggestion::AppendChild { position, .. } => *position..*position,
            WorkflowSuggestion::Delete { range, .. } => range.clone(),
=======
            Self::Update { range, .. } => range.clone(),
            Self::CreateFile { .. } => language::Anchor::MIN..language::Anchor::MAX,
            Self::InsertSiblingBefore { position, .. }
            | Self::InsertSiblingAfter { position, .. }
            | Self::PrependChild { position, .. }
            | Self::AppendChild { position, .. } => *position..*position,
            Self::Delete { range } => range.clone(),
>>>>>>> df20bae8
        }
    }

    pub fn description(&self) -> Option<&str> {
        match self {
            Self::Update { description, .. }
            | Self::CreateFile { description }
            | Self::InsertSiblingBefore { description, .. }
            | Self::InsertSiblingAfter { description, .. }
            | Self::PrependChild { description, .. }
            | Self::AppendChild { description, .. } => Some(description),
            Self::Delete { .. } => None,
        }
    }

    fn description_mut(&mut self) -> Option<&mut String> {
        match self {
            Self::Update { description, .. }
            | Self::CreateFile { description }
            | Self::InsertSiblingBefore { description, .. }
            | Self::InsertSiblingAfter { description, .. }
            | Self::PrependChild { description, .. }
            | Self::AppendChild { description, .. } => Some(description),
            Self::Delete { .. } => None,
        }
    }

    fn symbol_path(&self) -> Option<&SymbolPath> {
        match self {
            WorkflowSuggestion::Update { symbol_path, .. } => Some(symbol_path),
            WorkflowSuggestion::InsertSiblingBefore { symbol_path, .. } => Some(symbol_path),
            WorkflowSuggestion::InsertSiblingAfter { symbol_path, .. } => Some(symbol_path),
            WorkflowSuggestion::PrependChild { symbol_path, .. } => symbol_path.as_ref(),
            WorkflowSuggestion::AppendChild { symbol_path, .. } => symbol_path.as_ref(),
            WorkflowSuggestion::Delete { symbol_path, .. } => Some(symbol_path),
            WorkflowSuggestion::CreateFile { .. } => None,
        }
    }

    fn kind(&self) -> &str {
        match self {
            WorkflowSuggestion::Update { .. } => "Update",
            WorkflowSuggestion::CreateFile { .. } => "CreateFile",
            WorkflowSuggestion::InsertSiblingBefore { .. } => "InsertSiblingBefore",
            WorkflowSuggestion::InsertSiblingAfter { .. } => "InsertSiblingAfter",
            WorkflowSuggestion::PrependChild { .. } => "PrependChild",
            WorkflowSuggestion::AppendChild { .. } => "AppendChild",
            WorkflowSuggestion::Delete { .. } => "Delete",
        }
    }

    fn try_merge(&mut self, other: &Self, buffer: &BufferSnapshot) -> bool {
        let range = self.range();
        let other_range = other.range();

        // Don't merge if we don't contain the other suggestion.
        if range.start.cmp(&other_range.start, buffer).is_gt()
            || range.end.cmp(&other_range.end, buffer).is_lt()
        {
            return false;
        }

        if let Some(description) = self.description_mut() {
            if let Some(other_description) = other.description() {
                description.push('\n');
                description.push_str(other_description);
            }
        }
        true
    }

    pub fn show(
        &self,
        editor: &View<Editor>,
        excerpt_id: editor::ExcerptId,
        workspace: &WeakView<Workspace>,
        assistant_panel: &View<AssistantPanel>,
        cx: &mut WindowContext,
    ) -> Option<InlineAssistId> {
        let mut initial_transaction_id = None;
        let initial_prompt;
        let suggestion_range;
        let buffer = editor.read(cx).buffer().clone();
        let snapshot = buffer.read(cx).snapshot(cx);

        match self {
<<<<<<< HEAD
            WorkflowSuggestion::Update {
                range, description, ..
            } => {
=======
            Self::Update { range, description } => {
>>>>>>> df20bae8
                initial_prompt = description.clone();
                suggestion_range = snapshot.anchor_in_excerpt(excerpt_id, range.start)?
                    ..snapshot.anchor_in_excerpt(excerpt_id, range.end)?;
            }
            Self::CreateFile { description } => {
                initial_prompt = description.clone();
                suggestion_range = editor::Anchor::min()..editor::Anchor::min();
            }
            Self::InsertSiblingBefore {
                position,
                description,
                ..
            } => {
                let position = snapshot.anchor_in_excerpt(excerpt_id, *position)?;
                initial_prompt = description.clone();
                suggestion_range = buffer.update(cx, |buffer, cx| {
                    buffer.start_transaction(cx);
                    let line_start = buffer.insert_empty_line(position, true, true, cx);
                    initial_transaction_id = buffer.end_transaction(cx);
                    buffer.refresh_preview(cx);

                    let line_start = buffer.read(cx).anchor_before(line_start);
                    line_start..line_start
                });
            }
            Self::InsertSiblingAfter {
                position,
                description,
                ..
            } => {
                let position = snapshot.anchor_in_excerpt(excerpt_id, *position)?;
                initial_prompt = description.clone();
                suggestion_range = buffer.update(cx, |buffer, cx| {
                    buffer.start_transaction(cx);
                    let line_start = buffer.insert_empty_line(position, true, true, cx);
                    initial_transaction_id = buffer.end_transaction(cx);
                    buffer.refresh_preview(cx);

                    let line_start = buffer.read(cx).anchor_before(line_start);
                    line_start..line_start
                });
            }
            Self::PrependChild {
                position,
                description,
                ..
            } => {
                let position = snapshot.anchor_in_excerpt(excerpt_id, *position)?;
                initial_prompt = description.clone();
                suggestion_range = buffer.update(cx, |buffer, cx| {
                    buffer.start_transaction(cx);
                    let line_start = buffer.insert_empty_line(position, false, true, cx);
                    initial_transaction_id = buffer.end_transaction(cx);
                    buffer.refresh_preview(cx);

                    let line_start = buffer.read(cx).anchor_before(line_start);
                    line_start..line_start
                });
            }
            Self::AppendChild {
                position,
                description,
                ..
            } => {
                let position = snapshot.anchor_in_excerpt(excerpt_id, *position)?;
                initial_prompt = description.clone();
                suggestion_range = buffer.update(cx, |buffer, cx| {
                    buffer.start_transaction(cx);
                    let line_start = buffer.insert_empty_line(position, true, false, cx);
                    initial_transaction_id = buffer.end_transaction(cx);
                    buffer.refresh_preview(cx);

                    let line_start = buffer.read(cx).anchor_before(line_start);
                    line_start..line_start
                });
            }
<<<<<<< HEAD
            WorkflowSuggestion::Delete { range, .. } => {
=======
            Self::Delete { range } => {
>>>>>>> df20bae8
                initial_prompt = "Delete".to_string();
                suggestion_range = snapshot.anchor_in_excerpt(excerpt_id, range.start)?
                    ..snapshot.anchor_in_excerpt(excerpt_id, range.end)?;
            }
        }

        InlineAssistant::update_global(cx, |inline_assistant, cx| {
            Some(inline_assistant.suggest_assist(
                editor,
                suggestion_range,
                initial_prompt,
                initial_transaction_id,
                Some(workspace.clone()),
                Some(assistant_panel),
                cx,
            ))
        })
    }
}

pub mod tool {
    use std::path::Path;

    use super::*;
    use anyhow::Context as _;
    use gpui::AsyncAppContext;
    use language::ParseStatus;
    use language_model::LanguageModelTool;
    use project::ProjectPath;
    use schemars::JsonSchema;

    #[derive(Debug, Serialize, Deserialize, JsonSchema)]
    pub struct WorkflowStepResolutionTool {
        /// An extremely short title for the edit step represented by these operations.
        pub step_title: String,
        /// A sequence of operations to apply to the codebase.
        /// When multiple operations are required for a step, be sure to include multiple operations in this list.
        pub suggestions: Vec<WorkflowSuggestionTool>,
    }

    impl LanguageModelTool for WorkflowStepResolutionTool {
        fn name() -> String {
            "edit".into()
        }

        fn description() -> String {
            "suggest edits to one or more locations in the codebase".into()
        }
    }

    /// A description of an operation to apply to one location in the codebase.
    ///
    /// This object represents a single edit operation that can be performed on a specific file
    /// in the codebase. It encapsulates both the location (file path) and the nature of the
    /// edit to be made.
    ///
    /// # Fields
    ///
    /// * `path`: A string representing the file path where the edit operation should be applied.
    ///           This path is relative to the root of the project or repository.
    ///
    /// * `kind`: An enum representing the specific type of edit operation to be performed.
    ///
    /// # Usage
    ///
    /// `EditOperation` is used within a code editor to represent and apply
    /// programmatic changes to source code. It provides a structured way to describe
    /// edits for features like refactoring tools or AI-assisted coding suggestions.
    #[derive(Clone, Debug, PartialEq, Eq, Serialize, Deserialize, JsonSchema)]
    pub struct WorkflowSuggestionTool {
        /// The path to the file containing the relevant operation
        pub path: String,
        #[serde(flatten)]
        pub kind: WorkflowSuggestionToolKind,
    }

    impl WorkflowSuggestionTool {
        pub(super) async fn resolve(
            &self,
            tool_input: String,
            project: Model<Project>,
            mut cx: AsyncAppContext,
        ) -> Result<(Model<Buffer>, super::WorkflowSuggestion)> {
            let path = self.path.clone();
            let kind = self.kind.clone();
            let buffer = project
                .update(&mut cx, |project, cx| {
                    let project_path = project
                        .find_project_path(Path::new(&path), cx)
                        .or_else(|| {
                            // If we couldn't find a project path for it, put it in the active worktree
                            // so that when we create the buffer, it can be saved.
                            let worktree = project
                                .active_entry()
                                .and_then(|entry_id| project.worktree_for_entry(entry_id, cx))
                                .or_else(|| project.worktrees(cx).next())?;
                            let worktree = worktree.read(cx);

                            Some(ProjectPath {
                                worktree_id: worktree.id(),
                                path: Arc::from(Path::new(&path)),
                            })
                        })
                        .with_context(|| format!("worktree not found for {:?}", path))?;
                    anyhow::Ok(project.open_buffer(project_path, cx))
                })??
                .await?;

            let mut parse_status = buffer.read_with(&cx, |buffer, _cx| buffer.parse_status())?;
            while *parse_status.borrow() != ParseStatus::Idle {
                parse_status.changed().await?;
            }

            let snapshot = buffer.update(&mut cx, |buffer, _| buffer.snapshot())?;
            let outline = snapshot.outline(None).context("no outline for buffer")?;

            let kind = match kind {
                WorkflowSuggestionToolKind::Update {
                    symbol,
                    description,
                } => {
                    let (symbol_path, symbol) = outline
                        .find_most_similar(&symbol)
                        .with_context(|| format!("symbol not found: {:?}", symbol))?;
                    let symbol = symbol.to_point(&snapshot);
                    let start = symbol
                        .annotation_range
                        .map_or(symbol.range.start, |range| range.start);
                    let start = Point::new(start.row, 0);
                    let end = Point::new(
                        symbol.range.end.row,
                        snapshot.line_len(symbol.range.end.row),
                    );
                    let range = snapshot.anchor_before(start)..snapshot.anchor_after(end);
<<<<<<< HEAD
                    suggestion = super::WorkflowSuggestion::Update {
                        range,
                        description,
                        symbol_path,
                    };
=======
                    WorkflowSuggestionKind::Update { range, description }
>>>>>>> df20bae8
                }
                WorkflowSuggestionToolKind::Create { description } => {
                    WorkflowSuggestionKind::CreateFile { description }
                }
                WorkflowSuggestionToolKind::InsertSiblingBefore {
                    symbol,
                    description,
                } => {
                    let (symbol_path, symbol) = outline
                        .find_most_similar(&symbol)
                        .with_context(|| format!("symbol not found: {:?}", symbol))?;
                    let symbol = symbol.to_point(&snapshot);
                    let position = snapshot.anchor_before(
                        symbol
                            .annotation_range
                            .map_or(symbol.range.start, |annotation_range| {
                                annotation_range.start
                            }),
                    );
                    WorkflowSuggestionKind::InsertSiblingBefore {
                        position,
                        description,
<<<<<<< HEAD
                        symbol_path,
                    };
=======
                    }
>>>>>>> df20bae8
                }
                WorkflowSuggestionToolKind::InsertSiblingAfter {
                    symbol,
                    description,
                } => {
                    let (symbol_path, symbol) = outline
                        .find_most_similar(&symbol)
                        .with_context(|| format!("symbol not found: {:?}", symbol))?;
                    let symbol = symbol.to_point(&snapshot);
                    let position = snapshot.anchor_after(symbol.range.end);
                    WorkflowSuggestionKind::InsertSiblingAfter {
                        position,
                        description,
<<<<<<< HEAD
                        symbol_path,
                    };
=======
                    }
>>>>>>> df20bae8
                }
                WorkflowSuggestionToolKind::PrependChild {
                    symbol,
                    description,
                } => {
                    if let Some(symbol) = symbol {
                        let (symbol_path, symbol) = outline
                            .find_most_similar(&symbol)
                            .with_context(|| format!("symbol not found: {:?}", symbol))?;
                        let symbol = symbol.to_point(&snapshot);

                        let position = snapshot.anchor_after(
                            symbol
                                .body_range
                                .map_or(symbol.range.start, |body_range| body_range.start),
                        );
                        WorkflowSuggestionKind::PrependChild {
                            position,
                            description,
<<<<<<< HEAD
                            symbol_path: Some(symbol_path),
                        };
=======
                        }
>>>>>>> df20bae8
                    } else {
                        WorkflowSuggestionKind::PrependChild {
                            position: language::Anchor::MIN,
                            description,
<<<<<<< HEAD
                            symbol_path: None,
                        };
=======
                        }
>>>>>>> df20bae8
                    }
                }
                WorkflowSuggestionToolKind::AppendChild {
                    symbol,
                    description,
                } => {
                    if let Some(symbol) = symbol {
                        let (symbol_path, symbol) = outline
                            .find_most_similar(&symbol)
                            .with_context(|| format!("symbol not found: {:?}", symbol))?;
                        let symbol = symbol.to_point(&snapshot);

                        let position = snapshot.anchor_before(
                            symbol
                                .body_range
                                .map_or(symbol.range.end, |body_range| body_range.end),
                        );
                        WorkflowSuggestionKind::AppendChild {
                            position,
                            description,
<<<<<<< HEAD
                            symbol_path: Some(symbol_path),
                        };
=======
                        }
>>>>>>> df20bae8
                    } else {
                        WorkflowSuggestionKind::PrependChild {
                            position: language::Anchor::MAX,
                            description,
<<<<<<< HEAD
                            symbol_path: None,
                        };
                    }
                }
                WorkflowSuggestionKind::Delete { symbol } => {
                    let (symbol_path, symbol) = outline
=======
                        }
                    }
                }
                WorkflowSuggestionToolKind::Delete { symbol } => {
                    let symbol = outline
>>>>>>> df20bae8
                        .find_most_similar(&symbol)
                        .with_context(|| format!("symbol not found: {:?}", symbol))?;
                    let symbol = symbol.to_point(&snapshot);
                    let start = symbol
                        .annotation_range
                        .map_or(symbol.range.start, |range| range.start);
                    let start = Point::new(start.row, 0);
                    let end = Point::new(
                        symbol.range.end.row,
                        snapshot.line_len(symbol.range.end.row),
                    );
                    let range = snapshot.anchor_before(start)..snapshot.anchor_after(end);
<<<<<<< HEAD
                    suggestion = super::WorkflowSuggestion::Delete { range, symbol_path };
=======
                    WorkflowSuggestionKind::Delete { range }
>>>>>>> df20bae8
                }
            };

            let suggestion = WorkflowSuggestion {
                kind,
                tool_output: self.clone(),
                tool_input,
            };

            Ok((buffer, suggestion))
        }
    }

    #[derive(Clone, Debug, PartialEq, Eq, Serialize, Deserialize, JsonSchema)]
    #[serde(tag = "kind")]
    pub enum WorkflowSuggestionToolKind {
        /// Rewrites the specified symbol entirely based on the given description.
        /// This operation completely replaces the existing symbol with new content.
        Update {
            /// A fully-qualified reference to the symbol, e.g. `mod foo impl Bar pub fn baz` instead of just `fn baz`.
            /// The path should uniquely identify the symbol within the containing file.
            symbol: String,
            /// A brief description of the transformation to apply to the symbol.
            description: String,
        },
        /// Creates a new file with the given path based on the provided description.
        /// This operation adds a new file to the codebase.
        Create {
            /// A brief description of the file to be created.
            description: String,
        },
        /// Inserts a new symbol based on the given description before the specified symbol.
        /// This operation adds new content immediately preceding an existing symbol.
        InsertSiblingBefore {
            /// A fully-qualified reference to the symbol, e.g. `mod foo impl Bar pub fn baz` instead of just `fn baz`.
            /// The new content will be inserted immediately before this symbol.
            symbol: String,
            /// A brief description of the new symbol to be inserted.
            description: String,
        },
        /// Inserts a new symbol based on the given description after the specified symbol.
        /// This operation adds new content immediately following an existing symbol.
        InsertSiblingAfter {
            /// A fully-qualified reference to the symbol, e.g. `mod foo impl Bar pub fn baz` instead of just `fn baz`.
            /// The new content will be inserted immediately after this symbol.
            symbol: String,
            /// A brief description of the new symbol to be inserted.
            description: String,
        },
        /// Inserts a new symbol as a child of the specified symbol at the start.
        /// This operation adds new content as the first child of an existing symbol (or file if no symbol is provided).
        PrependChild {
            /// An optional fully-qualified reference to the symbol after the code you want to insert, e.g. `mod foo impl Bar pub fn baz` instead of just `fn baz`.
            /// If provided, the new content will be inserted as the first child of this symbol.
            /// If not provided, the new content will be inserted at the top of the file.
            symbol: Option<String>,
            /// A brief description of the new symbol to be inserted.
            description: String,
        },
        /// Inserts a new symbol as a child of the specified symbol at the end.
        /// This operation adds new content as the last child of an existing symbol (or file if no symbol is provided).
        AppendChild {
            /// An optional fully-qualified reference to the symbol before the code you want to insert, e.g. `mod foo impl Bar pub fn baz` instead of just `fn baz`.
            /// If provided, the new content will be inserted as the last child of this symbol.
            /// If not provided, the new content will be applied at the bottom of the file.
            symbol: Option<String>,
            /// A brief description of the new symbol to be inserted.
            description: String,
        },
        /// Deletes the specified symbol from the containing file.
        Delete {
            /// An fully-qualified reference to the symbol to be deleted, e.g. `mod foo impl Bar pub fn baz` instead of just `fn baz`.
            symbol: String,
        },
    }
}<|MERGE_RESOLUTION|>--- conflicted
+++ resolved
@@ -1,12 +1,8 @@
-<<<<<<< HEAD
 mod step_view;
 
-use crate::{AssistantPanel, Context, InlineAssistId, InlineAssistant};
-=======
 use crate::{
     prompts::StepResolutionContext, AssistantPanel, Context, InlineAssistId, InlineAssistant,
 };
->>>>>>> df20bae8
 use anyhow::{anyhow, Error, Result};
 use collections::HashMap;
 use editor::Editor;
@@ -141,15 +137,12 @@
         let prompt_builder = context.prompt_builder();
         let mut request = context.to_completion_request(cx);
         let model = LanguageModelRegistry::read_global(cx).active_model();
-        let step_text = context
-            .buffer()
+        let context_buffer = context.buffer();
+        let step_text = context_buffer
             .read(cx)
             .text_for_range(range.clone())
             .collect::<String>();
 
-<<<<<<< HEAD
-        self.resolve_task = Some(cx.spawn(|this, mut cx| async move {
-=======
         let mut workflow_context = String::new();
         for message in context.messages(cx) {
             write!(&mut workflow_context, "<message role={}>", message.role).unwrap();
@@ -159,8 +152,7 @@
             write!(&mut workflow_context, "</message>").unwrap();
         }
 
-        Some(cx.spawn(|this, mut cx| async move {
->>>>>>> df20bae8
+        self.resolve_task = Some(cx.spawn(|this, mut cx| async move {
             let result = async {
                 let Some(model) = model else {
                     return Err(anyhow!("no model selected"));
@@ -318,23 +310,13 @@
 impl WorkflowSuggestionKind {
     pub fn range(&self) -> Range<language::Anchor> {
         match self {
-<<<<<<< HEAD
-            WorkflowSuggestion::Update { range, .. } => range.clone(),
-            WorkflowSuggestion::CreateFile { .. } => language::Anchor::MIN..language::Anchor::MAX,
-            WorkflowSuggestion::InsertSiblingBefore { position, .. }
-            | WorkflowSuggestion::InsertSiblingAfter { position, .. }
-            | WorkflowSuggestion::PrependChild { position, .. }
-            | WorkflowSuggestion::AppendChild { position, .. } => *position..*position,
-            WorkflowSuggestion::Delete { range, .. } => range.clone(),
-=======
             Self::Update { range, .. } => range.clone(),
             Self::CreateFile { .. } => language::Anchor::MIN..language::Anchor::MAX,
             Self::InsertSiblingBefore { position, .. }
             | Self::InsertSiblingAfter { position, .. }
             | Self::PrependChild { position, .. }
             | Self::AppendChild { position, .. } => *position..*position,
-            Self::Delete { range } => range.clone(),
->>>>>>> df20bae8
+            Self::Delete { range, .. } => range.clone(),
         }
     }
 
@@ -364,25 +346,25 @@
 
     fn symbol_path(&self) -> Option<&SymbolPath> {
         match self {
-            WorkflowSuggestion::Update { symbol_path, .. } => Some(symbol_path),
-            WorkflowSuggestion::InsertSiblingBefore { symbol_path, .. } => Some(symbol_path),
-            WorkflowSuggestion::InsertSiblingAfter { symbol_path, .. } => Some(symbol_path),
-            WorkflowSuggestion::PrependChild { symbol_path, .. } => symbol_path.as_ref(),
-            WorkflowSuggestion::AppendChild { symbol_path, .. } => symbol_path.as_ref(),
-            WorkflowSuggestion::Delete { symbol_path, .. } => Some(symbol_path),
-            WorkflowSuggestion::CreateFile { .. } => None,
+            Self::Update { symbol_path, .. } => Some(symbol_path),
+            Self::InsertSiblingBefore { symbol_path, .. } => Some(symbol_path),
+            Self::InsertSiblingAfter { symbol_path, .. } => Some(symbol_path),
+            Self::PrependChild { symbol_path, .. } => symbol_path.as_ref(),
+            Self::AppendChild { symbol_path, .. } => symbol_path.as_ref(),
+            Self::Delete { symbol_path, .. } => Some(symbol_path),
+            Self::CreateFile { .. } => None,
         }
     }
 
     fn kind(&self) -> &str {
         match self {
-            WorkflowSuggestion::Update { .. } => "Update",
-            WorkflowSuggestion::CreateFile { .. } => "CreateFile",
-            WorkflowSuggestion::InsertSiblingBefore { .. } => "InsertSiblingBefore",
-            WorkflowSuggestion::InsertSiblingAfter { .. } => "InsertSiblingAfter",
-            WorkflowSuggestion::PrependChild { .. } => "PrependChild",
-            WorkflowSuggestion::AppendChild { .. } => "AppendChild",
-            WorkflowSuggestion::Delete { .. } => "Delete",
+            Self::Update { .. } => "Update",
+            Self::CreateFile { .. } => "CreateFile",
+            Self::InsertSiblingBefore { .. } => "InsertSiblingBefore",
+            Self::InsertSiblingAfter { .. } => "InsertSiblingAfter",
+            Self::PrependChild { .. } => "PrependChild",
+            Self::AppendChild { .. } => "AppendChild",
+            Self::Delete { .. } => "Delete",
         }
     }
 
@@ -421,13 +403,9 @@
         let snapshot = buffer.read(cx).snapshot(cx);
 
         match self {
-<<<<<<< HEAD
-            WorkflowSuggestion::Update {
+            Self::Update {
                 range, description, ..
             } => {
-=======
-            Self::Update { range, description } => {
->>>>>>> df20bae8
                 initial_prompt = description.clone();
                 suggestion_range = snapshot.anchor_in_excerpt(excerpt_id, range.start)?
                     ..snapshot.anchor_in_excerpt(excerpt_id, range.end)?;
@@ -504,11 +482,7 @@
                     line_start..line_start
                 });
             }
-<<<<<<< HEAD
-            WorkflowSuggestion::Delete { range, .. } => {
-=======
-            Self::Delete { range } => {
->>>>>>> df20bae8
+            Self::Delete { range, .. } => {
                 initial_prompt = "Delete".to_string();
                 suggestion_range = snapshot.anchor_in_excerpt(excerpt_id, range.start)?
                     ..snapshot.anchor_in_excerpt(excerpt_id, range.end)?;
@@ -643,15 +617,11 @@
                         snapshot.line_len(symbol.range.end.row),
                     );
                     let range = snapshot.anchor_before(start)..snapshot.anchor_after(end);
-<<<<<<< HEAD
-                    suggestion = super::WorkflowSuggestion::Update {
+                    WorkflowSuggestionKind::Update {
                         range,
                         description,
                         symbol_path,
-                    };
-=======
-                    WorkflowSuggestionKind::Update { range, description }
->>>>>>> df20bae8
+                    }
                 }
                 WorkflowSuggestionToolKind::Create { description } => {
                     WorkflowSuggestionKind::CreateFile { description }
@@ -674,12 +644,8 @@
                     WorkflowSuggestionKind::InsertSiblingBefore {
                         position,
                         description,
-<<<<<<< HEAD
                         symbol_path,
-                    };
-=======
                     }
->>>>>>> df20bae8
                 }
                 WorkflowSuggestionToolKind::InsertSiblingAfter {
                     symbol,
@@ -693,12 +659,8 @@
                     WorkflowSuggestionKind::InsertSiblingAfter {
                         position,
                         description,
-<<<<<<< HEAD
                         symbol_path,
-                    };
-=======
                     }
->>>>>>> df20bae8
                 }
                 WorkflowSuggestionToolKind::PrependChild {
                     symbol,
@@ -718,22 +680,14 @@
                         WorkflowSuggestionKind::PrependChild {
                             position,
                             description,
-<<<<<<< HEAD
                             symbol_path: Some(symbol_path),
-                        };
-=======
                         }
->>>>>>> df20bae8
                     } else {
                         WorkflowSuggestionKind::PrependChild {
                             position: language::Anchor::MIN,
                             description,
-<<<<<<< HEAD
                             symbol_path: None,
-                        };
-=======
                         }
->>>>>>> df20bae8
                     }
                 }
                 WorkflowSuggestionToolKind::AppendChild {
@@ -754,30 +708,18 @@
                         WorkflowSuggestionKind::AppendChild {
                             position,
                             description,
-<<<<<<< HEAD
                             symbol_path: Some(symbol_path),
-                        };
-=======
                         }
->>>>>>> df20bae8
                     } else {
                         WorkflowSuggestionKind::PrependChild {
                             position: language::Anchor::MAX,
                             description,
-<<<<<<< HEAD
                             symbol_path: None,
-                        };
-                    }
-                }
-                WorkflowSuggestionKind::Delete { symbol } => {
-                    let (symbol_path, symbol) = outline
-=======
                         }
                     }
                 }
                 WorkflowSuggestionToolKind::Delete { symbol } => {
-                    let symbol = outline
->>>>>>> df20bae8
+                    let (symbol_path, symbol) = outline
                         .find_most_similar(&symbol)
                         .with_context(|| format!("symbol not found: {:?}", symbol))?;
                     let symbol = symbol.to_point(&snapshot);
@@ -790,11 +732,7 @@
                         snapshot.line_len(symbol.range.end.row),
                     );
                     let range = snapshot.anchor_before(start)..snapshot.anchor_after(end);
-<<<<<<< HEAD
-                    suggestion = super::WorkflowSuggestion::Delete { range, symbol_path };
-=======
-                    WorkflowSuggestionKind::Delete { range }
->>>>>>> df20bae8
+                    WorkflowSuggestionKind::Delete { range, symbol_path }
                 }
             };
 
