use crate::{
    humanize_token_count, prompts::generate_content_prompt, AssistantPanel, AssistantPanelEvent,
    Hunk, ModelSelector, StreamingDiff,
};
use anyhow::{anyhow, Context as _, Result};
use client::{telemetry::Telemetry, ErrorExt};
use collections::{hash_map, HashMap, HashSet, VecDeque};
use editor::{
    actions::{MoveDown, MoveUp, SelectAll},
    display_map::{
        BlockContext, BlockDisposition, BlockProperties, BlockStyle, CustomBlockId, RenderBlock,
        ToDisplayPoint,
    },
    Anchor, AnchorRangeExt, Editor, EditorElement, EditorEvent, EditorMode, EditorStyle,
    ExcerptRange, GutterDimensions, MultiBuffer, MultiBufferSnapshot, ToOffset, ToPoint,
};
use feature_flags::{FeatureFlagAppExt as _, ZedPro};
use fs::Fs;
use futures::{
    channel::mpsc,
    future::{BoxFuture, LocalBoxFuture},
    stream::{self, BoxStream},
    SinkExt, Stream, StreamExt,
};
use gpui::{
    anchored, deferred, point, AppContext, ClickEvent, EventEmitter, FocusHandle, FocusableView,
    FontWeight, Global, HighlightStyle, Model, ModelContext, Subscription, Task, TextStyle,
    UpdateGlobal, View, ViewContext, WeakView, WindowContext,
};
use language::{Buffer, IndentKind, Point, Selection, TransactionId};
use language_model::{
    LanguageModelRegistry, LanguageModelRequest, LanguageModelRequestMessage, Role,
};
use multi_buffer::MultiBufferRow;
use parking_lot::Mutex;
use rope::Rope;
use settings::Settings;
use similar::TextDiff;
use smol::future::FutureExt;
use std::{
    cmp,
    future::{self, Future},
    mem,
    ops::{Range, RangeInclusive},
    pin::Pin,
    sync::Arc,
    task::{self, Poll},
    time::{Duration, Instant},
};
use theme::ThemeSettings;
use ui::{prelude::*, CheckboxWithLabel, IconButtonShape, Popover, Tooltip};
use util::{RangeExt, ResultExt};
use workspace::{notifications::NotificationId, Toast, Workspace};

pub fn init(fs: Arc<dyn Fs>, telemetry: Arc<Telemetry>, cx: &mut AppContext) {
    cx.set_global(InlineAssistant::new(fs, telemetry));
}

const PROMPT_HISTORY_MAX_LEN: usize = 20;

pub struct InlineAssistant {
    next_assist_id: InlineAssistId,
    next_assist_group_id: InlineAssistGroupId,
    assists: HashMap<InlineAssistId, InlineAssist>,
    assists_by_editor: HashMap<WeakView<Editor>, EditorInlineAssists>,
    assist_groups: HashMap<InlineAssistGroupId, InlineAssistGroup>,
    prompt_history: VecDeque<String>,
    telemetry: Option<Arc<Telemetry>>,
    fs: Arc<dyn Fs>,
}

impl Global for InlineAssistant {}

impl InlineAssistant {
    pub fn new(fs: Arc<dyn Fs>, telemetry: Arc<Telemetry>) -> Self {
        Self {
            next_assist_id: InlineAssistId::default(),
            next_assist_group_id: InlineAssistGroupId::default(),
            assists: HashMap::default(),
            assists_by_editor: HashMap::default(),
            assist_groups: HashMap::default(),
            prompt_history: VecDeque::default(),
            telemetry: Some(telemetry),
            fs,
        }
    }

    pub fn assist(
        &mut self,
        editor: &View<Editor>,
        workspace: Option<WeakView<Workspace>>,
        assistant_panel: Option<&View<AssistantPanel>>,
        initial_prompt: Option<String>,
        cx: &mut WindowContext,
    ) {
        let snapshot = editor.read(cx).buffer().read(cx).snapshot(cx);

        let mut selections = Vec::<Selection<Point>>::new();
        let mut newest_selection = None;
        for mut selection in editor.read(cx).selections.all::<Point>(cx) {
            if selection.end > selection.start {
                selection.start.column = 0;
                // If the selection ends at the start of the line, we don't want to include it.
                if selection.end.column == 0 {
                    selection.end.row -= 1;
                }
                selection.end.column = snapshot.line_len(MultiBufferRow(selection.end.row));
            }

            if let Some(prev_selection) = selections.last_mut() {
                if selection.start <= prev_selection.end {
                    prev_selection.end = selection.end;
                    continue;
                }
            }

            let latest_selection = newest_selection.get_or_insert_with(|| selection.clone());
            if selection.id > latest_selection.id {
                *latest_selection = selection.clone();
            }
            selections.push(selection);
        }
        let newest_selection = newest_selection.unwrap();

        let mut codegen_ranges = Vec::new();
        for (excerpt_id, buffer, buffer_range) in
            snapshot.excerpts_in_ranges(selections.iter().map(|selection| {
                snapshot.anchor_before(selection.start)..snapshot.anchor_after(selection.end)
            }))
        {
            let start = Anchor {
                buffer_id: Some(buffer.remote_id()),
                excerpt_id,
                text_anchor: buffer.anchor_before(buffer_range.start),
            };
            let end = Anchor {
                buffer_id: Some(buffer.remote_id()),
                excerpt_id,
                text_anchor: buffer.anchor_after(buffer_range.end),
            };
            codegen_ranges.push(start..end);
        }

        let assist_group_id = self.next_assist_group_id.post_inc();
        let prompt_buffer =
            cx.new_model(|cx| Buffer::local(initial_prompt.unwrap_or_default(), cx));
        let prompt_buffer = cx.new_model(|cx| MultiBuffer::singleton(prompt_buffer, cx));

        let mut assists = Vec::new();
        let mut assist_to_focus = None;
        for range in codegen_ranges {
            let assist_id = self.next_assist_id.post_inc();
            let codegen = cx.new_model(|cx| {
                Codegen::new(
                    editor.read(cx).buffer().clone(),
                    range.clone(),
                    None,
                    self.telemetry.clone(),
                    cx,
                )
            });

            let gutter_dimensions = Arc::new(Mutex::new(GutterDimensions::default()));
            let prompt_editor = cx.new_view(|cx| {
                PromptEditor::new(
                    assist_id,
                    gutter_dimensions.clone(),
                    self.prompt_history.clone(),
                    prompt_buffer.clone(),
                    codegen.clone(),
                    editor,
                    assistant_panel,
                    workspace.clone(),
                    self.fs.clone(),
                    cx,
                )
            });

            if assist_to_focus.is_none() {
                let focus_assist = if newest_selection.reversed {
                    range.start.to_point(&snapshot) == newest_selection.start
                } else {
                    range.end.to_point(&snapshot) == newest_selection.end
                };
                if focus_assist {
                    assist_to_focus = Some(assist_id);
                }
            }

            let [prompt_block_id, end_block_id] =
                self.insert_assist_blocks(editor, &range, &prompt_editor, cx);

            assists.push((
                assist_id,
                range,
                prompt_editor,
                prompt_block_id,
                end_block_id,
            ));
        }

        let editor_assists = self
            .assists_by_editor
            .entry(editor.downgrade())
            .or_insert_with(|| EditorInlineAssists::new(&editor, cx));
        let mut assist_group = InlineAssistGroup::new();
        for (assist_id, range, prompt_editor, prompt_block_id, end_block_id) in assists {
            self.assists.insert(
                assist_id,
                InlineAssist::new(
                    assist_id,
                    assist_group_id,
                    assistant_panel.is_some(),
                    editor,
                    &prompt_editor,
                    prompt_block_id,
                    end_block_id,
                    range,
                    prompt_editor.read(cx).codegen.clone(),
                    workspace.clone(),
                    cx,
                ),
            );
            assist_group.assist_ids.push(assist_id);
            editor_assists.assist_ids.push(assist_id);
        }
        self.assist_groups.insert(assist_group_id, assist_group);

        if let Some(assist_id) = assist_to_focus {
            self.focus_assist(assist_id, cx);
        }
    }

    #[allow(clippy::too_many_arguments)]
    pub fn suggest_assist(
        &mut self,
        editor: &View<Editor>,
        mut range: Range<Anchor>,
        initial_prompt: String,
        initial_insertion: Option<InitialInsertion>,
        workspace: Option<WeakView<Workspace>>,
        assistant_panel: Option<&View<AssistantPanel>>,
        cx: &mut WindowContext,
    ) -> InlineAssistId {
        let assist_group_id = self.next_assist_group_id.post_inc();
        let prompt_buffer = cx.new_model(|cx| Buffer::local(&initial_prompt, cx));
        let prompt_buffer = cx.new_model(|cx| MultiBuffer::singleton(prompt_buffer, cx));

        let assist_id = self.next_assist_id.post_inc();

        let buffer = editor.read(cx).buffer().clone();
        {
            let snapshot = buffer.read(cx).read(cx);

            let mut point_range = range.to_point(&snapshot);
            if point_range.is_empty() {
                point_range.start.column = 0;
                point_range.end.column = 0;
            } else {
                point_range.start.column = 0;
                if point_range.end.row > point_range.start.row && point_range.end.column == 0 {
                    point_range.end.row -= 1;
                }
                point_range.end.column = snapshot.line_len(MultiBufferRow(point_range.end.row));
            }

            range.start = snapshot.anchor_before(point_range.start);
            range.end = snapshot.anchor_after(point_range.end);
        }

        let codegen = cx.new_model(|cx| {
            Codegen::new(
                editor.read(cx).buffer().clone(),
                range.clone(),
                initial_insertion,
                self.telemetry.clone(),
                cx,
            )
        });

        let gutter_dimensions = Arc::new(Mutex::new(GutterDimensions::default()));
        let prompt_editor = cx.new_view(|cx| {
            PromptEditor::new(
                assist_id,
                gutter_dimensions.clone(),
                self.prompt_history.clone(),
                prompt_buffer.clone(),
                codegen.clone(),
                editor,
                assistant_panel,
                workspace.clone(),
                self.fs.clone(),
                cx,
            )
        });

        let [prompt_block_id, end_block_id] =
            self.insert_assist_blocks(editor, &range, &prompt_editor, cx);

        let editor_assists = self
            .assists_by_editor
            .entry(editor.downgrade())
            .or_insert_with(|| EditorInlineAssists::new(&editor, cx));

        let mut assist_group = InlineAssistGroup::new();
        self.assists.insert(
            assist_id,
            InlineAssist::new(
                assist_id,
                assist_group_id,
                assistant_panel.is_some(),
                editor,
                &prompt_editor,
                prompt_block_id,
                end_block_id,
                range,
                prompt_editor.read(cx).codegen.clone(),
                workspace.clone(),
                cx,
            ),
        );
        assist_group.assist_ids.push(assist_id);
        editor_assists.assist_ids.push(assist_id);
        self.assist_groups.insert(assist_group_id, assist_group);
        assist_id
    }

    fn insert_assist_blocks(
        &self,
        editor: &View<Editor>,
        range: &Range<Anchor>,
        prompt_editor: &View<PromptEditor>,
        cx: &mut WindowContext,
    ) -> [CustomBlockId; 2] {
        let prompt_editor_height = prompt_editor.update(cx, |prompt_editor, cx| {
            prompt_editor
                .editor
                .update(cx, |editor, cx| editor.max_point(cx).row().0 + 1 + 2)
        });
        let assist_blocks = vec![
            BlockProperties {
                style: BlockStyle::Sticky,
                position: range.start,
                height: prompt_editor_height,
                render: build_assist_editor_renderer(prompt_editor),
                disposition: BlockDisposition::Above,
            },
            BlockProperties {
                style: BlockStyle::Sticky,
                position: range.end,
                height: 1,
                render: Box::new(|cx| {
                    v_flex()
                        .h_full()
                        .w_full()
                        .border_t_1()
                        .border_color(cx.theme().status().info_border)
                        .into_any_element()
                }),
                disposition: BlockDisposition::Below,
            },
        ];

        editor.update(cx, |editor, cx| {
            let block_ids = editor.insert_blocks(assist_blocks, None, cx);
            [block_ids[0], block_ids[1]]
        })
    }

    fn handle_prompt_editor_focus_in(&mut self, assist_id: InlineAssistId, cx: &mut WindowContext) {
        let assist = &self.assists[&assist_id];
        let Some(decorations) = assist.decorations.as_ref() else {
            return;
        };
        let assist_group = self.assist_groups.get_mut(&assist.group_id).unwrap();
        let editor_assists = self.assists_by_editor.get_mut(&assist.editor).unwrap();

        assist_group.active_assist_id = Some(assist_id);
        if assist_group.linked {
            for assist_id in &assist_group.assist_ids {
                if let Some(decorations) = self.assists[assist_id].decorations.as_ref() {
                    decorations.prompt_editor.update(cx, |prompt_editor, cx| {
                        prompt_editor.set_show_cursor_when_unfocused(true, cx)
                    });
                }
            }
        }

        assist
            .editor
            .update(cx, |editor, cx| {
                let scroll_top = editor.scroll_position(cx).y;
                let scroll_bottom = scroll_top + editor.visible_line_count().unwrap_or(0.);
                let prompt_row = editor
                    .row_for_block(decorations.prompt_block_id, cx)
                    .unwrap()
                    .0 as f32;

                if (scroll_top..scroll_bottom).contains(&prompt_row) {
                    editor_assists.scroll_lock = Some(InlineAssistScrollLock {
                        assist_id,
                        distance_from_top: prompt_row - scroll_top,
                    });
                } else {
                    editor_assists.scroll_lock = None;
                }
            })
            .ok();
    }

    fn handle_prompt_editor_focus_out(
        &mut self,
        assist_id: InlineAssistId,
        cx: &mut WindowContext,
    ) {
        let assist = &self.assists[&assist_id];
        let assist_group = self.assist_groups.get_mut(&assist.group_id).unwrap();
        if assist_group.active_assist_id == Some(assist_id) {
            assist_group.active_assist_id = None;
            if assist_group.linked {
                for assist_id in &assist_group.assist_ids {
                    if let Some(decorations) = self.assists[assist_id].decorations.as_ref() {
                        decorations.prompt_editor.update(cx, |prompt_editor, cx| {
                            prompt_editor.set_show_cursor_when_unfocused(false, cx)
                        });
                    }
                }
            }
        }
    }

    fn handle_prompt_editor_event(
        &mut self,
        prompt_editor: View<PromptEditor>,
        event: &PromptEditorEvent,
        cx: &mut WindowContext,
    ) {
        let assist_id = prompt_editor.read(cx).id;
        match event {
            PromptEditorEvent::StartRequested => {
                self.start_assist(assist_id, cx);
            }
            PromptEditorEvent::StopRequested => {
                self.stop_assist(assist_id, cx);
            }
            PromptEditorEvent::ConfirmRequested => {
                self.finish_assist(assist_id, false, cx);
            }
            PromptEditorEvent::CancelRequested => {
                self.finish_assist(assist_id, true, cx);
            }
            PromptEditorEvent::DismissRequested => {
                self.dismiss_assist(assist_id, cx);
            }
        }
    }

    fn handle_editor_newline(&mut self, editor: View<Editor>, cx: &mut WindowContext) {
        let Some(editor_assists) = self.assists_by_editor.get(&editor.downgrade()) else {
            return;
        };

        let editor = editor.read(cx);
        if editor.selections.count() == 1 {
            let selection = editor.selections.newest::<usize>(cx);
            let buffer = editor.buffer().read(cx).snapshot(cx);
            for assist_id in &editor_assists.assist_ids {
                let assist = &self.assists[assist_id];
                let assist_range = assist.range.to_offset(&buffer);
                if assist_range.contains(&selection.start) && assist_range.contains(&selection.end)
                {
                    if matches!(assist.codegen.read(cx).status, CodegenStatus::Pending) {
                        self.dismiss_assist(*assist_id, cx);
                    } else {
                        self.finish_assist(*assist_id, false, cx);
                    }

                    return;
                }
            }
        }

        cx.propagate();
    }

    fn handle_editor_cancel(&mut self, editor: View<Editor>, cx: &mut WindowContext) {
        let Some(editor_assists) = self.assists_by_editor.get(&editor.downgrade()) else {
            return;
        };

        let editor = editor.read(cx);
        if editor.selections.count() == 1 {
            let selection = editor.selections.newest::<usize>(cx);
            let buffer = editor.buffer().read(cx).snapshot(cx);
            for assist_id in &editor_assists.assist_ids {
                let assist = &self.assists[assist_id];
                let assist_range = assist.range.to_offset(&buffer);
                if assist.decorations.is_some()
                    && assist_range.contains(&selection.start)
                    && assist_range.contains(&selection.end)
                {
                    self.focus_assist(*assist_id, cx);
                    return;
                }
            }
        }

        cx.propagate();
    }

    fn handle_editor_release(&mut self, editor: WeakView<Editor>, cx: &mut WindowContext) {
        if let Some(editor_assists) = self.assists_by_editor.get_mut(&editor) {
            for assist_id in editor_assists.assist_ids.clone() {
                self.finish_assist(assist_id, true, cx);
            }
        }
    }

    fn handle_editor_change(&mut self, editor: View<Editor>, cx: &mut WindowContext) {
        let Some(editor_assists) = self.assists_by_editor.get(&editor.downgrade()) else {
            return;
        };
        let Some(scroll_lock) = editor_assists.scroll_lock.as_ref() else {
            return;
        };
        let assist = &self.assists[&scroll_lock.assist_id];
        let Some(decorations) = assist.decorations.as_ref() else {
            return;
        };

        editor.update(cx, |editor, cx| {
            let scroll_position = editor.scroll_position(cx);
            let target_scroll_top = editor
                .row_for_block(decorations.prompt_block_id, cx)
                .unwrap()
                .0 as f32
                - scroll_lock.distance_from_top;
            if target_scroll_top != scroll_position.y {
                editor.set_scroll_position(point(scroll_position.x, target_scroll_top), cx);
            }
        });
    }

    fn handle_editor_event(
        &mut self,
        editor: View<Editor>,
        event: &EditorEvent,
        cx: &mut WindowContext,
    ) {
        let Some(editor_assists) = self.assists_by_editor.get_mut(&editor.downgrade()) else {
            return;
        };

        match event {
            EditorEvent::Saved => {
                for assist_id in editor_assists.assist_ids.clone() {
                    let assist = &self.assists[&assist_id];
                    if let CodegenStatus::Done = &assist.codegen.read(cx).status {
                        self.finish_assist(assist_id, false, cx)
                    }
                }
            }
            EditorEvent::Edited { transaction_id } => {
                let buffer = editor.read(cx).buffer().read(cx);
                let edited_ranges =
                    buffer.edited_ranges_for_transaction::<usize>(*transaction_id, cx);
                let snapshot = buffer.snapshot(cx);

                for assist_id in editor_assists.assist_ids.clone() {
                    let assist = &self.assists[&assist_id];
                    if matches!(
                        assist.codegen.read(cx).status,
                        CodegenStatus::Error(_) | CodegenStatus::Done
                    ) {
                        let assist_range = assist.range.to_offset(&snapshot);
                        if edited_ranges
                            .iter()
                            .any(|range| range.overlaps(&assist_range))
                        {
                            self.finish_assist(assist_id, false, cx);
                        }
                    }
                }
            }
            EditorEvent::ScrollPositionChanged { .. } => {
                if let Some(scroll_lock) = editor_assists.scroll_lock.as_ref() {
                    let assist = &self.assists[&scroll_lock.assist_id];
                    if let Some(decorations) = assist.decorations.as_ref() {
                        let distance_from_top = editor.update(cx, |editor, cx| {
                            let scroll_top = editor.scroll_position(cx).y;
                            let prompt_row = editor
                                .row_for_block(decorations.prompt_block_id, cx)
                                .unwrap()
                                .0 as f32;
                            prompt_row - scroll_top
                        });

                        if distance_from_top != scroll_lock.distance_from_top {
                            editor_assists.scroll_lock = None;
                        }
                    }
                }
            }
            EditorEvent::SelectionsChanged { .. } => {
                for assist_id in editor_assists.assist_ids.clone() {
                    let assist = &self.assists[&assist_id];
                    if let Some(decorations) = assist.decorations.as_ref() {
                        if decorations.prompt_editor.focus_handle(cx).is_focused(cx) {
                            return;
                        }
                    }
                }

                editor_assists.scroll_lock = None;
            }
            _ => {}
        }
    }

    fn finish_assist(&mut self, assist_id: InlineAssistId, undo: bool, cx: &mut WindowContext) {
        if let Some(assist) = self.assists.get(&assist_id) {
            let assist_group_id = assist.group_id;
            if self.assist_groups[&assist_group_id].linked {
                for assist_id in self.unlink_assist_group(assist_group_id, cx) {
                    self.finish_assist(assist_id, undo, cx);
                }
                return;
            }
        }

        self.dismiss_assist(assist_id, cx);

        if let Some(assist) = self.assists.remove(&assist_id) {
            if let hash_map::Entry::Occupied(mut entry) = self.assist_groups.entry(assist.group_id)
            {
                entry.get_mut().assist_ids.retain(|id| *id != assist_id);
                if entry.get().assist_ids.is_empty() {
                    entry.remove();
                }
            }

            if let hash_map::Entry::Occupied(mut entry) =
                self.assists_by_editor.entry(assist.editor.clone())
            {
                entry.get_mut().assist_ids.retain(|id| *id != assist_id);
                if entry.get().assist_ids.is_empty() {
                    entry.remove();
                    if let Some(editor) = assist.editor.upgrade() {
                        self.update_editor_highlights(&editor, cx);
                    }
                } else {
                    entry.get().highlight_updates.send(()).ok();
                }
            }

            if undo {
                assist.codegen.update(cx, |codegen, cx| codegen.undo(cx));
            }
        }
    }

    fn dismiss_assist(&mut self, assist_id: InlineAssistId, cx: &mut WindowContext) -> bool {
        let Some(assist) = self.assists.get_mut(&assist_id) else {
            return false;
        };
        let Some(editor) = assist.editor.upgrade() else {
            return false;
        };
        let Some(decorations) = assist.decorations.take() else {
            return false;
        };

        editor.update(cx, |editor, cx| {
            let mut to_remove = decorations.removed_line_block_ids;
            to_remove.insert(decorations.prompt_block_id);
            to_remove.insert(decorations.end_block_id);
            editor.remove_blocks(to_remove, None, cx);
        });

        if decorations
            .prompt_editor
            .focus_handle(cx)
            .contains_focused(cx)
        {
            self.focus_next_assist(assist_id, cx);
        }

        if let Some(editor_assists) = self.assists_by_editor.get_mut(&editor.downgrade()) {
            if editor_assists
                .scroll_lock
                .as_ref()
                .map_or(false, |lock| lock.assist_id == assist_id)
            {
                editor_assists.scroll_lock = None;
            }
            editor_assists.highlight_updates.send(()).ok();
        }

        true
    }

    fn focus_next_assist(&mut self, assist_id: InlineAssistId, cx: &mut WindowContext) {
        let Some(assist) = self.assists.get(&assist_id) else {
            return;
        };

        let assist_group = &self.assist_groups[&assist.group_id];
        let assist_ix = assist_group
            .assist_ids
            .iter()
            .position(|id| *id == assist_id)
            .unwrap();
        let assist_ids = assist_group
            .assist_ids
            .iter()
            .skip(assist_ix + 1)
            .chain(assist_group.assist_ids.iter().take(assist_ix));

        for assist_id in assist_ids {
            let assist = &self.assists[assist_id];
            if assist.decorations.is_some() {
                self.focus_assist(*assist_id, cx);
                return;
            }
        }

        assist.editor.update(cx, |editor, cx| editor.focus(cx)).ok();
    }

    fn focus_assist(&mut self, assist_id: InlineAssistId, cx: &mut WindowContext) {
        let assist = &self.assists[&assist_id];
        let Some(editor) = assist.editor.upgrade() else {
            return;
        };

        if let Some(decorations) = assist.decorations.as_ref() {
            decorations.prompt_editor.update(cx, |prompt_editor, cx| {
                prompt_editor.editor.update(cx, |editor, cx| {
                    editor.focus(cx);
                    editor.select_all(&SelectAll, cx);
                })
            });
        }

        let position = assist.range.start;
        editor.update(cx, |editor, cx| {
            editor.change_selections(None, cx, |selections| {
                selections.select_anchor_ranges([position..position])
            });

            let mut scroll_target_top;
            let mut scroll_target_bottom;
            if let Some(decorations) = assist.decorations.as_ref() {
                scroll_target_top = editor
                    .row_for_block(decorations.prompt_block_id, cx)
                    .unwrap()
                    .0 as f32;
                scroll_target_bottom = editor
                    .row_for_block(decorations.end_block_id, cx)
                    .unwrap()
                    .0 as f32;
            } else {
                let snapshot = editor.snapshot(cx);
                let start_row = assist
                    .range
                    .start
                    .to_display_point(&snapshot.display_snapshot)
                    .row();
                scroll_target_top = start_row.0 as f32;
                scroll_target_bottom = scroll_target_top + 1.;
            }
            scroll_target_top -= editor.vertical_scroll_margin() as f32;
            scroll_target_bottom += editor.vertical_scroll_margin() as f32;

            let height_in_lines = editor.visible_line_count().unwrap_or(0.);
            let scroll_top = editor.scroll_position(cx).y;
            let scroll_bottom = scroll_top + height_in_lines;

            if scroll_target_top < scroll_top {
                editor.set_scroll_position(point(0., scroll_target_top), cx);
            } else if scroll_target_bottom > scroll_bottom {
                if (scroll_target_bottom - scroll_target_top) <= height_in_lines {
                    editor
                        .set_scroll_position(point(0., scroll_target_bottom - height_in_lines), cx);
                } else {
                    editor.set_scroll_position(point(0., scroll_target_top), cx);
                }
            }
        });
    }

    fn unlink_assist_group(
        &mut self,
        assist_group_id: InlineAssistGroupId,
        cx: &mut WindowContext,
    ) -> Vec<InlineAssistId> {
        let assist_group = self.assist_groups.get_mut(&assist_group_id).unwrap();
        assist_group.linked = false;
        for assist_id in &assist_group.assist_ids {
            let assist = self.assists.get_mut(assist_id).unwrap();
            if let Some(editor_decorations) = assist.decorations.as_ref() {
                editor_decorations
                    .prompt_editor
                    .update(cx, |prompt_editor, cx| prompt_editor.unlink(cx));
            }
        }
        assist_group.assist_ids.clone()
    }

    pub fn start_assist(&mut self, assist_id: InlineAssistId, cx: &mut WindowContext) {
        let assist = if let Some(assist) = self.assists.get_mut(&assist_id) {
            assist
        } else {
            return;
        };

        let assist_group_id = assist.group_id;
        if self.assist_groups[&assist_group_id].linked {
            for assist_id in self.unlink_assist_group(assist_group_id, cx) {
                self.start_assist(assist_id, cx);
            }
            return;
        }

        let Some(user_prompt) = assist.user_prompt(cx) else {
            return;
        };

        self.prompt_history.retain(|prompt| *prompt != user_prompt);
        self.prompt_history.push_back(user_prompt.clone());
        if self.prompt_history.len() > PROMPT_HISTORY_MAX_LEN {
            self.prompt_history.pop_front();
        }

        let assistant_panel_context = assist.assistant_panel_context(cx);

        assist
            .codegen
            .update(cx, |codegen, cx| {
                codegen.start(
                    assist.range.clone(),
                    user_prompt,
                    assistant_panel_context,
                    cx,
                )
            })
            .log_err();
    }

    pub fn stop_assist(&mut self, assist_id: InlineAssistId, cx: &mut WindowContext) {
        let assist = if let Some(assist) = self.assists.get_mut(&assist_id) {
            assist
        } else {
            return;
        };

        assist.codegen.update(cx, |codegen, cx| codegen.stop(cx));
    }

    fn update_editor_highlights(&self, editor: &View<Editor>, cx: &mut WindowContext) {
        let mut gutter_pending_ranges = Vec::new();
        let mut gutter_transformed_ranges = Vec::new();
        let mut foreground_ranges = Vec::new();
        let mut inserted_row_ranges = Vec::new();
        let empty_assist_ids = Vec::new();
        let assist_ids = self
            .assists_by_editor
            .get(&editor.downgrade())
            .map_or(&empty_assist_ids, |editor_assists| {
                &editor_assists.assist_ids
            });

        for assist_id in assist_ids {
            if let Some(assist) = self.assists.get(assist_id) {
                let codegen = assist.codegen.read(cx);
                foreground_ranges.extend(codegen.last_equal_ranges().iter().cloned());

                gutter_pending_ranges
                    .push(codegen.edit_position.unwrap_or(assist.range.start)..assist.range.end);

                if let Some(edit_position) = codegen.edit_position {
                    gutter_transformed_ranges.push(assist.range.start..edit_position);
                }

                if assist.decorations.is_some() {
                    inserted_row_ranges.extend(codegen.diff.inserted_row_ranges.iter().cloned());
                }
            }
        }

        let snapshot = editor.read(cx).buffer().read(cx).snapshot(cx);
        merge_ranges(&mut foreground_ranges, &snapshot);
        merge_ranges(&mut gutter_pending_ranges, &snapshot);
        merge_ranges(&mut gutter_transformed_ranges, &snapshot);
        editor.update(cx, |editor, cx| {
            enum GutterPendingRange {}
            if gutter_pending_ranges.is_empty() {
                editor.clear_gutter_highlights::<GutterPendingRange>(cx);
            } else {
                editor.highlight_gutter::<GutterPendingRange>(
                    &gutter_pending_ranges,
                    |cx| cx.theme().status().info_background,
                    cx,
                )
            }

            enum GutterTransformedRange {}
            if gutter_transformed_ranges.is_empty() {
                editor.clear_gutter_highlights::<GutterTransformedRange>(cx);
            } else {
                editor.highlight_gutter::<GutterTransformedRange>(
                    &gutter_transformed_ranges,
                    |cx| cx.theme().status().info,
                    cx,
                )
            }

            if foreground_ranges.is_empty() {
                editor.clear_highlights::<InlineAssist>(cx);
            } else {
                editor.highlight_text::<InlineAssist>(
                    foreground_ranges,
                    HighlightStyle {
                        fade_out: Some(0.6),
                        ..Default::default()
                    },
                    cx,
                );
            }

            editor.clear_row_highlights::<InlineAssist>();
            for row_range in inserted_row_ranges {
                editor.highlight_rows::<InlineAssist>(
                    row_range,
                    Some(cx.theme().status().info_background),
                    false,
                    cx,
                );
            }
        });
    }

    fn update_editor_blocks(
        &mut self,
        editor: &View<Editor>,
        assist_id: InlineAssistId,
        cx: &mut WindowContext,
    ) {
        let Some(assist) = self.assists.get_mut(&assist_id) else {
            return;
        };
        let Some(decorations) = assist.decorations.as_mut() else {
            return;
        };

        let codegen = assist.codegen.read(cx);
        let old_snapshot = codegen.snapshot.clone();
        let old_buffer = codegen.old_buffer.clone();
        let deleted_row_ranges = codegen.diff.deleted_row_ranges.clone();

        editor.update(cx, |editor, cx| {
            let old_blocks = mem::take(&mut decorations.removed_line_block_ids);
            editor.remove_blocks(old_blocks, None, cx);

            let mut new_blocks = Vec::new();
            for (new_row, old_row_range) in deleted_row_ranges {
                let (_, buffer_start) = old_snapshot
                    .point_to_buffer_offset(Point::new(*old_row_range.start(), 0))
                    .unwrap();
                let (_, buffer_end) = old_snapshot
                    .point_to_buffer_offset(Point::new(
                        *old_row_range.end(),
                        old_snapshot.line_len(MultiBufferRow(*old_row_range.end())),
                    ))
                    .unwrap();

                let deleted_lines_editor = cx.new_view(|cx| {
                    let multi_buffer = cx.new_model(|_| {
                        MultiBuffer::without_headers(0, language::Capability::ReadOnly)
                    });
                    multi_buffer.update(cx, |multi_buffer, cx| {
                        multi_buffer.push_excerpts(
                            old_buffer.clone(),
                            Some(ExcerptRange {
                                context: buffer_start..buffer_end,
                                primary: None,
                            }),
                            cx,
                        );
                    });

                    enum DeletedLines {}
                    let mut editor = Editor::for_multibuffer(multi_buffer, None, true, cx);
                    editor.set_soft_wrap_mode(language::language_settings::SoftWrap::None, cx);
                    editor.set_show_wrap_guides(false, cx);
                    editor.set_show_gutter(false, cx);
                    editor.scroll_manager.set_forbid_vertical_scroll(true);
                    editor.set_read_only(true);
                    editor.highlight_rows::<DeletedLines>(
                        Anchor::min()..=Anchor::max(),
                        Some(cx.theme().status().deleted_background),
                        false,
                        cx,
                    );
                    editor
                });

                let height =
                    deleted_lines_editor.update(cx, |editor, cx| editor.max_point(cx).row().0 + 1);
                new_blocks.push(BlockProperties {
                    position: new_row,
                    height,
                    style: BlockStyle::Flex,
                    render: Box::new(move |cx| {
                        div()
                            .bg(cx.theme().status().deleted_background)
                            .size_full()
                            .pl(cx.gutter_dimensions.full_width())
                            .child(deleted_lines_editor.clone())
                            .into_any_element()
                    }),
                    disposition: BlockDisposition::Above,
                });
            }

            decorations.removed_line_block_ids = editor
                .insert_blocks(new_blocks, None, cx)
                .into_iter()
                .collect();
        })
    }
}

struct EditorInlineAssists {
    assist_ids: Vec<InlineAssistId>,
    scroll_lock: Option<InlineAssistScrollLock>,
    highlight_updates: async_watch::Sender<()>,
    _update_highlights: Task<Result<()>>,
    _subscriptions: Vec<gpui::Subscription>,
}

struct InlineAssistScrollLock {
    assist_id: InlineAssistId,
    distance_from_top: f32,
}

impl EditorInlineAssists {
    #[allow(clippy::too_many_arguments)]
    fn new(editor: &View<Editor>, cx: &mut WindowContext) -> Self {
        let (highlight_updates_tx, mut highlight_updates_rx) = async_watch::channel(());
        Self {
            assist_ids: Vec::new(),
            scroll_lock: None,
            highlight_updates: highlight_updates_tx,
            _update_highlights: cx.spawn(|mut cx| {
                let editor = editor.downgrade();
                async move {
                    while let Ok(()) = highlight_updates_rx.changed().await {
                        let editor = editor.upgrade().context("editor was dropped")?;
                        cx.update_global(|assistant: &mut InlineAssistant, cx| {
                            assistant.update_editor_highlights(&editor, cx);
                        })?;
                    }
                    Ok(())
                }
            }),
            _subscriptions: vec![
                cx.observe_release(editor, {
                    let editor = editor.downgrade();
                    |_, cx| {
                        InlineAssistant::update_global(cx, |this, cx| {
                            this.handle_editor_release(editor, cx);
                        })
                    }
                }),
                cx.observe(editor, move |editor, cx| {
                    InlineAssistant::update_global(cx, |this, cx| {
                        this.handle_editor_change(editor, cx)
                    })
                }),
                cx.subscribe(editor, move |editor, event, cx| {
                    InlineAssistant::update_global(cx, |this, cx| {
                        this.handle_editor_event(editor, event, cx)
                    })
                }),
                editor.update(cx, |editor, cx| {
                    let editor_handle = cx.view().downgrade();
                    editor.register_action(
                        move |_: &editor::actions::Newline, cx: &mut WindowContext| {
                            InlineAssistant::update_global(cx, |this, cx| {
                                if let Some(editor) = editor_handle.upgrade() {
                                    this.handle_editor_newline(editor, cx)
                                }
                            })
                        },
                    )
                }),
                editor.update(cx, |editor, cx| {
                    let editor_handle = cx.view().downgrade();
                    editor.register_action(
                        move |_: &editor::actions::Cancel, cx: &mut WindowContext| {
                            InlineAssistant::update_global(cx, |this, cx| {
                                if let Some(editor) = editor_handle.upgrade() {
                                    this.handle_editor_cancel(editor, cx)
                                }
                            })
                        },
                    )
                }),
            ],
        }
    }
}

struct InlineAssistGroup {
    assist_ids: Vec<InlineAssistId>,
    linked: bool,
    active_assist_id: Option<InlineAssistId>,
}

impl InlineAssistGroup {
    fn new() -> Self {
        Self {
            assist_ids: Vec::new(),
            linked: true,
            active_assist_id: None,
        }
    }
}

fn build_assist_editor_renderer(editor: &View<PromptEditor>) -> RenderBlock {
    let editor = editor.clone();
    Box::new(move |cx: &mut BlockContext| {
        *editor.read(cx).gutter_dimensions.lock() = *cx.gutter_dimensions;
        editor.clone().into_any_element()
    })
}

#[derive(Copy, Clone, Debug, Eq, PartialEq)]
pub enum InitialInsertion {
    NewlineBefore,
    NewlineAfter,
}

#[derive(Copy, Clone, Default, Debug, PartialEq, Eq, Hash)]
pub struct InlineAssistId(usize);

impl InlineAssistId {
    fn post_inc(&mut self) -> InlineAssistId {
        let id = *self;
        self.0 += 1;
        id
    }
}

#[derive(Copy, Clone, Default, Debug, PartialEq, Eq, Hash)]
struct InlineAssistGroupId(usize);

impl InlineAssistGroupId {
    fn post_inc(&mut self) -> InlineAssistGroupId {
        let id = *self;
        self.0 += 1;
        id
    }
}

enum PromptEditorEvent {
    StartRequested,
    StopRequested,
    ConfirmRequested,
    CancelRequested,
    DismissRequested,
}

struct PromptEditor {
    id: InlineAssistId,
    fs: Arc<dyn Fs>,
    editor: View<Editor>,
    edited_since_done: bool,
    gutter_dimensions: Arc<Mutex<GutterDimensions>>,
    prompt_history: VecDeque<String>,
    prompt_history_ix: Option<usize>,
    pending_prompt: String,
    codegen: Model<Codegen>,
    _codegen_subscription: Subscription,
    editor_subscriptions: Vec<Subscription>,
    pending_token_count: Task<Result<()>>,
    token_count: Option<usize>,
    _token_count_subscriptions: Vec<Subscription>,
    workspace: Option<WeakView<Workspace>>,
    show_rate_limit_notice: bool,
}

impl EventEmitter<PromptEditorEvent> for PromptEditor {}

impl Render for PromptEditor {
    fn render(&mut self, cx: &mut ViewContext<Self>) -> impl IntoElement {
        let gutter_dimensions = *self.gutter_dimensions.lock();
        let status = &self.codegen.read(cx).status;
        let buttons = match status {
            CodegenStatus::Idle => {
                vec![
                    IconButton::new("cancel", IconName::Close)
                        .icon_color(Color::Muted)
                        .shape(IconButtonShape::Square)
                        .tooltip(|cx| Tooltip::for_action("Cancel Assist", &menu::Cancel, cx))
                        .on_click(
                            cx.listener(|_, _, cx| cx.emit(PromptEditorEvent::CancelRequested)),
                        ),
                    IconButton::new("start", IconName::SparkleAlt)
                        .icon_color(Color::Muted)
                        .shape(IconButtonShape::Square)
                        .tooltip(|cx| Tooltip::for_action("Transform", &menu::Confirm, cx))
                        .on_click(
                            cx.listener(|_, _, cx| cx.emit(PromptEditorEvent::StartRequested)),
                        ),
                ]
            }
            CodegenStatus::Pending => {
                vec![
                    IconButton::new("cancel", IconName::Close)
                        .icon_color(Color::Muted)
                        .shape(IconButtonShape::Square)
                        .tooltip(|cx| Tooltip::text("Cancel Assist", cx))
                        .on_click(
                            cx.listener(|_, _, cx| cx.emit(PromptEditorEvent::CancelRequested)),
                        ),
                    IconButton::new("stop", IconName::Stop)
                        .icon_color(Color::Error)
                        .shape(IconButtonShape::Square)
                        .tooltip(|cx| {
                            Tooltip::with_meta(
                                "Interrupt Transformation",
                                Some(&menu::Cancel),
                                "Changes won't be discarded",
                                cx,
                            )
                        })
                        .on_click(
                            cx.listener(|_, _, cx| cx.emit(PromptEditorEvent::StopRequested)),
                        ),
                ]
            }
            CodegenStatus::Error(_) | CodegenStatus::Done => {
                vec![
                    IconButton::new("cancel", IconName::Close)
                        .icon_color(Color::Muted)
                        .shape(IconButtonShape::Square)
                        .tooltip(|cx| Tooltip::for_action("Cancel Assist", &menu::Cancel, cx))
                        .on_click(
                            cx.listener(|_, _, cx| cx.emit(PromptEditorEvent::CancelRequested)),
                        ),
                    if self.edited_since_done || matches!(status, CodegenStatus::Error(_)) {
                        IconButton::new("restart", IconName::RotateCw)
                            .icon_color(Color::Info)
                            .shape(IconButtonShape::Square)
                            .tooltip(|cx| {
                                Tooltip::with_meta(
                                    "Restart Transformation",
                                    Some(&menu::Confirm),
                                    "Changes will be discarded",
                                    cx,
                                )
                            })
                            .on_click(cx.listener(|_, _, cx| {
                                cx.emit(PromptEditorEvent::StartRequested);
                            }))
                    } else {
                        IconButton::new("confirm", IconName::Check)
                            .icon_color(Color::Info)
                            .shape(IconButtonShape::Square)
                            .tooltip(|cx| Tooltip::for_action("Confirm Assist", &menu::Confirm, cx))
                            .on_click(cx.listener(|_, _, cx| {
                                cx.emit(PromptEditorEvent::ConfirmRequested);
                            }))
                    },
                ]
            }
        };

        h_flex()
            .bg(cx.theme().colors().editor_background)
            .border_y_1()
            .border_color(cx.theme().status().info_border)
            .size_full()
            .py(cx.line_height() / 2.)
            .on_action(cx.listener(Self::confirm))
            .on_action(cx.listener(Self::cancel))
            .on_action(cx.listener(Self::move_up))
            .on_action(cx.listener(Self::move_down))
            .child(
                h_flex()
                    .w(gutter_dimensions.full_width() + (gutter_dimensions.margin / 2.0))
                    .justify_center()
                    .gap_2()
                    .child(
                        ModelSelector::new(
                            self.fs.clone(),
                            IconButton::new("context", IconName::SlidersAlt)
                                .shape(IconButtonShape::Square)
                                .icon_size(IconSize::Small)
                                .icon_color(Color::Muted)
                                .tooltip(move |cx| {
                                    Tooltip::with_meta(
                                        format!(
                                            "Using {}",
                                            LanguageModelRegistry::read_global(cx)
                                                .active_model()
                                                .map(|model| model.name().0)
                                                .unwrap_or_else(|| "No model selected".into()),
                                        ),
                                        None,
                                        "Change Model",
                                        cx,
                                    )
                                }),
                        )
                        .with_info_text(
                            "Inline edits use context\n\
                            from the currently selected\n\
                            assistant panel tab.",
                        ),
                    )
                    .map(|el| {
                        let CodegenStatus::Error(error) = &self.codegen.read(cx).status else {
                            return el;
                        };

                        let error_message = SharedString::from(error.to_string());
                        if error.error_code() == proto::ErrorCode::RateLimitExceeded {
                            el.child(
                                v_flex()
                                    .child(
                                        IconButton::new("rate-limit-error", IconName::XCircle)
                                            .selected(self.show_rate_limit_notice)
                                            .shape(IconButtonShape::Square)
                                            .icon_size(IconSize::Small)
                                            .on_click(cx.listener(Self::toggle_rate_limit_notice)),
                                    )
                                    .children(self.show_rate_limit_notice.then(|| {
                                        deferred(
                                            anchored()
                                                .position_mode(gpui::AnchoredPositionMode::Local)
                                                .position(point(px(0.), px(24.)))
                                                .anchor(gpui::AnchorCorner::TopLeft)
                                                .child(self.render_rate_limit_notice(cx)),
                                        )
                                    })),
                            )
                        } else {
                            el.child(
                                div()
                                    .id("error")
                                    .tooltip(move |cx| Tooltip::text(error_message.clone(), cx))
                                    .child(
                                        Icon::new(IconName::XCircle)
                                            .size(IconSize::Small)
                                            .color(Color::Error),
                                    ),
                            )
                        }
                    }),
            )
            .child(div().flex_1().child(self.render_prompt_editor(cx)))
            .child(
                h_flex()
                    .gap_2()
                    .pr_6()
                    .children(self.render_token_count(cx))
                    .children(buttons),
            )
    }
}

impl FocusableView for PromptEditor {
    fn focus_handle(&self, cx: &AppContext) -> FocusHandle {
        self.editor.focus_handle(cx)
    }
}

impl PromptEditor {
    const MAX_LINES: u8 = 8;

    #[allow(clippy::too_many_arguments)]
    fn new(
        id: InlineAssistId,
        gutter_dimensions: Arc<Mutex<GutterDimensions>>,
        prompt_history: VecDeque<String>,
        prompt_buffer: Model<MultiBuffer>,
        codegen: Model<Codegen>,
        parent_editor: &View<Editor>,
        assistant_panel: Option<&View<AssistantPanel>>,
        workspace: Option<WeakView<Workspace>>,
        fs: Arc<dyn Fs>,
        cx: &mut ViewContext<Self>,
    ) -> Self {
        let prompt_editor = cx.new_view(|cx| {
            let mut editor = Editor::new(
                EditorMode::AutoHeight {
                    max_lines: Self::MAX_LINES as usize,
                },
                prompt_buffer,
                None,
                false,
                cx,
            );
            editor.set_soft_wrap_mode(language::language_settings::SoftWrap::EditorWidth, cx);
            // Since the prompt editors for all inline assistants are linked,
            // always show the cursor (even when it isn't focused) because
            // typing in one will make what you typed appear in all of them.
            editor.set_show_cursor_when_unfocused(true, cx);
            editor.set_placeholder_text("Add a prompt…", cx);
            editor
        });

        let mut token_count_subscriptions = Vec::new();
        token_count_subscriptions
            .push(cx.subscribe(parent_editor, Self::handle_parent_editor_event));
        if let Some(assistant_panel) = assistant_panel {
            token_count_subscriptions
                .push(cx.subscribe(assistant_panel, Self::handle_assistant_panel_event));
        }

        let mut this = Self {
            id,
            editor: prompt_editor,
            edited_since_done: false,
            gutter_dimensions,
            prompt_history,
            prompt_history_ix: None,
            pending_prompt: String::new(),
            _codegen_subscription: cx.observe(&codegen, Self::handle_codegen_changed),
            editor_subscriptions: Vec::new(),
            codegen,
            fs,
            pending_token_count: Task::ready(Ok(())),
            token_count: None,
            _token_count_subscriptions: token_count_subscriptions,
            workspace,
            show_rate_limit_notice: false,
        };
        this.count_tokens(cx);
        this.subscribe_to_editor(cx);
        this
    }

    fn subscribe_to_editor(&mut self, cx: &mut ViewContext<Self>) {
        self.editor_subscriptions.clear();
        self.editor_subscriptions
            .push(cx.subscribe(&self.editor, Self::handle_prompt_editor_events));
    }

    fn set_show_cursor_when_unfocused(
        &mut self,
        show_cursor_when_unfocused: bool,
        cx: &mut ViewContext<Self>,
    ) {
        self.editor.update(cx, |editor, cx| {
            editor.set_show_cursor_when_unfocused(show_cursor_when_unfocused, cx)
        });
    }

    fn unlink(&mut self, cx: &mut ViewContext<Self>) {
        let prompt = self.prompt(cx);
        let focus = self.editor.focus_handle(cx).contains_focused(cx);
        self.editor = cx.new_view(|cx| {
            let mut editor = Editor::auto_height(Self::MAX_LINES as usize, cx);
            editor.set_soft_wrap_mode(language::language_settings::SoftWrap::EditorWidth, cx);
            editor.set_placeholder_text("Add a prompt…", cx);
            editor.set_text(prompt, cx);
            if focus {
                editor.focus(cx);
            }
            editor
        });
        self.subscribe_to_editor(cx);
    }

    fn prompt(&self, cx: &AppContext) -> String {
        self.editor.read(cx).text(cx)
    }

<<<<<<< HEAD
    fn count_lines(&mut self, cx: &mut ViewContext<Self>) {
        let height_in_lines = cmp::max(
            2, // Make the editor at least two lines tall, to account for padding and buttons.
            cmp::min(
                self.editor
                    .update(cx, |editor, cx| editor.max_point(cx).row().0 + 1),
                Self::MAX_LINES as u32,
            ),
        ) as u8;

        if height_in_lines != self.height_in_lines {
            self.height_in_lines = height_in_lines;
            cx.emit(PromptEditorEvent::Resized { height_in_lines });
        }
    }

    fn toggle_rate_limit_notice(&mut self, _: &ClickEvent, cx: &mut ViewContext<Self>) {
        self.show_rate_limit_notice = !self.show_rate_limit_notice;
        if self.show_rate_limit_notice {
            cx.focus_view(&self.editor);
        }
        cx.notify();
    }

=======
>>>>>>> 8c54a462
    fn handle_parent_editor_event(
        &mut self,
        _: View<Editor>,
        event: &EditorEvent,
        cx: &mut ViewContext<Self>,
    ) {
        if let EditorEvent::BufferEdited { .. } = event {
            self.count_tokens(cx);
        }
    }

    fn handle_assistant_panel_event(
        &mut self,
        _: View<AssistantPanel>,
        event: &AssistantPanelEvent,
        cx: &mut ViewContext<Self>,
    ) {
        let AssistantPanelEvent::ContextEdited { .. } = event;
        self.count_tokens(cx);
    }

    fn count_tokens(&mut self, cx: &mut ViewContext<Self>) {
        let assist_id = self.id;
        self.pending_token_count = cx.spawn(|this, mut cx| async move {
            cx.background_executor().timer(Duration::from_secs(1)).await;
            let token_count = cx
                .update_global(|inline_assistant: &mut InlineAssistant, cx| {
                    let assist = inline_assistant
                        .assists
                        .get(&assist_id)
                        .context("assist not found")?;
                    anyhow::Ok(assist.count_tokens(cx))
                })??
                .await?;

            this.update(&mut cx, |this, cx| {
                this.token_count = Some(token_count);
                cx.notify();
            })
        })
    }

    fn handle_prompt_editor_events(
        &mut self,
        _: View<Editor>,
        event: &EditorEvent,
        cx: &mut ViewContext<Self>,
    ) {
        match event {
            EditorEvent::Edited { .. } => {
                let prompt = self.editor.read(cx).text(cx);
                if self
                    .prompt_history_ix
                    .map_or(true, |ix| self.prompt_history[ix] != prompt)
                {
                    self.prompt_history_ix.take();
                    self.pending_prompt = prompt;
                }

                self.edited_since_done = true;
                cx.notify();
            }
            EditorEvent::BufferEdited => {
                self.count_tokens(cx);
            }
            EditorEvent::Blurred => {
                if self.show_rate_limit_notice {
                    self.show_rate_limit_notice = false;
                    cx.notify();
                }
            }
            _ => {}
        }
    }

    fn handle_codegen_changed(&mut self, _: Model<Codegen>, cx: &mut ViewContext<Self>) {
        match &self.codegen.read(cx).status {
            CodegenStatus::Idle => {
                self.editor
                    .update(cx, |editor, _| editor.set_read_only(false));
            }
            CodegenStatus::Pending => {
                self.editor
                    .update(cx, |editor, _| editor.set_read_only(true));
            }
            CodegenStatus::Done => {
                self.edited_since_done = false;
                self.editor
                    .update(cx, |editor, _| editor.set_read_only(false));
            }
            CodegenStatus::Error(error) => {
                if cx.has_flag::<ZedPro>()
                    && error.error_code() == proto::ErrorCode::RateLimitExceeded
                    && !dismissed_rate_limit_notice()
                {
                    self.show_rate_limit_notice = true;
                    cx.notify();
                }

                self.edited_since_done = false;
                self.editor
                    .update(cx, |editor, _| editor.set_read_only(false));
            }
        }
    }

    fn cancel(&mut self, _: &editor::actions::Cancel, cx: &mut ViewContext<Self>) {
        match &self.codegen.read(cx).status {
            CodegenStatus::Idle | CodegenStatus::Done | CodegenStatus::Error(_) => {
                cx.emit(PromptEditorEvent::CancelRequested);
            }
            CodegenStatus::Pending => {
                cx.emit(PromptEditorEvent::StopRequested);
            }
        }
    }

    fn confirm(&mut self, _: &menu::Confirm, cx: &mut ViewContext<Self>) {
        match &self.codegen.read(cx).status {
            CodegenStatus::Idle => {
                cx.emit(PromptEditorEvent::StartRequested);
            }
            CodegenStatus::Pending => {
                cx.emit(PromptEditorEvent::DismissRequested);
            }
            CodegenStatus::Done | CodegenStatus::Error(_) => {
                if self.edited_since_done {
                    cx.emit(PromptEditorEvent::StartRequested);
                } else {
                    cx.emit(PromptEditorEvent::ConfirmRequested);
                }
            }
        }
    }

    fn move_up(&mut self, _: &MoveUp, cx: &mut ViewContext<Self>) {
        if let Some(ix) = self.prompt_history_ix {
            if ix > 0 {
                self.prompt_history_ix = Some(ix - 1);
                let prompt = self.prompt_history[ix - 1].as_str();
                self.editor.update(cx, |editor, cx| {
                    editor.set_text(prompt, cx);
                    editor.move_to_beginning(&Default::default(), cx);
                });
            }
        } else if !self.prompt_history.is_empty() {
            self.prompt_history_ix = Some(self.prompt_history.len() - 1);
            let prompt = self.prompt_history[self.prompt_history.len() - 1].as_str();
            self.editor.update(cx, |editor, cx| {
                editor.set_text(prompt, cx);
                editor.move_to_beginning(&Default::default(), cx);
            });
        }
    }

    fn move_down(&mut self, _: &MoveDown, cx: &mut ViewContext<Self>) {
        if let Some(ix) = self.prompt_history_ix {
            if ix < self.prompt_history.len() - 1 {
                self.prompt_history_ix = Some(ix + 1);
                let prompt = self.prompt_history[ix + 1].as_str();
                self.editor.update(cx, |editor, cx| {
                    editor.set_text(prompt, cx);
                    editor.move_to_end(&Default::default(), cx)
                });
            } else {
                self.prompt_history_ix = None;
                let prompt = self.pending_prompt.as_str();
                self.editor.update(cx, |editor, cx| {
                    editor.set_text(prompt, cx);
                    editor.move_to_end(&Default::default(), cx)
                });
            }
        }
    }

    fn render_token_count(&self, cx: &mut ViewContext<Self>) -> Option<impl IntoElement> {
        let model = LanguageModelRegistry::read_global(cx).active_model()?;
        let token_count = self.token_count?;
        let max_token_count = model.max_token_count();

        let remaining_tokens = max_token_count as isize - token_count as isize;
        let token_count_color = if remaining_tokens <= 0 {
            Color::Error
        } else if token_count as f32 / max_token_count as f32 >= 0.8 {
            Color::Warning
        } else {
            Color::Muted
        };

        let mut token_count = h_flex()
            .id("token_count")
            .gap_0p5()
            .child(
                Label::new(humanize_token_count(token_count))
                    .size(LabelSize::Small)
                    .color(token_count_color),
            )
            .child(Label::new("/").size(LabelSize::Small).color(Color::Muted))
            .child(
                Label::new(humanize_token_count(max_token_count))
                    .size(LabelSize::Small)
                    .color(Color::Muted),
            );
        if let Some(workspace) = self.workspace.clone() {
            token_count = token_count
                .tooltip(|cx| {
                    Tooltip::with_meta(
                        "Tokens Used by Inline Assistant",
                        None,
                        "Click to Open Assistant Panel",
                        cx,
                    )
                })
                .cursor_pointer()
                .on_mouse_down(gpui::MouseButton::Left, |_, cx| cx.stop_propagation())
                .on_click(move |_, cx| {
                    cx.stop_propagation();
                    workspace
                        .update(cx, |workspace, cx| {
                            workspace.focus_panel::<AssistantPanel>(cx)
                        })
                        .ok();
                });
        } else {
            token_count = token_count
                .cursor_default()
                .tooltip(|cx| Tooltip::text("Tokens Used by Inline Assistant", cx));
        }

        Some(token_count)
    }

    fn render_prompt_editor(&self, cx: &mut ViewContext<Self>) -> impl IntoElement {
        let settings = ThemeSettings::get_global(cx);
        let text_style = TextStyle {
            color: if self.editor.read(cx).read_only(cx) {
                cx.theme().colors().text_disabled
            } else {
                cx.theme().colors().text
            },
            font_family: settings.ui_font.family.clone(),
            font_features: settings.ui_font.features.clone(),
            font_fallbacks: settings.ui_font.fallbacks.clone(),
            font_size: rems(0.875).into(),
            font_weight: settings.ui_font.weight,
            line_height: relative(1.3),
            ..Default::default()
        };
        EditorElement::new(
            &self.editor,
            EditorStyle {
                background: cx.theme().colors().editor_background,
                local_player: cx.theme().players().local(),
                text: text_style,
                ..Default::default()
            },
        )
    }

    fn render_rate_limit_notice(&self, cx: &mut ViewContext<Self>) -> impl IntoElement {
        Popover::new().child(
            v_flex()
                .occlude()
                .p_2()
                .child(
                    Label::new("Out of Tokens")
                        .size(LabelSize::Small)
                        .weight(FontWeight::BOLD),
                )
                .child(Label::new(
                    "Try Zed Pro for higher limits, a wider range of models, and more.",
                ))
                .child(
                    h_flex()
                        .justify_between()
                        .child(CheckboxWithLabel::new(
                            "dont-show-again",
                            Label::new("Don't show again"),
                            if dismissed_rate_limit_notice() {
                                ui::Selection::Selected
                            } else {
                                ui::Selection::Unselected
                            },
                            |selection, cx| {
                                let is_dismissed = match selection {
                                    ui::Selection::Unselected => false,
                                    ui::Selection::Indeterminate => return,
                                    ui::Selection::Selected => true,
                                };

                                set_rate_limit_notice_dismissed(is_dismissed, cx)
                            },
                        ))
                        .child(
                            h_flex()
                                .gap_2()
                                .child(
                                    Button::new("dismiss", "Dismiss")
                                        .style(ButtonStyle::Transparent)
                                        .on_click(cx.listener(Self::toggle_rate_limit_notice)),
                                )
                                .child(Button::new("more-info", "More Info").on_click(
                                    |_event, cx| {
                                        cx.dispatch_action(Box::new(
                                            zed_actions::OpenAccountSettings,
                                        ))
                                    },
                                )),
                        ),
                ),
        )
    }
}

const DISMISSED_RATE_LIMIT_NOTICE_KEY: &str = "dismissed-rate-limit-notice";

fn dismissed_rate_limit_notice() -> bool {
    db::kvp::KEY_VALUE_STORE
        .read_kvp(DISMISSED_RATE_LIMIT_NOTICE_KEY)
        .log_err()
        .map_or(false, |s| s.is_some())
}

fn set_rate_limit_notice_dismissed(is_dismissed: bool, cx: &mut AppContext) {
    db::write_and_log(cx, move || async move {
        if is_dismissed {
            db::kvp::KEY_VALUE_STORE
                .write_kvp(DISMISSED_RATE_LIMIT_NOTICE_KEY.into(), "1".into())
                .await
        } else {
            db::kvp::KEY_VALUE_STORE
                .delete_kvp(DISMISSED_RATE_LIMIT_NOTICE_KEY.into())
                .await
        }
    })
}

struct InlineAssist {
    group_id: InlineAssistGroupId,
    range: Range<Anchor>,
    editor: WeakView<Editor>,
    decorations: Option<InlineAssistDecorations>,
    codegen: Model<Codegen>,
    _subscriptions: Vec<Subscription>,
    workspace: Option<WeakView<Workspace>>,
    include_context: bool,
}

impl InlineAssist {
    #[allow(clippy::too_many_arguments)]
    fn new(
        assist_id: InlineAssistId,
        group_id: InlineAssistGroupId,
        include_context: bool,
        editor: &View<Editor>,
        prompt_editor: &View<PromptEditor>,
        prompt_block_id: CustomBlockId,
        end_block_id: CustomBlockId,
        range: Range<Anchor>,
        codegen: Model<Codegen>,
        workspace: Option<WeakView<Workspace>>,
        cx: &mut WindowContext,
    ) -> Self {
        let prompt_editor_focus_handle = prompt_editor.focus_handle(cx);
        InlineAssist {
            group_id,
            include_context,
            editor: editor.downgrade(),
            decorations: Some(InlineAssistDecorations {
                prompt_block_id,
                prompt_editor: prompt_editor.clone(),
                removed_line_block_ids: HashSet::default(),
                end_block_id,
            }),
            range,
            codegen: codegen.clone(),
            workspace: workspace.clone(),
            _subscriptions: vec![
                cx.on_focus_in(&prompt_editor_focus_handle, move |cx| {
                    InlineAssistant::update_global(cx, |this, cx| {
                        this.handle_prompt_editor_focus_in(assist_id, cx)
                    })
                }),
                cx.on_focus_out(&prompt_editor_focus_handle, move |_, cx| {
                    InlineAssistant::update_global(cx, |this, cx| {
                        this.handle_prompt_editor_focus_out(assist_id, cx)
                    })
                }),
                cx.subscribe(prompt_editor, |prompt_editor, event, cx| {
                    InlineAssistant::update_global(cx, |this, cx| {
                        this.handle_prompt_editor_event(prompt_editor, event, cx)
                    })
                }),
                cx.observe(&codegen, {
                    let editor = editor.downgrade();
                    move |_, cx| {
                        if let Some(editor) = editor.upgrade() {
                            InlineAssistant::update_global(cx, |this, cx| {
                                if let Some(editor_assists) =
                                    this.assists_by_editor.get(&editor.downgrade())
                                {
                                    editor_assists.highlight_updates.send(()).ok();
                                }

                                this.update_editor_blocks(&editor, assist_id, cx);
                            })
                        }
                    }
                }),
                cx.subscribe(&codegen, move |codegen, event, cx| {
                    InlineAssistant::update_global(cx, |this, cx| match event {
                        CodegenEvent::Undone => this.finish_assist(assist_id, false, cx),
                        CodegenEvent::Finished => {
                            let assist = if let Some(assist) = this.assists.get(&assist_id) {
                                assist
                            } else {
                                return;
                            };

                            if let CodegenStatus::Error(error) = &codegen.read(cx).status {
                                if assist.decorations.is_none() {
                                    if let Some(workspace) = assist
                                        .workspace
                                        .as_ref()
                                        .and_then(|workspace| workspace.upgrade())
                                    {
                                        let error = format!("Inline assistant error: {}", error);
                                        workspace.update(cx, |workspace, cx| {
                                            struct InlineAssistantError;

                                            let id =
                                                NotificationId::identified::<InlineAssistantError>(
                                                    assist_id.0,
                                                );

                                            workspace.show_toast(Toast::new(id, error), cx);
                                        })
                                    }
                                }
                            }

                            if assist.decorations.is_none() {
                                this.finish_assist(assist_id, false, cx);
                            }
                        }
                    })
                }),
            ],
        }
    }

    fn user_prompt(&self, cx: &AppContext) -> Option<String> {
        let decorations = self.decorations.as_ref()?;
        Some(decorations.prompt_editor.read(cx).prompt(cx))
    }

    fn assistant_panel_context(&self, cx: &WindowContext) -> Option<LanguageModelRequest> {
        if self.include_context {
            let workspace = self.workspace.as_ref()?;
            let workspace = workspace.upgrade()?.read(cx);
            let assistant_panel = workspace.panel::<AssistantPanel>(cx)?;
            Some(
                assistant_panel
                    .read(cx)
                    .active_context(cx)?
                    .read(cx)
                    .to_completion_request(cx),
            )
        } else {
            None
        }
    }

    pub fn count_tokens(&self, cx: &WindowContext) -> BoxFuture<'static, Result<usize>> {
        let Some(user_prompt) = self.user_prompt(cx) else {
            return future::ready(Err(anyhow!("no user prompt"))).boxed();
        };
        let assistant_panel_context = self.assistant_panel_context(cx);
        self.codegen.read(cx).count_tokens(
            self.range.clone(),
            user_prompt,
            assistant_panel_context,
            cx,
        )
    }
}

struct InlineAssistDecorations {
    prompt_block_id: CustomBlockId,
    prompt_editor: View<PromptEditor>,
    removed_line_block_ids: HashSet<CustomBlockId>,
    end_block_id: CustomBlockId,
}

#[derive(Debug)]
pub enum CodegenEvent {
    Finished,
    Undone,
}

pub struct Codegen {
    buffer: Model<MultiBuffer>,
    old_buffer: Model<Buffer>,
    snapshot: MultiBufferSnapshot,
    edit_position: Option<Anchor>,
    last_equal_ranges: Vec<Range<Anchor>>,
    transaction_id: Option<TransactionId>,
    status: CodegenStatus,
    generation: Task<()>,
    diff: Diff,
    telemetry: Option<Arc<Telemetry>>,
    _subscription: gpui::Subscription,
    initial_insertion: Option<InitialInsertion>,
}

enum CodegenStatus {
    Idle,
    Pending,
    Done,
    Error(anyhow::Error),
}

#[derive(Default)]
struct Diff {
    task: Option<Task<()>>,
    should_update: bool,
    deleted_row_ranges: Vec<(Anchor, RangeInclusive<u32>)>,
    inserted_row_ranges: Vec<RangeInclusive<Anchor>>,
}

impl EventEmitter<CodegenEvent> for Codegen {}

impl Codegen {
    pub fn new(
        buffer: Model<MultiBuffer>,
        range: Range<Anchor>,
        initial_insertion: Option<InitialInsertion>,
        telemetry: Option<Arc<Telemetry>>,
        cx: &mut ModelContext<Self>,
    ) -> Self {
        let snapshot = buffer.read(cx).snapshot(cx);

        let (old_buffer, _, _) = buffer
            .read(cx)
            .range_to_buffer_ranges(range.clone(), cx)
            .pop()
            .unwrap();
        let old_buffer = cx.new_model(|cx| {
            let old_buffer = old_buffer.read(cx);
            let text = old_buffer.as_rope().clone();
            let line_ending = old_buffer.line_ending();
            let language = old_buffer.language().cloned();
            let language_registry = old_buffer.language_registry();

            let mut buffer = Buffer::local_normalized(text, line_ending, cx);
            buffer.set_language(language, cx);
            if let Some(language_registry) = language_registry {
                buffer.set_language_registry(language_registry)
            }
            buffer
        });

        Self {
            buffer: buffer.clone(),
            old_buffer,
            edit_position: None,
            snapshot,
            last_equal_ranges: Default::default(),
            transaction_id: None,
            status: CodegenStatus::Idle,
            generation: Task::ready(()),
            diff: Diff::default(),
            telemetry,
            _subscription: cx.subscribe(&buffer, Self::handle_buffer_event),
            initial_insertion,
        }
    }

    fn handle_buffer_event(
        &mut self,
        _buffer: Model<MultiBuffer>,
        event: &multi_buffer::Event,
        cx: &mut ModelContext<Self>,
    ) {
        if let multi_buffer::Event::TransactionUndone { transaction_id } = event {
            if self.transaction_id == Some(*transaction_id) {
                self.transaction_id = None;
                self.generation = Task::ready(());
                cx.emit(CodegenEvent::Undone);
            }
        }
    }

    pub fn last_equal_ranges(&self) -> &[Range<Anchor>] {
        &self.last_equal_ranges
    }

    pub fn count_tokens(
        &self,
        edit_range: Range<Anchor>,
        user_prompt: String,
        assistant_panel_context: Option<LanguageModelRequest>,
        cx: &AppContext,
    ) -> BoxFuture<'static, Result<usize>> {
        if let Some(model) = LanguageModelRegistry::read_global(cx).active_model() {
            let request = self.build_request(user_prompt, assistant_panel_context, edit_range, cx);
            model.count_tokens(request, cx)
        } else {
            future::ready(Err(anyhow!("no active model"))).boxed()
        }
    }

    pub fn start(
        &mut self,
        mut edit_range: Range<Anchor>,
        user_prompt: String,
        assistant_panel_context: Option<LanguageModelRequest>,
        cx: &mut ModelContext<Self>,
    ) -> Result<()> {
        let model = LanguageModelRegistry::read_global(cx)
            .active_model()
            .context("no active model")?;

        self.undo(cx);

        // Handle initial insertion
        self.transaction_id = if let Some(initial_insertion) = self.initial_insertion {
            self.buffer.update(cx, |buffer, cx| {
                buffer.start_transaction(cx);
                let offset = edit_range.start.to_offset(&self.snapshot);
                let edit_position;
                match initial_insertion {
                    InitialInsertion::NewlineBefore => {
                        buffer.edit([(offset..offset, "\n\n")], None, cx);
                        self.snapshot = buffer.snapshot(cx);
                        edit_position = self.snapshot.anchor_after(offset + 1);
                    }
                    InitialInsertion::NewlineAfter => {
                        buffer.edit([(offset..offset, "\n")], None, cx);
                        self.snapshot = buffer.snapshot(cx);
                        edit_position = self.snapshot.anchor_after(offset);
                    }
                }
                self.edit_position = Some(edit_position);
                edit_range = edit_position.bias_left(&self.snapshot)..edit_position;
                buffer.end_transaction(cx)
            })
        } else {
            self.edit_position = Some(edit_range.start.bias_right(&self.snapshot));
            None
        };

        let telemetry_id = model.telemetry_id();
        let chunks: LocalBoxFuture<Result<BoxStream<Result<String>>>> = if user_prompt
            .trim()
            .to_lowercase()
            == "delete"
        {
            async { Ok(stream::empty().boxed()) }.boxed_local()
        } else {
            let request =
                self.build_request(user_prompt, assistant_panel_context, edit_range.clone(), cx);
            let chunks =
                cx.spawn(|_, cx| async move { model.stream_completion(request, &cx).await });
            async move { Ok(chunks.await?.boxed()) }.boxed_local()
        };
        self.handle_stream(telemetry_id, edit_range, chunks, cx);
        Ok(())
    }

    fn build_request(
        &self,
        user_prompt: String,
        assistant_panel_context: Option<LanguageModelRequest>,
        edit_range: Range<Anchor>,
        cx: &AppContext,
    ) -> LanguageModelRequest {
        let buffer = self.buffer.read(cx).snapshot(cx);
        let language = buffer.language_at(edit_range.start);
        let language_name = if let Some(language) = language.as_ref() {
            if Arc::ptr_eq(language, &language::PLAIN_TEXT) {
                None
            } else {
                Some(language.name())
            }
        } else {
            None
        };

        // Higher Temperature increases the randomness of model outputs.
        // If Markdown or No Language is Known, increase the randomness for more creative output
        // If Code, decrease temperature to get more deterministic outputs
        let temperature = if let Some(language) = language_name.clone() {
            if language.as_ref() == "Markdown" {
                1.0
            } else {
                0.5
            }
        } else {
            1.0
        };

        let language_name = language_name.as_deref();
        let start = buffer.point_to_buffer_offset(edit_range.start);
        let end = buffer.point_to_buffer_offset(edit_range.end);
        let (buffer, range) = if let Some((start, end)) = start.zip(end) {
            let (start_buffer, start_buffer_offset) = start;
            let (end_buffer, end_buffer_offset) = end;
            if start_buffer.remote_id() == end_buffer.remote_id() {
                (start_buffer.clone(), start_buffer_offset..end_buffer_offset)
            } else {
                panic!("invalid transformation range");
            }
        } else {
            panic!("invalid transformation range");
        };
        let prompt = generate_content_prompt(user_prompt, language_name, buffer, range);

        let mut messages = Vec::new();
        if let Some(context_request) = assistant_panel_context {
            messages = context_request.messages;
        }

        messages.push(LanguageModelRequestMessage {
            role: Role::User,
            content: prompt,
        });

        LanguageModelRequest {
            messages,
            stop: vec!["|END|>".to_string()],
            temperature,
        }
    }

    pub fn handle_stream(
        &mut self,
        model_telemetry_id: String,
        edit_range: Range<Anchor>,
        stream: impl 'static + Future<Output = Result<BoxStream<'static, Result<String>>>>,
        cx: &mut ModelContext<Self>,
    ) {
        let snapshot = self.snapshot.clone();
        let selected_text = snapshot
            .text_for_range(edit_range.start..edit_range.end)
            .collect::<Rope>();

        let selection_start = edit_range.start.to_point(&snapshot);

        // Start with the indentation of the first line in the selection
        let mut suggested_line_indent = snapshot
            .suggested_indents(selection_start.row..=selection_start.row, cx)
            .into_values()
            .next()
            .unwrap_or_else(|| snapshot.indent_size_for_line(MultiBufferRow(selection_start.row)));

        // If the first line in the selection does not have indentation, check the following lines
        if suggested_line_indent.len == 0 && suggested_line_indent.kind == IndentKind::Space {
            for row in selection_start.row..=edit_range.end.to_point(&snapshot).row {
                let line_indent = snapshot.indent_size_for_line(MultiBufferRow(row));
                // Prefer tabs if a line in the selection uses tabs as indentation
                if line_indent.kind == IndentKind::Tab {
                    suggested_line_indent.kind = IndentKind::Tab;
                    break;
                }
            }
        }

        let telemetry = self.telemetry.clone();
        self.diff = Diff::default();
        self.status = CodegenStatus::Pending;
        let mut edit_start = edit_range.start.to_offset(&snapshot);
        self.generation = cx.spawn(|this, mut cx| {
            async move {
                let chunks = stream.await;
                let generate = async {
                    let (mut hunks_tx, mut hunks_rx) = mpsc::channel(1);
                    let diff: Task<anyhow::Result<()>> =
                        cx.background_executor().spawn(async move {
                            let mut response_latency = None;
                            let request_start = Instant::now();
                            let diff = async {
                                let chunks = StripInvalidSpans::new(chunks?);
                                futures::pin_mut!(chunks);
                                let mut diff = StreamingDiff::new(selected_text.to_string());

                                let mut new_text = String::new();
                                let mut base_indent = None;
                                let mut line_indent = None;
                                let mut first_line = true;

                                while let Some(chunk) = chunks.next().await {
                                    if response_latency.is_none() {
                                        response_latency = Some(request_start.elapsed());
                                    }
                                    let chunk = chunk?;

                                    let mut lines = chunk.split('\n').peekable();
                                    while let Some(line) = lines.next() {
                                        new_text.push_str(line);
                                        if line_indent.is_none() {
                                            if let Some(non_whitespace_ch_ix) =
                                                new_text.find(|ch: char| !ch.is_whitespace())
                                            {
                                                line_indent = Some(non_whitespace_ch_ix);
                                                base_indent = base_indent.or(line_indent);

                                                let line_indent = line_indent.unwrap();
                                                let base_indent = base_indent.unwrap();
                                                let indent_delta =
                                                    line_indent as i32 - base_indent as i32;
                                                let mut corrected_indent_len = cmp::max(
                                                    0,
                                                    suggested_line_indent.len as i32 + indent_delta,
                                                )
                                                    as usize;
                                                if first_line {
                                                    corrected_indent_len = corrected_indent_len
                                                        .saturating_sub(
                                                            selection_start.column as usize,
                                                        );
                                                }

                                                let indent_char = suggested_line_indent.char();
                                                let mut indent_buffer = [0; 4];
                                                let indent_str =
                                                    indent_char.encode_utf8(&mut indent_buffer);
                                                new_text.replace_range(
                                                    ..line_indent,
                                                    &indent_str.repeat(corrected_indent_len),
                                                );
                                            }
                                        }

                                        if line_indent.is_some() {
                                            hunks_tx.send(diff.push_new(&new_text)).await?;
                                            new_text.clear();
                                        }

                                        if lines.peek().is_some() {
                                            hunks_tx.send(diff.push_new("\n")).await?;
                                            if line_indent.is_none() {
                                                // Don't write out the leading indentation in empty lines on the next line
                                                // This is the case where the above if statement didn't clear the buffer
                                                new_text.clear();
                                            }
                                            line_indent = None;
                                            first_line = false;
                                        }
                                    }
                                }
                                hunks_tx.send(diff.push_new(&new_text)).await?;
                                hunks_tx.send(diff.finish()).await?;

                                anyhow::Ok(())
                            };

                            let result = diff.await;

                            let error_message =
                                result.as_ref().err().map(|error| error.to_string());
                            if let Some(telemetry) = telemetry {
                                telemetry.report_assistant_event(
                                    None,
                                    telemetry_events::AssistantKind::Inline,
                                    model_telemetry_id,
                                    response_latency,
                                    error_message,
                                );
                            }

                            result?;
                            Ok(())
                        });

                    while let Some(hunks) = hunks_rx.next().await {
                        this.update(&mut cx, |this, cx| {
                            this.last_equal_ranges.clear();

                            let transaction = this.buffer.update(cx, |buffer, cx| {
                                // Avoid grouping assistant edits with user edits.
                                buffer.finalize_last_transaction(cx);

                                buffer.start_transaction(cx);
                                buffer.edit(
                                    hunks.into_iter().filter_map(|hunk| match hunk {
                                        Hunk::Insert { text } => {
                                            let edit_start = snapshot.anchor_after(edit_start);
                                            Some((edit_start..edit_start, text))
                                        }
                                        Hunk::Remove { len } => {
                                            let edit_end = edit_start + len;
                                            let edit_range = snapshot.anchor_after(edit_start)
                                                ..snapshot.anchor_before(edit_end);
                                            edit_start = edit_end;
                                            Some((edit_range, String::new()))
                                        }
                                        Hunk::Keep { len } => {
                                            let edit_end = edit_start + len;
                                            let edit_range = snapshot.anchor_after(edit_start)
                                                ..snapshot.anchor_before(edit_end);
                                            edit_start = edit_end;
                                            this.last_equal_ranges.push(edit_range);
                                            None
                                        }
                                    }),
                                    None,
                                    cx,
                                );
                                this.edit_position = Some(snapshot.anchor_after(edit_start));

                                buffer.end_transaction(cx)
                            });

                            if let Some(transaction) = transaction {
                                if let Some(first_transaction) = this.transaction_id {
                                    // Group all assistant edits into the first transaction.
                                    this.buffer.update(cx, |buffer, cx| {
                                        buffer.merge_transactions(
                                            transaction,
                                            first_transaction,
                                            cx,
                                        )
                                    });
                                } else {
                                    this.transaction_id = Some(transaction);
                                    this.buffer.update(cx, |buffer, cx| {
                                        buffer.finalize_last_transaction(cx)
                                    });
                                }
                            }

                            this.update_diff(edit_range.clone(), cx);
                            cx.notify();
                        })?;
                    }

                    diff.await?;

                    anyhow::Ok(())
                };

                let result = generate.await;
                this.update(&mut cx, |this, cx| {
                    this.last_equal_ranges.clear();
                    if let Err(error) = result {
                        this.status = CodegenStatus::Error(error);
                    } else {
                        this.status = CodegenStatus::Done;
                    }
                    cx.emit(CodegenEvent::Finished);
                    cx.notify();
                })
                .ok();
            }
        });
        cx.notify();
    }

    pub fn stop(&mut self, cx: &mut ModelContext<Self>) {
        self.last_equal_ranges.clear();
        self.status = CodegenStatus::Done;
        self.generation = Task::ready(());
        cx.emit(CodegenEvent::Finished);
        cx.notify();
    }

    pub fn undo(&mut self, cx: &mut ModelContext<Self>) {
        if let Some(transaction_id) = self.transaction_id.take() {
            self.buffer
                .update(cx, |buffer, cx| buffer.undo_transaction(transaction_id, cx));
        }
    }

    fn update_diff(&mut self, edit_range: Range<Anchor>, cx: &mut ModelContext<Self>) {
        if self.diff.task.is_some() {
            self.diff.should_update = true;
        } else {
            self.diff.should_update = false;

            let old_snapshot = self.snapshot.clone();
            let old_range = edit_range.to_point(&old_snapshot);
            let new_snapshot = self.buffer.read(cx).snapshot(cx);
            let new_range = edit_range.to_point(&new_snapshot);

            self.diff.task = Some(cx.spawn(|this, mut cx| async move {
                let (deleted_row_ranges, inserted_row_ranges) = cx
                    .background_executor()
                    .spawn(async move {
                        let old_text = old_snapshot
                            .text_for_range(
                                Point::new(old_range.start.row, 0)
                                    ..Point::new(
                                        old_range.end.row,
                                        old_snapshot.line_len(MultiBufferRow(old_range.end.row)),
                                    ),
                            )
                            .collect::<String>();
                        let new_text = new_snapshot
                            .text_for_range(
                                Point::new(new_range.start.row, 0)
                                    ..Point::new(
                                        new_range.end.row,
                                        new_snapshot.line_len(MultiBufferRow(new_range.end.row)),
                                    ),
                            )
                            .collect::<String>();

                        let mut old_row = old_range.start.row;
                        let mut new_row = new_range.start.row;
                        let diff = TextDiff::from_lines(old_text.as_str(), new_text.as_str());

                        let mut deleted_row_ranges: Vec<(Anchor, RangeInclusive<u32>)> = Vec::new();
                        let mut inserted_row_ranges = Vec::new();
                        for change in diff.iter_all_changes() {
                            let line_count = change.value().lines().count() as u32;
                            match change.tag() {
                                similar::ChangeTag::Equal => {
                                    old_row += line_count;
                                    new_row += line_count;
                                }
                                similar::ChangeTag::Delete => {
                                    let old_end_row = old_row + line_count - 1;
                                    let new_row =
                                        new_snapshot.anchor_before(Point::new(new_row, 0));

                                    if let Some((_, last_deleted_row_range)) =
                                        deleted_row_ranges.last_mut()
                                    {
                                        if *last_deleted_row_range.end() + 1 == old_row {
                                            *last_deleted_row_range =
                                                *last_deleted_row_range.start()..=old_end_row;
                                        } else {
                                            deleted_row_ranges
                                                .push((new_row, old_row..=old_end_row));
                                        }
                                    } else {
                                        deleted_row_ranges.push((new_row, old_row..=old_end_row));
                                    }

                                    old_row += line_count;
                                }
                                similar::ChangeTag::Insert => {
                                    let new_end_row = new_row + line_count - 1;
                                    let start = new_snapshot.anchor_before(Point::new(new_row, 0));
                                    let end = new_snapshot.anchor_before(Point::new(
                                        new_end_row,
                                        new_snapshot.line_len(MultiBufferRow(new_end_row)),
                                    ));
                                    inserted_row_ranges.push(start..=end);
                                    new_row += line_count;
                                }
                            }
                        }

                        (deleted_row_ranges, inserted_row_ranges)
                    })
                    .await;

                this.update(&mut cx, |this, cx| {
                    this.diff.deleted_row_ranges = deleted_row_ranges;
                    this.diff.inserted_row_ranges = inserted_row_ranges;
                    this.diff.task = None;
                    if this.diff.should_update {
                        this.update_diff(edit_range, cx);
                    }
                    cx.notify();
                })
                .ok();
            }));
        }
    }
}

struct StripInvalidSpans<T> {
    stream: T,
    stream_done: bool,
    buffer: String,
    first_line: bool,
    line_end: bool,
    starts_with_code_block: bool,
}

impl<T> StripInvalidSpans<T>
where
    T: Stream<Item = Result<String>>,
{
    fn new(stream: T) -> Self {
        Self {
            stream,
            stream_done: false,
            buffer: String::new(),
            first_line: true,
            line_end: false,
            starts_with_code_block: false,
        }
    }
}

impl<T> Stream for StripInvalidSpans<T>
where
    T: Stream<Item = Result<String>>,
{
    type Item = Result<String>;

    fn poll_next(self: Pin<&mut Self>, cx: &mut task::Context) -> Poll<Option<Self::Item>> {
        const CODE_BLOCK_DELIMITER: &str = "```";
        const CURSOR_SPAN: &str = "<|CURSOR|>";

        let this = unsafe { self.get_unchecked_mut() };
        loop {
            if !this.stream_done {
                let mut stream = unsafe { Pin::new_unchecked(&mut this.stream) };
                match stream.as_mut().poll_next(cx) {
                    Poll::Ready(Some(Ok(chunk))) => {
                        this.buffer.push_str(&chunk);
                    }
                    Poll::Ready(Some(Err(error))) => return Poll::Ready(Some(Err(error))),
                    Poll::Ready(None) => {
                        this.stream_done = true;
                    }
                    Poll::Pending => return Poll::Pending,
                }
            }

            let mut chunk = String::new();
            let mut consumed = 0;
            if !this.buffer.is_empty() {
                let mut lines = this.buffer.split('\n').enumerate().peekable();
                while let Some((line_ix, line)) = lines.next() {
                    if line_ix > 0 {
                        this.first_line = false;
                    }

                    if this.first_line {
                        let trimmed_line = line.trim();
                        if lines.peek().is_some() {
                            if trimmed_line.starts_with(CODE_BLOCK_DELIMITER) {
                                consumed += line.len() + 1;
                                this.starts_with_code_block = true;
                                continue;
                            }
                        } else if trimmed_line.is_empty()
                            || prefixes(CODE_BLOCK_DELIMITER)
                                .any(|prefix| trimmed_line.starts_with(prefix))
                        {
                            break;
                        }
                    }

                    let line_without_cursor = line.replace(CURSOR_SPAN, "");
                    if lines.peek().is_some() {
                        if this.line_end {
                            chunk.push('\n');
                        }

                        chunk.push_str(&line_without_cursor);
                        this.line_end = true;
                        consumed += line.len() + 1;
                    } else if this.stream_done {
                        if !this.starts_with_code_block
                            || !line_without_cursor.trim().ends_with(CODE_BLOCK_DELIMITER)
                        {
                            if this.line_end {
                                chunk.push('\n');
                            }

                            chunk.push_str(&line);
                        }

                        consumed += line.len();
                    } else {
                        let trimmed_line = line.trim();
                        if trimmed_line.is_empty()
                            || prefixes(CURSOR_SPAN).any(|prefix| trimmed_line.ends_with(prefix))
                            || prefixes(CODE_BLOCK_DELIMITER)
                                .any(|prefix| trimmed_line.ends_with(prefix))
                        {
                            break;
                        } else {
                            if this.line_end {
                                chunk.push('\n');
                                this.line_end = false;
                            }

                            chunk.push_str(&line_without_cursor);
                            consumed += line.len();
                        }
                    }
                }
            }

            this.buffer = this.buffer.split_off(consumed);
            if !chunk.is_empty() {
                return Poll::Ready(Some(Ok(chunk)));
            } else if this.stream_done {
                return Poll::Ready(None);
            }
        }
    }
}

fn prefixes(text: &str) -> impl Iterator<Item = &str> {
    (0..text.len() - 1).map(|ix| &text[..ix + 1])
}

fn merge_ranges(ranges: &mut Vec<Range<Anchor>>, buffer: &MultiBufferSnapshot) {
    ranges.sort_unstable_by(|a, b| {
        a.start
            .cmp(&b.start, buffer)
            .then_with(|| b.end.cmp(&a.end, buffer))
    });

    let mut ix = 0;
    while ix + 1 < ranges.len() {
        let b = ranges[ix + 1].clone();
        let a = &mut ranges[ix];
        if a.end.cmp(&b.start, buffer).is_gt() {
            if a.end.cmp(&b.end, buffer).is_lt() {
                a.end = b.end;
            }
            ranges.remove(ix + 1);
        } else {
            ix += 1;
        }
    }
}

#[cfg(test)]
mod tests {
    use super::*;
    use futures::stream::{self};
    use gpui::{Context, TestAppContext};
    use indoc::indoc;
    use language::{
        language_settings, tree_sitter_rust, Buffer, Language, LanguageConfig, LanguageMatcher,
        Point,
    };
    use language_model::LanguageModelRegistry;
    use rand::prelude::*;
    use serde::Serialize;
    use settings::SettingsStore;
    use std::{future, sync::Arc};

    #[derive(Serialize)]
    pub struct DummyCompletionRequest {
        pub name: String,
    }

    #[gpui::test(iterations = 10)]
    async fn test_transform_autoindent(cx: &mut TestAppContext, mut rng: StdRng) {
        cx.set_global(cx.update(SettingsStore::test));
        cx.update(language_model::LanguageModelRegistry::test);
        cx.update(language_settings::init);

        let text = indoc! {"
            fn main() {
                let x = 0;
                for _ in 0..10 {
                    x += 1;
                }
            }
        "};
        let buffer =
            cx.new_model(|cx| Buffer::local(text, cx).with_language(Arc::new(rust_lang()), cx));
        let buffer = cx.new_model(|cx| MultiBuffer::singleton(buffer, cx));
        let range = buffer.read_with(cx, |buffer, cx| {
            let snapshot = buffer.snapshot(cx);
            snapshot.anchor_before(Point::new(1, 0))..snapshot.anchor_after(Point::new(4, 5))
        });
        let codegen =
            cx.new_model(|cx| Codegen::new(buffer.clone(), range.clone(), None, None, cx));

        let (chunks_tx, chunks_rx) = mpsc::unbounded();
        codegen.update(cx, |codegen, cx| {
            codegen.handle_stream(
                String::new(),
                range,
                future::ready(Ok(chunks_rx.map(|chunk| Ok(chunk)).boxed())),
                cx,
            )
        });

        let mut new_text = concat!(
            "       let mut x = 0;\n",
            "       while x < 10 {\n",
            "           x += 1;\n",
            "       }",
        );
        while !new_text.is_empty() {
            let max_len = cmp::min(new_text.len(), 10);
            let len = rng.gen_range(1..=max_len);
            let (chunk, suffix) = new_text.split_at(len);
            chunks_tx.unbounded_send(chunk.to_string()).unwrap();
            new_text = suffix;
            cx.background_executor.run_until_parked();
        }
        drop(chunks_tx);
        cx.background_executor.run_until_parked();

        assert_eq!(
            buffer.read_with(cx, |buffer, cx| buffer.snapshot(cx).text()),
            indoc! {"
                fn main() {
                    let mut x = 0;
                    while x < 10 {
                        x += 1;
                    }
                }
            "}
        );
    }

    #[gpui::test(iterations = 10)]
    async fn test_autoindent_when_generating_past_indentation(
        cx: &mut TestAppContext,
        mut rng: StdRng,
    ) {
        cx.set_global(cx.update(SettingsStore::test));
        cx.update(language_settings::init);

        let text = indoc! {"
            fn main() {
                le
            }
        "};
        let buffer =
            cx.new_model(|cx| Buffer::local(text, cx).with_language(Arc::new(rust_lang()), cx));
        let buffer = cx.new_model(|cx| MultiBuffer::singleton(buffer, cx));
        let range = buffer.read_with(cx, |buffer, cx| {
            let snapshot = buffer.snapshot(cx);
            snapshot.anchor_before(Point::new(1, 6))..snapshot.anchor_after(Point::new(1, 6))
        });
        let codegen =
            cx.new_model(|cx| Codegen::new(buffer.clone(), range.clone(), None, None, cx));

        let (chunks_tx, chunks_rx) = mpsc::unbounded();
        codegen.update(cx, |codegen, cx| {
            codegen.handle_stream(
                String::new(),
                range.clone(),
                future::ready(Ok(chunks_rx.map(|chunk| Ok(chunk)).boxed())),
                cx,
            )
        });

        cx.background_executor.run_until_parked();

        let mut new_text = concat!(
            "t mut x = 0;\n",
            "while x < 10 {\n",
            "    x += 1;\n",
            "}", //
        );
        while !new_text.is_empty() {
            let max_len = cmp::min(new_text.len(), 10);
            let len = rng.gen_range(1..=max_len);
            let (chunk, suffix) = new_text.split_at(len);
            chunks_tx.unbounded_send(chunk.to_string()).unwrap();
            new_text = suffix;
            cx.background_executor.run_until_parked();
        }
        drop(chunks_tx);
        cx.background_executor.run_until_parked();

        assert_eq!(
            buffer.read_with(cx, |buffer, cx| buffer.snapshot(cx).text()),
            indoc! {"
                fn main() {
                    let mut x = 0;
                    while x < 10 {
                        x += 1;
                    }
                }
            "}
        );
    }

    #[gpui::test(iterations = 10)]
    async fn test_autoindent_when_generating_before_indentation(
        cx: &mut TestAppContext,
        mut rng: StdRng,
    ) {
        cx.update(LanguageModelRegistry::test);
        cx.set_global(cx.update(SettingsStore::test));
        cx.update(language_settings::init);

        let text = concat!(
            "fn main() {\n",
            "  \n",
            "}\n" //
        );
        let buffer =
            cx.new_model(|cx| Buffer::local(text, cx).with_language(Arc::new(rust_lang()), cx));
        let buffer = cx.new_model(|cx| MultiBuffer::singleton(buffer, cx));
        let range = buffer.read_with(cx, |buffer, cx| {
            let snapshot = buffer.snapshot(cx);
            snapshot.anchor_before(Point::new(1, 2))..snapshot.anchor_after(Point::new(1, 2))
        });
        let codegen =
            cx.new_model(|cx| Codegen::new(buffer.clone(), range.clone(), None, None, cx));

        let (chunks_tx, chunks_rx) = mpsc::unbounded();
        codegen.update(cx, |codegen, cx| {
            codegen.handle_stream(
                String::new(),
                range.clone(),
                future::ready(Ok(chunks_rx.map(|chunk| Ok(chunk)).boxed())),
                cx,
            )
        });

        cx.background_executor.run_until_parked();

        let mut new_text = concat!(
            "let mut x = 0;\n",
            "while x < 10 {\n",
            "    x += 1;\n",
            "}", //
        );
        while !new_text.is_empty() {
            let max_len = cmp::min(new_text.len(), 10);
            let len = rng.gen_range(1..=max_len);
            let (chunk, suffix) = new_text.split_at(len);
            chunks_tx.unbounded_send(chunk.to_string()).unwrap();
            new_text = suffix;
            cx.background_executor.run_until_parked();
        }
        drop(chunks_tx);
        cx.background_executor.run_until_parked();

        assert_eq!(
            buffer.read_with(cx, |buffer, cx| buffer.snapshot(cx).text()),
            indoc! {"
                fn main() {
                    let mut x = 0;
                    while x < 10 {
                        x += 1;
                    }
                }
            "}
        );
    }

    #[gpui::test(iterations = 10)]
    async fn test_autoindent_respects_tabs_in_selection(cx: &mut TestAppContext) {
        cx.update(LanguageModelRegistry::test);
        cx.set_global(cx.update(SettingsStore::test));
        cx.update(language_settings::init);

        let text = indoc! {"
            func main() {
            \tx := 0
            \tfor i := 0; i < 10; i++ {
            \t\tx++
            \t}
            }
        "};
        let buffer = cx.new_model(|cx| Buffer::local(text, cx));
        let buffer = cx.new_model(|cx| MultiBuffer::singleton(buffer, cx));
        let range = buffer.read_with(cx, |buffer, cx| {
            let snapshot = buffer.snapshot(cx);
            snapshot.anchor_before(Point::new(0, 0))..snapshot.anchor_after(Point::new(4, 2))
        });
        let codegen =
            cx.new_model(|cx| Codegen::new(buffer.clone(), range.clone(), None, None, cx));

        let (chunks_tx, chunks_rx) = mpsc::unbounded();
        codegen.update(cx, |codegen, cx| {
            codegen.handle_stream(
                String::new(),
                range.clone(),
                future::ready(Ok(chunks_rx.map(|chunk| Ok(chunk)).boxed())),
                cx,
            )
        });

        let new_text = concat!(
            "func main() {\n",
            "\tx := 0\n",
            "\tfor x < 10 {\n",
            "\t\tx++\n",
            "\t}", //
        );
        chunks_tx.unbounded_send(new_text.to_string()).unwrap();
        drop(chunks_tx);
        cx.background_executor.run_until_parked();

        assert_eq!(
            buffer.read_with(cx, |buffer, cx| buffer.snapshot(cx).text()),
            indoc! {"
                func main() {
                \tx := 0
                \tfor x < 10 {
                \t\tx++
                \t}
                }
            "}
        );
    }

    #[gpui::test]
    async fn test_strip_invalid_spans_from_codeblock() {
        assert_chunks("Lorem ipsum dolor", "Lorem ipsum dolor").await;
        assert_chunks("```\nLorem ipsum dolor", "Lorem ipsum dolor").await;
        assert_chunks("```\nLorem ipsum dolor\n```", "Lorem ipsum dolor").await;
        assert_chunks(
            "```html\n```js\nLorem ipsum dolor\n```\n```",
            "```js\nLorem ipsum dolor\n```",
        )
        .await;
        assert_chunks("``\nLorem ipsum dolor\n```", "``\nLorem ipsum dolor\n```").await;
        assert_chunks("Lorem<|CURSOR|> ipsum", "Lorem ipsum").await;
        assert_chunks("Lorem ipsum", "Lorem ipsum").await;
        assert_chunks("```\n<|CURSOR|>Lorem ipsum\n```", "Lorem ipsum").await;

        async fn assert_chunks(text: &str, expected_text: &str) {
            for chunk_size in 1..=text.len() {
                let actual_text = StripInvalidSpans::new(chunks(text, chunk_size))
                    .map(|chunk| chunk.unwrap())
                    .collect::<String>()
                    .await;
                assert_eq!(
                    actual_text, expected_text,
                    "failed to strip invalid spans, chunk size: {}",
                    chunk_size
                );
            }
        }

        fn chunks(text: &str, size: usize) -> impl Stream<Item = Result<String>> {
            stream::iter(
                text.chars()
                    .collect::<Vec<_>>()
                    .chunks(size)
                    .map(|chunk| Ok(chunk.iter().collect::<String>()))
                    .collect::<Vec<_>>(),
            )
        }
    }

    fn rust_lang() -> Language {
        Language::new(
            LanguageConfig {
                name: "Rust".into(),
                matcher: LanguageMatcher {
                    path_suffixes: vec!["rs".to_string()],
                    ..Default::default()
                },
                ..Default::default()
            },
            Some(tree_sitter_rust::language()),
        )
        .with_indents_query(
            r#"
            (call_expression) @indent
            (field_expression) @indent
            (_ "(" ")" @end) @indent
            (_ "{" "}" @end) @indent
            "#,
        )
        .unwrap()
    }
}<|MERGE_RESOLUTION|>--- conflicted
+++ resolved
@@ -1327,7 +1327,9 @@
                         };
 
                         let error_message = SharedString::from(error.to_string());
-                        if error.error_code() == proto::ErrorCode::RateLimitExceeded {
+                        if error.error_code() == proto::ErrorCode::RateLimitExceeded
+                            && cx.has_flag::<ZedPro>()
+                        {
                             el.child(
                                 v_flex()
                                     .child(
@@ -1480,23 +1482,6 @@
         self.editor.read(cx).text(cx)
     }
 
-<<<<<<< HEAD
-    fn count_lines(&mut self, cx: &mut ViewContext<Self>) {
-        let height_in_lines = cmp::max(
-            2, // Make the editor at least two lines tall, to account for padding and buttons.
-            cmp::min(
-                self.editor
-                    .update(cx, |editor, cx| editor.max_point(cx).row().0 + 1),
-                Self::MAX_LINES as u32,
-            ),
-        ) as u8;
-
-        if height_in_lines != self.height_in_lines {
-            self.height_in_lines = height_in_lines;
-            cx.emit(PromptEditorEvent::Resized { height_in_lines });
-        }
-    }
-
     fn toggle_rate_limit_notice(&mut self, _: &ClickEvent, cx: &mut ViewContext<Self>) {
         self.show_rate_limit_notice = !self.show_rate_limit_notice;
         if self.show_rate_limit_notice {
@@ -1505,8 +1490,6 @@
         cx.notify();
     }
 
-=======
->>>>>>> 8c54a462
     fn handle_parent_editor_event(
         &mut self,
         _: View<Editor>,
