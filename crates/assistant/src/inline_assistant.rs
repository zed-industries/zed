--- conflicted
+++ resolved
@@ -2562,11 +2562,8 @@
     line_operations: Vec<LineOperation>,
     request: Option<LanguageModelRequest>,
     elapsed_time: Option<f64>,
-<<<<<<< HEAD
     completion: Option<String>,
-=======
     message_id: Option<String>,
->>>>>>> ebdc255b
 }
 
 enum CodegenStatus {
