use crate::{
    assistant_settings::AssistantSettings, humanize_token_count, prompts::PromptBuilder,
    AssistantPanel, AssistantPanelEvent, CharOperation, CycleNextInlineAssist,
    CyclePreviousInlineAssist, LineDiff, LineOperation, ModelSelector, StreamingDiff,
};
use anyhow::{anyhow, Context as _, Result};
use client::{telemetry::Telemetry, ErrorExt};
use collections::{hash_map, HashMap, HashSet, VecDeque};
use editor::{
    actions::{MoveDown, MoveUp, SelectAll},
    display_map::{
        BlockContext, BlockDisposition, BlockProperties, BlockStyle, CustomBlockId, RenderBlock,
        ToDisplayPoint,
    },
    Anchor, AnchorRangeExt, CodeActionProvider, Editor, EditorElement, EditorEvent, EditorMode,
    EditorStyle, ExcerptId, ExcerptRange, GutterDimensions, MultiBuffer, MultiBufferSnapshot,
    ToOffset as _, ToPoint,
};
use feature_flags::{FeatureFlagAppExt as _, ZedPro};
use fs::Fs;
use futures::{
    channel::mpsc,
    future::{BoxFuture, LocalBoxFuture},
    join,
    stream::{self, BoxStream},
    SinkExt, Stream, StreamExt,
};
use gpui::{
    anchored, deferred, point, AnyElement, AppContext, ClickEvent, EventEmitter, FocusHandle,
    FocusableView, FontWeight, Global, HighlightStyle, Model, ModelContext, Subscription, Task,
    TextStyle, UpdateGlobal, View, ViewContext, WeakView, WindowContext,
};
use language::{Buffer, IndentKind, Point, Selection, TransactionId};
use language_model::{
    LanguageModel, LanguageModelRegistry, LanguageModelRequest, LanguageModelRequestMessage, Role,
};
use multi_buffer::MultiBufferRow;
use parking_lot::Mutex;
use project::{CodeAction, ProjectTransaction};
use rope::Rope;
use settings::{Settings, SettingsStore};
use smol::future::FutureExt;
use std::{
    cmp,
    future::{self, Future},
    iter, mem,
    ops::{Range, RangeInclusive},
    pin::Pin,
    sync::Arc,
    task::{self, Poll},
    time::{Duration, Instant},
};
use terminal_view::terminal_panel::TerminalPanel;
use text::{OffsetRangeExt, ToPoint as _};
use theme::ThemeSettings;
use ui::{prelude::*, CheckboxWithLabel, IconButtonShape, Popover, Tooltip};
use util::{RangeExt, ResultExt};
use workspace::{notifications::NotificationId, ItemHandle, Toast, Workspace};

pub fn init(
    fs: Arc<dyn Fs>,
    prompt_builder: Arc<PromptBuilder>,
    telemetry: Arc<Telemetry>,
    cx: &mut AppContext,
) {
    cx.set_global(InlineAssistant::new(fs, prompt_builder, telemetry));
    cx.observe_new_views(|_, cx| {
        let workspace = cx.view().clone();
        InlineAssistant::update_global(cx, |inline_assistant, cx| {
            inline_assistant.register_workspace(&workspace, cx)
        })
    })
    .detach();
}

const PROMPT_HISTORY_MAX_LEN: usize = 20;

pub struct InlineAssistant {
    next_assist_id: InlineAssistId,
    next_assist_group_id: InlineAssistGroupId,
    assists: HashMap<InlineAssistId, InlineAssist>,
    assists_by_editor: HashMap<WeakView<Editor>, EditorInlineAssists>,
    assist_groups: HashMap<InlineAssistGroupId, InlineAssistGroup>,
    assist_observations: HashMap<
        InlineAssistId,
        (
            async_watch::Sender<AssistStatus>,
            async_watch::Receiver<AssistStatus>,
        ),
    >,
    confirmed_assists: HashMap<InlineAssistId, Model<CodegenAlternative>>,
    prompt_history: VecDeque<String>,
    prompt_builder: Arc<PromptBuilder>,
    telemetry: Option<Arc<Telemetry>>,
    fs: Arc<dyn Fs>,
}

pub enum AssistStatus {
    Idle,
    Started,
    Stopped,
    Finished,
}

impl AssistStatus {
    pub fn is_done(&self) -> bool {
        matches!(self, Self::Stopped | Self::Finished)
    }
}

impl Global for InlineAssistant {}

impl InlineAssistant {
    pub fn new(
        fs: Arc<dyn Fs>,
        prompt_builder: Arc<PromptBuilder>,
        telemetry: Arc<Telemetry>,
    ) -> Self {
        Self {
            next_assist_id: InlineAssistId::default(),
            next_assist_group_id: InlineAssistGroupId::default(),
            assists: HashMap::default(),
            assists_by_editor: HashMap::default(),
            assist_groups: HashMap::default(),
            assist_observations: HashMap::default(),
            confirmed_assists: HashMap::default(),
            prompt_history: VecDeque::default(),
            prompt_builder,
            telemetry: Some(telemetry),
            fs,
        }
    }

    pub fn register_workspace(&mut self, workspace: &View<Workspace>, cx: &mut WindowContext) {
        cx.subscribe(workspace, |workspace, event, cx| {
            Self::update_global(cx, |this, cx| {
                this.handle_workspace_event(workspace, event, cx)
            });
        })
        .detach();

        let workspace = workspace.downgrade();
        cx.observe_global::<SettingsStore>(move |cx| {
            let Some(workspace) = workspace.upgrade() else {
                return;
            };
            let Some(terminal_panel) = workspace.read(cx).panel::<TerminalPanel>(cx) else {
                return;
            };
            let enabled = AssistantSettings::get_global(cx).enabled;
            terminal_panel.update(cx, |terminal_panel, cx| {
                terminal_panel.asssistant_enabled(enabled, cx)
            });
        })
        .detach();
    }

<<<<<<< HEAD
    fn handle_workspace_event(
        &mut self,
        workspace: View<Workspace>,
        event: &workspace::Event,
        cx: &mut WindowContext,
    ) {
        match event {
            workspace::Event::UserSavedItem { item, .. } => {
                // When the user manually saves an editor, automatically accepts all finished transformations.
                if let Some(editor) = item.upgrade().and_then(|item| item.act_as::<Editor>(cx)) {
                    if let Some(editor_assists) = self.assists_by_editor.get(&editor.downgrade()) {
                        for assist_id in editor_assists.assist_ids.clone() {
                            let assist = &self.assists[&assist_id];
                            if let CodegenStatus::Done = &assist.codegen.read(cx).status {
                                self.finish_assist(assist_id, false, cx)
                            }
=======
    fn handle_workspace_event(&mut self, event: &workspace::Event, cx: &mut WindowContext) {
        // When the user manually saves an editor, automatically accepts all finished transformations.
        if let workspace::Event::UserSavedItem { item, .. } = event {
            if let Some(editor) = item.upgrade().and_then(|item| item.act_as::<Editor>(cx)) {
                if let Some(editor_assists) = self.assists_by_editor.get(&editor.downgrade()) {
                    for assist_id in editor_assists.assist_ids.clone() {
                        let assist = &self.assists[&assist_id];
                        if let CodegenStatus::Done = assist.codegen.read(cx).status(cx) {
                            self.finish_assist(assist_id, false, cx)
>>>>>>> 60109051
                        }
                    }
                }
            }
            workspace::Event::ItemAdded { item } => {
                self.register_workspace_item(&workspace, item.as_ref(), cx);
            }
            _ => (),
        }
    }

    fn register_workspace_item(
        &mut self,
        workspace: &View<Workspace>,
        item: &dyn ItemHandle,
        cx: &mut WindowContext,
    ) {
        if let Some(editor) = item.act_as::<Editor>(cx) {
            editor.update(cx, |editor, cx| {
                editor.push_code_action_provider(
                    Arc::new(AssistantCodeActionProvider {
                        editor: cx.view().downgrade(),
                        workspace: workspace.downgrade(),
                    }),
                    cx,
                );
            });
        }
    }

    pub fn assist(
        &mut self,
        editor: &View<Editor>,
        workspace: Option<WeakView<Workspace>>,
        assistant_panel: Option<&View<AssistantPanel>>,
        initial_prompt: Option<String>,
        cx: &mut WindowContext,
    ) {
        if let Some(telemetry) = self.telemetry.as_ref() {
            if let Some(model) = LanguageModelRegistry::read_global(cx).active_model() {
                telemetry.report_assistant_event(
                    None,
                    telemetry_events::AssistantKind::Inline,
                    telemetry_events::AssistantPhase::Invoked,
                    model.telemetry_id(),
                    None,
                    None,
                );
            }
        }
        let snapshot = editor.read(cx).buffer().read(cx).snapshot(cx);

        let mut selections = Vec::<Selection<Point>>::new();
        let mut newest_selection = None;
        for mut selection in editor.read(cx).selections.all::<Point>(cx) {
            if selection.end > selection.start {
                selection.start.column = 0;
                // If the selection ends at the start of the line, we don't want to include it.
                if selection.end.column == 0 {
                    selection.end.row -= 1;
                }
                selection.end.column = snapshot.line_len(MultiBufferRow(selection.end.row));
            }

            if let Some(prev_selection) = selections.last_mut() {
                if selection.start <= prev_selection.end {
                    prev_selection.end = selection.end;
                    continue;
                }
            }

            let latest_selection = newest_selection.get_or_insert_with(|| selection.clone());
            if selection.id > latest_selection.id {
                *latest_selection = selection.clone();
            }
            selections.push(selection);
        }
        let newest_selection = newest_selection.unwrap();

        let mut codegen_ranges = Vec::new();
        for (excerpt_id, buffer, buffer_range) in
            snapshot.excerpts_in_ranges(selections.iter().map(|selection| {
                snapshot.anchor_before(selection.start)..snapshot.anchor_after(selection.end)
            }))
        {
            let start = Anchor {
                buffer_id: Some(buffer.remote_id()),
                excerpt_id,
                text_anchor: buffer.anchor_before(buffer_range.start),
            };
            let end = Anchor {
                buffer_id: Some(buffer.remote_id()),
                excerpt_id,
                text_anchor: buffer.anchor_after(buffer_range.end),
            };
            codegen_ranges.push(start..end);
        }

        let assist_group_id = self.next_assist_group_id.post_inc();
        let prompt_buffer =
            cx.new_model(|cx| Buffer::local(initial_prompt.unwrap_or_default(), cx));
        let prompt_buffer = cx.new_model(|cx| MultiBuffer::singleton(prompt_buffer, cx));

        let mut assists = Vec::new();
        let mut assist_to_focus = None;
        for range in codegen_ranges {
            let assist_id = self.next_assist_id.post_inc();
            let codegen = cx.new_model(|cx| {
                Codegen::new(
                    editor.read(cx).buffer().clone(),
                    range.clone(),
                    None,
                    self.telemetry.clone(),
                    self.prompt_builder.clone(),
                    cx,
                )
            });

            let gutter_dimensions = Arc::new(Mutex::new(GutterDimensions::default()));
            let prompt_editor = cx.new_view(|cx| {
                PromptEditor::new(
                    assist_id,
                    gutter_dimensions.clone(),
                    self.prompt_history.clone(),
                    prompt_buffer.clone(),
                    codegen.clone(),
                    editor,
                    assistant_panel,
                    workspace.clone(),
                    self.fs.clone(),
                    cx,
                )
            });

            if assist_to_focus.is_none() {
                let focus_assist = if newest_selection.reversed {
                    range.start.to_point(&snapshot) == newest_selection.start
                } else {
                    range.end.to_point(&snapshot) == newest_selection.end
                };
                if focus_assist {
                    assist_to_focus = Some(assist_id);
                }
            }

            let [prompt_block_id, end_block_id] =
                self.insert_assist_blocks(editor, &range, &prompt_editor, cx);

            assists.push((
                assist_id,
                range,
                prompt_editor,
                prompt_block_id,
                end_block_id,
            ));
        }

        let editor_assists = self
            .assists_by_editor
            .entry(editor.downgrade())
            .or_insert_with(|| EditorInlineAssists::new(&editor, cx));
        let mut assist_group = InlineAssistGroup::new();
        for (assist_id, range, prompt_editor, prompt_block_id, end_block_id) in assists {
            self.assists.insert(
                assist_id,
                InlineAssist::new(
                    assist_id,
                    assist_group_id,
                    assistant_panel.is_some(),
                    editor,
                    &prompt_editor,
                    prompt_block_id,
                    end_block_id,
                    range,
                    prompt_editor.read(cx).codegen.clone(),
                    workspace.clone(),
                    cx,
                ),
            );
            assist_group.assist_ids.push(assist_id);
            editor_assists.assist_ids.push(assist_id);
        }
        self.assist_groups.insert(assist_group_id, assist_group);

        if let Some(assist_id) = assist_to_focus {
            self.focus_assist(assist_id, cx);
        }
    }

    #[allow(clippy::too_many_arguments)]
    pub fn suggest_assist(
        &mut self,
        editor: &View<Editor>,
        mut range: Range<Anchor>,
        initial_prompt: String,
        initial_transaction_id: Option<TransactionId>,
        focus: bool,
        workspace: Option<WeakView<Workspace>>,
        assistant_panel: Option<&View<AssistantPanel>>,
        cx: &mut WindowContext,
    ) -> InlineAssistId {
        let assist_group_id = self.next_assist_group_id.post_inc();
        let prompt_buffer = cx.new_model(|cx| Buffer::local(&initial_prompt, cx));
        let prompt_buffer = cx.new_model(|cx| MultiBuffer::singleton(prompt_buffer, cx));

        let assist_id = self.next_assist_id.post_inc();

        let buffer = editor.read(cx).buffer().clone();
        {
            let snapshot = buffer.read(cx).read(cx);
            range.start = range.start.bias_left(&snapshot);
            range.end = range.end.bias_right(&snapshot);
        }

        let codegen = cx.new_model(|cx| {
            Codegen::new(
                editor.read(cx).buffer().clone(),
                range.clone(),
                initial_transaction_id,
                self.telemetry.clone(),
                self.prompt_builder.clone(),
                cx,
            )
        });

        let gutter_dimensions = Arc::new(Mutex::new(GutterDimensions::default()));
        let prompt_editor = cx.new_view(|cx| {
            PromptEditor::new(
                assist_id,
                gutter_dimensions.clone(),
                self.prompt_history.clone(),
                prompt_buffer.clone(),
                codegen.clone(),
                editor,
                assistant_panel,
                workspace.clone(),
                self.fs.clone(),
                cx,
            )
        });

        let [prompt_block_id, end_block_id] =
            self.insert_assist_blocks(editor, &range, &prompt_editor, cx);

        let editor_assists = self
            .assists_by_editor
            .entry(editor.downgrade())
            .or_insert_with(|| EditorInlineAssists::new(&editor, cx));

        let mut assist_group = InlineAssistGroup::new();
        self.assists.insert(
            assist_id,
            InlineAssist::new(
                assist_id,
                assist_group_id,
                assistant_panel.is_some(),
                editor,
                &prompt_editor,
                prompt_block_id,
                end_block_id,
                range,
                prompt_editor.read(cx).codegen.clone(),
                workspace.clone(),
                cx,
            ),
        );
        assist_group.assist_ids.push(assist_id);
        editor_assists.assist_ids.push(assist_id);
        self.assist_groups.insert(assist_group_id, assist_group);

        if focus {
            self.focus_assist(assist_id, cx);
        }

        assist_id
    }

    fn insert_assist_blocks(
        &self,
        editor: &View<Editor>,
        range: &Range<Anchor>,
        prompt_editor: &View<PromptEditor>,
        cx: &mut WindowContext,
    ) -> [CustomBlockId; 2] {
        let prompt_editor_height = prompt_editor.update(cx, |prompt_editor, cx| {
            prompt_editor
                .editor
                .update(cx, |editor, cx| editor.max_point(cx).row().0 + 1 + 2)
        });
        let assist_blocks = vec![
            BlockProperties {
                style: BlockStyle::Sticky,
                position: range.start,
                height: prompt_editor_height,
                render: build_assist_editor_renderer(prompt_editor),
                disposition: BlockDisposition::Above,
                priority: 0,
            },
            BlockProperties {
                style: BlockStyle::Sticky,
                position: range.end,
                height: 0,
                render: Box::new(|cx| {
                    v_flex()
                        .h_full()
                        .w_full()
                        .border_t_1()
                        .border_color(cx.theme().status().info_border)
                        .into_any_element()
                }),
                disposition: BlockDisposition::Below,
                priority: 0,
            },
        ];

        editor.update(cx, |editor, cx| {
            let block_ids = editor.insert_blocks(assist_blocks, None, cx);
            [block_ids[0], block_ids[1]]
        })
    }

    fn handle_prompt_editor_focus_in(&mut self, assist_id: InlineAssistId, cx: &mut WindowContext) {
        let assist = &self.assists[&assist_id];
        let Some(decorations) = assist.decorations.as_ref() else {
            return;
        };
        let assist_group = self.assist_groups.get_mut(&assist.group_id).unwrap();
        let editor_assists = self.assists_by_editor.get_mut(&assist.editor).unwrap();

        assist_group.active_assist_id = Some(assist_id);
        if assist_group.linked {
            for assist_id in &assist_group.assist_ids {
                if let Some(decorations) = self.assists[assist_id].decorations.as_ref() {
                    decorations.prompt_editor.update(cx, |prompt_editor, cx| {
                        prompt_editor.set_show_cursor_when_unfocused(true, cx)
                    });
                }
            }
        }

        assist
            .editor
            .update(cx, |editor, cx| {
                let scroll_top = editor.scroll_position(cx).y;
                let scroll_bottom = scroll_top + editor.visible_line_count().unwrap_or(0.);
                let prompt_row = editor
                    .row_for_block(decorations.prompt_block_id, cx)
                    .unwrap()
                    .0 as f32;

                if (scroll_top..scroll_bottom).contains(&prompt_row) {
                    editor_assists.scroll_lock = Some(InlineAssistScrollLock {
                        assist_id,
                        distance_from_top: prompt_row - scroll_top,
                    });
                } else {
                    editor_assists.scroll_lock = None;
                }
            })
            .ok();
    }

    fn handle_prompt_editor_focus_out(
        &mut self,
        assist_id: InlineAssistId,
        cx: &mut WindowContext,
    ) {
        let assist = &self.assists[&assist_id];
        let assist_group = self.assist_groups.get_mut(&assist.group_id).unwrap();
        if assist_group.active_assist_id == Some(assist_id) {
            assist_group.active_assist_id = None;
            if assist_group.linked {
                for assist_id in &assist_group.assist_ids {
                    if let Some(decorations) = self.assists[assist_id].decorations.as_ref() {
                        decorations.prompt_editor.update(cx, |prompt_editor, cx| {
                            prompt_editor.set_show_cursor_when_unfocused(false, cx)
                        });
                    }
                }
            }
        }
    }

    fn handle_prompt_editor_event(
        &mut self,
        prompt_editor: View<PromptEditor>,
        event: &PromptEditorEvent,
        cx: &mut WindowContext,
    ) {
        let assist_id = prompt_editor.read(cx).id;
        match event {
            PromptEditorEvent::StartRequested => {
                self.start_assist(assist_id, cx);
            }
            PromptEditorEvent::StopRequested => {
                self.stop_assist(assist_id, cx);
            }
            PromptEditorEvent::ConfirmRequested => {
                self.finish_assist(assist_id, false, cx);
            }
            PromptEditorEvent::CancelRequested => {
                self.finish_assist(assist_id, true, cx);
            }
            PromptEditorEvent::DismissRequested => {
                self.dismiss_assist(assist_id, cx);
            }
        }
    }

    fn handle_editor_newline(&mut self, editor: View<Editor>, cx: &mut WindowContext) {
        let Some(editor_assists) = self.assists_by_editor.get(&editor.downgrade()) else {
            return;
        };

        let editor = editor.read(cx);
        if editor.selections.count() == 1 {
            let selection = editor.selections.newest::<usize>(cx);
            let buffer = editor.buffer().read(cx).snapshot(cx);
            for assist_id in &editor_assists.assist_ids {
                let assist = &self.assists[assist_id];
                let assist_range = assist.range.to_offset(&buffer);
                if assist_range.contains(&selection.start) && assist_range.contains(&selection.end)
                {
                    if matches!(assist.codegen.read(cx).status(cx), CodegenStatus::Pending) {
                        self.dismiss_assist(*assist_id, cx);
                    } else {
                        self.finish_assist(*assist_id, false, cx);
                    }

                    return;
                }
            }
        }

        cx.propagate();
    }

    fn handle_editor_cancel(&mut self, editor: View<Editor>, cx: &mut WindowContext) {
        let Some(editor_assists) = self.assists_by_editor.get(&editor.downgrade()) else {
            return;
        };

        let editor = editor.read(cx);
        if editor.selections.count() == 1 {
            let selection = editor.selections.newest::<usize>(cx);
            let buffer = editor.buffer().read(cx).snapshot(cx);
            let mut closest_assist_fallback = None;
            for assist_id in &editor_assists.assist_ids {
                let assist = &self.assists[assist_id];
                let assist_range = assist.range.to_offset(&buffer);
                if assist.decorations.is_some() {
                    if assist_range.contains(&selection.start)
                        && assist_range.contains(&selection.end)
                    {
                        self.focus_assist(*assist_id, cx);
                        return;
                    } else {
                        let distance_from_selection = assist_range
                            .start
                            .abs_diff(selection.start)
                            .min(assist_range.start.abs_diff(selection.end))
                            + assist_range
                                .end
                                .abs_diff(selection.start)
                                .min(assist_range.end.abs_diff(selection.end));
                        match closest_assist_fallback {
                            Some((_, old_distance)) => {
                                if distance_from_selection < old_distance {
                                    closest_assist_fallback =
                                        Some((assist_id, distance_from_selection));
                                }
                            }
                            None => {
                                closest_assist_fallback = Some((assist_id, distance_from_selection))
                            }
                        }
                    }
                }
            }

            if let Some((&assist_id, _)) = closest_assist_fallback {
                self.focus_assist(assist_id, cx);
            }
        }

        cx.propagate();
    }

    fn handle_editor_release(&mut self, editor: WeakView<Editor>, cx: &mut WindowContext) {
        if let Some(editor_assists) = self.assists_by_editor.get_mut(&editor) {
            for assist_id in editor_assists.assist_ids.clone() {
                self.finish_assist(assist_id, true, cx);
            }
        }
    }

    fn handle_editor_change(&mut self, editor: View<Editor>, cx: &mut WindowContext) {
        let Some(editor_assists) = self.assists_by_editor.get(&editor.downgrade()) else {
            return;
        };
        let Some(scroll_lock) = editor_assists.scroll_lock.as_ref() else {
            return;
        };
        let assist = &self.assists[&scroll_lock.assist_id];
        let Some(decorations) = assist.decorations.as_ref() else {
            return;
        };

        editor.update(cx, |editor, cx| {
            let scroll_position = editor.scroll_position(cx);
            let target_scroll_top = editor
                .row_for_block(decorations.prompt_block_id, cx)
                .unwrap()
                .0 as f32
                - scroll_lock.distance_from_top;
            if target_scroll_top != scroll_position.y {
                editor.set_scroll_position(point(scroll_position.x, target_scroll_top), cx);
            }
        });
    }

    fn handle_editor_event(
        &mut self,
        editor: View<Editor>,
        event: &EditorEvent,
        cx: &mut WindowContext,
    ) {
        let Some(editor_assists) = self.assists_by_editor.get_mut(&editor.downgrade()) else {
            return;
        };

        match event {
            EditorEvent::Edited { transaction_id } => {
                let buffer = editor.read(cx).buffer().read(cx);
                let edited_ranges =
                    buffer.edited_ranges_for_transaction::<usize>(*transaction_id, cx);
                let snapshot = buffer.snapshot(cx);

                for assist_id in editor_assists.assist_ids.clone() {
                    let assist = &self.assists[&assist_id];
                    if matches!(
                        assist.codegen.read(cx).status(cx),
                        CodegenStatus::Error(_) | CodegenStatus::Done
                    ) {
                        let assist_range = assist.range.to_offset(&snapshot);
                        if edited_ranges
                            .iter()
                            .any(|range| range.overlaps(&assist_range))
                        {
                            self.finish_assist(assist_id, false, cx);
                        }
                    }
                }
            }
            EditorEvent::ScrollPositionChanged { .. } => {
                if let Some(scroll_lock) = editor_assists.scroll_lock.as_ref() {
                    let assist = &self.assists[&scroll_lock.assist_id];
                    if let Some(decorations) = assist.decorations.as_ref() {
                        let distance_from_top = editor.update(cx, |editor, cx| {
                            let scroll_top = editor.scroll_position(cx).y;
                            let prompt_row = editor
                                .row_for_block(decorations.prompt_block_id, cx)
                                .unwrap()
                                .0 as f32;
                            prompt_row - scroll_top
                        });

                        if distance_from_top != scroll_lock.distance_from_top {
                            editor_assists.scroll_lock = None;
                        }
                    }
                }
            }
            EditorEvent::SelectionsChanged { .. } => {
                for assist_id in editor_assists.assist_ids.clone() {
                    let assist = &self.assists[&assist_id];
                    if let Some(decorations) = assist.decorations.as_ref() {
                        if decorations.prompt_editor.focus_handle(cx).is_focused(cx) {
                            return;
                        }
                    }
                }

                editor_assists.scroll_lock = None;
            }
            _ => {}
        }
    }

    pub fn finish_assist(&mut self, assist_id: InlineAssistId, undo: bool, cx: &mut WindowContext) {
        if let Some(telemetry) = self.telemetry.as_ref() {
            if let Some(model) = LanguageModelRegistry::read_global(cx).active_model() {
                telemetry.report_assistant_event(
                    None,
                    telemetry_events::AssistantKind::Inline,
                    if undo {
                        telemetry_events::AssistantPhase::Rejected
                    } else {
                        telemetry_events::AssistantPhase::Accepted
                    },
                    model.telemetry_id(),
                    None,
                    None,
                );
            }
        }
        if let Some(assist) = self.assists.get(&assist_id) {
            let assist_group_id = assist.group_id;
            if self.assist_groups[&assist_group_id].linked {
                for assist_id in self.unlink_assist_group(assist_group_id, cx) {
                    self.finish_assist(assist_id, undo, cx);
                }
                return;
            }
        }

        self.dismiss_assist(assist_id, cx);

        if let Some(assist) = self.assists.remove(&assist_id) {
            if let hash_map::Entry::Occupied(mut entry) = self.assist_groups.entry(assist.group_id)
            {
                entry.get_mut().assist_ids.retain(|id| *id != assist_id);
                if entry.get().assist_ids.is_empty() {
                    entry.remove();
                }
            }

            if let hash_map::Entry::Occupied(mut entry) =
                self.assists_by_editor.entry(assist.editor.clone())
            {
                entry.get_mut().assist_ids.retain(|id| *id != assist_id);
                if entry.get().assist_ids.is_empty() {
                    entry.remove();
                    if let Some(editor) = assist.editor.upgrade() {
                        self.update_editor_highlights(&editor, cx);
                    }
                } else {
                    entry.get().highlight_updates.send(()).ok();
                }
            }

            if undo {
                assist.codegen.update(cx, |codegen, cx| codegen.undo(cx));
            } else {
                let confirmed_alternative = assist.codegen.read(cx).active_alternative().clone();
                self.confirmed_assists
                    .insert(assist_id, confirmed_alternative);
            }
        }

        // Remove the assist from the status updates map
        self.assist_observations.remove(&assist_id);
    }

    pub fn undo_assist(&mut self, assist_id: InlineAssistId, cx: &mut WindowContext) -> bool {
        let Some(codegen) = self.confirmed_assists.remove(&assist_id) else {
            return false;
        };
        codegen.update(cx, |this, cx| this.undo(cx));
        true
    }

    fn dismiss_assist(&mut self, assist_id: InlineAssistId, cx: &mut WindowContext) -> bool {
        let Some(assist) = self.assists.get_mut(&assist_id) else {
            return false;
        };
        let Some(editor) = assist.editor.upgrade() else {
            return false;
        };
        let Some(decorations) = assist.decorations.take() else {
            return false;
        };

        editor.update(cx, |editor, cx| {
            let mut to_remove = decorations.removed_line_block_ids;
            to_remove.insert(decorations.prompt_block_id);
            to_remove.insert(decorations.end_block_id);
            editor.remove_blocks(to_remove, None, cx);
        });

        if decorations
            .prompt_editor
            .focus_handle(cx)
            .contains_focused(cx)
        {
            self.focus_next_assist(assist_id, cx);
        }

        if let Some(editor_assists) = self.assists_by_editor.get_mut(&editor.downgrade()) {
            if editor_assists
                .scroll_lock
                .as_ref()
                .map_or(false, |lock| lock.assist_id == assist_id)
            {
                editor_assists.scroll_lock = None;
            }
            editor_assists.highlight_updates.send(()).ok();
        }

        true
    }

    fn focus_next_assist(&mut self, assist_id: InlineAssistId, cx: &mut WindowContext) {
        let Some(assist) = self.assists.get(&assist_id) else {
            return;
        };

        let assist_group = &self.assist_groups[&assist.group_id];
        let assist_ix = assist_group
            .assist_ids
            .iter()
            .position(|id| *id == assist_id)
            .unwrap();
        let assist_ids = assist_group
            .assist_ids
            .iter()
            .skip(assist_ix + 1)
            .chain(assist_group.assist_ids.iter().take(assist_ix));

        for assist_id in assist_ids {
            let assist = &self.assists[assist_id];
            if assist.decorations.is_some() {
                self.focus_assist(*assist_id, cx);
                return;
            }
        }

        assist.editor.update(cx, |editor, cx| editor.focus(cx)).ok();
    }

    fn focus_assist(&mut self, assist_id: InlineAssistId, cx: &mut WindowContext) {
        let Some(assist) = self.assists.get(&assist_id) else {
            return;
        };

        if let Some(decorations) = assist.decorations.as_ref() {
            decorations.prompt_editor.update(cx, |prompt_editor, cx| {
                prompt_editor.editor.update(cx, |editor, cx| {
                    editor.focus(cx);
                    editor.select_all(&SelectAll, cx);
                })
            });
        }

        self.scroll_to_assist(assist_id, cx);
    }

    pub fn scroll_to_assist(&mut self, assist_id: InlineAssistId, cx: &mut WindowContext) {
        let Some(assist) = self.assists.get(&assist_id) else {
            return;
        };
        let Some(editor) = assist.editor.upgrade() else {
            return;
        };

        let position = assist.range.start;
        editor.update(cx, |editor, cx| {
            editor.change_selections(None, cx, |selections| {
                selections.select_anchor_ranges([position..position])
            });

            let mut scroll_target_top;
            let mut scroll_target_bottom;
            if let Some(decorations) = assist.decorations.as_ref() {
                scroll_target_top = editor
                    .row_for_block(decorations.prompt_block_id, cx)
                    .unwrap()
                    .0 as f32;
                scroll_target_bottom = editor
                    .row_for_block(decorations.end_block_id, cx)
                    .unwrap()
                    .0 as f32;
            } else {
                let snapshot = editor.snapshot(cx);
                let start_row = assist
                    .range
                    .start
                    .to_display_point(&snapshot.display_snapshot)
                    .row();
                scroll_target_top = start_row.0 as f32;
                scroll_target_bottom = scroll_target_top + 1.;
            }
            scroll_target_top -= editor.vertical_scroll_margin() as f32;
            scroll_target_bottom += editor.vertical_scroll_margin() as f32;

            let height_in_lines = editor.visible_line_count().unwrap_or(0.);
            let scroll_top = editor.scroll_position(cx).y;
            let scroll_bottom = scroll_top + height_in_lines;

            if scroll_target_top < scroll_top {
                editor.set_scroll_position(point(0., scroll_target_top), cx);
            } else if scroll_target_bottom > scroll_bottom {
                if (scroll_target_bottom - scroll_target_top) <= height_in_lines {
                    editor
                        .set_scroll_position(point(0., scroll_target_bottom - height_in_lines), cx);
                } else {
                    editor.set_scroll_position(point(0., scroll_target_top), cx);
                }
            }
        });
    }

    fn unlink_assist_group(
        &mut self,
        assist_group_id: InlineAssistGroupId,
        cx: &mut WindowContext,
    ) -> Vec<InlineAssistId> {
        let assist_group = self.assist_groups.get_mut(&assist_group_id).unwrap();
        assist_group.linked = false;
        for assist_id in &assist_group.assist_ids {
            let assist = self.assists.get_mut(assist_id).unwrap();
            if let Some(editor_decorations) = assist.decorations.as_ref() {
                editor_decorations
                    .prompt_editor
                    .update(cx, |prompt_editor, cx| prompt_editor.unlink(cx));
            }
        }
        assist_group.assist_ids.clone()
    }

    pub fn start_assist(&mut self, assist_id: InlineAssistId, cx: &mut WindowContext) {
        let assist = if let Some(assist) = self.assists.get_mut(&assist_id) {
            assist
        } else {
            return;
        };

        let assist_group_id = assist.group_id;
        if self.assist_groups[&assist_group_id].linked {
            for assist_id in self.unlink_assist_group(assist_group_id, cx) {
                self.start_assist(assist_id, cx);
            }
            return;
        }

        let Some(user_prompt) = assist.user_prompt(cx) else {
            return;
        };

        self.prompt_history.retain(|prompt| *prompt != user_prompt);
        self.prompt_history.push_back(user_prompt.clone());
        if self.prompt_history.len() > PROMPT_HISTORY_MAX_LEN {
            self.prompt_history.pop_front();
        }

        let assistant_panel_context = assist.assistant_panel_context(cx);

        assist
            .codegen
            .update(cx, |codegen, cx| {
                codegen.start(user_prompt, assistant_panel_context, cx)
            })
            .log_err();

        if let Some((tx, _)) = self.assist_observations.get(&assist_id) {
            tx.send(AssistStatus::Started).ok();
        }
    }

    pub fn stop_assist(&mut self, assist_id: InlineAssistId, cx: &mut WindowContext) {
        let assist = if let Some(assist) = self.assists.get_mut(&assist_id) {
            assist
        } else {
            return;
        };

        assist.codegen.update(cx, |codegen, cx| codegen.stop(cx));

        if let Some((tx, _)) = self.assist_observations.get(&assist_id) {
            tx.send(AssistStatus::Stopped).ok();
        }
    }

    pub fn assist_status(&self, assist_id: InlineAssistId, cx: &AppContext) -> InlineAssistStatus {
        if let Some(assist) = self.assists.get(&assist_id) {
            match assist.codegen.read(cx).status(cx) {
                CodegenStatus::Idle => InlineAssistStatus::Idle,
                CodegenStatus::Pending => InlineAssistStatus::Pending,
                CodegenStatus::Done => InlineAssistStatus::Done,
                CodegenStatus::Error(_) => InlineAssistStatus::Error,
            }
        } else if self.confirmed_assists.contains_key(&assist_id) {
            InlineAssistStatus::Confirmed
        } else {
            InlineAssistStatus::Canceled
        }
    }

    fn update_editor_highlights(&self, editor: &View<Editor>, cx: &mut WindowContext) {
        let mut gutter_pending_ranges = Vec::new();
        let mut gutter_transformed_ranges = Vec::new();
        let mut foreground_ranges = Vec::new();
        let mut inserted_row_ranges = Vec::new();
        let empty_assist_ids = Vec::new();
        let assist_ids = self
            .assists_by_editor
            .get(&editor.downgrade())
            .map_or(&empty_assist_ids, |editor_assists| {
                &editor_assists.assist_ids
            });

        for assist_id in assist_ids {
            if let Some(assist) = self.assists.get(assist_id) {
                let codegen = assist.codegen.read(cx);
                let buffer = codegen.buffer(cx).read(cx).read(cx);
                foreground_ranges.extend(codegen.last_equal_ranges(cx).iter().cloned());

                let pending_range =
                    codegen.edit_position(cx).unwrap_or(assist.range.start)..assist.range.end;
                if pending_range.end.to_offset(&buffer) > pending_range.start.to_offset(&buffer) {
                    gutter_pending_ranges.push(pending_range);
                }

                if let Some(edit_position) = codegen.edit_position(cx) {
                    let edited_range = assist.range.start..edit_position;
                    if edited_range.end.to_offset(&buffer) > edited_range.start.to_offset(&buffer) {
                        gutter_transformed_ranges.push(edited_range);
                    }
                }

                if assist.decorations.is_some() {
                    inserted_row_ranges
                        .extend(codegen.diff(cx).inserted_row_ranges.iter().cloned());
                }
            }
        }

        let snapshot = editor.read(cx).buffer().read(cx).snapshot(cx);
        merge_ranges(&mut foreground_ranges, &snapshot);
        merge_ranges(&mut gutter_pending_ranges, &snapshot);
        merge_ranges(&mut gutter_transformed_ranges, &snapshot);
        editor.update(cx, |editor, cx| {
            enum GutterPendingRange {}
            if gutter_pending_ranges.is_empty() {
                editor.clear_gutter_highlights::<GutterPendingRange>(cx);
            } else {
                editor.highlight_gutter::<GutterPendingRange>(
                    &gutter_pending_ranges,
                    |cx| cx.theme().status().info_background,
                    cx,
                )
            }

            enum GutterTransformedRange {}
            if gutter_transformed_ranges.is_empty() {
                editor.clear_gutter_highlights::<GutterTransformedRange>(cx);
            } else {
                editor.highlight_gutter::<GutterTransformedRange>(
                    &gutter_transformed_ranges,
                    |cx| cx.theme().status().info,
                    cx,
                )
            }

            if foreground_ranges.is_empty() {
                editor.clear_highlights::<InlineAssist>(cx);
            } else {
                editor.highlight_text::<InlineAssist>(
                    foreground_ranges,
                    HighlightStyle {
                        fade_out: Some(0.6),
                        ..Default::default()
                    },
                    cx,
                );
            }

            editor.clear_row_highlights::<InlineAssist>();
            for row_range in inserted_row_ranges {
                editor.highlight_rows::<InlineAssist>(
                    row_range,
                    Some(cx.theme().status().info_background),
                    false,
                    cx,
                );
            }
        });
    }

    fn update_editor_blocks(
        &mut self,
        editor: &View<Editor>,
        assist_id: InlineAssistId,
        cx: &mut WindowContext,
    ) {
        let Some(assist) = self.assists.get_mut(&assist_id) else {
            return;
        };
        let Some(decorations) = assist.decorations.as_mut() else {
            return;
        };

        let codegen = assist.codegen.read(cx);
        let old_snapshot = codegen.snapshot(cx);
        let old_buffer = codegen.old_buffer(cx);
        let deleted_row_ranges = codegen.diff(cx).deleted_row_ranges.clone();

        editor.update(cx, |editor, cx| {
            let old_blocks = mem::take(&mut decorations.removed_line_block_ids);
            editor.remove_blocks(old_blocks, None, cx);

            let mut new_blocks = Vec::new();
            for (new_row, old_row_range) in deleted_row_ranges {
                let (_, buffer_start) = old_snapshot
                    .point_to_buffer_offset(Point::new(*old_row_range.start(), 0))
                    .unwrap();
                let (_, buffer_end) = old_snapshot
                    .point_to_buffer_offset(Point::new(
                        *old_row_range.end(),
                        old_snapshot.line_len(MultiBufferRow(*old_row_range.end())),
                    ))
                    .unwrap();

                let deleted_lines_editor = cx.new_view(|cx| {
                    let multi_buffer = cx.new_model(|_| {
                        MultiBuffer::without_headers(language::Capability::ReadOnly)
                    });
                    multi_buffer.update(cx, |multi_buffer, cx| {
                        multi_buffer.push_excerpts(
                            old_buffer.clone(),
                            Some(ExcerptRange {
                                context: buffer_start..buffer_end,
                                primary: None,
                            }),
                            cx,
                        );
                    });

                    enum DeletedLines {}
                    let mut editor = Editor::for_multibuffer(multi_buffer, None, true, cx);
                    editor.set_soft_wrap_mode(language::language_settings::SoftWrap::None, cx);
                    editor.set_show_wrap_guides(false, cx);
                    editor.set_show_gutter(false, cx);
                    editor.scroll_manager.set_forbid_vertical_scroll(true);
                    editor.set_read_only(true);
                    editor.set_show_inline_completions(Some(false), cx);
                    editor.highlight_rows::<DeletedLines>(
                        Anchor::min()..=Anchor::max(),
                        Some(cx.theme().status().deleted_background),
                        false,
                        cx,
                    );
                    editor
                });

                let height =
                    deleted_lines_editor.update(cx, |editor, cx| editor.max_point(cx).row().0 + 1);
                new_blocks.push(BlockProperties {
                    position: new_row,
                    height,
                    style: BlockStyle::Flex,
                    render: Box::new(move |cx| {
                        div()
                            .bg(cx.theme().status().deleted_background)
                            .size_full()
                            .h(height as f32 * cx.line_height())
                            .pl(cx.gutter_dimensions.full_width())
                            .child(deleted_lines_editor.clone())
                            .into_any_element()
                    }),
                    disposition: BlockDisposition::Above,
                    priority: 0,
                });
            }

            decorations.removed_line_block_ids = editor
                .insert_blocks(new_blocks, None, cx)
                .into_iter()
                .collect();
        })
    }

    pub fn observe_assist(
        &mut self,
        assist_id: InlineAssistId,
    ) -> async_watch::Receiver<AssistStatus> {
        if let Some((_, rx)) = self.assist_observations.get(&assist_id) {
            rx.clone()
        } else {
            let (tx, rx) = async_watch::channel(AssistStatus::Idle);
            self.assist_observations.insert(assist_id, (tx, rx.clone()));
            rx
        }
    }
}

pub enum InlineAssistStatus {
    Idle,
    Pending,
    Done,
    Error,
    Confirmed,
    Canceled,
}

impl InlineAssistStatus {
    pub(crate) fn is_pending(&self) -> bool {
        matches!(self, Self::Pending)
    }

    pub(crate) fn is_confirmed(&self) -> bool {
        matches!(self, Self::Confirmed)
    }

    pub(crate) fn is_done(&self) -> bool {
        matches!(self, Self::Done)
    }
}

struct EditorInlineAssists {
    assist_ids: Vec<InlineAssistId>,
    scroll_lock: Option<InlineAssistScrollLock>,
    highlight_updates: async_watch::Sender<()>,
    _update_highlights: Task<Result<()>>,
    _subscriptions: Vec<gpui::Subscription>,
}

struct InlineAssistScrollLock {
    assist_id: InlineAssistId,
    distance_from_top: f32,
}

impl EditorInlineAssists {
    #[allow(clippy::too_many_arguments)]
    fn new(editor: &View<Editor>, cx: &mut WindowContext) -> Self {
        let (highlight_updates_tx, mut highlight_updates_rx) = async_watch::channel(());
        Self {
            assist_ids: Vec::new(),
            scroll_lock: None,
            highlight_updates: highlight_updates_tx,
            _update_highlights: cx.spawn(|mut cx| {
                let editor = editor.downgrade();
                async move {
                    while let Ok(()) = highlight_updates_rx.changed().await {
                        let editor = editor.upgrade().context("editor was dropped")?;
                        cx.update_global(|assistant: &mut InlineAssistant, cx| {
                            assistant.update_editor_highlights(&editor, cx);
                        })?;
                    }
                    Ok(())
                }
            }),
            _subscriptions: vec![
                cx.observe_release(editor, {
                    let editor = editor.downgrade();
                    |_, cx| {
                        InlineAssistant::update_global(cx, |this, cx| {
                            this.handle_editor_release(editor, cx);
                        })
                    }
                }),
                cx.observe(editor, move |editor, cx| {
                    InlineAssistant::update_global(cx, |this, cx| {
                        this.handle_editor_change(editor, cx)
                    })
                }),
                cx.subscribe(editor, move |editor, event, cx| {
                    InlineAssistant::update_global(cx, |this, cx| {
                        this.handle_editor_event(editor, event, cx)
                    })
                }),
                editor.update(cx, |editor, cx| {
                    let editor_handle = cx.view().downgrade();
                    editor.register_action(
                        move |_: &editor::actions::Newline, cx: &mut WindowContext| {
                            InlineAssistant::update_global(cx, |this, cx| {
                                if let Some(editor) = editor_handle.upgrade() {
                                    this.handle_editor_newline(editor, cx)
                                }
                            })
                        },
                    )
                }),
                editor.update(cx, |editor, cx| {
                    let editor_handle = cx.view().downgrade();
                    editor.register_action(
                        move |_: &editor::actions::Cancel, cx: &mut WindowContext| {
                            InlineAssistant::update_global(cx, |this, cx| {
                                if let Some(editor) = editor_handle.upgrade() {
                                    this.handle_editor_cancel(editor, cx)
                                }
                            })
                        },
                    )
                }),
            ],
        }
    }
}

struct InlineAssistGroup {
    assist_ids: Vec<InlineAssistId>,
    linked: bool,
    active_assist_id: Option<InlineAssistId>,
}

impl InlineAssistGroup {
    fn new() -> Self {
        Self {
            assist_ids: Vec::new(),
            linked: true,
            active_assist_id: None,
        }
    }
}

fn build_assist_editor_renderer(editor: &View<PromptEditor>) -> RenderBlock {
    let editor = editor.clone();
    Box::new(move |cx: &mut BlockContext| {
        *editor.read(cx).gutter_dimensions.lock() = *cx.gutter_dimensions;
        editor.clone().into_any_element()
    })
}

#[derive(Copy, Clone, Default, Debug, PartialEq, Eq, Hash)]
pub struct InlineAssistId(usize);

impl InlineAssistId {
    fn post_inc(&mut self) -> InlineAssistId {
        let id = *self;
        self.0 += 1;
        id
    }
}

#[derive(Copy, Clone, Default, Debug, PartialEq, Eq, Hash)]
struct InlineAssistGroupId(usize);

impl InlineAssistGroupId {
    fn post_inc(&mut self) -> InlineAssistGroupId {
        let id = *self;
        self.0 += 1;
        id
    }
}

enum PromptEditorEvent {
    StartRequested,
    StopRequested,
    ConfirmRequested,
    CancelRequested,
    DismissRequested,
}

struct PromptEditor {
    id: InlineAssistId,
    fs: Arc<dyn Fs>,
    editor: View<Editor>,
    edited_since_done: bool,
    gutter_dimensions: Arc<Mutex<GutterDimensions>>,
    prompt_history: VecDeque<String>,
    prompt_history_ix: Option<usize>,
    pending_prompt: String,
    codegen: Model<Codegen>,
    _codegen_subscription: Subscription,
    editor_subscriptions: Vec<Subscription>,
    pending_token_count: Task<Result<()>>,
    token_counts: Option<TokenCounts>,
    _token_count_subscriptions: Vec<Subscription>,
    workspace: Option<WeakView<Workspace>>,
    show_rate_limit_notice: bool,
}

#[derive(Copy, Clone)]
pub struct TokenCounts {
    total: usize,
    assistant_panel: usize,
}

impl EventEmitter<PromptEditorEvent> for PromptEditor {}

impl Render for PromptEditor {
    fn render(&mut self, cx: &mut ViewContext<Self>) -> impl IntoElement {
        let gutter_dimensions = *self.gutter_dimensions.lock();
        let codegen = self.codegen.read(cx);

        let mut buttons = Vec::new();
        if codegen.alternative_count(cx) > 1 {
            buttons.push(self.render_cycle_controls(cx));
        }

        let status = codegen.status(cx);
        buttons.extend(match status {
            CodegenStatus::Idle => {
                vec![
                    IconButton::new("cancel", IconName::Close)
                        .icon_color(Color::Muted)
                        .shape(IconButtonShape::Square)
                        .tooltip(|cx| Tooltip::for_action("Cancel Assist", &menu::Cancel, cx))
                        .on_click(
                            cx.listener(|_, _, cx| cx.emit(PromptEditorEvent::CancelRequested)),
                        )
                        .into_any_element(),
                    IconButton::new("start", IconName::SparkleAlt)
                        .icon_color(Color::Muted)
                        .shape(IconButtonShape::Square)
                        .tooltip(|cx| Tooltip::for_action("Transform", &menu::Confirm, cx))
                        .on_click(
                            cx.listener(|_, _, cx| cx.emit(PromptEditorEvent::StartRequested)),
                        )
                        .into_any_element(),
                ]
            }
            CodegenStatus::Pending => {
                vec![
                    IconButton::new("cancel", IconName::Close)
                        .icon_color(Color::Muted)
                        .shape(IconButtonShape::Square)
                        .tooltip(|cx| Tooltip::text("Cancel Assist", cx))
                        .on_click(
                            cx.listener(|_, _, cx| cx.emit(PromptEditorEvent::CancelRequested)),
                        )
                        .into_any_element(),
                    IconButton::new("stop", IconName::Stop)
                        .icon_color(Color::Error)
                        .shape(IconButtonShape::Square)
                        .tooltip(|cx| {
                            Tooltip::with_meta(
                                "Interrupt Transformation",
                                Some(&menu::Cancel),
                                "Changes won't be discarded",
                                cx,
                            )
                        })
                        .on_click(cx.listener(|_, _, cx| cx.emit(PromptEditorEvent::StopRequested)))
                        .into_any_element(),
                ]
            }
            CodegenStatus::Error(_) | CodegenStatus::Done => {
                vec![
                    IconButton::new("cancel", IconName::Close)
                        .icon_color(Color::Muted)
                        .shape(IconButtonShape::Square)
                        .tooltip(|cx| Tooltip::for_action("Cancel Assist", &menu::Cancel, cx))
                        .on_click(
                            cx.listener(|_, _, cx| cx.emit(PromptEditorEvent::CancelRequested)),
                        )
                        .into_any_element(),
                    if self.edited_since_done || matches!(status, CodegenStatus::Error(_)) {
                        IconButton::new("restart", IconName::RotateCw)
                            .icon_color(Color::Info)
                            .shape(IconButtonShape::Square)
                            .tooltip(|cx| {
                                Tooltip::with_meta(
                                    "Restart Transformation",
                                    Some(&menu::Confirm),
                                    "Changes will be discarded",
                                    cx,
                                )
                            })
                            .on_click(cx.listener(|_, _, cx| {
                                cx.emit(PromptEditorEvent::StartRequested);
                            }))
                            .into_any_element()
                    } else {
                        IconButton::new("confirm", IconName::Check)
                            .icon_color(Color::Info)
                            .shape(IconButtonShape::Square)
                            .tooltip(|cx| Tooltip::for_action("Confirm Assist", &menu::Confirm, cx))
                            .on_click(cx.listener(|_, _, cx| {
                                cx.emit(PromptEditorEvent::ConfirmRequested);
                            }))
                            .into_any_element()
                    },
                ]
            }
        });

        h_flex()
            .key_context("PromptEditor")
            .bg(cx.theme().colors().editor_background)
            .border_y_1()
            .border_color(cx.theme().status().info_border)
            .size_full()
            .py(cx.line_height() / 2.5)
            .on_action(cx.listener(Self::confirm))
            .on_action(cx.listener(Self::cancel))
            .on_action(cx.listener(Self::move_up))
            .on_action(cx.listener(Self::move_down))
            .capture_action(cx.listener(Self::cycle_prev))
            .capture_action(cx.listener(Self::cycle_next))
            .child(
                h_flex()
                    .w(gutter_dimensions.full_width() + (gutter_dimensions.margin / 2.0))
                    .justify_center()
                    .gap_2()
                    .child(
                        ModelSelector::new(
                            self.fs.clone(),
                            IconButton::new("context", IconName::SettingsAlt)
                                .shape(IconButtonShape::Square)
                                .icon_size(IconSize::Small)
                                .icon_color(Color::Muted)
                                .tooltip(move |cx| {
                                    Tooltip::with_meta(
                                        format!(
                                            "Using {}",
                                            LanguageModelRegistry::read_global(cx)
                                                .active_model()
                                                .map(|model| model.name().0)
                                                .unwrap_or_else(|| "No model selected".into()),
                                        ),
                                        None,
                                        "Change Model",
                                        cx,
                                    )
                                }),
                        )
                        .with_info_text(
                            "Inline edits use context\n\
                            from the currently selected\n\
                            assistant panel tab.",
                        ),
                    )
                    .map(|el| {
                        let CodegenStatus::Error(error) = self.codegen.read(cx).status(cx) else {
                            return el;
                        };

                        let error_message = SharedString::from(error.to_string());
                        if error.error_code() == proto::ErrorCode::RateLimitExceeded
                            && cx.has_flag::<ZedPro>()
                        {
                            el.child(
                                v_flex()
                                    .child(
                                        IconButton::new("rate-limit-error", IconName::XCircle)
                                            .selected(self.show_rate_limit_notice)
                                            .shape(IconButtonShape::Square)
                                            .icon_size(IconSize::Small)
                                            .on_click(cx.listener(Self::toggle_rate_limit_notice)),
                                    )
                                    .children(self.show_rate_limit_notice.then(|| {
                                        deferred(
                                            anchored()
                                                .position_mode(gpui::AnchoredPositionMode::Local)
                                                .position(point(px(0.), px(24.)))
                                                .anchor(gpui::AnchorCorner::TopLeft)
                                                .child(self.render_rate_limit_notice(cx)),
                                        )
                                    })),
                            )
                        } else {
                            el.child(
                                div()
                                    .id("error")
                                    .tooltip(move |cx| Tooltip::text(error_message.clone(), cx))
                                    .child(
                                        Icon::new(IconName::XCircle)
                                            .size(IconSize::Small)
                                            .color(Color::Error),
                                    ),
                            )
                        }
                    }),
            )
            .child(div().flex_1().child(self.render_prompt_editor(cx)))
            .child(
                h_flex()
                    .gap_2()
                    .pr_6()
                    .children(self.render_token_count(cx))
                    .children(buttons),
            )
    }
}

impl FocusableView for PromptEditor {
    fn focus_handle(&self, cx: &AppContext) -> FocusHandle {
        self.editor.focus_handle(cx)
    }
}

impl PromptEditor {
    const MAX_LINES: u8 = 8;

    #[allow(clippy::too_many_arguments)]
    fn new(
        id: InlineAssistId,
        gutter_dimensions: Arc<Mutex<GutterDimensions>>,
        prompt_history: VecDeque<String>,
        prompt_buffer: Model<MultiBuffer>,
        codegen: Model<Codegen>,
        parent_editor: &View<Editor>,
        assistant_panel: Option<&View<AssistantPanel>>,
        workspace: Option<WeakView<Workspace>>,
        fs: Arc<dyn Fs>,
        cx: &mut ViewContext<Self>,
    ) -> Self {
        let prompt_editor = cx.new_view(|cx| {
            let mut editor = Editor::new(
                EditorMode::AutoHeight {
                    max_lines: Self::MAX_LINES as usize,
                },
                prompt_buffer,
                None,
                false,
                cx,
            );
            editor.set_soft_wrap_mode(language::language_settings::SoftWrap::EditorWidth, cx);
            // Since the prompt editors for all inline assistants are linked,
            // always show the cursor (even when it isn't focused) because
            // typing in one will make what you typed appear in all of them.
            editor.set_show_cursor_when_unfocused(true, cx);
            editor.set_placeholder_text("Add a prompt…", cx);
            editor
        });

        let mut token_count_subscriptions = Vec::new();
        token_count_subscriptions
            .push(cx.subscribe(parent_editor, Self::handle_parent_editor_event));
        if let Some(assistant_panel) = assistant_panel {
            token_count_subscriptions
                .push(cx.subscribe(assistant_panel, Self::handle_assistant_panel_event));
        }

        let mut this = Self {
            id,
            editor: prompt_editor,
            edited_since_done: false,
            gutter_dimensions,
            prompt_history,
            prompt_history_ix: None,
            pending_prompt: String::new(),
            _codegen_subscription: cx.observe(&codegen, Self::handle_codegen_changed),
            editor_subscriptions: Vec::new(),
            codegen,
            fs,
            pending_token_count: Task::ready(Ok(())),
            token_counts: None,
            _token_count_subscriptions: token_count_subscriptions,
            workspace,
            show_rate_limit_notice: false,
        };
        this.count_tokens(cx);
        this.subscribe_to_editor(cx);
        this
    }

    fn subscribe_to_editor(&mut self, cx: &mut ViewContext<Self>) {
        self.editor_subscriptions.clear();
        self.editor_subscriptions
            .push(cx.subscribe(&self.editor, Self::handle_prompt_editor_events));
    }

    fn set_show_cursor_when_unfocused(
        &mut self,
        show_cursor_when_unfocused: bool,
        cx: &mut ViewContext<Self>,
    ) {
        self.editor.update(cx, |editor, cx| {
            editor.set_show_cursor_when_unfocused(show_cursor_when_unfocused, cx)
        });
    }

    fn unlink(&mut self, cx: &mut ViewContext<Self>) {
        let prompt = self.prompt(cx);
        let focus = self.editor.focus_handle(cx).contains_focused(cx);
        self.editor = cx.new_view(|cx| {
            let mut editor = Editor::auto_height(Self::MAX_LINES as usize, cx);
            editor.set_soft_wrap_mode(language::language_settings::SoftWrap::EditorWidth, cx);
            editor.set_placeholder_text("Add a prompt…", cx);
            editor.set_text(prompt, cx);
            if focus {
                editor.focus(cx);
            }
            editor
        });
        self.subscribe_to_editor(cx);
    }

    fn prompt(&self, cx: &AppContext) -> String {
        self.editor.read(cx).text(cx)
    }

    fn toggle_rate_limit_notice(&mut self, _: &ClickEvent, cx: &mut ViewContext<Self>) {
        self.show_rate_limit_notice = !self.show_rate_limit_notice;
        if self.show_rate_limit_notice {
            cx.focus_view(&self.editor);
        }
        cx.notify();
    }

    fn handle_parent_editor_event(
        &mut self,
        _: View<Editor>,
        event: &EditorEvent,
        cx: &mut ViewContext<Self>,
    ) {
        if let EditorEvent::BufferEdited { .. } = event {
            self.count_tokens(cx);
        }
    }

    fn handle_assistant_panel_event(
        &mut self,
        _: View<AssistantPanel>,
        event: &AssistantPanelEvent,
        cx: &mut ViewContext<Self>,
    ) {
        let AssistantPanelEvent::ContextEdited { .. } = event;
        self.count_tokens(cx);
    }

    fn count_tokens(&mut self, cx: &mut ViewContext<Self>) {
        let assist_id = self.id;
        self.pending_token_count = cx.spawn(|this, mut cx| async move {
            cx.background_executor().timer(Duration::from_secs(1)).await;
            let token_count = cx
                .update_global(|inline_assistant: &mut InlineAssistant, cx| {
                    let assist = inline_assistant
                        .assists
                        .get(&assist_id)
                        .context("assist not found")?;
                    anyhow::Ok(assist.count_tokens(cx))
                })??
                .await?;

            this.update(&mut cx, |this, cx| {
                this.token_counts = Some(token_count);
                cx.notify();
            })
        })
    }

    fn handle_prompt_editor_events(
        &mut self,
        _: View<Editor>,
        event: &EditorEvent,
        cx: &mut ViewContext<Self>,
    ) {
        match event {
            EditorEvent::Edited { .. } => {
                let prompt = self.editor.read(cx).text(cx);
                if self
                    .prompt_history_ix
                    .map_or(true, |ix| self.prompt_history[ix] != prompt)
                {
                    self.prompt_history_ix.take();
                    self.pending_prompt = prompt;
                }

                self.edited_since_done = true;
                cx.notify();
            }
            EditorEvent::BufferEdited => {
                self.count_tokens(cx);
            }
            EditorEvent::Blurred => {
                if self.show_rate_limit_notice {
                    self.show_rate_limit_notice = false;
                    cx.notify();
                }
            }
            _ => {}
        }
    }

    fn handle_codegen_changed(&mut self, _: Model<Codegen>, cx: &mut ViewContext<Self>) {
        match self.codegen.read(cx).status(cx) {
            CodegenStatus::Idle => {
                self.editor
                    .update(cx, |editor, _| editor.set_read_only(false));
            }
            CodegenStatus::Pending => {
                self.editor
                    .update(cx, |editor, _| editor.set_read_only(true));
            }
            CodegenStatus::Done => {
                self.edited_since_done = false;
                self.editor
                    .update(cx, |editor, _| editor.set_read_only(false));
            }
            CodegenStatus::Error(error) => {
                if cx.has_flag::<ZedPro>()
                    && error.error_code() == proto::ErrorCode::RateLimitExceeded
                    && !dismissed_rate_limit_notice()
                {
                    self.show_rate_limit_notice = true;
                    cx.notify();
                }

                self.edited_since_done = false;
                self.editor
                    .update(cx, |editor, _| editor.set_read_only(false));
            }
        }
    }

    fn cancel(&mut self, _: &editor::actions::Cancel, cx: &mut ViewContext<Self>) {
        match self.codegen.read(cx).status(cx) {
            CodegenStatus::Idle | CodegenStatus::Done | CodegenStatus::Error(_) => {
                cx.emit(PromptEditorEvent::CancelRequested);
            }
            CodegenStatus::Pending => {
                cx.emit(PromptEditorEvent::StopRequested);
            }
        }
    }

    fn confirm(&mut self, _: &menu::Confirm, cx: &mut ViewContext<Self>) {
        match self.codegen.read(cx).status(cx) {
            CodegenStatus::Idle => {
                cx.emit(PromptEditorEvent::StartRequested);
            }
            CodegenStatus::Pending => {
                cx.emit(PromptEditorEvent::DismissRequested);
            }
            CodegenStatus::Done => {
                if self.edited_since_done {
                    cx.emit(PromptEditorEvent::StartRequested);
                } else {
                    cx.emit(PromptEditorEvent::ConfirmRequested);
                }
            }
            CodegenStatus::Error(_) => {
                cx.emit(PromptEditorEvent::StartRequested);
            }
        }
    }

    fn move_up(&mut self, _: &MoveUp, cx: &mut ViewContext<Self>) {
        if let Some(ix) = self.prompt_history_ix {
            if ix > 0 {
                self.prompt_history_ix = Some(ix - 1);
                let prompt = self.prompt_history[ix - 1].as_str();
                self.editor.update(cx, |editor, cx| {
                    editor.set_text(prompt, cx);
                    editor.move_to_beginning(&Default::default(), cx);
                });
            }
        } else if !self.prompt_history.is_empty() {
            self.prompt_history_ix = Some(self.prompt_history.len() - 1);
            let prompt = self.prompt_history[self.prompt_history.len() - 1].as_str();
            self.editor.update(cx, |editor, cx| {
                editor.set_text(prompt, cx);
                editor.move_to_beginning(&Default::default(), cx);
            });
        }
    }

    fn move_down(&mut self, _: &MoveDown, cx: &mut ViewContext<Self>) {
        if let Some(ix) = self.prompt_history_ix {
            if ix < self.prompt_history.len() - 1 {
                self.prompt_history_ix = Some(ix + 1);
                let prompt = self.prompt_history[ix + 1].as_str();
                self.editor.update(cx, |editor, cx| {
                    editor.set_text(prompt, cx);
                    editor.move_to_end(&Default::default(), cx)
                });
            } else {
                self.prompt_history_ix = None;
                let prompt = self.pending_prompt.as_str();
                self.editor.update(cx, |editor, cx| {
                    editor.set_text(prompt, cx);
                    editor.move_to_end(&Default::default(), cx)
                });
            }
        }
    }

    fn cycle_prev(&mut self, _: &CyclePreviousInlineAssist, cx: &mut ViewContext<Self>) {
        self.codegen
            .update(cx, |codegen, cx| codegen.cycle_prev(cx));
    }

    fn cycle_next(&mut self, _: &CycleNextInlineAssist, cx: &mut ViewContext<Self>) {
        self.codegen
            .update(cx, |codegen, cx| codegen.cycle_next(cx));
    }

    fn render_cycle_controls(&self, cx: &ViewContext<Self>) -> AnyElement {
        let codegen = self.codegen.read(cx);
        let disabled = matches!(codegen.status(cx), CodegenStatus::Idle);

        h_flex()
            .child(
                IconButton::new("previous", IconName::ChevronLeft)
                    .icon_color(Color::Muted)
                    .disabled(disabled)
                    .shape(IconButtonShape::Square)
                    .tooltip({
                        let focus_handle = self.editor.focus_handle(cx);
                        move |cx| {
                            Tooltip::for_action_in(
                                "Previous Alternative",
                                &CyclePreviousInlineAssist,
                                &focus_handle,
                                cx,
                            )
                        }
                    })
                    .on_click(cx.listener(|this, _, cx| {
                        this.codegen
                            .update(cx, |codegen, cx| codegen.cycle_prev(cx))
                    })),
            )
            .child(
                Label::new(format!(
                    "{}/{}",
                    codegen.active_alternative + 1,
                    codegen.alternative_count(cx)
                ))
                .size(LabelSize::Small)
                .color(if disabled {
                    Color::Disabled
                } else {
                    Color::Muted
                }),
            )
            .child(
                IconButton::new("next", IconName::ChevronRight)
                    .icon_color(Color::Muted)
                    .disabled(disabled)
                    .shape(IconButtonShape::Square)
                    .tooltip({
                        let focus_handle = self.editor.focus_handle(cx);
                        move |cx| {
                            Tooltip::for_action_in(
                                "Next Alternative",
                                &CycleNextInlineAssist,
                                &focus_handle,
                                cx,
                            )
                        }
                    })
                    .on_click(cx.listener(|this, _, cx| {
                        this.codegen
                            .update(cx, |codegen, cx| codegen.cycle_next(cx))
                    })),
            )
            .into_any_element()
    }

    fn render_token_count(&self, cx: &mut ViewContext<Self>) -> Option<impl IntoElement> {
        let model = LanguageModelRegistry::read_global(cx).active_model()?;
        let token_counts = self.token_counts?;
        let max_token_count = model.max_token_count();

        let remaining_tokens = max_token_count as isize - token_counts.total as isize;
        let token_count_color = if remaining_tokens <= 0 {
            Color::Error
        } else if token_counts.total as f32 / max_token_count as f32 >= 0.8 {
            Color::Warning
        } else {
            Color::Muted
        };

        let mut token_count = h_flex()
            .id("token_count")
            .gap_0p5()
            .child(
                Label::new(humanize_token_count(token_counts.total))
                    .size(LabelSize::Small)
                    .color(token_count_color),
            )
            .child(Label::new("/").size(LabelSize::Small).color(Color::Muted))
            .child(
                Label::new(humanize_token_count(max_token_count))
                    .size(LabelSize::Small)
                    .color(Color::Muted),
            );
        if let Some(workspace) = self.workspace.clone() {
            token_count = token_count
                .tooltip(move |cx| {
                    Tooltip::with_meta(
                        format!(
                            "Tokens Used ({} from the Assistant Panel)",
                            humanize_token_count(token_counts.assistant_panel)
                        ),
                        None,
                        "Click to open the Assistant Panel",
                        cx,
                    )
                })
                .cursor_pointer()
                .on_mouse_down(gpui::MouseButton::Left, |_, cx| cx.stop_propagation())
                .on_click(move |_, cx| {
                    cx.stop_propagation();
                    workspace
                        .update(cx, |workspace, cx| {
                            workspace.focus_panel::<AssistantPanel>(cx)
                        })
                        .ok();
                });
        } else {
            token_count = token_count
                .cursor_default()
                .tooltip(|cx| Tooltip::text("Tokens used", cx));
        }

        Some(token_count)
    }

    fn render_prompt_editor(&self, cx: &mut ViewContext<Self>) -> impl IntoElement {
        let settings = ThemeSettings::get_global(cx);
        let text_style = TextStyle {
            color: if self.editor.read(cx).read_only(cx) {
                cx.theme().colors().text_disabled
            } else {
                cx.theme().colors().text
            },
            font_family: settings.buffer_font.family.clone(),
            font_fallbacks: settings.buffer_font.fallbacks.clone(),
            font_size: settings.buffer_font_size.into(),
            font_weight: settings.buffer_font.weight,
            line_height: relative(settings.buffer_line_height.value()),
            ..Default::default()
        };
        EditorElement::new(
            &self.editor,
            EditorStyle {
                background: cx.theme().colors().editor_background,
                local_player: cx.theme().players().local(),
                text: text_style,
                ..Default::default()
            },
        )
    }

    fn render_rate_limit_notice(&self, cx: &mut ViewContext<Self>) -> impl IntoElement {
        Popover::new().child(
            v_flex()
                .occlude()
                .p_2()
                .child(
                    Label::new("Out of Tokens")
                        .size(LabelSize::Small)
                        .weight(FontWeight::BOLD),
                )
                .child(Label::new(
                    "Try Zed Pro for higher limits, a wider range of models, and more.",
                ))
                .child(
                    h_flex()
                        .justify_between()
                        .child(CheckboxWithLabel::new(
                            "dont-show-again",
                            Label::new("Don't show again"),
                            if dismissed_rate_limit_notice() {
                                ui::Selection::Selected
                            } else {
                                ui::Selection::Unselected
                            },
                            |selection, cx| {
                                let is_dismissed = match selection {
                                    ui::Selection::Unselected => false,
                                    ui::Selection::Indeterminate => return,
                                    ui::Selection::Selected => true,
                                };

                                set_rate_limit_notice_dismissed(is_dismissed, cx)
                            },
                        ))
                        .child(
                            h_flex()
                                .gap_2()
                                .child(
                                    Button::new("dismiss", "Dismiss")
                                        .style(ButtonStyle::Transparent)
                                        .on_click(cx.listener(Self::toggle_rate_limit_notice)),
                                )
                                .child(Button::new("more-info", "More Info").on_click(
                                    |_event, cx| {
                                        cx.dispatch_action(Box::new(
                                            zed_actions::OpenAccountSettings,
                                        ))
                                    },
                                )),
                        ),
                ),
        )
    }
}

const DISMISSED_RATE_LIMIT_NOTICE_KEY: &str = "dismissed-rate-limit-notice";

fn dismissed_rate_limit_notice() -> bool {
    db::kvp::KEY_VALUE_STORE
        .read_kvp(DISMISSED_RATE_LIMIT_NOTICE_KEY)
        .log_err()
        .map_or(false, |s| s.is_some())
}

fn set_rate_limit_notice_dismissed(is_dismissed: bool, cx: &mut AppContext) {
    db::write_and_log(cx, move || async move {
        if is_dismissed {
            db::kvp::KEY_VALUE_STORE
                .write_kvp(DISMISSED_RATE_LIMIT_NOTICE_KEY.into(), "1".into())
                .await
        } else {
            db::kvp::KEY_VALUE_STORE
                .delete_kvp(DISMISSED_RATE_LIMIT_NOTICE_KEY.into())
                .await
        }
    })
}

struct InlineAssist {
    group_id: InlineAssistGroupId,
    range: Range<Anchor>,
    editor: WeakView<Editor>,
    decorations: Option<InlineAssistDecorations>,
    codegen: Model<Codegen>,
    _subscriptions: Vec<Subscription>,
    workspace: Option<WeakView<Workspace>>,
    include_context: bool,
}

impl InlineAssist {
    #[allow(clippy::too_many_arguments)]
    fn new(
        assist_id: InlineAssistId,
        group_id: InlineAssistGroupId,
        include_context: bool,
        editor: &View<Editor>,
        prompt_editor: &View<PromptEditor>,
        prompt_block_id: CustomBlockId,
        end_block_id: CustomBlockId,
        range: Range<Anchor>,
        codegen: Model<Codegen>,
        workspace: Option<WeakView<Workspace>>,
        cx: &mut WindowContext,
    ) -> Self {
        let prompt_editor_focus_handle = prompt_editor.focus_handle(cx);
        InlineAssist {
            group_id,
            include_context,
            editor: editor.downgrade(),
            decorations: Some(InlineAssistDecorations {
                prompt_block_id,
                prompt_editor: prompt_editor.clone(),
                removed_line_block_ids: HashSet::default(),
                end_block_id,
            }),
            range,
            codegen: codegen.clone(),
            workspace: workspace.clone(),
            _subscriptions: vec![
                cx.on_focus_in(&prompt_editor_focus_handle, move |cx| {
                    InlineAssistant::update_global(cx, |this, cx| {
                        this.handle_prompt_editor_focus_in(assist_id, cx)
                    })
                }),
                cx.on_focus_out(&prompt_editor_focus_handle, move |_, cx| {
                    InlineAssistant::update_global(cx, |this, cx| {
                        this.handle_prompt_editor_focus_out(assist_id, cx)
                    })
                }),
                cx.subscribe(prompt_editor, |prompt_editor, event, cx| {
                    InlineAssistant::update_global(cx, |this, cx| {
                        this.handle_prompt_editor_event(prompt_editor, event, cx)
                    })
                }),
                cx.observe(&codegen, {
                    let editor = editor.downgrade();
                    move |_, cx| {
                        if let Some(editor) = editor.upgrade() {
                            InlineAssistant::update_global(cx, |this, cx| {
                                if let Some(editor_assists) =
                                    this.assists_by_editor.get(&editor.downgrade())
                                {
                                    editor_assists.highlight_updates.send(()).ok();
                                }

                                this.update_editor_blocks(&editor, assist_id, cx);
                            })
                        }
                    }
                }),
                cx.subscribe(&codegen, move |codegen, event, cx| {
                    InlineAssistant::update_global(cx, |this, cx| match event {
                        CodegenEvent::Undone => this.finish_assist(assist_id, false, cx),
                        CodegenEvent::Finished => {
                            let assist = if let Some(assist) = this.assists.get(&assist_id) {
                                assist
                            } else {
                                return;
                            };

                            if let CodegenStatus::Error(error) = codegen.read(cx).status(cx) {
                                if assist.decorations.is_none() {
                                    if let Some(workspace) = assist
                                        .workspace
                                        .as_ref()
                                        .and_then(|workspace| workspace.upgrade())
                                    {
                                        let error = format!("Inline assistant error: {}", error);
                                        workspace.update(cx, |workspace, cx| {
                                            struct InlineAssistantError;

                                            let id =
                                                NotificationId::identified::<InlineAssistantError>(
                                                    assist_id.0,
                                                );

                                            workspace.show_toast(Toast::new(id, error), cx);
                                        })
                                    }
                                }
                            }

                            if assist.decorations.is_none() {
                                this.finish_assist(assist_id, false, cx);
                            } else if let Some(tx) = this.assist_observations.get(&assist_id) {
                                tx.0.send(AssistStatus::Finished).ok();
                            }
                        }
                    })
                }),
            ],
        }
    }

    fn user_prompt(&self, cx: &AppContext) -> Option<String> {
        let decorations = self.decorations.as_ref()?;
        Some(decorations.prompt_editor.read(cx).prompt(cx))
    }

    fn assistant_panel_context(&self, cx: &WindowContext) -> Option<LanguageModelRequest> {
        if self.include_context {
            let workspace = self.workspace.as_ref()?;
            let workspace = workspace.upgrade()?.read(cx);
            let assistant_panel = workspace.panel::<AssistantPanel>(cx)?;
            Some(
                assistant_panel
                    .read(cx)
                    .active_context(cx)?
                    .read(cx)
                    .to_completion_request(cx),
            )
        } else {
            None
        }
    }

    pub fn count_tokens(&self, cx: &WindowContext) -> BoxFuture<'static, Result<TokenCounts>> {
        let Some(user_prompt) = self.user_prompt(cx) else {
            return future::ready(Err(anyhow!("no user prompt"))).boxed();
        };
        let assistant_panel_context = self.assistant_panel_context(cx);
        self.codegen
            .read(cx)
            .count_tokens(user_prompt, assistant_panel_context, cx)
    }
}

struct InlineAssistDecorations {
    prompt_block_id: CustomBlockId,
    prompt_editor: View<PromptEditor>,
    removed_line_block_ids: HashSet<CustomBlockId>,
    end_block_id: CustomBlockId,
}

#[derive(Copy, Clone, Debug)]
pub enum CodegenEvent {
    Finished,
    Undone,
}

pub struct Codegen {
    alternatives: Vec<Model<CodegenAlternative>>,
    active_alternative: usize,
    subscriptions: Vec<Subscription>,
    buffer: Model<MultiBuffer>,
    range: Range<Anchor>,
    initial_transaction_id: Option<TransactionId>,
    telemetry: Option<Arc<Telemetry>>,
    builder: Arc<PromptBuilder>,
}

impl Codegen {
    pub fn new(
        buffer: Model<MultiBuffer>,
        range: Range<Anchor>,
        initial_transaction_id: Option<TransactionId>,
        telemetry: Option<Arc<Telemetry>>,
        builder: Arc<PromptBuilder>,
        cx: &mut ModelContext<Self>,
    ) -> Self {
        let codegen = cx.new_model(|cx| {
            CodegenAlternative::new(
                buffer.clone(),
                range.clone(),
                false,
                telemetry.clone(),
                builder.clone(),
                cx,
            )
        });
        let mut this = Self {
            alternatives: vec![codegen],
            active_alternative: 0,
            subscriptions: Vec::new(),
            buffer,
            range,
            initial_transaction_id,
            telemetry,
            builder,
        };
        this.activate(0, cx);
        this
    }

    fn subscribe_to_alternative(&mut self, cx: &mut ModelContext<Self>) {
        let codegen = self.active_alternative().clone();
        self.subscriptions.clear();
        self.subscriptions
            .push(cx.observe(&codegen, |_, _, cx| cx.notify()));
        self.subscriptions
            .push(cx.subscribe(&codegen, |_, _, event, cx| cx.emit(*event)));
    }

    fn active_alternative(&self) -> &Model<CodegenAlternative> {
        &self.alternatives[self.active_alternative]
    }

    fn status<'a>(&self, cx: &'a AppContext) -> &'a CodegenStatus {
        &self.active_alternative().read(cx).status
    }

    fn alternative_count(&self, cx: &AppContext) -> usize {
        LanguageModelRegistry::read_global(cx)
            .inline_alternative_models()
            .len()
            + 1
    }

    pub fn cycle_prev(&mut self, cx: &mut ModelContext<Self>) {
        let next_active_ix = if self.active_alternative == 0 {
            self.alternatives.len() - 1
        } else {
            self.active_alternative - 1
        };
        self.activate(next_active_ix, cx);
    }

    pub fn cycle_next(&mut self, cx: &mut ModelContext<Self>) {
        let next_active_ix = (self.active_alternative + 1) % self.alternatives.len();
        self.activate(next_active_ix, cx);
    }

    fn activate(&mut self, index: usize, cx: &mut ModelContext<Self>) {
        self.active_alternative()
            .update(cx, |codegen, cx| codegen.set_active(false, cx));
        self.active_alternative = index;
        self.active_alternative()
            .update(cx, |codegen, cx| codegen.set_active(true, cx));
        self.subscribe_to_alternative(cx);
        cx.notify();
    }

    pub fn start(
        &mut self,
        user_prompt: String,
        assistant_panel_context: Option<LanguageModelRequest>,
        cx: &mut ModelContext<Self>,
    ) -> Result<()> {
        let alternative_models = LanguageModelRegistry::read_global(cx)
            .inline_alternative_models()
            .to_vec();

        self.active_alternative()
            .update(cx, |alternative, cx| alternative.undo(cx));
        self.activate(0, cx);
        self.alternatives.truncate(1);

        for _ in 0..alternative_models.len() {
            self.alternatives.push(cx.new_model(|cx| {
                CodegenAlternative::new(
                    self.buffer.clone(),
                    self.range.clone(),
                    false,
                    self.telemetry.clone(),
                    self.builder.clone(),
                    cx,
                )
            }));
        }

        let primary_model = LanguageModelRegistry::read_global(cx)
            .active_model()
            .context("no active model")?;

        for (model, alternative) in iter::once(primary_model)
            .chain(alternative_models)
            .zip(&self.alternatives)
        {
            alternative.update(cx, |alternative, cx| {
                alternative.start(
                    user_prompt.clone(),
                    assistant_panel_context.clone(),
                    model.clone(),
                    cx,
                )
            })?;
        }

        Ok(())
    }

    pub fn stop(&mut self, cx: &mut ModelContext<Self>) {
        for codegen in &self.alternatives {
            codegen.update(cx, |codegen, cx| codegen.stop(cx));
        }
    }

    pub fn undo(&mut self, cx: &mut ModelContext<Self>) {
        self.active_alternative()
            .update(cx, |codegen, cx| codegen.undo(cx));

        self.buffer.update(cx, |buffer, cx| {
            if let Some(transaction_id) = self.initial_transaction_id.take() {
                buffer.undo_transaction(transaction_id, cx);
                buffer.refresh_preview(cx);
            }
        });
    }

    pub fn count_tokens(
        &self,
        user_prompt: String,
        assistant_panel_context: Option<LanguageModelRequest>,
        cx: &AppContext,
    ) -> BoxFuture<'static, Result<TokenCounts>> {
        self.active_alternative()
            .read(cx)
            .count_tokens(user_prompt, assistant_panel_context, cx)
    }

    pub fn buffer(&self, cx: &AppContext) -> Model<MultiBuffer> {
        self.active_alternative().read(cx).buffer.clone()
    }

    pub fn old_buffer(&self, cx: &AppContext) -> Model<Buffer> {
        self.active_alternative().read(cx).old_buffer.clone()
    }

    pub fn snapshot(&self, cx: &AppContext) -> MultiBufferSnapshot {
        self.active_alternative().read(cx).snapshot.clone()
    }

    pub fn edit_position(&self, cx: &AppContext) -> Option<Anchor> {
        self.active_alternative().read(cx).edit_position
    }

    fn diff<'a>(&self, cx: &'a AppContext) -> &'a Diff {
        &self.active_alternative().read(cx).diff
    }

    pub fn last_equal_ranges<'a>(&self, cx: &'a AppContext) -> &'a [Range<Anchor>] {
        self.active_alternative().read(cx).last_equal_ranges()
    }
}

impl EventEmitter<CodegenEvent> for Codegen {}

pub struct CodegenAlternative {
    buffer: Model<MultiBuffer>,
    old_buffer: Model<Buffer>,
    snapshot: MultiBufferSnapshot,
    edit_position: Option<Anchor>,
    range: Range<Anchor>,
    last_equal_ranges: Vec<Range<Anchor>>,
    transformation_transaction_id: Option<TransactionId>,
    status: CodegenStatus,
    generation: Task<()>,
    diff: Diff,
    telemetry: Option<Arc<Telemetry>>,
    _subscription: gpui::Subscription,
    builder: Arc<PromptBuilder>,
    active: bool,
    edits: Vec<(Range<Anchor>, String)>,
    line_operations: Vec<LineOperation>,
}

enum CodegenStatus {
    Idle,
    Pending,
    Done,
    Error(anyhow::Error),
}

#[derive(Default)]
struct Diff {
    deleted_row_ranges: Vec<(Anchor, RangeInclusive<u32>)>,
    inserted_row_ranges: Vec<RangeInclusive<Anchor>>,
}

impl Diff {
    fn is_empty(&self) -> bool {
        self.deleted_row_ranges.is_empty() && self.inserted_row_ranges.is_empty()
    }
}

impl EventEmitter<CodegenEvent> for CodegenAlternative {}

impl CodegenAlternative {
    pub fn new(
        buffer: Model<MultiBuffer>,
        range: Range<Anchor>,
        active: bool,
        telemetry: Option<Arc<Telemetry>>,
        builder: Arc<PromptBuilder>,
        cx: &mut ModelContext<Self>,
    ) -> Self {
        let snapshot = buffer.read(cx).snapshot(cx);

        let (old_buffer, _, _) = buffer
            .read(cx)
            .range_to_buffer_ranges(range.clone(), cx)
            .pop()
            .unwrap();
        let old_buffer = cx.new_model(|cx| {
            let old_buffer = old_buffer.read(cx);
            let text = old_buffer.as_rope().clone();
            let line_ending = old_buffer.line_ending();
            let language = old_buffer.language().cloned();
            let language_registry = old_buffer.language_registry();

            let mut buffer = Buffer::local_normalized(text, line_ending, cx);
            buffer.set_language(language, cx);
            if let Some(language_registry) = language_registry {
                buffer.set_language_registry(language_registry)
            }
            buffer
        });

        Self {
            buffer: buffer.clone(),
            old_buffer,
            edit_position: None,
            snapshot,
            last_equal_ranges: Default::default(),
            transformation_transaction_id: None,
            status: CodegenStatus::Idle,
            generation: Task::ready(()),
            diff: Diff::default(),
            telemetry,
            _subscription: cx.subscribe(&buffer, Self::handle_buffer_event),
            builder,
            active,
            edits: Vec::new(),
            line_operations: Vec::new(),
            range,
        }
    }

    fn set_active(&mut self, active: bool, cx: &mut ModelContext<Self>) {
        if active != self.active {
            self.active = active;

            if self.active {
                let edits = self.edits.clone();
                self.apply_edits(edits, cx);
                if matches!(self.status, CodegenStatus::Pending) {
                    let line_operations = self.line_operations.clone();
                    self.reapply_line_based_diff(line_operations, cx);
                } else {
                    self.reapply_batch_diff(cx).detach();
                }
            } else if let Some(transaction_id) = self.transformation_transaction_id.take() {
                self.buffer.update(cx, |buffer, cx| {
                    buffer.undo_transaction(transaction_id, cx);
                    buffer.forget_transaction(transaction_id, cx);
                });
            }
        }
    }

    fn handle_buffer_event(
        &mut self,
        _buffer: Model<MultiBuffer>,
        event: &multi_buffer::Event,
        cx: &mut ModelContext<Self>,
    ) {
        if let multi_buffer::Event::TransactionUndone { transaction_id } = event {
            if self.transformation_transaction_id == Some(*transaction_id) {
                self.transformation_transaction_id = None;
                self.generation = Task::ready(());
                cx.emit(CodegenEvent::Undone);
            }
        }
    }

    pub fn last_equal_ranges(&self) -> &[Range<Anchor>] {
        &self.last_equal_ranges
    }

    pub fn count_tokens(
        &self,
        user_prompt: String,
        assistant_panel_context: Option<LanguageModelRequest>,
        cx: &AppContext,
    ) -> BoxFuture<'static, Result<TokenCounts>> {
        if let Some(model) = LanguageModelRegistry::read_global(cx).active_model() {
            let request = self.build_request(user_prompt, assistant_panel_context.clone(), cx);
            match request {
                Ok(request) => {
                    let total_count = model.count_tokens(request.clone(), cx);
                    let assistant_panel_count = assistant_panel_context
                        .map(|context| model.count_tokens(context, cx))
                        .unwrap_or_else(|| future::ready(Ok(0)).boxed());

                    async move {
                        Ok(TokenCounts {
                            total: total_count.await?,
                            assistant_panel: assistant_panel_count.await?,
                        })
                    }
                    .boxed()
                }
                Err(error) => futures::future::ready(Err(error)).boxed(),
            }
        } else {
            future::ready(Err(anyhow!("no active model"))).boxed()
        }
    }

    pub fn start(
        &mut self,
        user_prompt: String,
        assistant_panel_context: Option<LanguageModelRequest>,
        model: Arc<dyn LanguageModel>,
        cx: &mut ModelContext<Self>,
    ) -> Result<()> {
        if let Some(transformation_transaction_id) = self.transformation_transaction_id.take() {
            self.buffer.update(cx, |buffer, cx| {
                buffer.undo_transaction(transformation_transaction_id, cx);
            });
        }

        self.edit_position = Some(self.range.start.bias_right(&self.snapshot));

        let telemetry_id = model.telemetry_id();
        let chunks: LocalBoxFuture<Result<BoxStream<Result<String>>>> =
            if user_prompt.trim().to_lowercase() == "delete" {
                async { Ok(stream::empty().boxed()) }.boxed_local()
            } else {
                let request = self.build_request(user_prompt, assistant_panel_context, cx)?;

                let chunks = cx
                    .spawn(|_, cx| async move { model.stream_completion_text(request, &cx).await });
                async move { Ok(chunks.await?.boxed()) }.boxed_local()
            };
        self.handle_stream(telemetry_id, chunks, cx);
        Ok(())
    }

    fn build_request(
        &self,
        user_prompt: String,
        assistant_panel_context: Option<LanguageModelRequest>,
        cx: &AppContext,
    ) -> Result<LanguageModelRequest> {
        let buffer = self.buffer.read(cx).snapshot(cx);
        let language = buffer.language_at(self.range.start);
        let language_name = if let Some(language) = language.as_ref() {
            if Arc::ptr_eq(language, &language::PLAIN_TEXT) {
                None
            } else {
                Some(language.name())
            }
        } else {
            None
        };

        let language_name = language_name.as_ref();
        let start = buffer.point_to_buffer_offset(self.range.start);
        let end = buffer.point_to_buffer_offset(self.range.end);
        let (buffer, range) = if let Some((start, end)) = start.zip(end) {
            let (start_buffer, start_buffer_offset) = start;
            let (end_buffer, end_buffer_offset) = end;
            if start_buffer.remote_id() == end_buffer.remote_id() {
                (start_buffer.clone(), start_buffer_offset..end_buffer_offset)
            } else {
                return Err(anyhow::anyhow!("invalid transformation range"));
            }
        } else {
            return Err(anyhow::anyhow!("invalid transformation range"));
        };

        let prompt = self
            .builder
            .generate_content_prompt(user_prompt, language_name, buffer, range)
            .map_err(|e| anyhow::anyhow!("Failed to generate content prompt: {}", e))?;

        let mut messages = Vec::new();
        if let Some(context_request) = assistant_panel_context {
            messages = context_request.messages;
        }

        messages.push(LanguageModelRequestMessage {
            role: Role::User,
            content: vec![prompt.into()],
            cache: false,
        });

        Ok(LanguageModelRequest {
            messages,
            tools: Vec::new(),
            stop: Vec::new(),
            temperature: 1.,
        })
    }

    pub fn handle_stream(
        &mut self,
        model_telemetry_id: String,
        stream: impl 'static + Future<Output = Result<BoxStream<'static, Result<String>>>>,
        cx: &mut ModelContext<Self>,
    ) {
        let snapshot = self.snapshot.clone();
        let selected_text = snapshot
            .text_for_range(self.range.start..self.range.end)
            .collect::<Rope>();

        let selection_start = self.range.start.to_point(&snapshot);

        // Start with the indentation of the first line in the selection
        let mut suggested_line_indent = snapshot
            .suggested_indents(selection_start.row..=selection_start.row, cx)
            .into_values()
            .next()
            .unwrap_or_else(|| snapshot.indent_size_for_line(MultiBufferRow(selection_start.row)));

        // If the first line in the selection does not have indentation, check the following lines
        if suggested_line_indent.len == 0 && suggested_line_indent.kind == IndentKind::Space {
            for row in selection_start.row..=self.range.end.to_point(&snapshot).row {
                let line_indent = snapshot.indent_size_for_line(MultiBufferRow(row));
                // Prefer tabs if a line in the selection uses tabs as indentation
                if line_indent.kind == IndentKind::Tab {
                    suggested_line_indent.kind = IndentKind::Tab;
                    break;
                }
            }
        }

        let telemetry = self.telemetry.clone();
        self.diff = Diff::default();
        self.status = CodegenStatus::Pending;
        let mut edit_start = self.range.start.to_offset(&snapshot);
        self.generation = cx.spawn(|codegen, mut cx| {
            async move {
                let chunks = stream.await;
                let generate = async {
                    let (mut diff_tx, mut diff_rx) = mpsc::channel(1);
                    let line_based_stream_diff: Task<anyhow::Result<()>> =
                        cx.background_executor().spawn(async move {
                            let mut response_latency = None;
                            let request_start = Instant::now();
                            let diff = async {
                                let chunks = StripInvalidSpans::new(chunks?);
                                futures::pin_mut!(chunks);
                                let mut diff = StreamingDiff::new(selected_text.to_string());
                                let mut line_diff = LineDiff::default();

                                let mut new_text = String::new();
                                let mut base_indent = None;
                                let mut line_indent = None;
                                let mut first_line = true;

                                while let Some(chunk) = chunks.next().await {
                                    if response_latency.is_none() {
                                        response_latency = Some(request_start.elapsed());
                                    }
                                    let chunk = chunk?;

                                    let mut lines = chunk.split('\n').peekable();
                                    while let Some(line) = lines.next() {
                                        new_text.push_str(line);
                                        if line_indent.is_none() {
                                            if let Some(non_whitespace_ch_ix) =
                                                new_text.find(|ch: char| !ch.is_whitespace())
                                            {
                                                line_indent = Some(non_whitespace_ch_ix);
                                                base_indent = base_indent.or(line_indent);

                                                let line_indent = line_indent.unwrap();
                                                let base_indent = base_indent.unwrap();
                                                let indent_delta =
                                                    line_indent as i32 - base_indent as i32;
                                                let mut corrected_indent_len = cmp::max(
                                                    0,
                                                    suggested_line_indent.len as i32 + indent_delta,
                                                )
                                                    as usize;
                                                if first_line {
                                                    corrected_indent_len = corrected_indent_len
                                                        .saturating_sub(
                                                            selection_start.column as usize,
                                                        );
                                                }

                                                let indent_char = suggested_line_indent.char();
                                                let mut indent_buffer = [0; 4];
                                                let indent_str =
                                                    indent_char.encode_utf8(&mut indent_buffer);
                                                new_text.replace_range(
                                                    ..line_indent,
                                                    &indent_str.repeat(corrected_indent_len),
                                                );
                                            }
                                        }

                                        if line_indent.is_some() {
                                            let char_ops = diff.push_new(&new_text);
                                            line_diff
                                                .push_char_operations(&char_ops, &selected_text);
                                            diff_tx
                                                .send((char_ops, line_diff.line_operations()))
                                                .await?;
                                            new_text.clear();
                                        }

                                        if lines.peek().is_some() {
                                            let char_ops = diff.push_new("\n");
                                            line_diff
                                                .push_char_operations(&char_ops, &selected_text);
                                            diff_tx
                                                .send((char_ops, line_diff.line_operations()))
                                                .await?;
                                            if line_indent.is_none() {
                                                // Don't write out the leading indentation in empty lines on the next line
                                                // This is the case where the above if statement didn't clear the buffer
                                                new_text.clear();
                                            }
                                            line_indent = None;
                                            first_line = false;
                                        }
                                    }
                                }

                                let mut char_ops = diff.push_new(&new_text);
                                char_ops.extend(diff.finish());
                                line_diff.push_char_operations(&char_ops, &selected_text);
                                line_diff.finish(&selected_text);
                                diff_tx
                                    .send((char_ops, line_diff.line_operations()))
                                    .await?;

                                anyhow::Ok(())
                            };

                            let result = diff.await;

                            let error_message =
                                result.as_ref().err().map(|error| error.to_string());
                            if let Some(telemetry) = telemetry {
                                telemetry.report_assistant_event(
                                    None,
                                    telemetry_events::AssistantKind::Inline,
                                    telemetry_events::AssistantPhase::Response,
                                    model_telemetry_id,
                                    response_latency,
                                    error_message,
                                );
                            }

                            result?;
                            Ok(())
                        });

                    while let Some((char_ops, line_ops)) = diff_rx.next().await {
                        codegen.update(&mut cx, |codegen, cx| {
                            codegen.last_equal_ranges.clear();

                            let edits = char_ops
                                .into_iter()
                                .filter_map(|operation| match operation {
                                    CharOperation::Insert { text } => {
                                        let edit_start = snapshot.anchor_after(edit_start);
                                        Some((edit_start..edit_start, text))
                                    }
                                    CharOperation::Delete { bytes } => {
                                        let edit_end = edit_start + bytes;
                                        let edit_range = snapshot.anchor_after(edit_start)
                                            ..snapshot.anchor_before(edit_end);
                                        edit_start = edit_end;
                                        Some((edit_range, String::new()))
                                    }
                                    CharOperation::Keep { bytes } => {
                                        let edit_end = edit_start + bytes;
                                        let edit_range = snapshot.anchor_after(edit_start)
                                            ..snapshot.anchor_before(edit_end);
                                        edit_start = edit_end;
                                        codegen.last_equal_ranges.push(edit_range);
                                        None
                                    }
                                })
                                .collect::<Vec<_>>();

                            if codegen.active {
                                codegen.apply_edits(edits.iter().cloned(), cx);
                                codegen.reapply_line_based_diff(line_ops.iter().cloned(), cx);
                            }
                            codegen.edits.extend(edits);
                            codegen.line_operations = line_ops;
                            codegen.edit_position = Some(snapshot.anchor_after(edit_start));

                            cx.notify();
                        })?;
                    }

                    // Streaming stopped and we have the new text in the buffer, and a line-based diff applied for the whole new buffer.
                    // That diff is not what a regular diff is and might look unexpected, ergo apply a regular diff.
                    // It's fine to apply even if the rest of the line diffing fails, as no more hunks are coming through `diff_rx`.
                    let batch_diff_task =
                        codegen.update(&mut cx, |codegen, cx| codegen.reapply_batch_diff(cx))?;
                    let (line_based_stream_diff, ()) =
                        join!(line_based_stream_diff, batch_diff_task);
                    line_based_stream_diff?;

                    anyhow::Ok(())
                };

                let result = generate.await;
                codegen
                    .update(&mut cx, |this, cx| {
                        this.last_equal_ranges.clear();
                        if let Err(error) = result {
                            this.status = CodegenStatus::Error(error);
                        } else {
                            this.status = CodegenStatus::Done;
                        }
                        cx.emit(CodegenEvent::Finished);
                        cx.notify();
                    })
                    .ok();
            }
        });
        cx.notify();
    }

    pub fn stop(&mut self, cx: &mut ModelContext<Self>) {
        self.last_equal_ranges.clear();
        if self.diff.is_empty() {
            self.status = CodegenStatus::Idle;
        } else {
            self.status = CodegenStatus::Done;
        }
        self.generation = Task::ready(());
        cx.emit(CodegenEvent::Finished);
        cx.notify();
    }

    pub fn undo(&mut self, cx: &mut ModelContext<Self>) {
        self.buffer.update(cx, |buffer, cx| {
            if let Some(transaction_id) = self.transformation_transaction_id.take() {
                buffer.undo_transaction(transaction_id, cx);
                buffer.refresh_preview(cx);
            }
        });
    }

    fn apply_edits(
        &mut self,
        edits: impl IntoIterator<Item = (Range<Anchor>, String)>,
        cx: &mut ModelContext<CodegenAlternative>,
    ) {
        let transaction = self.buffer.update(cx, |buffer, cx| {
            // Avoid grouping assistant edits with user edits.
            buffer.finalize_last_transaction(cx);
            buffer.start_transaction(cx);
            buffer.edit(edits, None, cx);
            buffer.end_transaction(cx)
        });

        if let Some(transaction) = transaction {
            if let Some(first_transaction) = self.transformation_transaction_id {
                // Group all assistant edits into the first transaction.
                self.buffer.update(cx, |buffer, cx| {
                    buffer.merge_transactions(transaction, first_transaction, cx)
                });
            } else {
                self.transformation_transaction_id = Some(transaction);
                self.buffer
                    .update(cx, |buffer, cx| buffer.finalize_last_transaction(cx));
            }
        }
    }

    fn reapply_line_based_diff(
        &mut self,
        line_operations: impl IntoIterator<Item = LineOperation>,
        cx: &mut ModelContext<Self>,
    ) {
        let old_snapshot = self.snapshot.clone();
        let old_range = self.range.to_point(&old_snapshot);
        let new_snapshot = self.buffer.read(cx).snapshot(cx);
        let new_range = self.range.to_point(&new_snapshot);

        let mut old_row = old_range.start.row;
        let mut new_row = new_range.start.row;

        self.diff.deleted_row_ranges.clear();
        self.diff.inserted_row_ranges.clear();
        for operation in line_operations {
            match operation {
                LineOperation::Keep { lines } => {
                    old_row += lines;
                    new_row += lines;
                }
                LineOperation::Delete { lines } => {
                    let old_end_row = old_row + lines - 1;
                    let new_row = new_snapshot.anchor_before(Point::new(new_row, 0));

                    if let Some((_, last_deleted_row_range)) =
                        self.diff.deleted_row_ranges.last_mut()
                    {
                        if *last_deleted_row_range.end() + 1 == old_row {
                            *last_deleted_row_range = *last_deleted_row_range.start()..=old_end_row;
                        } else {
                            self.diff
                                .deleted_row_ranges
                                .push((new_row, old_row..=old_end_row));
                        }
                    } else {
                        self.diff
                            .deleted_row_ranges
                            .push((new_row, old_row..=old_end_row));
                    }

                    old_row += lines;
                }
                LineOperation::Insert { lines } => {
                    let new_end_row = new_row + lines - 1;
                    let start = new_snapshot.anchor_before(Point::new(new_row, 0));
                    let end = new_snapshot.anchor_before(Point::new(
                        new_end_row,
                        new_snapshot.line_len(MultiBufferRow(new_end_row)),
                    ));
                    self.diff.inserted_row_ranges.push(start..=end);
                    new_row += lines;
                }
            }

            cx.notify();
        }
    }

    fn reapply_batch_diff(&mut self, cx: &mut ModelContext<Self>) -> Task<()> {
        let old_snapshot = self.snapshot.clone();
        let old_range = self.range.to_point(&old_snapshot);
        let new_snapshot = self.buffer.read(cx).snapshot(cx);
        let new_range = self.range.to_point(&new_snapshot);

        cx.spawn(|codegen, mut cx| async move {
            let (deleted_row_ranges, inserted_row_ranges) = cx
                .background_executor()
                .spawn(async move {
                    let old_text = old_snapshot
                        .text_for_range(
                            Point::new(old_range.start.row, 0)
                                ..Point::new(
                                    old_range.end.row,
                                    old_snapshot.line_len(MultiBufferRow(old_range.end.row)),
                                ),
                        )
                        .collect::<String>();
                    let new_text = new_snapshot
                        .text_for_range(
                            Point::new(new_range.start.row, 0)
                                ..Point::new(
                                    new_range.end.row,
                                    new_snapshot.line_len(MultiBufferRow(new_range.end.row)),
                                ),
                        )
                        .collect::<String>();

                    let mut old_row = old_range.start.row;
                    let mut new_row = new_range.start.row;
                    let batch_diff =
                        similar::TextDiff::from_lines(old_text.as_str(), new_text.as_str());

                    let mut deleted_row_ranges: Vec<(Anchor, RangeInclusive<u32>)> = Vec::new();
                    let mut inserted_row_ranges = Vec::new();
                    for change in batch_diff.iter_all_changes() {
                        let line_count = change.value().lines().count() as u32;
                        match change.tag() {
                            similar::ChangeTag::Equal => {
                                old_row += line_count;
                                new_row += line_count;
                            }
                            similar::ChangeTag::Delete => {
                                let old_end_row = old_row + line_count - 1;
                                let new_row = new_snapshot.anchor_before(Point::new(new_row, 0));

                                if let Some((_, last_deleted_row_range)) =
                                    deleted_row_ranges.last_mut()
                                {
                                    if *last_deleted_row_range.end() + 1 == old_row {
                                        *last_deleted_row_range =
                                            *last_deleted_row_range.start()..=old_end_row;
                                    } else {
                                        deleted_row_ranges.push((new_row, old_row..=old_end_row));
                                    }
                                } else {
                                    deleted_row_ranges.push((new_row, old_row..=old_end_row));
                                }

                                old_row += line_count;
                            }
                            similar::ChangeTag::Insert => {
                                let new_end_row = new_row + line_count - 1;
                                let start = new_snapshot.anchor_before(Point::new(new_row, 0));
                                let end = new_snapshot.anchor_before(Point::new(
                                    new_end_row,
                                    new_snapshot.line_len(MultiBufferRow(new_end_row)),
                                ));
                                inserted_row_ranges.push(start..=end);
                                new_row += line_count;
                            }
                        }
                    }

                    (deleted_row_ranges, inserted_row_ranges)
                })
                .await;

            codegen
                .update(&mut cx, |codegen, cx| {
                    codegen.diff.deleted_row_ranges = deleted_row_ranges;
                    codegen.diff.inserted_row_ranges = inserted_row_ranges;
                    cx.notify();
                })
                .ok();
        })
    }
}

struct StripInvalidSpans<T> {
    stream: T,
    stream_done: bool,
    buffer: String,
    first_line: bool,
    line_end: bool,
    starts_with_code_block: bool,
}

impl<T> StripInvalidSpans<T>
where
    T: Stream<Item = Result<String>>,
{
    fn new(stream: T) -> Self {
        Self {
            stream,
            stream_done: false,
            buffer: String::new(),
            first_line: true,
            line_end: false,
            starts_with_code_block: false,
        }
    }
}

impl<T> Stream for StripInvalidSpans<T>
where
    T: Stream<Item = Result<String>>,
{
    type Item = Result<String>;

    fn poll_next(self: Pin<&mut Self>, cx: &mut task::Context) -> Poll<Option<Self::Item>> {
        const CODE_BLOCK_DELIMITER: &str = "```";
        const CURSOR_SPAN: &str = "<|CURSOR|>";

        let this = unsafe { self.get_unchecked_mut() };
        loop {
            if !this.stream_done {
                let mut stream = unsafe { Pin::new_unchecked(&mut this.stream) };
                match stream.as_mut().poll_next(cx) {
                    Poll::Ready(Some(Ok(chunk))) => {
                        this.buffer.push_str(&chunk);
                    }
                    Poll::Ready(Some(Err(error))) => return Poll::Ready(Some(Err(error))),
                    Poll::Ready(None) => {
                        this.stream_done = true;
                    }
                    Poll::Pending => return Poll::Pending,
                }
            }

            let mut chunk = String::new();
            let mut consumed = 0;
            if !this.buffer.is_empty() {
                let mut lines = this.buffer.split('\n').enumerate().peekable();
                while let Some((line_ix, line)) = lines.next() {
                    if line_ix > 0 {
                        this.first_line = false;
                    }

                    if this.first_line {
                        let trimmed_line = line.trim();
                        if lines.peek().is_some() {
                            if trimmed_line.starts_with(CODE_BLOCK_DELIMITER) {
                                consumed += line.len() + 1;
                                this.starts_with_code_block = true;
                                continue;
                            }
                        } else if trimmed_line.is_empty()
                            || prefixes(CODE_BLOCK_DELIMITER)
                                .any(|prefix| trimmed_line.starts_with(prefix))
                        {
                            break;
                        }
                    }

                    let line_without_cursor = line.replace(CURSOR_SPAN, "");
                    if lines.peek().is_some() {
                        if this.line_end {
                            chunk.push('\n');
                        }

                        chunk.push_str(&line_without_cursor);
                        this.line_end = true;
                        consumed += line.len() + 1;
                    } else if this.stream_done {
                        if !this.starts_with_code_block
                            || !line_without_cursor.trim().ends_with(CODE_BLOCK_DELIMITER)
                        {
                            if this.line_end {
                                chunk.push('\n');
                            }

                            chunk.push_str(&line);
                        }

                        consumed += line.len();
                    } else {
                        let trimmed_line = line.trim();
                        if trimmed_line.is_empty()
                            || prefixes(CURSOR_SPAN).any(|prefix| trimmed_line.ends_with(prefix))
                            || prefixes(CODE_BLOCK_DELIMITER)
                                .any(|prefix| trimmed_line.ends_with(prefix))
                        {
                            break;
                        } else {
                            if this.line_end {
                                chunk.push('\n');
                                this.line_end = false;
                            }

                            chunk.push_str(&line_without_cursor);
                            consumed += line.len();
                        }
                    }
                }
            }

            this.buffer = this.buffer.split_off(consumed);
            if !chunk.is_empty() {
                return Poll::Ready(Some(Ok(chunk)));
            } else if this.stream_done {
                return Poll::Ready(None);
            }
        }
    }
}

struct AssistantCodeActionProvider {
    editor: WeakView<Editor>,
    workspace: WeakView<Workspace>,
}

impl CodeActionProvider for AssistantCodeActionProvider {
    fn code_actions(
        &self,
        buffer: &Model<Buffer>,
        range: Range<text::Anchor>,
        cx: &mut WindowContext,
    ) -> Task<Result<Vec<CodeAction>>> {
        let snapshot = buffer.read(cx).snapshot();
        let mut range = range.to_point(&snapshot);

        // Expand the range to line boundaries.
        range.start.column = 0;
        range.end.column = snapshot.line_len(range.end.row);

        let mut has_diagnostics = false;
        for diagnostic in snapshot.diagnostics_in_range::<_, Point>(range.clone(), false) {
            range.start = cmp::min(range.start, diagnostic.range.start);
            range.end = cmp::max(range.end, diagnostic.range.end);
            has_diagnostics = true;
        }
        if has_diagnostics {
            if let Some(symbols_containing_start) = snapshot.symbols_containing(range.start, None) {
                if let Some(symbol) = symbols_containing_start.last() {
                    range.start = cmp::min(range.start, symbol.range.start.to_point(&snapshot));
                    range.end = cmp::max(range.end, symbol.range.end.to_point(&snapshot));
                }
            }

            if let Some(symbols_containing_end) = snapshot.symbols_containing(range.end, None) {
                if let Some(symbol) = symbols_containing_end.last() {
                    range.start = cmp::min(range.start, symbol.range.start.to_point(&snapshot));
                    range.end = cmp::max(range.end, symbol.range.end.to_point(&snapshot));
                }
            }

            Task::ready(Ok(vec![CodeAction {
                server_id: language::LanguageServerId(0),
                range: snapshot.anchor_before(range.start)..snapshot.anchor_after(range.end),
                lsp_action: lsp::CodeAction {
                    title: "Fix with Assistant".into(),
                    ..Default::default()
                },
            }]))
        } else {
            Task::ready(Ok(Vec::new()))
        }
    }

    fn apply_code_action(
        &self,
        buffer: Model<Buffer>,
        action: CodeAction,
        excerpt_id: ExcerptId,
        _push_to_history: bool,
        cx: &mut WindowContext,
    ) -> Task<Result<ProjectTransaction>> {
        let editor = self.editor.clone();
        let workspace = self.workspace.clone();
        cx.spawn(|mut cx| async move {
            let editor = editor.upgrade().context("editor was released")?;
            let range = editor
                .update(&mut cx, |editor, cx| {
                    editor.buffer().update(cx, |multibuffer, cx| {
                        let buffer = buffer.read(cx);
                        let multibuffer_snapshot = multibuffer.read(cx);

                        let old_context_range =
                            multibuffer_snapshot.context_range_for_excerpt(excerpt_id)?;
                        let mut new_context_range = old_context_range.clone();
                        if action
                            .range
                            .start
                            .cmp(&old_context_range.start, buffer)
                            .is_lt()
                        {
                            new_context_range.start = action.range.start;
                        }
                        if action.range.end.cmp(&old_context_range.end, buffer).is_gt() {
                            new_context_range.end = action.range.end;
                        }
                        drop(multibuffer_snapshot);

                        if new_context_range != old_context_range {
                            multibuffer.resize_excerpt(excerpt_id, new_context_range, cx);
                        }

                        let multibuffer_snapshot = multibuffer.read(cx);
                        Some(
                            multibuffer_snapshot
                                .anchor_in_excerpt(excerpt_id, action.range.start)?
                                ..multibuffer_snapshot
                                    .anchor_in_excerpt(excerpt_id, action.range.end)?,
                        )
                    })
                })?
                .context("invalid range")?;
            let assistant_panel = workspace.update(&mut cx, |workspace, cx| {
                workspace
                    .panel::<AssistantPanel>(cx)
                    .context("assistant panel was released")
            })??;

            cx.update_global(|assistant: &mut InlineAssistant, cx| {
                let assist_id = assistant.suggest_assist(
                    &editor,
                    range,
                    "Fix Diagnostics".into(),
                    None,
                    true,
                    Some(workspace),
                    Some(&assistant_panel),
                    cx,
                );
                assistant.start_assist(assist_id, cx);
            })?;

            Ok(ProjectTransaction::default())
        })
    }
}

fn prefixes(text: &str) -> impl Iterator<Item = &str> {
    (0..text.len() - 1).map(|ix| &text[..ix + 1])
}

fn merge_ranges(ranges: &mut Vec<Range<Anchor>>, buffer: &MultiBufferSnapshot) {
    ranges.sort_unstable_by(|a, b| {
        a.start
            .cmp(&b.start, buffer)
            .then_with(|| b.end.cmp(&a.end, buffer))
    });

    let mut ix = 0;
    while ix + 1 < ranges.len() {
        let b = ranges[ix + 1].clone();
        let a = &mut ranges[ix];
        if a.end.cmp(&b.start, buffer).is_gt() {
            if a.end.cmp(&b.end, buffer).is_lt() {
                a.end = b.end;
            }
            ranges.remove(ix + 1);
        } else {
            ix += 1;
        }
    }
}

#[cfg(test)]
mod tests {
    use super::*;
    use futures::stream::{self};
    use gpui::{Context, TestAppContext};
    use indoc::indoc;
    use language::{
        language_settings, tree_sitter_rust, Buffer, Language, LanguageConfig, LanguageMatcher,
        Point,
    };
    use language_model::LanguageModelRegistry;
    use rand::prelude::*;
    use serde::Serialize;
    use settings::SettingsStore;
    use std::{future, sync::Arc};

    #[derive(Serialize)]
    pub struct DummyCompletionRequest {
        pub name: String,
    }

    #[gpui::test(iterations = 10)]
    async fn test_transform_autoindent(cx: &mut TestAppContext, mut rng: StdRng) {
        cx.set_global(cx.update(SettingsStore::test));
        cx.update(language_model::LanguageModelRegistry::test);
        cx.update(language_settings::init);

        let text = indoc! {"
            fn main() {
                let x = 0;
                for _ in 0..10 {
                    x += 1;
                }
            }
        "};
        let buffer =
            cx.new_model(|cx| Buffer::local(text, cx).with_language(Arc::new(rust_lang()), cx));
        let buffer = cx.new_model(|cx| MultiBuffer::singleton(buffer, cx));
        let range = buffer.read_with(cx, |buffer, cx| {
            let snapshot = buffer.snapshot(cx);
            snapshot.anchor_before(Point::new(1, 0))..snapshot.anchor_after(Point::new(4, 5))
        });
        let prompt_builder = Arc::new(PromptBuilder::new(None).unwrap());
        let codegen = cx.new_model(|cx| {
            CodegenAlternative::new(
                buffer.clone(),
                range.clone(),
                true,
                None,
                prompt_builder,
                cx,
            )
        });

        let (chunks_tx, chunks_rx) = mpsc::unbounded();
        codegen.update(cx, |codegen, cx| {
            codegen.handle_stream(
                String::new(),
                future::ready(Ok(chunks_rx.map(Ok).boxed())),
                cx,
            )
        });

        let mut new_text = concat!(
            "       let mut x = 0;\n",
            "       while x < 10 {\n",
            "           x += 1;\n",
            "       }",
        );
        while !new_text.is_empty() {
            let max_len = cmp::min(new_text.len(), 10);
            let len = rng.gen_range(1..=max_len);
            let (chunk, suffix) = new_text.split_at(len);
            chunks_tx.unbounded_send(chunk.to_string()).unwrap();
            new_text = suffix;
            cx.background_executor.run_until_parked();
        }
        drop(chunks_tx);
        cx.background_executor.run_until_parked();

        assert_eq!(
            buffer.read_with(cx, |buffer, cx| buffer.snapshot(cx).text()),
            indoc! {"
                fn main() {
                    let mut x = 0;
                    while x < 10 {
                        x += 1;
                    }
                }
            "}
        );
    }

    #[gpui::test(iterations = 10)]
    async fn test_autoindent_when_generating_past_indentation(
        cx: &mut TestAppContext,
        mut rng: StdRng,
    ) {
        cx.set_global(cx.update(SettingsStore::test));
        cx.update(language_settings::init);

        let text = indoc! {"
            fn main() {
                le
            }
        "};
        let buffer =
            cx.new_model(|cx| Buffer::local(text, cx).with_language(Arc::new(rust_lang()), cx));
        let buffer = cx.new_model(|cx| MultiBuffer::singleton(buffer, cx));
        let range = buffer.read_with(cx, |buffer, cx| {
            let snapshot = buffer.snapshot(cx);
            snapshot.anchor_before(Point::new(1, 6))..snapshot.anchor_after(Point::new(1, 6))
        });
        let prompt_builder = Arc::new(PromptBuilder::new(None).unwrap());
        let codegen = cx.new_model(|cx| {
            CodegenAlternative::new(
                buffer.clone(),
                range.clone(),
                true,
                None,
                prompt_builder,
                cx,
            )
        });

        let (chunks_tx, chunks_rx) = mpsc::unbounded();
        codegen.update(cx, |codegen, cx| {
            codegen.handle_stream(
                String::new(),
                future::ready(Ok(chunks_rx.map(Ok).boxed())),
                cx,
            )
        });

        cx.background_executor.run_until_parked();

        let mut new_text = concat!(
            "t mut x = 0;\n",
            "while x < 10 {\n",
            "    x += 1;\n",
            "}", //
        );
        while !new_text.is_empty() {
            let max_len = cmp::min(new_text.len(), 10);
            let len = rng.gen_range(1..=max_len);
            let (chunk, suffix) = new_text.split_at(len);
            chunks_tx.unbounded_send(chunk.to_string()).unwrap();
            new_text = suffix;
            cx.background_executor.run_until_parked();
        }
        drop(chunks_tx);
        cx.background_executor.run_until_parked();

        assert_eq!(
            buffer.read_with(cx, |buffer, cx| buffer.snapshot(cx).text()),
            indoc! {"
                fn main() {
                    let mut x = 0;
                    while x < 10 {
                        x += 1;
                    }
                }
            "}
        );
    }

    #[gpui::test(iterations = 10)]
    async fn test_autoindent_when_generating_before_indentation(
        cx: &mut TestAppContext,
        mut rng: StdRng,
    ) {
        cx.update(LanguageModelRegistry::test);
        cx.set_global(cx.update(SettingsStore::test));
        cx.update(language_settings::init);

        let text = concat!(
            "fn main() {\n",
            "  \n",
            "}\n" //
        );
        let buffer =
            cx.new_model(|cx| Buffer::local(text, cx).with_language(Arc::new(rust_lang()), cx));
        let buffer = cx.new_model(|cx| MultiBuffer::singleton(buffer, cx));
        let range = buffer.read_with(cx, |buffer, cx| {
            let snapshot = buffer.snapshot(cx);
            snapshot.anchor_before(Point::new(1, 2))..snapshot.anchor_after(Point::new(1, 2))
        });
        let prompt_builder = Arc::new(PromptBuilder::new(None).unwrap());
        let codegen = cx.new_model(|cx| {
            CodegenAlternative::new(
                buffer.clone(),
                range.clone(),
                true,
                None,
                prompt_builder,
                cx,
            )
        });

        let (chunks_tx, chunks_rx) = mpsc::unbounded();
        codegen.update(cx, |codegen, cx| {
            codegen.handle_stream(
                String::new(),
                future::ready(Ok(chunks_rx.map(Ok).boxed())),
                cx,
            )
        });

        cx.background_executor.run_until_parked();

        let mut new_text = concat!(
            "let mut x = 0;\n",
            "while x < 10 {\n",
            "    x += 1;\n",
            "}", //
        );
        while !new_text.is_empty() {
            let max_len = cmp::min(new_text.len(), 10);
            let len = rng.gen_range(1..=max_len);
            let (chunk, suffix) = new_text.split_at(len);
            chunks_tx.unbounded_send(chunk.to_string()).unwrap();
            new_text = suffix;
            cx.background_executor.run_until_parked();
        }
        drop(chunks_tx);
        cx.background_executor.run_until_parked();

        assert_eq!(
            buffer.read_with(cx, |buffer, cx| buffer.snapshot(cx).text()),
            indoc! {"
                fn main() {
                    let mut x = 0;
                    while x < 10 {
                        x += 1;
                    }
                }
            "}
        );
    }

    #[gpui::test(iterations = 10)]
    async fn test_autoindent_respects_tabs_in_selection(cx: &mut TestAppContext) {
        cx.update(LanguageModelRegistry::test);
        cx.set_global(cx.update(SettingsStore::test));
        cx.update(language_settings::init);

        let text = indoc! {"
            func main() {
            \tx := 0
            \tfor i := 0; i < 10; i++ {
            \t\tx++
            \t}
            }
        "};
        let buffer = cx.new_model(|cx| Buffer::local(text, cx));
        let buffer = cx.new_model(|cx| MultiBuffer::singleton(buffer, cx));
        let range = buffer.read_with(cx, |buffer, cx| {
            let snapshot = buffer.snapshot(cx);
            snapshot.anchor_before(Point::new(0, 0))..snapshot.anchor_after(Point::new(4, 2))
        });
        let prompt_builder = Arc::new(PromptBuilder::new(None).unwrap());
        let codegen = cx.new_model(|cx| {
            CodegenAlternative::new(
                buffer.clone(),
                range.clone(),
                true,
                None,
                prompt_builder,
                cx,
            )
        });

        let (chunks_tx, chunks_rx) = mpsc::unbounded();
        codegen.update(cx, |codegen, cx| {
            codegen.handle_stream(
                String::new(),
                future::ready(Ok(chunks_rx.map(Ok).boxed())),
                cx,
            )
        });

        let new_text = concat!(
            "func main() {\n",
            "\tx := 0\n",
            "\tfor x < 10 {\n",
            "\t\tx++\n",
            "\t}", //
        );
        chunks_tx.unbounded_send(new_text.to_string()).unwrap();
        drop(chunks_tx);
        cx.background_executor.run_until_parked();

        assert_eq!(
            buffer.read_with(cx, |buffer, cx| buffer.snapshot(cx).text()),
            indoc! {"
                func main() {
                \tx := 0
                \tfor x < 10 {
                \t\tx++
                \t}
                }
            "}
        );
    }

    #[gpui::test]
    async fn test_inactive_codegen_alternative(cx: &mut TestAppContext) {
        cx.update(LanguageModelRegistry::test);
        cx.set_global(cx.update(SettingsStore::test));
        cx.update(language_settings::init);

        let text = indoc! {"
            fn main() {
                let x = 0;
            }
        "};
        let buffer =
            cx.new_model(|cx| Buffer::local(text, cx).with_language(Arc::new(rust_lang()), cx));
        let buffer = cx.new_model(|cx| MultiBuffer::singleton(buffer, cx));
        let range = buffer.read_with(cx, |buffer, cx| {
            let snapshot = buffer.snapshot(cx);
            snapshot.anchor_before(Point::new(1, 0))..snapshot.anchor_after(Point::new(1, 14))
        });
        let prompt_builder = Arc::new(PromptBuilder::new(None).unwrap());
        let codegen = cx.new_model(|cx| {
            CodegenAlternative::new(
                buffer.clone(),
                range.clone(),
                false,
                None,
                prompt_builder,
                cx,
            )
        });

        let (chunks_tx, chunks_rx) = mpsc::unbounded();
        codegen.update(cx, |codegen, cx| {
            codegen.handle_stream(
                String::new(),
                future::ready(Ok(chunks_rx.map(Ok).boxed())),
                cx,
            )
        });

        chunks_tx
            .unbounded_send("let mut x = 0;\nx += 1;".to_string())
            .unwrap();
        drop(chunks_tx);
        cx.run_until_parked();

        // The codegen is inactive, so the buffer doesn't get modified.
        assert_eq!(
            buffer.read_with(cx, |buffer, cx| buffer.snapshot(cx).text()),
            text
        );

        // Activating the codegen applies the changes.
        codegen.update(cx, |codegen, cx| codegen.set_active(true, cx));
        assert_eq!(
            buffer.read_with(cx, |buffer, cx| buffer.snapshot(cx).text()),
            indoc! {"
                fn main() {
                    let mut x = 0;
                    x += 1;
                }
            "}
        );

        // Deactivating the codegen undoes the changes.
        codegen.update(cx, |codegen, cx| codegen.set_active(false, cx));
        cx.run_until_parked();
        assert_eq!(
            buffer.read_with(cx, |buffer, cx| buffer.snapshot(cx).text()),
            text
        );
    }

    #[gpui::test]
    async fn test_strip_invalid_spans_from_codeblock() {
        assert_chunks("Lorem ipsum dolor", "Lorem ipsum dolor").await;
        assert_chunks("```\nLorem ipsum dolor", "Lorem ipsum dolor").await;
        assert_chunks("```\nLorem ipsum dolor\n```", "Lorem ipsum dolor").await;
        assert_chunks(
            "```html\n```js\nLorem ipsum dolor\n```\n```",
            "```js\nLorem ipsum dolor\n```",
        )
        .await;
        assert_chunks("``\nLorem ipsum dolor\n```", "``\nLorem ipsum dolor\n```").await;
        assert_chunks("Lorem<|CURSOR|> ipsum", "Lorem ipsum").await;
        assert_chunks("Lorem ipsum", "Lorem ipsum").await;
        assert_chunks("```\n<|CURSOR|>Lorem ipsum\n```", "Lorem ipsum").await;

        async fn assert_chunks(text: &str, expected_text: &str) {
            for chunk_size in 1..=text.len() {
                let actual_text = StripInvalidSpans::new(chunks(text, chunk_size))
                    .map(|chunk| chunk.unwrap())
                    .collect::<String>()
                    .await;
                assert_eq!(
                    actual_text, expected_text,
                    "failed to strip invalid spans, chunk size: {}",
                    chunk_size
                );
            }
        }

        fn chunks(text: &str, size: usize) -> impl Stream<Item = Result<String>> {
            stream::iter(
                text.chars()
                    .collect::<Vec<_>>()
                    .chunks(size)
                    .map(|chunk| Ok(chunk.iter().collect::<String>()))
                    .collect::<Vec<_>>(),
            )
        }
    }

    fn rust_lang() -> Language {
        Language::new(
            LanguageConfig {
                name: "Rust".into(),
                matcher: LanguageMatcher {
                    path_suffixes: vec!["rs".to_string()],
                    ..Default::default()
                },
                ..Default::default()
            },
            Some(tree_sitter_rust::LANGUAGE.into()),
        )
        .with_indents_query(
            r#"
            (call_expression) @indent
            (field_expression) @indent
            (_ "(" ")" @end) @indent
            (_ "{" "}" @end) @indent
            "#,
        )
        .unwrap()
    }
}<|MERGE_RESOLUTION|>--- conflicted
+++ resolved
@@ -155,7 +155,6 @@
         .detach();
     }
 
-<<<<<<< HEAD
     fn handle_workspace_event(
         &mut self,
         workspace: View<Workspace>,
@@ -169,20 +168,9 @@
                     if let Some(editor_assists) = self.assists_by_editor.get(&editor.downgrade()) {
                         for assist_id in editor_assists.assist_ids.clone() {
                             let assist = &self.assists[&assist_id];
-                            if let CodegenStatus::Done = &assist.codegen.read(cx).status {
+                            if let CodegenStatus::Done = assist.codegen.read(cx).status(cx) {
                                 self.finish_assist(assist_id, false, cx)
                             }
-=======
-    fn handle_workspace_event(&mut self, event: &workspace::Event, cx: &mut WindowContext) {
-        // When the user manually saves an editor, automatically accepts all finished transformations.
-        if let workspace::Event::UserSavedItem { item, .. } = event {
-            if let Some(editor) = item.upgrade().and_then(|item| item.act_as::<Editor>(cx)) {
-                if let Some(editor_assists) = self.assists_by_editor.get(&editor.downgrade()) {
-                    for assist_id in editor_assists.assist_ids.clone() {
-                        let assist = &self.assists[&assist_id];
-                        if let CodegenStatus::Done = assist.codegen.read(cx).status(cx) {
-                            self.finish_assist(assist_id, false, cx)
->>>>>>> 60109051
                         }
                     }
                 }
