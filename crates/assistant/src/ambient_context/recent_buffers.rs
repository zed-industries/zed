--- conflicted
+++ resolved
@@ -1,24 +1,9 @@
-<<<<<<< HEAD
-use gpui::{Model, ModelContext, Subscription, Task, WeakModel};
+use crate::{assistant_panel::Conversation, LanguageModelRequestMessage, Role};
+use gpui::{ModelContext, Subscription, Task, WeakModel};
 use language::{Buffer, BufferSnapshot, Rope};
 use std::{fmt::Write, path::PathBuf, time::Duration};
 
-use crate::{assistant_panel::Conversation, LanguageModelRequestMessage, Role};
-=======
-use std::fmt::Write;
-use std::iter;
-use std::path::PathBuf;
-use std::time::Duration;
-
-use anyhow::Result;
-use gpui::{ModelContext, Subscription, Task, WeakModel};
-use language::{Buffer, BufferSnapshot, DiagnosticEntry, Point};
-use util::ResultExt;
-
-use crate::ambient_context::ContextUpdated;
-use crate::assistant_panel::Conversation;
-use crate::{LanguageModelRequestMessage, Role};
->>>>>>> 7fd736e2
+use super::ContextUpdated;
 
 pub struct RecentBuffersContext {
     pub enabled: bool,
@@ -44,28 +29,7 @@
 }
 
 impl RecentBuffersContext {
-    pub fn toggle(&mut self, cx: &mut ModelContext<Conversation>) {
-        self.enabled = !self.enabled;
-        self.update(cx);
-    }
-
-    pub fn reset(
-        &mut self,
-        buffers: impl IntoIterator<Item = Model<Buffer>>,
-        cx: &mut ModelContext<Conversation>,
-    ) {
-        self.buffers.clear();
-        self.buffers
-            .extend(buffers.into_iter().map(|buffer| RecentBuffer {
-                buffer: buffer.downgrade(),
-                _subscription: cx.observe(&buffer, |this, _, cx| {
-                    this.ambient_context.recent_buffers.update(cx);
-                }),
-            }));
-        self.update(cx);
-    }
-
-    fn update(&mut self, cx: &mut ModelContext<Conversation>) {
+    pub fn update(&mut self, cx: &mut ModelContext<Conversation>) -> ContextUpdated {
         let source_buffers = self
             .buffers
             .iter()
@@ -87,28 +51,38 @@
             })
             .collect::<Vec<_>>();
 
-        self.pending_message = Some(cx.spawn(|this, mut cx| async move {
-            const DEBOUNCE_TIMEOUT: Duration = Duration::from_millis(100);
-            cx.background_executor().timer(DEBOUNCE_TIMEOUT).await;
+        if !self.enabled || source_buffers.is_empty() {
+            self.snapshot.message = Default::default();
+            self.snapshot.source_buffers.clear();
+            self.pending_message = None;
+            cx.notify();
+            ContextUpdated::Disabled
+        } else {
+            self.pending_message = Some(cx.spawn(|this, mut cx| async move {
+                const DEBOUNCE_TIMEOUT: Duration = Duration::from_millis(100);
+                cx.background_executor().timer(DEBOUNCE_TIMEOUT).await;
 
-            let message = if source_buffers.is_empty() {
-                Rope::new()
-            } else {
-                cx.background_executor()
-                    .spawn({
-                        let source_buffers = source_buffers.clone();
-                        async move { message_for_recent_buffers(source_buffers) }
-                    })
-                    .await
-            };
-            this.update(&mut cx, |this, cx| {
-                this.ambient_context.recent_buffers.snapshot.source_buffers = source_buffers;
-                this.ambient_context.recent_buffers.snapshot.message = message;
-                this.count_remaining_tokens(cx);
-                cx.notify();
-            })
-            .ok();
-        }));
+                let message = if source_buffers.is_empty() {
+                    Rope::new()
+                } else {
+                    cx.background_executor()
+                        .spawn({
+                            let source_buffers = source_buffers.clone();
+                            async move { message_for_recent_buffers(source_buffers) }
+                        })
+                        .await
+                };
+                this.update(&mut cx, |this, cx| {
+                    this.ambient_context.recent_buffers.snapshot.source_buffers = source_buffers;
+                    this.ambient_context.recent_buffers.snapshot.message = message;
+                    this.count_remaining_tokens(cx);
+                    cx.notify();
+                })
+                .ok();
+            }));
+
+            ContextUpdated::Updating
+        }
     }
 
     /// Returns the [`RecentBuffersContext`] as a message to the language model.
@@ -118,7 +92,6 @@
             content: self.snapshot.message.to_string(),
         })
     }
-<<<<<<< HEAD
 }
 
 #[derive(Clone, Default, Debug)]
@@ -169,161 +142,4 @@
     }
 
     Rope::from(message.as_str())
-=======
-
-    pub fn update(&mut self, cx: &mut ModelContext<Conversation>) -> ContextUpdated {
-        let buffers = self
-            .buffers
-            .iter()
-            .filter_map(|recent| {
-                recent
-                    .buffer
-                    .read_with(cx, |buffer, cx| {
-                        (
-                            buffer.file().map(|file| file.full_path(cx)),
-                            buffer.snapshot(),
-                        )
-                    })
-                    .ok()
-            })
-            .collect::<Vec<_>>();
-
-        if !self.enabled || buffers.is_empty() {
-            self.message.clear();
-            self.pending_message = None;
-            cx.notify();
-            ContextUpdated::Disabled
-        } else {
-            self.pending_message = Some(cx.spawn(|this, mut cx| async move {
-                const DEBOUNCE_TIMEOUT: Duration = Duration::from_millis(100);
-                cx.background_executor().timer(DEBOUNCE_TIMEOUT).await;
-
-                let message_task = cx
-                    .background_executor()
-                    .spawn(async move { Self::build_message(&buffers) });
-
-                if let Some(message) = message_task.await.log_err() {
-                    this.update(&mut cx, |conversation, cx| {
-                        conversation.ambient_context.recent_buffers.message = message;
-                        conversation.count_remaining_tokens(cx);
-                        cx.notify();
-                    })
-                    .log_err();
-                }
-            }));
-
-            ContextUpdated::Updating
-        }
-    }
-
-    fn build_message(buffers: &[(Option<PathBuf>, BufferSnapshot)]) -> Result<String> {
-        let mut message = String::new();
-        writeln!(
-            message,
-            "The following is a list of recent buffers that the user has opened."
-        )?;
-        writeln!(
-            message,
-            "For every line in the buffer, I will include a row number that line corresponds to."
-        )?;
-        writeln!(
-            message,
-            "Lines that don't have a number correspond to errors and warnings. For example:"
-        )?;
-        writeln!(message, "path/to/file.md")?;
-        writeln!(message, "```markdown")?;
-        writeln!(message, "1 The quick brown fox")?;
-        writeln!(message, "2 jumps over one active")?;
-        writeln!(message, "             --- error: should be 'the'")?;
-        writeln!(message, "                 ------ error: should be 'lazy'")?;
-        writeln!(message, "3 dog")?;
-        writeln!(message, "```")?;
-
-        message.push('\n');
-        writeln!(message, "Here's the actual recent buffer list:")?;
-        for (path, buffer) in buffers {
-            if let Some(path) = path {
-                writeln!(message, "{}", path.display())?;
-            } else {
-                writeln!(message, "untitled")?;
-            }
-
-            if let Some(language) = buffer.language() {
-                writeln!(message, "```{}", language.name().to_lowercase())?;
-            } else {
-                writeln!(message, "```")?;
-            }
-
-            let mut diagnostics = buffer
-                .diagnostics_in_range::<_, Point>(
-                    language::Anchor::MIN..language::Anchor::MAX,
-                    false,
-                )
-                .peekable();
-
-            let mut active_diagnostics = Vec::<DiagnosticEntry<Point>>::new();
-            const GUTTER_PADDING: usize = 4;
-            let gutter_width =
-                ((buffer.max_point().row + 1) as f32).log10() as usize + 1 + GUTTER_PADDING;
-            for buffer_row in 0..=buffer.max_point().row {
-                let display_row = buffer_row + 1;
-                active_diagnostics.retain(|diagnostic| {
-                    (diagnostic.range.start.row..=diagnostic.range.end.row).contains(&buffer_row)
-                });
-                while diagnostics.peek().map_or(false, |diagnostic| {
-                    (diagnostic.range.start.row..=diagnostic.range.end.row).contains(&buffer_row)
-                }) {
-                    active_diagnostics.push(diagnostics.next().unwrap());
-                }
-
-                let row_width = (display_row as f32).log10() as usize + 1;
-                write!(message, "{}", display_row)?;
-                if row_width < gutter_width {
-                    message.extend(iter::repeat(' ').take(gutter_width - row_width));
-                }
-
-                for chunk in buffer.text_for_range(
-                    Point::new(buffer_row, 0)..Point::new(buffer_row, buffer.line_len(buffer_row)),
-                ) {
-                    message.push_str(chunk);
-                }
-                message.push('\n');
-
-                for diagnostic in &active_diagnostics {
-                    message.extend(iter::repeat(' ').take(gutter_width));
-
-                    let start_column = if diagnostic.range.start.row == buffer_row {
-                        message
-                            .extend(iter::repeat(' ').take(diagnostic.range.start.column as usize));
-                        diagnostic.range.start.column
-                    } else {
-                        0
-                    };
-                    let end_column = if diagnostic.range.end.row == buffer_row {
-                        diagnostic.range.end.column
-                    } else {
-                        buffer.line_len(buffer_row)
-                    };
-
-                    message.extend(iter::repeat('-').take((end_column - start_column) as usize));
-                    writeln!(message, " {}", diagnostic.diagnostic.message)?;
-                }
-            }
-
-            message.push('\n');
-        }
-
-        writeln!(
-            message,
-            "When quoting the above code, mention which rows the code occurs at."
-        )?;
-        writeln!(
-            message,
-            "Never include rows in the quoted code itself and only report lines that didn't start with a row number."
-        )
-        ?;
-
-        Ok(message)
-    }
->>>>>>> 7fd736e2
 }