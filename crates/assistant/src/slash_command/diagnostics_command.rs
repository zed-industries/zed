--- conflicted
+++ resolved
@@ -254,18 +254,9 @@
     options: Options,
     cx: &mut AppContext,
 ) -> Task<Result<(String, Vec<(Range<usize>, PlaceholderType)>)>> {
-<<<<<<< HEAD
-    let header = if let Some(path_matcher) = &options.path_matcher {
-        // Diagnostics use a path matcher with just one glob.
+    let error_source = if let Some(path_matcher) = &options.path_matcher {
         debug_assert_eq!(path_matcher.sources().len(), 1);
-        format!(
-            "diagnostics: {}",
-            path_matcher.sources().first().cloned().unwrap_or_default()
-        )
-=======
-    let error_source = if let Some(path_matcher) = &options.path_matcher {
-        Some(path_matcher.source().to_string())
->>>>>>> e4ba3369
+        Some(path_matcher.sources().first().cloned().unwrap_or_default())
     } else {
         None
     };
