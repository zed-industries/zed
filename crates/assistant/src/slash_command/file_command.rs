--- conflicted
+++ resolved
@@ -143,7 +143,6 @@
         };
 
         let fs = workspace.read(cx).app_state().fs.clone();
-<<<<<<< HEAD
         let task = collect_files(
             workspace.read(cx).visible_worktrees(cx).collect(),
             argument,
@@ -151,23 +150,6 @@
             cx,
         );
 
-=======
-        let text = cx.background_executor().spawn({
-            let path = path.clone();
-            async move {
-                let mut content = fs.load(&abs_path).await?;
-                LineEnding::normalize(&mut content);
-                let mut output = String::new();
-                output.push_str(&codeblock_fence_for_path(Some(&path), None));
-                output.push_str(&content);
-                if !output.ends_with('\n') {
-                    output.push('\n');
-                }
-                output.push_str("```");
-                anyhow::Ok(output)
-            }
-        });
->>>>>>> 03c54623
         cx.foreground_executor().spawn(async move {
             let (text, ranges) = task.await?;
             Ok(SlashCommandOutput {
@@ -339,9 +321,10 @@
     let mut content = fs.load(&abs_path).await?;
     LineEnding::normalize(&mut content);
     buffer.reserve(filename.len() + content.len() + 9);
-    buffer.push_str("```");
-    buffer.push_str(&filename);
-    buffer.push('\n');
+    buffer.push_str(&codeblock_fence_for_path(
+        Some(&PathBuf::from(filename)),
+        None,
+    ));
     buffer.push_str(&content);
     if !buffer.ends_with('\n') {
         buffer.push('\n');
