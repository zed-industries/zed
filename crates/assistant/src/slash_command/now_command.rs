use std::sync::atomic::AtomicBool;
use std::sync::Arc;

use anyhow::Result;
use assistant_slash_command::{
<<<<<<< HEAD
    ArgumentCompletion, SlashCommand, SlashCommandContentType, SlashCommandEvent,
    SlashCommandOutputSection, SlashCommandResult,
=======
    ArgumentCompletion, SlashCommand, SlashCommandOutput, SlashCommandOutputSection,
    SlashCommandResult,
>>>>>>> 320af9cb
};
use chrono::Local;
use futures::stream::{self, StreamExt};
use gpui::{Task, WeakView};
use language::{BufferSnapshot, LspAdapterDelegate};
use ui::prelude::*;
use workspace::Workspace;

pub(crate) struct NowSlashCommand;

impl SlashCommand for NowSlashCommand {
    fn name(&self) -> String {
        "now".into()
    }

    fn description(&self) -> String {
        "Insert current date and time".into()
    }

    fn menu_text(&self) -> String {
        self.description()
    }

    fn requires_argument(&self) -> bool {
        false
    }

    fn complete_argument(
        self: Arc<Self>,
        _arguments: &[String],
        _cancel: Arc<AtomicBool>,
        _workspace: Option<WeakView<Workspace>>,
        _cx: &mut WindowContext,
    ) -> Task<Result<Vec<ArgumentCompletion>>> {
        Task::ready(Ok(Vec::new()))
    }

    fn run(
        self: Arc<Self>,
        _arguments: &[String],
        _context_slash_command_output_sections: &[SlashCommandOutputSection<language::Anchor>],
        _context_buffer: BufferSnapshot,
        _workspace: WeakView<Workspace>,
        _delegate: Option<Arc<dyn LspAdapterDelegate>>,
        _cx: &mut WindowContext,
    ) -> Task<SlashCommandResult> {
        let now = Local::now();
        let text = format!("Today is {now}.", now = now.to_rfc2822());

        Task::ready(Ok(stream::iter(vec![
            SlashCommandEvent::StartSection {
                icon: IconName::CountdownTimer,
                label: now.to_rfc2822().into(),
                metadata: None,
<<<<<<< HEAD
            },
            SlashCommandEvent::Content(SlashCommandContentType::Text {
                text,
                run_commands_in_text: false,
            }),
            SlashCommandEvent::EndSection { metadata: None },
        ])
        .boxed()))
=======
            }],
            run_commands_in_text: false,
        }
        .to_event_stream()))
>>>>>>> 320af9cb
    }
}<|MERGE_RESOLUTION|>--- conflicted
+++ resolved
@@ -3,16 +3,10 @@
 
 use anyhow::Result;
 use assistant_slash_command::{
-<<<<<<< HEAD
-    ArgumentCompletion, SlashCommand, SlashCommandContentType, SlashCommandEvent,
-    SlashCommandOutputSection, SlashCommandResult,
-=======
     ArgumentCompletion, SlashCommand, SlashCommandOutput, SlashCommandOutputSection,
     SlashCommandResult,
->>>>>>> 320af9cb
 };
 use chrono::Local;
-use futures::stream::{self, StreamExt};
 use gpui::{Task, WeakView};
 use language::{BufferSnapshot, LspAdapterDelegate};
 use ui::prelude::*;
@@ -58,26 +52,18 @@
     ) -> Task<SlashCommandResult> {
         let now = Local::now();
         let text = format!("Today is {now}.", now = now.to_rfc2822());
+        let range = 0..text.len();
 
-        Task::ready(Ok(stream::iter(vec![
-            SlashCommandEvent::StartSection {
+        Task::ready(Ok(SlashCommandOutput {
+            text,
+            sections: vec![SlashCommandOutputSection {
+                range,
                 icon: IconName::CountdownTimer,
                 label: now.to_rfc2822().into(),
                 metadata: None,
-<<<<<<< HEAD
-            },
-            SlashCommandEvent::Content(SlashCommandContentType::Text {
-                text,
-                run_commands_in_text: false,
-            }),
-            SlashCommandEvent::EndSection { metadata: None },
-        ])
-        .boxed()))
-=======
             }],
             run_commands_in_text: false,
         }
         .to_event_stream()))
->>>>>>> 320af9cb
     }
 }