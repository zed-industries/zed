--- conflicted
+++ resolved
@@ -1,17 +1,9 @@
-<<<<<<< HEAD
-use super::SlashCommand;
-use anyhow::{anyhow, Context as _, Result};
-use assistant_slash_command::{
-    ArgumentCompletion, SlashCommandContentType, SlashCommandEvent, SlashCommandOutputSection,
-=======
 use anyhow::{anyhow, Context as _, Result};
 use assistant_slash_command::{
     ArgumentCompletion, SlashCommand, SlashCommandOutput, SlashCommandOutputSection,
->>>>>>> 320af9cb
     SlashCommandResult,
 };
 use editor::Editor;
-use futures::stream::{self, StreamExt};
 use gpui::{Task, WeakView};
 use language::{BufferSnapshot, LspAdapterDelegate};
 use std::sync::Arc;
@@ -83,28 +75,18 @@
                     outline_text.push_str(&item.string);
                     outline_text.push('\n');
                 }
-                let events = vec![
-                    SlashCommandEvent::StartSection {
+
+                Ok(SlashCommandOutput {
+                    sections: vec![SlashCommandOutputSection {
+                        range: 0..outline_text.len(),
                         icon: IconName::ListTree,
                         label: path.to_string_lossy().to_string().into(),
                         metadata: None,
-<<<<<<< HEAD
-                    },
-                    SlashCommandEvent::Content(SlashCommandContentType::Text {
-                        text: outline_text,
-                        run_commands_in_text: false,
-                    }),
-                    SlashCommandEvent::EndSection { metadata: None },
-                ];
-
-                Ok(stream::iter(events).boxed())
-=======
                     }],
                     text: outline_text,
                     run_commands_in_text: false,
                 }
                 .to_event_stream())
->>>>>>> 320af9cb
             })
         });
 
