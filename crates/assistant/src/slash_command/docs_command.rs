use std::path::Path;
use std::sync::atomic::AtomicBool;
use std::sync::Arc;
use std::time::Duration;

use anyhow::{anyhow, bail, Result};
use assistant_slash_command::{
    ArgumentCompletion, SlashCommand, SlashCommandOutput, SlashCommandOutputSection,
};
use gpui::{AppContext, BackgroundExecutor, Model, Task, WeakView};
use indexed_docs::{
    DocsDotRsProvider, IndexedDocsRegistry, IndexedDocsStore, LocalRustdocProvider, PackageName,
    ProviderId,
};
use language::LspAdapterDelegate;
use project::{Project, ProjectPath};
use ui::prelude::*;
use util::{maybe, ResultExt};
use workspace::Workspace;

pub(crate) struct DocsSlashCommand;

impl DocsSlashCommand {
    pub const NAME: &'static str = "docs";

    fn path_to_cargo_toml(project: Model<Project>, cx: &mut AppContext) -> Option<Arc<Path>> {
        let worktree = project.read(cx).worktrees(cx).next()?;
        let worktree = worktree.read(cx);
        let entry = worktree.entry_for_path("Cargo.toml")?;
        let path = ProjectPath {
            worktree_id: worktree.id(),
            path: entry.path.clone(),
        };
        Some(Arc::from(
            project.read(cx).absolute_path(&path, cx)?.as_path(),
        ))
    }

    /// Ensures that the indexed doc providers for Rust are registered.
    ///
    /// Ideally we would do this sooner, but we need to wait until we're able to
    /// access the workspace so we can read the project.
    fn ensure_rust_doc_providers_are_registered(
        &self,
        workspace: Option<WeakView<Workspace>>,
        cx: &mut AppContext,
    ) {
        let indexed_docs_registry = IndexedDocsRegistry::global(cx);
        if indexed_docs_registry
            .get_provider_store(LocalRustdocProvider::id())
            .is_none()
        {
            let index_provider_deps = maybe!({
                let workspace = workspace.clone().ok_or_else(|| anyhow!("no workspace"))?;
                let workspace = workspace
                    .upgrade()
                    .ok_or_else(|| anyhow!("workspace was dropped"))?;
                let project = workspace.read(cx).project().clone();
                let fs = project.read(cx).fs().clone();
                let cargo_workspace_root = Self::path_to_cargo_toml(project, cx)
                    .and_then(|path| path.parent().map(|path| path.to_path_buf()))
                    .ok_or_else(|| anyhow!("no Cargo workspace root found"))?;

                anyhow::Ok((fs, cargo_workspace_root))
            });

            if let Some((fs, cargo_workspace_root)) = index_provider_deps.log_err() {
                indexed_docs_registry.register_provider(Box::new(LocalRustdocProvider::new(
                    fs,
                    cargo_workspace_root,
                )));
            }
        }

        if indexed_docs_registry
            .get_provider_store(DocsDotRsProvider::id())
            .is_none()
        {
            let http_client = maybe!({
                let workspace = workspace.ok_or_else(|| anyhow!("no workspace"))?;
                let workspace = workspace
                    .upgrade()
                    .ok_or_else(|| anyhow!("workspace was dropped"))?;
                let project = workspace.read(cx).project().clone();
                anyhow::Ok(project.read(cx).client().http_client().clone())
            });

            if let Some(http_client) = http_client.log_err() {
                indexed_docs_registry
                    .register_provider(Box::new(DocsDotRsProvider::new(http_client)));
            }
        }
    }

    /// Runs just-in-time indexing for a given package, in case the slash command
    /// is run without any entries existing in the index.
    fn run_just_in_time_indexing(
        store: Arc<IndexedDocsStore>,
        key: String,
        package: PackageName,
        executor: BackgroundExecutor,
    ) -> Task<()> {
        executor.clone().spawn(async move {
            let (prefix, needs_full_index) = if let Some((prefix, _)) = key.split_once('*') {
                // If we have a wildcard in the search, we want to wait until
                // we've completely finished indexing so we get a full set of
                // results for the wildcard.
                (prefix.to_string(), true)
            } else {
                (key, false)
            };

            // If we already have some entries, we assume that we've indexed the package before
            // and don't need to do it again.
            let has_any_entries = store
                .any_with_prefix(prefix.clone())
                .await
                .unwrap_or_default();
            if has_any_entries {
                return ();
            };

            let index_task = store.clone().index(package.clone());

            if needs_full_index {
                _ = index_task.await;
            } else {
                loop {
                    executor.timer(Duration::from_millis(200)).await;

                    if store
                        .any_with_prefix(prefix.clone())
                        .await
                        .unwrap_or_default()
                        || !store.is_indexing(&package)
                    {
                        break;
                    }
                }
            }
        })
    }
}

impl SlashCommand for DocsSlashCommand {
    fn name(&self) -> String {
        Self::NAME.into()
    }

    fn description(&self) -> String {
        "insert docs".into()
    }

    fn menu_text(&self) -> String {
        "Insert Documentation".into()
    }

    fn requires_argument(&self) -> bool {
        true
    }

    fn complete_argument(
        self: Arc<Self>,
        query: String,
        _cancel: Arc<AtomicBool>,
        workspace: Option<WeakView<Workspace>>,
        cx: &mut WindowContext,
    ) -> Task<Result<Vec<ArgumentCompletion>>> {
        self.ensure_rust_doc_providers_are_registered(workspace, cx);

        let indexed_docs_registry = IndexedDocsRegistry::global(cx);
        let args = DocsSlashCommandArgs::parse(&query);
        let store = args
            .provider()
            .ok_or_else(|| anyhow!("no docs provider specified"))
            .and_then(|provider| IndexedDocsStore::try_global(provider, cx));
        cx.background_executor().spawn(async move {
            fn build_completions(
                provider: ProviderId,
                items: Vec<String>,
            ) -> Vec<ArgumentCompletion> {
                items
                    .into_iter()
                    .map(|item| ArgumentCompletion {
                        label: item.clone().into(),
                        new_text: format!("{provider} {item}"),
                        run_command: true,
                    })
                    .collect()
            }

            match args {
                DocsSlashCommandArgs::NoProvider => {
                    let providers = indexed_docs_registry.list_providers();
                    if providers.is_empty() {
                        return Ok(vec![ArgumentCompletion {
                            label: "No available docs providers.".into(),
                            new_text: String::new(),
                            run_command: false,
                        }]);
                    }

                    Ok(providers
                        .into_iter()
                        .map(|provider| ArgumentCompletion {
                            label: provider.to_string().into(),
                            new_text: provider.to_string(),
                            run_command: false,
                        })
                        .collect())
                }
                DocsSlashCommandArgs::SearchPackageDocs {
                    provider,
                    package,
                    index,
                } => {
                    let store = store?;

                    if index {
                        // We don't need to hold onto this task, as the `IndexedDocsStore` will hold it
                        // until it completes.
                        drop(store.clone().index(package.as_str().into()));
                    }

<<<<<<< HEAD
                    let items = store.search(package).await;

                    if provider == LocalRustdocProvider::id() {
                        let items = build_completions(provider.clone(), items);
                        let workspace_crates = LocalRustdocProvider::list_workspace_crates()?;

                        let mut all_items = items;
                        let workspace_crate_completions = workspace_crates
                            .into_iter()
                            .filter(|crate_name| {
                                !all_items
                                    .iter()
                                    .any(|item| item.label.text() == crate_name.as_ref())
                            })
                            .map(|crate_name| ArgumentCompletion {
                                label: format!("{crate_name} (unindexed)").into(),
                                new_text: format!("{provider} {crate_name}"),
                                run_command: true,
                            })
                            .collect::<Vec<_>>();
                        all_items.extend(workspace_crate_completions);
                        return Ok(all_items);
                    }

                    if items.is_empty() {
                        if provider == DocsDotRsProvider::id() {
                            return Ok(std::iter::once(ArgumentCompletion {
                                label: format!(
                                    "Enter a {package_term} name or try one of these:",
                                    package_term = package_term(&provider)
                                )
                                .into(),
                                new_text: provider.to_string(),
                                run_command: false,
                            })
                            .chain(DocsDotRsProvider::AUTO_SUGGESTED_CRATES.into_iter().map(
                                |crate_name| ArgumentCompletion {
                                    label: (*crate_name).into(),
                                    new_text: format!("{provider} {crate_name}"),
                                    run_command: true,
                                },
                            ))
                            .collect());
                        }
=======
                    let suggested_packages = store.clone().suggest_packages().await?;
                    let search_results = store.search(package).await;

                    let mut items = build_completions(provider.clone(), search_results);
                    let workspace_crate_completions = suggested_packages
                        .into_iter()
                        .filter(|package_name| {
                            !items
                                .iter()
                                .any(|item| item.label.as_str() == package_name.as_ref())
                        })
                        .map(|package_name| ArgumentCompletion {
                            label: format!("{package_name} (unindexed)"),
                            new_text: format!("{provider} {package_name}"),
                            run_command: true,
                        })
                        .collect::<Vec<_>>();
                    items.extend(workspace_crate_completions);
>>>>>>> 5cb4de4e

                    if items.is_empty() {
                        return Ok(vec![ArgumentCompletion {
                            label: format!(
                                "Enter a {package_term} name.",
                                package_term = package_term(&provider)
                            )
                            .into(),
                            new_text: provider.to_string(),
                            run_command: false,
                        }]);
                    }

                    Ok(items)
                }
                DocsSlashCommandArgs::SearchItemDocs {
                    provider,
                    item_path,
                    ..
                } => {
                    let store = store?;
                    let items = store.search(item_path).await;
                    Ok(build_completions(provider, items))
                }
            }
        })
    }

    fn run(
        self: Arc<Self>,
        argument: Option<&str>,
        _workspace: WeakView<Workspace>,
        _delegate: Option<Arc<dyn LspAdapterDelegate>>,
        cx: &mut WindowContext,
    ) -> Task<Result<SlashCommandOutput>> {
        let Some(argument) = argument else {
            return Task::ready(Err(anyhow!("missing argument")));
        };

        let args = DocsSlashCommandArgs::parse(argument);
        let executor = cx.background_executor().clone();
        let task = cx.background_executor().spawn({
            let store = args
                .provider()
                .ok_or_else(|| anyhow!("no docs provider specified"))
                .and_then(|provider| IndexedDocsStore::try_global(provider, cx));
            async move {
                let (provider, key) = match args.clone() {
                    DocsSlashCommandArgs::NoProvider => bail!("no docs provider specified"),
                    DocsSlashCommandArgs::SearchPackageDocs {
                        provider, package, ..
                    } => (provider, package),
                    DocsSlashCommandArgs::SearchItemDocs {
                        provider,
                        item_path,
                        ..
                    } => (provider, item_path),
                };

                if key.trim().is_empty() {
                    bail!(
                        "no {package_term} name provided",
                        package_term = package_term(&provider)
                    );
                }

                let store = store?;

                if let Some(package) = args.package() {
                    Self::run_just_in_time_indexing(store.clone(), key.clone(), package, executor)
                        .await;
                }

                let (text, ranges) = if let Some((prefix, _)) = key.split_once('*') {
                    let docs = store.load_many_by_prefix(prefix.to_string()).await?;

                    let mut text = String::new();
                    let mut ranges = Vec::new();

                    for (key, docs) in docs {
                        let prev_len = text.len();

                        text.push_str(&docs.0);
                        text.push_str("\n");
                        ranges.push((key, prev_len..text.len()));
                        text.push_str("\n");
                    }

                    (text, ranges)
                } else {
                    let item_docs = store.load(key.clone()).await?;
                    let text = item_docs.to_string();
                    let range = 0..text.len();

                    (text, vec![(key, range)])
                };

                anyhow::Ok((provider, text, ranges))
            }
        });

        cx.foreground_executor().spawn(async move {
            let (provider, text, ranges) = task.await?;
            Ok(SlashCommandOutput {
                text,
                sections: ranges
                    .into_iter()
                    .map(|(key, range)| SlashCommandOutputSection {
                        range,
                        icon: IconName::FileDoc,
                        label: format!("docs ({provider}): {key}",).into(),
                    })
                    .collect(),
                run_commands_in_text: false,
            })
        })
    }
}

fn is_item_path_delimiter(char: char) -> bool {
    !char.is_alphanumeric() && char != '-' && char != '_'
}

#[derive(Debug, PartialEq, Clone)]
pub(crate) enum DocsSlashCommandArgs {
    NoProvider,
    SearchPackageDocs {
        provider: ProviderId,
        package: String,
        index: bool,
    },
    SearchItemDocs {
        provider: ProviderId,
        package: String,
        item_path: String,
    },
}

impl DocsSlashCommandArgs {
    pub fn parse(argument: &str) -> Self {
        let Some((provider, argument)) = argument.split_once(' ') else {
            return Self::NoProvider;
        };

        let provider = ProviderId(provider.into());

        if let Some((package, rest)) = argument.split_once(is_item_path_delimiter) {
            if rest.trim().is_empty() {
                Self::SearchPackageDocs {
                    provider,
                    package: package.to_owned(),
                    index: true,
                }
            } else {
                Self::SearchItemDocs {
                    provider,
                    package: package.to_owned(),
                    item_path: argument.to_owned(),
                }
            }
        } else {
            Self::SearchPackageDocs {
                provider,
                package: argument.to_owned(),
                index: false,
            }
        }
    }

    pub fn provider(&self) -> Option<ProviderId> {
        match self {
            Self::NoProvider => None,
            Self::SearchPackageDocs { provider, .. } | Self::SearchItemDocs { provider, .. } => {
                Some(provider.clone())
            }
        }
    }

    pub fn package(&self) -> Option<PackageName> {
        match self {
            Self::NoProvider => None,
            Self::SearchPackageDocs { package, .. } | Self::SearchItemDocs { package, .. } => {
                Some(package.as_str().into())
            }
        }
    }
}

/// Returns the term used to refer to a package.
fn package_term(provider: &ProviderId) -> &'static str {
    if provider == &DocsDotRsProvider::id() || provider == &LocalRustdocProvider::id() {
        return "crate";
    }

    "package"
}

#[cfg(test)]
mod tests {
    use super::*;

    #[test]
    fn test_parse_docs_slash_command_args() {
        assert_eq!(
            DocsSlashCommandArgs::parse(""),
            DocsSlashCommandArgs::NoProvider
        );
        assert_eq!(
            DocsSlashCommandArgs::parse("rustdoc"),
            DocsSlashCommandArgs::NoProvider
        );

        assert_eq!(
            DocsSlashCommandArgs::parse("rustdoc "),
            DocsSlashCommandArgs::SearchPackageDocs {
                provider: ProviderId("rustdoc".into()),
                package: "".into(),
                index: false
            }
        );
        assert_eq!(
            DocsSlashCommandArgs::parse("gleam "),
            DocsSlashCommandArgs::SearchPackageDocs {
                provider: ProviderId("gleam".into()),
                package: "".into(),
                index: false
            }
        );

        assert_eq!(
            DocsSlashCommandArgs::parse("rustdoc gpui"),
            DocsSlashCommandArgs::SearchPackageDocs {
                provider: ProviderId("rustdoc".into()),
                package: "gpui".into(),
                index: false,
            }
        );
        assert_eq!(
            DocsSlashCommandArgs::parse("gleam gleam_stdlib"),
            DocsSlashCommandArgs::SearchPackageDocs {
                provider: ProviderId("gleam".into()),
                package: "gleam_stdlib".into(),
                index: false
            }
        );

        // Adding an item path delimiter indicates we can start indexing.
        assert_eq!(
            DocsSlashCommandArgs::parse("rustdoc gpui:"),
            DocsSlashCommandArgs::SearchPackageDocs {
                provider: ProviderId("rustdoc".into()),
                package: "gpui".into(),
                index: true,
            }
        );
        assert_eq!(
            DocsSlashCommandArgs::parse("gleam gleam_stdlib/"),
            DocsSlashCommandArgs::SearchPackageDocs {
                provider: ProviderId("gleam".into()),
                package: "gleam_stdlib".into(),
                index: true
            }
        );

        assert_eq!(
            DocsSlashCommandArgs::parse("rustdoc gpui::foo::bar::Baz"),
            DocsSlashCommandArgs::SearchItemDocs {
                provider: ProviderId("rustdoc".into()),
                package: "gpui".into(),
                item_path: "gpui::foo::bar::Baz".into()
            }
        );
        assert_eq!(
            DocsSlashCommandArgs::parse("gleam gleam_stdlib/gleam/int"),
            DocsSlashCommandArgs::SearchItemDocs {
                provider: ProviderId("gleam".into()),
                package: "gleam_stdlib".into(),
                item_path: "gleam_stdlib/gleam/int".into()
            }
        );
    }
}<|MERGE_RESOLUTION|>--- conflicted
+++ resolved
@@ -222,52 +222,6 @@
                         drop(store.clone().index(package.as_str().into()));
                     }
 
-<<<<<<< HEAD
-                    let items = store.search(package).await;
-
-                    if provider == LocalRustdocProvider::id() {
-                        let items = build_completions(provider.clone(), items);
-                        let workspace_crates = LocalRustdocProvider::list_workspace_crates()?;
-
-                        let mut all_items = items;
-                        let workspace_crate_completions = workspace_crates
-                            .into_iter()
-                            .filter(|crate_name| {
-                                !all_items
-                                    .iter()
-                                    .any(|item| item.label.text() == crate_name.as_ref())
-                            })
-                            .map(|crate_name| ArgumentCompletion {
-                                label: format!("{crate_name} (unindexed)").into(),
-                                new_text: format!("{provider} {crate_name}"),
-                                run_command: true,
-                            })
-                            .collect::<Vec<_>>();
-                        all_items.extend(workspace_crate_completions);
-                        return Ok(all_items);
-                    }
-
-                    if items.is_empty() {
-                        if provider == DocsDotRsProvider::id() {
-                            return Ok(std::iter::once(ArgumentCompletion {
-                                label: format!(
-                                    "Enter a {package_term} name or try one of these:",
-                                    package_term = package_term(&provider)
-                                )
-                                .into(),
-                                new_text: provider.to_string(),
-                                run_command: false,
-                            })
-                            .chain(DocsDotRsProvider::AUTO_SUGGESTED_CRATES.into_iter().map(
-                                |crate_name| ArgumentCompletion {
-                                    label: (*crate_name).into(),
-                                    new_text: format!("{provider} {crate_name}"),
-                                    run_command: true,
-                                },
-                            ))
-                            .collect());
-                        }
-=======
                     let suggested_packages = store.clone().suggest_packages().await?;
                     let search_results = store.search(package).await;
 
@@ -277,16 +231,15 @@
                         .filter(|package_name| {
                             !items
                                 .iter()
-                                .any(|item| item.label.as_str() == package_name.as_ref())
+                                .any(|item| item.label.text() == package_name.as_ref())
                         })
                         .map(|package_name| ArgumentCompletion {
-                            label: format!("{package_name} (unindexed)"),
+                            label: format!("{package_name} (unindexed)").into(),
                             new_text: format!("{provider} {package_name}"),
                             run_command: true,
                         })
                         .collect::<Vec<_>>();
                     items.extend(workspace_crate_completions);
->>>>>>> 5cb4de4e
 
                     if items.is_empty() {
                         return Ok(vec![ArgumentCompletion {
