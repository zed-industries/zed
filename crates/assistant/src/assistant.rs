--- conflicted
+++ resolved
@@ -289,12 +289,8 @@
     assistant_slash_command::init(cx);
     register_slash_commands(cx);
     assistant_panel::init(cx);
-<<<<<<< HEAD
-    inline_assistant::init(client.telemetry().clone(), cx);
+    inline_assistant::init(fs.clone(), client.telemetry().clone(), cx);
     terminal_inline_assistant::init(client.telemetry().clone(), cx);
-=======
-    inline_assistant::init(fs.clone(), client.telemetry().clone(), cx);
->>>>>>> 6c0cb9ea
     RustdocStore::init_global(cx);
 
     CommandPaletteFilter::update_global(cx, |filter, _cx| {
