--- conflicted
+++ resolved
@@ -24,13 +24,8 @@
 use serde::{Deserialize, Serialize};
 use settings::{Settings, SettingsStore};
 use slash_command::{
-<<<<<<< HEAD
-    active_command, default_command, file_command, project_command, prompt_command,
+    active_command, default_command, fetch_command, file_command, project_command, prompt_command,
     rustdoc_command, search_command, tabs_command,
-=======
-    active_command, fetch_command, file_command, project_command, prompt_command, rustdoc_command,
-    search_command, tabs_command,
->>>>>>> e4bb666e
 };
 use std::{
     fmt::{self, Display},
@@ -310,20 +305,7 @@
     slash_command_registry.register_command(prompt_command::PromptSlashCommand, true);
     slash_command_registry.register_command(default_command::DefaultSlashCommand, true);
     slash_command_registry.register_command(rustdoc_command::RustdocSlashCommand, false);
-<<<<<<< HEAD
-=======
     slash_command_registry.register_command(fetch_command::FetchSlashCommand, false);
-
-    let store = PromptStore::global(cx);
-    cx.background_executor()
-        .spawn(async move {
-            let store = store.await?;
-            slash_command_registry
-                .register_command(prompt_command::PromptSlashCommand::new(store), true);
-            anyhow::Ok(())
-        })
-        .detach_and_log_err(cx);
->>>>>>> e4bb666e
 }
 
 #[cfg(test)]
