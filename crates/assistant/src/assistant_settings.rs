use std::fmt;

pub use anthropic::Model as AnthropicModel;
use gpui::Pixels;
pub use ollama::Model as OllamaModel;
pub use open_ai::Model as OpenAiModel;
use schemars::{
    schema::{InstanceType, Metadata, Schema, SchemaObject},
    JsonSchema,
};
use serde::{
    de::{self, Visitor},
    Deserialize, Deserializer, Serialize, Serializer,
};
use settings::{Settings, SettingsSources};
use strum::{EnumIter, IntoEnumIterator};

use crate::{preprocess_anthropic_request, LanguageModel, LanguageModelRequest};

#[derive(Clone, Debug, Default, PartialEq, EnumIter)]
pub enum CloudModel {
    Gpt3Point5Turbo,
    Gpt4,
    Gpt4Turbo,
    #[default]
    Gpt4Omni,
    Claude3_5Sonnet,
    Claude3Opus,
    Claude3Sonnet,
    Claude3Haiku,
    Claude3Point5Sonnet,
    Custom(String),
}

impl Serialize for CloudModel {
    fn serialize<S>(&self, serializer: S) -> Result<S::Ok, S::Error>
    where
        S: Serializer,
    {
        serializer.serialize_str(self.id())
    }
}

impl<'de> Deserialize<'de> for CloudModel {
    fn deserialize<D>(deserializer: D) -> Result<Self, D::Error>
    where
        D: Deserializer<'de>,
    {
        struct ZedDotDevModelVisitor;

        impl<'de> Visitor<'de> for ZedDotDevModelVisitor {
            type Value = CloudModel;

            fn expecting(&self, formatter: &mut fmt::Formatter) -> fmt::Result {
                formatter.write_str("a string for a ZedDotDevModel variant or a custom model")
            }

            fn visit_str<E>(self, value: &str) -> Result<Self::Value, E>
            where
                E: de::Error,
            {
                let model = CloudModel::iter()
                    .find(|model| model.id() == value)
                    .unwrap_or_else(|| CloudModel::Custom(value.to_string()));
                Ok(model)
            }
        }

        deserializer.deserialize_str(ZedDotDevModelVisitor)
    }
}

impl JsonSchema for CloudModel {
    fn schema_name() -> String {
        "ZedDotDevModel".to_owned()
    }

    fn json_schema(_generator: &mut schemars::gen::SchemaGenerator) -> Schema {
        let variants = CloudModel::iter()
            .filter_map(|model| {
                let id = model.id();
                if id.is_empty() {
                    None
                } else {
                    Some(id.to_string())
                }
            })
            .collect::<Vec<_>>();
        Schema::Object(SchemaObject {
            instance_type: Some(InstanceType::String.into()),
            enum_values: Some(variants.iter().map(|s| s.clone().into()).collect()),
            metadata: Some(Box::new(Metadata {
                title: Some("ZedDotDevModel".to_owned()),
                default: Some(CloudModel::default().id().into()),
                examples: variants.into_iter().map(Into::into).collect(),
                ..Default::default()
            })),
            ..Default::default()
        })
    }
}

impl CloudModel {
    pub fn id(&self) -> &str {
        match self {
            Self::Gpt3Point5Turbo => "gpt-3.5-turbo",
            Self::Gpt4 => "gpt-4",
            Self::Gpt4Turbo => "gpt-4-turbo-preview",
            Self::Gpt4Omni => "gpt-4o",
            Self::Claude3_5Sonnet => "claude-3-5-sonnet",
            Self::Claude3Opus => "claude-3-opus",
            Self::Claude3Sonnet => "claude-3-sonnet",
            Self::Claude3Haiku => "claude-3-haiku",
            Self::Claude3Point5Sonnet => "claude-3-5-sonnet",
            Self::Custom(id) => id,
        }
    }

    pub fn display_name(&self) -> &str {
        match self {
            Self::Gpt3Point5Turbo => "GPT 3.5 Turbo",
            Self::Gpt4 => "GPT 4",
            Self::Gpt4Turbo => "GPT 4 Turbo",
            Self::Gpt4Omni => "GPT 4 Omni",
            Self::Claude3_5Sonnet => "Claude 3.5 Sonnet",
            Self::Claude3Opus => "Claude 3 Opus",
            Self::Claude3Sonnet => "Claude 3 Sonnet",
            Self::Claude3Haiku => "Claude 3 Haiku",
            Self::Claude3Point5Sonnet => "Claude 3.5 Sonnet",
            Self::Custom(id) => id.as_str(),
        }
    }

    pub fn max_token_count(&self) -> usize {
        match self {
            Self::Gpt3Point5Turbo => 2048,
            Self::Gpt4 => 4096,
            Self::Gpt4Turbo | Self::Gpt4Omni => 128000,
<<<<<<< HEAD
            Self::Claude3Opus
            | Self::Claude3Sonnet
            | Self::Claude3Haiku
            | Self::Claude3Point5Sonnet => 200000,
=======
            Self::Claude3_5Sonnet
            | Self::Claude3Opus
            | Self::Claude3Sonnet
            | Self::Claude3Haiku => 200000,
>>>>>>> 6b04b668
            Self::Custom(_) => 4096, // TODO: Make this configurable
        }
    }

    pub fn preprocess_request(&self, request: &mut LanguageModelRequest) {
        match self {
            Self::Claude3Opus
            | Self::Claude3Sonnet
            | Self::Claude3Haiku
            | Self::Claude3Point5Sonnet => preprocess_anthropic_request(request),
            _ => {}
        }
    }
}

#[derive(Copy, Clone, Default, Debug, Serialize, Deserialize, JsonSchema)]
#[serde(rename_all = "snake_case")]
pub enum AssistantDockPosition {
    Left,
    #[default]
    Right,
    Bottom,
}

#[derive(Debug, PartialEq)]
pub enum AssistantProvider {
    ZedDotDev {
        model: CloudModel,
    },
    OpenAi {
        model: OpenAiModel,
        api_url: String,
        low_speed_timeout_in_seconds: Option<u64>,
    },
    Anthropic {
        model: AnthropicModel,
        api_url: String,
        low_speed_timeout_in_seconds: Option<u64>,
    },
    Ollama {
        model: OllamaModel,
        api_url: String,
        low_speed_timeout_in_seconds: Option<u64>,
    },
}

impl Default for AssistantProvider {
    fn default() -> Self {
        Self::OpenAi {
            model: OpenAiModel::default(),
            api_url: open_ai::OPEN_AI_API_URL.into(),
            low_speed_timeout_in_seconds: None,
        }
    }
}

#[derive(Clone, Debug, Serialize, Deserialize, JsonSchema, PartialEq)]
#[serde(tag = "name", rename_all = "snake_case")]
pub enum AssistantProviderContent {
    #[serde(rename = "zed.dev")]
    ZedDotDev { default_model: Option<CloudModel> },
    #[serde(rename = "openai")]
    OpenAi {
        default_model: Option<OpenAiModel>,
        api_url: Option<String>,
        low_speed_timeout_in_seconds: Option<u64>,
    },
    #[serde(rename = "anthropic")]
    Anthropic {
        default_model: Option<AnthropicModel>,
        api_url: Option<String>,
        low_speed_timeout_in_seconds: Option<u64>,
    },
    #[serde(rename = "ollama")]
    Ollama {
        default_model: Option<OllamaModel>,
        api_url: Option<String>,
        low_speed_timeout_in_seconds: Option<u64>,
    },
}

#[derive(Debug, Default)]
pub struct AssistantSettings {
    pub enabled: bool,
    pub button: bool,
    pub dock: AssistantDockPosition,
    pub default_width: Pixels,
    pub default_height: Pixels,
    pub provider: AssistantProvider,
}

/// Assistant panel settings
#[derive(Clone, Serialize, Deserialize, Debug)]
#[serde(untagged)]
pub enum AssistantSettingsContent {
    Versioned(VersionedAssistantSettingsContent),
    Legacy(LegacyAssistantSettingsContent),
}

impl JsonSchema for AssistantSettingsContent {
    fn schema_name() -> String {
        VersionedAssistantSettingsContent::schema_name()
    }

    fn json_schema(gen: &mut schemars::gen::SchemaGenerator) -> Schema {
        VersionedAssistantSettingsContent::json_schema(gen)
    }

    fn is_referenceable() -> bool {
        VersionedAssistantSettingsContent::is_referenceable()
    }
}

impl Default for AssistantSettingsContent {
    fn default() -> Self {
        Self::Versioned(VersionedAssistantSettingsContent::default())
    }
}

impl AssistantSettingsContent {
    fn upgrade(&self) -> AssistantSettingsContentV1 {
        match self {
            AssistantSettingsContent::Versioned(settings) => match settings {
                VersionedAssistantSettingsContent::V1(settings) => settings.clone(),
            },
            AssistantSettingsContent::Legacy(settings) => AssistantSettingsContentV1 {
                enabled: None,
                button: settings.button,
                dock: settings.dock,
                default_width: settings.default_width,
                default_height: settings.default_height,
                provider: if let Some(open_ai_api_url) = settings.openai_api_url.as_ref() {
                    Some(AssistantProviderContent::OpenAi {
                        default_model: settings.default_open_ai_model.clone(),
                        api_url: Some(open_ai_api_url.clone()),
                        low_speed_timeout_in_seconds: None,
                    })
                } else {
                    settings.default_open_ai_model.clone().map(|open_ai_model| {
                        AssistantProviderContent::OpenAi {
                            default_model: Some(open_ai_model),
                            api_url: None,
                            low_speed_timeout_in_seconds: None,
                        }
                    })
                },
            },
        }
    }

    pub fn set_dock(&mut self, dock: AssistantDockPosition) {
        match self {
            AssistantSettingsContent::Versioned(settings) => match settings {
                VersionedAssistantSettingsContent::V1(settings) => {
                    settings.dock = Some(dock);
                }
            },
            AssistantSettingsContent::Legacy(settings) => {
                settings.dock = Some(dock);
            }
        }
    }

    pub fn set_model(&mut self, new_model: LanguageModel) {
        match self {
            AssistantSettingsContent::Versioned(settings) => match settings {
                VersionedAssistantSettingsContent::V1(settings) => match &mut settings.provider {
                    Some(AssistantProviderContent::ZedDotDev {
                        default_model: model,
                    }) => {
                        if let LanguageModel::Cloud(new_model) = new_model {
                            *model = Some(new_model);
                        }
                    }
                    Some(AssistantProviderContent::OpenAi {
                        default_model: model,
                        ..
                    }) => {
                        if let LanguageModel::OpenAi(new_model) = new_model {
                            *model = Some(new_model);
                        }
                    }
                    Some(AssistantProviderContent::Anthropic {
                        default_model: model,
                        ..
                    }) => {
                        if let LanguageModel::Anthropic(new_model) = new_model {
                            *model = Some(new_model);
                        }
                    }
                    provider => match new_model {
                        LanguageModel::Cloud(model) => {
                            *provider = Some(AssistantProviderContent::ZedDotDev {
                                default_model: Some(model),
                            })
                        }
                        LanguageModel::OpenAi(model) => {
                            *provider = Some(AssistantProviderContent::OpenAi {
                                default_model: Some(model),
                                api_url: None,
                                low_speed_timeout_in_seconds: None,
                            })
                        }
                        LanguageModel::Anthropic(model) => {
                            *provider = Some(AssistantProviderContent::Anthropic {
                                default_model: Some(model),
                                api_url: None,
                                low_speed_timeout_in_seconds: None,
                            })
                        }
                        LanguageModel::Ollama(model) => {
                            *provider = Some(AssistantProviderContent::Ollama {
                                default_model: Some(model),
                                api_url: None,
                                low_speed_timeout_in_seconds: None,
                            })
                        }
                    },
                },
            },
            AssistantSettingsContent::Legacy(settings) => {
                if let LanguageModel::OpenAi(model) = new_model {
                    settings.default_open_ai_model = Some(model);
                }
            }
        }
    }
}

#[derive(Clone, Serialize, Deserialize, JsonSchema, Debug)]
#[serde(tag = "version")]
pub enum VersionedAssistantSettingsContent {
    #[serde(rename = "1")]
    V1(AssistantSettingsContentV1),
}

impl Default for VersionedAssistantSettingsContent {
    fn default() -> Self {
        Self::V1(AssistantSettingsContentV1 {
            enabled: None,
            button: None,
            dock: None,
            default_width: None,
            default_height: None,
            provider: None,
        })
    }
}

#[derive(Clone, Serialize, Deserialize, JsonSchema, Debug)]
pub struct AssistantSettingsContentV1 {
    /// Whether the Assistant is enabled.
    ///
    /// Default: true
    enabled: Option<bool>,
    /// Whether to show the assistant panel button in the status bar.
    ///
    /// Default: true
    button: Option<bool>,
    /// Where to dock the assistant.
    ///
    /// Default: right
    dock: Option<AssistantDockPosition>,
    /// Default width in pixels when the assistant is docked to the left or right.
    ///
    /// Default: 640
    default_width: Option<f32>,
    /// Default height in pixels when the assistant is docked to the bottom.
    ///
    /// Default: 320
    default_height: Option<f32>,
    /// The provider of the assistant service.
    ///
    /// This can either be the internal `zed.dev` service or an external `openai` service,
    /// each with their respective default models and configurations.
    provider: Option<AssistantProviderContent>,
}

#[derive(Clone, Serialize, Deserialize, JsonSchema, Debug)]
pub struct LegacyAssistantSettingsContent {
    /// Whether to show the assistant panel button in the status bar.
    ///
    /// Default: true
    pub button: Option<bool>,
    /// Where to dock the assistant.
    ///
    /// Default: right
    pub dock: Option<AssistantDockPosition>,
    /// Default width in pixels when the assistant is docked to the left or right.
    ///
    /// Default: 640
    pub default_width: Option<f32>,
    /// Default height in pixels when the assistant is docked to the bottom.
    ///
    /// Default: 320
    pub default_height: Option<f32>,
    /// The default OpenAI model to use when creating new contexts.
    ///
    /// Default: gpt-4-1106-preview
    pub default_open_ai_model: Option<OpenAiModel>,
    /// OpenAI API base URL to use when creating new contexts.
    ///
    /// Default: https://api.openai.com/v1
    pub openai_api_url: Option<String>,
}

impl Settings for AssistantSettings {
    const KEY: Option<&'static str> = Some("assistant");

    type FileContent = AssistantSettingsContent;

    fn load(
        sources: SettingsSources<Self::FileContent>,
        _: &mut gpui::AppContext,
    ) -> anyhow::Result<Self> {
        let mut settings = AssistantSettings::default();

        for value in sources.defaults_and_customizations() {
            let value = value.upgrade();
            merge(&mut settings.enabled, value.enabled);
            merge(&mut settings.button, value.button);
            merge(&mut settings.dock, value.dock);
            merge(
                &mut settings.default_width,
                value.default_width.map(Into::into),
            );
            merge(
                &mut settings.default_height,
                value.default_height.map(Into::into),
            );
            if let Some(provider) = value.provider.clone() {
                match (&mut settings.provider, provider) {
                    (
                        AssistantProvider::ZedDotDev { model },
                        AssistantProviderContent::ZedDotDev {
                            default_model: model_override,
                        },
                    ) => {
                        merge(model, model_override);
                    }
                    (
                        AssistantProvider::OpenAi {
                            model,
                            api_url,
                            low_speed_timeout_in_seconds,
                        },
                        AssistantProviderContent::OpenAi {
                            default_model: model_override,
                            api_url: api_url_override,
                            low_speed_timeout_in_seconds: low_speed_timeout_in_seconds_override,
                        },
                    ) => {
                        merge(model, model_override);
                        merge(api_url, api_url_override);
                        if let Some(low_speed_timeout_in_seconds_override) =
                            low_speed_timeout_in_seconds_override
                        {
                            *low_speed_timeout_in_seconds =
                                Some(low_speed_timeout_in_seconds_override);
                        }
                    }
                    (
                        AssistantProvider::Ollama {
                            model,
                            api_url,
                            low_speed_timeout_in_seconds,
                        },
                        AssistantProviderContent::Ollama {
                            default_model: model_override,
                            api_url: api_url_override,
                            low_speed_timeout_in_seconds: low_speed_timeout_in_seconds_override,
                        },
                    ) => {
                        merge(model, model_override);
                        merge(api_url, api_url_override);
                        if let Some(low_speed_timeout_in_seconds_override) =
                            low_speed_timeout_in_seconds_override
                        {
                            *low_speed_timeout_in_seconds =
                                Some(low_speed_timeout_in_seconds_override);
                        }
                    }
                    (
                        AssistantProvider::Anthropic {
                            model,
                            api_url,
                            low_speed_timeout_in_seconds,
                        },
                        AssistantProviderContent::Anthropic {
                            default_model: model_override,
                            api_url: api_url_override,
                            low_speed_timeout_in_seconds: low_speed_timeout_in_seconds_override,
                        },
                    ) => {
                        merge(model, model_override);
                        merge(api_url, api_url_override);
                        if let Some(low_speed_timeout_in_seconds_override) =
                            low_speed_timeout_in_seconds_override
                        {
                            *low_speed_timeout_in_seconds =
                                Some(low_speed_timeout_in_seconds_override);
                        }
                    }
                    (provider, provider_override) => {
                        *provider = match provider_override {
                            AssistantProviderContent::ZedDotDev {
                                default_model: model,
                            } => AssistantProvider::ZedDotDev {
                                model: model.unwrap_or_default(),
                            },
                            AssistantProviderContent::OpenAi {
                                default_model: model,
                                api_url,
                                low_speed_timeout_in_seconds,
                            } => AssistantProvider::OpenAi {
                                model: model.unwrap_or_default(),
                                api_url: api_url.unwrap_or_else(|| open_ai::OPEN_AI_API_URL.into()),
                                low_speed_timeout_in_seconds,
                            },
                            AssistantProviderContent::Anthropic {
                                default_model: model,
                                api_url,
                                low_speed_timeout_in_seconds,
                            } => AssistantProvider::Anthropic {
                                model: model.unwrap_or_default(),
                                api_url: api_url
                                    .unwrap_or_else(|| anthropic::ANTHROPIC_API_URL.into()),
                                low_speed_timeout_in_seconds,
                            },
                            AssistantProviderContent::Ollama {
                                default_model: model,
                                api_url,
                                low_speed_timeout_in_seconds,
                            } => AssistantProvider::Ollama {
                                model: model.unwrap_or_default(),
                                api_url: api_url.unwrap_or_else(|| ollama::OLLAMA_API_URL.into()),
                                low_speed_timeout_in_seconds,
                            },
                        };
                    }
                }
            }
        }

        Ok(settings)
    }
}

fn merge<T>(target: &mut T, value: Option<T>) {
    if let Some(value) = value {
        *target = value;
    }
}

#[cfg(test)]
mod tests {
    use gpui::{AppContext, UpdateGlobal};
    use settings::SettingsStore;

    use super::*;

    #[gpui::test]
    fn test_deserialize_assistant_settings(cx: &mut AppContext) {
        let store = settings::SettingsStore::test(cx);
        cx.set_global(store);

        // Settings default to gpt-4-turbo.
        AssistantSettings::register(cx);
        assert_eq!(
            AssistantSettings::get_global(cx).provider,
            AssistantProvider::OpenAi {
                model: OpenAiModel::FourOmni,
                api_url: open_ai::OPEN_AI_API_URL.into(),
                low_speed_timeout_in_seconds: None,
            }
        );

        // Ensure backward-compatibility.
        SettingsStore::update_global(cx, |store, cx| {
            store
                .set_user_settings(
                    r#"{
                        "assistant": {
                            "openai_api_url": "test-url",
                        }
                    }"#,
                    cx,
                )
                .unwrap();
        });
        assert_eq!(
            AssistantSettings::get_global(cx).provider,
            AssistantProvider::OpenAi {
                model: OpenAiModel::FourOmni,
                api_url: "test-url".into(),
                low_speed_timeout_in_seconds: None,
            }
        );
        SettingsStore::update_global(cx, |store, cx| {
            store
                .set_user_settings(
                    r#"{
                        "assistant": {
                            "default_open_ai_model": "gpt-4-0613"
                        }
                    }"#,
                    cx,
                )
                .unwrap();
        });
        assert_eq!(
            AssistantSettings::get_global(cx).provider,
            AssistantProvider::OpenAi {
                model: OpenAiModel::Four,
                api_url: open_ai::OPEN_AI_API_URL.into(),
                low_speed_timeout_in_seconds: None,
            }
        );

        // The new version supports setting a custom model when using zed.dev.
        SettingsStore::update_global(cx, |store, cx| {
            store
                .set_user_settings(
                    r#"{
                        "assistant": {
                            "version": "1",
                            "provider": {
                                "name": "zed.dev",
                                "default_model": "custom"
                            }
                        }
                    }"#,
                    cx,
                )
                .unwrap();
        });
        assert_eq!(
            AssistantSettings::get_global(cx).provider,
            AssistantProvider::ZedDotDev {
                model: CloudModel::Custom("custom".into())
            }
        );
    }
}<|MERGE_RESOLUTION|>--- conflicted
+++ resolved
@@ -28,7 +28,6 @@
     Claude3Opus,
     Claude3Sonnet,
     Claude3Haiku,
-    Claude3Point5Sonnet,
     Custom(String),
 }
 
@@ -111,7 +110,6 @@
             Self::Claude3Opus => "claude-3-opus",
             Self::Claude3Sonnet => "claude-3-sonnet",
             Self::Claude3Haiku => "claude-3-haiku",
-            Self::Claude3Point5Sonnet => "claude-3-5-sonnet",
             Self::Custom(id) => id,
         }
     }
@@ -126,7 +124,6 @@
             Self::Claude3Opus => "Claude 3 Opus",
             Self::Claude3Sonnet => "Claude 3 Sonnet",
             Self::Claude3Haiku => "Claude 3 Haiku",
-            Self::Claude3Point5Sonnet => "Claude 3.5 Sonnet",
             Self::Custom(id) => id.as_str(),
         }
     }
@@ -136,27 +133,19 @@
             Self::Gpt3Point5Turbo => 2048,
             Self::Gpt4 => 4096,
             Self::Gpt4Turbo | Self::Gpt4Omni => 128000,
-<<<<<<< HEAD
-            Self::Claude3Opus
-            | Self::Claude3Sonnet
-            | Self::Claude3Haiku
-            | Self::Claude3Point5Sonnet => 200000,
-=======
             Self::Claude3_5Sonnet
             | Self::Claude3Opus
             | Self::Claude3Sonnet
             | Self::Claude3Haiku => 200000,
->>>>>>> 6b04b668
             Self::Custom(_) => 4096, // TODO: Make this configurable
         }
     }
 
     pub fn preprocess_request(&self, request: &mut LanguageModelRequest) {
         match self {
-            Self::Claude3Opus
-            | Self::Claude3Sonnet
-            | Self::Claude3Haiku
-            | Self::Claude3Point5Sonnet => preprocess_anthropic_request(request),
+            Self::Claude3Opus | Self::Claude3Sonnet | Self::Claude3Haiku => {
+                preprocess_anthropic_request(request)
+            }
             _ => {}
         }
     }
