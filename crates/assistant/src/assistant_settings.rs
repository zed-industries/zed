use std::sync::Arc;

use anthropic::Model as AnthropicModel;
<<<<<<< HEAD
use client::Client;
use completion::{
    AnthropicCompletionProvider, CloudCompletionProvider, CompletionProvider,
    CopilotChatCompletionProvider, LanguageModelCompletionProvider, OllamaCompletionProvider,
    OpenAiCompletionProvider,
};
use copilot::copilot_chat;
use gpui::{AppContext, Pixels};
use language_model::{CloudModel, CopilotChatModel, LanguageModel};
=======
use fs::Fs;
use gpui::{AppContext, Pixels};
use language_model::{settings::AllLanguageModelSettings, CloudModel, LanguageModel};
>>>>>>> edf7f6de
use ollama::Model as OllamaModel;
use open_ai::Model as OpenAiModel;
use schemars::{schema::Schema, JsonSchema};
use serde::{Deserialize, Serialize};
use settings::{update_settings_file, Settings, SettingsSources};

#[derive(Copy, Clone, Default, Debug, Serialize, Deserialize, JsonSchema)]
#[serde(rename_all = "snake_case")]
pub enum AssistantDockPosition {
    Left,
    #[default]
    Right,
    Bottom,
}

<<<<<<< HEAD
#[derive(Debug, PartialEq)]
pub enum AssistantProvider {
    ZedDotDev {
        model: CloudModel,
    },
    OpenAi {
        model: OpenAiModel,
        api_url: String,
        low_speed_timeout_in_seconds: Option<u64>,
        available_models: Vec<OpenAiModel>,
    },
    Anthropic {
        model: AnthropicModel,
        api_url: String,
        low_speed_timeout_in_seconds: Option<u64>,
    },
    Ollama {
        model: OllamaModel,
        api_url: String,
        low_speed_timeout_in_seconds: Option<u64>,
    },
    CopilotChat {
        model: CopilotChatModel,
        api_url: String,
        low_speed_timeout_in_seconds: Option<u64>,
    },
}

impl Default for AssistantProvider {
    fn default() -> Self {
        Self::OpenAi {
            model: OpenAiModel::default(),
            api_url: open_ai::OPEN_AI_API_URL.into(),
            low_speed_timeout_in_seconds: None,
            available_models: Default::default(),
        }
    }
}

=======
>>>>>>> edf7f6de
#[derive(Clone, Debug, Serialize, Deserialize, JsonSchema, PartialEq)]
#[serde(tag = "name", rename_all = "snake_case")]
pub enum AssistantProviderContentV1 {
    #[serde(rename = "zed.dev")]
    ZedDotDev { default_model: Option<CloudModel> },
    #[serde(rename = "openai")]
    OpenAi {
        default_model: Option<OpenAiModel>,
        api_url: Option<String>,
        low_speed_timeout_in_seconds: Option<u64>,
        available_models: Option<Vec<OpenAiModel>>,
    },
    #[serde(rename = "anthropic")]
    Anthropic {
        default_model: Option<AnthropicModel>,
        api_url: Option<String>,
        low_speed_timeout_in_seconds: Option<u64>,
    },
    #[serde(rename = "ollama")]
    Ollama {
        default_model: Option<OllamaModel>,
        api_url: Option<String>,
        low_speed_timeout_in_seconds: Option<u64>,
    },
    #[serde(rename = "copilot_chat")]
    CopilotChat {
        default_model: Option<CopilotChatModel>,
        api_url: Option<String>,
        low_speed_timeout_in_seconds: Option<u64>,
    },
}

#[derive(Debug, Default)]
pub struct AssistantSettings {
    pub enabled: bool,
    pub button: bool,
    pub dock: AssistantDockPosition,
    pub default_width: Pixels,
    pub default_height: Pixels,
    pub default_model: AssistantDefaultModel,
    pub using_outdated_settings_version: bool,
}

/// Assistant panel settings
#[derive(Clone, Serialize, Deserialize, Debug)]
#[serde(untagged)]
pub enum AssistantSettingsContent {
    Versioned(VersionedAssistantSettingsContent),
    Legacy(LegacyAssistantSettingsContent),
}

impl JsonSchema for AssistantSettingsContent {
    fn schema_name() -> String {
        VersionedAssistantSettingsContent::schema_name()
    }

    fn json_schema(gen: &mut schemars::gen::SchemaGenerator) -> Schema {
        VersionedAssistantSettingsContent::json_schema(gen)
    }

    fn is_referenceable() -> bool {
        VersionedAssistantSettingsContent::is_referenceable()
    }
}

impl Default for AssistantSettingsContent {
    fn default() -> Self {
        Self::Versioned(VersionedAssistantSettingsContent::default())
    }
}

impl AssistantSettingsContent {
    pub fn is_version_outdated(&self) -> bool {
        match self {
            AssistantSettingsContent::Versioned(settings) => match settings {
                VersionedAssistantSettingsContent::V1(_) => true,
                VersionedAssistantSettingsContent::V2(_) => false,
            },
            AssistantSettingsContent::Legacy(_) => true,
        }
    }

    pub fn update_file(&mut self, fs: Arc<dyn Fs>, cx: &AppContext) {
        if let AssistantSettingsContent::Versioned(settings) = self {
            if let VersionedAssistantSettingsContent::V1(settings) = settings {
                if let Some(provider) = settings.provider.clone() {
                    match provider {
                        AssistantProviderContentV1::Anthropic {
                            api_url,
                            low_speed_timeout_in_seconds,
                            ..
                        } => update_settings_file::<AllLanguageModelSettings>(
                            fs,
                            cx,
                            move |content, _| {
                                if content.anthropic.is_none() {
                                    content.anthropic =
                                        Some(language_model::settings::AnthropicSettingsContent {
                                            api_url,
                                            low_speed_timeout_in_seconds,
                                            ..Default::default()
                                        });
                                }
                            },
                        ),
                        AssistantProviderContentV1::Ollama {
                            api_url,
                            low_speed_timeout_in_seconds,
                            ..
                        } => update_settings_file::<AllLanguageModelSettings>(
                            fs,
                            cx,
                            move |content, _| {
                                if content.ollama.is_none() {
                                    content.ollama =
                                        Some(language_model::settings::OllamaSettingsContent {
                                            api_url,
                                            low_speed_timeout_in_seconds,
                                        });
                                }
                            },
                        ),
                        AssistantProviderContentV1::OpenAi {
                            api_url,
                            low_speed_timeout_in_seconds,
                            available_models,
                            ..
                        } => update_settings_file::<AllLanguageModelSettings>(
                            fs,
                            cx,
                            move |content, _| {
                                if content.open_ai.is_none() {
                                    content.open_ai =
                                        Some(language_model::settings::OpenAiSettingsContent {
                                            api_url,
                                            low_speed_timeout_in_seconds,
                                            available_models,
                                        });
                                }
                            },
                        ),
                        _ => {}
                    }
                }
            }
        }

        *self = AssistantSettingsContent::Versioned(VersionedAssistantSettingsContent::V2(
            self.upgrade(),
        ));
    }

    fn upgrade(&self) -> AssistantSettingsContentV2 {
        match self {
            AssistantSettingsContent::Versioned(settings) => match settings {
                VersionedAssistantSettingsContent::V1(settings) => AssistantSettingsContentV2 {
                    enabled: settings.enabled,
                    button: settings.button,
                    dock: settings.dock,
                    default_width: settings.default_width,
                    default_height: settings.default_width,
                    default_model: settings
                        .provider
                        .clone()
                        .and_then(|provider| match provider {
                            AssistantProviderContentV1::ZedDotDev { default_model } => {
                                default_model.map(|model| AssistantDefaultModel {
                                    provider: "zed.dev".to_string(),
                                    model: model.id().to_string(),
                                })
                            }
                            AssistantProviderContentV1::OpenAi { default_model, .. } => {
                                default_model.map(|model| AssistantDefaultModel {
                                    provider: "openai".to_string(),
                                    model: model.id().to_string(),
                                })
                            }
                            AssistantProviderContentV1::Anthropic { default_model, .. } => {
                                default_model.map(|model| AssistantDefaultModel {
                                    provider: "anthropic".to_string(),
                                    model: model.id().to_string(),
                                })
                            }
                            AssistantProviderContentV1::Ollama { default_model, .. } => {
                                default_model.map(|model| AssistantDefaultModel {
                                    provider: "ollama".to_string(),
                                    model: model.id().to_string(),
                                })
                            }
                        }),
                },
                VersionedAssistantSettingsContent::V2(settings) => settings.clone(),
            },
            AssistantSettingsContent::Legacy(settings) => AssistantSettingsContentV2 {
                enabled: None,
                button: settings.button,
                dock: settings.dock,
                default_width: settings.default_width,
                default_height: settings.default_height,
                default_model: Some(AssistantDefaultModel {
                    provider: "openai".to_string(),
                    model: settings
                        .default_open_ai_model
                        .clone()
                        .unwrap_or_default()
                        .id()
                        .to_string(),
                }),
            },
        }
    }

    pub fn set_dock(&mut self, dock: AssistantDockPosition) {
        match self {
            AssistantSettingsContent::Versioned(settings) => match settings {
                VersionedAssistantSettingsContent::V1(settings) => {
                    settings.dock = Some(dock);
                }
                VersionedAssistantSettingsContent::V2(settings) => {
                    settings.dock = Some(dock);
                }
            },
            AssistantSettingsContent::Legacy(settings) => {
                settings.dock = Some(dock);
            }
        }
    }

    pub fn set_model(&mut self, language_model: Arc<dyn LanguageModel>) {
        let model = language_model.id().0.to_string();
        let provider = language_model.provider_name().0.to_string();

        match self {
            AssistantSettingsContent::Versioned(settings) => match settings {
                VersionedAssistantSettingsContent::V1(settings) => match provider.as_ref() {
                    "zed.dev" => {
                        settings.provider = Some(AssistantProviderContentV1::ZedDotDev {
                            default_model: CloudModel::from_id(&model).ok(),
                        });
                    }
                    "anthropic" => {
                        let (api_url, low_speed_timeout_in_seconds) = match &settings.provider {
                            Some(AssistantProviderContentV1::Anthropic {
                                api_url,
                                low_speed_timeout_in_seconds,
                                ..
                            }) => (api_url.clone(), *low_speed_timeout_in_seconds),
                            _ => (None, None),
                        };
                        settings.provider = Some(AssistantProviderContentV1::Anthropic {
                            default_model: AnthropicModel::from_id(&model).ok(),
                            api_url,
                            low_speed_timeout_in_seconds,
                        });
                    }
                    "ollama" => {
                        let (api_url, low_speed_timeout_in_seconds) = match &settings.provider {
                            Some(AssistantProviderContentV1::Ollama {
                                api_url,
                                low_speed_timeout_in_seconds,
                                ..
                            }) => (api_url.clone(), *low_speed_timeout_in_seconds),
                            _ => (None, None),
                        };
                        settings.provider = Some(AssistantProviderContentV1::Ollama {
                            default_model: Some(ollama::Model::new(&model)),
                            api_url,
                            low_speed_timeout_in_seconds,
                        });
                    }
                    "openai" => {
                        let (api_url, low_speed_timeout_in_seconds, available_models) =
                            match &settings.provider {
                                Some(AssistantProviderContentV1::OpenAi {
                                    api_url,
                                    low_speed_timeout_in_seconds,
                                    available_models,
                                    ..
                                }) => (
                                    api_url.clone(),
                                    *low_speed_timeout_in_seconds,
                                    available_models.clone(),
                                ),
                                _ => (None, None, None),
                            };
                        settings.provider = Some(AssistantProviderContentV1::OpenAi {
                            default_model: open_ai::Model::from_id(&model).ok(),
                            api_url,
                            low_speed_timeout_in_seconds,
                            available_models,
                        });
                    }
<<<<<<< HEAD
                    provider => match new_model {
                        LanguageModel::Cloud(model) => {
                            *provider = Some(AssistantProviderContent::ZedDotDev {
                                default_model: Some(model),
                            })
                        }
                        LanguageModel::OpenAi(model) => {
                            *provider = Some(AssistantProviderContent::OpenAi {
                                default_model: Some(model),
                                api_url: None,
                                low_speed_timeout_in_seconds: None,
                                available_models: Some(Default::default()),
                            })
                        }
                        LanguageModel::Anthropic(model) => {
                            *provider = Some(AssistantProviderContent::Anthropic {
                                default_model: Some(model),
                                api_url: None,
                                low_speed_timeout_in_seconds: None,
                            })
                        }
                        LanguageModel::Ollama(model) => {
                            *provider = Some(AssistantProviderContent::Ollama {
                                default_model: Some(model),
                                api_url: None,
                                low_speed_timeout_in_seconds: None,
                            })
                        }
                        LanguageModel::CopilotChat(model) => {
                            *provider = Some(AssistantProviderContent::CopilotChat {
                                default_model: Some(model),
                                api_url: None,
                                low_speed_timeout_in_seconds: None,
                            })
                        }
                    },
=======
                    _ => {}
>>>>>>> edf7f6de
                },
                VersionedAssistantSettingsContent::V2(settings) => {
                    settings.default_model = Some(AssistantDefaultModel { provider, model });
                }
            },
            AssistantSettingsContent::Legacy(settings) => {
                if let Ok(model) = open_ai::Model::from_id(&language_model.id().0) {
                    settings.default_open_ai_model = Some(model);
                }
            }
        }
    }
}

#[derive(Clone, Serialize, Deserialize, JsonSchema, Debug)]
#[serde(tag = "version")]
pub enum VersionedAssistantSettingsContent {
    #[serde(rename = "1")]
    V1(AssistantSettingsContentV1),
    #[serde(rename = "2")]
    V2(AssistantSettingsContentV2),
}

impl Default for VersionedAssistantSettingsContent {
    fn default() -> Self {
        Self::V2(AssistantSettingsContentV2 {
            enabled: None,
            button: None,
            dock: None,
            default_width: None,
            default_height: None,
            default_model: None,
        })
    }
}

#[derive(Clone, Serialize, Deserialize, JsonSchema, Debug)]
pub struct AssistantSettingsContentV2 {
    /// Whether the Assistant is enabled.
    ///
    /// Default: true
    enabled: Option<bool>,
    /// Whether to show the assistant panel button in the status bar.
    ///
    /// Default: true
    button: Option<bool>,
    /// Where to dock the assistant.
    ///
    /// Default: right
    dock: Option<AssistantDockPosition>,
    /// Default width in pixels when the assistant is docked to the left or right.
    ///
    /// Default: 640
    default_width: Option<f32>,
    /// Default height in pixels when the assistant is docked to the bottom.
    ///
    /// Default: 320
    default_height: Option<f32>,
    /// The default model to use when creating new contexts.
    default_model: Option<AssistantDefaultModel>,
}

#[derive(Clone, Debug, Serialize, Deserialize, JsonSchema, PartialEq)]
pub struct AssistantDefaultModel {
    #[schemars(schema_with = "providers_schema")]
    pub provider: String,
    pub model: String,
}

fn providers_schema(_: &mut schemars::gen::SchemaGenerator) -> schemars::schema::Schema {
    schemars::schema::SchemaObject {
        enum_values: Some(vec![
            "anthropic".into(),
            "ollama".into(),
            "openai".into(),
            "zed.dev".into(),
        ]),
        ..Default::default()
    }
    .into()
}

impl Default for AssistantDefaultModel {
    fn default() -> Self {
        Self {
            provider: "openai".to_string(),
            model: "gpt-4".to_string(),
        }
    }
}

#[derive(Clone, Serialize, Deserialize, JsonSchema, Debug)]
pub struct AssistantSettingsContentV1 {
    /// Whether the Assistant is enabled.
    ///
    /// Default: true
    enabled: Option<bool>,
    /// Whether to show the assistant panel button in the status bar.
    ///
    /// Default: true
    button: Option<bool>,
    /// Where to dock the assistant.
    ///
    /// Default: right
    dock: Option<AssistantDockPosition>,
    /// Default width in pixels when the assistant is docked to the left or right.
    ///
    /// Default: 640
    default_width: Option<f32>,
    /// Default height in pixels when the assistant is docked to the bottom.
    ///
    /// Default: 320
    default_height: Option<f32>,
    /// The provider of the assistant service.
    ///
    /// This can either be the internal `zed.dev` service or an external `openai` service,
    /// each with their respective default models and configurations.
    provider: Option<AssistantProviderContentV1>,
}

#[derive(Clone, Serialize, Deserialize, JsonSchema, Debug)]
pub struct LegacyAssistantSettingsContent {
    /// Whether to show the assistant panel button in the status bar.
    ///
    /// Default: true
    pub button: Option<bool>,
    /// Where to dock the assistant.
    ///
    /// Default: right
    pub dock: Option<AssistantDockPosition>,
    /// Default width in pixels when the assistant is docked to the left or right.
    ///
    /// Default: 640
    pub default_width: Option<f32>,
    /// Default height in pixels when the assistant is docked to the bottom.
    ///
    /// Default: 320
    pub default_height: Option<f32>,
    /// The default OpenAI model to use when creating new contexts.
    ///
    /// Default: gpt-4-1106-preview
    pub default_open_ai_model: Option<OpenAiModel>,
    /// OpenAI API base URL to use when creating new contexts.
    ///
    /// Default: https://api.openai.com/v1
    pub openai_api_url: Option<String>,
}

impl Settings for AssistantSettings {
    const KEY: Option<&'static str> = Some("assistant");

    type FileContent = AssistantSettingsContent;

    fn load(
        sources: SettingsSources<Self::FileContent>,
        _: &mut gpui::AppContext,
    ) -> anyhow::Result<Self> {
        let mut settings = AssistantSettings::default();

        for value in sources.defaults_and_customizations() {
            if value.is_version_outdated() {
                settings.using_outdated_settings_version = true;
            }

            let value = value.upgrade();
            merge(&mut settings.enabled, value.enabled);
            merge(&mut settings.button, value.button);
            merge(&mut settings.dock, value.dock);
            merge(
                &mut settings.default_width,
                value.default_width.map(Into::into),
            );
            merge(
                &mut settings.default_height,
                value.default_height.map(Into::into),
            );
<<<<<<< HEAD
            if let Some(provider) = value.provider.clone() {
                match (&mut settings.provider, provider) {
                    (
                        AssistantProvider::ZedDotDev { model },
                        AssistantProviderContent::ZedDotDev {
                            default_model: model_override,
                        },
                    ) => {
                        merge(model, model_override);
                    }
                    (
                        AssistantProvider::OpenAi {
                            model,
                            api_url,
                            low_speed_timeout_in_seconds,
                            available_models,
                        },
                        AssistantProviderContent::OpenAi {
                            default_model: model_override,
                            api_url: api_url_override,
                            low_speed_timeout_in_seconds: low_speed_timeout_in_seconds_override,
                            available_models: available_models_override,
                        },
                    ) => {
                        merge(model, model_override);
                        merge(api_url, api_url_override);
                        merge(available_models, available_models_override);
                        if let Some(low_speed_timeout_in_seconds_override) =
                            low_speed_timeout_in_seconds_override
                        {
                            *low_speed_timeout_in_seconds =
                                Some(low_speed_timeout_in_seconds_override);
                        }
                    }
                    (
                        AssistantProvider::Ollama {
                            model,
                            api_url,
                            low_speed_timeout_in_seconds,
                        },
                        AssistantProviderContent::Ollama {
                            default_model: model_override,
                            api_url: api_url_override,
                            low_speed_timeout_in_seconds: low_speed_timeout_in_seconds_override,
                        },
                    ) => {
                        merge(model, model_override);
                        merge(api_url, api_url_override);
                        if let Some(low_speed_timeout_in_seconds_override) =
                            low_speed_timeout_in_seconds_override
                        {
                            *low_speed_timeout_in_seconds =
                                Some(low_speed_timeout_in_seconds_override);
                        }
                    }
                    (
                        AssistantProvider::Anthropic {
                            model,
                            api_url,
                            low_speed_timeout_in_seconds,
                        },
                        AssistantProviderContent::Anthropic {
                            default_model: model_override,
                            api_url: api_url_override,
                            low_speed_timeout_in_seconds: low_speed_timeout_in_seconds_override,
                        },
                    ) => {
                        merge(model, model_override);
                        merge(api_url, api_url_override);
                        if let Some(low_speed_timeout_in_seconds_override) =
                            low_speed_timeout_in_seconds_override
                        {
                            *low_speed_timeout_in_seconds =
                                Some(low_speed_timeout_in_seconds_override);
                        }
                    }
                    (provider, provider_override) => {
                        *provider = match provider_override {
                            AssistantProviderContent::ZedDotDev {
                                default_model: model,
                            } => AssistantProvider::ZedDotDev {
                                model: model.unwrap_or_default(),
                            },
                            AssistantProviderContent::OpenAi {
                                default_model: model,
                                api_url,
                                low_speed_timeout_in_seconds,
                                available_models,
                            } => AssistantProvider::OpenAi {
                                model: model.unwrap_or_default(),
                                api_url: api_url.unwrap_or_else(|| open_ai::OPEN_AI_API_URL.into()),
                                low_speed_timeout_in_seconds,
                                available_models: available_models.unwrap_or_default(),
                            },
                            AssistantProviderContent::Anthropic {
                                default_model: model,
                                api_url,
                                low_speed_timeout_in_seconds,
                            } => AssistantProvider::Anthropic {
                                model: model.unwrap_or_default(),
                                api_url: api_url
                                    .unwrap_or_else(|| anthropic::ANTHROPIC_API_URL.into()),
                                low_speed_timeout_in_seconds,
                            },
                            AssistantProviderContent::Ollama {
                                default_model: model,
                                api_url,
                                low_speed_timeout_in_seconds,
                            } => AssistantProvider::Ollama {
                                model: model.unwrap_or_default(),
                                api_url: api_url.unwrap_or_else(|| ollama::OLLAMA_API_URL.into()),
                                low_speed_timeout_in_seconds,
                            },
                            AssistantProviderContent::CopilotChat {
                                default_model,
                                api_url,
                                low_speed_timeout_in_seconds,
                            } => AssistantProvider::CopilotChat {
                                model: default_model.unwrap_or_default(),
                                api_url: api_url
                                    .unwrap_or_else(|| copilot_chat::COPILOT_CHAT_API_URL.into()),
                                low_speed_timeout_in_seconds,
                            },
                        };
                    }
                }
            }
=======
            merge(
                &mut settings.default_model,
                value.default_model.map(Into::into),
            );
>>>>>>> edf7f6de
        }

        Ok(settings)
    }
}

fn merge<T>(target: &mut T, value: Option<T>) {
    if let Some(value) = value {
        *target = value;
    }
}

<<<<<<< HEAD
pub fn update_completion_provider_settings(
    provider: &mut CompletionProvider,
    version: usize,
    cx: &mut AppContext,
) {
    let updated = match &AssistantSettings::get_global(cx).provider {
        AssistantProvider::ZedDotDev { model } => provider
            .update_current_as::<_, CloudCompletionProvider>(|provider| {
                provider.update(model.clone(), version);
            }),
        AssistantProvider::OpenAi {
            model,
            api_url,
            low_speed_timeout_in_seconds,
            available_models,
        } => provider.update_current_as::<_, OpenAiCompletionProvider>(|provider| {
            provider.update(
                choose_openai_model(&model, &available_models),
                api_url.clone(),
                low_speed_timeout_in_seconds.map(Duration::from_secs),
                version,
            );
        }),
        AssistantProvider::Anthropic {
            model,
            api_url,
            low_speed_timeout_in_seconds,
        } => provider.update_current_as::<_, AnthropicCompletionProvider>(|provider| {
            provider.update(
                model.clone(),
                api_url.clone(),
                low_speed_timeout_in_seconds.map(Duration::from_secs),
                version,
            );
        }),
        AssistantProvider::Ollama {
            model,
            api_url,
            low_speed_timeout_in_seconds,
        } => provider.update_current_as::<_, OllamaCompletionProvider>(|provider| {
            provider.update(
                model.clone(),
                api_url.clone(),
                low_speed_timeout_in_seconds.map(Duration::from_secs),
                version,
                cx,
            );
        }),
        AssistantProvider::CopilotChat {
            model,
            api_url,
            low_speed_timeout_in_seconds,
        } => provider.update_current_as::<_, CopilotChatCompletionProvider>(|provider| {
            provider.update(
                model.clone(),
                api_url.clone(),
                low_speed_timeout_in_seconds.map(Duration::from_secs),
                version,
            );
        }),
    };

    // Previously configured provider was changed to another one
    if updated.is_none() {
        provider.update_provider(|client| create_provider_from_settings(client, version, cx));
    }
}

pub(crate) fn create_provider_from_settings(
    client: Arc<Client>,
    settings_version: usize,
    cx: &mut AppContext,
) -> Arc<RwLock<dyn LanguageModelCompletionProvider>> {
    match &AssistantSettings::get_global(cx).provider {
        AssistantProvider::ZedDotDev { model } => Arc::new(RwLock::new(
            CloudCompletionProvider::new(model.clone(), client.clone(), settings_version, cx),
        )),
        AssistantProvider::OpenAi {
            model,
            api_url,
            low_speed_timeout_in_seconds,
            available_models,
        } => Arc::new(RwLock::new(OpenAiCompletionProvider::new(
            choose_openai_model(&model, &available_models),
            api_url.clone(),
            client.http_client(),
            low_speed_timeout_in_seconds.map(Duration::from_secs),
            settings_version,
            available_models.clone(),
        ))),
        AssistantProvider::Anthropic {
            model,
            api_url,
            low_speed_timeout_in_seconds,
        } => Arc::new(RwLock::new(AnthropicCompletionProvider::new(
            model.clone(),
            api_url.clone(),
            client.http_client(),
            low_speed_timeout_in_seconds.map(Duration::from_secs),
            settings_version,
        ))),
        AssistantProvider::Ollama {
            model,
            api_url,
            low_speed_timeout_in_seconds,
        } => Arc::new(RwLock::new(OllamaCompletionProvider::new(
            model.clone(),
            api_url.clone(),
            client.http_client(),
            low_speed_timeout_in_seconds.map(Duration::from_secs),
            settings_version,
            cx,
        ))),
        AssistantProvider::CopilotChat {
            model,
            api_url,
            low_speed_timeout_in_seconds,
        } => Arc::new(RwLock::new(CopilotChatCompletionProvider::new(
            model.clone(),
            api_url.clone(),
            client.http_client(),
            low_speed_timeout_in_seconds.map(Duration::from_secs),
            settings_version,
        ))),
    }
}

/// Choose which model to use for openai provider.
/// If the model is not available, try to use the first available model, or fallback to the original model.
fn choose_openai_model(
    model: &::open_ai::Model,
    available_models: &[::open_ai::Model],
) -> ::open_ai::Model {
    available_models
        .iter()
        .find(|&m| m == model)
        .or_else(|| available_models.first())
        .unwrap_or_else(|| model)
        .clone()
}

#[cfg(test)]
mod tests {
    use gpui::{AppContext, UpdateGlobal};
    use settings::SettingsStore;

    use super::*;

    #[gpui::test]
    fn test_deserialize_assistant_settings(cx: &mut AppContext) {
        let store = settings::SettingsStore::test(cx);
        cx.set_global(store);

        // Settings default to gpt-4-turbo.
        AssistantSettings::register(cx);
        assert_eq!(
            AssistantSettings::get_global(cx).provider,
            AssistantProvider::OpenAi {
                model: OpenAiModel::FourOmni,
                api_url: open_ai::OPEN_AI_API_URL.into(),
                low_speed_timeout_in_seconds: None,
                available_models: Default::default(),
            }
        );

        // Ensure backward-compatibility.
        SettingsStore::update_global(cx, |store, cx| {
            store
                .set_user_settings(
                    r#"{
                        "assistant": {
                            "openai_api_url": "test-url",
                        }
                    }"#,
                    cx,
                )
                .unwrap();
        });
        assert_eq!(
            AssistantSettings::get_global(cx).provider,
            AssistantProvider::OpenAi {
                model: OpenAiModel::FourOmni,
                api_url: "test-url".into(),
                low_speed_timeout_in_seconds: None,
                available_models: Default::default(),
            }
        );
        SettingsStore::update_global(cx, |store, cx| {
            store
                .set_user_settings(
                    r#"{
                        "assistant": {
                            "default_open_ai_model": "gpt-4-0613"
                        }
                    }"#,
                    cx,
                )
                .unwrap();
        });
        assert_eq!(
            AssistantSettings::get_global(cx).provider,
            AssistantProvider::OpenAi {
                model: OpenAiModel::Four,
                api_url: open_ai::OPEN_AI_API_URL.into(),
                low_speed_timeout_in_seconds: None,
                available_models: Default::default(),
            }
        );

        // The new version supports setting a custom model when using zed.dev.
        SettingsStore::update_global(cx, |store, cx| {
            store
                .set_user_settings(
                    r#"{
                        "assistant": {
                            "version": "1",
                            "provider": {
                                "name": "zed.dev",
                                "default_model": "custom"
                            }
                        }
                    }"#,
                    cx,
                )
                .unwrap();
        });
        assert_eq!(
            AssistantSettings::get_global(cx).provider,
            AssistantProvider::ZedDotDev {
                model: CloudModel::Custom("custom".into())
            }
        );
    }
}
=======
// #[cfg(test)]
// mod tests {
//     use gpui::{AppContext, UpdateGlobal};
//     use settings::SettingsStore;

//     use super::*;

//     #[gpui::test]
//     fn test_deserialize_assistant_settings(cx: &mut AppContext) {
//         let store = settings::SettingsStore::test(cx);
//         cx.set_global(store);

//         // Settings default to gpt-4-turbo.
//         AssistantSettings::register(cx);
//         assert_eq!(
//             AssistantSettings::get_global(cx).provider,
//             AssistantProvider::OpenAi {
//                 model: OpenAiModel::FourOmni,
//                 api_url: open_ai::OPEN_AI_API_URL.into(),
//                 low_speed_timeout_in_seconds: None,
//                 available_models: Default::default(),
//             }
//         );

//         // Ensure backward-compatibility.
//         SettingsStore::update_global(cx, |store, cx| {
//             store
//                 .set_user_settings(
//                     r#"{
//                         "assistant": {
//                             "openai_api_url": "test-url",
//                         }
//                     }"#,
//                     cx,
//                 )
//                 .unwrap();
//         });
//         assert_eq!(
//             AssistantSettings::get_global(cx).provider,
//             AssistantProvider::OpenAi {
//                 model: OpenAiModel::FourOmni,
//                 api_url: "test-url".into(),
//                 low_speed_timeout_in_seconds: None,
//                 available_models: Default::default(),
//             }
//         );
//         SettingsStore::update_global(cx, |store, cx| {
//             store
//                 .set_user_settings(
//                     r#"{
//                         "assistant": {
//                             "default_open_ai_model": "gpt-4-0613"
//                         }
//                     }"#,
//                     cx,
//                 )
//                 .unwrap();
//         });
//         assert_eq!(
//             AssistantSettings::get_global(cx).provider,
//             AssistantProvider::OpenAi {
//                 model: OpenAiModel::Four,
//                 api_url: open_ai::OPEN_AI_API_URL.into(),
//                 low_speed_timeout_in_seconds: None,
//                 available_models: Default::default(),
//             }
//         );

//         // The new version supports setting a custom model when using zed.dev.
//         SettingsStore::update_global(cx, |store, cx| {
//             store
//                 .set_user_settings(
//                     r#"{
//                         "assistant": {
//                             "version": "1",
//                             "provider": {
//                                 "name": "zed.dev",
//                                 "default_model": {
//                                     "custom": {
//                                         "name": "custom-provider"
//                                     }
//                                 }
//                             }
//                         }
//                     }"#,
//                     cx,
//                 )
//                 .unwrap();
//         });
//         assert_eq!(
//             AssistantSettings::get_global(cx).provider,
//             AssistantProvider::ZedDotDev {
//                 model: CloudModel::Custom {
//                     name: "custom-provider".into(),
//                     max_tokens: None
//                 }
//             }
//         );
//     }
// }
>>>>>>> edf7f6de
<|MERGE_RESOLUTION|>--- conflicted
+++ resolved
@@ -1,21 +1,9 @@
 use std::sync::Arc;
 
 use anthropic::Model as AnthropicModel;
-<<<<<<< HEAD
-use client::Client;
-use completion::{
-    AnthropicCompletionProvider, CloudCompletionProvider, CompletionProvider,
-    CopilotChatCompletionProvider, LanguageModelCompletionProvider, OllamaCompletionProvider,
-    OpenAiCompletionProvider,
-};
-use copilot::copilot_chat;
-use gpui::{AppContext, Pixels};
-use language_model::{CloudModel, CopilotChatModel, LanguageModel};
-=======
 use fs::Fs;
 use gpui::{AppContext, Pixels};
 use language_model::{settings::AllLanguageModelSettings, CloudModel, LanguageModel};
->>>>>>> edf7f6de
 use ollama::Model as OllamaModel;
 use open_ai::Model as OpenAiModel;
 use schemars::{schema::Schema, JsonSchema};
@@ -31,48 +19,6 @@
     Bottom,
 }
 
-<<<<<<< HEAD
-#[derive(Debug, PartialEq)]
-pub enum AssistantProvider {
-    ZedDotDev {
-        model: CloudModel,
-    },
-    OpenAi {
-        model: OpenAiModel,
-        api_url: String,
-        low_speed_timeout_in_seconds: Option<u64>,
-        available_models: Vec<OpenAiModel>,
-    },
-    Anthropic {
-        model: AnthropicModel,
-        api_url: String,
-        low_speed_timeout_in_seconds: Option<u64>,
-    },
-    Ollama {
-        model: OllamaModel,
-        api_url: String,
-        low_speed_timeout_in_seconds: Option<u64>,
-    },
-    CopilotChat {
-        model: CopilotChatModel,
-        api_url: String,
-        low_speed_timeout_in_seconds: Option<u64>,
-    },
-}
-
-impl Default for AssistantProvider {
-    fn default() -> Self {
-        Self::OpenAi {
-            model: OpenAiModel::default(),
-            api_url: open_ai::OPEN_AI_API_URL.into(),
-            low_speed_timeout_in_seconds: None,
-            available_models: Default::default(),
-        }
-    }
-}
-
-=======
->>>>>>> edf7f6de
 #[derive(Clone, Debug, Serialize, Deserialize, JsonSchema, PartialEq)]
 #[serde(tag = "name", rename_all = "snake_case")]
 pub enum AssistantProviderContentV1 {
@@ -94,12 +40,6 @@
     #[serde(rename = "ollama")]
     Ollama {
         default_model: Option<OllamaModel>,
-        api_url: Option<String>,
-        low_speed_timeout_in_seconds: Option<u64>,
-    },
-    #[serde(rename = "copilot_chat")]
-    CopilotChat {
-        default_model: Option<CopilotChatModel>,
         api_url: Option<String>,
         low_speed_timeout_in_seconds: Option<u64>,
     },
@@ -365,46 +305,7 @@
                             available_models,
                         });
                     }
-<<<<<<< HEAD
-                    provider => match new_model {
-                        LanguageModel::Cloud(model) => {
-                            *provider = Some(AssistantProviderContent::ZedDotDev {
-                                default_model: Some(model),
-                            })
-                        }
-                        LanguageModel::OpenAi(model) => {
-                            *provider = Some(AssistantProviderContent::OpenAi {
-                                default_model: Some(model),
-                                api_url: None,
-                                low_speed_timeout_in_seconds: None,
-                                available_models: Some(Default::default()),
-                            })
-                        }
-                        LanguageModel::Anthropic(model) => {
-                            *provider = Some(AssistantProviderContent::Anthropic {
-                                default_model: Some(model),
-                                api_url: None,
-                                low_speed_timeout_in_seconds: None,
-                            })
-                        }
-                        LanguageModel::Ollama(model) => {
-                            *provider = Some(AssistantProviderContent::Ollama {
-                                default_model: Some(model),
-                                api_url: None,
-                                low_speed_timeout_in_seconds: None,
-                            })
-                        }
-                        LanguageModel::CopilotChat(model) => {
-                            *provider = Some(AssistantProviderContent::CopilotChat {
-                                default_model: Some(model),
-                                api_url: None,
-                                low_speed_timeout_in_seconds: None,
-                            })
-                        }
-                    },
-=======
                     _ => {}
->>>>>>> edf7f6de
                 },
                 VersionedAssistantSettingsContent::V2(settings) => {
                     settings.default_model = Some(AssistantDefaultModel { provider, model });
@@ -581,140 +482,10 @@
                 &mut settings.default_height,
                 value.default_height.map(Into::into),
             );
-<<<<<<< HEAD
-            if let Some(provider) = value.provider.clone() {
-                match (&mut settings.provider, provider) {
-                    (
-                        AssistantProvider::ZedDotDev { model },
-                        AssistantProviderContent::ZedDotDev {
-                            default_model: model_override,
-                        },
-                    ) => {
-                        merge(model, model_override);
-                    }
-                    (
-                        AssistantProvider::OpenAi {
-                            model,
-                            api_url,
-                            low_speed_timeout_in_seconds,
-                            available_models,
-                        },
-                        AssistantProviderContent::OpenAi {
-                            default_model: model_override,
-                            api_url: api_url_override,
-                            low_speed_timeout_in_seconds: low_speed_timeout_in_seconds_override,
-                            available_models: available_models_override,
-                        },
-                    ) => {
-                        merge(model, model_override);
-                        merge(api_url, api_url_override);
-                        merge(available_models, available_models_override);
-                        if let Some(low_speed_timeout_in_seconds_override) =
-                            low_speed_timeout_in_seconds_override
-                        {
-                            *low_speed_timeout_in_seconds =
-                                Some(low_speed_timeout_in_seconds_override);
-                        }
-                    }
-                    (
-                        AssistantProvider::Ollama {
-                            model,
-                            api_url,
-                            low_speed_timeout_in_seconds,
-                        },
-                        AssistantProviderContent::Ollama {
-                            default_model: model_override,
-                            api_url: api_url_override,
-                            low_speed_timeout_in_seconds: low_speed_timeout_in_seconds_override,
-                        },
-                    ) => {
-                        merge(model, model_override);
-                        merge(api_url, api_url_override);
-                        if let Some(low_speed_timeout_in_seconds_override) =
-                            low_speed_timeout_in_seconds_override
-                        {
-                            *low_speed_timeout_in_seconds =
-                                Some(low_speed_timeout_in_seconds_override);
-                        }
-                    }
-                    (
-                        AssistantProvider::Anthropic {
-                            model,
-                            api_url,
-                            low_speed_timeout_in_seconds,
-                        },
-                        AssistantProviderContent::Anthropic {
-                            default_model: model_override,
-                            api_url: api_url_override,
-                            low_speed_timeout_in_seconds: low_speed_timeout_in_seconds_override,
-                        },
-                    ) => {
-                        merge(model, model_override);
-                        merge(api_url, api_url_override);
-                        if let Some(low_speed_timeout_in_seconds_override) =
-                            low_speed_timeout_in_seconds_override
-                        {
-                            *low_speed_timeout_in_seconds =
-                                Some(low_speed_timeout_in_seconds_override);
-                        }
-                    }
-                    (provider, provider_override) => {
-                        *provider = match provider_override {
-                            AssistantProviderContent::ZedDotDev {
-                                default_model: model,
-                            } => AssistantProvider::ZedDotDev {
-                                model: model.unwrap_or_default(),
-                            },
-                            AssistantProviderContent::OpenAi {
-                                default_model: model,
-                                api_url,
-                                low_speed_timeout_in_seconds,
-                                available_models,
-                            } => AssistantProvider::OpenAi {
-                                model: model.unwrap_or_default(),
-                                api_url: api_url.unwrap_or_else(|| open_ai::OPEN_AI_API_URL.into()),
-                                low_speed_timeout_in_seconds,
-                                available_models: available_models.unwrap_or_default(),
-                            },
-                            AssistantProviderContent::Anthropic {
-                                default_model: model,
-                                api_url,
-                                low_speed_timeout_in_seconds,
-                            } => AssistantProvider::Anthropic {
-                                model: model.unwrap_or_default(),
-                                api_url: api_url
-                                    .unwrap_or_else(|| anthropic::ANTHROPIC_API_URL.into()),
-                                low_speed_timeout_in_seconds,
-                            },
-                            AssistantProviderContent::Ollama {
-                                default_model: model,
-                                api_url,
-                                low_speed_timeout_in_seconds,
-                            } => AssistantProvider::Ollama {
-                                model: model.unwrap_or_default(),
-                                api_url: api_url.unwrap_or_else(|| ollama::OLLAMA_API_URL.into()),
-                                low_speed_timeout_in_seconds,
-                            },
-                            AssistantProviderContent::CopilotChat {
-                                default_model,
-                                api_url,
-                                low_speed_timeout_in_seconds,
-                            } => AssistantProvider::CopilotChat {
-                                model: default_model.unwrap_or_default(),
-                                api_url: api_url
-                                    .unwrap_or_else(|| copilot_chat::COPILOT_CHAT_API_URL.into()),
-                                low_speed_timeout_in_seconds,
-                            },
-                        };
-                    }
-                }
-            }
-=======
             merge(
                 &mut settings.default_model,
                 value.default_model.map(Into::into),
             );
->>>>>>> edf7f6de
         }
 
         Ok(settings)
@@ -727,242 +498,6 @@
     }
 }
 
-<<<<<<< HEAD
-pub fn update_completion_provider_settings(
-    provider: &mut CompletionProvider,
-    version: usize,
-    cx: &mut AppContext,
-) {
-    let updated = match &AssistantSettings::get_global(cx).provider {
-        AssistantProvider::ZedDotDev { model } => provider
-            .update_current_as::<_, CloudCompletionProvider>(|provider| {
-                provider.update(model.clone(), version);
-            }),
-        AssistantProvider::OpenAi {
-            model,
-            api_url,
-            low_speed_timeout_in_seconds,
-            available_models,
-        } => provider.update_current_as::<_, OpenAiCompletionProvider>(|provider| {
-            provider.update(
-                choose_openai_model(&model, &available_models),
-                api_url.clone(),
-                low_speed_timeout_in_seconds.map(Duration::from_secs),
-                version,
-            );
-        }),
-        AssistantProvider::Anthropic {
-            model,
-            api_url,
-            low_speed_timeout_in_seconds,
-        } => provider.update_current_as::<_, AnthropicCompletionProvider>(|provider| {
-            provider.update(
-                model.clone(),
-                api_url.clone(),
-                low_speed_timeout_in_seconds.map(Duration::from_secs),
-                version,
-            );
-        }),
-        AssistantProvider::Ollama {
-            model,
-            api_url,
-            low_speed_timeout_in_seconds,
-        } => provider.update_current_as::<_, OllamaCompletionProvider>(|provider| {
-            provider.update(
-                model.clone(),
-                api_url.clone(),
-                low_speed_timeout_in_seconds.map(Duration::from_secs),
-                version,
-                cx,
-            );
-        }),
-        AssistantProvider::CopilotChat {
-            model,
-            api_url,
-            low_speed_timeout_in_seconds,
-        } => provider.update_current_as::<_, CopilotChatCompletionProvider>(|provider| {
-            provider.update(
-                model.clone(),
-                api_url.clone(),
-                low_speed_timeout_in_seconds.map(Duration::from_secs),
-                version,
-            );
-        }),
-    };
-
-    // Previously configured provider was changed to another one
-    if updated.is_none() {
-        provider.update_provider(|client| create_provider_from_settings(client, version, cx));
-    }
-}
-
-pub(crate) fn create_provider_from_settings(
-    client: Arc<Client>,
-    settings_version: usize,
-    cx: &mut AppContext,
-) -> Arc<RwLock<dyn LanguageModelCompletionProvider>> {
-    match &AssistantSettings::get_global(cx).provider {
-        AssistantProvider::ZedDotDev { model } => Arc::new(RwLock::new(
-            CloudCompletionProvider::new(model.clone(), client.clone(), settings_version, cx),
-        )),
-        AssistantProvider::OpenAi {
-            model,
-            api_url,
-            low_speed_timeout_in_seconds,
-            available_models,
-        } => Arc::new(RwLock::new(OpenAiCompletionProvider::new(
-            choose_openai_model(&model, &available_models),
-            api_url.clone(),
-            client.http_client(),
-            low_speed_timeout_in_seconds.map(Duration::from_secs),
-            settings_version,
-            available_models.clone(),
-        ))),
-        AssistantProvider::Anthropic {
-            model,
-            api_url,
-            low_speed_timeout_in_seconds,
-        } => Arc::new(RwLock::new(AnthropicCompletionProvider::new(
-            model.clone(),
-            api_url.clone(),
-            client.http_client(),
-            low_speed_timeout_in_seconds.map(Duration::from_secs),
-            settings_version,
-        ))),
-        AssistantProvider::Ollama {
-            model,
-            api_url,
-            low_speed_timeout_in_seconds,
-        } => Arc::new(RwLock::new(OllamaCompletionProvider::new(
-            model.clone(),
-            api_url.clone(),
-            client.http_client(),
-            low_speed_timeout_in_seconds.map(Duration::from_secs),
-            settings_version,
-            cx,
-        ))),
-        AssistantProvider::CopilotChat {
-            model,
-            api_url,
-            low_speed_timeout_in_seconds,
-        } => Arc::new(RwLock::new(CopilotChatCompletionProvider::new(
-            model.clone(),
-            api_url.clone(),
-            client.http_client(),
-            low_speed_timeout_in_seconds.map(Duration::from_secs),
-            settings_version,
-        ))),
-    }
-}
-
-/// Choose which model to use for openai provider.
-/// If the model is not available, try to use the first available model, or fallback to the original model.
-fn choose_openai_model(
-    model: &::open_ai::Model,
-    available_models: &[::open_ai::Model],
-) -> ::open_ai::Model {
-    available_models
-        .iter()
-        .find(|&m| m == model)
-        .or_else(|| available_models.first())
-        .unwrap_or_else(|| model)
-        .clone()
-}
-
-#[cfg(test)]
-mod tests {
-    use gpui::{AppContext, UpdateGlobal};
-    use settings::SettingsStore;
-
-    use super::*;
-
-    #[gpui::test]
-    fn test_deserialize_assistant_settings(cx: &mut AppContext) {
-        let store = settings::SettingsStore::test(cx);
-        cx.set_global(store);
-
-        // Settings default to gpt-4-turbo.
-        AssistantSettings::register(cx);
-        assert_eq!(
-            AssistantSettings::get_global(cx).provider,
-            AssistantProvider::OpenAi {
-                model: OpenAiModel::FourOmni,
-                api_url: open_ai::OPEN_AI_API_URL.into(),
-                low_speed_timeout_in_seconds: None,
-                available_models: Default::default(),
-            }
-        );
-
-        // Ensure backward-compatibility.
-        SettingsStore::update_global(cx, |store, cx| {
-            store
-                .set_user_settings(
-                    r#"{
-                        "assistant": {
-                            "openai_api_url": "test-url",
-                        }
-                    }"#,
-                    cx,
-                )
-                .unwrap();
-        });
-        assert_eq!(
-            AssistantSettings::get_global(cx).provider,
-            AssistantProvider::OpenAi {
-                model: OpenAiModel::FourOmni,
-                api_url: "test-url".into(),
-                low_speed_timeout_in_seconds: None,
-                available_models: Default::default(),
-            }
-        );
-        SettingsStore::update_global(cx, |store, cx| {
-            store
-                .set_user_settings(
-                    r#"{
-                        "assistant": {
-                            "default_open_ai_model": "gpt-4-0613"
-                        }
-                    }"#,
-                    cx,
-                )
-                .unwrap();
-        });
-        assert_eq!(
-            AssistantSettings::get_global(cx).provider,
-            AssistantProvider::OpenAi {
-                model: OpenAiModel::Four,
-                api_url: open_ai::OPEN_AI_API_URL.into(),
-                low_speed_timeout_in_seconds: None,
-                available_models: Default::default(),
-            }
-        );
-
-        // The new version supports setting a custom model when using zed.dev.
-        SettingsStore::update_global(cx, |store, cx| {
-            store
-                .set_user_settings(
-                    r#"{
-                        "assistant": {
-                            "version": "1",
-                            "provider": {
-                                "name": "zed.dev",
-                                "default_model": "custom"
-                            }
-                        }
-                    }"#,
-                    cx,
-                )
-                .unwrap();
-        });
-        assert_eq!(
-            AssistantSettings::get_global(cx).provider,
-            AssistantProvider::ZedDotDev {
-                model: CloudModel::Custom("custom".into())
-            }
-        );
-    }
-}
-=======
 // #[cfg(test)]
 // mod tests {
 //     use gpui::{AppContext, UpdateGlobal};
@@ -1062,5 +597,4 @@
 //             }
 //         );
 //     }
-// }
->>>>>>> edf7f6de
+// }