--- conflicted
+++ resolved
@@ -1,8 +1,3 @@
-<<<<<<< HEAD
-=======
-use crate::ambient_context::{AmbientContext, ContextUpdated, RecentBuffer};
-use crate::InsertActivePrompt;
->>>>>>> 7fd736e2
 use crate::{
     ambient_context::*,
     assistant_settings::{AssistantDockPosition, AssistantSettings, ZedDotDevModel},
@@ -10,10 +5,10 @@
     prompt_library::{PromptLibrary, PromptManager},
     prompts::generate_content_prompt,
     search::*,
-    ApplyEdit, Assist, CompletionProvider, CycleMessageRole, InlineAssist, LanguageModel,
-    LanguageModelRequest, LanguageModelRequestMessage, MessageId, MessageMetadata, MessageStatus,
-    QuoteSelection, ResetKey, Role, SavedConversation, SavedConversationMetadata, SavedMessage,
-    Split, ToggleFocus, ToggleHistory, ToggleIncludeConversation,
+    ApplyEdit, Assist, CompletionProvider, CycleMessageRole, InlineAssist, InsertActivePrompt,
+    LanguageModel, LanguageModelRequest, LanguageModelRequestMessage, MessageId, MessageMetadata,
+    MessageStatus, QuoteSelection, ResetKey, Role, SavedConversation, SavedConversationMetadata,
+    SavedMessage, Split, ToggleFocus, ToggleHistory, ToggleIncludeConversation,
 };
 use anyhow::{anyhow, Result};
 use client::telemetry::Telemetry;
@@ -35,19 +30,13 @@
     AsyncWindowContext, AvailableSpace, ClipboardItem, Context, Entity, EventEmitter, FocusHandle,
     FocusableView, FontStyle, FontWeight, HighlightStyle, InteractiveElement, IntoElement, Model,
     ModelContext, ParentElement, Pixels, Render, SharedString, StatefulInteractiveElement, Styled,
-<<<<<<< HEAD
     Subscription, Task, TextStyle, UniformListScrollHandle, View, ViewContext, VisualContext,
     WeakModel, WeakView, WhiteSpace, WindowContext,
 };
 use language::{
     language_settings::SoftWrap, Buffer, LanguageRegistry, OffsetRangeExt as _, Point,
     ToOffset as _,
-=======
-    Subscription, Task, TextStyle, UniformListScrollHandle, UpdateGlobal, View, ViewContext,
-    VisualContext, WeakModel, WeakView, WhiteSpace, WindowContext,
->>>>>>> 7fd736e2
 };
-use language::{language_settings::SoftWrap, Buffer, LanguageRegistry, Point, ToOffset as _};
 use multi_buffer::MultiBufferRow;
 use parking_lot::Mutex;
 use project::{Project, ProjectTransaction};
@@ -266,7 +255,7 @@
             || prev_settings_version != CompletionProvider::global(cx).settings_version()
         {
             self.authentication_prompt =
-                Some(CompletionProvider::update_global(cx, |provider, cx| {
+                Some(cx.update_global::<CompletionProvider, _>(|provider, cx| {
                     provider.authentication_prompt(cx)
                 }));
         }
@@ -1136,7 +1125,7 @@
     }
 
     fn authenticate(&mut self, cx: &mut ViewContext<Self>) -> Task<Result<()>> {
-        CompletionProvider::update_global(cx, |provider, cx| provider.authenticate(cx))
+        cx.update_global::<CompletionProvider, _>(|provider, cx| provider.authenticate(cx))
     }
 
     fn render_signed_in(&mut self, cx: &mut ViewContext<Self>) -> impl IntoElement {
@@ -1574,7 +1563,6 @@
         })
     }
 
-<<<<<<< HEAD
     fn set_language(&mut self, cx: &mut ModelContext<Self>) {
         let markdown = self.language_registry.language_for_name("Markdown");
         cx.spawn(|this, mut cx| async move {
@@ -1585,7 +1573,8 @@
             })
         })
         .detach_and_log_err(cx);
-=======
+    }
+
     fn toggle_recent_buffers(&mut self, cx: &mut ModelContext<Self>) {
         self.ambient_context.recent_buffers.enabled = !self.ambient_context.recent_buffers.enabled;
         match self.ambient_context.recent_buffers.update(cx) {
@@ -1594,7 +1583,6 @@
                 self.count_remaining_tokens(cx);
             }
         }
->>>>>>> 7fd736e2
     }
 
     fn toggle_current_project_context(
@@ -1613,8 +1601,6 @@
         }
     }
 
-<<<<<<< HEAD
-=======
     fn set_recent_buffers(
         &mut self,
         buffers: impl IntoIterator<Item = Model<Buffer>>,
@@ -1643,7 +1629,6 @@
         }
     }
 
->>>>>>> 7fd736e2
     fn handle_buffer_event(
         &mut self,
         _: Model<Buffer>,
@@ -2583,6 +2568,7 @@
                                     .colors()
                                     .editor_document_highlight_read_background,
                             ),
+                            false,
                             cx,
                         );
                     }
@@ -2685,9 +2671,7 @@
 
         self.conversation.update(cx, |conversation, cx| {
             conversation
-                .ambient_context
-                .recent_buffers
-                .reset(recent_buffers.into_iter().map(|(buffer, _)| buffer), cx);
+                .set_recent_buffers(recent_buffers.into_iter().map(|(buffer, _)| buffer), cx);
         });
     }
 
@@ -2812,9 +2796,7 @@
                                                         conversation
                                                             .update(cx, |conversation, cx| {
                                                                 conversation
-                                                                    .ambient_context
-                                                                    .recent_buffers
-                                                                    .toggle(cx);
+                                                                    .toggle_recent_buffers(cx);
                                                             })
                                                             .ok();
                                                     }
