use crate::{
    assistant_settings::{AssistantDockPosition, AssistantSettings},
    humanize_token_count,
    prompt_library::open_prompt_library,
    prompts::PromptBuilder,
    slash_command::{
        codeblock_fence_for_path,
        default_command::DefaultSlashCommand,
        docs_command::{DocsSlashCommand, DocsSlashCommandArgs},
        file_command, SlashCommandCompletionProvider, SlashCommandRegistry,
    },
    slash_command_picker,
    terminal_inline_assistant::TerminalInlineAssistant,
<<<<<<< HEAD
    Assist, CacheStatus, ConfirmCommand, Content, Context, ContextEvent, ContextId, ContextStore,
    ContextStoreEvent, CopyCode, CycleMessageRole, DeployHistory, DeployPromptLibrary,
    InlineAssistId, InlineAssistant, InsertDraggedFiles, InsertIntoEditor,
    InvokedSlashCommandStatus, Message, MessageId, MessageMetadata, MessageStatus,
    ModelPickerDelegate, ModelSelector, NewContext, ParsedSlashCommand, PendingSlashCommandStatus,
    QuoteSelection, RemoteContextMetadata, SavedContextMetadata, SlashCommandId, Split,
    ToggleFocus, ToggleModelSelector, WorkflowStepResolution,
=======
    Assist, AssistantPatch, AssistantPatchStatus, CacheStatus, ConfirmCommand, Content, Context,
    ContextEvent, ContextId, ContextStore, ContextStoreEvent, CopyCode, CycleMessageRole,
    DeployHistory, DeployPromptLibrary, InlineAssistant, InsertDraggedFiles, InsertIntoEditor,
    Message, MessageId, MessageMetadata, MessageStatus, ModelPickerDelegate, ModelSelector,
    NewContext, PendingSlashCommand, PendingSlashCommandStatus, QuoteSelection,
    RemoteContextMetadata, SavedContextMetadata, Split, ToggleFocus, ToggleModelSelector,
>>>>>>> 9dfe4a30
};
use anyhow::Result;
use assistant_slash_command::{SlashCommand, SlashCommandOutputSection};
use assistant_tool::ToolRegistry;
use client::{proto, zed_urls, Client, Status};
use collections::{BTreeSet, HashMap, HashSet};
use editor::{
    actions::{FoldAt, MoveToEndOfLine, Newline, ShowCompletions, UnfoldAt},
    display_map::{
        BlockContext, BlockDisposition, BlockId, BlockProperties, BlockStyle, Crease,
        CreaseMetadata, CustomBlockId, FoldId, RenderBlock, ToDisplayPoint,
    },
    scroll::{Autoscroll, AutoscrollStrategy},
    Anchor, Editor, EditorEvent, ProposedChangeLocation, ProposedChangesEditor, RowExt,
    ToOffset as _, ToPoint,
};
use editor::{display_map::CreaseId, FoldPlaceholder};
use fs::Fs;
use futures::FutureExt;
use gpui::{
    canvas, div, img, percentage, point, pulsating_between, size, Action, Animation, AnimationExt,
    AnyElement, AnyView, AppContext, AsyncWindowContext, ClipboardEntry, ClipboardItem,
<<<<<<< HEAD
    Context as _, Empty, Entity, EntityId, EventEmitter, ExternalPaths, FocusHandle, FocusableView,
    FontWeight, InteractiveElement, IntoElement, Model, ParentElement, Pixels, ReadGlobal, Render,
    RenderImage, SharedString, Size, StatefulInteractiveElement, Styled, Subscription, Task,
    Transformation, UpdateGlobal, View, VisualContext, WeakModel, WeakView, WindowContext,
=======
    CursorStyle, Empty, Entity, EventEmitter, ExternalPaths, FocusHandle, FocusableView,
    FontWeight, InteractiveElement, IntoElement, Model, ParentElement, Pixels, Render, RenderImage,
    SharedString, Size, StatefulInteractiveElement, Styled, Subscription, Task, Transformation,
    UpdateGlobal, View, VisualContext, WeakView, WindowContext,
>>>>>>> 9dfe4a30
};
use indexed_docs::IndexedDocsStore;
use language::{
    language_settings::SoftWrap, BufferSnapshot, LanguageRegistry, LspAdapterDelegate, ToOffset,
};
use language_model::{
    provider::cloud::PROVIDER_ID, LanguageModelProvider, LanguageModelProviderId,
    LanguageModelRegistry, Role,
};
use language_model::{LanguageModelImage, LanguageModelToolUse};
use multi_buffer::MultiBufferRow;
use picker::{Picker, PickerDelegate};
use project::lsp_store::LocalLspAdapterDelegate;
use project::{Project, Worktree};
use rope::Point;
use search::{buffer_search::DivRegistrar, BufferSearchBar};
use serde::{Deserialize, Serialize};
use settings::{update_settings_file, Settings};
use smol::stream::StreamExt;
use std::{
    borrow::Cow,
    cmp,
    ops::{ControlFlow, Range},
    path::PathBuf,
    sync::Arc,
    time::Duration,
};
use terminal_view::{terminal_panel::TerminalPanel, TerminalView};
use text::SelectionGoal;
use ui::TintColor;
use ui::{
    prelude::*,
    utils::{format_distance_from_now, DateTimeType},
    Avatar, ButtonLike, ContextMenu, Disclosure, ElevationIndex, KeyBinding, ListItem,
    ListItemSpacing, PopoverMenu, PopoverMenuHandle, Tooltip,
};
use util::{maybe, ResultExt};
use workspace::{
    dock::{DockPosition, Panel, PanelEvent},
    item::{self, FollowableItem, Item, ItemHandle},
    notifications::NotificationId,
    pane::{self, SaveIntent},
    searchable::{SearchEvent, SearchableItem},
    DraggedSelection, Pane, Save, ShowConfiguration, Toast, ToggleZoom, ToolbarItemEvent,
    ToolbarItemLocation, ToolbarItemView, Workspace,
};
use workspace::{searchable::SearchableItemHandle, DraggedTab};
use zed_actions::InlineAssist;

pub fn init(cx: &mut AppContext) {
    workspace::FollowableViewRegistry::register::<ContextEditor>(cx);
    cx.observe_new_views(
        |workspace: &mut Workspace, _cx: &mut ViewContext<Workspace>| {
            workspace
                .register_action(|workspace, _: &ToggleFocus, cx| {
                    let settings = AssistantSettings::get_global(cx);
                    if !settings.enabled {
                        return;
                    }

                    workspace.toggle_panel_focus::<AssistantPanel>(cx);
                })
                .register_action(AssistantPanel::inline_assist)
                .register_action(ContextEditor::quote_selection)
                .register_action(ContextEditor::insert_selection)
                .register_action(ContextEditor::copy_code)
                .register_action(ContextEditor::insert_dragged_files)
                .register_action(AssistantPanel::show_configuration)
                .register_action(AssistantPanel::create_new_context);
        },
    )
    .detach();

    cx.observe_new_views(
        |terminal_panel: &mut TerminalPanel, cx: &mut ViewContext<TerminalPanel>| {
            let settings = AssistantSettings::get_global(cx);
            terminal_panel.asssistant_enabled(settings.enabled, cx);
        },
    )
    .detach();
}

pub enum AssistantPanelEvent {
    ContextEdited,
}

pub struct AssistantPanel {
    pane: View<Pane>,
    workspace: WeakView<Workspace>,
    width: Option<Pixels>,
    height: Option<Pixels>,
    project: Model<Project>,
    context_store: Model<ContextStore>,
    languages: Arc<LanguageRegistry>,
    fs: Arc<dyn Fs>,
    subscriptions: Vec<Subscription>,
    model_selector_menu_handle: PopoverMenuHandle<Picker<ModelPickerDelegate>>,
    model_summary_editor: View<Editor>,
    authenticate_provider_task: Option<(LanguageModelProviderId, Task<()>)>,
    configuration_subscription: Option<Subscription>,
    client_status: Option<client::Status>,
    watch_client_status: Option<Task<()>>,
    show_zed_ai_notice: bool,
}

#[derive(Clone)]
enum ContextMetadata {
    Remote(RemoteContextMetadata),
    Saved(SavedContextMetadata),
}

struct SavedContextPickerDelegate {
    store: Model<ContextStore>,
    project: Model<Project>,
    matches: Vec<ContextMetadata>,
    selected_index: usize,
}

enum SavedContextPickerEvent {
    Confirmed(ContextMetadata),
}

enum InlineAssistTarget {
    Editor(View<Editor>, bool),
    Terminal(View<TerminalView>),
}

impl EventEmitter<SavedContextPickerEvent> for Picker<SavedContextPickerDelegate> {}

impl SavedContextPickerDelegate {
    fn new(project: Model<Project>, store: Model<ContextStore>) -> Self {
        Self {
            project,
            store,
            matches: Vec::new(),
            selected_index: 0,
        }
    }
}

impl PickerDelegate for SavedContextPickerDelegate {
    type ListItem = ListItem;

    fn match_count(&self) -> usize {
        self.matches.len()
    }

    fn selected_index(&self) -> usize {
        self.selected_index
    }

    fn set_selected_index(&mut self, ix: usize, _cx: &mut ViewContext<Picker<Self>>) {
        self.selected_index = ix;
    }

    fn placeholder_text(&self, _cx: &mut WindowContext) -> Arc<str> {
        "Search...".into()
    }

    fn update_matches(&mut self, query: String, cx: &mut ViewContext<Picker<Self>>) -> Task<()> {
        let search = self.store.read(cx).search(query, cx);
        cx.spawn(|this, mut cx| async move {
            let matches = search.await;
            this.update(&mut cx, |this, cx| {
                let host_contexts = this.delegate.store.read(cx).host_contexts();
                this.delegate.matches = host_contexts
                    .iter()
                    .cloned()
                    .map(ContextMetadata::Remote)
                    .chain(matches.into_iter().map(ContextMetadata::Saved))
                    .collect();
                this.delegate.selected_index = 0;
                cx.notify();
            })
            .ok();
        })
    }

    fn confirm(&mut self, _secondary: bool, cx: &mut ViewContext<Picker<Self>>) {
        if let Some(metadata) = self.matches.get(self.selected_index) {
            cx.emit(SavedContextPickerEvent::Confirmed(metadata.clone()));
        }
    }

    fn dismissed(&mut self, _cx: &mut ViewContext<Picker<Self>>) {}

    fn render_match(
        &self,
        ix: usize,
        selected: bool,
        cx: &mut ViewContext<Picker<Self>>,
    ) -> Option<Self::ListItem> {
        let context = self.matches.get(ix)?;
        let item = match context {
            ContextMetadata::Remote(context) => {
                let host_user = self.project.read(cx).host().and_then(|collaborator| {
                    self.project
                        .read(cx)
                        .user_store()
                        .read(cx)
                        .get_cached_user(collaborator.user_id)
                });
                div()
                    .flex()
                    .w_full()
                    .justify_between()
                    .gap_2()
                    .child(
                        h_flex().flex_1().overflow_x_hidden().child(
                            Label::new(context.summary.clone().unwrap_or(DEFAULT_TAB_TITLE.into()))
                                .size(LabelSize::Small),
                        ),
                    )
                    .child(
                        h_flex()
                            .gap_2()
                            .children(if let Some(host_user) = host_user {
                                vec![
                                    Avatar::new(host_user.avatar_uri.clone()).into_any_element(),
                                    Label::new(format!("Shared by @{}", host_user.github_login))
                                        .color(Color::Muted)
                                        .size(LabelSize::Small)
                                        .into_any_element(),
                                ]
                            } else {
                                vec![Label::new("Shared by host")
                                    .color(Color::Muted)
                                    .size(LabelSize::Small)
                                    .into_any_element()]
                            }),
                    )
            }
            ContextMetadata::Saved(context) => div()
                .flex()
                .w_full()
                .justify_between()
                .gap_2()
                .child(
                    h_flex()
                        .flex_1()
                        .child(Label::new(context.title.clone()).size(LabelSize::Small))
                        .overflow_x_hidden(),
                )
                .child(
                    Label::new(format_distance_from_now(
                        DateTimeType::Local(context.mtime),
                        false,
                        true,
                        true,
                    ))
                    .color(Color::Muted)
                    .size(LabelSize::Small),
                ),
        };
        Some(
            ListItem::new(ix)
                .inset(true)
                .spacing(ListItemSpacing::Sparse)
                .selected(selected)
                .child(item),
        )
    }
}

impl AssistantPanel {
    pub fn load(
        workspace: WeakView<Workspace>,
        prompt_builder: Arc<PromptBuilder>,
        cx: AsyncWindowContext,
    ) -> Task<Result<View<Self>>> {
        cx.spawn(|mut cx| async move {
            let context_store = workspace
                .update(&mut cx, |workspace, cx| {
                    let project = workspace.project().clone();
                    ContextStore::new(project, prompt_builder.clone(), cx)
                })?
                .await?;

            workspace.update(&mut cx, |workspace, cx| {
                // TODO: deserialize state.
                cx.new_view(|cx| Self::new(workspace, context_store, cx))
            })
        })
    }

    fn new(
        workspace: &Workspace,
        context_store: Model<ContextStore>,
        cx: &mut ViewContext<Self>,
    ) -> Self {
        let model_selector_menu_handle = PopoverMenuHandle::default();
        let model_summary_editor = cx.new_view(Editor::single_line);
        let context_editor_toolbar = cx.new_view(|_| {
            ContextEditorToolbarItem::new(
                workspace,
                model_selector_menu_handle.clone(),
                model_summary_editor.clone(),
            )
        });

        let pane = cx.new_view(|cx| {
            let mut pane = Pane::new(
                workspace.weak_handle(),
                workspace.project().clone(),
                Default::default(),
                None,
                NewContext.boxed_clone(),
                cx,
            );

            let project = workspace.project().clone();
            pane.set_custom_drop_handle(cx, move |_, dropped_item, cx| {
                let action = maybe!({
                    if project.read(cx).is_local() {
                        if let Some(paths) = dropped_item.downcast_ref::<ExternalPaths>() {
                            return Some(InsertDraggedFiles::ExternalFiles(paths.paths().to_vec()));
                        }
                    }

                    let project_paths = if let Some(tab) = dropped_item.downcast_ref::<DraggedTab>()
                    {
                        if &tab.pane == cx.view() {
                            return None;
                        }
                        let item = tab.pane.read(cx).item_for_index(tab.ix);
                        Some(
                            item.and_then(|item| item.project_path(cx))
                                .into_iter()
                                .collect::<Vec<_>>(),
                        )
                    } else if let Some(selection) = dropped_item.downcast_ref::<DraggedSelection>()
                    {
                        Some(
                            selection
                                .items()
                                .filter_map(|item| {
                                    project.read(cx).path_for_entry(item.entry_id, cx)
                                })
                                .collect::<Vec<_>>(),
                        )
                    } else {
                        None
                    }?;

                    let paths = project_paths
                        .into_iter()
                        .filter_map(|project_path| {
                            let worktree = project
                                .read(cx)
                                .worktree_for_id(project_path.worktree_id, cx)?;

                            let mut full_path = PathBuf::from(worktree.read(cx).root_name());
                            full_path.push(&project_path.path);
                            Some(full_path)
                        })
                        .collect::<Vec<_>>();

                    Some(InsertDraggedFiles::ProjectPaths(paths))
                });

                if let Some(action) = action {
                    cx.dispatch_action(action.boxed_clone());
                }

                ControlFlow::Break(())
            });

            pane.set_can_split(false, cx);
            pane.set_can_navigate(true, cx);
            pane.display_nav_history_buttons(None);
            pane.set_should_display_tab_bar(|_| true);
            pane.set_render_tab_bar_buttons(cx, move |pane, cx| {
                let focus_handle = pane.focus_handle(cx);
                let left_children = IconButton::new("history", IconName::HistoryRerun)
                    .icon_size(IconSize::Small)
                    .on_click(cx.listener({
                        let focus_handle = focus_handle.clone();
                        move |_, _, cx| {
                            focus_handle.focus(cx);
                            cx.dispatch_action(DeployHistory.boxed_clone())
                        }
                    }))
                    .tooltip({
                        let focus_handle = focus_handle.clone();
                        move |cx| {
                            Tooltip::for_action_in(
                                "Open History",
                                &DeployHistory,
                                &focus_handle,
                                cx,
                            )
                        }
                    })
                    .selected(
                        pane.active_item()
                            .map_or(false, |item| item.downcast::<ContextHistory>().is_some()),
                    );
                let _pane = cx.view().clone();
                let right_children = h_flex()
                    .gap(Spacing::Small.rems(cx))
                    .child(
                        IconButton::new("new-context", IconName::Plus)
                            .on_click(
                                cx.listener(|_, _, cx| {
                                    cx.dispatch_action(NewContext.boxed_clone())
                                }),
                            )
                            .tooltip(move |cx| {
                                Tooltip::for_action_in(
                                    "New Context",
                                    &NewContext,
                                    &focus_handle,
                                    cx,
                                )
                            }),
                    )
                    .child(
                        PopoverMenu::new("assistant-panel-popover-menu")
                            .trigger(
                                IconButton::new("menu", IconName::Menu).icon_size(IconSize::Small),
                            )
                            .menu(move |cx| {
                                let zoom_label = if _pane.read(cx).is_zoomed() {
                                    "Zoom Out"
                                } else {
                                    "Zoom In"
                                };
                                let focus_handle = _pane.focus_handle(cx);
                                Some(ContextMenu::build(cx, move |menu, _| {
                                    menu.context(focus_handle.clone())
                                        .action("New Context", Box::new(NewContext))
                                        .action("History", Box::new(DeployHistory))
                                        .action("Prompt Library", Box::new(DeployPromptLibrary))
                                        .action("Configure", Box::new(ShowConfiguration))
                                        .action(zoom_label, Box::new(ToggleZoom))
                                }))
                            }),
                    )
                    .into_any_element()
                    .into();

                (Some(left_children.into_any_element()), right_children)
            });
            pane.toolbar().update(cx, |toolbar, cx| {
                toolbar.add_item(context_editor_toolbar.clone(), cx);
                toolbar.add_item(cx.new_view(BufferSearchBar::new), cx)
            });
            pane
        });

        let subscriptions = vec![
            cx.observe(&pane, |_, _, cx| cx.notify()),
            cx.subscribe(&pane, Self::handle_pane_event),
            cx.subscribe(&context_editor_toolbar, Self::handle_toolbar_event),
            cx.subscribe(&model_summary_editor, Self::handle_summary_editor_event),
            cx.subscribe(&context_store, Self::handle_context_store_event),
            cx.subscribe(
                &LanguageModelRegistry::global(cx),
                |this, _, event: &language_model::Event, cx| match event {
                    language_model::Event::ActiveModelChanged => {
                        this.completion_provider_changed(cx);
                    }
                    language_model::Event::ProviderStateChanged => {
                        this.ensure_authenticated(cx);
                        cx.notify()
                    }
                    language_model::Event::AddedProvider(_)
                    | language_model::Event::RemovedProvider(_) => {
                        this.ensure_authenticated(cx);
                    }
                },
            ),
        ];

        let watch_client_status = Self::watch_client_status(workspace.client().clone(), cx);

        let mut this = Self {
            pane,
            workspace: workspace.weak_handle(),
            width: None,
            height: None,
            project: workspace.project().clone(),
            context_store,
            languages: workspace.app_state().languages.clone(),
            fs: workspace.app_state().fs.clone(),
            subscriptions,
            model_selector_menu_handle,
            model_summary_editor,
            authenticate_provider_task: None,
            configuration_subscription: None,
            client_status: None,
            watch_client_status: Some(watch_client_status),
            show_zed_ai_notice: false,
        };
        this.new_context(cx);
        this
    }

    fn watch_client_status(client: Arc<Client>, cx: &mut ViewContext<Self>) -> Task<()> {
        let mut status_rx = client.status();

        cx.spawn(|this, mut cx| async move {
            while let Some(status) = status_rx.next().await {
                this.update(&mut cx, |this, cx| {
                    if this.client_status.is_none()
                        || this
                            .client_status
                            .map_or(false, |old_status| old_status != status)
                    {
                        this.update_zed_ai_notice_visibility(status, cx);
                    }
                    this.client_status = Some(status);
                })
                .log_err();
            }
            this.update(&mut cx, |this, _cx| this.watch_client_status = None)
                .log_err();
        })
    }

    fn handle_pane_event(
        &mut self,
        pane: View<Pane>,
        event: &pane::Event,
        cx: &mut ViewContext<Self>,
    ) {
        let update_model_summary = match event {
            pane::Event::Remove { .. } => {
                cx.emit(PanelEvent::Close);
                false
            }
            pane::Event::ZoomIn => {
                cx.emit(PanelEvent::ZoomIn);
                false
            }
            pane::Event::ZoomOut => {
                cx.emit(PanelEvent::ZoomOut);
                false
            }

            pane::Event::AddItem { item } => {
                self.workspace
                    .update(cx, |workspace, cx| {
                        item.added_to_pane(workspace, self.pane.clone(), cx)
                    })
                    .ok();
                true
            }

            pane::Event::ActivateItem { local } => {
                if *local {
                    self.workspace
                        .update(cx, |workspace, cx| {
                            workspace.unfollow_in_pane(&pane, cx);
                        })
                        .ok();
                }
                cx.emit(AssistantPanelEvent::ContextEdited);
                true
            }
            pane::Event::RemovedItem { .. } => {
                let has_configuration_view = self
                    .pane
                    .read(cx)
                    .items_of_type::<ConfigurationView>()
                    .next()
                    .is_some();

                if !has_configuration_view {
                    self.configuration_subscription = None;
                }

                cx.emit(AssistantPanelEvent::ContextEdited);
                true
            }

            _ => false,
        };

        if update_model_summary {
            if let Some(editor) = self.active_context_editor(cx) {
                self.show_updated_summary(&editor, cx)
            }
        }
    }

    fn handle_summary_editor_event(
        &mut self,
        model_summary_editor: View<Editor>,
        event: &EditorEvent,
        cx: &mut ViewContext<Self>,
    ) {
        if matches!(event, EditorEvent::Edited { .. }) {
            if let Some(context_editor) = self.active_context_editor(cx) {
                let new_summary = model_summary_editor.read(cx).text(cx);
                context_editor.update(cx, |context_editor, cx| {
                    context_editor.context.update(cx, |context, cx| {
                        if context.summary().is_none()
                            && (new_summary == DEFAULT_TAB_TITLE || new_summary.trim().is_empty())
                        {
                            return;
                        }
                        context.custom_summary(new_summary, cx)
                    });
                });
            }
        }
    }

    fn update_zed_ai_notice_visibility(
        &mut self,
        client_status: Status,
        cx: &mut ViewContext<Self>,
    ) {
        let active_provider = LanguageModelRegistry::read_global(cx).active_provider();

        // If we're signed out and don't have a provider configured, or we're signed-out AND Zed.dev is
        // the provider, we want to show a nudge to sign in.
        let show_zed_ai_notice = client_status.is_signed_out()
            && active_provider.map_or(true, |provider| provider.id().0 == PROVIDER_ID);

        self.show_zed_ai_notice = show_zed_ai_notice;
        cx.notify();
    }

    fn handle_toolbar_event(
        &mut self,
        _: View<ContextEditorToolbarItem>,
        _: &ContextEditorToolbarItemEvent,
        cx: &mut ViewContext<Self>,
    ) {
        if let Some(context_editor) = self.active_context_editor(cx) {
            context_editor.update(cx, |context_editor, cx| {
                context_editor.context.update(cx, |context, cx| {
                    context.summarize(true, cx);
                })
            })
        }
    }

    fn handle_context_store_event(
        &mut self,
        _context_store: Model<ContextStore>,
        event: &ContextStoreEvent,
        cx: &mut ViewContext<Self>,
    ) {
        let ContextStoreEvent::ContextCreated(context_id) = event;
        let Some(context) = self
            .context_store
            .read(cx)
            .loaded_context_for_id(&context_id, cx)
        else {
            log::error!("no context found with ID: {}", context_id.to_proto());
            return;
        };
        let lsp_adapter_delegate = make_lsp_adapter_delegate(&self.project, cx)
            .log_err()
            .flatten();

        let assistant_panel = cx.view().downgrade();
        let editor = cx.new_view(|cx| {
            let mut editor = ContextEditor::for_context(
                context,
                self.fs.clone(),
                self.workspace.clone(),
                self.project.clone(),
                lsp_adapter_delegate,
                assistant_panel,
                cx,
            );
            editor.insert_default_prompt(cx);
            editor
        });

        self.show_context(editor.clone(), cx);
    }

    fn completion_provider_changed(&mut self, cx: &mut ViewContext<Self>) {
        if let Some(editor) = self.active_context_editor(cx) {
            editor.update(cx, |active_context, cx| {
                active_context
                    .context
                    .update(cx, |context, cx| context.completion_provider_changed(cx))
            })
        }

        let Some(new_provider_id) = LanguageModelRegistry::read_global(cx)
            .active_provider()
            .map(|p| p.id())
        else {
            return;
        };

        if self
            .authenticate_provider_task
            .as_ref()
            .map_or(true, |(old_provider_id, _)| {
                *old_provider_id != new_provider_id
            })
        {
            self.authenticate_provider_task = None;
            self.ensure_authenticated(cx);
        }

        if let Some(status) = self.client_status {
            self.update_zed_ai_notice_visibility(status, cx);
        }
    }

    fn ensure_authenticated(&mut self, cx: &mut ViewContext<Self>) {
        if self.is_authenticated(cx) {
            return;
        }

        let Some(provider) = LanguageModelRegistry::read_global(cx).active_provider() else {
            return;
        };

        let load_credentials = self.authenticate(cx);

        if self.authenticate_provider_task.is_none() {
            self.authenticate_provider_task = Some((
                provider.id(),
                cx.spawn(|this, mut cx| async move {
                    if let Some(future) = load_credentials {
                        let _ = future.await;
                    }
                    this.update(&mut cx, |this, _cx| {
                        this.authenticate_provider_task = None;
                    })
                    .log_err();
                }),
            ));
        }
    }

    pub fn inline_assist(
        workspace: &mut Workspace,
        action: &InlineAssist,
        cx: &mut ViewContext<Workspace>,
    ) {
        let settings = AssistantSettings::get_global(cx);
        if !settings.enabled {
            return;
        }

        let Some(assistant_panel) = workspace.panel::<AssistantPanel>(cx) else {
            return;
        };

        let Some(inline_assist_target) =
            Self::resolve_inline_assist_target(workspace, &assistant_panel, cx)
        else {
            return;
        };

        let initial_prompt = action.prompt.clone();

        if assistant_panel.update(cx, |assistant, cx| assistant.is_authenticated(cx)) {
            match inline_assist_target {
                InlineAssistTarget::Editor(active_editor, include_context) => {
                    InlineAssistant::update_global(cx, |assistant, cx| {
                        assistant.assist(
                            &active_editor,
                            Some(cx.view().downgrade()),
                            include_context.then_some(&assistant_panel),
                            initial_prompt,
                            cx,
                        )
                    })
                }
                InlineAssistTarget::Terminal(active_terminal) => {
                    TerminalInlineAssistant::update_global(cx, |assistant, cx| {
                        assistant.assist(
                            &active_terminal,
                            Some(cx.view().downgrade()),
                            Some(&assistant_panel),
                            initial_prompt,
                            cx,
                        )
                    })
                }
            }
        } else {
            let assistant_panel = assistant_panel.downgrade();
            cx.spawn(|workspace, mut cx| async move {
                let Some(task) =
                    assistant_panel.update(&mut cx, |assistant, cx| assistant.authenticate(cx))?
                else {
                    let answer = cx
                        .prompt(
                            gpui::PromptLevel::Warning,
                            "No language model provider configured",
                            None,
                            &["Configure", "Cancel"],
                        )
                        .await
                        .ok();
                    if let Some(answer) = answer {
                        if answer == 0 {
                            cx.update(|cx| cx.dispatch_action(Box::new(ShowConfiguration)))
                                .ok();
                        }
                    }
                    return Ok(());
                };
                task.await?;
                if assistant_panel.update(&mut cx, |panel, cx| panel.is_authenticated(cx))? {
                    cx.update(|cx| match inline_assist_target {
                        InlineAssistTarget::Editor(active_editor, include_context) => {
                            let assistant_panel = if include_context {
                                assistant_panel.upgrade()
                            } else {
                                None
                            };
                            InlineAssistant::update_global(cx, |assistant, cx| {
                                assistant.assist(
                                    &active_editor,
                                    Some(workspace),
                                    assistant_panel.as_ref(),
                                    initial_prompt,
                                    cx,
                                )
                            })
                        }
                        InlineAssistTarget::Terminal(active_terminal) => {
                            TerminalInlineAssistant::update_global(cx, |assistant, cx| {
                                assistant.assist(
                                    &active_terminal,
                                    Some(workspace),
                                    assistant_panel.upgrade().as_ref(),
                                    initial_prompt,
                                    cx,
                                )
                            })
                        }
                    })?
                } else {
                    workspace.update(&mut cx, |workspace, cx| {
                        workspace.focus_panel::<AssistantPanel>(cx)
                    })?;
                }

                anyhow::Ok(())
            })
            .detach_and_log_err(cx)
        }
    }

    fn resolve_inline_assist_target(
        workspace: &mut Workspace,
        assistant_panel: &View<AssistantPanel>,
        cx: &mut WindowContext,
    ) -> Option<InlineAssistTarget> {
        if let Some(terminal_panel) = workspace.panel::<TerminalPanel>(cx) {
            if terminal_panel
                .read(cx)
                .focus_handle(cx)
                .contains_focused(cx)
            {
                if let Some(terminal_view) = terminal_panel.read(cx).pane().and_then(|pane| {
                    pane.read(cx)
                        .active_item()
                        .and_then(|t| t.downcast::<TerminalView>())
                }) {
                    return Some(InlineAssistTarget::Terminal(terminal_view));
                }
            }
        }
        let context_editor =
            assistant_panel
                .read(cx)
                .active_context_editor(cx)
                .and_then(|editor| {
                    let editor = &editor.read(cx).editor;
                    if editor.read(cx).is_focused(cx) {
                        Some(editor.clone())
                    } else {
                        None
                    }
                });

        if let Some(context_editor) = context_editor {
            Some(InlineAssistTarget::Editor(context_editor, false))
        } else if let Some(workspace_editor) = workspace
            .active_item(cx)
            .and_then(|item| item.act_as::<Editor>(cx))
        {
            Some(InlineAssistTarget::Editor(workspace_editor, true))
        } else if let Some(terminal_view) = workspace
            .active_item(cx)
            .and_then(|item| item.act_as::<TerminalView>(cx))
        {
            Some(InlineAssistTarget::Terminal(terminal_view))
        } else {
            None
        }
    }

    pub fn create_new_context(
        workspace: &mut Workspace,
        _: &NewContext,
        cx: &mut ViewContext<Workspace>,
    ) {
        if let Some(panel) = workspace.panel::<AssistantPanel>(cx) {
            let did_create_context = panel
                .update(cx, |panel, cx| {
                    panel.new_context(cx)?;

                    Some(())
                })
                .is_some();
            if did_create_context {
                ContextEditor::quote_selection(workspace, &Default::default(), cx);
            }
        }
    }

    fn new_context(&mut self, cx: &mut ViewContext<Self>) -> Option<View<ContextEditor>> {
        let project = self.project.read(cx);
        if project.is_via_collab() && project.dev_server_project_id().is_none() {
            let task = self
                .context_store
                .update(cx, |store, cx| store.create_remote_context(cx));

            cx.spawn(|this, mut cx| async move {
                let context = task.await?;

                this.update(&mut cx, |this, cx| {
                    let workspace = this.workspace.clone();
                    let project = this.project.clone();
                    let lsp_adapter_delegate =
                        make_lsp_adapter_delegate(&project, cx).log_err().flatten();

                    let fs = this.fs.clone();
                    let project = this.project.clone();
                    let weak_assistant_panel = cx.view().downgrade();

                    let editor = cx.new_view(|cx| {
                        ContextEditor::for_context(
                            context,
                            fs,
                            workspace,
                            project,
                            lsp_adapter_delegate,
                            weak_assistant_panel,
                            cx,
                        )
                    });

                    this.show_context(editor, cx);

                    anyhow::Ok(())
                })??;

                anyhow::Ok(())
            })
            .detach_and_log_err(cx);

            None
        } else {
            let context = self.context_store.update(cx, |store, cx| store.create(cx));
            let lsp_adapter_delegate = make_lsp_adapter_delegate(&self.project, cx)
                .log_err()
                .flatten();

            let assistant_panel = cx.view().downgrade();
            let editor = cx.new_view(|cx| {
                let mut editor = ContextEditor::for_context(
                    context,
                    self.fs.clone(),
                    self.workspace.clone(),
                    self.project.clone(),
                    lsp_adapter_delegate,
                    assistant_panel,
                    cx,
                );
                editor.insert_default_prompt(cx);
                editor
            });

            self.show_context(editor.clone(), cx);
            let workspace = self.workspace.clone();
            cx.spawn(move |_, mut cx| async move {
                workspace
                    .update(&mut cx, |workspace, cx| {
                        workspace.focus_panel::<AssistantPanel>(cx);
                    })
                    .ok();
            })
            .detach();
            Some(editor)
        }
    }

    fn show_context(&mut self, context_editor: View<ContextEditor>, cx: &mut ViewContext<Self>) {
        let focus = self.focus_handle(cx).contains_focused(cx);
        let prev_len = self.pane.read(cx).items_len();
        self.pane.update(cx, |pane, cx| {
            pane.add_item(Box::new(context_editor.clone()), focus, focus, None, cx)
        });

        if prev_len != self.pane.read(cx).items_len() {
            self.subscriptions
                .push(cx.subscribe(&context_editor, Self::handle_context_editor_event));
        }

        self.show_updated_summary(&context_editor, cx);

        cx.emit(AssistantPanelEvent::ContextEdited);
        cx.notify();
    }

    fn show_updated_summary(
        &self,
        context_editor: &View<ContextEditor>,
        cx: &mut ViewContext<Self>,
    ) {
        context_editor.update(cx, |context_editor, cx| {
            let new_summary = context_editor.title(cx).to_string();
            self.model_summary_editor.update(cx, |summary_editor, cx| {
                if summary_editor.text(cx) != new_summary {
                    summary_editor.set_text(new_summary, cx);
                }
            });
        });
    }

    fn handle_context_editor_event(
        &mut self,
        context_editor: View<ContextEditor>,
        event: &EditorEvent,
        cx: &mut ViewContext<Self>,
    ) {
        match event {
            EditorEvent::TitleChanged => {
                self.show_updated_summary(&context_editor, cx);
                cx.notify()
            }
            EditorEvent::Edited { .. } => cx.emit(AssistantPanelEvent::ContextEdited),
            _ => {}
        }
    }

    fn show_configuration(
        workspace: &mut Workspace,
        _: &ShowConfiguration,
        cx: &mut ViewContext<Workspace>,
    ) {
        let Some(panel) = workspace.panel::<AssistantPanel>(cx) else {
            return;
        };

        if !panel.focus_handle(cx).contains_focused(cx) {
            workspace.toggle_panel_focus::<AssistantPanel>(cx);
        }

        panel.update(cx, |this, cx| {
            this.show_configuration_tab(cx);
        })
    }

    fn show_configuration_tab(&mut self, cx: &mut ViewContext<Self>) {
        let configuration_item_ix = self
            .pane
            .read(cx)
            .items()
            .position(|item| item.downcast::<ConfigurationView>().is_some());

        if let Some(configuration_item_ix) = configuration_item_ix {
            self.pane.update(cx, |pane, cx| {
                pane.activate_item(configuration_item_ix, true, true, cx);
            });
        } else {
            let configuration = cx.new_view(ConfigurationView::new);
            self.configuration_subscription = Some(cx.subscribe(
                &configuration,
                |this, _, event: &ConfigurationViewEvent, cx| match event {
                    ConfigurationViewEvent::NewProviderContextEditor(provider) => {
                        if LanguageModelRegistry::read_global(cx)
                            .active_provider()
                            .map_or(true, |p| p.id() != provider.id())
                        {
                            if let Some(model) = provider.provided_models(cx).first().cloned() {
                                update_settings_file::<AssistantSettings>(
                                    this.fs.clone(),
                                    cx,
                                    move |settings, _| settings.set_model(model),
                                );
                            }
                        }

                        this.new_context(cx);
                    }
                },
            ));
            self.pane.update(cx, |pane, cx| {
                pane.add_item(Box::new(configuration), true, true, None, cx);
            });
        }
    }

    fn deploy_history(&mut self, _: &DeployHistory, cx: &mut ViewContext<Self>) {
        let history_item_ix = self
            .pane
            .read(cx)
            .items()
            .position(|item| item.downcast::<ContextHistory>().is_some());

        if let Some(history_item_ix) = history_item_ix {
            self.pane.update(cx, |pane, cx| {
                pane.activate_item(history_item_ix, true, true, cx);
            });
        } else {
            let assistant_panel = cx.view().downgrade();
            let history = cx.new_view(|cx| {
                ContextHistory::new(
                    self.project.clone(),
                    self.context_store.clone(),
                    assistant_panel,
                    cx,
                )
            });
            self.pane.update(cx, |pane, cx| {
                pane.add_item(Box::new(history), true, true, None, cx);
            });
        }
    }

    fn deploy_prompt_library(&mut self, _: &DeployPromptLibrary, cx: &mut ViewContext<Self>) {
        open_prompt_library(self.languages.clone(), cx).detach_and_log_err(cx);
    }

    fn toggle_model_selector(&mut self, _: &ToggleModelSelector, cx: &mut ViewContext<Self>) {
        self.model_selector_menu_handle.toggle(cx);
    }

    fn active_context_editor(&self, cx: &AppContext) -> Option<View<ContextEditor>> {
        self.pane
            .read(cx)
            .active_item()?
            .downcast::<ContextEditor>()
    }

    pub fn active_context(&self, cx: &AppContext) -> Option<Model<Context>> {
        Some(self.active_context_editor(cx)?.read(cx).context.clone())
    }

    fn open_saved_context(
        &mut self,
        path: PathBuf,
        cx: &mut ViewContext<Self>,
    ) -> Task<Result<()>> {
        let existing_context = self.pane.read(cx).items().find_map(|item| {
            item.downcast::<ContextEditor>()
                .filter(|editor| editor.read(cx).context.read(cx).path() == Some(&path))
        });
        if let Some(existing_context) = existing_context {
            return cx.spawn(|this, mut cx| async move {
                this.update(&mut cx, |this, cx| this.show_context(existing_context, cx))
            });
        }

        let context = self
            .context_store
            .update(cx, |store, cx| store.open_local_context(path.clone(), cx));
        let fs = self.fs.clone();
        let project = self.project.clone();
        let workspace = self.workspace.clone();

        let lsp_adapter_delegate = make_lsp_adapter_delegate(&project, cx).log_err().flatten();

        cx.spawn(|this, mut cx| async move {
            let context = context.await?;
            let assistant_panel = this.clone();
            this.update(&mut cx, |this, cx| {
                let editor = cx.new_view(|cx| {
                    ContextEditor::for_context(
                        context,
                        fs,
                        workspace,
                        project,
                        lsp_adapter_delegate,
                        assistant_panel,
                        cx,
                    )
                });
                this.show_context(editor, cx);
                anyhow::Ok(())
            })??;
            Ok(())
        })
    }

    fn open_remote_context(
        &mut self,
        id: ContextId,
        cx: &mut ViewContext<Self>,
    ) -> Task<Result<View<ContextEditor>>> {
        let existing_context = self.pane.read(cx).items().find_map(|item| {
            item.downcast::<ContextEditor>()
                .filter(|editor| *editor.read(cx).context.read(cx).id() == id)
        });
        if let Some(existing_context) = existing_context {
            return cx.spawn(|this, mut cx| async move {
                this.update(&mut cx, |this, cx| {
                    this.show_context(existing_context.clone(), cx)
                })?;
                Ok(existing_context)
            });
        }

        let context = self
            .context_store
            .update(cx, |store, cx| store.open_remote_context(id, cx));
        let fs = self.fs.clone();
        let workspace = self.workspace.clone();
        let lsp_adapter_delegate = make_lsp_adapter_delegate(&self.project, cx)
            .log_err()
            .flatten();

        cx.spawn(|this, mut cx| async move {
            let context = context.await?;
            let assistant_panel = this.clone();
            this.update(&mut cx, |this, cx| {
                let editor = cx.new_view(|cx| {
                    ContextEditor::for_context(
                        context,
                        fs,
                        workspace,
                        this.project.clone(),
                        lsp_adapter_delegate,
                        assistant_panel,
                        cx,
                    )
                });
                this.show_context(editor.clone(), cx);
                anyhow::Ok(editor)
            })?
        })
    }

    fn is_authenticated(&mut self, cx: &mut ViewContext<Self>) -> bool {
        LanguageModelRegistry::read_global(cx)
            .active_provider()
            .map_or(false, |provider| provider.is_authenticated(cx))
    }

    fn authenticate(&mut self, cx: &mut ViewContext<Self>) -> Option<Task<Result<()>>> {
        LanguageModelRegistry::read_global(cx)
            .active_provider()
            .map_or(None, |provider| Some(provider.authenticate(cx)))
    }
}

impl Render for AssistantPanel {
    fn render(&mut self, cx: &mut ViewContext<Self>) -> impl IntoElement {
        let mut registrar = DivRegistrar::new(
            |panel, cx| {
                panel
                    .pane
                    .read(cx)
                    .toolbar()
                    .read(cx)
                    .item_of_type::<BufferSearchBar>()
            },
            cx,
        );
        BufferSearchBar::register(&mut registrar);
        let registrar = registrar.into_div();

        v_flex()
            .key_context("AssistantPanel")
            .size_full()
            .on_action(cx.listener(|this, _: &NewContext, cx| {
                this.new_context(cx);
            }))
            .on_action(
                cx.listener(|this, _: &ShowConfiguration, cx| this.show_configuration_tab(cx)),
            )
            .on_action(cx.listener(AssistantPanel::deploy_history))
            .on_action(cx.listener(AssistantPanel::deploy_prompt_library))
            .on_action(cx.listener(AssistantPanel::toggle_model_selector))
            .child(registrar.size_full().child(self.pane.clone()))
            .into_any_element()
    }
}

impl Panel for AssistantPanel {
    fn persistent_name() -> &'static str {
        "AssistantPanel"
    }

    fn position(&self, cx: &WindowContext) -> DockPosition {
        match AssistantSettings::get_global(cx).dock {
            AssistantDockPosition::Left => DockPosition::Left,
            AssistantDockPosition::Bottom => DockPosition::Bottom,
            AssistantDockPosition::Right => DockPosition::Right,
        }
    }

    fn position_is_valid(&self, _: DockPosition) -> bool {
        true
    }

    fn set_position(&mut self, position: DockPosition, cx: &mut ViewContext<Self>) {
        settings::update_settings_file::<AssistantSettings>(
            self.fs.clone(),
            cx,
            move |settings, _| {
                let dock = match position {
                    DockPosition::Left => AssistantDockPosition::Left,
                    DockPosition::Bottom => AssistantDockPosition::Bottom,
                    DockPosition::Right => AssistantDockPosition::Right,
                };
                settings.set_dock(dock);
            },
        );
    }

    fn size(&self, cx: &WindowContext) -> Pixels {
        let settings = AssistantSettings::get_global(cx);
        match self.position(cx) {
            DockPosition::Left | DockPosition::Right => {
                self.width.unwrap_or(settings.default_width)
            }
            DockPosition::Bottom => self.height.unwrap_or(settings.default_height),
        }
    }

    fn set_size(&mut self, size: Option<Pixels>, cx: &mut ViewContext<Self>) {
        match self.position(cx) {
            DockPosition::Left | DockPosition::Right => self.width = size,
            DockPosition::Bottom => self.height = size,
        }
        cx.notify();
    }

    fn is_zoomed(&self, cx: &WindowContext) -> bool {
        self.pane.read(cx).is_zoomed()
    }

    fn set_zoomed(&mut self, zoomed: bool, cx: &mut ViewContext<Self>) {
        self.pane.update(cx, |pane, cx| pane.set_zoomed(zoomed, cx));
    }

    fn set_active(&mut self, active: bool, cx: &mut ViewContext<Self>) {
        if active {
            if self.pane.read(cx).items_len() == 0 {
                self.new_context(cx);
            }

            self.ensure_authenticated(cx);
        }
    }

    fn pane(&self) -> Option<View<Pane>> {
        Some(self.pane.clone())
    }

    fn remote_id() -> Option<proto::PanelId> {
        Some(proto::PanelId::AssistantPanel)
    }

    fn icon(&self, cx: &WindowContext) -> Option<IconName> {
        let settings = AssistantSettings::get_global(cx);
        if !settings.enabled || !settings.button {
            return None;
        }

        Some(IconName::ZedAssistant)
    }

    fn icon_tooltip(&self, _cx: &WindowContext) -> Option<&'static str> {
        Some("Assistant Panel")
    }

    fn toggle_action(&self) -> Box<dyn Action> {
        Box::new(ToggleFocus)
    }
}

impl EventEmitter<PanelEvent> for AssistantPanel {}
impl EventEmitter<AssistantPanelEvent> for AssistantPanel {}

impl FocusableView for AssistantPanel {
    fn focus_handle(&self, cx: &AppContext) -> FocusHandle {
        self.pane.focus_handle(cx)
    }
}

pub enum ContextEditorEvent {
    Edited,
    TabContentChanged,
}

#[derive(Copy, Clone, Debug, PartialEq)]
struct ScrollPosition {
    offset_before_cursor: gpui::Point<f32>,
    cursor: Anchor,
}

struct PatchViewState {
    footer_block_id: CustomBlockId,
    crease_id: CreaseId,
    editor: Option<PatchEditorState>,
    update_task: Option<Task<()>>,
}

struct PatchEditorState {
    editor: WeakView<ProposedChangesEditor>,
    opened_patch: AssistantPatch,
}

type MessageHeader = MessageMetadata;

#[derive(Clone)]
enum AssistError {
    PaymentRequired,
    MaxMonthlySpendReached,
    Message(SharedString),
}

pub struct ContextEditor {
    context: Model<Context>,
    fs: Arc<dyn Fs>,
    workspace: WeakView<Workspace>,
    project: Model<Project>,
    lsp_adapter_delegate: Option<Arc<dyn LspAdapterDelegate>>,
    editor: View<Editor>,
    blocks: HashMap<MessageId, (MessageHeader, CustomBlockId)>,
    image_blocks: HashSet<CustomBlockId>,
    scroll_position: Option<ScrollPosition>,
    remote_id: Option<workspace::ViewId>,
    pending_slash_command_creases: HashMap<Range<language::Anchor>, CreaseId>,
    invoked_slash_command_blocks: HashMap<SlashCommandId, CustomBlockId>,
    pending_tool_use_creases: HashMap<Range<language::Anchor>, CreaseId>,
    _subscriptions: Vec<Subscription>,
    patches: HashMap<Range<language::Anchor>, PatchViewState>,
    active_patch: Option<Range<language::Anchor>>,
    assistant_panel: WeakView<AssistantPanel>,
    last_error: Option<AssistError>,
    show_accept_terms: bool,
    pub(crate) slash_menu_handle:
        PopoverMenuHandle<Picker<slash_command_picker::SlashCommandDelegate>>,
    // dragged_file_worktrees is used to keep references to worktrees that were added
    // when the user drag/dropped an external file onto the context editor. Since
    // the worktree is not part of the project panel, it would be dropped as soon as
    // the file is opened. In order to keep the worktree alive for the duration of the
    // context editor, we keep a reference here.
    dragged_file_worktrees: Vec<Model<Worktree>>,
}

const DEFAULT_TAB_TITLE: &str = "New Context";
const MAX_TAB_TITLE_LEN: usize = 16;

impl ContextEditor {
    fn for_context(
        context: Model<Context>,
        fs: Arc<dyn Fs>,
        workspace: WeakView<Workspace>,
        project: Model<Project>,
        lsp_adapter_delegate: Option<Arc<dyn LspAdapterDelegate>>,
        assistant_panel: WeakView<AssistantPanel>,
        cx: &mut ViewContext<Self>,
    ) -> Self {
        let completion_provider = SlashCommandCompletionProvider::new(
            Some(cx.view().downgrade()),
            Some(workspace.clone()),
        );

        let editor = cx.new_view(|cx| {
            let mut editor = Editor::for_buffer(context.read(cx).buffer().clone(), None, cx);
            editor.set_soft_wrap_mode(SoftWrap::EditorWidth, cx);
            editor.set_show_line_numbers(false, cx);
            editor.set_show_git_diff_gutter(false, cx);
            editor.set_show_code_actions(false, cx);
            editor.set_show_runnables(false, cx);
            editor.set_show_wrap_guides(false, cx);
            editor.set_show_indent_guides(false, cx);
            editor.set_completion_provider(Some(Box::new(completion_provider)));
            editor.set_collaboration_hub(Box::new(project.clone()));
            editor
        });

        let _subscriptions = vec![
            cx.observe(&context, |_, _, cx| cx.notify()),
            cx.subscribe(&context, Self::handle_context_event),
            cx.subscribe(&editor, Self::handle_editor_event),
            cx.subscribe(&editor, Self::handle_editor_search_event),
        ];

        let sections = context.read(cx).slash_command_output_sections().to_vec();
        let patch_ranges = context.read(cx).patch_ranges().collect::<Vec<_>>();
        let mut this = Self {
            context,
            editor,
            lsp_adapter_delegate,
            blocks: Default::default(),
            image_blocks: Default::default(),
            scroll_position: None,
            remote_id: None,
            fs,
            workspace,
            project,
            pending_slash_command_creases: HashMap::default(),
            invoked_slash_command_blocks: HashMap::default(),
            pending_tool_use_creases: HashMap::default(),
            _subscriptions,
            patches: HashMap::default(),
            active_patch: None,
            assistant_panel,
            last_error: None,
            show_accept_terms: false,
            slash_menu_handle: Default::default(),
            dragged_file_worktrees: Vec::new(),
        };
        this.update_message_headers(cx);
        this.update_image_blocks(cx);
        this.insert_slash_command_output_sections(sections, false, cx);
        this.patches_updated(&Vec::new(), &patch_ranges, cx);
        this
    }

    fn insert_default_prompt(&mut self, cx: &mut ViewContext<Self>) {
        let command_name = DefaultSlashCommand.name();
        self.editor.update(cx, |editor, cx| {
            editor.insert(&format!("/{command_name}\n\n"), cx)
        });
        let command = self.context.update(cx, |context, cx| {
            context.reparse(cx);
            context.parsed_slash_commands()[0].clone()
        });
        self.run_command(
            command.source_range,
            &command.name,
            &command.arguments,
            false,
            false,
            self.workspace.clone(),
            cx,
        );
    }

    fn assist(&mut self, _: &Assist, cx: &mut ViewContext<Self>) {
        let provider = LanguageModelRegistry::read_global(cx).active_provider();
        if provider
            .as_ref()
            .map_or(false, |provider| provider.must_accept_terms(cx))
        {
            self.show_accept_terms = true;
            cx.notify();
            return;
        }

        if self.focus_active_patch(cx) {
            return;
        }

        self.last_error = None;
        self.send_to_model(cx);
        cx.notify();
    }

    fn focus_active_patch(&mut self, cx: &mut ViewContext<Self>) -> bool {
        if let Some((_range, patch)) = self.active_patch() {
            if let Some(editor) = patch
                .editor
                .as_ref()
                .and_then(|state| state.editor.upgrade())
            {
                cx.focus_view(&editor);
                return true;
            }
        }

        false
    }

    fn send_to_model(&mut self, cx: &mut ViewContext<Self>) {
        if let Some(user_message) = self.context.update(cx, |context, cx| context.assist(cx)) {
            let new_selection = {
                let cursor = user_message
                    .start
                    .to_offset(self.context.read(cx).buffer().read(cx));
                cursor..cursor
            };
            self.editor.update(cx, |editor, cx| {
                editor.change_selections(
                    Some(Autoscroll::Strategy(AutoscrollStrategy::Fit)),
                    cx,
                    |selections| selections.select_ranges([new_selection]),
                );
            });
            // Avoid scrolling to the new cursor position so the assistant's output is stable.
            cx.defer(|this, _| this.scroll_position = None);
        }
    }

    fn cancel(&mut self, _: &editor::actions::Cancel, cx: &mut ViewContext<Self>) {
        self.last_error = None;

        if self
            .context
            .update(cx, |context, cx| context.cancel_last_assist(cx))
        {
            return;
        }

        cx.propagate();
    }

    fn cycle_message_role(&mut self, _: &CycleMessageRole, cx: &mut ViewContext<Self>) {
        let cursors = self.cursors(cx);
        self.context.update(cx, |context, cx| {
            let messages = context
                .messages_for_offsets(cursors, cx)
                .into_iter()
                .map(|message| message.id)
                .collect();
            context.cycle_message_roles(messages, cx)
        });
    }

    fn cursors(&self, cx: &AppContext) -> Vec<usize> {
        let selections = self.editor.read(cx).selections.all::<usize>(cx);
        selections
            .into_iter()
            .map(|selection| selection.head())
            .collect()
    }

    pub fn insert_command(&mut self, name: &str, cx: &mut ViewContext<Self>) {
        if let Some(command) = SlashCommandRegistry::global(cx).command(name) {
            self.editor.update(cx, |editor, cx| {
                editor.transact(cx, |editor, cx| {
                    editor.change_selections(Some(Autoscroll::fit()), cx, |s| s.try_cancel());
                    let snapshot = editor.buffer().read(cx).snapshot(cx);
                    let newest_cursor = editor.selections.newest::<Point>(cx).head();
                    if newest_cursor.column > 0
                        || snapshot
                            .chars_at(newest_cursor)
                            .next()
                            .map_or(false, |ch| ch != '\n')
                    {
                        editor.move_to_end_of_line(
                            &MoveToEndOfLine {
                                stop_at_soft_wraps: false,
                            },
                            cx,
                        );
                        editor.newline(&Newline, cx);
                    }

                    editor.insert(&format!("/{name}"), cx);
                    if command.accepts_arguments() {
                        editor.insert(" ", cx);
                        editor.show_completions(&ShowCompletions::default(), cx);
                    }
                });
            });
            if !command.requires_argument() {
                self.confirm_command(&ConfirmCommand, cx);
            }
        }
    }

    pub fn confirm_command(&mut self, _: &ConfirmCommand, cx: &mut ViewContext<Self>) {
        if self.editor.read(cx).has_active_completions_menu() {
            return;
        }

        let selections = self.editor.read(cx).selections.disjoint_anchors();
        let mut commands_by_range = HashMap::default();
        let workspace = self.workspace.clone();
        self.context.update(cx, |context, cx| {
            context.reparse(cx);
            for selection in selections.iter() {
                if let Some(command) =
                    context.pending_command_for_position(selection.head().text_anchor, cx)
                {
                    commands_by_range
                        .entry(command.source_range.clone())
                        .or_insert_with(|| command.clone());
                }
            }
        });

        if commands_by_range.is_empty() {
            cx.propagate();
        } else {
            for command in commands_by_range.into_values() {
                self.run_command(
                    command.source_range,
                    &command.name,
                    &command.arguments,
                    true,
                    false,
                    workspace.clone(),
                    cx,
                );
            }
            cx.stop_propagation();
        }
    }

    #[allow(clippy::too_many_arguments)]
    pub fn run_command(
        &mut self,
        command_range: Range<language::Anchor>,
        name: &str,
        arguments: &[String],
        ensure_trailing_newline: bool,
        expand_result: bool,
        workspace: WeakView<Workspace>,
        cx: &mut ViewContext<Self>,
    ) {
        if let Some(command) = SlashCommandRegistry::global(cx).command(name) {
            let context = self.context.read(cx);
            let sections = context
                .slash_command_output_sections()
                .into_iter()
                .filter(|section| section.is_valid(context.buffer().read(cx)))
                .cloned()
                .collect::<Vec<_>>();
            let snapshot = context.buffer().read(cx).snapshot();
            let output = command.run(
                arguments,
                &sections,
                snapshot,
                workspace,
                self.lsp_adapter_delegate.clone(),
                cx,
            );
            self.context.update(cx, |context, cx| {
                context.insert_command_output(
                    command_range,
                    output,
                    ensure_trailing_newline,
                    expand_result,
                    cx,
                )
            });
        }
    }

    fn handle_context_event(
        &mut self,
        _: Model<Context>,
        event: &ContextEvent,
        cx: &mut ViewContext<Self>,
    ) {
        let context_editor = cx.view().downgrade();

        match event {
            ContextEvent::MessagesEdited => {
                self.update_message_headers(cx);
                self.update_image_blocks(cx);
                self.context.update(cx, |context, cx| {
                    context.save(Some(Duration::from_millis(500)), self.fs.clone(), cx);
                });
            }
            ContextEvent::SummaryChanged => {
                cx.emit(EditorEvent::TitleChanged);
                self.context.update(cx, |context, cx| {
                    context.save(Some(Duration::from_millis(500)), self.fs.clone(), cx);
                });
            }
            ContextEvent::StreamedCompletion => {
                self.editor.update(cx, |editor, cx| {
                    if let Some(scroll_position) = self.scroll_position {
                        let snapshot = editor.snapshot(cx);
                        let cursor_point = scroll_position.cursor.to_display_point(&snapshot);
                        let scroll_top =
                            cursor_point.row().as_f32() - scroll_position.offset_before_cursor.y;
                        editor.set_scroll_position(
                            point(scroll_position.offset_before_cursor.x, scroll_top),
                            cx,
                        );
                    }

                    let new_tool_uses = self
                        .context
                        .read(cx)
                        .pending_tool_uses()
                        .into_iter()
                        .filter(|tool_use| {
                            !self
                                .pending_tool_use_creases
                                .contains_key(&tool_use.source_range)
                        })
                        .cloned()
                        .collect::<Vec<_>>();

                    let buffer = editor.buffer().read(cx).snapshot(cx);
                    let (excerpt_id, _buffer_id, _) = buffer.as_singleton().unwrap();
                    let excerpt_id = *excerpt_id;

                    let mut buffer_rows_to_fold = BTreeSet::new();

                    let creases = new_tool_uses
                        .iter()
                        .map(|tool_use| {
                            let placeholder = FoldPlaceholder {
                                render: render_fold_icon_button(
                                    cx.view().downgrade(),
                                    IconName::PocketKnife,
                                    tool_use.name.clone().into(),
                                ),
                                constrain_width: false,
                                merge_adjacent: false,
                            };
                            let render_trailer =
                                move |_row, _unfold, _cx: &mut WindowContext| Empty.into_any();

                            let start = buffer
                                .anchor_in_excerpt(excerpt_id, tool_use.source_range.start)
                                .unwrap();
                            let end = buffer
                                .anchor_in_excerpt(excerpt_id, tool_use.source_range.end)
                                .unwrap();

                            let buffer_row = MultiBufferRow(start.to_point(&buffer).row);
                            buffer_rows_to_fold.insert(buffer_row);

                            self.context.update(cx, |context, cx| {
                                context.insert_content(
                                    Content::ToolUse {
                                        range: tool_use.source_range.clone(),
                                        tool_use: LanguageModelToolUse {
                                            id: tool_use.id.to_string(),
                                            name: tool_use.name.clone(),
                                            input: tool_use.input.clone(),
                                        },
                                    },
                                    cx,
                                );
                            });

                            Crease::new(
                                start..end,
                                placeholder,
                                fold_toggle("tool-use"),
                                render_trailer,
                            )
                        })
                        .collect::<Vec<_>>();

                    let crease_ids = editor.insert_creases(creases, cx);

                    for buffer_row in buffer_rows_to_fold.into_iter().rev() {
                        editor.fold_at(&FoldAt { buffer_row }, cx);
                    }

                    self.pending_tool_use_creases.extend(
                        new_tool_uses
                            .iter()
                            .map(|tool_use| tool_use.source_range.clone())
                            .zip(crease_ids),
                    );
                });
            }
            ContextEvent::PatchesUpdated { removed, updated } => {
                self.patches_updated(removed, updated, cx);
            }
            ContextEvent::ParsedSlashCommandsUpdated { removed, updated } => {
                self.editor.update(cx, |editor, cx| {
                    let buffer = editor.buffer().read(cx).snapshot(cx);
                    let (&excerpt_id, _, _) = buffer.as_singleton().unwrap();

                    editor.remove_creases(
                        removed
                            .iter()
                            .filter_map(|range| self.pending_slash_command_creases.remove(range)),
                        cx,
                    );

                    let crease_ids = editor.insert_creases(
                        updated.iter().map(|command| {
                            let workspace = self.workspace.clone();
                            let confirm_command = Arc::new({
                                let context_editor = context_editor.clone();
                                let command = command.clone();
                                move |cx: &mut WindowContext| {
                                    context_editor
                                        .update(cx, |context_editor, cx| {
                                            context_editor.run_command(
                                                command.source_range.clone(),
                                                &command.name,
                                                &command.arguments,
                                                false,
                                                false,
                                                workspace.clone(),
                                                cx,
                                            );
                                        })
                                        .ok();
                                }
                            });
                            let placeholder = FoldPlaceholder {
                                render: Arc::new(move |_, _, _| Empty.into_any()),
                                constrain_width: false,
                                merge_adjacent: false,
                            };
                            let render_toggle = {
                                let confirm_command = confirm_command.clone();
                                let command = command.clone();
                                move |row, _, _, _cx: &mut WindowContext| {
                                    render_pending_slash_command_gutter_decoration(
                                        row,
                                        &command.status,
                                        confirm_command.clone(),
                                    )
                                }
                            };
                            let render_trailer = {
                                let command = command.clone();
                                move |row, _unfold, cx: &mut WindowContext| {
                                    // TODO: In the future we should investigate how we can expose
                                    // this as a hook on the `SlashCommand` trait so that we don't
                                    // need to special-case it here.
                                    if command.name == DocsSlashCommand::NAME {
                                        return render_docs_slash_command_trailer(
                                            row,
                                            command.clone(),
                                            cx,
                                        );
                                    }

                                    Empty.into_any()
                                }
                            };

                            let start = buffer
                                .anchor_in_excerpt(excerpt_id, command.source_range.start)
                                .unwrap();
                            let end = buffer
                                .anchor_in_excerpt(excerpt_id, command.source_range.end)
                                .unwrap();
                            Crease::new(start..end, placeholder, render_toggle, render_trailer)
                        }),
                        cx,
                    );

                    self.pending_slash_command_creases.extend(
                        updated
                            .iter()
                            .map(|command| command.source_range.clone())
                            .zip(crease_ids),
                    );
                })
            }
            ContextEvent::InvokedSlashCommandChanged { command_id } => {
                self.update_invoked_slash_command(*command_id, cx);
            }
            ContextEvent::SlashCommandFinished {
                output_range: _output_range,
                sections,
                run_commands_in_ranges,
                expand_result,
            } => {
                self.insert_slash_command_output_sections(
                    sections.iter().cloned(),
                    *expand_result,
                    cx,
                );

                for range in run_commands_in_ranges {
                    let commands = self.context.update(cx, |context, cx| {
                        context.reparse(cx);
                        context
                            .pending_commands_for_range(range.clone(), cx)
                            .to_vec()
                    });

                    for command in commands {
                        self.run_command(
                            command.source_range,
                            &command.name,
                            &command.arguments,
                            false,
                            false,
                            self.workspace.clone(),
                            cx,
                        );
                    }
                }
            }
            ContextEvent::UsePendingTools => {
                let pending_tool_uses = self
                    .context
                    .read(cx)
                    .pending_tool_uses()
                    .into_iter()
                    .filter(|tool_use| tool_use.status.is_idle())
                    .cloned()
                    .collect::<Vec<_>>();

                for tool_use in pending_tool_uses {
                    let tool_registry = ToolRegistry::global(cx);
                    if let Some(tool) = tool_registry.tool(&tool_use.name) {
                        let task = tool.run(tool_use.input, self.workspace.clone(), cx);

                        self.context.update(cx, |context, cx| {
                            context.insert_tool_output(tool_use.id.clone(), task, cx);
                        });
                    }
                }
            }
            ContextEvent::ToolFinished {
                tool_use_id,
                output_range,
            } => {
                self.editor.update(cx, |editor, cx| {
                    let buffer = editor.buffer().read(cx).snapshot(cx);
                    let (excerpt_id, _buffer_id, _) = buffer.as_singleton().unwrap();
                    let excerpt_id = *excerpt_id;

                    let placeholder = FoldPlaceholder {
                        render: render_fold_icon_button(
                            cx.view().downgrade(),
                            IconName::PocketKnife,
                            format!("Tool Result: {tool_use_id}").into(),
                        ),
                        constrain_width: false,
                        merge_adjacent: false,
                    };
                    let render_trailer =
                        move |_row, _unfold, _cx: &mut WindowContext| Empty.into_any();

                    let start = buffer
                        .anchor_in_excerpt(excerpt_id, output_range.start)
                        .unwrap();
                    let end = buffer
                        .anchor_in_excerpt(excerpt_id, output_range.end)
                        .unwrap();

                    let buffer_row = MultiBufferRow(start.to_point(&buffer).row);

                    let crease = Crease::new(
                        start..end,
                        placeholder,
                        fold_toggle("tool-use"),
                        render_trailer,
                    );

                    editor.insert_creases([crease], cx);
                    editor.fold_at(&FoldAt { buffer_row }, cx);
                });
            }
            ContextEvent::Operation(_) => {}
            ContextEvent::ShowAssistError(error_message) => {
                self.last_error = Some(AssistError::Message(error_message.clone()));
            }
            ContextEvent::ShowPaymentRequiredError => {
                self.last_error = Some(AssistError::PaymentRequired);
            }
            ContextEvent::ShowMaxMonthlySpendReachedError => {
                self.last_error = Some(AssistError::MaxMonthlySpendReached);
            }
        }
    }

<<<<<<< HEAD
    fn update_invoked_slash_command(
        &mut self,
        command_id: SlashCommandId,
        cx: &mut ViewContext<Self>,
    ) {
        self.editor.update(cx, |editor, cx| {
            if let Some(invoked_slash_command) =
                self.context.read(cx).invoked_slash_command(&command_id)
            {
                if let InvokedSlashCommandStatus::Finished = invoked_slash_command.status {
                    editor.remove_blocks(
                        HashSet::from_iter(self.invoked_slash_command_blocks.remove(&command_id)),
                        None,
                        cx,
                    )
                } else if self.invoked_slash_command_blocks.contains_key(&command_id) {
                    cx.notify();
                } else {
                    let buffer = editor.buffer().read(cx).snapshot(cx);
                    let (&excerpt_id, buffer_id, _) = buffer.as_singleton().unwrap();
                    let context = self.context.downgrade();
                    let block_ids = editor.insert_blocks(
                        [BlockProperties {
                            style: BlockStyle::Fixed,
                            position: Anchor {
                                buffer_id: Some(buffer_id),
                                excerpt_id,
                                text_anchor: invoked_slash_command.position,
                            },
                            height: 1,
                            disposition: BlockDisposition::Above,
                            render: invoked_slash_command_renderer(command_id, context),
                            priority: 0,
                        }],
                        None,
                        cx,
                    );

                    self.invoked_slash_command_blocks
                        .insert(command_id, block_ids[0]);
                }
            } else {
                editor.remove_blocks(
                    HashSet::from_iter(self.invoked_slash_command_blocks.remove(&command_id)),
                    None,
                    cx,
                )
            };
        });
    }

    fn workflow_steps_updated(
=======
    fn patches_updated(
>>>>>>> 9dfe4a30
        &mut self,
        removed: &Vec<Range<text::Anchor>>,
        updated: &Vec<Range<text::Anchor>>,
        cx: &mut ViewContext<ContextEditor>,
    ) {
        let this = cx.view().downgrade();
        let mut removed_crease_ids = Vec::new();
        let mut removed_block_ids = HashSet::default();
        let mut editors_to_close = Vec::new();
        for range in removed {
            if let Some(state) = self.patches.remove(range) {
                editors_to_close.extend(state.editor.and_then(|state| state.editor.upgrade()));
                removed_block_ids.insert(state.footer_block_id);
                removed_crease_ids.push(state.crease_id);
            }
        }

        self.editor.update(cx, |editor, cx| {
            let snapshot = editor.snapshot(cx);
            let multibuffer = &snapshot.buffer_snapshot;
            let (&excerpt_id, _, _) = multibuffer.as_singleton().unwrap();

            let mut replaced_blocks = HashMap::default();
            for range in updated {
                let Some(patch) = self.context.read(cx).patch_for_range(&range, cx).cloned() else {
                    continue;
                };

                let path_count = patch.path_count();
                let patch_start = multibuffer
                    .anchor_in_excerpt(excerpt_id, patch.range.start)
                    .unwrap();
                let patch_end = multibuffer
                    .anchor_in_excerpt(excerpt_id, patch.range.end)
                    .unwrap();
                let render_block: RenderBlock = Box::new({
                    let this = this.clone();
                    let patch_range = range.clone();
                    move |cx: &mut BlockContext<'_, '_>| {
                        let max_width = cx.max_width;
                        let gutter_width = cx.gutter_dimensions.full_width();
                        let block_id = cx.block_id;
                        this.update(&mut **cx, |this, cx| {
                            this.render_patch_footer(
                                patch_range.clone(),
                                max_width,
                                gutter_width,
                                block_id,
                                cx,
                            )
                        })
                        .ok()
                        .flatten()
                        .unwrap_or_else(|| Empty.into_any())
                    }
                });

                let header_placeholder = FoldPlaceholder {
                    render: {
                        let this = this.clone();
                        let patch_range = range.clone();
                        Arc::new(move |fold_id, _range, cx| {
                            this.update(cx, |this, cx| {
                                this.render_patch_header(patch_range.clone(), fold_id, cx)
                            })
                            .ok()
                            .flatten()
                            .unwrap_or_else(|| Empty.into_any())
                        })
                    },
                    constrain_width: false,
                    merge_adjacent: false,
                };

                let should_refold;
                if let Some(state) = self.patches.get_mut(&range) {
                    replaced_blocks.insert(state.footer_block_id, render_block);
                    if let Some(editor_state) = &state.editor {
                        if editor_state.opened_patch != patch {
                            state.update_task = Some({
                                let this = this.clone();
                                cx.spawn(|_, cx| async move {
                                    Self::update_patch_editor(this.clone(), patch, cx)
                                        .await
                                        .log_err();
                                })
                            });
                        }
                    }

                    should_refold =
                        snapshot.intersects_fold(patch_start.to_offset(&snapshot.buffer_snapshot));
                } else {
                    let block_ids = editor.insert_blocks(
                        [BlockProperties {
                            position: patch_start,
                            height: path_count as u32 + 1,
                            style: BlockStyle::Flex,
                            render: render_block,
                            disposition: BlockDisposition::Below,
                            priority: 0,
                        }],
                        None,
                        cx,
                    );

                    let new_crease_ids = editor.insert_creases(
                        [Crease::new(
                            patch_start..patch_end,
                            header_placeholder.clone(),
                            fold_toggle("patch-header"),
                            |_, _, _| Empty.into_any_element(),
                        )],
                        cx,
                    );

                    self.patches.insert(
                        range.clone(),
                        PatchViewState {
                            footer_block_id: block_ids[0],
                            crease_id: new_crease_ids[0],
                            editor: None,
                            update_task: None,
                        },
                    );

                    should_refold = true;
                }

                if should_refold {
                    editor.unfold_ranges([patch_start..patch_end], true, false, cx);
                    editor.fold_ranges([(patch_start..patch_end, header_placeholder)], false, cx);
                }
            }

            editor.remove_creases(removed_crease_ids, cx);
            editor.remove_blocks(removed_block_ids, None, cx);
            editor.replace_blocks(replaced_blocks, None, cx);
        });

        for editor in editors_to_close {
            self.close_patch_editor(editor, cx);
        }

        self.update_active_patch(cx);
    }

    fn insert_slash_command_output_sections(
        &mut self,
        sections: impl IntoIterator<Item = SlashCommandOutputSection<language::Anchor>>,
        expand_result: bool,
        cx: &mut ViewContext<Self>,
    ) {
        self.editor.update(cx, |editor, cx| {
            let buffer = editor.buffer().read(cx).snapshot(cx);
            let excerpt_id = *buffer.as_singleton().unwrap().0;
            let mut buffer_rows_to_fold = BTreeSet::new();
            let mut creases = Vec::new();
            for section in sections {
                let start = buffer
                    .anchor_in_excerpt(excerpt_id, section.range.start)
                    .unwrap();
                let end = buffer
                    .anchor_in_excerpt(excerpt_id, section.range.end)
                    .unwrap();
                let buffer_row = MultiBufferRow(start.to_point(&buffer).row);
                buffer_rows_to_fold.insert(buffer_row);
                creases.push(
                    Crease::new(
                        start..end,
                        FoldPlaceholder {
                            render: render_fold_icon_button(
                                cx.view().downgrade(),
                                section.icon,
                                section.label.clone(),
                            ),
                            constrain_width: false,
                            merge_adjacent: false,
                        },
                        render_slash_command_output_toggle,
                        |_, _, _| Empty.into_any_element(),
                    )
                    .with_metadata(CreaseMetadata {
                        icon: section.icon,
                        label: section.label,
                    }),
                );
            }

            editor.insert_creases(creases, cx);

            if expand_result {
                buffer_rows_to_fold.clear();
            }
            for buffer_row in buffer_rows_to_fold.into_iter().rev() {
                editor.fold_at(&FoldAt { buffer_row }, cx);
            }
        });
    }

    fn handle_editor_event(
        &mut self,
        _: View<Editor>,
        event: &EditorEvent,
        cx: &mut ViewContext<Self>,
    ) {
        match event {
            EditorEvent::ScrollPositionChanged { autoscroll, .. } => {
                let cursor_scroll_position = self.cursor_scroll_position(cx);
                if *autoscroll {
                    self.scroll_position = cursor_scroll_position;
                } else if self.scroll_position != cursor_scroll_position {
                    self.scroll_position = None;
                }
            }
            EditorEvent::SelectionsChanged { .. } => {
                self.scroll_position = self.cursor_scroll_position(cx);
                self.update_active_patch(cx);
            }
            _ => {}
        }
        cx.emit(event.clone());
    }

    fn active_patch(&self) -> Option<(Range<text::Anchor>, &PatchViewState)> {
        let patch = self.active_patch.as_ref()?;
        Some((patch.clone(), self.patches.get(&patch)?))
    }

    fn update_active_patch(&mut self, cx: &mut ViewContext<Self>) {
        let newest_cursor = self.editor.read(cx).selections.newest::<Point>(cx).head();
        let context = self.context.read(cx);

        let new_patch = context.patch_containing(newest_cursor, cx).cloned();

        if new_patch.as_ref().map(|p| &p.range) == self.active_patch.as_ref() {
            return;
        }

        if let Some(old_patch_range) = self.active_patch.take() {
            if let Some(patch_state) = self.patches.get_mut(&old_patch_range) {
                if let Some(state) = patch_state.editor.take() {
                    if let Some(editor) = state.editor.upgrade() {
                        self.close_patch_editor(editor, cx);
                    }
                }
            }
        }

        if let Some(new_patch) = new_patch {
            self.active_patch = Some(new_patch.range.clone());

            if let Some(patch_state) = self.patches.get_mut(&new_patch.range) {
                let mut editor = None;
                if let Some(state) = &patch_state.editor {
                    if let Some(opened_editor) = state.editor.upgrade() {
                        editor = Some(opened_editor);
                    }
                }

                if let Some(editor) = editor {
                    self.workspace
                        .update(cx, |workspace, cx| {
                            workspace.activate_item(&editor, true, false, cx);
                        })
                        .ok();
                } else {
                    patch_state.update_task = Some(cx.spawn(move |this, cx| async move {
                        Self::open_patch_editor(this, new_patch, cx).await.log_err();
                    }));
                }
            }
        }
    }

    fn close_patch_editor(
        &mut self,
        editor: View<ProposedChangesEditor>,
        cx: &mut ViewContext<ContextEditor>,
    ) {
        self.workspace
            .update(cx, |workspace, cx| {
                if let Some(pane) = workspace.pane_for(&editor) {
                    pane.update(cx, |pane, cx| {
                        let item_id = editor.entity_id();
                        if !editor.read(cx).focus_handle(cx).is_focused(cx) {
                            pane.close_item_by_id(item_id, SaveIntent::Skip, cx)
                                .detach_and_log_err(cx);
                        }
                    });
                }
            })
            .ok();
    }

    async fn open_patch_editor(
        this: WeakView<Self>,
        patch: AssistantPatch,
        mut cx: AsyncWindowContext,
    ) -> Result<()> {
        let project = this.update(&mut cx, |this, _| this.project.clone())?;
        let resolved_patch = patch.resolve(project.clone(), &mut cx).await;

        let editor = cx.new_view(|cx| {
            let editor = ProposedChangesEditor::new(
                patch.title.clone(),
                resolved_patch
                    .edit_groups
                    .iter()
                    .map(|(buffer, groups)| ProposedChangeLocation {
                        buffer: buffer.clone(),
                        ranges: groups
                            .iter()
                            .map(|group| group.context_range.clone())
                            .collect(),
                    })
                    .collect(),
                Some(project.clone()),
                cx,
            );
            resolved_patch.apply(&editor, cx);
            editor
        })?;

        this.update(&mut cx, |this, cx| {
            if let Some(patch_state) = this.patches.get_mut(&patch.range) {
                patch_state.editor = Some(PatchEditorState {
                    editor: editor.downgrade(),
                    opened_patch: patch,
                });
                patch_state.update_task.take();
            }

            this.workspace
                .update(cx, |workspace, cx| {
                    workspace.add_item_to_active_pane(Box::new(editor.clone()), None, false, cx)
                })
                .log_err();
        })?;

        Ok(())
    }

    async fn update_patch_editor(
        this: WeakView<Self>,
        patch: AssistantPatch,
        mut cx: AsyncWindowContext,
    ) -> Result<()> {
        let project = this.update(&mut cx, |this, _| this.project.clone())?;
        let resolved_patch = patch.resolve(project.clone(), &mut cx).await;
        this.update(&mut cx, |this, cx| {
            let patch_state = this.patches.get_mut(&patch.range)?;

            let locations = resolved_patch
                .edit_groups
                .iter()
                .map(|(buffer, groups)| ProposedChangeLocation {
                    buffer: buffer.clone(),
                    ranges: groups
                        .iter()
                        .map(|group| group.context_range.clone())
                        .collect(),
                })
                .collect();

            if let Some(state) = &mut patch_state.editor {
                if let Some(editor) = state.editor.upgrade() {
                    editor.update(cx, |editor, cx| {
                        editor.set_title(patch.title.clone(), cx);
                        editor.reset_locations(locations, cx);
                        resolved_patch.apply(editor, cx);
                    });

                    state.opened_patch = patch;
                } else {
                    patch_state.editor.take();
                }
            }
            patch_state.update_task.take();

            Some(())
        })?;
        Ok(())
    }

    fn handle_editor_search_event(
        &mut self,
        _: View<Editor>,
        event: &SearchEvent,
        cx: &mut ViewContext<Self>,
    ) {
        cx.emit(event.clone());
    }

    fn cursor_scroll_position(&self, cx: &mut ViewContext<Self>) -> Option<ScrollPosition> {
        self.editor.update(cx, |editor, cx| {
            let snapshot = editor.snapshot(cx);
            let cursor = editor.selections.newest_anchor().head();
            let cursor_row = cursor
                .to_display_point(&snapshot.display_snapshot)
                .row()
                .as_f32();
            let scroll_position = editor
                .scroll_manager
                .anchor()
                .scroll_position(&snapshot.display_snapshot);

            let scroll_bottom = scroll_position.y + editor.visible_line_count().unwrap_or(0.);
            if (scroll_position.y..scroll_bottom).contains(&cursor_row) {
                Some(ScrollPosition {
                    cursor,
                    offset_before_cursor: point(scroll_position.x, cursor_row - scroll_position.y),
                })
            } else {
                None
            }
        })
    }

    fn update_message_headers(&mut self, cx: &mut ViewContext<Self>) {
        self.editor.update(cx, |editor, cx| {
            let buffer = editor.buffer().read(cx).snapshot(cx);

            let excerpt_id = *buffer.as_singleton().unwrap().0;
            let mut old_blocks = std::mem::take(&mut self.blocks);
            let mut blocks_to_remove: HashMap<_, _> = old_blocks
                .iter()
                .map(|(message_id, (_, block_id))| (*message_id, *block_id))
                .collect();
            let mut blocks_to_replace: HashMap<_, RenderBlock> = Default::default();

            let render_block = |message: MessageMetadata| -> RenderBlock {
                Box::new({
                    let context = self.context.clone();
                    move |cx| {
                        let message_id = MessageId(message.timestamp);
                        let show_spinner = message.role == Role::Assistant
                            && message.status == MessageStatus::Pending;

                        let label = match message.role {
                            Role::User => {
                                Label::new("You").color(Color::Default).into_any_element()
                            }
                            Role::Assistant => {
                                let label = Label::new("Assistant").color(Color::Info);
                                if show_spinner {
                                    label
                                        .with_animation(
                                            "pulsating-label",
                                            Animation::new(Duration::from_secs(2))
                                                .repeat()
                                                .with_easing(pulsating_between(0.4, 0.8)),
                                            |label, delta| label.alpha(delta),
                                        )
                                        .into_any_element()
                                } else {
                                    label.into_any_element()
                                }
                            }

                            Role::System => Label::new("System")
                                .color(Color::Warning)
                                .into_any_element(),
                        };

                        let sender = ButtonLike::new("role")
                            .style(ButtonStyle::Filled)
                            .child(label)
                            .tooltip(|cx| {
                                Tooltip::with_meta(
                                    "Toggle message role",
                                    None,
                                    "Available roles: You (User), Assistant, System",
                                    cx,
                                )
                            })
                            .on_click({
                                let context = context.clone();
                                move |_, cx| {
                                    context.update(cx, |context, cx| {
                                        context.cycle_message_roles(
                                            HashSet::from_iter(Some(message_id)),
                                            cx,
                                        )
                                    })
                                }
                            });

                        h_flex()
                            .id(("message_header", message_id.as_u64()))
                            .pl(cx.gutter_dimensions.full_width())
                            .h_11()
                            .w_full()
                            .relative()
                            .gap_1()
                            .child(sender)
                            .children(match &message.cache {
                                Some(cache) if cache.is_final_anchor => match cache.status {
                                    CacheStatus::Cached => Some(
                                        div()
                                            .id("cached")
                                            .child(
                                                Icon::new(IconName::DatabaseZap)
                                                    .size(IconSize::XSmall)
                                                    .color(Color::Hint),
                                            )
                                            .tooltip(|cx| {
                                                Tooltip::with_meta(
                                                    "Context cached",
                                                    None,
                                                    "Large messages cached to optimize performance",
                                                    cx,
                                                )
                                            })
                                            .into_any_element(),
                                    ),
                                    CacheStatus::Pending => Some(
                                        div()
                                            .child(
                                                Icon::new(IconName::Ellipsis)
                                                    .size(IconSize::XSmall)
                                                    .color(Color::Hint),
                                            )
                                            .into_any_element(),
                                    ),
                                },
                                _ => None,
                            })
                            .children(match &message.status {
                                MessageStatus::Error(error) => Some(
                                    Button::new("show-error", "Error")
                                        .color(Color::Error)
                                        .selected_label_color(Color::Error)
                                        .selected_icon_color(Color::Error)
                                        .icon(IconName::XCircle)
                                        .icon_color(Color::Error)
                                        .icon_size(IconSize::Small)
                                        .icon_position(IconPosition::Start)
                                        .tooltip(move |cx| {
                                            Tooltip::with_meta(
                                                "Error interacting with language model",
                                                None,
                                                "Click for more details",
                                                cx,
                                            )
                                        })
                                        .on_click({
                                            let context = context.clone();
                                            let error = error.clone();
                                            move |_, cx| {
                                                context.update(cx, |_, cx| {
                                                    cx.emit(ContextEvent::ShowAssistError(
                                                        error.clone(),
                                                    ));
                                                });
                                            }
                                        })
                                        .into_any_element(),
                                ),
                                MessageStatus::Canceled => Some(
                                    ButtonLike::new("canceled")
                                        .child(Icon::new(IconName::XCircle).color(Color::Disabled))
                                        .child(
                                            Label::new("Canceled")
                                                .size(LabelSize::Small)
                                                .color(Color::Disabled),
                                        )
                                        .tooltip(move |cx| {
                                            Tooltip::with_meta(
                                                "Canceled",
                                                None,
                                                "Interaction with the assistant was canceled",
                                                cx,
                                            )
                                        })
                                        .into_any_element(),
                                ),
                                _ => None,
                            })
                            .into_any_element()
                    }
                })
            };
            let create_block_properties = |message: &Message| BlockProperties {
                position: buffer
                    .anchor_in_excerpt(excerpt_id, message.anchor_range.start)
                    .unwrap(),
                height: 2,
                style: BlockStyle::Sticky,
                disposition: BlockDisposition::Above,
                priority: usize::MAX,
                render: render_block(MessageMetadata::from(message)),
            };
            let mut new_blocks = vec![];
            let mut block_index_to_message = vec![];
            for message in self.context.read(cx).messages(cx) {
                if let Some(_) = blocks_to_remove.remove(&message.id) {
                    // This is an old message that we might modify.
                    let Some((meta, block_id)) = old_blocks.get_mut(&message.id) else {
                        debug_assert!(
                            false,
                            "old_blocks should contain a message_id we've just removed."
                        );
                        continue;
                    };
                    // Should we modify it?
                    let message_meta = MessageMetadata::from(&message);
                    if meta != &message_meta {
                        blocks_to_replace.insert(*block_id, render_block(message_meta.clone()));
                        *meta = message_meta;
                    }
                } else {
                    // This is a new message.
                    new_blocks.push(create_block_properties(&message));
                    block_index_to_message.push((message.id, MessageMetadata::from(&message)));
                }
            }
            editor.replace_blocks(blocks_to_replace, None, cx);
            editor.remove_blocks(blocks_to_remove.into_values().collect(), None, cx);

            let ids = editor.insert_blocks(new_blocks, None, cx);
            old_blocks.extend(ids.into_iter().zip(block_index_to_message).map(
                |(block_id, (message_id, message_meta))| (message_id, (message_meta, block_id)),
            ));
            self.blocks = old_blocks;
        });
    }

    /// Returns either the selected text, or the content of the Markdown code
    /// block surrounding the cursor.
    fn get_selection_or_code_block(
        context_editor_view: &View<ContextEditor>,
        cx: &mut ViewContext<Workspace>,
    ) -> Option<(String, bool)> {
        const CODE_FENCE_DELIMITER: &'static str = "```";

        let context_editor = context_editor_view.read(cx).editor.read(cx);

        if context_editor.selections.newest::<Point>(cx).is_empty() {
            let snapshot = context_editor.buffer().read(cx).snapshot(cx);
            let (_, _, snapshot) = snapshot.as_singleton()?;

            let head = context_editor.selections.newest::<Point>(cx).head();
            let offset = snapshot.point_to_offset(head);

            let surrounding_code_block_range = find_surrounding_code_block(snapshot, offset)?;
            let mut text = snapshot
                .text_for_range(surrounding_code_block_range)
                .collect::<String>();

            // If there is no newline trailing the closing three-backticks, then
            // tree-sitter-md extends the range of the content node to include
            // the backticks.
            if text.ends_with(CODE_FENCE_DELIMITER) {
                text.drain((text.len() - CODE_FENCE_DELIMITER.len())..);
            }

            (!text.is_empty()).then_some((text, true))
        } else {
            let anchor = context_editor.selections.newest_anchor();
            let text = context_editor
                .buffer()
                .read(cx)
                .read(cx)
                .text_for_range(anchor.range())
                .collect::<String>();

            (!text.is_empty()).then_some((text, false))
        }
    }

    fn insert_selection(
        workspace: &mut Workspace,
        _: &InsertIntoEditor,
        cx: &mut ViewContext<Workspace>,
    ) {
        let Some(panel) = workspace.panel::<AssistantPanel>(cx) else {
            return;
        };
        let Some(context_editor_view) = panel.read(cx).active_context_editor(cx) else {
            return;
        };
        let Some(active_editor_view) = workspace
            .active_item(cx)
            .and_then(|item| item.act_as::<Editor>(cx))
        else {
            return;
        };

        if let Some((text, _)) = Self::get_selection_or_code_block(&context_editor_view, cx) {
            active_editor_view.update(cx, |editor, cx| {
                editor.insert(&text, cx);
                editor.focus(cx);
            })
        }
    }

    fn copy_code(workspace: &mut Workspace, _: &CopyCode, cx: &mut ViewContext<Workspace>) {
        let result = maybe!({
            let panel = workspace.panel::<AssistantPanel>(cx)?;
            let context_editor_view = panel.read(cx).active_context_editor(cx)?;
            Self::get_selection_or_code_block(&context_editor_view, cx)
        });
        let Some((text, is_code_block)) = result else {
            return;
        };

        cx.write_to_clipboard(ClipboardItem::new_string(text));

        struct CopyToClipboardToast;
        workspace.show_toast(
            Toast::new(
                NotificationId::unique::<CopyToClipboardToast>(),
                format!(
                    "{} copied to clipboard.",
                    if is_code_block {
                        "Code block"
                    } else {
                        "Selection"
                    }
                ),
            )
            .autohide(),
            cx,
        );
    }

    fn insert_dragged_files(
        workspace: &mut Workspace,
        action: &InsertDraggedFiles,
        cx: &mut ViewContext<Workspace>,
    ) {
        let Some(panel) = workspace.panel::<AssistantPanel>(cx) else {
            return;
        };
        let Some(context_editor_view) = panel.read(cx).active_context_editor(cx) else {
            return;
        };

        let project = workspace.project().clone();

        let paths = match action {
            InsertDraggedFiles::ProjectPaths(paths) => Task::ready((paths.clone(), vec![])),
            InsertDraggedFiles::ExternalFiles(paths) => {
                let tasks = paths
                    .clone()
                    .into_iter()
                    .map(|path| Workspace::project_path_for_path(project.clone(), &path, false, cx))
                    .collect::<Vec<_>>();

                cx.spawn(move |_, cx| async move {
                    let mut paths = vec![];
                    let mut worktrees = vec![];

                    let opened_paths = futures::future::join_all(tasks).await;
                    for (worktree, project_path) in opened_paths.into_iter().flatten() {
                        let Ok(worktree_root_name) =
                            worktree.read_with(&cx, |worktree, _| worktree.root_name().to_string())
                        else {
                            continue;
                        };

                        let mut full_path = PathBuf::from(worktree_root_name.clone());
                        full_path.push(&project_path.path);
                        paths.push(full_path);
                        worktrees.push(worktree);
                    }

                    (paths, worktrees)
                })
            }
        };

        cx.spawn(|_, mut cx| async move {
            let (paths, dragged_file_worktrees) = paths.await;
            let cmd_name = file_command::FileSlashCommand.name();

            context_editor_view
                .update(&mut cx, |context_editor, cx| {
                    let file_argument = paths
                        .into_iter()
                        .map(|path| path.to_string_lossy().to_string())
                        .collect::<Vec<_>>()
                        .join(" ");

                    context_editor.editor.update(cx, |editor, cx| {
                        editor.insert("\n", cx);
                        editor.insert(&format!("/{} {}", cmd_name, file_argument), cx);
                    });

                    context_editor.confirm_command(&ConfirmCommand, cx);

                    context_editor
                        .dragged_file_worktrees
                        .extend(dragged_file_worktrees);
                })
                .log_err();
        })
        .detach();
    }

    fn quote_selection(
        workspace: &mut Workspace,
        _: &QuoteSelection,
        cx: &mut ViewContext<Workspace>,
    ) {
        let Some(panel) = workspace.panel::<AssistantPanel>(cx) else {
            return;
        };
        let Some(editor) = workspace
            .active_item(cx)
            .and_then(|item| item.act_as::<Editor>(cx))
        else {
            return;
        };

        let mut creases = vec![];
        editor.update(cx, |editor, cx| {
            let selections = editor.selections.all_adjusted(cx);
            let buffer = editor.buffer().read(cx).snapshot(cx);
            for selection in selections {
                let range = editor::ToOffset::to_offset(&selection.start, &buffer)
                    ..editor::ToOffset::to_offset(&selection.end, &buffer);
                let selected_text = buffer.text_for_range(range.clone()).collect::<String>();
                if selected_text.is_empty() {
                    continue;
                }
                let start_language = buffer.language_at(range.start);
                let end_language = buffer.language_at(range.end);
                let language_name = if start_language == end_language {
                    start_language.map(|language| language.code_fence_block_name())
                } else {
                    None
                };
                let language_name = language_name.as_deref().unwrap_or("");
                let filename = buffer
                    .file_at(selection.start)
                    .map(|file| file.full_path(cx));
                let text = if language_name == "markdown" {
                    selected_text
                        .lines()
                        .map(|line| format!("> {}", line))
                        .collect::<Vec<_>>()
                        .join("\n")
                } else {
                    let start_symbols = buffer
                        .symbols_containing(selection.start, None)
                        .map(|(_, symbols)| symbols);
                    let end_symbols = buffer
                        .symbols_containing(selection.end, None)
                        .map(|(_, symbols)| symbols);

                    let outline_text = if let Some((start_symbols, end_symbols)) =
                        start_symbols.zip(end_symbols)
                    {
                        Some(
                            start_symbols
                                .into_iter()
                                .zip(end_symbols)
                                .take_while(|(a, b)| a == b)
                                .map(|(a, _)| a.text)
                                .collect::<Vec<_>>()
                                .join(" > "),
                        )
                    } else {
                        None
                    };

                    let line_comment_prefix = start_language
                        .and_then(|l| l.default_scope().line_comment_prefixes().first().cloned());

                    let fence = codeblock_fence_for_path(
                        filename.as_deref(),
                        Some(selection.start.row..=selection.end.row),
                    );

                    if let Some((line_comment_prefix, outline_text)) =
                        line_comment_prefix.zip(outline_text)
                    {
                        let breadcrumb =
                            format!("{line_comment_prefix}Excerpt from: {outline_text}\n");
                        format!("{fence}{breadcrumb}{selected_text}\n```")
                    } else {
                        format!("{fence}{selected_text}\n```")
                    }
                };
                let crease_title = if let Some(path) = filename {
                    let start_line = selection.start.row + 1;
                    let end_line = selection.end.row + 1;
                    if start_line == end_line {
                        format!("{}, Line {}", path.display(), start_line)
                    } else {
                        format!("{}, Lines {} to {}", path.display(), start_line, end_line)
                    }
                } else {
                    "Quoted selection".to_string()
                };
                creases.push((text, crease_title));
            }
        });
        if creases.is_empty() {
            return;
        }
        // Activate the panel
        if !panel.focus_handle(cx).contains_focused(cx) {
            workspace.toggle_panel_focus::<AssistantPanel>(cx);
        }

        panel.update(cx, |_, cx| {
            // Wait to create a new context until the workspace is no longer
            // being updated.
            cx.defer(move |panel, cx| {
                if let Some(context) = panel
                    .active_context_editor(cx)
                    .or_else(|| panel.new_context(cx))
                {
                    context.update(cx, |context, cx| {
                        context.editor.update(cx, |editor, cx| {
                            editor.insert("\n", cx);
                            for (text, crease_title) in creases {
                                let point = editor.selections.newest::<Point>(cx).head();
                                let start_row = MultiBufferRow(point.row);

                                editor.insert(&text, cx);

                                let snapshot = editor.buffer().read(cx).snapshot(cx);
                                let anchor_before = snapshot.anchor_after(point);
                                let anchor_after = editor
                                    .selections
                                    .newest_anchor()
                                    .head()
                                    .bias_left(&snapshot);

                                editor.insert("\n", cx);

                                let fold_placeholder = quote_selection_fold_placeholder(
                                    crease_title,
                                    cx.view().downgrade(),
                                );
                                let crease = Crease::new(
                                    anchor_before..anchor_after,
                                    fold_placeholder,
                                    render_quote_selection_output_toggle,
                                    |_, _, _| Empty.into_any(),
                                );
                                editor.insert_creases(vec![crease], cx);
                                editor.fold_at(
                                    &FoldAt {
                                        buffer_row: start_row,
                                    },
                                    cx,
                                );
                            }
                        })
                    });
                };
            });
        });
    }

    fn copy(&mut self, _: &editor::actions::Copy, cx: &mut ViewContext<Self>) {
        if self.editor.read(cx).selections.count() == 1 {
            let (copied_text, metadata, _) = self.get_clipboard_contents(cx);
            cx.write_to_clipboard(ClipboardItem::new_string_with_json_metadata(
                copied_text,
                metadata,
            ));
            cx.stop_propagation();
            return;
        }

        cx.propagate();
    }

    fn cut(&mut self, _: &editor::actions::Cut, cx: &mut ViewContext<Self>) {
        if self.editor.read(cx).selections.count() == 1 {
            let (copied_text, metadata, selections) = self.get_clipboard_contents(cx);

            self.editor.update(cx, |editor, cx| {
                editor.transact(cx, |this, cx| {
                    this.change_selections(Some(Autoscroll::fit()), cx, |s| {
                        s.select(selections);
                    });
                    this.insert("", cx);
                    cx.write_to_clipboard(ClipboardItem::new_string_with_json_metadata(
                        copied_text,
                        metadata,
                    ));
                });
            });

            cx.stop_propagation();
            return;
        }

        cx.propagate();
    }

    fn get_clipboard_contents(
        &mut self,
        cx: &mut ViewContext<Self>,
    ) -> (String, CopyMetadata, Vec<text::Selection<usize>>) {
        let (snapshot, selection, creases) = self.editor.update(cx, |editor, cx| {
            let mut selection = editor.selections.newest::<Point>(cx);
            let snapshot = editor.buffer().read(cx).snapshot(cx);

            let is_entire_line = selection.is_empty() || editor.selections.line_mode;
            if is_entire_line {
                selection.start = Point::new(selection.start.row, 0);
                selection.end =
                    cmp::min(snapshot.max_point(), Point::new(selection.start.row + 1, 0));
                selection.goal = SelectionGoal::None;
            }

            let selection_start = snapshot.point_to_offset(selection.start);

            (
                snapshot.clone(),
                selection.clone(),
                editor.display_map.update(cx, |display_map, cx| {
                    display_map
                        .snapshot(cx)
                        .crease_snapshot
                        .creases_in_range(
                            MultiBufferRow(selection.start.row)
                                ..MultiBufferRow(selection.end.row + 1),
                            &snapshot,
                        )
                        .filter_map(|crease| {
                            if let Some(metadata) = &crease.metadata {
                                let start = crease
                                    .range
                                    .start
                                    .to_offset(&snapshot)
                                    .saturating_sub(selection_start);
                                let end = crease
                                    .range
                                    .end
                                    .to_offset(&snapshot)
                                    .saturating_sub(selection_start);

                                let range_relative_to_selection = start..end;

                                if range_relative_to_selection.is_empty() {
                                    None
                                } else {
                                    Some(SelectedCreaseMetadata {
                                        range_relative_to_selection,
                                        crease: metadata.clone(),
                                    })
                                }
                            } else {
                                None
                            }
                        })
                        .collect::<Vec<_>>()
                }),
            )
        });

        let selection = selection.map(|point| snapshot.point_to_offset(point));
        let context = self.context.read(cx);

        let mut text = String::new();
        for message in context.messages(cx) {
            if message.offset_range.start >= selection.range().end {
                break;
            } else if message.offset_range.end >= selection.range().start {
                let range = cmp::max(message.offset_range.start, selection.range().start)
                    ..cmp::min(message.offset_range.end, selection.range().end);
                if !range.is_empty() {
                    for chunk in context.buffer().read(cx).text_for_range(range) {
                        text.push_str(chunk);
                    }
                    if message.offset_range.end < selection.range().end {
                        text.push('\n');
                    }
                }
            }
        }

        (text, CopyMetadata { creases }, vec![selection])
    }

    fn paste(&mut self, action: &editor::actions::Paste, cx: &mut ViewContext<Self>) {
        cx.stop_propagation();

        let images = if let Some(item) = cx.read_from_clipboard() {
            item.into_entries()
                .filter_map(|entry| {
                    if let ClipboardEntry::Image(image) = entry {
                        Some(image)
                    } else {
                        None
                    }
                })
                .collect()
        } else {
            Vec::new()
        };

        let metadata = if let Some(item) = cx.read_from_clipboard() {
            item.entries().first().and_then(|entry| {
                if let ClipboardEntry::String(text) = entry {
                    text.metadata_json::<CopyMetadata>()
                } else {
                    None
                }
            })
        } else {
            None
        };

        if images.is_empty() {
            self.editor.update(cx, |editor, cx| {
                let paste_position = editor.selections.newest::<usize>(cx).head();
                editor.paste(action, cx);

                if let Some(metadata) = metadata {
                    let buffer = editor.buffer().read(cx).snapshot(cx);

                    let mut buffer_rows_to_fold = BTreeSet::new();
                    let weak_editor = cx.view().downgrade();
                    editor.insert_creases(
                        metadata.creases.into_iter().map(|metadata| {
                            let start = buffer.anchor_after(
                                paste_position + metadata.range_relative_to_selection.start,
                            );
                            let end = buffer.anchor_before(
                                paste_position + metadata.range_relative_to_selection.end,
                            );

                            let buffer_row = MultiBufferRow(start.to_point(&buffer).row);
                            buffer_rows_to_fold.insert(buffer_row);
                            Crease::new(
                                start..end,
                                FoldPlaceholder {
                                    constrain_width: false,
                                    render: render_fold_icon_button(
                                        weak_editor.clone(),
                                        metadata.crease.icon,
                                        metadata.crease.label.clone(),
                                    ),
                                    merge_adjacent: false,
                                },
                                render_slash_command_output_toggle,
                                |_, _, _| Empty.into_any(),
                            )
                            .with_metadata(metadata.crease.clone())
                        }),
                        cx,
                    );
                    for buffer_row in buffer_rows_to_fold.into_iter().rev() {
                        editor.fold_at(&FoldAt { buffer_row }, cx);
                    }
                }
            });
        } else {
            let mut image_positions = Vec::new();
            self.editor.update(cx, |editor, cx| {
                editor.transact(cx, |editor, cx| {
                    let edits = editor
                        .selections
                        .all::<usize>(cx)
                        .into_iter()
                        .map(|selection| (selection.start..selection.end, "\n"));
                    editor.edit(edits, cx);

                    let snapshot = editor.buffer().read(cx).snapshot(cx);
                    for selection in editor.selections.all::<usize>(cx) {
                        image_positions.push(snapshot.anchor_before(selection.end));
                    }
                });
            });

            self.context.update(cx, |context, cx| {
                for image in images {
                    let Some(render_image) = image.to_image_data(cx).log_err() else {
                        continue;
                    };
                    let image_id = image.id();
                    let image_task = LanguageModelImage::from_image(image, cx).shared();

                    for image_position in image_positions.iter() {
                        context.insert_content(
                            Content::Image {
                                anchor: image_position.text_anchor,
                                image_id,
                                image: image_task.clone(),
                                render_image: render_image.clone(),
                            },
                            cx,
                        );
                    }
                }
            });
        }
    }

    fn update_image_blocks(&mut self, cx: &mut ViewContext<Self>) {
        self.editor.update(cx, |editor, cx| {
            let buffer = editor.buffer().read(cx).snapshot(cx);
            let excerpt_id = *buffer.as_singleton().unwrap().0;
            let old_blocks = std::mem::take(&mut self.image_blocks);
            let new_blocks = self
                .context
                .read(cx)
                .contents(cx)
                .filter_map(|content| {
                    if let Content::Image {
                        anchor,
                        render_image,
                        ..
                    } = content
                    {
                        Some((anchor, render_image))
                    } else {
                        None
                    }
                })
                .filter_map(|(anchor, render_image)| {
                    const MAX_HEIGHT_IN_LINES: u32 = 8;
                    let anchor = buffer.anchor_in_excerpt(excerpt_id, anchor).unwrap();
                    let image = render_image.clone();
                    anchor.is_valid(&buffer).then(|| BlockProperties {
                        position: anchor,
                        height: MAX_HEIGHT_IN_LINES,
                        style: BlockStyle::Sticky,
                        render: Box::new(move |cx| {
                            let image_size = size_for_image(
                                &image,
                                size(
                                    cx.max_width - cx.gutter_dimensions.full_width(),
                                    MAX_HEIGHT_IN_LINES as f32 * cx.line_height,
                                ),
                            );
                            h_flex()
                                .pl(cx.gutter_dimensions.full_width())
                                .child(
                                    img(image.clone())
                                        .object_fit(gpui::ObjectFit::ScaleDown)
                                        .w(image_size.width)
                                        .h(image_size.height),
                                )
                                .into_any_element()
                        }),

                        disposition: BlockDisposition::Above,
                        priority: 0,
                    })
                })
                .collect::<Vec<_>>();

            editor.remove_blocks(old_blocks, None, cx);
            let ids = editor.insert_blocks(new_blocks, None, cx);
            self.image_blocks = HashSet::from_iter(ids);
        });
    }

    fn split(&mut self, _: &Split, cx: &mut ViewContext<Self>) {
        self.context.update(cx, |context, cx| {
            let selections = self.editor.read(cx).selections.disjoint_anchors();
            for selection in selections.as_ref() {
                let buffer = self.editor.read(cx).buffer().read(cx).snapshot(cx);
                let range = selection
                    .map(|endpoint| endpoint.to_offset(&buffer))
                    .range();
                context.split_message(range, cx);
            }
        });
    }

    fn save(&mut self, _: &Save, cx: &mut ViewContext<Self>) {
        self.context.update(cx, |context, cx| {
            context.save(Some(Duration::from_millis(500)), self.fs.clone(), cx)
        });
    }

    fn title(&self, cx: &AppContext) -> Cow<str> {
        self.context
            .read(cx)
            .summary()
            .map(|summary| summary.text.clone())
            .map(Cow::Owned)
            .unwrap_or_else(|| Cow::Borrowed(DEFAULT_TAB_TITLE))
    }

    fn render_patch_header(
        &self,
        range: Range<text::Anchor>,
        _id: FoldId,
        cx: &mut ViewContext<Self>,
    ) -> Option<AnyElement> {
        let patch = self.context.read(cx).patch_for_range(&range, cx)?;
        let theme = cx.theme().clone();
        Some(
            h_flex()
                .px_1()
                .py_0p5()
                .border_b_1()
                .border_color(theme.status().info_border)
                .gap_1()
                .child(Icon::new(IconName::Diff).size(IconSize::Small))
                .child(Label::new(patch.title.clone()).size(LabelSize::Small))
                .into_any(),
        )
    }

    fn render_patch_footer(
        &mut self,
        range: Range<text::Anchor>,
        max_width: Pixels,
        gutter_width: Pixels,
        id: BlockId,
        cx: &mut ViewContext<Self>,
    ) -> Option<AnyElement> {
        let snapshot = self.editor.update(cx, |editor, cx| editor.snapshot(cx));
        let (excerpt_id, _buffer_id, _) = snapshot.buffer_snapshot.as_singleton().unwrap();
        let excerpt_id = *excerpt_id;
        let anchor = snapshot
            .buffer_snapshot
            .anchor_in_excerpt(excerpt_id, range.start)
            .unwrap();

        if !snapshot.intersects_fold(anchor) {
            return None;
        }

        let patch = self.context.read(cx).patch_for_range(&range, cx)?;
        let paths = patch
            .paths()
            .map(|p| SharedString::from(p.to_string()))
            .collect::<BTreeSet<_>>();

        Some(
            v_flex()
                .id(id)
                .pl(gutter_width)
                .w(max_width)
                .py_2()
                .cursor(CursorStyle::PointingHand)
                .on_click(cx.listener(move |this, _, cx| {
                    this.editor.update(cx, |editor, cx| {
                        editor.change_selections(None, cx, |selections| {
                            selections.select_ranges(vec![anchor..anchor]);
                        });
                    });
                    this.focus_active_patch(cx);
                }))
                .children(paths.into_iter().map(|path| {
                    h_flex()
                        .pl_1()
                        .gap_1()
                        .child(Icon::new(IconName::File).size(IconSize::Small))
                        .child(Label::new(path).size(LabelSize::Small))
                }))
                .when(patch.status == AssistantPatchStatus::Pending, |div| {
                    div.child(
                        Label::new("Generating")
                            .color(Color::Muted)
                            .size(LabelSize::Small)
                            .with_animation(
                                "pulsating-label",
                                Animation::new(Duration::from_secs(2))
                                    .repeat()
                                    .with_easing(pulsating_between(0.4, 1.)),
                                |label, delta| label.alpha(delta),
                            ),
                    )
                })
                .into_any(),
        )
    }

    fn render_notice(&self, cx: &mut ViewContext<Self>) -> Option<AnyElement> {
        use feature_flags::FeatureFlagAppExt;
        let nudge = self.assistant_panel.upgrade().map(|assistant_panel| {
            assistant_panel.read(cx).show_zed_ai_notice && cx.has_flag::<feature_flags::ZedPro>()
        });

        if nudge.map_or(false, |value| value) {
            Some(
                h_flex()
                    .p_3()
                    .border_b_1()
                    .border_color(cx.theme().colors().border_variant)
                    .bg(cx.theme().colors().editor_background)
                    .justify_between()
                    .child(
                        h_flex()
                            .gap_3()
                            .child(Icon::new(IconName::ZedAssistant).color(Color::Accent))
                            .child(Label::new("Zed AI is here! Get started by signing in →")),
                    )
                    .child(
                        Button::new("sign-in", "Sign in")
                            .size(ButtonSize::Compact)
                            .style(ButtonStyle::Filled)
                            .on_click(cx.listener(|this, _event, cx| {
                                let client = this
                                    .workspace
                                    .update(cx, |workspace, _| workspace.client().clone())
                                    .log_err();

                                if let Some(client) = client {
                                    cx.spawn(|this, mut cx| async move {
                                        client.authenticate_and_connect(true, &mut cx).await?;
                                        this.update(&mut cx, |_, cx| cx.notify())
                                    })
                                    .detach_and_log_err(cx)
                                }
                            })),
                    )
                    .into_any_element(),
            )
        } else if let Some(configuration_error) = configuration_error(cx) {
            let label = match configuration_error {
                ConfigurationError::NoProvider => "No LLM provider selected.",
                ConfigurationError::ProviderNotAuthenticated => "LLM provider is not configured.",
            };
            Some(
                h_flex()
                    .px_3()
                    .py_2()
                    .border_b_1()
                    .border_color(cx.theme().colors().border_variant)
                    .bg(cx.theme().colors().editor_background)
                    .justify_between()
                    .child(
                        h_flex()
                            .gap_3()
                            .child(
                                Icon::new(IconName::Warning)
                                    .size(IconSize::Small)
                                    .color(Color::Warning),
                            )
                            .child(Label::new(label)),
                    )
                    .child(
                        Button::new("open-configuration", "Configure Providers")
                            .size(ButtonSize::Compact)
                            .icon(Some(IconName::SlidersVertical))
                            .icon_size(IconSize::Small)
                            .icon_position(IconPosition::Start)
                            .style(ButtonStyle::Filled)
                            .on_click({
                                let focus_handle = self.focus_handle(cx).clone();
                                move |_event, cx| {
                                    focus_handle.dispatch_action(&ShowConfiguration, cx);
                                }
                            }),
                    )
                    .into_any_element(),
            )
        } else {
            None
        }
    }

    fn render_send_button(&self, cx: &mut ViewContext<Self>) -> impl IntoElement {
        let focus_handle = self.focus_handle(cx).clone();

        let (style, tooltip) = match token_state(&self.context, cx) {
            Some(TokenState::NoTokensLeft { .. }) => (
                ButtonStyle::Tinted(TintColor::Negative),
                Some(Tooltip::text("Token limit reached", cx)),
            ),
            Some(TokenState::HasMoreTokens {
                over_warn_threshold,
                ..
            }) => {
                let (style, tooltip) = if over_warn_threshold {
                    (
                        ButtonStyle::Tinted(TintColor::Warning),
                        Some(Tooltip::text("Token limit is close to exhaustion", cx)),
                    )
                } else {
                    (ButtonStyle::Filled, None)
                };
                (style, tooltip)
            }
            None => (ButtonStyle::Filled, None),
        };

        let provider = LanguageModelRegistry::read_global(cx).active_provider();

        let has_configuration_error = configuration_error(cx).is_some();
        let needs_to_accept_terms = self.show_accept_terms
            && provider
                .as_ref()
                .map_or(false, |provider| provider.must_accept_terms(cx));
        let disabled = has_configuration_error || needs_to_accept_terms;

        ButtonLike::new("send_button")
            .disabled(disabled)
            .style(style)
            .when_some(tooltip, |button, tooltip| {
                button.tooltip(move |_| tooltip.clone())
            })
            .layer(ElevationIndex::ModalSurface)
            .child(Label::new("Send"))
            .children(
                KeyBinding::for_action_in(&Assist, &focus_handle, cx)
                    .map(|binding| binding.into_any_element()),
            )
            .on_click(move |_event, cx| {
                focus_handle.dispatch_action(&Assist, cx);
            })
    }

    fn render_last_error(&self, cx: &mut ViewContext<Self>) -> Option<AnyElement> {
        let last_error = self.last_error.as_ref()?;

        Some(
            div()
                .absolute()
                .right_3()
                .bottom_12()
                .max_w_96()
                .py_2()
                .px_3()
                .elevation_2(cx)
                .occlude()
                .child(match last_error {
                    AssistError::PaymentRequired => self.render_payment_required_error(cx),
                    AssistError::MaxMonthlySpendReached => {
                        self.render_max_monthly_spend_reached_error(cx)
                    }
                    AssistError::Message(error_message) => {
                        self.render_assist_error(error_message, cx)
                    }
                })
                .into_any(),
        )
    }

    fn render_payment_required_error(&self, cx: &mut ViewContext<Self>) -> AnyElement {
        const ERROR_MESSAGE: &str = "Free tier exceeded. Subscribe and add payment to continue using Zed LLMs. You'll be billed at cost for tokens used.";

        v_flex()
            .gap_0p5()
            .child(
                h_flex()
                    .gap_1p5()
                    .items_center()
                    .child(Icon::new(IconName::XCircle).color(Color::Error))
                    .child(Label::new("Free Usage Exceeded").weight(FontWeight::MEDIUM)),
            )
            .child(
                div()
                    .id("error-message")
                    .max_h_24()
                    .overflow_y_scroll()
                    .child(Label::new(ERROR_MESSAGE)),
            )
            .child(
                h_flex()
                    .justify_end()
                    .mt_1()
                    .child(Button::new("subscribe", "Subscribe").on_click(cx.listener(
                        |this, _, cx| {
                            this.last_error = None;
                            cx.open_url(&zed_urls::account_url(cx));
                            cx.notify();
                        },
                    )))
                    .child(Button::new("dismiss", "Dismiss").on_click(cx.listener(
                        |this, _, cx| {
                            this.last_error = None;
                            cx.notify();
                        },
                    ))),
            )
            .into_any()
    }

    fn render_max_monthly_spend_reached_error(&self, cx: &mut ViewContext<Self>) -> AnyElement {
        const ERROR_MESSAGE: &str = "You have reached your maximum monthly spend. Increase your spend limit to continue using Zed LLMs.";

        v_flex()
            .gap_0p5()
            .child(
                h_flex()
                    .gap_1p5()
                    .items_center()
                    .child(Icon::new(IconName::XCircle).color(Color::Error))
                    .child(Label::new("Max Monthly Spend Reached").weight(FontWeight::MEDIUM)),
            )
            .child(
                div()
                    .id("error-message")
                    .max_h_24()
                    .overflow_y_scroll()
                    .child(Label::new(ERROR_MESSAGE)),
            )
            .child(
                h_flex()
                    .justify_end()
                    .mt_1()
                    .child(
                        Button::new("subscribe", "Update Monthly Spend Limit").on_click(
                            cx.listener(|this, _, cx| {
                                this.last_error = None;
                                cx.open_url(&zed_urls::account_url(cx));
                                cx.notify();
                            }),
                        ),
                    )
                    .child(Button::new("dismiss", "Dismiss").on_click(cx.listener(
                        |this, _, cx| {
                            this.last_error = None;
                            cx.notify();
                        },
                    ))),
            )
            .into_any()
    }

    fn render_assist_error(
        &self,
        error_message: &SharedString,
        cx: &mut ViewContext<Self>,
    ) -> AnyElement {
        v_flex()
            .gap_0p5()
            .child(
                h_flex()
                    .gap_1p5()
                    .items_center()
                    .child(Icon::new(IconName::XCircle).color(Color::Error))
                    .child(
                        Label::new("Error interacting with language model")
                            .weight(FontWeight::MEDIUM),
                    ),
            )
            .child(
                div()
                    .id("error-message")
                    .max_h_24()
                    .overflow_y_scroll()
                    .child(Label::new(error_message.clone())),
            )
            .child(
                h_flex()
                    .justify_end()
                    .mt_1()
                    .child(Button::new("dismiss", "Dismiss").on_click(cx.listener(
                        |this, _, cx| {
                            this.last_error = None;
                            cx.notify();
                        },
                    ))),
            )
            .into_any()
    }
}

/// Returns the contents of the *outermost* fenced code block that contains the given offset.
fn find_surrounding_code_block(snapshot: &BufferSnapshot, offset: usize) -> Option<Range<usize>> {
    const CODE_BLOCK_NODE: &'static str = "fenced_code_block";
    const CODE_BLOCK_CONTENT: &'static str = "code_fence_content";

    let layer = snapshot.syntax_layers().next()?;

    let root_node = layer.node();
    let mut cursor = root_node.walk();

    // Go to the first child for the given offset
    while cursor.goto_first_child_for_byte(offset).is_some() {
        // If we're at the end of the node, go to the next one.
        // Example: if you have a fenced-code-block, and you're on the start of the line
        // right after the closing ```, you want to skip the fenced-code-block and
        // go to the next sibling.
        if cursor.node().end_byte() == offset {
            cursor.goto_next_sibling();
        }

        if cursor.node().start_byte() > offset {
            break;
        }

        // We found the fenced code block.
        if cursor.node().kind() == CODE_BLOCK_NODE {
            // Now we need to find the child node that contains the code.
            cursor.goto_first_child();
            loop {
                if cursor.node().kind() == CODE_BLOCK_CONTENT {
                    return Some(cursor.node().byte_range());
                }
                if !cursor.goto_next_sibling() {
                    break;
                }
            }
        }
    }

    None
}

fn render_fold_icon_button(
    editor: WeakView<Editor>,
    icon: IconName,
    label: SharedString,
) -> Arc<dyn Send + Sync + Fn(FoldId, Range<Anchor>, &mut WindowContext) -> AnyElement> {
    Arc::new(move |fold_id, fold_range, _cx| {
        let editor = editor.clone();
        ButtonLike::new(fold_id)
            .style(ButtonStyle::Filled)
            .layer(ElevationIndex::ElevatedSurface)
            .child(Icon::new(icon))
            .child(Label::new(label.clone()).single_line())
            .on_click(move |_, cx| {
                editor
                    .update(cx, |editor, cx| {
                        let buffer_start = fold_range
                            .start
                            .to_point(&editor.buffer().read(cx).read(cx));
                        let buffer_row = MultiBufferRow(buffer_start.row);
                        editor.unfold_at(&UnfoldAt { buffer_row }, cx);
                    })
                    .ok();
            })
            .into_any_element()
    })
}

#[derive(Debug, Clone, Serialize, Deserialize)]
struct CopyMetadata {
    creases: Vec<SelectedCreaseMetadata>,
}

#[derive(Debug, Clone, Serialize, Deserialize)]
struct SelectedCreaseMetadata {
    range_relative_to_selection: Range<usize>,
    crease: CreaseMetadata,
}

impl EventEmitter<EditorEvent> for ContextEditor {}
impl EventEmitter<SearchEvent> for ContextEditor {}

impl Render for ContextEditor {
    fn render(&mut self, cx: &mut ViewContext<Self>) -> impl IntoElement {
        let provider = LanguageModelRegistry::read_global(cx).active_provider();
        let accept_terms = if self.show_accept_terms {
            provider
                .as_ref()
                .and_then(|provider| provider.render_accept_terms(cx))
        } else {
            None
        };
        let focus_handle = self
            .workspace
            .update(cx, |workspace, cx| {
                Some(workspace.active_item_as::<Editor>(cx)?.focus_handle(cx))
            })
            .ok()
            .flatten();
        v_flex()
            .key_context("ContextEditor")
            .capture_action(cx.listener(ContextEditor::cancel))
            .capture_action(cx.listener(ContextEditor::save))
            .capture_action(cx.listener(ContextEditor::copy))
            .capture_action(cx.listener(ContextEditor::cut))
            .capture_action(cx.listener(ContextEditor::paste))
            .capture_action(cx.listener(ContextEditor::cycle_message_role))
            .capture_action(cx.listener(ContextEditor::confirm_command))
            .on_action(cx.listener(ContextEditor::assist))
            .on_action(cx.listener(ContextEditor::split))
            .size_full()
            .children(self.render_notice(cx))
            .child(
                div()
                    .flex_grow()
                    .bg(cx.theme().colors().editor_background)
                    .child(self.editor.clone()),
            )
            .when_some(accept_terms, |this, element| {
                this.child(
                    div()
                        .absolute()
                        .right_3()
                        .bottom_12()
                        .max_w_96()
                        .py_2()
                        .px_3()
                        .elevation_2(cx)
                        .bg(cx.theme().colors().surface_background)
                        .occlude()
                        .child(element),
                )
            })
            .children(self.render_last_error(cx))
            .child(
                h_flex().w_full().relative().child(
                    h_flex()
                        .p_2()
                        .w_full()
                        .border_t_1()
                        .border_color(cx.theme().colors().border_variant)
                        .bg(cx.theme().colors().editor_background)
                        .child(
                            h_flex()
                                .gap_2()
                                .child(render_inject_context_menu(cx.view().downgrade(), cx))
                                .child(
                                    IconButton::new("quote-button", IconName::Quote)
                                        .icon_size(IconSize::Small)
                                        .on_click(|_, cx| {
                                            cx.dispatch_action(QuoteSelection.boxed_clone());
                                        })
                                        .tooltip(move |cx| {
                                            cx.new_view(|cx| {
                                                Tooltip::new("Insert Selection").key_binding(
                                                    focus_handle.as_ref().and_then(|handle| {
                                                        KeyBinding::for_action_in(
                                                            &QuoteSelection,
                                                            &handle,
                                                            cx,
                                                        )
                                                    }),
                                                )
                                            })
                                            .into()
                                        }),
                                ),
                        )
                        .child(
                            h_flex()
                                .w_full()
                                .justify_end()
                                .child(div().child(self.render_send_button(cx))),
                        ),
                ),
            )
    }
}

impl FocusableView for ContextEditor {
    fn focus_handle(&self, cx: &AppContext) -> FocusHandle {
        self.editor.focus_handle(cx)
    }
}

impl Item for ContextEditor {
    type Event = editor::EditorEvent;

    fn tab_content_text(&self, cx: &WindowContext) -> Option<SharedString> {
        Some(util::truncate_and_trailoff(&self.title(cx), MAX_TAB_TITLE_LEN).into())
    }

    fn to_item_events(event: &Self::Event, mut f: impl FnMut(item::ItemEvent)) {
        match event {
            EditorEvent::Edited { .. } => {
                f(item::ItemEvent::Edit);
            }
            EditorEvent::TitleChanged => {
                f(item::ItemEvent::UpdateTab);
            }
            _ => {}
        }
    }

    fn tab_tooltip_text(&self, cx: &AppContext) -> Option<SharedString> {
        Some(self.title(cx).to_string().into())
    }

    fn as_searchable(&self, handle: &View<Self>) -> Option<Box<dyn SearchableItemHandle>> {
        Some(Box::new(handle.clone()))
    }

    fn set_nav_history(&mut self, nav_history: pane::ItemNavHistory, cx: &mut ViewContext<Self>) {
        self.editor.update(cx, |editor, cx| {
            Item::set_nav_history(editor, nav_history, cx)
        })
    }

    fn navigate(&mut self, data: Box<dyn std::any::Any>, cx: &mut ViewContext<Self>) -> bool {
        self.editor
            .update(cx, |editor, cx| Item::navigate(editor, data, cx))
    }

    fn deactivated(&mut self, cx: &mut ViewContext<Self>) {
        self.editor.update(cx, Item::deactivated)
    }
}

impl SearchableItem for ContextEditor {
    type Match = <Editor as SearchableItem>::Match;

    fn clear_matches(&mut self, cx: &mut ViewContext<Self>) {
        self.editor.update(cx, |editor, cx| {
            editor.clear_matches(cx);
        });
    }

    fn update_matches(&mut self, matches: &[Self::Match], cx: &mut ViewContext<Self>) {
        self.editor
            .update(cx, |editor, cx| editor.update_matches(matches, cx));
    }

    fn query_suggestion(&mut self, cx: &mut ViewContext<Self>) -> String {
        self.editor
            .update(cx, |editor, cx| editor.query_suggestion(cx))
    }

    fn activate_match(
        &mut self,
        index: usize,
        matches: &[Self::Match],
        cx: &mut ViewContext<Self>,
    ) {
        self.editor.update(cx, |editor, cx| {
            editor.activate_match(index, matches, cx);
        });
    }

    fn select_matches(&mut self, matches: &[Self::Match], cx: &mut ViewContext<Self>) {
        self.editor
            .update(cx, |editor, cx| editor.select_matches(matches, cx));
    }

    fn replace(
        &mut self,
        identifier: &Self::Match,
        query: &project::search::SearchQuery,
        cx: &mut ViewContext<Self>,
    ) {
        self.editor
            .update(cx, |editor, cx| editor.replace(identifier, query, cx));
    }

    fn find_matches(
        &mut self,
        query: Arc<project::search::SearchQuery>,
        cx: &mut ViewContext<Self>,
    ) -> Task<Vec<Self::Match>> {
        self.editor
            .update(cx, |editor, cx| editor.find_matches(query, cx))
    }

    fn active_match_index(
        &mut self,
        matches: &[Self::Match],
        cx: &mut ViewContext<Self>,
    ) -> Option<usize> {
        self.editor
            .update(cx, |editor, cx| editor.active_match_index(matches, cx))
    }
}

impl FollowableItem for ContextEditor {
    fn remote_id(&self) -> Option<workspace::ViewId> {
        self.remote_id
    }

    fn to_state_proto(&self, cx: &WindowContext) -> Option<proto::view::Variant> {
        let context = self.context.read(cx);
        Some(proto::view::Variant::ContextEditor(
            proto::view::ContextEditor {
                context_id: context.id().to_proto(),
                editor: if let Some(proto::view::Variant::Editor(proto)) =
                    self.editor.read(cx).to_state_proto(cx)
                {
                    Some(proto)
                } else {
                    None
                },
            },
        ))
    }

    fn from_state_proto(
        workspace: View<Workspace>,
        id: workspace::ViewId,
        state: &mut Option<proto::view::Variant>,
        cx: &mut WindowContext,
    ) -> Option<Task<Result<View<Self>>>> {
        let proto::view::Variant::ContextEditor(_) = state.as_ref()? else {
            return None;
        };
        let Some(proto::view::Variant::ContextEditor(state)) = state.take() else {
            unreachable!()
        };

        let context_id = ContextId::from_proto(state.context_id);
        let editor_state = state.editor?;

        let (project, panel) = workspace.update(cx, |workspace, cx| {
            Some((
                workspace.project().clone(),
                workspace.panel::<AssistantPanel>(cx)?,
            ))
        })?;

        let context_editor =
            panel.update(cx, |panel, cx| panel.open_remote_context(context_id, cx));

        Some(cx.spawn(|mut cx| async move {
            let context_editor = context_editor.await?;
            context_editor
                .update(&mut cx, |context_editor, cx| {
                    context_editor.remote_id = Some(id);
                    context_editor.editor.update(cx, |editor, cx| {
                        editor.apply_update_proto(
                            &project,
                            proto::update_view::Variant::Editor(proto::update_view::Editor {
                                selections: editor_state.selections,
                                pending_selection: editor_state.pending_selection,
                                scroll_top_anchor: editor_state.scroll_top_anchor,
                                scroll_x: editor_state.scroll_y,
                                scroll_y: editor_state.scroll_y,
                                ..Default::default()
                            }),
                            cx,
                        )
                    })
                })?
                .await?;
            Ok(context_editor)
        }))
    }

    fn to_follow_event(event: &Self::Event) -> Option<item::FollowEvent> {
        Editor::to_follow_event(event)
    }

    fn add_event_to_update_proto(
        &self,
        event: &Self::Event,
        update: &mut Option<proto::update_view::Variant>,
        cx: &WindowContext,
    ) -> bool {
        self.editor
            .read(cx)
            .add_event_to_update_proto(event, update, cx)
    }

    fn apply_update_proto(
        &mut self,
        project: &Model<Project>,
        message: proto::update_view::Variant,
        cx: &mut ViewContext<Self>,
    ) -> Task<Result<()>> {
        self.editor.update(cx, |editor, cx| {
            editor.apply_update_proto(project, message, cx)
        })
    }

    fn is_project_item(&self, _cx: &WindowContext) -> bool {
        true
    }

    fn set_leader_peer_id(
        &mut self,
        leader_peer_id: Option<proto::PeerId>,
        cx: &mut ViewContext<Self>,
    ) {
        self.editor.update(cx, |editor, cx| {
            editor.set_leader_peer_id(leader_peer_id, cx)
        })
    }

    fn dedup(&self, existing: &Self, cx: &WindowContext) -> Option<item::Dedup> {
        if existing.context.read(cx).id() == self.context.read(cx).id() {
            Some(item::Dedup::KeepExisting)
        } else {
            None
        }
    }
}

pub struct ContextEditorToolbarItem {
    fs: Arc<dyn Fs>,
    workspace: WeakView<Workspace>,
    active_context_editor: Option<WeakView<ContextEditor>>,
    model_summary_editor: View<Editor>,
    model_selector_menu_handle: PopoverMenuHandle<Picker<ModelPickerDelegate>>,
}

fn active_editor_focus_handle(
    workspace: &WeakView<Workspace>,
    cx: &WindowContext<'_>,
) -> Option<FocusHandle> {
    workspace.upgrade().and_then(|workspace| {
        Some(
            workspace
                .read(cx)
                .active_item_as::<Editor>(cx)?
                .focus_handle(cx),
        )
    })
}

fn render_inject_context_menu(
    active_context_editor: WeakView<ContextEditor>,
    cx: &mut WindowContext<'_>,
) -> impl IntoElement {
    let commands = SlashCommandRegistry::global(cx);

    slash_command_picker::SlashCommandSelector::new(
        commands.clone(),
        active_context_editor,
        IconButton::new("trigger", IconName::SlashSquare)
            .icon_size(IconSize::Small)
            .tooltip(|cx| {
                Tooltip::with_meta("Insert Context", None, "Type / to insert via keyboard", cx)
            }),
    )
}

impl ContextEditorToolbarItem {
    pub fn new(
        workspace: &Workspace,
        model_selector_menu_handle: PopoverMenuHandle<Picker<ModelPickerDelegate>>,
        model_summary_editor: View<Editor>,
    ) -> Self {
        Self {
            fs: workspace.app_state().fs.clone(),
            workspace: workspace.weak_handle(),
            active_context_editor: None,
            model_summary_editor,
            model_selector_menu_handle,
        }
    }

    fn render_remaining_tokens(&self, cx: &mut ViewContext<Self>) -> Option<impl IntoElement> {
        let context = &self
            .active_context_editor
            .as_ref()?
            .upgrade()?
            .read(cx)
            .context;
        let (token_count_color, token_count, max_token_count) = match token_state(context, cx)? {
            TokenState::NoTokensLeft {
                max_token_count,
                token_count,
            } => (Color::Error, token_count, max_token_count),
            TokenState::HasMoreTokens {
                max_token_count,
                token_count,
                over_warn_threshold,
            } => {
                let color = if over_warn_threshold {
                    Color::Warning
                } else {
                    Color::Muted
                };
                (color, token_count, max_token_count)
            }
        };
        Some(
            h_flex()
                .gap_0p5()
                .child(
                    Label::new(humanize_token_count(token_count))
                        .size(LabelSize::Small)
                        .color(token_count_color),
                )
                .child(Label::new("/").size(LabelSize::Small).color(Color::Muted))
                .child(
                    Label::new(humanize_token_count(max_token_count))
                        .size(LabelSize::Small)
                        .color(Color::Muted),
                ),
        )
    }
}

impl Render for ContextEditorToolbarItem {
    fn render(&mut self, cx: &mut ViewContext<Self>) -> impl IntoElement {
        let left_side = h_flex()
            .pl_1()
            .gap_2()
            .flex_1()
            .min_w(rems(DEFAULT_TAB_TITLE.len() as f32))
            .when(self.active_context_editor.is_some(), |left_side| {
                left_side.child(self.model_summary_editor.clone())
            });
        let active_provider = LanguageModelRegistry::read_global(cx).active_provider();
        let active_model = LanguageModelRegistry::read_global(cx).active_model();
        let weak_self = cx.view().downgrade();
        let right_side = h_flex()
            .gap_2()
            // TODO display this in a nicer way, once we have a design for it.
            // .children({
            //     let project = self
            //         .workspace
            //         .upgrade()
            //         .map(|workspace| workspace.read(cx).project().downgrade());
            //
            //     let scan_items_remaining = cx.update_global(|db: &mut SemanticDb, cx| {
            //         project.and_then(|project| db.remaining_summaries(&project, cx))
            //     });

            //     scan_items_remaining
            //         .map(|remaining_items| format!("Files to scan: {}", remaining_items))
            // })
            .child(
                ModelSelector::new(
                    self.fs.clone(),
                    ButtonLike::new("active-model")
                        .style(ButtonStyle::Subtle)
                        .child(
                            h_flex()
                                .w_full()
                                .gap_0p5()
                                .child(
                                    div()
                                        .overflow_x_hidden()
                                        .flex_grow()
                                        .whitespace_nowrap()
                                        .child(match (active_provider, active_model) {
                                            (Some(provider), Some(model)) => h_flex()
                                                .gap_1()
                                                .child(
                                                    Icon::new(model.icon().unwrap_or_else(|| provider.icon()))
                                                        .color(Color::Muted)
                                                        .size(IconSize::XSmall),
                                                )
                                                .child(
                                                    Label::new(model.name().0)
                                                        .size(LabelSize::Small)
                                                        .color(Color::Muted),
                                                )
                                                .into_any_element(),
                                            _ => Label::new("No model selected")
                                                .size(LabelSize::Small)
                                                .color(Color::Muted)
                                                .into_any_element(),
                                        }),
                                )
                                .child(
                                    Icon::new(IconName::ChevronDown)
                                        .color(Color::Muted)
                                        .size(IconSize::XSmall),
                                ),
                        )
                        .tooltip(move |cx| {
                            Tooltip::for_action("Change Model", &ToggleModelSelector, cx)
                        }),
                )
                .with_handle(self.model_selector_menu_handle.clone()),
            )
            .children(self.render_remaining_tokens(cx))
            .child(
                PopoverMenu::new("context-editor-popover")
                    .trigger(
                        IconButton::new("context-editor-trigger", IconName::EllipsisVertical)
                            .icon_size(IconSize::Small)
                            .tooltip(|cx| Tooltip::text("Open Context Options", cx)),
                    )
                    .menu({
                        let weak_self = weak_self.clone();
                        move |cx| {
                            let weak_self = weak_self.clone();
                            Some(ContextMenu::build(cx, move |menu, cx| {
                                let context = weak_self
                                    .update(cx, |this, cx| {
                                        active_editor_focus_handle(&this.workspace, cx)
                                    })
                                    .ok()
                                    .flatten();
                                menu.when_some(context, |menu, context| menu.context(context))
                                    .entry("Regenerate Context Title", None, {
                                        let weak_self = weak_self.clone();
                                        move |cx| {
                                            weak_self
                                                .update(cx, |_, cx| {
                                                    cx.emit(ContextEditorToolbarItemEvent::RegenerateSummary)
                                                })
                                                .ok();
                                        }
                                    })
                                    .custom_entry(
                                        |_| {
                                            h_flex()
                                                .w_full()
                                                .justify_between()
                                                .gap_2()
                                                .child(Label::new("Insert Context"))
                                                .child(Label::new("/ command").color(Color::Muted))
                                                .into_any()
                                        },
                                        {
                                            let weak_self = weak_self.clone();
                                            move |cx| {
                                                weak_self
                                                    .update(cx, |this, cx| {
                                                        if let Some(editor) =
                                                        &this.active_context_editor
                                                        {
                                                            editor
                                                                .update(cx, |this, cx| {
                                                                    this.slash_menu_handle
                                                                        .toggle(cx);
                                                                })
                                                                .ok();
                                                        }
                                                    })
                                                    .ok();
                                            }
                                        },
                                    )
                                    .action("Insert Selection", QuoteSelection.boxed_clone())
                            }))
                        }
                    }),
            );

        h_flex()
            .size_full()
            .gap_2()
            .justify_between()
            .child(left_side)
            .child(right_side)
    }
}

impl ToolbarItemView for ContextEditorToolbarItem {
    fn set_active_pane_item(
        &mut self,
        active_pane_item: Option<&dyn ItemHandle>,
        cx: &mut ViewContext<Self>,
    ) -> ToolbarItemLocation {
        self.active_context_editor = active_pane_item
            .and_then(|item| item.act_as::<ContextEditor>(cx))
            .map(|editor| editor.downgrade());
        cx.notify();
        if self.active_context_editor.is_none() {
            ToolbarItemLocation::Hidden
        } else {
            ToolbarItemLocation::PrimaryRight
        }
    }

    fn pane_focus_update(&mut self, _pane_focused: bool, cx: &mut ViewContext<Self>) {
        cx.notify();
    }
}

impl EventEmitter<ToolbarItemEvent> for ContextEditorToolbarItem {}

enum ContextEditorToolbarItemEvent {
    RegenerateSummary,
}
impl EventEmitter<ContextEditorToolbarItemEvent> for ContextEditorToolbarItem {}

pub struct ContextHistory {
    picker: View<Picker<SavedContextPickerDelegate>>,
    _subscriptions: Vec<Subscription>,
    assistant_panel: WeakView<AssistantPanel>,
}

impl ContextHistory {
    fn new(
        project: Model<Project>,
        context_store: Model<ContextStore>,
        assistant_panel: WeakView<AssistantPanel>,
        cx: &mut ViewContext<Self>,
    ) -> Self {
        let picker = cx.new_view(|cx| {
            Picker::uniform_list(
                SavedContextPickerDelegate::new(project, context_store.clone()),
                cx,
            )
            .modal(false)
            .max_height(None)
        });

        let _subscriptions = vec![
            cx.observe(&context_store, |this, _, cx| {
                this.picker.update(cx, |picker, cx| picker.refresh(cx));
            }),
            cx.subscribe(&picker, Self::handle_picker_event),
        ];

        Self {
            picker,
            _subscriptions,
            assistant_panel,
        }
    }

    fn handle_picker_event(
        &mut self,
        _: View<Picker<SavedContextPickerDelegate>>,
        event: &SavedContextPickerEvent,
        cx: &mut ViewContext<Self>,
    ) {
        let SavedContextPickerEvent::Confirmed(context) = event;
        self.assistant_panel
            .update(cx, |assistant_panel, cx| match context {
                ContextMetadata::Remote(metadata) => {
                    assistant_panel
                        .open_remote_context(metadata.id.clone(), cx)
                        .detach_and_log_err(cx);
                }
                ContextMetadata::Saved(metadata) => {
                    assistant_panel
                        .open_saved_context(metadata.path.clone(), cx)
                        .detach_and_log_err(cx);
                }
            })
            .ok();
    }
}

#[derive(Debug, PartialEq, Eq, Clone, Copy)]
pub enum WorkflowAssistStatus {
    Pending,
    Confirmed,
    Done,
    Idle,
}

impl Render for ContextHistory {
    fn render(&mut self, _: &mut ViewContext<Self>) -> impl IntoElement {
        div().size_full().child(self.picker.clone())
    }
}

impl FocusableView for ContextHistory {
    fn focus_handle(&self, cx: &AppContext) -> FocusHandle {
        self.picker.focus_handle(cx)
    }
}

impl EventEmitter<()> for ContextHistory {}

impl Item for ContextHistory {
    type Event = ();

    fn tab_content_text(&self, _cx: &WindowContext) -> Option<SharedString> {
        Some("History".into())
    }
}

pub struct ConfigurationView {
    focus_handle: FocusHandle,
    configuration_views: HashMap<LanguageModelProviderId, AnyView>,
    _registry_subscription: Subscription,
}

impl ConfigurationView {
    fn new(cx: &mut ViewContext<Self>) -> Self {
        let focus_handle = cx.focus_handle();

        let registry_subscription = cx.subscribe(
            &LanguageModelRegistry::global(cx),
            |this, _, event: &language_model::Event, cx| match event {
                language_model::Event::AddedProvider(provider_id) => {
                    let provider = LanguageModelRegistry::read_global(cx).provider(provider_id);
                    if let Some(provider) = provider {
                        this.add_configuration_view(&provider, cx);
                    }
                }
                language_model::Event::RemovedProvider(provider_id) => {
                    this.remove_configuration_view(provider_id);
                }
                _ => {}
            },
        );

        let mut this = Self {
            focus_handle,
            configuration_views: HashMap::default(),
            _registry_subscription: registry_subscription,
        };
        this.build_configuration_views(cx);
        this
    }

    fn build_configuration_views(&mut self, cx: &mut ViewContext<Self>) {
        let providers = LanguageModelRegistry::read_global(cx).providers();
        for provider in providers {
            self.add_configuration_view(&provider, cx);
        }
    }

    fn remove_configuration_view(&mut self, provider_id: &LanguageModelProviderId) {
        self.configuration_views.remove(provider_id);
    }

    fn add_configuration_view(
        &mut self,
        provider: &Arc<dyn LanguageModelProvider>,
        cx: &mut ViewContext<Self>,
    ) {
        let configuration_view = provider.configuration_view(cx);
        self.configuration_views
            .insert(provider.id(), configuration_view);
    }

    fn render_provider_view(
        &mut self,
        provider: &Arc<dyn LanguageModelProvider>,
        cx: &mut ViewContext<Self>,
    ) -> Div {
        let provider_id = provider.id().0.clone();
        let provider_name = provider.name().0.clone();
        let configuration_view = self.configuration_views.get(&provider.id()).cloned();

        let open_new_context = cx.listener({
            let provider = provider.clone();
            move |_, _, cx| {
                cx.emit(ConfigurationViewEvent::NewProviderContextEditor(
                    provider.clone(),
                ))
            }
        });

        v_flex()
            .gap_2()
            .child(
                h_flex()
                    .justify_between()
                    .child(Headline::new(provider_name.clone()).size(HeadlineSize::Small))
                    .when(provider.is_authenticated(cx), move |this| {
                        this.child(
                            h_flex().justify_end().child(
                                Button::new(
                                    SharedString::from(format!("new-context-{provider_id}")),
                                    "Open new context",
                                )
                                .icon_position(IconPosition::Start)
                                .icon(IconName::Plus)
                                .style(ButtonStyle::Filled)
                                .layer(ElevationIndex::ModalSurface)
                                .on_click(open_new_context),
                            ),
                        )
                    }),
            )
            .child(
                div()
                    .p(Spacing::Large.rems(cx))
                    .bg(cx.theme().colors().surface_background)
                    .border_1()
                    .border_color(cx.theme().colors().border_variant)
                    .rounded_md()
                    .when(configuration_view.is_none(), |this| {
                        this.child(div().child(Label::new(format!(
                            "No configuration view for {}",
                            provider_name
                        ))))
                    })
                    .when_some(configuration_view, |this, configuration_view| {
                        this.child(configuration_view)
                    }),
            )
    }
}

impl Render for ConfigurationView {
    fn render(&mut self, cx: &mut ViewContext<Self>) -> impl IntoElement {
        let providers = LanguageModelRegistry::read_global(cx).providers();
        let provider_views = providers
            .into_iter()
            .map(|provider| self.render_provider_view(&provider, cx))
            .collect::<Vec<_>>();

        let mut element = v_flex()
            .id("assistant-configuration-view")
            .track_focus(&self.focus_handle)
            .bg(cx.theme().colors().editor_background)
            .size_full()
            .overflow_y_scroll()
            .child(
                v_flex()
                    .p(Spacing::XXLarge.rems(cx))
                    .border_b_1()
                    .border_color(cx.theme().colors().border)
                    .gap_1()
                    .child(Headline::new("Configure your Assistant").size(HeadlineSize::Medium))
                    .child(
                        Label::new(
                            "At least one LLM provider must be configured to use the Assistant.",
                        )
                        .color(Color::Muted),
                    ),
            )
            .child(
                v_flex()
                    .p(Spacing::XXLarge.rems(cx))
                    .mt_1()
                    .gap_6()
                    .flex_1()
                    .children(provider_views),
            )
            .into_any();

        // We use a canvas here to get scrolling to work in the ConfigurationView. It's a workaround
        // because we couldn't the element to take up the size of the parent.
        canvas(
            move |bounds, cx| {
                element.prepaint_as_root(bounds.origin, bounds.size.into(), cx);
                element
            },
            |_, mut element, cx| {
                element.paint(cx);
            },
        )
        .flex_1()
        .w_full()
    }
}

pub enum ConfigurationViewEvent {
    NewProviderContextEditor(Arc<dyn LanguageModelProvider>),
}

impl EventEmitter<ConfigurationViewEvent> for ConfigurationView {}

impl FocusableView for ConfigurationView {
    fn focus_handle(&self, _: &AppContext) -> FocusHandle {
        self.focus_handle.clone()
    }
}

impl Item for ConfigurationView {
    type Event = ConfigurationViewEvent;

    fn tab_content_text(&self, _cx: &WindowContext) -> Option<SharedString> {
        Some("Configuration".into())
    }
}

type ToggleFold = Arc<dyn Fn(bool, &mut WindowContext) + Send + Sync>;

fn render_slash_command_output_toggle(
    row: MultiBufferRow,
    is_folded: bool,
    fold: ToggleFold,
    _cx: &mut WindowContext,
) -> AnyElement {
    Disclosure::new(
        ("slash-command-output-fold-indicator", row.0 as u64),
        !is_folded,
    )
    .selected(is_folded)
    .on_click(move |_e, cx| fold(!is_folded, cx))
    .into_any_element()
}

fn fold_toggle(
    name: &'static str,
) -> impl Fn(
    MultiBufferRow,
    bool,
    Arc<dyn Fn(bool, &mut WindowContext<'_>) + Send + Sync>,
    &mut WindowContext<'_>,
) -> AnyElement {
    move |row, is_folded, fold, _cx| {
        Disclosure::new((name, row.0 as u64), !is_folded)
            .selected(is_folded)
            .on_click(move |_e, cx| fold(!is_folded, cx))
            .into_any_element()
    }
}

fn quote_selection_fold_placeholder(title: String, editor: WeakView<Editor>) -> FoldPlaceholder {
    FoldPlaceholder {
        render: Arc::new({
            move |fold_id, fold_range, _cx| {
                let editor = editor.clone();
                ButtonLike::new(fold_id)
                    .style(ButtonStyle::Filled)
                    .layer(ElevationIndex::ElevatedSurface)
                    .child(Icon::new(IconName::TextSnippet))
                    .child(Label::new(title.clone()).single_line())
                    .on_click(move |_, cx| {
                        editor
                            .update(cx, |editor, cx| {
                                let buffer_start = fold_range
                                    .start
                                    .to_point(&editor.buffer().read(cx).read(cx));
                                let buffer_row = MultiBufferRow(buffer_start.row);
                                editor.unfold_at(&UnfoldAt { buffer_row }, cx);
                            })
                            .ok();
                    })
                    .into_any_element()
            }
        }),
        constrain_width: false,
        merge_adjacent: false,
    }
}

fn render_quote_selection_output_toggle(
    row: MultiBufferRow,
    is_folded: bool,
    fold: ToggleFold,
    _cx: &mut WindowContext,
) -> AnyElement {
    Disclosure::new(("quote-selection-indicator", row.0 as u64), !is_folded)
        .selected(is_folded)
        .on_click(move |_e, cx| fold(!is_folded, cx))
        .into_any_element()
}

fn render_pending_slash_command_gutter_decoration(
    row: MultiBufferRow,
    status: &PendingSlashCommandStatus,
    confirm_command: Arc<dyn Fn(&mut WindowContext)>,
) -> AnyElement {
    let mut icon = IconButton::new(
        ("slash-command-gutter-decoration", row.0),
        ui::IconName::TriangleRight,
    )
    .on_click(move |_e, cx| confirm_command(cx))
    .icon_size(ui::IconSize::Small)
    .size(ui::ButtonSize::None);

    match status {
        PendingSlashCommandStatus::Idle => {
            icon = icon.icon_color(Color::Muted);
        }
        PendingSlashCommandStatus::Running { .. } => {
            icon = icon.selected(true);
        }
        PendingSlashCommandStatus::Error(_) => icon = icon.icon_color(Color::Error),
    }

    icon.into_any_element()
}

fn render_docs_slash_command_trailer(
    row: MultiBufferRow,
    command: ParsedSlashCommand,
    cx: &mut WindowContext,
) -> AnyElement {
    if command.arguments.is_empty() {
        return Empty.into_any();
    }
    let args = DocsSlashCommandArgs::parse(&command.arguments);

    let Some(store) = args
        .provider()
        .and_then(|provider| IndexedDocsStore::try_global(provider, cx).ok())
    else {
        return Empty.into_any();
    };

    let Some(package) = args.package() else {
        return Empty.into_any();
    };

    let mut children = Vec::new();

    if store.is_indexing(&package) {
        children.push(
            div()
                .id(("crates-being-indexed", row.0))
                .child(Icon::new(IconName::ArrowCircle).with_animation(
                    "arrow-circle",
                    Animation::new(Duration::from_secs(4)).repeat(),
                    |icon, delta| icon.transform(Transformation::rotate(percentage(delta))),
                ))
                .tooltip({
                    let package = package.clone();
                    move |cx| Tooltip::text(format!("Indexing {package}…"), cx)
                })
                .into_any_element(),
        );
    }

    if let Some(latest_error) = store.latest_error_for_package(&package) {
        children.push(
            div()
                .id(("latest-error", row.0))
                .child(
                    Icon::new(IconName::Warning)
                        .size(IconSize::Small)
                        .color(Color::Warning),
                )
                .tooltip(move |cx| Tooltip::text(format!("Failed to index: {latest_error}"), cx))
                .into_any_element(),
        )
    }

    let is_indexing = store.is_indexing(&package);
    let latest_error = store.latest_error_for_package(&package);

    if !is_indexing && latest_error.is_none() {
        return Empty.into_any();
    }

    h_flex().gap_2().children(children).into_any_element()
}

fn make_lsp_adapter_delegate(
    project: &Model<Project>,
    cx: &mut AppContext,
) -> Result<Option<Arc<dyn LspAdapterDelegate>>> {
    project.update(cx, |project, cx| {
        // TODO: Find the right worktree.
        let Some(worktree) = project.worktrees(cx).next() else {
            return Ok(None::<Arc<dyn LspAdapterDelegate>>);
        };
        let http_client = project.client().http_client().clone();
        project.lsp_store().update(cx, |lsp_store, cx| {
            Ok(Some(LocalLspAdapterDelegate::new(
                lsp_store,
                &worktree,
                http_client,
                project.fs().clone(),
                cx,
            ) as Arc<dyn LspAdapterDelegate>))
        })
    })
}

fn invoked_slash_command_renderer(
    command_id: SlashCommandId,
    context: WeakModel<Context>,
) -> RenderBlock {
    Box::new(move |cx| {
        let Some(context) = context.upgrade() else {
            return Empty.into_any();
        };

        let Some(command) = context.read(cx).invoked_slash_command(&command_id) else {
            return Empty.into_any();
        };

        match &command.status {
            InvokedSlashCommandStatus::Running(_) => {
                div().pl_6().child("Running command").into_any()
            }
            InvokedSlashCommandStatus::Error(message) => div()
                .pl_6()
                .child(
                    Label::new(format!("error: {}", message))
                        .single_line()
                        .color(Color::Error),
                )
                .into_any_element(),
            InvokedSlashCommandStatus::Finished => Empty.into_any(),
        }
    })
}

enum TokenState {
    NoTokensLeft {
        max_token_count: usize,
        token_count: usize,
    },
    HasMoreTokens {
        max_token_count: usize,
        token_count: usize,
        over_warn_threshold: bool,
    },
}

fn token_state(context: &Model<Context>, cx: &AppContext) -> Option<TokenState> {
    const WARNING_TOKEN_THRESHOLD: f32 = 0.8;

    let model = LanguageModelRegistry::read_global(cx).active_model()?;
    let token_count = context.read(cx).token_count()?;
    let max_token_count = model.max_token_count();

    let remaining_tokens = max_token_count as isize - token_count as isize;
    let token_state = if remaining_tokens <= 0 {
        TokenState::NoTokensLeft {
            max_token_count,
            token_count,
        }
    } else {
        let over_warn_threshold =
            token_count as f32 / max_token_count as f32 >= WARNING_TOKEN_THRESHOLD;
        TokenState::HasMoreTokens {
            max_token_count,
            token_count,
            over_warn_threshold,
        }
    };
    Some(token_state)
}

fn size_for_image(data: &RenderImage, max_size: Size<Pixels>) -> Size<Pixels> {
    let image_size = data
        .size(0)
        .map(|dimension| Pixels::from(u32::from(dimension)));
    let image_ratio = image_size.width / image_size.height;
    let bounds_ratio = max_size.width / max_size.height;

    if image_size.width > max_size.width || image_size.height > max_size.height {
        if bounds_ratio > image_ratio {
            size(
                image_size.width * (max_size.height / image_size.height),
                max_size.height,
            )
        } else {
            size(
                max_size.width,
                image_size.height * (max_size.width / image_size.width),
            )
        }
    } else {
        size(image_size.width, image_size.height)
    }
}

enum ConfigurationError {
    NoProvider,
    ProviderNotAuthenticated,
}

fn configuration_error(cx: &AppContext) -> Option<ConfigurationError> {
    let provider = LanguageModelRegistry::read_global(cx).active_provider();
    let is_authenticated = provider
        .as_ref()
        .map_or(false, |provider| provider.is_authenticated(cx));

    if provider.is_some() && is_authenticated {
        return None;
    }

    if provider.is_none() {
        return Some(ConfigurationError::NoProvider);
    }

    if !is_authenticated {
        return Some(ConfigurationError::ProviderNotAuthenticated);
    }

    None
}

#[cfg(test)]
mod tests {
    use super::*;
    use gpui::{AppContext, Context};
    use language::Buffer;
    use unindent::Unindent;

    #[gpui::test]
    fn test_find_code_blocks(cx: &mut AppContext) {
        let markdown = languages::language("markdown", tree_sitter_md::LANGUAGE.into());

        let buffer = cx.new_model(|cx| {
            let text = r#"
                line 0
                line 1
                ```rust
                fn main() {}
                ```
                line 5
                line 6
                line 7
                ```go
                func main() {}
                ```
                line 11
                ```
                this is plain text code block
                ```

                ```go
                func another() {}
                ```
                line 19
            "#
            .unindent();
            let mut buffer = Buffer::local(text, cx);
            buffer.set_language(Some(markdown.clone()), cx);
            buffer
        });
        let snapshot = buffer.read(cx).snapshot();

        let code_blocks = vec![
            Point::new(3, 0)..Point::new(4, 0),
            Point::new(9, 0)..Point::new(10, 0),
            Point::new(13, 0)..Point::new(14, 0),
            Point::new(17, 0)..Point::new(18, 0),
        ]
        .into_iter()
        .map(|range| snapshot.point_to_offset(range.start)..snapshot.point_to_offset(range.end))
        .collect::<Vec<_>>();

        let expected_results = vec![
            (0, None),
            (1, None),
            (2, Some(code_blocks[0].clone())),
            (3, Some(code_blocks[0].clone())),
            (4, Some(code_blocks[0].clone())),
            (5, None),
            (6, None),
            (7, None),
            (8, Some(code_blocks[1].clone())),
            (9, Some(code_blocks[1].clone())),
            (10, Some(code_blocks[1].clone())),
            (11, None),
            (12, Some(code_blocks[2].clone())),
            (13, Some(code_blocks[2].clone())),
            (14, Some(code_blocks[2].clone())),
            (15, None),
            (16, Some(code_blocks[3].clone())),
            (17, Some(code_blocks[3].clone())),
            (18, Some(code_blocks[3].clone())),
            (19, None),
        ];

        for (row, expected) in expected_results {
            let offset = snapshot.point_to_offset(Point::new(row, 0));
            let range = find_surrounding_code_block(&snapshot, offset);
            assert_eq!(range, expected, "unexpected result on row {:?}", row);
        }
    }
}<|MERGE_RESOLUTION|>--- conflicted
+++ resolved
@@ -11,23 +11,14 @@
     },
     slash_command_picker,
     terminal_inline_assistant::TerminalInlineAssistant,
-<<<<<<< HEAD
-    Assist, CacheStatus, ConfirmCommand, Content, Context, ContextEvent, ContextId, ContextStore,
-    ContextStoreEvent, CopyCode, CycleMessageRole, DeployHistory, DeployPromptLibrary,
-    InlineAssistId, InlineAssistant, InsertDraggedFiles, InsertIntoEditor,
-    InvokedSlashCommandStatus, Message, MessageId, MessageMetadata, MessageStatus,
-    ModelPickerDelegate, ModelSelector, NewContext, ParsedSlashCommand, PendingSlashCommandStatus,
-    QuoteSelection, RemoteContextMetadata, SavedContextMetadata, SlashCommandId, Split,
-    ToggleFocus, ToggleModelSelector, WorkflowStepResolution,
-=======
     Assist, AssistantPatch, AssistantPatchStatus, CacheStatus, ConfirmCommand, Content, Context,
     ContextEvent, ContextId, ContextStore, ContextStoreEvent, CopyCode, CycleMessageRole,
     DeployHistory, DeployPromptLibrary, InlineAssistant, InsertDraggedFiles, InsertIntoEditor,
     Message, MessageId, MessageMetadata, MessageStatus, ModelPickerDelegate, ModelSelector,
-    NewContext, PendingSlashCommand, PendingSlashCommandStatus, QuoteSelection,
+    NewContext, ParsedSlashCommand, PendingSlashCommandStatus, QuoteSelection,
     RemoteContextMetadata, SavedContextMetadata, Split, ToggleFocus, ToggleModelSelector,
->>>>>>> 9dfe4a30
 };
+use crate::{InvokedSlashCommandStatus, SlashCommandId};
 use anyhow::Result;
 use assistant_slash_command::{SlashCommand, SlashCommandOutputSection};
 use assistant_tool::ToolRegistry;
@@ -47,19 +38,12 @@
 use fs::Fs;
 use futures::FutureExt;
 use gpui::{
-    canvas, div, img, percentage, point, pulsating_between, size, Action, Animation, AnimationExt,
-    AnyElement, AnyView, AppContext, AsyncWindowContext, ClipboardEntry, ClipboardItem,
-<<<<<<< HEAD
-    Context as _, Empty, Entity, EntityId, EventEmitter, ExternalPaths, FocusHandle, FocusableView,
-    FontWeight, InteractiveElement, IntoElement, Model, ParentElement, Pixels, ReadGlobal, Render,
-    RenderImage, SharedString, Size, StatefulInteractiveElement, Styled, Subscription, Task,
-    Transformation, UpdateGlobal, View, VisualContext, WeakModel, WeakView, WindowContext,
-=======
-    CursorStyle, Empty, Entity, EventEmitter, ExternalPaths, FocusHandle, FocusableView,
-    FontWeight, InteractiveElement, IntoElement, Model, ParentElement, Pixels, Render, RenderImage,
-    SharedString, Size, StatefulInteractiveElement, Styled, Subscription, Task, Transformation,
-    UpdateGlobal, View, VisualContext, WeakView, WindowContext,
->>>>>>> 9dfe4a30
+    canvas, div, img, percentage, point, prelude::*, pulsating_between, size, Action, Animation,
+    AnimationExt, AnyElement, AnyView, AppContext, AsyncWindowContext, ClipboardEntry,
+    ClipboardItem, CursorStyle, Empty, Entity, EventEmitter, ExternalPaths, FocusHandle,
+    FocusableView, FontWeight, InteractiveElement, IntoElement, Model, ParentElement, Pixels,
+    Render, RenderImage, SharedString, Size, StatefulInteractiveElement, Styled, Subscription,
+    Task, Transformation, UpdateGlobal, View, WeakModel, WeakView,
 };
 use indexed_docs::IndexedDocsStore;
 use language::{
@@ -2123,7 +2107,6 @@
         }
     }
 
-<<<<<<< HEAD
     fn update_invoked_slash_command(
         &mut self,
         command_id: SlashCommandId,
@@ -2175,10 +2158,7 @@
         });
     }
 
-    fn workflow_steps_updated(
-=======
     fn patches_updated(
->>>>>>> 9dfe4a30
         &mut self,
         removed: &Vec<Range<text::Anchor>>,
         updated: &Vec<Range<text::Anchor>>,
