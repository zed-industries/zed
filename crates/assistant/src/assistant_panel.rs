--- conflicted
+++ resolved
@@ -2192,18 +2192,14 @@
                     let crease_end = buffer
                         .anchor_in_excerpt(excerpt_id, invoked_slash_command.range.end)
                         .unwrap();
-                    let fold_placeholder =
-                        invoked_slash_command_fold_placeholder(command_id, context);
-                    let crease_ids = editor.insert_creases(
-                        [Crease::new(
-                            crease_start..crease_end,
-                            fold_placeholder.clone(),
-                            fold_toggle("invoked-slash-command"),
-                            |_row, _folded, _cx| Empty.into_any(),
-                        )],
-                        cx,
+                    let crease = Crease::inline(
+                        crease_start..crease_end,
+                        invoked_slash_command_fold_placeholder(command_id, context),
+                        fold_toggle("invoked-slash-command"),
+                        |_row, _folded, _cx| Empty.into_any(),
                     );
-                    editor.fold_ranges([(crease_start..crease_end, fold_placeholder)], false, cx);
+                    let crease_ids = editor.insert_creases([crease.clone()], cx);
+                    editor.fold_creases(vec![crease], false, cx);
                     entry.insert(crease_ids[0]);
                 } else {
                     cx.notify()
@@ -2278,7 +2274,6 @@
                     }
                 });
 
-<<<<<<< HEAD
                 let height = path_count as u32 + 1;
                 let crease = Crease::block(
                     patch_start..patch_end,
@@ -2286,23 +2281,6 @@
                     BlockStyle::Flex,
                     render_block.clone(),
                 );
-=======
-                let header_placeholder = FoldPlaceholder {
-                    render: {
-                        let this = this.clone();
-                        let patch_range = range.clone();
-                        Arc::new(move |fold_id, _range, cx| {
-                            this.update(cx, |this, cx| {
-                                this.render_patch_header(patch_range.clone(), fold_id, cx)
-                            })
-                            .ok()
-                            .flatten()
-                            .unwrap_or_else(|| Empty.into_any())
-                        })
-                    },
-                    ..Default::default()
-                };
->>>>>>> 55cd99cd
 
                 let should_refold;
                 if let Some(state) = self.patches.get_mut(&range) {
@@ -2351,13 +2329,8 @@
                 }
 
                 if should_refold {
-<<<<<<< HEAD
-                    editor.unfold_ranges(vec![patch_start..patch_end], true, false, cx);
+                    editor.unfold_ranges(&[patch_start..patch_end], true, false, cx);
                     editor.fold_creases(vec![crease], false, cx);
-=======
-                    editor.unfold_ranges(&[patch_start..patch_end], true, false, cx);
-                    editor.fold_ranges([(patch_start..patch_end, header_placeholder)], false, cx);
->>>>>>> 55cd99cd
                 }
             }
 
@@ -5111,19 +5084,6 @@
     })
 }
 
-<<<<<<< HEAD
-fn slash_command_error_block_renderer(message: String) -> RenderBlock {
-    Arc::new(move |_| {
-        div()
-            .pl_6()
-            .child(
-                Label::new(format!("error: {}", message))
-                    .single_line()
-                    .color(Color::Error),
-            )
-            .into_any()
-    })
-=======
 enum PendingSlashCommand {}
 
 fn invoked_slash_command_fold_placeholder(
@@ -5169,7 +5129,6 @@
         }),
         type_tag: Some(TypeId::of::<PendingSlashCommand>()),
     }
->>>>>>> 55cd99cd
 }
 
 enum TokenState {
