--- conflicted
+++ resolved
@@ -33,10 +33,6 @@
     language_settings::SoftWrap, Buffer, BufferSnapshot, DiagnosticEntry, LanguageRegistry, Point,
     ToOffset as _,
 };
-<<<<<<< HEAD
-=======
-use language::{language_settings::SoftWrap, Buffer, LanguageRegistry, Point, ToOffset as _};
->>>>>>> e4c95b25
 use multi_buffer::MultiBufferRow;
 use parking_lot::Mutex;
 use project::Project;
