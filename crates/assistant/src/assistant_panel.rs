use crate::{
    assistant_settings::{AssistantDockPosition, AssistantSettings},
    humanize_token_count,
    model_selector2::ModelSelector2,
    prompt_library::open_prompt_library,
    slash_command::{
        default_command::DefaultSlashCommand,
        docs_command::{DocsSlashCommand, DocsSlashCommandArgs},
        SlashCommandCompletionProvider, SlashCommandRegistry,
    },
    terminal_inline_assistant::TerminalInlineAssistant,
    Assist, ConfirmCommand, Context, ContextEvent, ContextId, ContextStore, CycleMessageRole,
<<<<<<< HEAD
    DebugEditSteps, DeployHistory, DeployPromptLibrary, EditStep, EditStepState,
    EditStepSuggestions, InlineAssist, InlineAssistId, InlineAssistant, InsertIntoEditor,
    MessageStatus, PendingSlashCommand, PendingSlashCommandStatus, QuoteSelection,
    RemoteContextMetadata, SavedContextMetadata, Split, ToggleFocus, ToggleModelSelector,
=======
    DebugEditSteps, DeployHistory, DeployPromptLibrary, EditSuggestionGroup, InlineAssist,
    InlineAssistId, InlineAssistant, InsertIntoEditor, MessageStatus, ModelSelector,
    PendingSlashCommand, PendingSlashCommandStatus, QuoteSelection, RemoteContextMetadata,
    SavedContextMetadata, Split, ToggleFocus, ToggleModelSelector, WorkflowStep,
    WorkflowStepEditSuggestions,
>>>>>>> 294892c4
};
use crate::{ContextStoreEvent, ShowConfiguration};
use anyhow::{anyhow, Result};
use assistant_slash_command::{SlashCommand, SlashCommandOutputSection};
use client::{proto, Client, Status};
use collections::{BTreeSet, HashMap, HashSet};
use editor::{
    actions::{FoldAt, MoveToEndOfLine, Newline, ShowCompletions, UnfoldAt},
    display_map::{
        BlockDisposition, BlockProperties, BlockStyle, Crease, CustomBlockId, RenderBlock,
        ToDisplayPoint,
    },
    scroll::{Autoscroll, AutoscrollStrategy, ScrollAnchor},
    Anchor, Editor, EditorEvent, ExcerptRange, MultiBuffer, RowExt, ToOffset as _, ToPoint,
};
use editor::{display_map::CreaseId, FoldPlaceholder};
use fs::Fs;
use gpui::{
    div, percentage, point, Action, Animation, AnimationExt, AnyElement, AnyView, AppContext,
    AsyncWindowContext, ClipboardItem, Context as _, DismissEvent, Empty, Entity, EventEmitter,
    FocusHandle, FocusableView, InteractiveElement, IntoElement, Model, ParentElement, Pixels,
    Render, SharedString, StatefulInteractiveElement, Styled, Subscription, Task, Transformation,
    UpdateGlobal, View, ViewContext, VisualContext, WeakView, WindowContext,
};
use indexed_docs::IndexedDocsStore;
use language::{
    language_settings::SoftWrap, Buffer, Capability, LanguageRegistry, LspAdapterDelegate, Point,
    ToOffset,
};
use language_model::{
    provider::cloud::PROVIDER_ID, LanguageModelProvider, LanguageModelProviderId,
    LanguageModelRegistry, Role,
};
use multi_buffer::MultiBufferRow;
use picker::{Picker, PickerDelegate};
use project::{Project, ProjectLspAdapterDelegate};
use search::{buffer_search::DivRegistrar, BufferSearchBar};
use settings::{update_settings_file, Settings};
use smol::stream::StreamExt;
use std::{
    borrow::Cow,
    cmp::{self, Ordering},
    fmt::Write,
    ops::Range,
    path::PathBuf,
    sync::Arc,
    time::Duration,
};
use terminal_view::{terminal_panel::TerminalPanel, TerminalView};
use ui::TintColor;
use ui::{
    prelude::*,
    utils::{format_distance_from_now, DateTimeType},
    Avatar, AvatarShape, ButtonLike, ContextMenu, Disclosure, ElevationIndex, KeyBinding, ListItem,
    ListItemSpacing, PopoverMenu, PopoverMenuHandle, Tooltip,
};
use util::ResultExt;
use workspace::{
    dock::{DockPosition, Panel, PanelEvent},
    item::{self, FollowableItem, Item, ItemHandle},
    notifications::NotifyTaskExt,
    pane::{self, SaveIntent},
    searchable::{SearchEvent, SearchableItem},
    Pane, Save, ToggleZoom, ToolbarItemEvent, ToolbarItemLocation, ToolbarItemView, Workspace,
};
use workspace::{searchable::SearchableItemHandle, NewFile};

pub fn init(cx: &mut AppContext) {
    workspace::FollowableViewRegistry::register::<ContextEditor>(cx);
    cx.observe_new_views(
        |workspace: &mut Workspace, _cx: &mut ViewContext<Workspace>| {
            workspace
                .register_action(|workspace, _: &ToggleFocus, cx| {
                    let settings = AssistantSettings::get_global(cx);
                    if !settings.enabled {
                        return;
                    }

                    workspace.toggle_panel_focus::<AssistantPanel>(cx);
                })
                .register_action(AssistantPanel::inline_assist)
                .register_action(ContextEditor::quote_selection)
                .register_action(ContextEditor::insert_selection)
                .register_action(AssistantPanel::show_configuration);
        },
    )
    .detach();

    cx.observe_new_views(
        |terminal_panel: &mut TerminalPanel, cx: &mut ViewContext<TerminalPanel>| {
            let settings = AssistantSettings::get_global(cx);
            if !settings.enabled {
                return;
            }

            terminal_panel.register_tab_bar_button(cx.new_view(|_| InlineAssistTabBarButton), cx);
        },
    )
    .detach();
}

struct InlineAssistTabBarButton;

impl Render for InlineAssistTabBarButton {
    fn render(&mut self, cx: &mut ViewContext<Self>) -> impl IntoElement {
        IconButton::new("terminal_inline_assistant", IconName::MagicWand)
            .icon_size(IconSize::Small)
            .on_click(cx.listener(|_, _, cx| {
                cx.dispatch_action(InlineAssist::default().boxed_clone());
            }))
            .tooltip(move |cx| Tooltip::for_action("Inline Assist", &InlineAssist::default(), cx))
    }
}

pub enum AssistantPanelEvent {
    ContextEdited,
}

pub struct AssistantPanel {
    pane: View<Pane>,
    workspace: WeakView<Workspace>,
    width: Option<Pixels>,
    height: Option<Pixels>,
    project: Model<Project>,
    context_store: Model<ContextStore>,
    languages: Arc<LanguageRegistry>,
    fs: Arc<dyn Fs>,
    subscriptions: Vec<Subscription>,
    model_selector_menu_handle: PopoverMenuHandle<ContextMenu>,
    model_summary_editor: View<Editor>,
    authenticate_provider_task: Option<(LanguageModelProviderId, Task<()>)>,
    configuration_subscription: Option<Subscription>,
    client_status: Option<client::Status>,
    watch_client_status: Option<Task<()>>,
    show_zed_ai_notice: bool,
}

#[derive(Clone)]
enum ContextMetadata {
    Remote(RemoteContextMetadata),
    Saved(SavedContextMetadata),
}

struct SavedContextPickerDelegate {
    store: Model<ContextStore>,
    project: Model<Project>,
    matches: Vec<ContextMetadata>,
    selected_index: usize,
}

enum SavedContextPickerEvent {
    Confirmed(ContextMetadata),
}

enum InlineAssistTarget {
    Editor(View<Editor>, bool),
    Terminal(View<TerminalView>),
}

impl EventEmitter<SavedContextPickerEvent> for Picker<SavedContextPickerDelegate> {}

impl SavedContextPickerDelegate {
    fn new(project: Model<Project>, store: Model<ContextStore>) -> Self {
        Self {
            project,
            store,
            matches: Vec::new(),
            selected_index: 0,
        }
    }
}

impl PickerDelegate for SavedContextPickerDelegate {
    type ListItem = ListItem;

    fn match_count(&self) -> usize {
        self.matches.len()
    }

    fn selected_index(&self) -> usize {
        self.selected_index
    }

    fn set_selected_index(&mut self, ix: usize, _cx: &mut ViewContext<Picker<Self>>) {
        self.selected_index = ix;
    }

    fn placeholder_text(&self, _cx: &mut WindowContext) -> Arc<str> {
        "Search...".into()
    }

    fn update_matches(&mut self, query: String, cx: &mut ViewContext<Picker<Self>>) -> Task<()> {
        let search = self.store.read(cx).search(query, cx);
        cx.spawn(|this, mut cx| async move {
            let matches = search.await;
            this.update(&mut cx, |this, cx| {
                let host_contexts = this.delegate.store.read(cx).host_contexts();
                this.delegate.matches = host_contexts
                    .iter()
                    .cloned()
                    .map(ContextMetadata::Remote)
                    .chain(matches.into_iter().map(ContextMetadata::Saved))
                    .collect();
                this.delegate.selected_index = 0;
                cx.notify();
            })
            .ok();
        })
    }

    fn confirm(&mut self, _secondary: bool, cx: &mut ViewContext<Picker<Self>>) {
        if let Some(metadata) = self.matches.get(self.selected_index) {
            cx.emit(SavedContextPickerEvent::Confirmed(metadata.clone()));
        }
    }

    fn dismissed(&mut self, _cx: &mut ViewContext<Picker<Self>>) {}

    fn render_match(
        &self,
        ix: usize,
        selected: bool,
        cx: &mut ViewContext<Picker<Self>>,
    ) -> Option<Self::ListItem> {
        let context = self.matches.get(ix)?;
        let item = match context {
            ContextMetadata::Remote(context) => {
                let host_user = self.project.read(cx).host().and_then(|collaborator| {
                    self.project
                        .read(cx)
                        .user_store()
                        .read(cx)
                        .get_cached_user(collaborator.user_id)
                });
                div()
                    .flex()
                    .w_full()
                    .justify_between()
                    .gap_2()
                    .child(
                        h_flex().flex_1().overflow_x_hidden().child(
                            Label::new(context.summary.clone().unwrap_or("New Context".into()))
                                .size(LabelSize::Small),
                        ),
                    )
                    .child(
                        h_flex()
                            .gap_2()
                            .children(if let Some(host_user) = host_user {
                                vec![
                                    Avatar::new(host_user.avatar_uri.clone())
                                        .shape(AvatarShape::Circle)
                                        .into_any_element(),
                                    Label::new(format!("Shared by @{}", host_user.github_login))
                                        .color(Color::Muted)
                                        .size(LabelSize::Small)
                                        .into_any_element(),
                                ]
                            } else {
                                vec![Label::new("Shared by host")
                                    .color(Color::Muted)
                                    .size(LabelSize::Small)
                                    .into_any_element()]
                            }),
                    )
            }
            ContextMetadata::Saved(context) => div()
                .flex()
                .w_full()
                .justify_between()
                .gap_2()
                .child(
                    h_flex()
                        .flex_1()
                        .child(Label::new(context.title.clone()).size(LabelSize::Small))
                        .overflow_x_hidden(),
                )
                .child(
                    Label::new(format_distance_from_now(
                        DateTimeType::Local(context.mtime),
                        false,
                        true,
                        true,
                    ))
                    .color(Color::Muted)
                    .size(LabelSize::Small),
                ),
        };
        Some(
            ListItem::new(ix)
                .inset(true)
                .spacing(ListItemSpacing::Sparse)
                .selected(selected)
                .child(item),
        )
    }
}

impl AssistantPanel {
    pub fn load(
        workspace: WeakView<Workspace>,
        cx: AsyncWindowContext,
    ) -> Task<Result<View<Self>>> {
        cx.spawn(|mut cx| async move {
            let context_store = workspace
                .update(&mut cx, |workspace, cx| {
                    ContextStore::new(workspace.project().clone(), cx)
                })?
                .await?;
            workspace.update(&mut cx, |workspace, cx| {
                // TODO: deserialize state.
                cx.new_view(|cx| Self::new(workspace, context_store, cx))
            })
        })
    }

    fn new(
        workspace: &Workspace,
        context_store: Model<ContextStore>,
        cx: &mut ViewContext<Self>,
    ) -> Self {
        let model_selector_menu_handle = PopoverMenuHandle::default();
        let model_summary_editor = cx.new_view(|cx| Editor::single_line(cx));
        let context_editor_toolbar = cx.new_view(|_| {
            ContextEditorToolbarItem::new(
                workspace,
                model_selector_menu_handle.clone(),
                model_summary_editor.clone(),
            )
        });
        let pane = cx.new_view(|cx| {
            let mut pane = Pane::new(
                workspace.weak_handle(),
                workspace.project().clone(),
                Default::default(),
                None,
                NewFile.boxed_clone(),
                cx,
            );
            pane.set_can_split(false, cx);
            pane.set_can_navigate(true, cx);
            pane.display_nav_history_buttons(None);
            pane.set_should_display_tab_bar(|_| true);
            pane.set_render_tab_bar_buttons(cx, move |pane, cx| {
                h_flex()
                    .gap(Spacing::Small.rems(cx))
                    .child(
                        IconButton::new("menu", IconName::Menu)
                            .icon_size(IconSize::Small)
                            .on_click(cx.listener(|pane, _, cx| {
                                let zoom_label = if pane.is_zoomed() {
                                    "Zoom Out"
                                } else {
                                    "Zoom In"
                                };
                                let menu = ContextMenu::build(cx, |menu, cx| {
                                    menu.context(pane.focus_handle(cx))
                                        .action("New Context", Box::new(NewFile))
                                        .action("History", Box::new(DeployHistory))
                                        .action("Prompt Library", Box::new(DeployPromptLibrary))
                                        .action("Configure", Box::new(ShowConfiguration))
                                        .action(zoom_label, Box::new(ToggleZoom))
                                });
                                cx.subscribe(&menu, |pane, _, _: &DismissEvent, _| {
                                    pane.new_item_menu = None;
                                })
                                .detach();
                                pane.new_item_menu = Some(menu);
                            })),
                    )
                    .when_some(pane.new_item_menu.as_ref(), |el, new_item_menu| {
                        el.child(Pane::render_menu_overlay(new_item_menu))
                    })
                    .into_any_element()
                    .into()
            });
            pane.toolbar().update(cx, |toolbar, cx| {
                toolbar.add_item(context_editor_toolbar.clone(), cx);
                toolbar.add_item(cx.new_view(BufferSearchBar::new), cx)
            });
            pane
        });

        let subscriptions = vec![
            cx.observe(&pane, |_, _, cx| cx.notify()),
            cx.subscribe(&pane, Self::handle_pane_event),
            cx.subscribe(&context_editor_toolbar, Self::handle_toolbar_event),
            cx.subscribe(&model_summary_editor, Self::handle_summary_editor_event),
            cx.subscribe(&context_store, Self::handle_context_store_event),
            cx.subscribe(
                &LanguageModelRegistry::global(cx),
                |this, _, event: &language_model::Event, cx| match event {
                    language_model::Event::ActiveModelChanged => {
                        this.completion_provider_changed(cx);
                    }
                    language_model::Event::ProviderStateChanged => {
                        this.ensure_authenticated(cx);
                    }
                    language_model::Event::AddedProvider(_)
                    | language_model::Event::RemovedProvider(_) => {
                        this.ensure_authenticated(cx);
                    }
                },
            ),
        ];

        let watch_client_status = Self::watch_client_status(workspace.client().clone(), cx);

        let mut this = Self {
            pane,
            workspace: workspace.weak_handle(),
            width: None,
            height: None,
            project: workspace.project().clone(),
            context_store,
            languages: workspace.app_state().languages.clone(),
            fs: workspace.app_state().fs.clone(),
            subscriptions,
            model_selector_menu_handle,
            model_summary_editor,
            authenticate_provider_task: None,
            configuration_subscription: None,
            client_status: None,
            watch_client_status: Some(watch_client_status),
            show_zed_ai_notice: false,
        };
        this.new_context(cx);
        this
    }

    fn watch_client_status(client: Arc<Client>, cx: &mut ViewContext<Self>) -> Task<()> {
        let mut status_rx = client.status();

        cx.spawn(|this, mut cx| async move {
            while let Some(status) = status_rx.next().await {
                this.update(&mut cx, |this, cx| {
                    if this.client_status.is_none()
                        || this
                            .client_status
                            .map_or(false, |old_status| old_status != status)
                    {
                        this.update_zed_ai_notice_visibility(status, cx);
                    }
                    this.client_status = Some(status);
                })
                .log_err();
            }
            this.update(&mut cx, |this, _cx| this.watch_client_status = None)
                .log_err();
        })
    }

    fn handle_pane_event(
        &mut self,
        pane: View<Pane>,
        event: &pane::Event,
        cx: &mut ViewContext<Self>,
    ) {
        let update_model_summary = match event {
            pane::Event::Remove => {
                cx.emit(PanelEvent::Close);
                false
            }
            pane::Event::ZoomIn => {
                cx.emit(PanelEvent::ZoomIn);
                false
            }
            pane::Event::ZoomOut => {
                cx.emit(PanelEvent::ZoomOut);
                false
            }

            pane::Event::AddItem { item } => {
                self.workspace
                    .update(cx, |workspace, cx| {
                        item.added_to_pane(workspace, self.pane.clone(), cx)
                    })
                    .ok();
                true
            }

            pane::Event::ActivateItem { local } => {
                if *local {
                    self.workspace
                        .update(cx, |workspace, cx| {
                            workspace.unfollow_in_pane(&pane, cx);
                        })
                        .ok();
                }
                cx.emit(AssistantPanelEvent::ContextEdited);
                true
            }

            pane::Event::RemoveItem { idx } => {
                if self
                    .pane
                    .read(cx)
                    .item_for_index(*idx)
                    .map_or(false, |item| item.downcast::<ConfigurationView>().is_some())
                {
                    self.configuration_subscription = None;
                }
                false
            }
            pane::Event::RemovedItem { .. } => {
                cx.emit(AssistantPanelEvent::ContextEdited);
                true
            }

            _ => false,
        };

        if update_model_summary {
            if let Some(editor) = self.active_context_editor(cx) {
                self.show_updated_summary(&editor, cx)
            }
        }
    }

    fn handle_summary_editor_event(
        &mut self,
        model_summary_editor: View<Editor>,
        event: &EditorEvent,
        cx: &mut ViewContext<Self>,
    ) {
        if matches!(event, EditorEvent::Edited { .. }) {
            if let Some(context_editor) = self.active_context_editor(cx) {
                let new_summary = model_summary_editor.read(cx).text(cx);
                context_editor.update(cx, |context_editor, cx| {
                    context_editor.context.update(cx, |context, cx| {
                        if context.summary().is_none()
                            && (new_summary == DEFAULT_TAB_TITLE || new_summary.trim().is_empty())
                        {
                            return;
                        }
                        context.custom_summary(new_summary, cx)
                    });
                });
            }
        }
    }

    fn update_zed_ai_notice_visibility(
        &mut self,
        client_status: Status,
        cx: &mut ViewContext<Self>,
    ) {
        let active_provider = LanguageModelRegistry::read_global(cx).active_provider();

        // If we're signed out and don't have a provider configured, or we're signed-out AND Zed.dev is
        // the provider, we want to show a nudge to sign in.
        let show_zed_ai_notice = client_status.is_signed_out()
            && active_provider.map_or(true, |provider| provider.id().0 == PROVIDER_ID);

        self.show_zed_ai_notice = show_zed_ai_notice;
        cx.notify();
    }

    fn handle_toolbar_event(
        &mut self,
        _: View<ContextEditorToolbarItem>,
        _: &ContextEditorToolbarItemEvent,
        cx: &mut ViewContext<Self>,
    ) {
        if let Some(context_editor) = self.active_context_editor(cx) {
            context_editor.update(cx, |context_editor, cx| {
                context_editor.context.update(cx, |context, cx| {
                    context.summarize(true, cx);
                })
            })
        }
    }

    fn handle_context_store_event(
        &mut self,
        _context_store: Model<ContextStore>,
        event: &ContextStoreEvent,
        cx: &mut ViewContext<Self>,
    ) {
        let ContextStoreEvent::ContextCreated(context_id) = event;
        let Some(context) = self
            .context_store
            .read(cx)
            .loaded_context_for_id(&context_id, cx)
        else {
            log::error!("no context found with ID: {}", context_id.to_proto());
            return;
        };
        let lsp_adapter_delegate = make_lsp_adapter_delegate(&self.project, cx).log_err();

        let assistant_panel = cx.view().downgrade();
        let editor = cx.new_view(|cx| {
            let mut editor = ContextEditor::for_context(
                context,
                self.fs.clone(),
                self.workspace.clone(),
                self.project.clone(),
                lsp_adapter_delegate,
                assistant_panel,
                cx,
            );
            editor.insert_default_prompt(cx);
            editor
        });

        self.show_context(editor.clone(), cx);
    }

    fn completion_provider_changed(&mut self, cx: &mut ViewContext<Self>) {
        if let Some(editor) = self.active_context_editor(cx) {
            editor.update(cx, |active_context, cx| {
                active_context
                    .context
                    .update(cx, |context, cx| context.completion_provider_changed(cx))
            })
        }

        let Some(new_provider_id) = LanguageModelRegistry::read_global(cx)
            .active_provider()
            .map(|p| p.id())
        else {
            return;
        };

        if self
            .authenticate_provider_task
            .as_ref()
            .map_or(true, |(old_provider_id, _)| {
                *old_provider_id != new_provider_id
            })
        {
            self.authenticate_provider_task = None;
            self.ensure_authenticated(cx);
        }

        if let Some(status) = self.client_status {
            self.update_zed_ai_notice_visibility(status, cx);
        }
    }

    fn ensure_authenticated(&mut self, cx: &mut ViewContext<Self>) {
        if self.is_authenticated(cx) {
            return;
        }

        let Some(provider) = LanguageModelRegistry::read_global(cx).active_provider() else {
            return;
        };

        let load_credentials = self.authenticate(cx);

        if self.authenticate_provider_task.is_none() {
            self.authenticate_provider_task = Some((
                provider.id(),
                cx.spawn(|this, mut cx| async move {
                    let _ = load_credentials.await;
                    this.update(&mut cx, |this, _cx| {
                        this.authenticate_provider_task = None;
                    })
                    .log_err();
                }),
            ));
        }
    }

    pub fn inline_assist(
        workspace: &mut Workspace,
        action: &InlineAssist,
        cx: &mut ViewContext<Workspace>,
    ) {
        let settings = AssistantSettings::get_global(cx);
        if !settings.enabled {
            return;
        }

        let Some(assistant_panel) = workspace.panel::<AssistantPanel>(cx) else {
            return;
        };

        let Some(inline_assist_target) =
            Self::resolve_inline_assist_target(workspace, &assistant_panel, cx)
        else {
            return;
        };

        let initial_prompt = action.prompt.clone();
        if assistant_panel.update(cx, |assistant, cx| assistant.is_authenticated(cx)) {
            match inline_assist_target {
                InlineAssistTarget::Editor(active_editor, include_context) => {
                    InlineAssistant::update_global(cx, |assistant, cx| {
                        assistant.assist(
                            &active_editor,
                            Some(cx.view().downgrade()),
                            include_context.then_some(&assistant_panel),
                            initial_prompt,
                            cx,
                        )
                    })
                }
                InlineAssistTarget::Terminal(active_terminal) => {
                    TerminalInlineAssistant::update_global(cx, |assistant, cx| {
                        assistant.assist(
                            &active_terminal,
                            Some(cx.view().downgrade()),
                            Some(&assistant_panel),
                            initial_prompt,
                            cx,
                        )
                    })
                }
            }
        } else {
            let assistant_panel = assistant_panel.downgrade();
            cx.spawn(|workspace, mut cx| async move {
                assistant_panel
                    .update(&mut cx, |assistant, cx| assistant.authenticate(cx))?
                    .await?;
                if assistant_panel.update(&mut cx, |panel, cx| panel.is_authenticated(cx))? {
                    cx.update(|cx| match inline_assist_target {
                        InlineAssistTarget::Editor(active_editor, include_context) => {
                            let assistant_panel = if include_context {
                                assistant_panel.upgrade()
                            } else {
                                None
                            };
                            InlineAssistant::update_global(cx, |assistant, cx| {
                                assistant.assist(
                                    &active_editor,
                                    Some(workspace),
                                    assistant_panel.as_ref(),
                                    initial_prompt,
                                    cx,
                                )
                            })
                        }
                        InlineAssistTarget::Terminal(active_terminal) => {
                            TerminalInlineAssistant::update_global(cx, |assistant, cx| {
                                assistant.assist(
                                    &active_terminal,
                                    Some(workspace),
                                    assistant_panel.upgrade().as_ref(),
                                    initial_prompt,
                                    cx,
                                )
                            })
                        }
                    })?
                } else {
                    workspace.update(&mut cx, |workspace, cx| {
                        workspace.focus_panel::<AssistantPanel>(cx)
                    })?;
                }

                anyhow::Ok(())
            })
            .detach_and_log_err(cx)
        }
    }

    fn resolve_inline_assist_target(
        workspace: &mut Workspace,
        assistant_panel: &View<AssistantPanel>,
        cx: &mut WindowContext,
    ) -> Option<InlineAssistTarget> {
        if let Some(terminal_panel) = workspace.panel::<TerminalPanel>(cx) {
            if terminal_panel
                .read(cx)
                .focus_handle(cx)
                .contains_focused(cx)
            {
                if let Some(terminal_view) = terminal_panel.read(cx).pane().and_then(|pane| {
                    pane.read(cx)
                        .active_item()
                        .and_then(|t| t.downcast::<TerminalView>())
                }) {
                    return Some(InlineAssistTarget::Terminal(terminal_view));
                }
            }
        }
        let context_editor =
            assistant_panel
                .read(cx)
                .active_context_editor(cx)
                .and_then(|editor| {
                    let editor = &editor.read(cx).editor;
                    if editor.read(cx).is_focused(cx) {
                        Some(editor.clone())
                    } else {
                        None
                    }
                });

        if let Some(context_editor) = context_editor {
            Some(InlineAssistTarget::Editor(context_editor, false))
        } else if let Some(workspace_editor) = workspace
            .active_item(cx)
            .and_then(|item| item.act_as::<Editor>(cx))
        {
            Some(InlineAssistTarget::Editor(workspace_editor, true))
        } else {
            None
        }
    }

    fn new_context(&mut self, cx: &mut ViewContext<Self>) -> Option<View<ContextEditor>> {
        if self.project.read(cx).is_remote() {
            let task = self
                .context_store
                .update(cx, |store, cx| store.create_remote_context(cx));

            cx.spawn(|this, mut cx| async move {
                let context = task.await?;

                this.update(&mut cx, |this, cx| {
                    let workspace = this.workspace.clone();
                    let project = this.project.clone();
                    let lsp_adapter_delegate = make_lsp_adapter_delegate(&project, cx).log_err();

                    let fs = this.fs.clone();
                    let project = this.project.clone();
                    let weak_assistant_panel = cx.view().downgrade();

                    let editor = cx.new_view(|cx| {
                        ContextEditor::for_context(
                            context,
                            fs,
                            workspace,
                            project,
                            lsp_adapter_delegate,
                            weak_assistant_panel,
                            cx,
                        )
                    });

                    this.show_context(editor, cx);

                    anyhow::Ok(())
                })??;

                anyhow::Ok(())
            })
            .detach_and_log_err(cx);

            None
        } else {
            let context = self.context_store.update(cx, |store, cx| store.create(cx));
            let lsp_adapter_delegate = make_lsp_adapter_delegate(&self.project, cx).log_err();

            let assistant_panel = cx.view().downgrade();
            let editor = cx.new_view(|cx| {
                let mut editor = ContextEditor::for_context(
                    context,
                    self.fs.clone(),
                    self.workspace.clone(),
                    self.project.clone(),
                    lsp_adapter_delegate,
                    assistant_panel,
                    cx,
                );
                editor.insert_default_prompt(cx);
                editor
            });

            self.show_context(editor.clone(), cx);
            Some(editor)
        }
    }

    fn show_context(&mut self, context_editor: View<ContextEditor>, cx: &mut ViewContext<Self>) {
        let focus = self.focus_handle(cx).contains_focused(cx);
        let prev_len = self.pane.read(cx).items_len();
        self.pane.update(cx, |pane, cx| {
            pane.add_item(Box::new(context_editor.clone()), focus, focus, None, cx)
        });

        if prev_len != self.pane.read(cx).items_len() {
            self.subscriptions
                .push(cx.subscribe(&context_editor, Self::handle_context_editor_event));
        }

        self.show_updated_summary(&context_editor, cx);

        cx.emit(AssistantPanelEvent::ContextEdited);
        cx.notify();
    }

    fn show_updated_summary(
        &self,
        context_editor: &View<ContextEditor>,
        cx: &mut ViewContext<Self>,
    ) {
        context_editor.update(cx, |context_editor, cx| {
            let new_summary = context_editor
                .context
                .read(cx)
                .summary()
                .map(|s| s.text.clone())
                .unwrap_or_else(|| context_editor.title(cx).to_string());
            self.model_summary_editor.update(cx, |summary_editor, cx| {
                if summary_editor.text(cx) != new_summary {
                    summary_editor.set_text(new_summary, cx);
                }
            });
        });
    }

    fn handle_context_editor_event(
        &mut self,
        context_editor: View<ContextEditor>,
        event: &EditorEvent,
        cx: &mut ViewContext<Self>,
    ) {
        match event {
            EditorEvent::TitleChanged => {
                self.show_updated_summary(&context_editor, cx);
                cx.notify()
            }
            EditorEvent::Edited { .. } => cx.emit(AssistantPanelEvent::ContextEdited),
            _ => {}
        }
    }

    fn show_configuration(
        workspace: &mut Workspace,
        _: &ShowConfiguration,
        cx: &mut ViewContext<Workspace>,
    ) {
        let Some(panel) = workspace.panel::<AssistantPanel>(cx) else {
            return;
        };

        if !panel.focus_handle(cx).contains_focused(cx) {
            workspace.toggle_panel_focus::<AssistantPanel>(cx);
        }

        panel.update(cx, |this, cx| {
            this.show_configuration_tab(cx);
        })
    }

    fn show_configuration_tab(&mut self, cx: &mut ViewContext<Self>) {
        let configuration_item_ix = self
            .pane
            .read(cx)
            .items()
            .position(|item| item.downcast::<ConfigurationView>().is_some());

        if let Some(configuration_item_ix) = configuration_item_ix {
            self.pane.update(cx, |pane, cx| {
                pane.activate_item(configuration_item_ix, true, true, cx);
            });
        } else {
            let configuration = cx.new_view(|cx| ConfigurationView::new(cx));
            self.configuration_subscription = Some(cx.subscribe(
                &configuration,
                |this, _, event: &ConfigurationViewEvent, cx| match event {
                    ConfigurationViewEvent::NewProviderContextEditor(provider) => {
                        if LanguageModelRegistry::read_global(cx)
                            .active_provider()
                            .map_or(true, |p| p.id() != provider.id())
                        {
                            if let Some(model) = provider.provided_models(cx).first().cloned() {
                                update_settings_file::<AssistantSettings>(
                                    this.fs.clone(),
                                    cx,
                                    move |settings, _| settings.set_model(model),
                                );
                            }
                        }

                        this.new_context(cx);
                    }
                },
            ));
            self.pane.update(cx, |pane, cx| {
                pane.add_item(Box::new(configuration), true, true, None, cx);
            });
        }
    }

    fn deploy_history(&mut self, _: &DeployHistory, cx: &mut ViewContext<Self>) {
        let history_item_ix = self
            .pane
            .read(cx)
            .items()
            .position(|item| item.downcast::<ContextHistory>().is_some());

        if let Some(history_item_ix) = history_item_ix {
            self.pane.update(cx, |pane, cx| {
                pane.activate_item(history_item_ix, true, true, cx);
            });
        } else {
            let assistant_panel = cx.view().downgrade();
            let history = cx.new_view(|cx| {
                ContextHistory::new(
                    self.project.clone(),
                    self.context_store.clone(),
                    assistant_panel,
                    cx,
                )
            });
            self.pane.update(cx, |pane, cx| {
                pane.add_item(Box::new(history), true, true, None, cx);
            });
        }
    }

    fn deploy_prompt_library(&mut self, _: &DeployPromptLibrary, cx: &mut ViewContext<Self>) {
        open_prompt_library(self.languages.clone(), cx).detach_and_log_err(cx);
    }

    fn toggle_model_selector(&mut self, _: &ToggleModelSelector, cx: &mut ViewContext<Self>) {
        self.model_selector_menu_handle.toggle(cx);
    }

    fn active_context_editor(&self, cx: &AppContext) -> Option<View<ContextEditor>> {
        self.pane
            .read(cx)
            .active_item()?
            .downcast::<ContextEditor>()
    }

    pub fn active_context(&self, cx: &AppContext) -> Option<Model<Context>> {
        Some(self.active_context_editor(cx)?.read(cx).context.clone())
    }

    fn open_saved_context(
        &mut self,
        path: PathBuf,
        cx: &mut ViewContext<Self>,
    ) -> Task<Result<()>> {
        let existing_context = self.pane.read(cx).items().find_map(|item| {
            item.downcast::<ContextEditor>()
                .filter(|editor| editor.read(cx).context.read(cx).path() == Some(&path))
        });
        if let Some(existing_context) = existing_context {
            return cx.spawn(|this, mut cx| async move {
                this.update(&mut cx, |this, cx| this.show_context(existing_context, cx))
            });
        }

        let context = self
            .context_store
            .update(cx, |store, cx| store.open_local_context(path.clone(), cx));
        let fs = self.fs.clone();
        let project = self.project.clone();
        let workspace = self.workspace.clone();

        let lsp_adapter_delegate = make_lsp_adapter_delegate(&project, cx).log_err();

        cx.spawn(|this, mut cx| async move {
            let context = context.await?;
            let assistant_panel = this.clone();
            this.update(&mut cx, |this, cx| {
                let editor = cx.new_view(|cx| {
                    ContextEditor::for_context(
                        context,
                        fs,
                        workspace,
                        project,
                        lsp_adapter_delegate,
                        assistant_panel,
                        cx,
                    )
                });
                this.show_context(editor, cx);
                anyhow::Ok(())
            })??;
            Ok(())
        })
    }

    fn open_remote_context(
        &mut self,
        id: ContextId,
        cx: &mut ViewContext<Self>,
    ) -> Task<Result<View<ContextEditor>>> {
        let existing_context = self.pane.read(cx).items().find_map(|item| {
            item.downcast::<ContextEditor>()
                .filter(|editor| *editor.read(cx).context.read(cx).id() == id)
        });
        if let Some(existing_context) = existing_context {
            return cx.spawn(|this, mut cx| async move {
                this.update(&mut cx, |this, cx| {
                    this.show_context(existing_context.clone(), cx)
                })?;
                Ok(existing_context)
            });
        }

        let context = self
            .context_store
            .update(cx, |store, cx| store.open_remote_context(id, cx));
        let fs = self.fs.clone();
        let workspace = self.workspace.clone();
        let lsp_adapter_delegate = make_lsp_adapter_delegate(&self.project, cx).log_err();

        cx.spawn(|this, mut cx| async move {
            let context = context.await?;
            let assistant_panel = this.clone();
            this.update(&mut cx, |this, cx| {
                let editor = cx.new_view(|cx| {
                    ContextEditor::for_context(
                        context,
                        fs,
                        workspace,
                        this.project.clone(),
                        lsp_adapter_delegate,
                        assistant_panel,
                        cx,
                    )
                });
                this.show_context(editor.clone(), cx);
                anyhow::Ok(editor)
            })?
        })
    }

    fn is_authenticated(&mut self, cx: &mut ViewContext<Self>) -> bool {
        LanguageModelRegistry::read_global(cx)
            .active_provider()
            .map_or(false, |provider| provider.is_authenticated(cx))
    }

    fn authenticate(&mut self, cx: &mut ViewContext<Self>) -> Task<Result<()>> {
        LanguageModelRegistry::read_global(cx)
            .active_provider()
            .map_or(
                Task::ready(Err(anyhow!("no active language model provider"))),
                |provider| provider.authenticate(cx),
            )
    }
}

impl Render for AssistantPanel {
    fn render(&mut self, cx: &mut ViewContext<Self>) -> impl IntoElement {
        let mut registrar = DivRegistrar::new(
            |panel, cx| {
                panel
                    .pane
                    .read(cx)
                    .toolbar()
                    .read(cx)
                    .item_of_type::<BufferSearchBar>()
            },
            cx,
        );
        BufferSearchBar::register(&mut registrar);
        let registrar = registrar.into_div();

        v_flex()
            .key_context("AssistantPanel")
            .size_full()
            .on_action(cx.listener(|this, _: &workspace::NewFile, cx| {
                this.new_context(cx);
            }))
            .on_action(
                cx.listener(|this, _: &ShowConfiguration, cx| this.show_configuration_tab(cx)),
            )
            .on_action(cx.listener(AssistantPanel::deploy_history))
            .on_action(cx.listener(AssistantPanel::deploy_prompt_library))
            .on_action(cx.listener(AssistantPanel::toggle_model_selector))
            .child(registrar.size_full().child(self.pane.clone()))
            .into_any_element()
    }
}

impl Panel for AssistantPanel {
    fn persistent_name() -> &'static str {
        "AssistantPanel"
    }

    fn position(&self, cx: &WindowContext) -> DockPosition {
        match AssistantSettings::get_global(cx).dock {
            AssistantDockPosition::Left => DockPosition::Left,
            AssistantDockPosition::Bottom => DockPosition::Bottom,
            AssistantDockPosition::Right => DockPosition::Right,
        }
    }

    fn position_is_valid(&self, _: DockPosition) -> bool {
        true
    }

    fn set_position(&mut self, position: DockPosition, cx: &mut ViewContext<Self>) {
        settings::update_settings_file::<AssistantSettings>(
            self.fs.clone(),
            cx,
            move |settings, _| {
                let dock = match position {
                    DockPosition::Left => AssistantDockPosition::Left,
                    DockPosition::Bottom => AssistantDockPosition::Bottom,
                    DockPosition::Right => AssistantDockPosition::Right,
                };
                settings.set_dock(dock);
            },
        );
    }

    fn size(&self, cx: &WindowContext) -> Pixels {
        let settings = AssistantSettings::get_global(cx);
        match self.position(cx) {
            DockPosition::Left | DockPosition::Right => {
                self.width.unwrap_or(settings.default_width)
            }
            DockPosition::Bottom => self.height.unwrap_or(settings.default_height),
        }
    }

    fn set_size(&mut self, size: Option<Pixels>, cx: &mut ViewContext<Self>) {
        match self.position(cx) {
            DockPosition::Left | DockPosition::Right => self.width = size,
            DockPosition::Bottom => self.height = size,
        }
        cx.notify();
    }

    fn is_zoomed(&self, cx: &WindowContext) -> bool {
        self.pane.read(cx).is_zoomed()
    }

    fn set_zoomed(&mut self, zoomed: bool, cx: &mut ViewContext<Self>) {
        self.pane.update(cx, |pane, cx| pane.set_zoomed(zoomed, cx));
    }

    fn set_active(&mut self, active: bool, cx: &mut ViewContext<Self>) {
        if active {
            if self.pane.read(cx).items_len() == 0 {
                self.new_context(cx);
            }

            self.ensure_authenticated(cx);
        }
    }

    fn pane(&self) -> Option<View<Pane>> {
        Some(self.pane.clone())
    }

    fn remote_id() -> Option<proto::PanelId> {
        Some(proto::PanelId::AssistantPanel)
    }

    fn icon(&self, cx: &WindowContext) -> Option<IconName> {
        let settings = AssistantSettings::get_global(cx);
        if !settings.enabled || !settings.button {
            return None;
        }

        Some(IconName::ZedAssistant)
    }

    fn icon_tooltip(&self, _cx: &WindowContext) -> Option<&'static str> {
        Some("Assistant Panel")
    }

    fn toggle_action(&self) -> Box<dyn Action> {
        Box::new(ToggleFocus)
    }
}

impl EventEmitter<PanelEvent> for AssistantPanel {}
impl EventEmitter<AssistantPanelEvent> for AssistantPanel {}

impl FocusableView for AssistantPanel {
    fn focus_handle(&self, cx: &AppContext) -> FocusHandle {
        self.pane.focus_handle(cx)
    }
}

pub enum ContextEditorEvent {
    Edited,
    TabContentChanged,
}

#[derive(Copy, Clone, Debug, PartialEq)]
struct ScrollPosition {
    offset_before_cursor: gpui::Point<f32>,
    cursor: Anchor,
}

struct ActiveEditStep {
    start: language::Anchor,
    assist_ids: Vec<InlineAssistId>,
    editor: Option<WeakView<Editor>>,
}

pub struct ContextEditor {
    context: Model<Context>,
    fs: Arc<dyn Fs>,
    workspace: WeakView<Workspace>,
    project: Model<Project>,
    lsp_adapter_delegate: Option<Arc<dyn LspAdapterDelegate>>,
    editor: View<Editor>,
    blocks: HashSet<CustomBlockId>,
    scroll_position: Option<ScrollPosition>,
    remote_id: Option<workspace::ViewId>,
    pending_slash_command_creases: HashMap<Range<language::Anchor>, CreaseId>,
    pending_slash_command_blocks: HashMap<Range<language::Anchor>, CustomBlockId>,
    _subscriptions: Vec<Subscription>,
    active_edit_step: Option<ActiveEditStep>,
    assistant_panel: WeakView<AssistantPanel>,
}

const DEFAULT_TAB_TITLE: &str = "New Context";
const MAX_TAB_TITLE_LEN: usize = 16;

impl ContextEditor {
    fn for_context(
        context: Model<Context>,
        fs: Arc<dyn Fs>,
        workspace: WeakView<Workspace>,
        project: Model<Project>,
        lsp_adapter_delegate: Option<Arc<dyn LspAdapterDelegate>>,
        assistant_panel: WeakView<AssistantPanel>,
        cx: &mut ViewContext<Self>,
    ) -> Self {
        let completion_provider = SlashCommandCompletionProvider::new(
            Some(cx.view().downgrade()),
            Some(workspace.clone()),
        );

        let editor = cx.new_view(|cx| {
            let mut editor = Editor::for_buffer(context.read(cx).buffer().clone(), None, cx);
            editor.set_soft_wrap_mode(SoftWrap::EditorWidth, cx);
            editor.set_show_line_numbers(false, cx);
            editor.set_show_git_diff_gutter(false, cx);
            editor.set_show_code_actions(false, cx);
            editor.set_show_runnables(false, cx);
            editor.set_show_wrap_guides(false, cx);
            editor.set_show_indent_guides(false, cx);
            editor.set_completion_provider(Box::new(completion_provider));
            editor.set_collaboration_hub(Box::new(project.clone()));
            editor
        });

        let _subscriptions = vec![
            cx.observe(&context, |_, _, cx| cx.notify()),
            cx.subscribe(&context, Self::handle_context_event),
            cx.subscribe(&editor, Self::handle_editor_event),
            cx.subscribe(&editor, Self::handle_editor_search_event),
        ];

        let sections = context.read(cx).slash_command_output_sections().to_vec();
        let mut this = Self {
            context,
            editor,
            lsp_adapter_delegate,
            blocks: Default::default(),
            scroll_position: None,
            remote_id: None,
            fs,
            workspace,
            project,
            pending_slash_command_creases: HashMap::default(),
            pending_slash_command_blocks: HashMap::default(),
            _subscriptions,
            active_edit_step: None,
            assistant_panel,
        };
        this.update_message_headers(cx);
        this.insert_slash_command_output_sections(sections, cx);
        this
    }

    fn insert_default_prompt(&mut self, cx: &mut ViewContext<Self>) {
        let command_name = DefaultSlashCommand.name();
        self.editor.update(cx, |editor, cx| {
            editor.insert(&format!("/{command_name}"), cx)
        });
        self.split(&Split, cx);
        let command = self.context.update(cx, |context, cx| {
            let first_message_id = context.messages(cx).next().unwrap().id;
            context.update_metadata(first_message_id, cx, |metadata| {
                metadata.role = Role::System;
            });
            context.reparse_slash_commands(cx);
            context.pending_slash_commands()[0].clone()
        });

        self.run_command(
            command.source_range,
            &command.name,
            command.argument.as_deref(),
            false,
            self.workspace.clone(),
            cx,
        );
    }

    fn assist(&mut self, _: &Assist, cx: &mut ViewContext<Self>) {
        if !self.apply_edit_step(cx) {
            self.send_to_model(cx);
        }
    }

    fn apply_edit_step(&mut self, cx: &mut ViewContext<Self>) -> bool {
        if let Some(step) = self.active_edit_step.as_ref() {
            let assist_ids = step.assist_ids.clone();
            cx.window_context().defer(|cx| {
                InlineAssistant::update_global(cx, |assistant, cx| {
                    for assist_id in assist_ids {
                        assistant.start_assist(assist_id, cx);
                    }
                })
            });

            !step.assist_ids.is_empty()
        } else {
            false
        }
    }

    fn send_to_model(&mut self, cx: &mut ViewContext<Self>) {
        if let Some(user_message) = self.context.update(cx, |context, cx| context.assist(cx)) {
            let new_selection = {
                let cursor = user_message
                    .start
                    .to_offset(self.context.read(cx).buffer().read(cx));
                cursor..cursor
            };
            self.editor.update(cx, |editor, cx| {
                editor.change_selections(
                    Some(Autoscroll::Strategy(AutoscrollStrategy::Fit)),
                    cx,
                    |selections| selections.select_ranges([new_selection]),
                );
            });
            // Avoid scrolling to the new cursor position so the assistant's output is stable.
            cx.defer(|this, _| this.scroll_position = None);
        }
    }

    fn cancel_last_assist(&mut self, _: &editor::actions::Cancel, cx: &mut ViewContext<Self>) {
        if !self
            .context
            .update(cx, |context, _| context.cancel_last_assist())
        {
            cx.propagate();
        }
    }

    fn debug_edit_steps(&mut self, _: &DebugEditSteps, cx: &mut ViewContext<Self>) {
        let mut output = String::new();
        for (i, step) in self.context.read(cx).edit_steps().iter().enumerate() {
            output.push_str(&format!("Step {}:\n", i + 1));
            output.push_str(&format!(
                "Content: {}\n",
                self.context
                    .read(cx)
                    .buffer()
                    .read(cx)
                    .text_for_range(step.tagged_range.clone())
                    .collect::<String>()
            ));
            match &step.edit_suggestions {
                WorkflowStepEditSuggestions::Resolved {
                    title,
                    edit_suggestions,
                } => {
                    output.push_str("Resolution:\n");
                    output.push_str(&format!("  {:?}\n", title));
                    output.push_str(&format!("  {:?}\n", edit_suggestions));
                }
                WorkflowStepEditSuggestions::Pending(_) => {
                    output.push_str("Resolution: Pending\n");
                }
            }
            output.push('\n');
        }

        let editor = self
            .workspace
            .update(cx, |workspace, cx| Editor::new_in_workspace(workspace, cx));

        if let Ok(editor) = editor {
            cx.spawn(|_, mut cx| async move {
                let editor = editor.await?;
                editor.update(&mut cx, |editor, cx| editor.set_text(output, cx))
            })
            .detach_and_notify_err(cx);
        }
    }

    fn cycle_message_role(&mut self, _: &CycleMessageRole, cx: &mut ViewContext<Self>) {
        let cursors = self.cursors(cx);
        self.context.update(cx, |context, cx| {
            let messages = context
                .messages_for_offsets(cursors, cx)
                .into_iter()
                .map(|message| message.id)
                .collect();
            context.cycle_message_roles(messages, cx)
        });
    }

    fn cursors(&self, cx: &AppContext) -> Vec<usize> {
        let selections = self.editor.read(cx).selections.all::<usize>(cx);
        selections
            .into_iter()
            .map(|selection| selection.head())
            .collect()
    }

    fn insert_command(&mut self, name: &str, cx: &mut ViewContext<Self>) {
        if let Some(command) = SlashCommandRegistry::global(cx).command(name) {
            self.editor.update(cx, |editor, cx| {
                editor.transact(cx, |editor, cx| {
                    editor.change_selections(Some(Autoscroll::fit()), cx, |s| s.try_cancel());
                    let snapshot = editor.buffer().read(cx).snapshot(cx);
                    let newest_cursor = editor.selections.newest::<Point>(cx).head();
                    if newest_cursor.column > 0
                        || snapshot
                            .chars_at(newest_cursor)
                            .next()
                            .map_or(false, |ch| ch != '\n')
                    {
                        editor.move_to_end_of_line(
                            &MoveToEndOfLine {
                                stop_at_soft_wraps: false,
                            },
                            cx,
                        );
                        editor.newline(&Newline, cx);
                    }

                    editor.insert(&format!("/{name}"), cx);
                    if command.requires_argument() {
                        editor.insert(" ", cx);
                        editor.show_completions(&ShowCompletions::default(), cx);
                    }
                });
            });
            if !command.requires_argument() {
                self.confirm_command(&ConfirmCommand, cx);
            }
        }
    }

    pub fn confirm_command(&mut self, _: &ConfirmCommand, cx: &mut ViewContext<Self>) {
        let selections = self.editor.read(cx).selections.disjoint_anchors();
        let mut commands_by_range = HashMap::default();
        let workspace = self.workspace.clone();
        self.context.update(cx, |context, cx| {
            context.reparse_slash_commands(cx);
            for selection in selections.iter() {
                if let Some(command) =
                    context.pending_command_for_position(selection.head().text_anchor, cx)
                {
                    commands_by_range
                        .entry(command.source_range.clone())
                        .or_insert_with(|| command.clone());
                }
            }
        });

        if commands_by_range.is_empty() {
            cx.propagate();
        } else {
            for command in commands_by_range.into_values() {
                self.run_command(
                    command.source_range,
                    &command.name,
                    command.argument.as_deref(),
                    true,
                    workspace.clone(),
                    cx,
                );
            }
            cx.stop_propagation();
        }
    }

    pub fn run_command(
        &mut self,
        command_range: Range<language::Anchor>,
        name: &str,
        argument: Option<&str>,
        insert_trailing_newline: bool,
        workspace: WeakView<Workspace>,
        cx: &mut ViewContext<Self>,
    ) {
        if let Some(command) = SlashCommandRegistry::global(cx).command(name) {
            let argument = argument.map(ToString::to_string);
            let output = command.run(
                argument.as_deref(),
                workspace,
                self.lsp_adapter_delegate.clone(),
                cx,
            );
            self.context.update(cx, |context, cx| {
                context.insert_command_output(command_range, output, insert_trailing_newline, cx)
            });
        }
    }

    fn handle_context_event(
        &mut self,
        _: Model<Context>,
        event: &ContextEvent,
        cx: &mut ViewContext<Self>,
    ) {
        let context_editor = cx.view().downgrade();

        match event {
            ContextEvent::MessagesEdited => {
                self.update_message_headers(cx);
                self.context.update(cx, |context, cx| {
                    context.save(Some(Duration::from_millis(500)), self.fs.clone(), cx);
                });
            }
            ContextEvent::EditStepsChanged => {
                cx.notify();
            }
            ContextEvent::SummaryChanged => {
                cx.emit(EditorEvent::TitleChanged);
                self.context.update(cx, |context, cx| {
                    context.save(Some(Duration::from_millis(500)), self.fs.clone(), cx);
                });
            }
            ContextEvent::StreamedCompletion => {
                self.editor.update(cx, |editor, cx| {
                    if let Some(scroll_position) = self.scroll_position {
                        let snapshot = editor.snapshot(cx);
                        let cursor_point = scroll_position.cursor.to_display_point(&snapshot);
                        let scroll_top =
                            cursor_point.row().as_f32() - scroll_position.offset_before_cursor.y;
                        editor.set_scroll_position(
                            point(scroll_position.offset_before_cursor.x, scroll_top),
                            cx,
                        );
                    }
                });
            }
            ContextEvent::PendingSlashCommandsUpdated { removed, updated } => {
                self.editor.update(cx, |editor, cx| {
                    let buffer = editor.buffer().read(cx).snapshot(cx);
                    let (excerpt_id, buffer_id, _) = buffer.as_singleton().unwrap();
                    let excerpt_id = *excerpt_id;

                    editor.remove_creases(
                        removed
                            .iter()
                            .filter_map(|range| self.pending_slash_command_creases.remove(range)),
                        cx,
                    );

                    editor.remove_blocks(
                        HashSet::from_iter(
                            removed.iter().filter_map(|range| {
                                self.pending_slash_command_blocks.remove(range)
                            }),
                        ),
                        None,
                        cx,
                    );

                    let crease_ids = editor.insert_creases(
                        updated.iter().map(|command| {
                            let workspace = self.workspace.clone();
                            let confirm_command = Arc::new({
                                let context_editor = context_editor.clone();
                                let command = command.clone();
                                move |cx: &mut WindowContext| {
                                    context_editor
                                        .update(cx, |context_editor, cx| {
                                            context_editor.run_command(
                                                command.source_range.clone(),
                                                &command.name,
                                                command.argument.as_deref(),
                                                false,
                                                workspace.clone(),
                                                cx,
                                            );
                                        })
                                        .ok();
                                }
                            });
                            let placeholder = FoldPlaceholder {
                                render: Arc::new(move |_, _, _| Empty.into_any()),
                                constrain_width: false,
                                merge_adjacent: false,
                            };
                            let render_toggle = {
                                let confirm_command = confirm_command.clone();
                                let command = command.clone();
                                move |row, _, _, _cx: &mut WindowContext| {
                                    render_pending_slash_command_gutter_decoration(
                                        row,
                                        &command.status,
                                        confirm_command.clone(),
                                    )
                                }
                            };
                            let render_trailer = {
                                let command = command.clone();
                                move |row, _unfold, cx: &mut WindowContext| {
                                    // TODO: In the future we should investigate how we can expose
                                    // this as a hook on the `SlashCommand` trait so that we don't
                                    // need to special-case it here.
                                    if command.name == DocsSlashCommand::NAME {
                                        return render_docs_slash_command_trailer(
                                            row,
                                            command.clone(),
                                            cx,
                                        );
                                    }

                                    Empty.into_any()
                                }
                            };

                            let start = buffer
                                .anchor_in_excerpt(excerpt_id, command.source_range.start)
                                .unwrap();
                            let end = buffer
                                .anchor_in_excerpt(excerpt_id, command.source_range.end)
                                .unwrap();
                            Crease::new(start..end, placeholder, render_toggle, render_trailer)
                        }),
                        cx,
                    );

                    let block_ids = editor.insert_blocks(
                        updated
                            .iter()
                            .filter_map(|command| match &command.status {
                                PendingSlashCommandStatus::Error(error) => {
                                    Some((command, error.clone()))
                                }
                                _ => None,
                            })
                            .map(|(command, error_message)| BlockProperties {
                                style: BlockStyle::Fixed,
                                position: Anchor {
                                    buffer_id: Some(buffer_id),
                                    excerpt_id,
                                    text_anchor: command.source_range.start,
                                },
                                height: 1,
                                disposition: BlockDisposition::Below,
                                render: slash_command_error_block_renderer(error_message),
                            }),
                        None,
                        cx,
                    );

                    self.pending_slash_command_creases.extend(
                        updated
                            .iter()
                            .map(|command| command.source_range.clone())
                            .zip(crease_ids),
                    );

                    self.pending_slash_command_blocks.extend(
                        updated
                            .iter()
                            .map(|command| command.source_range.clone())
                            .zip(block_ids),
                    );
                })
            }
            ContextEvent::SlashCommandFinished {
                output_range,
                sections,
                run_commands_in_output,
            } => {
                self.insert_slash_command_output_sections(sections.iter().cloned(), cx);

                if *run_commands_in_output {
                    let commands = self.context.update(cx, |context, cx| {
                        context.reparse_slash_commands(cx);
                        context
                            .pending_commands_for_range(output_range.clone(), cx)
                            .to_vec()
                    });

                    for command in commands {
                        self.run_command(
                            command.source_range,
                            &command.name,
                            command.argument.as_deref(),
                            false,
                            self.workspace.clone(),
                            cx,
                        );
                    }
                }
            }
            ContextEvent::Operation(_) => {}
        }
    }

    fn insert_slash_command_output_sections(
        &mut self,
        sections: impl IntoIterator<Item = SlashCommandOutputSection<language::Anchor>>,
        cx: &mut ViewContext<Self>,
    ) {
        self.editor.update(cx, |editor, cx| {
            let buffer = editor.buffer().read(cx).snapshot(cx);
            let excerpt_id = *buffer.as_singleton().unwrap().0;
            let mut buffer_rows_to_fold = BTreeSet::new();
            let mut creases = Vec::new();
            for section in sections {
                let start = buffer
                    .anchor_in_excerpt(excerpt_id, section.range.start)
                    .unwrap();
                let end = buffer
                    .anchor_in_excerpt(excerpt_id, section.range.end)
                    .unwrap();
                let buffer_row = MultiBufferRow(start.to_point(&buffer).row);
                buffer_rows_to_fold.insert(buffer_row);
                creases.push(Crease::new(
                    start..end,
                    FoldPlaceholder {
                        render: Arc::new({
                            let editor = cx.view().downgrade();
                            let icon = section.icon;
                            let label = section.label.clone();
                            move |fold_id, fold_range, _cx| {
                                let editor = editor.clone();
                                ButtonLike::new(fold_id)
                                    .style(ButtonStyle::Filled)
                                    .layer(ElevationIndex::ElevatedSurface)
                                    .child(Icon::new(icon))
                                    .child(Label::new(label.clone()).single_line())
                                    .on_click(move |_, cx| {
                                        editor
                                            .update(cx, |editor, cx| {
                                                let buffer_start = fold_range
                                                    .start
                                                    .to_point(&editor.buffer().read(cx).read(cx));
                                                let buffer_row = MultiBufferRow(buffer_start.row);
                                                editor.unfold_at(&UnfoldAt { buffer_row }, cx);
                                            })
                                            .ok();
                                    })
                                    .into_any_element()
                            }
                        }),
                        constrain_width: false,
                        merge_adjacent: false,
                    },
                    render_slash_command_output_toggle,
                    |_, _, _| Empty.into_any_element(),
                ));
            }

            editor.insert_creases(creases, cx);

            for buffer_row in buffer_rows_to_fold.into_iter().rev() {
                editor.fold_at(&FoldAt { buffer_row }, cx);
            }
        });
    }

    fn handle_editor_event(
        &mut self,
        _: View<Editor>,
        event: &EditorEvent,
        cx: &mut ViewContext<Self>,
    ) {
        match event {
            EditorEvent::ScrollPositionChanged { autoscroll, .. } => {
                let cursor_scroll_position = self.cursor_scroll_position(cx);
                if *autoscroll {
                    self.scroll_position = cursor_scroll_position;
                } else if self.scroll_position != cursor_scroll_position {
                    self.scroll_position = None;
                }
            }
            EditorEvent::SelectionsChanged { .. } => {
                self.scroll_position = self.cursor_scroll_position(cx);
                self.update_active_workflow_step(cx);
            }
            _ => {}
        }
        cx.emit(event.clone());
    }

    fn update_active_workflow_step(&mut self, cx: &mut ViewContext<Self>) {
        if self
            .workflow_step_for_cursor(cx)
            .map(|step| step.tagged_range.start)
            != self.active_edit_step.as_ref().map(|step| step.start)
        {
            if let Some(old_active_edit_step) = self.active_edit_step.take() {
                if let Some(editor) = old_active_edit_step
                    .editor
                    .and_then(|editor| editor.upgrade())
                {
                    self.workspace
                        .update(cx, |workspace, cx| {
                            if let Some(pane) = workspace.pane_for(&editor) {
                                pane.update(cx, |pane, cx| {
                                    let item_id = editor.entity_id();
                                    if pane.is_active_preview_item(item_id) {
                                        pane.close_item_by_id(item_id, SaveIntent::Skip, cx)
                                            .detach_and_log_err(cx);
                                    }
                                });
                            }
                        })
                        .ok();
                }
            }

            if let Some(new_active_step) = self.workflow_step_for_cursor(cx) {
                let start = new_active_step.tagged_range.start;

                let mut editor = None;
                let mut assist_ids = Vec::new();
                if let WorkflowStepEditSuggestions::Resolved {
                    title,
                    edit_suggestions,
                } = &new_active_step.edit_suggestions
                {
                    if let Some((opened_editor, inline_assist_ids)) =
                        self.suggest_edits(title.clone(), edit_suggestions.clone(), cx)
                    {
                        editor = Some(opened_editor.downgrade());
                        assist_ids = inline_assist_ids;
                    }
                }

                self.active_edit_step = Some(ActiveEditStep {
                    start,
                    assist_ids,
                    editor,
                });
            }
        }
    }

    fn suggest_edits(
        &mut self,
        title: String,
        edit_suggestions: HashMap<Model<Buffer>, Vec<EditSuggestionGroup>>,
        cx: &mut ViewContext<Self>,
    ) -> Option<(View<Editor>, Vec<InlineAssistId>)> {
        let assistant_panel = self.assistant_panel.upgrade()?;
        if edit_suggestions.is_empty() {
            return None;
        }

        let editor;
        let mut suggestion_groups = Vec::new();
        if edit_suggestions.len() == 1 && edit_suggestions.values().next().unwrap().len() == 1 {
            // If there's only one buffer and one suggestion group, open it directly
            let (buffer, groups) = edit_suggestions.into_iter().next().unwrap();
            let group = groups.into_iter().next().unwrap();
            editor = self
                .workspace
                .update(cx, |workspace, cx| {
                    let active_pane = workspace.active_pane().clone();
                    workspace.open_project_item::<Editor>(active_pane, buffer, false, false, cx)
                })
                .log_err()?;

            let (&excerpt_id, _, _) = editor
                .read(cx)
                .buffer()
                .read(cx)
                .read(cx)
                .as_singleton()
                .unwrap();

            // Scroll the editor to the suggested assist
            editor.update(cx, |editor, cx| {
                let multibuffer = editor.buffer().read(cx).snapshot(cx);
                let (&excerpt_id, _, buffer) = multibuffer.as_singleton().unwrap();
                let anchor = if group.context_range.start.to_offset(buffer) == 0 {
                    Anchor::min()
                } else {
                    multibuffer
                        .anchor_in_excerpt(excerpt_id, group.context_range.start)
                        .unwrap()
                };

                editor.set_scroll_anchor(
                    ScrollAnchor {
                        offset: gpui::Point::default(),
                        anchor,
                    },
                    cx,
                );
            });

            suggestion_groups.push((excerpt_id, group));
        } else {
            // If there are multiple buffers or suggestion groups, create a multibuffer
            let multibuffer = cx.new_model(|cx| {
                let replica_id = self.project.read(cx).replica_id();
                let mut multibuffer =
                    MultiBuffer::new(replica_id, Capability::ReadWrite).with_title(title);
                for (buffer, groups) in edit_suggestions {
                    let excerpt_ids = multibuffer.push_excerpts(
                        buffer,
                        groups.iter().map(|suggestion_group| ExcerptRange {
                            context: suggestion_group.context_range.clone(),
                            primary: None,
                        }),
                        cx,
                    );
                    suggestion_groups.extend(excerpt_ids.into_iter().zip(groups));
                }
                multibuffer
            });

            editor = cx.new_view(|cx| {
                Editor::for_multibuffer(multibuffer, Some(self.project.clone()), true, cx)
            });
            self.workspace
                .update(cx, |workspace, cx| {
                    workspace.add_item_to_active_pane(Box::new(editor.clone()), None, false, cx)
                })
                .log_err()?;
        }

        let mut assist_ids = Vec::new();
        for (excerpt_id, suggestion_group) in suggestion_groups {
            for suggestion in suggestion_group.suggestions {
                assist_ids.extend(suggestion.show(
                    &editor,
                    excerpt_id,
                    &self.workspace,
                    &assistant_panel,
                    cx,
                ));
            }
        }
        Some((editor, assist_ids))
    }

    fn handle_editor_search_event(
        &mut self,
        _: View<Editor>,
        event: &SearchEvent,
        cx: &mut ViewContext<Self>,
    ) {
        cx.emit(event.clone());
    }

    fn cursor_scroll_position(&self, cx: &mut ViewContext<Self>) -> Option<ScrollPosition> {
        self.editor.update(cx, |editor, cx| {
            let snapshot = editor.snapshot(cx);
            let cursor = editor.selections.newest_anchor().head();
            let cursor_row = cursor
                .to_display_point(&snapshot.display_snapshot)
                .row()
                .as_f32();
            let scroll_position = editor
                .scroll_manager
                .anchor()
                .scroll_position(&snapshot.display_snapshot);

            let scroll_bottom = scroll_position.y + editor.visible_line_count().unwrap_or(0.);
            if (scroll_position.y..scroll_bottom).contains(&cursor_row) {
                Some(ScrollPosition {
                    cursor,
                    offset_before_cursor: point(scroll_position.x, cursor_row - scroll_position.y),
                })
            } else {
                None
            }
        })
    }

    fn update_message_headers(&mut self, cx: &mut ViewContext<Self>) {
        self.editor.update(cx, |editor, cx| {
            let buffer = editor.buffer().read(cx).snapshot(cx);
            let excerpt_id = *buffer.as_singleton().unwrap().0;
            let old_blocks = std::mem::take(&mut self.blocks);
            let new_blocks = self
                .context
                .read(cx)
                .messages(cx)
                .map(|message| BlockProperties {
                    position: buffer
                        .anchor_in_excerpt(excerpt_id, message.anchor)
                        .unwrap(),
                    height: 2,
                    style: BlockStyle::Sticky,
                    render: Box::new({
                        let context = self.context.clone();
                        move |cx| {
                            let message_id = message.id;
                            let sender = ButtonLike::new("role")
                                .style(ButtonStyle::Filled)
                                .child(match message.role {
                                    Role::User => Label::new("You").color(Color::Default),
                                    Role::Assistant => Label::new("Assistant").color(Color::Info),
                                    Role::System => Label::new("System").color(Color::Warning),
                                })
                                .tooltip(|cx| {
                                    Tooltip::with_meta(
                                        "Toggle message role",
                                        None,
                                        "Available roles: You (User), Assistant, System",
                                        cx,
                                    )
                                })
                                .on_click({
                                    let context = context.clone();
                                    move |_, cx| {
                                        context.update(cx, |context, cx| {
                                            context.cycle_message_roles(
                                                HashSet::from_iter(Some(message_id)),
                                                cx,
                                            )
                                        })
                                    }
                                });

                            h_flex()
                                .id(("message_header", message_id.as_u64()))
                                .pl(cx.gutter_dimensions.full_width())
                                .h_11()
                                .w_full()
                                .relative()
                                .gap_1()
                                .child(sender)
                                .children(
                                    if let MessageStatus::Error(error) = message.status.clone() {
                                        Some(
                                            div()
                                                .id("error")
                                                .tooltip(move |cx| Tooltip::text(error.clone(), cx))
                                                .child(Icon::new(IconName::XCircle)),
                                        )
                                    } else {
                                        None
                                    },
                                )
                                .into_any_element()
                        }
                    }),
                    disposition: BlockDisposition::Above,
                })
                .collect::<Vec<_>>();

            editor.remove_blocks(old_blocks, None, cx);
            let ids = editor.insert_blocks(new_blocks, None, cx);
            self.blocks = HashSet::from_iter(ids);
        });
    }

    fn insert_selection(
        workspace: &mut Workspace,
        _: &InsertIntoEditor,
        cx: &mut ViewContext<Workspace>,
    ) {
        let Some(panel) = workspace.panel::<AssistantPanel>(cx) else {
            return;
        };
        let Some(context_editor_view) = panel.read(cx).active_context_editor(cx) else {
            return;
        };
        let Some(active_editor_view) = workspace
            .active_item(cx)
            .and_then(|item| item.act_as::<Editor>(cx))
        else {
            return;
        };

        let context_editor = context_editor_view.read(cx).editor.read(cx);
        let anchor = context_editor.selections.newest_anchor();
        let text = context_editor
            .buffer()
            .read(cx)
            .read(cx)
            .text_for_range(anchor.range())
            .collect::<String>();

        // If nothing is selected, don't delete the current selection; instead, be a no-op.
        if !text.is_empty() {
            active_editor_view.update(cx, |editor, cx| {
                editor.insert(&text, cx);
                editor.focus(cx);
            })
        }
    }

    fn quote_selection(
        workspace: &mut Workspace,
        _: &QuoteSelection,
        cx: &mut ViewContext<Workspace>,
    ) {
        let Some(panel) = workspace.panel::<AssistantPanel>(cx) else {
            return;
        };
        let Some(editor) = workspace
            .active_item(cx)
            .and_then(|item| item.act_as::<Editor>(cx))
        else {
            return;
        };

        let selection = editor.update(cx, |editor, cx| editor.selections.newest_adjusted(cx));
        let editor = editor.read(cx);
        let buffer = editor.buffer().read(cx).snapshot(cx);
        let range = editor::ToOffset::to_offset(&selection.start, &buffer)
            ..editor::ToOffset::to_offset(&selection.end, &buffer);
        let start_language = buffer.language_at(range.start);
        let end_language = buffer.language_at(range.end);
        let language_name = if start_language == end_language {
            start_language.map(|language| language.code_fence_block_name())
        } else {
            None
        };
        let language_name = language_name.as_deref().unwrap_or("");

        let selected_text = buffer.text_for_range(range).collect::<String>();
        let text = if selected_text.is_empty() {
            None
        } else {
            Some(if language_name == "markdown" {
                selected_text
                    .lines()
                    .map(|line| format!("> {}", line))
                    .collect::<Vec<_>>()
                    .join("\n")
            } else {
                format!("```{language_name}\n{selected_text}\n```")
            })
        };

        // Activate the panel
        if !panel.focus_handle(cx).contains_focused(cx) {
            workspace.toggle_panel_focus::<AssistantPanel>(cx);
        }

        if let Some(text) = text {
            panel.update(cx, |_, cx| {
                // Wait to create a new context until the workspace is no longer
                // being updated.
                cx.defer(move |panel, cx| {
                    if let Some(context) = panel
                        .active_context_editor(cx)
                        .or_else(|| panel.new_context(cx))
                    {
                        context.update(cx, |context, cx| {
                            context
                                .editor
                                .update(cx, |editor, cx| editor.insert(&text, cx))
                        });
                    };
                });
            });
        }
    }

    fn copy(&mut self, _: &editor::actions::Copy, cx: &mut ViewContext<Self>) {
        let editor = self.editor.read(cx);
        let context = self.context.read(cx);
        if editor.selections.count() == 1 {
            let selection = editor.selections.newest::<usize>(cx);
            let mut copied_text = String::new();
            let mut spanned_messages = 0;
            for message in context.messages(cx) {
                if message.offset_range.start >= selection.range().end {
                    break;
                } else if message.offset_range.end >= selection.range().start {
                    let range = cmp::max(message.offset_range.start, selection.range().start)
                        ..cmp::min(message.offset_range.end, selection.range().end);
                    if !range.is_empty() {
                        spanned_messages += 1;
                        write!(&mut copied_text, "## {}\n\n", message.role).unwrap();
                        for chunk in context.buffer().read(cx).text_for_range(range) {
                            copied_text.push_str(chunk);
                        }
                        copied_text.push('\n');
                    }
                }
            }

            if spanned_messages > 1 {
                cx.write_to_clipboard(ClipboardItem::new(copied_text));
                return;
            }
        }

        cx.propagate();
    }

    fn split(&mut self, _: &Split, cx: &mut ViewContext<Self>) {
        self.context.update(cx, |context, cx| {
            let selections = self.editor.read(cx).selections.disjoint_anchors();
            for selection in selections.as_ref() {
                let buffer = self.editor.read(cx).buffer().read(cx).snapshot(cx);
                let range = selection
                    .map(|endpoint| endpoint.to_offset(&buffer))
                    .range();
                context.split_message(range, cx);
            }
        });
    }

    fn save(&mut self, _: &Save, cx: &mut ViewContext<Self>) {
        self.context.update(cx, |context, cx| {
            context.save(Some(Duration::from_millis(500)), self.fs.clone(), cx)
        });
    }

    fn title(&self, cx: &AppContext) -> Cow<str> {
        self.context
            .read(cx)
            .summary()
            .map(|summary| summary.text.clone())
            .map(Cow::Owned)
            .unwrap_or_else(|| Cow::Borrowed(DEFAULT_TAB_TITLE))
    }

    fn render_notice(&self, cx: &mut ViewContext<Self>) -> Option<impl IntoElement> {
        let nudge = self
            .assistant_panel
            .upgrade()
            .map(|assistant_panel| assistant_panel.read(cx).show_zed_ai_notice);

        if nudge.unwrap_or(false) {
            Some(
                v_flex()
                    .elevation_3(cx)
                    .p_4()
                    .gap_2()
                    .child(Label::new("Use Zed AI"))
                    .child(
                        div()
                            .id("sign-in")
                            .child(Label::new("Sign in to use Zed AI"))
                            .cursor_pointer()
                            .on_click(cx.listener(|this, _event, cx| {
                                let client = this
                                    .workspace
                                    .update(cx, |workspace, _| workspace.client().clone())
                                    .log_err();

                                if let Some(client) = client {
                                    cx.spawn(|this, mut cx| async move {
                                        client.authenticate_and_connect(true, &mut cx).await?;
                                        this.update(&mut cx, |_, cx| cx.notify())
                                    })
                                    .detach_and_log_err(cx)
                                }
                            })),
                    ),
            )
        } else if let Some(configuration_error) = configuration_error(cx) {
            let label = match configuration_error {
                ConfigurationError::NoProvider => "No provider configured",
                ConfigurationError::ProviderNotAuthenticated => "Provider is not configured",
            };
            Some(
                v_flex()
                    .elevation_3(cx)
                    .p_4()
                    .gap_2()
                    .child(Label::new(label))
                    .child(
                        div()
                            .id("open-configuration")
                            .child(Label::new("Open configuration"))
                            .cursor_pointer()
                            .on_click({
                                let focus_handle = self.focus_handle(cx).clone();
                                move |_event, cx| {
                                    focus_handle.dispatch_action(&ShowConfiguration, cx);
                                }
                            }),
                    ),
            )
        } else {
            None
        }
    }

    fn render_send_button(&self, cx: &mut ViewContext<Self>) -> impl IntoElement {
        let focus_handle = self.focus_handle(cx).clone();
        let button_text = match self.workflow_step_for_cursor(cx) {
            Some(edit_step) => match &edit_step.edit_suggestions {
                WorkflowStepEditSuggestions::Pending(_) => "Computing Changes...",
                WorkflowStepEditSuggestions::Resolved { .. } => "Apply Changes",
            },
            None => "Send",
        };

        let (style, tooltip) = match token_state(&self.context, cx) {
            Some(TokenState::NoTokensLeft { .. }) => (
                ButtonStyle::Tinted(TintColor::Negative),
                Some(Tooltip::text("Token limit reached", cx)),
            ),
            Some(TokenState::HasMoreTokens {
                over_warn_threshold,
                ..
            }) => {
                let (style, tooltip) = if over_warn_threshold {
                    (
                        ButtonStyle::Tinted(TintColor::Warning),
                        Some(Tooltip::text("Token limit is close to exhaustion", cx)),
                    )
                } else {
                    (ButtonStyle::Filled, None)
                };
                (style, tooltip)
            }
            None => (ButtonStyle::Filled, None),
        };

        ButtonLike::new("send_button")
            .style(style)
            .when_some(tooltip, |button, tooltip| {
                button.tooltip(move |_| tooltip.clone())
            })
            .layer(ElevationIndex::ModalSurface)
            .children(
                KeyBinding::for_action_in(&Assist, &focus_handle, cx)
                    .map(|binding| binding.into_any_element()),
            )
            .child(Label::new(button_text))
            .on_click(move |_event, cx| {
                focus_handle.dispatch_action(&Assist, cx);
            })
    }

    fn workflow_step_for_cursor<'a>(&'a self, cx: &'a AppContext) -> Option<&'a WorkflowStep> {
        let newest_cursor = self
            .editor
            .read(cx)
            .selections
            .newest_anchor()
            .head()
            .text_anchor;
        let context = self.context.read(cx);
        let buffer = context.buffer().read(cx);

        let edit_steps = context.edit_steps();
        edit_steps
            .binary_search_by(|step| {
                let step_range = step.tagged_range.clone();
                if newest_cursor.cmp(&step_range.start, buffer).is_lt() {
                    Ordering::Greater
                } else if newest_cursor.cmp(&step_range.end, buffer).is_gt() {
                    Ordering::Less
                } else {
                    Ordering::Equal
                }
            })
            .ok()
            .map(|index| &edit_steps[index])
    }
}

impl EventEmitter<EditorEvent> for ContextEditor {}
impl EventEmitter<SearchEvent> for ContextEditor {}

impl Render for ContextEditor {
    fn render(&mut self, cx: &mut ViewContext<Self>) -> impl IntoElement {
        div()
            .key_context("ContextEditor")
            .capture_action(cx.listener(ContextEditor::cancel_last_assist))
            .capture_action(cx.listener(ContextEditor::save))
            .capture_action(cx.listener(ContextEditor::copy))
            .capture_action(cx.listener(ContextEditor::cycle_message_role))
            .capture_action(cx.listener(ContextEditor::confirm_command))
            .on_action(cx.listener(ContextEditor::assist))
            .on_action(cx.listener(ContextEditor::split))
            .on_action(cx.listener(ContextEditor::debug_edit_steps))
            .size_full()
            .v_flex()
            .child(
                div()
                    .flex_grow()
                    .bg(cx.theme().colors().editor_background)
                    .child(self.editor.clone())
                    .child(
                        h_flex()
                            .w_full()
                            .absolute()
                            .bottom_0()
                            .p_4()
                            .justify_end()
                            .child(
                                v_flex()
                                    .gap_2()
                                    .items_end()
                                    .when_some(self.render_notice(cx), |this, notice| {
                                        this.child(notice)
                                    })
                                    .child(self.render_send_button(cx)),
                            ),
                    ),
            )
    }
}

impl FocusableView for ContextEditor {
    fn focus_handle(&self, cx: &AppContext) -> FocusHandle {
        self.editor.focus_handle(cx)
    }
}

impl Item for ContextEditor {
    type Event = editor::EditorEvent;

    fn tab_content_text(&self, cx: &WindowContext) -> Option<SharedString> {
        Some(util::truncate_and_trailoff(&self.title(cx), MAX_TAB_TITLE_LEN).into())
    }

    fn to_item_events(event: &Self::Event, mut f: impl FnMut(item::ItemEvent)) {
        match event {
            EditorEvent::Edited { .. } => {
                f(item::ItemEvent::Edit);
            }
            EditorEvent::TitleChanged => {
                f(item::ItemEvent::UpdateTab);
            }
            _ => {}
        }
    }

    fn tab_tooltip_text(&self, cx: &AppContext) -> Option<SharedString> {
        Some(self.title(cx).to_string().into())
    }

    fn as_searchable(&self, handle: &View<Self>) -> Option<Box<dyn SearchableItemHandle>> {
        Some(Box::new(handle.clone()))
    }

    fn set_nav_history(&mut self, nav_history: pane::ItemNavHistory, cx: &mut ViewContext<Self>) {
        self.editor.update(cx, |editor, cx| {
            Item::set_nav_history(editor, nav_history, cx)
        })
    }

    fn navigate(&mut self, data: Box<dyn std::any::Any>, cx: &mut ViewContext<Self>) -> bool {
        self.editor
            .update(cx, |editor, cx| Item::navigate(editor, data, cx))
    }

    fn deactivated(&mut self, cx: &mut ViewContext<Self>) {
        self.editor
            .update(cx, |editor, cx| Item::deactivated(editor, cx))
    }
}

impl SearchableItem for ContextEditor {
    type Match = <Editor as SearchableItem>::Match;

    fn clear_matches(&mut self, cx: &mut ViewContext<Self>) {
        self.editor.update(cx, |editor, cx| {
            editor.clear_matches(cx);
        });
    }

    fn update_matches(&mut self, matches: &[Self::Match], cx: &mut ViewContext<Self>) {
        self.editor
            .update(cx, |editor, cx| editor.update_matches(matches, cx));
    }

    fn query_suggestion(&mut self, cx: &mut ViewContext<Self>) -> String {
        self.editor
            .update(cx, |editor, cx| editor.query_suggestion(cx))
    }

    fn activate_match(
        &mut self,
        index: usize,
        matches: &[Self::Match],
        cx: &mut ViewContext<Self>,
    ) {
        self.editor.update(cx, |editor, cx| {
            editor.activate_match(index, matches, cx);
        });
    }

    fn select_matches(&mut self, matches: &[Self::Match], cx: &mut ViewContext<Self>) {
        self.editor
            .update(cx, |editor, cx| editor.select_matches(matches, cx));
    }

    fn replace(
        &mut self,
        identifier: &Self::Match,
        query: &project::search::SearchQuery,
        cx: &mut ViewContext<Self>,
    ) {
        self.editor
            .update(cx, |editor, cx| editor.replace(identifier, query, cx));
    }

    fn find_matches(
        &mut self,
        query: Arc<project::search::SearchQuery>,
        cx: &mut ViewContext<Self>,
    ) -> Task<Vec<Self::Match>> {
        self.editor
            .update(cx, |editor, cx| editor.find_matches(query, cx))
    }

    fn active_match_index(
        &mut self,
        matches: &[Self::Match],
        cx: &mut ViewContext<Self>,
    ) -> Option<usize> {
        self.editor
            .update(cx, |editor, cx| editor.active_match_index(matches, cx))
    }
}

impl FollowableItem for ContextEditor {
    fn remote_id(&self) -> Option<workspace::ViewId> {
        self.remote_id
    }

    fn to_state_proto(&self, cx: &WindowContext) -> Option<proto::view::Variant> {
        let context = self.context.read(cx);
        Some(proto::view::Variant::ContextEditor(
            proto::view::ContextEditor {
                context_id: context.id().to_proto(),
                editor: if let Some(proto::view::Variant::Editor(proto)) =
                    self.editor.read(cx).to_state_proto(cx)
                {
                    Some(proto)
                } else {
                    None
                },
            },
        ))
    }

    fn from_state_proto(
        workspace: View<Workspace>,
        id: workspace::ViewId,
        state: &mut Option<proto::view::Variant>,
        cx: &mut WindowContext,
    ) -> Option<Task<Result<View<Self>>>> {
        let proto::view::Variant::ContextEditor(_) = state.as_ref()? else {
            return None;
        };
        let Some(proto::view::Variant::ContextEditor(state)) = state.take() else {
            unreachable!()
        };

        let context_id = ContextId::from_proto(state.context_id);
        let editor_state = state.editor?;

        let (project, panel) = workspace.update(cx, |workspace, cx| {
            Some((
                workspace.project().clone(),
                workspace.panel::<AssistantPanel>(cx)?,
            ))
        })?;

        let context_editor =
            panel.update(cx, |panel, cx| panel.open_remote_context(context_id, cx));

        Some(cx.spawn(|mut cx| async move {
            let context_editor = context_editor.await?;
            context_editor
                .update(&mut cx, |context_editor, cx| {
                    context_editor.remote_id = Some(id);
                    context_editor.editor.update(cx, |editor, cx| {
                        editor.apply_update_proto(
                            &project,
                            proto::update_view::Variant::Editor(proto::update_view::Editor {
                                selections: editor_state.selections,
                                pending_selection: editor_state.pending_selection,
                                scroll_top_anchor: editor_state.scroll_top_anchor,
                                scroll_x: editor_state.scroll_y,
                                scroll_y: editor_state.scroll_y,
                                ..Default::default()
                            }),
                            cx,
                        )
                    })
                })?
                .await?;
            Ok(context_editor)
        }))
    }

    fn to_follow_event(event: &Self::Event) -> Option<item::FollowEvent> {
        Editor::to_follow_event(event)
    }

    fn add_event_to_update_proto(
        &self,
        event: &Self::Event,
        update: &mut Option<proto::update_view::Variant>,
        cx: &WindowContext,
    ) -> bool {
        self.editor
            .read(cx)
            .add_event_to_update_proto(event, update, cx)
    }

    fn apply_update_proto(
        &mut self,
        project: &Model<Project>,
        message: proto::update_view::Variant,
        cx: &mut ViewContext<Self>,
    ) -> Task<Result<()>> {
        self.editor.update(cx, |editor, cx| {
            editor.apply_update_proto(project, message, cx)
        })
    }

    fn is_project_item(&self, _cx: &WindowContext) -> bool {
        true
    }

    fn set_leader_peer_id(
        &mut self,
        leader_peer_id: Option<proto::PeerId>,
        cx: &mut ViewContext<Self>,
    ) {
        self.editor.update(cx, |editor, cx| {
            editor.set_leader_peer_id(leader_peer_id, cx)
        })
    }

    fn dedup(&self, existing: &Self, cx: &WindowContext) -> Option<item::Dedup> {
        if existing.context.read(cx).id() == self.context.read(cx).id() {
            Some(item::Dedup::KeepExisting)
        } else {
            None
        }
    }
}

pub struct ContextEditorToolbarItem {
    fs: Arc<dyn Fs>,
    workspace: WeakView<Workspace>,
    active_context_editor: Option<WeakView<ContextEditor>>,
    model_summary_editor: View<Editor>,
}

impl ContextEditorToolbarItem {
    pub fn new(
        workspace: &Workspace,
        _model_selector_menu_handle: PopoverMenuHandle<ContextMenu>,
        model_summary_editor: View<Editor>,
    ) -> Self {
        Self {
            fs: workspace.app_state().fs.clone(),
            workspace: workspace.weak_handle(),
            active_context_editor: None,
            model_summary_editor,
        }
    }

    fn render_inject_context_menu(&self, cx: &mut ViewContext<Self>) -> impl Element {
        let commands = SlashCommandRegistry::global(cx);
        let active_editor_focus_handle = self.workspace.upgrade().and_then(|workspace| {
            Some(
                workspace
                    .read(cx)
                    .active_item_as::<Editor>(cx)?
                    .focus_handle(cx),
            )
        });
        let active_context_editor = self.active_context_editor.clone();

        PopoverMenu::new("inject-context-menu")
            .trigger(IconButton::new("trigger", IconName::Quote).tooltip(|cx| {
                Tooltip::with_meta("Insert Context", None, "Type / to insert via keyboard", cx)
            }))
            .menu(move |cx| {
                let active_context_editor = active_context_editor.clone()?;
                ContextMenu::build(cx, |mut menu, _cx| {
                    for command_name in commands.featured_command_names() {
                        if let Some(command) = commands.command(&command_name) {
                            let menu_text = SharedString::from(Arc::from(command.menu_text()));
                            menu = menu.custom_entry(
                                {
                                    let command_name = command_name.clone();
                                    move |_cx| {
                                        h_flex()
                                            .gap_4()
                                            .w_full()
                                            .justify_between()
                                            .child(Label::new(menu_text.clone()))
                                            .child(
                                                Label::new(format!("/{command_name}"))
                                                    .color(Color::Muted),
                                            )
                                            .into_any()
                                    }
                                },
                                {
                                    let active_context_editor = active_context_editor.clone();
                                    move |cx| {
                                        active_context_editor
                                            .update(cx, |context_editor, cx| {
                                                context_editor.insert_command(&command_name, cx)
                                            })
                                            .ok();
                                    }
                                },
                            )
                        }
                    }

                    if let Some(active_editor_focus_handle) = active_editor_focus_handle.clone() {
                        menu = menu
                            .context(active_editor_focus_handle)
                            .action("Quote Selection", Box::new(QuoteSelection));
                    }

                    menu
                })
                .into()
            })
    }

    fn render_remaining_tokens(&self, cx: &mut ViewContext<Self>) -> Option<impl IntoElement> {
        let context = &self
            .active_context_editor
            .as_ref()?
            .upgrade()?
            .read(cx)
            .context;
        let (token_count_color, token_count, max_token_count) = match token_state(context, cx)? {
            TokenState::NoTokensLeft {
                max_token_count,
                token_count,
            } => (Color::Error, token_count, max_token_count),
            TokenState::HasMoreTokens {
                max_token_count,
                token_count,
                over_warn_threshold,
            } => {
                let color = if over_warn_threshold {
                    Color::Warning
                } else {
                    Color::Muted
                };
                (color, token_count, max_token_count)
            }
        };
        Some(
            h_flex()
                .gap_0p5()
                .child(
                    Label::new(humanize_token_count(token_count))
                        .size(LabelSize::Small)
                        .color(token_count_color),
                )
                .child(Label::new("/").size(LabelSize::Small).color(Color::Muted))
                .child(
                    Label::new(humanize_token_count(max_token_count))
                        .size(LabelSize::Small)
                        .color(Color::Muted),
                ),
        )
    }
}

impl Render for ContextEditorToolbarItem {
    fn render(&mut self, cx: &mut ViewContext<Self>) -> impl IntoElement {
        let left_side = h_flex()
            .gap_2()
            .flex_1()
            .min_w(rems(DEFAULT_TAB_TITLE.len() as f32))
            .when(self.active_context_editor.is_some(), |left_side| {
                left_side
                    .child(
                        IconButton::new("regenerate-context", IconName::ArrowCircle)
                            .tooltip(|cx| Tooltip::text("Regenerate Summary", cx))
                            .on_click(cx.listener(move |_, _, cx| {
                                cx.emit(ContextEditorToolbarItemEvent::RegenerateSummary)
                            })),
                    )
                    .child(self.model_summary_editor.clone())
            });
        let right_side = h_flex()
            .gap_2()
            .child(ModelSelector2::new(
                self.fs.clone(),
                ButtonLike::new("active-model")
                    .style(ButtonStyle::Subtle)
                    .child(
                        h_flex()
                            .w_full()
                            .gap_0p5()
                            .child(
                                div()
                                    .overflow_x_hidden()
                                    .flex_grow()
                                    .whitespace_nowrap()
                                    .child(
                                        Label::new(
                                            LanguageModelRegistry::read_global(cx)
                                                .active_model()
                                                .map(|model| {
                                                    format!(
                                                        "{}: {}",
                                                        model.provider_name().0,
                                                        model.name().0
                                                    )
                                                })
                                                .unwrap_or_else(|| "No model selected".into()),
                                        )
                                        .size(LabelSize::Small)
                                        .color(Color::Muted),
                                    ),
                            )
                            .child(
                                Icon::new(IconName::ChevronDown)
                                    .color(Color::Muted)
                                    .size(IconSize::XSmall),
                            ),
                    )
                    .tooltip(move |cx| {
                        Tooltip::for_action("Change Model", &ToggleModelSelector, cx)
                    }),
            ))
            .children(self.render_remaining_tokens(cx))
            .child(self.render_inject_context_menu(cx));

        h_flex()
            .size_full()
            .justify_between()
            .child(left_side)
            .child(right_side)
    }
}

impl ToolbarItemView for ContextEditorToolbarItem {
    fn set_active_pane_item(
        &mut self,
        active_pane_item: Option<&dyn ItemHandle>,
        cx: &mut ViewContext<Self>,
    ) -> ToolbarItemLocation {
        self.active_context_editor = active_pane_item
            .and_then(|item| item.act_as::<ContextEditor>(cx))
            .map(|editor| editor.downgrade());
        cx.notify();
        if self.active_context_editor.is_none() {
            ToolbarItemLocation::Hidden
        } else {
            ToolbarItemLocation::PrimaryRight
        }
    }

    fn pane_focus_update(&mut self, _pane_focused: bool, cx: &mut ViewContext<Self>) {
        cx.notify();
    }
}

impl EventEmitter<ToolbarItemEvent> for ContextEditorToolbarItem {}

enum ContextEditorToolbarItemEvent {
    RegenerateSummary,
}
impl EventEmitter<ContextEditorToolbarItemEvent> for ContextEditorToolbarItem {}

pub struct ContextHistory {
    picker: View<Picker<SavedContextPickerDelegate>>,
    _subscriptions: Vec<Subscription>,
    assistant_panel: WeakView<AssistantPanel>,
}

impl ContextHistory {
    fn new(
        project: Model<Project>,
        context_store: Model<ContextStore>,
        assistant_panel: WeakView<AssistantPanel>,
        cx: &mut ViewContext<Self>,
    ) -> Self {
        let picker = cx.new_view(|cx| {
            Picker::uniform_list(
                SavedContextPickerDelegate::new(project, context_store.clone()),
                cx,
            )
            .modal(false)
            .max_height(None)
        });

        let _subscriptions = vec![
            cx.observe(&context_store, |this, _, cx| {
                this.picker.update(cx, |picker, cx| picker.refresh(cx));
            }),
            cx.subscribe(&picker, Self::handle_picker_event),
        ];

        Self {
            picker,
            _subscriptions,
            assistant_panel,
        }
    }

    fn handle_picker_event(
        &mut self,
        _: View<Picker<SavedContextPickerDelegate>>,
        event: &SavedContextPickerEvent,
        cx: &mut ViewContext<Self>,
    ) {
        let SavedContextPickerEvent::Confirmed(context) = event;
        self.assistant_panel
            .update(cx, |assistant_panel, cx| match context {
                ContextMetadata::Remote(metadata) => {
                    assistant_panel
                        .open_remote_context(metadata.id.clone(), cx)
                        .detach_and_log_err(cx);
                }
                ContextMetadata::Saved(metadata) => {
                    assistant_panel
                        .open_saved_context(metadata.path.clone(), cx)
                        .detach_and_log_err(cx);
                }
            })
            .ok();
    }
}

impl Render for ContextHistory {
    fn render(&mut self, _: &mut ViewContext<Self>) -> impl IntoElement {
        div().size_full().child(self.picker.clone())
    }
}

impl FocusableView for ContextHistory {
    fn focus_handle(&self, cx: &AppContext) -> FocusHandle {
        self.picker.focus_handle(cx)
    }
}

impl EventEmitter<()> for ContextHistory {}

impl Item for ContextHistory {
    type Event = ();

    fn tab_content_text(&self, _cx: &WindowContext) -> Option<SharedString> {
        Some("History".into())
    }
}

pub struct ConfigurationView {
    focus_handle: FocusHandle,
    configuration_views: HashMap<LanguageModelProviderId, AnyView>,
    _registry_subscription: Subscription,
}

impl ConfigurationView {
    fn new(cx: &mut ViewContext<Self>) -> Self {
        let focus_handle = cx.focus_handle();

        let registry_subscription = cx.subscribe(
            &LanguageModelRegistry::global(cx),
            |this, _, event: &language_model::Event, cx| match event {
                language_model::Event::AddedProvider(provider_id) => {
                    let provider = LanguageModelRegistry::read_global(cx).provider(provider_id);
                    if let Some(provider) = provider {
                        this.add_configuration_view(&provider, cx);
                    }
                }
                language_model::Event::RemovedProvider(provider_id) => {
                    this.remove_configuration_view(provider_id);
                }
                _ => {}
            },
        );

        let mut this = Self {
            focus_handle,
            configuration_views: HashMap::default(),
            _registry_subscription: registry_subscription,
        };
        this.build_configuration_views(cx);
        this
    }

    fn build_configuration_views(&mut self, cx: &mut ViewContext<Self>) {
        let providers = LanguageModelRegistry::read_global(cx).providers();
        for provider in providers {
            self.add_configuration_view(&provider, cx);
        }
    }

    fn remove_configuration_view(&mut self, provider_id: &LanguageModelProviderId) {
        self.configuration_views.remove(provider_id);
    }

    fn add_configuration_view(
        &mut self,
        provider: &Arc<dyn LanguageModelProvider>,
        cx: &mut ViewContext<Self>,
    ) {
        let configuration_view = provider.configuration_view(cx);
        self.configuration_views
            .insert(provider.id(), configuration_view);
    }

    fn render_provider_view(
        &mut self,
        provider: &Arc<dyn LanguageModelProvider>,
        cx: &mut ViewContext<Self>,
    ) -> Div {
        let provider_name = provider.name().0.clone();
        let configuration_view = self.configuration_views.get(&provider.id()).cloned();

        v_flex()
            .gap_4()
            .child(Headline::new(provider_name.clone()).size(HeadlineSize::Medium))
            .child(
                div()
                    .p(Spacing::Large.rems(cx))
                    .bg(cx.theme().colors().title_bar_background)
                    .border_1()
                    .border_color(cx.theme().colors().border_variant)
                    .rounded_md()
                    .when(configuration_view.is_none(), |this| {
                        this.child(div().child(Label::new(format!(
                            "No configuration view for {}",
                            provider_name
                        ))))
                    })
                    .when_some(configuration_view, |this, configuration_view| {
                        this.child(configuration_view)
                    }),
            )
            .when(provider.is_authenticated(cx), move |this| {
                this.child(
                    h_flex().justify_end().child(
                        Button::new(
                            "new-context",
                            format!("Open new context using {}", provider_name),
                        )
                        .icon_position(IconPosition::Start)
                        .icon(IconName::Plus)
                        .style(ButtonStyle::Filled)
                        .layer(ElevationIndex::ModalSurface)
                        .on_click(cx.listener({
                            let provider = provider.clone();
                            move |_, _, cx| {
                                cx.emit(ConfigurationViewEvent::NewProviderContextEditor(
                                    provider.clone(),
                                ))
                            }
                        })),
                    ),
                )
            })
    }
}

impl Render for ConfigurationView {
    fn render(&mut self, cx: &mut ViewContext<Self>) -> impl IntoElement {
        let providers = LanguageModelRegistry::read_global(cx).providers();
        let provider_views = providers
            .into_iter()
            .map(|provider| self.render_provider_view(&provider, cx))
            .collect::<Vec<_>>();

        v_flex()
            .id("assistant-configuration-view")
            .track_focus(&self.focus_handle)
            .w_full()
            .min_h_full()
            .p(Spacing::XXLarge.rems(cx))
            .overflow_y_scroll()
            .gap_6()
            .child(
                v_flex()
                    .gap_2()
                    .child(Headline::new("Configure your Assistant").size(HeadlineSize::Medium)),
            )
            .child(
                v_flex()
                    .gap_2()
                    .child(
                        Label::new(
                            "At least one provider must be configured to use the assistant.",
                        )
                        .color(Color::Muted),
                    )
                    .child(v_flex().mt_2().gap_4().children(provider_views)),
            )
    }
}

pub enum ConfigurationViewEvent {
    NewProviderContextEditor(Arc<dyn LanguageModelProvider>),
}

impl EventEmitter<ConfigurationViewEvent> for ConfigurationView {}

impl FocusableView for ConfigurationView {
    fn focus_handle(&self, _: &AppContext) -> FocusHandle {
        self.focus_handle.clone()
    }
}

impl Item for ConfigurationView {
    type Event = ConfigurationViewEvent;

    fn tab_content_text(&self, _cx: &WindowContext) -> Option<SharedString> {
        Some("Configuration".into())
    }
}

type ToggleFold = Arc<dyn Fn(bool, &mut WindowContext) + Send + Sync>;

fn render_slash_command_output_toggle(
    row: MultiBufferRow,
    is_folded: bool,
    fold: ToggleFold,
    _cx: &mut WindowContext,
) -> AnyElement {
    Disclosure::new(
        ("slash-command-output-fold-indicator", row.0 as u64),
        !is_folded,
    )
    .selected(is_folded)
    .on_click(move |_e, cx| fold(!is_folded, cx))
    .into_any_element()
}

fn render_pending_slash_command_gutter_decoration(
    row: MultiBufferRow,
    status: &PendingSlashCommandStatus,
    confirm_command: Arc<dyn Fn(&mut WindowContext)>,
) -> AnyElement {
    let mut icon = IconButton::new(
        ("slash-command-gutter-decoration", row.0),
        ui::IconName::TriangleRight,
    )
    .on_click(move |_e, cx| confirm_command(cx))
    .icon_size(ui::IconSize::Small)
    .size(ui::ButtonSize::None);

    match status {
        PendingSlashCommandStatus::Idle => {
            icon = icon.icon_color(Color::Muted);
        }
        PendingSlashCommandStatus::Running { .. } => {
            icon = icon.selected(true);
        }
        PendingSlashCommandStatus::Error(_) => icon = icon.icon_color(Color::Error),
    }

    icon.into_any_element()
}

fn render_docs_slash_command_trailer(
    row: MultiBufferRow,
    command: PendingSlashCommand,
    cx: &mut WindowContext,
) -> AnyElement {
    let Some(argument) = command.argument else {
        return Empty.into_any();
    };

    let args = DocsSlashCommandArgs::parse(&argument);

    let Some(store) = args
        .provider()
        .and_then(|provider| IndexedDocsStore::try_global(provider, cx).ok())
    else {
        return Empty.into_any();
    };

    let Some(package) = args.package() else {
        return Empty.into_any();
    };

    let mut children = Vec::new();

    if store.is_indexing(&package) {
        children.push(
            div()
                .id(("crates-being-indexed", row.0))
                .child(Icon::new(IconName::ArrowCircle).with_animation(
                    "arrow-circle",
                    Animation::new(Duration::from_secs(4)).repeat(),
                    |icon, delta| icon.transform(Transformation::rotate(percentage(delta))),
                ))
                .tooltip({
                    let package = package.clone();
                    move |cx| Tooltip::text(format!("Indexing {package}…"), cx)
                })
                .into_any_element(),
        );
    }

    if let Some(latest_error) = store.latest_error_for_package(&package) {
        children.push(
            div()
                .id(("latest-error", row.0))
                .child(Icon::new(IconName::ExclamationTriangle).color(Color::Warning))
                .tooltip(move |cx| Tooltip::text(format!("failed to index: {latest_error}"), cx))
                .into_any_element(),
        )
    }

    let is_indexing = store.is_indexing(&package);
    let latest_error = store.latest_error_for_package(&package);

    if !is_indexing && latest_error.is_none() {
        return Empty.into_any();
    }

    h_flex().gap_2().children(children).into_any_element()
}

fn make_lsp_adapter_delegate(
    project: &Model<Project>,
    cx: &mut AppContext,
) -> Result<Arc<dyn LspAdapterDelegate>> {
    project.update(cx, |project, cx| {
        // TODO: Find the right worktree.
        let worktree = project
            .worktrees(cx)
            .next()
            .ok_or_else(|| anyhow!("no worktrees when constructing ProjectLspAdapterDelegate"))?;
        Ok(ProjectLspAdapterDelegate::new(project, &worktree, cx) as Arc<dyn LspAdapterDelegate>)
    })
}

fn slash_command_error_block_renderer(message: String) -> RenderBlock {
    Box::new(move |_| {
        div()
            .pl_6()
            .child(
                Label::new(format!("error: {}", message))
                    .single_line()
                    .color(Color::Error),
            )
            .into_any()
    })
}

enum TokenState {
    NoTokensLeft {
        max_token_count: usize,
        token_count: usize,
    },
    HasMoreTokens {
        max_token_count: usize,
        token_count: usize,
        over_warn_threshold: bool,
    },
}

fn token_state(context: &Model<Context>, cx: &AppContext) -> Option<TokenState> {
    const WARNING_TOKEN_THRESHOLD: f32 = 0.8;

    let model = LanguageModelRegistry::read_global(cx).active_model()?;
    let token_count = context.read(cx).token_count()?;
    let max_token_count = model.max_token_count();

    let remaining_tokens = max_token_count as isize - token_count as isize;
    let token_state = if remaining_tokens <= 0 {
        TokenState::NoTokensLeft {
            max_token_count,
            token_count,
        }
    } else {
        let over_warn_threshold =
            token_count as f32 / max_token_count as f32 >= WARNING_TOKEN_THRESHOLD;
        TokenState::HasMoreTokens {
            max_token_count,
            token_count,
            over_warn_threshold,
        }
    };
    Some(token_state)
}

enum ConfigurationError {
    NoProvider,
    ProviderNotAuthenticated,
}

fn configuration_error(cx: &AppContext) -> Option<ConfigurationError> {
    let provider = LanguageModelRegistry::read_global(cx).active_provider();
    let is_authenticated = provider
        .as_ref()
        .map_or(false, |provider| provider.is_authenticated(cx));

    if provider.is_some() && is_authenticated {
        return None;
    }

    if provider.is_none() {
        return Some(ConfigurationError::NoProvider);
    }

    if !is_authenticated {
        return Some(ConfigurationError::ProviderNotAuthenticated);
    }

    None
}<|MERGE_RESOLUTION|>--- conflicted
+++ resolved
@@ -10,18 +10,11 @@
     },
     terminal_inline_assistant::TerminalInlineAssistant,
     Assist, ConfirmCommand, Context, ContextEvent, ContextId, ContextStore, CycleMessageRole,
-<<<<<<< HEAD
-    DebugEditSteps, DeployHistory, DeployPromptLibrary, EditStep, EditStepState,
-    EditStepSuggestions, InlineAssist, InlineAssistId, InlineAssistant, InsertIntoEditor,
-    MessageStatus, PendingSlashCommand, PendingSlashCommandStatus, QuoteSelection,
-    RemoteContextMetadata, SavedContextMetadata, Split, ToggleFocus, ToggleModelSelector,
-=======
     DebugEditSteps, DeployHistory, DeployPromptLibrary, EditSuggestionGroup, InlineAssist,
     InlineAssistId, InlineAssistant, InsertIntoEditor, MessageStatus, ModelSelector,
     PendingSlashCommand, PendingSlashCommandStatus, QuoteSelection, RemoteContextMetadata,
     SavedContextMetadata, Split, ToggleFocus, ToggleModelSelector, WorkflowStep,
     WorkflowStepEditSuggestions,
->>>>>>> 294892c4
 };
 use crate::{ContextStoreEvent, ShowConfiguration};
 use anyhow::{anyhow, Result};
