--- conflicted
+++ resolved
@@ -42,11 +42,7 @@
     language_settings::SoftWrap, Buffer, Capability, LanguageRegistry, LspAdapterDelegate, Point,
     ToOffset,
 };
-<<<<<<< HEAD
-use language_model::{LanguageModelRegistry, Role};
-=======
-use language_model::{LanguageModelProviderId, Role};
->>>>>>> 41c550cb
+use language_model::{LanguageModelProviderId, LanguageModelRegistry, Role};
 use multi_buffer::MultiBufferRow;
 use picker::{Picker, PickerDelegate};
 use project::{Project, ProjectLspAdapterDelegate};
@@ -563,7 +559,7 @@
             })
         }
 
-        let Some(new_provider_id) = LanguageModelCompletionProvider::read_global(cx)
+        let Some(new_provider_id) = LanguageModelRegistry::read_global(cx)
             .active_provider()
             .map(|p| p.id())
         else {
