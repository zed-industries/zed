--- conflicted
+++ resolved
@@ -5,13 +5,8 @@
     ambient_context::*,
     assistant_settings::{AssistantDockPosition, AssistantSettings, ZedDotDevModel},
     codegen::{self, Codegen, CodegenKind},
-<<<<<<< HEAD
     omit_ranges::text_in_range_omitting_ranges,
-    prompt_library::{PromptLibrary, PromptManager},
-    prompts::generate_content_prompt,
-=======
     prompts::prompt::generate_content_prompt,
->>>>>>> 0a848f29
     search::*,
     slash_command::{
         SlashCommandCleanup, SlashCommandCompletionProvider, SlashCommandLine, SlashCommandRegistry,
@@ -3570,7 +3565,7 @@
         content.truncate(content.trim_end().len());
         LanguageModelRequestMessage {
             role: self.role,
-            content: content.trim_end().into(),
+            content,
         }
     }
 }
