--- conflicted
+++ resolved
@@ -101,17 +101,10 @@
                 count_open_ai_tokens(request, cx.background_executor())
             }
             LanguageModel::Cloud(
-<<<<<<< HEAD
-                CloudModel::Claude3Opus
-                | CloudModel::Claude3Sonnet
-                | CloudModel::Claude3Haiku
-                | CloudModel::Claude3Point5Sonnet,
-=======
                 CloudModel::Claude3_5Sonnet
                 | CloudModel::Claude3Opus
                 | CloudModel::Claude3Sonnet
                 | CloudModel::Claude3Haiku,
->>>>>>> 6b04b668
             ) => {
                 // Can't find a tokenizer for Claude 3, so for now just use the same as OpenAI's as an approximation.
                 count_open_ai_tokens(request, cx.background_executor())
