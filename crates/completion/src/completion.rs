--- conflicted
+++ resolved
@@ -1,26 +1,3 @@
-<<<<<<< HEAD
-mod anthropic;
-mod cloud;
-mod copilot_chat;
-#[cfg(any(test, feature = "test-support"))]
-mod fake;
-mod ollama;
-mod open_ai;
-
-pub use anthropic::*;
-use anyhow::Result;
-use client::Client;
-pub use cloud::*;
-pub use copilot_chat::*;
-#[cfg(any(test, feature = "test-support"))]
-pub use fake::*;
-use futures::{future::BoxFuture, stream::BoxStream, StreamExt};
-use gpui::{AnyView, AppContext, AsyncAppContext, Task, WindowContext};
-use language_model::{LanguageModel, LanguageModelRequest};
-pub use ollama::*;
-pub use open_ai::*;
-use parking_lot::RwLock;
-=======
 use anyhow::{anyhow, Result};
 use futures::{future::BoxFuture, stream::BoxStream, FutureExt, StreamExt};
 use gpui::{AppContext, Global, Model, ModelContext, Task};
@@ -28,7 +5,6 @@
     LanguageModel, LanguageModelProvider, LanguageModelProviderName, LanguageModelRegistry,
     LanguageModelRequest,
 };
->>>>>>> edf7f6de
 use smol::lock::{Semaphore, SemaphoreGuardArc};
 use std::{pin::Pin, sync::Arc, task::Poll};
 use ui::Context;
@@ -66,33 +42,12 @@
     }
 }
 
-<<<<<<< HEAD
-pub trait LanguageModelCompletionProvider: Send + Sync {
-    fn available_models(&self) -> Vec<LanguageModel>;
-    fn settings_version(&self) -> usize;
-    fn is_authenticated(&self) -> bool;
-    fn authenticate(&self, cx: &AppContext) -> Task<Result<()>>;
-    fn authentication_prompt(&self, cx: &mut WindowContext) -> AnyView;
-    fn reset_credentials(&self, cx: &AppContext) -> Task<Result<()>>;
-    fn model(&self) -> LanguageModel;
-    fn count_tokens(
-        &self,
-        request: LanguageModelRequest,
-        cx: &AppContext,
-    ) -> BoxFuture<'static, Result<usize>>;
-    fn stream_completion(
-        &self,
-        request: LanguageModelRequest,
-        cx: &AsyncAppContext,
-    ) -> BoxFuture<'static, Result<BoxStream<'static, Result<String>>>>;
-=======
 impl LanguageModelCompletionProvider {
     pub fn global(cx: &AppContext) -> Model<Self> {
         cx.global::<GlobalLanguageModelCompletionProvider>()
             .0
             .clone()
     }
->>>>>>> edf7f6de
 
     pub fn read_global(cx: &AppContext) -> &Self {
         cx.global::<GlobalLanguageModelCompletionProvider>()
@@ -195,18 +150,6 @@
         &self,
         request: LanguageModelRequest,
         cx: &AppContext,
-<<<<<<< HEAD
-    ) -> Task<Result<CompletionResponse>> {
-        let rate_limiter = self.request_limiter.clone();
-        let provider = self.provider.clone();
-        cx.spawn(|cx| async move {
-            let lock = rate_limiter.acquire_arc().await;
-            let response = provider.read().stream_completion(request, &cx);
-            let response = response.await?;
-            Ok(CompletionResponse {
-                inner: response,
-                _lock: lock,
-=======
     ) -> Task<Result<LanguageModelCompletionResponse>> {
         if let Some(language_model) = self.active_model() {
             let rate_limiter = self.request_limiter.clone();
@@ -217,7 +160,6 @@
                     inner: response,
                     _lock: lock,
                 })
->>>>>>> edf7f6de
             })
         } else {
             Task::ready(Err(anyhow!("No active model set")))
