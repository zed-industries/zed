--- conflicted
+++ resolved
@@ -25,10 +25,6 @@
 anyhow.workspace = true
 futures.workspace = true
 gpui.workspace = true
-<<<<<<< HEAD
-http_client.workspace = true
-=======
->>>>>>> 4d65f7ee
 language_model.workspace = true
 serde.workspace = true
 settings.workspace = true
