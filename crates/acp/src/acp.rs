--- conflicted
+++ resolved
@@ -456,13 +456,8 @@
     project: Entity<Project>,
     action_log: Entity<ActionLog>,
     shared_buffers: HashMap<Entity<Buffer>, BufferSnapshot>,
-<<<<<<< HEAD
-    send_task: Option<Task<Result<()>>>,
-    connection: Arc<dyn acp::AgentConnection>,
-=======
     send_task: Option<Task<()>>,
     connection: Arc<acp::AgentConnection>,
->>>>>>> 6f9e052e
     child_status: Option<Task<Result<()>>>,
     _io_task: Task<()>,
 }
@@ -583,27 +578,28 @@
         })
     }
 
-<<<<<<< HEAD
-    /// Send a request to the agent and wait for a response.
-    pub fn request<R: AgentRequest + 'static>(
-        &self,
-        params: R,
-    ) -> impl use<R> + Future<Output = Result<R::Response>> {
-        let params = params.into_any();
-        let result = self.connection.request(params.method_name(), params);
-        async move {
-            let result = result.await?;
-            R::response_from_any(result).ok_or_else(|| {
-                anyhow!(acp::Error {
-                    code: -32700,
-                    message: "Unexpected Response".to_string(),
-                })
-            })
-        }
-    }
-
-=======
->>>>>>> 6f9e052e
+    // todo! remove
+    // <<<<<<< HEAD
+    //     /// Send a request to the agent and wait for a response.
+    //     pub fn request<R: AgentRequest + 'static>(
+    //         &self,
+    //         params: R,
+    //     ) -> impl use<R> + Future<Output = Result<R::Response>> {
+    //         let params = params.into_any();
+    //         let result = self.connection.request(params.method_name(), params);
+    //         async move {
+    //             let result = result.await?;
+    //             R::response_from_any(result).ok_or_else(|| {
+    //                 anyhow!(acp::Error {
+    //                     code: -32700,
+    //                     message: "Unexpected Response".to_string(),
+    //                 })
+    //             })
+    //         }
+    //     }
+
+    // =======
+    // >>>>>>> main
     pub fn action_log(&self) -> &Entity<ActionLog> {
         &self.action_log
     }
@@ -904,14 +900,6 @@
         false
     }
 
-<<<<<<< HEAD
-    pub fn initialize(&self) -> impl use<> + Future<Output = Result<acp::InitializeResponse>> {
-        self.request(acp::InitializeParams)
-    }
-
-    pub fn authenticate(&self) -> impl use<> + Future<Output = Result<()>> {
-        self.request(acp::AuthenticateParams)
-=======
     pub fn initialize(
         &self,
     ) -> impl use<> + Future<Output = Result<acp::InitializeResponse, acp::Error>> {
@@ -922,7 +910,6 @@
     pub fn authenticate(&self) -> impl use<> + Future<Output = Result<(), acp::Error>> {
         let connection = self.connection.clone();
         async move { connection.request(acp::AuthenticateParams).await }
->>>>>>> 6f9e052e
     }
 
     #[cfg(test)]
@@ -945,12 +932,8 @@
         &mut self,
         message: acp::SendUserMessageParams,
         cx: &mut Context<Self>,
-<<<<<<< HEAD
-    ) -> BoxFuture<'static, Result<()>> {
-=======
     ) -> BoxFuture<'static, Result<(), acp::Error>> {
         let agent = self.connection.clone();
->>>>>>> 6f9e052e
         self.push_entry(
             AgentThreadEntry::UserMessage(UserMessage::from_acp(
                 &message,
@@ -981,13 +964,9 @@
         .boxed()
     }
 
-<<<<<<< HEAD
-    pub fn cancel(&mut self, cx: &mut Context<Self>) -> Task<Result<()>> {
-=======
     pub fn cancel(&mut self, cx: &mut Context<Self>) -> Task<Result<(), acp::Error>> {
         let agent = self.connection.clone();
 
->>>>>>> 6f9e052e
         if self.send_task.take().is_some() {
             let request = self.request(acp::CancelSendMessageParams);
             cx.spawn(async move |this, cx| {
@@ -1043,10 +1022,6 @@
             let buffer = load??.await?;
 
             action_log.update(cx, |action_log, cx| {
-<<<<<<< HEAD
-                dbg!("reading...", buffer.read(cx).text());
-=======
->>>>>>> 6f9e052e
                 action_log.buffer_read(buffer.clone(), cx);
             })?;
             project.update(cx, |project, cx| {
@@ -1228,11 +1203,7 @@
     async fn read_text_file(
         &self,
         request: acp::ReadTextFileParams,
-<<<<<<< HEAD
-    ) -> Result<acp::ReadTextFileResponse> {
-=======
     ) -> Result<acp::ReadTextFileResponse, acp::Error> {
->>>>>>> 6f9e052e
         let content = self
             .cx
             .update(|cx| {
@@ -1244,11 +1215,7 @@
         Ok(acp::ReadTextFileResponse { content })
     }
 
-<<<<<<< HEAD
-    async fn write_text_file(&self, request: acp::WriteTextFileParams) -> Result<()> {
-=======
     async fn write_text_file(&self, request: acp::WriteTextFileParams) -> Result<(), acp::Error> {
->>>>>>> 6f9e052e
         self.cx
             .update(|cx| {
                 self.thread.update(cx, |thread, cx| {
@@ -1256,13 +1223,9 @@
                 })
             })?
             .context("Failed to update thread")?
-<<<<<<< HEAD
-            .await
-=======
             .await?;
 
         Ok(())
->>>>>>> 6f9e052e
     }
 }
 
@@ -1378,11 +1341,7 @@
         let (thread, fake_server) = fake_acp_thread(project.clone(), cx);
         let (worktree, pathbuf) = project
             .update(cx, |project, cx| {
-<<<<<<< HEAD
-                project.find_or_create_worktree(&PathBuf::from("/tmp/foo"), true, cx)
-=======
                 project.find_or_create_worktree(path!("/tmp/foo"), true, cx)
->>>>>>> 6f9e052e
             })
             .await
             .unwrap();
@@ -1403,11 +1362,7 @@
                     let content = server
                         .update(&mut cx, |server, _| {
                             server.send_to_zed(acp::ReadTextFileParams {
-<<<<<<< HEAD
-                                path: PathBuf::from("/tmp/foo"),
-=======
                                 path: path!("/tmp/foo").into(),
->>>>>>> 6f9e052e
                                 line: None,
                                 limit: None,
                             })
@@ -1419,11 +1374,7 @@
                     server
                         .update(&mut cx, |server, _| {
                             server.send_to_zed(acp::WriteTextFileParams {
-<<<<<<< HEAD
-                                path: PathBuf::from("/tmp/foo"),
-=======
                                 path: path!("/tmp/foo").into(),
->>>>>>> 6f9e052e
                                 content: "one\ntwo\nthree\nfour\nfive\n".to_string(),
                             })
                         })?
@@ -1447,11 +1398,7 @@
             "zero\none\ntwo\nthree\nfour\nfive\n"
         );
         assert_eq!(
-<<<<<<< HEAD
-            String::from_utf8(fs.read_file_sync("/tmp/foo").unwrap()).unwrap(),
-=======
             String::from_utf8(fs.read_file_sync(path!("/tmp/foo")).unwrap()).unwrap(),
->>>>>>> 6f9e052e
             "zero\none\ntwo\nthree\nfour\nfive\n"
         );
         request.await.unwrap();
