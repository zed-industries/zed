use globset::{Glob, GlobSet, GlobSetBuilder};
use regex::Regex;
use serde::{Deserialize, Serialize};
use std::cmp::Ordering;
use std::fmt::{Display, Formatter};
use std::mem;
use std::path::StripPrefixError;
use std::sync::{Arc, OnceLock};
use std::{
    ffi::OsStr,
    path::{Path, PathBuf},
    sync::LazyLock,
};

static HOME_DIR: OnceLock<PathBuf> = OnceLock::new();

/// Returns the path to the user's home directory.
pub fn home_dir() -> &'static PathBuf {
    HOME_DIR.get_or_init(|| {
        if cfg!(any(test, feature = "test-support")) {
            if cfg!(target_os = "macos") {
                PathBuf::from("/Users/zed")
            } else if cfg!(target_os = "windows") {
                PathBuf::from("C:\\Users\\zed")
            } else {
                PathBuf::from("/home/zed")
            }
        } else {
            dirs::home_dir().expect("failed to determine home directory")
        }
    })
}

pub trait PathExt {
    fn compact(&self) -> PathBuf;
    fn extension_or_hidden_file_name(&self) -> Option<&str>;
    fn try_from_bytes<'a>(bytes: &'a [u8]) -> anyhow::Result<Self>
    where
        Self: From<&'a Path>,
    {
        #[cfg(unix)]
        {
            use std::os::unix::prelude::OsStrExt;
            Ok(Self::from(Path::new(OsStr::from_bytes(bytes))))
        }
        #[cfg(windows)]
        {
            use anyhow::Context as _;
            use tendril::fmt::{Format, WTF8};
            WTF8::validate(bytes)
                .then(|| {
                    // Safety: bytes are valid WTF-8 sequence.
                    Self::from(Path::new(unsafe {
                        OsStr::from_encoded_bytes_unchecked(bytes)
                    }))
                })
                .with_context(|| format!("Invalid WTF-8 sequence: {bytes:?}"))
        }
    }
    fn local_to_wsl(&self) -> Option<PathBuf>;
}

impl<T: AsRef<Path>> PathExt for T {
    /// Compacts a given file path by replacing the user's home directory
    /// prefix with a tilde (`~`).
    ///
    /// # Returns
    ///
    /// * A `PathBuf` containing the compacted file path. If the input path
    ///   does not have the user's home directory prefix, or if we are not on
    ///   Linux or macOS, the original path is returned unchanged.
    fn compact(&self) -> PathBuf {
        if cfg!(any(target_os = "linux", target_os = "freebsd")) || cfg!(target_os = "macos") {
            match self.as_ref().strip_prefix(home_dir().as_path()) {
                Ok(relative_path) => {
                    let mut shortened_path = PathBuf::new();
                    shortened_path.push("~");
                    shortened_path.push(relative_path);
                    shortened_path
                }
                Err(_) => self.as_ref().to_path_buf(),
            }
        } else {
            self.as_ref().to_path_buf()
        }
    }

    /// Returns a file's extension or, if the file is hidden, its name without the leading dot
    fn extension_or_hidden_file_name(&self) -> Option<&str> {
        let path = self.as_ref();
        let file_name = path.file_name()?.to_str()?;
        if file_name.starts_with('.') {
            return file_name.strip_prefix('.');
        }

        path.extension()
            .and_then(|e| e.to_str())
            .or_else(|| path.file_stem()?.to_str())
    }
<<<<<<< HEAD
=======

    /// Returns a sanitized string representation of the path.
    /// Note, on Windows, this assumes that the path is a valid UTF-8 string and
    /// is not a UNC path.
    fn to_sanitized_string(&self) -> String {
        #[cfg(target_os = "windows")]
        {
            self.as_ref().to_string_lossy().replace("/", "\\")
        }
        #[cfg(not(target_os = "windows"))]
        {
            self.as_ref().to_string_lossy().to_string()
        }
    }

    /// Converts a local path to one that can be used inside of WSL.
    /// Returns `None` if the path cannot be converted into a WSL one (network share).
    fn local_to_wsl(&self) -> Option<PathBuf> {
        let mut new_path = PathBuf::new();
        for component in self.as_ref().components() {
            match component {
                std::path::Component::Prefix(prefix) => {
                    let drive_letter = prefix.as_os_str().to_string_lossy().to_lowercase();
                    let drive_letter = drive_letter.strip_suffix(':')?;

                    new_path.push(format!("/mnt/{}", drive_letter));
                }
                std::path::Component::RootDir => {}
                _ => new_path.push(component),
            }
        }

        Some(new_path)
    }
>>>>>>> bc528411
}

/// In memory, this is identical to `Path`. On non-Windows conversions to this type are no-ops. On
/// windows, these conversions sanitize UNC paths by removing the `\\\\?\\` prefix.
#[derive(Eq, PartialEq, Hash, Ord, PartialOrd)]
#[repr(transparent)]
pub struct SanitizedPath(Path);

impl SanitizedPath {
    pub fn new<T: AsRef<Path> + ?Sized>(path: &T) -> &Self {
        #[cfg(not(target_os = "windows"))]
        return Self::unchecked_new(path.as_ref());

        #[cfg(target_os = "windows")]
        return Self::unchecked_new(dunce::simplified(path.as_ref()));
    }

    pub fn unchecked_new<T: AsRef<Path> + ?Sized>(path: &T) -> &Self {
        // safe because `Path` and `SanitizedPath` have the same repr and Drop impl
        unsafe { mem::transmute::<&Path, &Self>(path.as_ref()) }
    }

    pub fn from_arc(path: Arc<Path>) -> Arc<Self> {
        // safe because `Path` and `SanitizedPath` have the same repr and Drop impl
        #[cfg(not(target_os = "windows"))]
        return unsafe { mem::transmute::<Arc<Path>, Arc<Self>>(path) };

        // TODO: could avoid allocating here if dunce::simplified results in the same path
        #[cfg(target_os = "windows")]
        return Self::new(&path).into();
    }

    pub fn new_arc<T: AsRef<Path> + ?Sized>(path: &T) -> Arc<Self> {
        Self::new(path).into()
    }

    pub fn cast_arc(path: Arc<Self>) -> Arc<Path> {
        // safe because `Path` and `SanitizedPath` have the same repr and Drop impl
        unsafe { mem::transmute::<Arc<Self>, Arc<Path>>(path) }
    }

    pub fn cast_arc_ref(path: &Arc<Self>) -> &Arc<Path> {
        // safe because `Path` and `SanitizedPath` have the same repr and Drop impl
        unsafe { mem::transmute::<&Arc<Self>, &Arc<Path>>(path) }
    }

    pub fn starts_with(&self, prefix: &Self) -> bool {
        self.0.starts_with(&prefix.0)
    }

    pub fn as_path(&self) -> &Path {
        &self.0
    }

    pub fn file_name(&self) -> Option<&std::ffi::OsStr> {
        self.0.file_name()
    }

    pub fn extension(&self) -> Option<&std::ffi::OsStr> {
        self.0.extension()
    }

    pub fn join<P: AsRef<Path>>(&self, path: P) -> PathBuf {
        self.0.join(path)
    }

    pub fn parent(&self) -> Option<&Self> {
        self.0.parent().map(Self::unchecked_new)
    }

    pub fn strip_prefix(&self, base: &Self) -> Result<&Path, StripPrefixError> {
        self.0.strip_prefix(base.as_path())
    }

    pub fn to_str(&self) -> Option<&str> {
        self.0.to_str()
    }

    pub fn to_path_buf(&self) -> PathBuf {
        self.0.to_path_buf()
    }

    pub fn to_glob_string(&self) -> String {
        #[cfg(target_os = "windows")]
        {
            self.0.to_string_lossy().replace("/", "\\")
        }
        #[cfg(not(target_os = "windows"))]
        {
            self.0.to_string_lossy().to_string()
        }
    }
}

impl std::fmt::Debug for SanitizedPath {
    fn fmt(&self, formatter: &mut Formatter<'_>) -> std::fmt::Result {
        std::fmt::Debug::fmt(&self.0, formatter)
    }
}

impl Display for SanitizedPath {
    fn fmt(&self, f: &mut Formatter<'_>) -> std::fmt::Result {
        write!(f, "{}", self.0.display())
    }
}

impl From<&SanitizedPath> for Arc<SanitizedPath> {
    fn from(sanitized_path: &SanitizedPath) -> Self {
        let path: Arc<Path> = sanitized_path.0.into();
        // safe because `Path` and `SanitizedPath` have the same repr and Drop impl
        unsafe { mem::transmute(path) }
    }
}

impl From<&SanitizedPath> for PathBuf {
    fn from(sanitized_path: &SanitizedPath) -> Self {
        sanitized_path.as_path().into()
    }
}

impl AsRef<Path> for SanitizedPath {
    fn as_ref(&self) -> &Path {
        &self.0
    }
}

#[derive(Debug, Clone, Copy, PartialEq, Eq, Hash)]
pub enum PathStyle {
    Posix,
    Windows,
}

impl PathStyle {
    #[cfg(target_os = "windows")]
    pub const fn local() -> Self {
        PathStyle::Windows
    }

    #[cfg(not(target_os = "windows"))]
    pub const fn local() -> Self {
        PathStyle::Posix
    }

    #[inline]
    pub fn separator(&self) -> &'static str {
        match self {
            PathStyle::Posix => "/",
            PathStyle::Windows => "\\",
        }
    }

    pub fn is_windows(&self) -> bool {
        *self == PathStyle::Windows
    }
}

#[derive(Debug, Clone)]
pub struct RemotePathBuf {
    inner: PathBuf,
    style: PathStyle,
    string: String, // Cached string representation
}

impl RemotePathBuf {
    pub fn new(path: PathBuf, style: PathStyle) -> Self {
        #[cfg(target_os = "windows")]
        let string = match style {
            PathStyle::Posix => path.to_string_lossy().replace('\\', "/"),
            PathStyle::Windows => path.to_string_lossy().into(),
        };
        #[cfg(not(target_os = "windows"))]
        let string = match style {
            PathStyle::Posix => path.to_string_lossy().to_string(),
            PathStyle::Windows => path.to_string_lossy().replace('/', "\\"),
        };
        Self {
            inner: path,
            style,
            string,
        }
    }

    pub fn from_str(path: &str, style: PathStyle) -> Self {
        let path_buf = PathBuf::from(path);
        Self::new(path_buf, style)
    }

    #[cfg(target_os = "windows")]
    pub fn to_proto(&self) -> String {
        match self.path_style() {
            PathStyle::Posix => self.to_string(),
            PathStyle::Windows => self.inner.to_string_lossy().replace('\\', "/"),
        }
    }

    #[cfg(not(target_os = "windows"))]
    pub fn to_proto(&self) -> String {
        match self.path_style() {
            PathStyle::Posix => self.inner.to_string_lossy().to_string(),
            PathStyle::Windows => self.to_string(),
        }
    }

    pub fn as_path(&self) -> &Path {
        &self.inner
    }

    pub fn path_style(&self) -> PathStyle {
        self.style
    }

    pub fn parent(&self) -> Option<RemotePathBuf> {
        self.inner
            .parent()
            .map(|p| RemotePathBuf::new(p.to_path_buf(), self.style))
    }
}

impl Display for RemotePathBuf {
    fn fmt(&self, f: &mut std::fmt::Formatter<'_>) -> std::fmt::Result {
        write!(f, "{}", self.string)
    }
}

/// A delimiter to use in `path_query:row_number:column_number` strings parsing.
pub const FILE_ROW_COLUMN_DELIMITER: char = ':';

const ROW_COL_CAPTURE_REGEX: &str = r"(?xs)
    ([^\(]+)\:(?:
        \((\d+)[,:](\d+)\) # filename:(row,column), filename:(row:column)
        |
        \((\d+)\)()     # filename:(row)
    )
    |
    ([^\(]+)(?:
        \((\d+)[,:](\d+)\) # filename(row,column), filename(row:column)
        |
        \((\d+)\)()     # filename(row)
    )
    |
    (.+?)(?:
        \:+(\d+)\:(\d+)\:*$  # filename:row:column
        |
        \:+(\d+)\:*()$       # filename:row
        |
        \:+()()$
    )";

/// A representation of a path-like string with optional row and column numbers.
/// Matching values example: `te`, `test.rs:22`, `te:22:5`, `test.c(22)`, `test.c(22,5)`etc.
#[derive(Debug, Clone, PartialEq, Eq, Serialize, Deserialize, Hash)]
pub struct PathWithPosition {
    pub path: PathBuf,
    pub row: Option<u32>,
    // Absent if row is absent.
    pub column: Option<u32>,
}

impl PathWithPosition {
    /// Returns a PathWithPosition from a path.
    pub fn from_path(path: PathBuf) -> Self {
        Self {
            path,
            row: None,
            column: None,
        }
    }

    /// Parses a string that possibly has `:row:column` or `(row, column)` suffix.
    /// Parenthesis format is used by [MSBuild](https://learn.microsoft.com/en-us/visualstudio/msbuild/msbuild-diagnostic-format-for-tasks) compatible tools
    /// Ignores trailing `:`s, so `test.rs:22:` is parsed as `test.rs:22`.
    /// If the suffix parsing fails, the whole string is parsed as a path.
    ///
    /// Be mindful that `test_file:10:1:` is a valid posix filename.
    /// `PathWithPosition` class assumes that the ending position-like suffix is **not** part of the filename.
    ///
    /// # Examples
    ///
    /// ```
    /// # use util::paths::PathWithPosition;
    /// # use std::path::PathBuf;
    /// assert_eq!(PathWithPosition::parse_str("test_file"), PathWithPosition {
    ///     path: PathBuf::from("test_file"),
    ///     row: None,
    ///     column: None,
    /// });
    /// assert_eq!(PathWithPosition::parse_str("test_file:10"), PathWithPosition {
    ///     path: PathBuf::from("test_file"),
    ///     row: Some(10),
    ///     column: None,
    /// });
    /// assert_eq!(PathWithPosition::parse_str("test_file.rs"), PathWithPosition {
    ///     path: PathBuf::from("test_file.rs"),
    ///     row: None,
    ///     column: None,
    /// });
    /// assert_eq!(PathWithPosition::parse_str("test_file.rs:1"), PathWithPosition {
    ///     path: PathBuf::from("test_file.rs"),
    ///     row: Some(1),
    ///     column: None,
    /// });
    /// assert_eq!(PathWithPosition::parse_str("test_file.rs:1:2"), PathWithPosition {
    ///     path: PathBuf::from("test_file.rs"),
    ///     row: Some(1),
    ///     column: Some(2),
    /// });
    /// ```
    ///
    /// # Expected parsing results when encounter ill-formatted inputs.
    /// ```
    /// # use util::paths::PathWithPosition;
    /// # use std::path::PathBuf;
    /// assert_eq!(PathWithPosition::parse_str("test_file.rs:a"), PathWithPosition {
    ///     path: PathBuf::from("test_file.rs:a"),
    ///     row: None,
    ///     column: None,
    /// });
    /// assert_eq!(PathWithPosition::parse_str("test_file.rs:a:b"), PathWithPosition {
    ///     path: PathBuf::from("test_file.rs:a:b"),
    ///     row: None,
    ///     column: None,
    /// });
    /// assert_eq!(PathWithPosition::parse_str("test_file.rs"), PathWithPosition {
    ///     path: PathBuf::from("test_file.rs"),
    ///     row: None,
    ///     column: None,
    /// });
    /// assert_eq!(PathWithPosition::parse_str("test_file.rs::1"), PathWithPosition {
    ///     path: PathBuf::from("test_file.rs"),
    ///     row: Some(1),
    ///     column: None,
    /// });
    /// assert_eq!(PathWithPosition::parse_str("test_file.rs:1::"), PathWithPosition {
    ///     path: PathBuf::from("test_file.rs"),
    ///     row: Some(1),
    ///     column: None,
    /// });
    /// assert_eq!(PathWithPosition::parse_str("test_file.rs::1:2"), PathWithPosition {
    ///     path: PathBuf::from("test_file.rs"),
    ///     row: Some(1),
    ///     column: Some(2),
    /// });
    /// assert_eq!(PathWithPosition::parse_str("test_file.rs:1::2"), PathWithPosition {
    ///     path: PathBuf::from("test_file.rs:1"),
    ///     row: Some(2),
    ///     column: None,
    /// });
    /// assert_eq!(PathWithPosition::parse_str("test_file.rs:1:2:3"), PathWithPosition {
    ///     path: PathBuf::from("test_file.rs:1"),
    ///     row: Some(2),
    ///     column: Some(3),
    /// });
    /// ```
    pub fn parse_str(s: &str) -> Self {
        let trimmed = s.trim();
        let path = Path::new(trimmed);
        let maybe_file_name_with_row_col = path.file_name().unwrap_or_default().to_string_lossy();
        if maybe_file_name_with_row_col.is_empty() {
            return Self {
                path: Path::new(s).to_path_buf(),
                row: None,
                column: None,
            };
        }

        // Let's avoid repeated init cost on this. It is subject to thread contention, but
        // so far this code isn't called from multiple hot paths. Getting contention here
        // in the future seems unlikely.
        static SUFFIX_RE: LazyLock<Regex> =
            LazyLock::new(|| Regex::new(ROW_COL_CAPTURE_REGEX).unwrap());
        match SUFFIX_RE
            .captures(&maybe_file_name_with_row_col)
            .map(|caps| caps.extract())
        {
            Some((_, [file_name, maybe_row, maybe_column])) => {
                let row = maybe_row.parse::<u32>().ok();
                let column = maybe_column.parse::<u32>().ok();

                let suffix_length = maybe_file_name_with_row_col.len() - file_name.len();
                let path_without_suffix = &trimmed[..trimmed.len() - suffix_length];

                Self {
                    path: Path::new(path_without_suffix).to_path_buf(),
                    row,
                    column,
                }
            }
            None => {
                // The `ROW_COL_CAPTURE_REGEX` deals with separated digits only,
                // but in reality there could be `foo/bar.py:22:in` inputs which we want to match too.
                // The regex mentioned is not very extendable with "digit or random string" checks, so do this here instead.
                let delimiter = ':';
                let mut path_parts = s
                    .rsplitn(3, delimiter)
                    .collect::<Vec<_>>()
                    .into_iter()
                    .rev()
                    .fuse();
                let mut path_string = path_parts.next().expect("rsplitn should have the rest of the string as its last parameter that we reversed").to_owned();
                let mut row = None;
                let mut column = None;
                if let Some(maybe_row) = path_parts.next() {
                    if let Ok(parsed_row) = maybe_row.parse::<u32>() {
                        row = Some(parsed_row);
                        if let Some(parsed_column) = path_parts
                            .next()
                            .and_then(|maybe_col| maybe_col.parse::<u32>().ok())
                        {
                            column = Some(parsed_column);
                        }
                    } else {
                        path_string.push(delimiter);
                        path_string.push_str(maybe_row);
                    }
                }
                for split in path_parts {
                    path_string.push(delimiter);
                    path_string.push_str(split);
                }

                Self {
                    path: PathBuf::from(path_string),
                    row,
                    column,
                }
            }
        }
    }

    pub fn map_path<E>(
        self,
        mapping: impl FnOnce(PathBuf) -> Result<PathBuf, E>,
    ) -> Result<PathWithPosition, E> {
        Ok(PathWithPosition {
            path: mapping(self.path)?,
            row: self.row,
            column: self.column,
        })
    }

    pub fn to_string(&self, path_to_string: impl Fn(&PathBuf) -> String) -> String {
        let path_string = path_to_string(&self.path);
        if let Some(row) = self.row {
            if let Some(column) = self.column {
                format!("{path_string}:{row}:{column}")
            } else {
                format!("{path_string}:{row}")
            }
        } else {
            path_string
        }
    }
}

#[derive(Clone, Debug)]
pub struct PathMatcher {
    sources: Vec<String>,
    glob: GlobSet,
    path_style: PathStyle,
}

// impl std::fmt::Display for PathMatcher {
//     fn fmt(&self, f: &mut std::fmt::Formatter<'_>) -> std::fmt::Result {
//         self.sources.fmt(f)
//     }
// }

impl PartialEq for PathMatcher {
    fn eq(&self, other: &Self) -> bool {
        self.sources.eq(&other.sources)
    }
}

impl Eq for PathMatcher {}

impl PathMatcher {
    pub fn new(
        globs: impl IntoIterator<Item = impl AsRef<str>>,
        path_style: PathStyle,
    ) -> Result<Self, globset::Error> {
        let globs = globs
            .into_iter()
            .map(|as_str| Glob::new(as_str.as_ref()))
            .collect::<Result<Vec<_>, _>>()?;
        let sources = globs.iter().map(|glob| glob.glob().to_owned()).collect();
        let mut glob_builder = GlobSetBuilder::new();
        for single_glob in globs {
            glob_builder.add(single_glob);
        }
        let glob = glob_builder.build()?;
        Ok(PathMatcher {
            glob,
            sources,
            path_style,
        })
    }

    pub fn empty(path_style: PathStyle) -> Self {
        Self {
            path_style,
            glob: GlobSet::empty(),
            sources: vec![],
        }
    }

    pub fn sources(&self) -> &[String] {
        &self.sources
    }

    pub fn is_match<P: AsRef<Path>>(&self, other: P) -> bool {
        let other_path = other.as_ref();
        self.sources.iter().any(|source| {
            let as_bytes = other_path.as_os_str().as_encoded_bytes();
            as_bytes.starts_with(source.as_bytes()) || as_bytes.ends_with(source.as_bytes())
        }) || self.glob.is_match(other_path)
            || self.check_with_end_separator(other_path)
    }

    fn check_with_end_separator(&self, path: &Path) -> bool {
        let path_str = path.to_string_lossy();
        let separator = self.path_style.separator();
        if path_str.ends_with(separator) {
            false
        } else {
            self.glob.is_match(path_str.to_string() + separator)
        }
    }
}

/// Custom character comparison that prioritizes lowercase for same letters
fn compare_chars(a: char, b: char) -> Ordering {
    // First compare case-insensitive
    match a.to_ascii_lowercase().cmp(&b.to_ascii_lowercase()) {
        Ordering::Equal => {
            // If same letter, prioritize lowercase (lowercase < uppercase)
            match (a.is_ascii_lowercase(), b.is_ascii_lowercase()) {
                (true, false) => Ordering::Less,    // lowercase comes first
                (false, true) => Ordering::Greater, // uppercase comes after
                _ => Ordering::Equal,               // both same case or both non-ascii
            }
        }
        other => other,
    }
}

/// Compares two sequences of consecutive digits for natural sorting.
///
/// This function is a core component of natural sorting that handles numeric comparison
/// in a way that feels natural to humans. It extracts and compares consecutive digit
/// sequences from two iterators, handling various cases like leading zeros and very large numbers.
///
/// # Behavior
///
/// The function implements the following comparison rules:
/// 1. Different numeric values: Compares by actual numeric value (e.g., "2" < "10")
/// 2. Leading zeros: When values are equal, longer sequence wins (e.g., "002" > "2")
/// 3. Large numbers: Falls back to string comparison for numbers that would overflow u128
///
/// # Examples
///
/// ```text
/// "1" vs "2"      -> Less       (different values)
/// "2" vs "10"     -> Less       (numeric comparison)
/// "002" vs "2"    -> Greater    (leading zeros)
/// "10" vs "010"   -> Less       (leading zeros)
/// "999..." vs "1000..." -> Less (large number comparison)
/// ```
///
/// # Implementation Details
///
/// 1. Extracts consecutive digits into strings
/// 2. Compares sequence lengths for leading zero handling
/// 3. For equal lengths, compares digit by digit
/// 4. For different lengths:
///    - Attempts numeric comparison first (for numbers up to 2^128 - 1)
///    - Falls back to string comparison if numbers would overflow
///
/// The function advances both iterators past their respective numeric sequences,
/// regardless of the comparison result.
fn compare_numeric_segments<I>(
    a_iter: &mut std::iter::Peekable<I>,
    b_iter: &mut std::iter::Peekable<I>,
) -> Ordering
where
    I: Iterator<Item = char>,
{
    // Collect all consecutive digits into strings
    let mut a_num_str = String::new();
    let mut b_num_str = String::new();

    while let Some(&c) = a_iter.peek() {
        if !c.is_ascii_digit() {
            break;
        }

        a_num_str.push(c);
        a_iter.next();
    }

    while let Some(&c) = b_iter.peek() {
        if !c.is_ascii_digit() {
            break;
        }

        b_num_str.push(c);
        b_iter.next();
    }

    // First compare lengths (handle leading zeros)
    match a_num_str.len().cmp(&b_num_str.len()) {
        Ordering::Equal => {
            // Same length, compare digit by digit
            match a_num_str.cmp(&b_num_str) {
                Ordering::Equal => Ordering::Equal,
                ordering => ordering,
            }
        }

        // Different lengths but same value means leading zeros
        ordering => {
            // Try parsing as numbers first
            if let (Ok(a_val), Ok(b_val)) = (a_num_str.parse::<u128>(), b_num_str.parse::<u128>()) {
                match a_val.cmp(&b_val) {
                    Ordering::Equal => ordering, // Same value, longer one is greater (leading zeros)
                    ord => ord,
                }
            } else {
                // If parsing fails (overflow), compare as strings
                a_num_str.cmp(&b_num_str)
            }
        }
    }
}

/// Performs natural sorting comparison between two strings.
///
/// Natural sorting is an ordering that handles numeric sequences in a way that matches human expectations.
/// For example, "file2" comes before "file10" (unlike standard lexicographic sorting).
///
/// # Characteristics
///
/// * Case-sensitive with lowercase priority: When comparing same letters, lowercase comes before uppercase
/// * Numbers are compared by numeric value, not character by character
/// * Leading zeros affect ordering when numeric values are equal
/// * Can handle numbers larger than u128::MAX (falls back to string comparison)
///
/// # Algorithm
///
/// The function works by:
/// 1. Processing strings character by character
/// 2. When encountering digits, treating consecutive digits as a single number
/// 3. Comparing numbers by their numeric value rather than lexicographically
/// 4. For non-numeric characters, using case-sensitive comparison with lowercase priority
fn natural_sort(a: &str, b: &str) -> Ordering {
    let mut a_iter = a.chars().peekable();
    let mut b_iter = b.chars().peekable();

    loop {
        match (a_iter.peek(), b_iter.peek()) {
            (None, None) => return Ordering::Equal,
            (None, _) => return Ordering::Less,
            (_, None) => return Ordering::Greater,
            (Some(&a_char), Some(&b_char)) => {
                if a_char.is_ascii_digit() && b_char.is_ascii_digit() {
                    match compare_numeric_segments(&mut a_iter, &mut b_iter) {
                        Ordering::Equal => continue,
                        ordering => return ordering,
                    }
                } else {
                    match compare_chars(a_char, b_char) {
                        Ordering::Equal => {
                            a_iter.next();
                            b_iter.next();
                        }
                        ordering => return ordering,
                    }
                }
            }
        }
    }
}

pub fn compare_paths(
    (path_a, a_is_file): (&Path, bool),
    (path_b, b_is_file): (&Path, bool),
) -> Ordering {
    let mut components_a = path_a.components().peekable();
    let mut components_b = path_b.components().peekable();

    loop {
        match (components_a.next(), components_b.next()) {
            (Some(component_a), Some(component_b)) => {
                let a_is_file = components_a.peek().is_none() && a_is_file;
                let b_is_file = components_b.peek().is_none() && b_is_file;

                let ordering = a_is_file.cmp(&b_is_file).then_with(|| {
                    let path_a = Path::new(component_a.as_os_str());
                    let path_string_a = if a_is_file {
                        path_a.file_stem()
                    } else {
                        path_a.file_name()
                    }
                    .map(|s| s.to_string_lossy());

                    let path_b = Path::new(component_b.as_os_str());
                    let path_string_b = if b_is_file {
                        path_b.file_stem()
                    } else {
                        path_b.file_name()
                    }
                    .map(|s| s.to_string_lossy());

                    let compare_components = match (path_string_a, path_string_b) {
                        (Some(a), Some(b)) => natural_sort(&a, &b),
                        (Some(_), None) => Ordering::Greater,
                        (None, Some(_)) => Ordering::Less,
                        (None, None) => Ordering::Equal,
                    };

                    compare_components.then_with(|| {
                        if a_is_file && b_is_file {
                            let ext_a = path_a.extension().unwrap_or_default();
                            let ext_b = path_b.extension().unwrap_or_default();
                            ext_a.cmp(ext_b)
                        } else {
                            Ordering::Equal
                        }
                    })
                });

                if !ordering.is_eq() {
                    return ordering;
                }
            }
            (Some(_), None) => break Ordering::Greater,
            (None, Some(_)) => break Ordering::Less,
            (None, None) => break Ordering::Equal,
        }
    }
}

#[cfg(test)]
mod tests {
    use super::*;

    #[test]
    fn compare_paths_with_dots() {
        let mut paths = vec![
            (Path::new("test_dirs"), false),
            (Path::new("test_dirs/1.46"), false),
            (Path::new("test_dirs/1.46/bar_1"), true),
            (Path::new("test_dirs/1.46/bar_2"), true),
            (Path::new("test_dirs/1.45"), false),
            (Path::new("test_dirs/1.45/foo_2"), true),
            (Path::new("test_dirs/1.45/foo_1"), true),
        ];
        paths.sort_by(|&a, &b| compare_paths(a, b));
        assert_eq!(
            paths,
            vec![
                (Path::new("test_dirs"), false),
                (Path::new("test_dirs/1.45"), false),
                (Path::new("test_dirs/1.45/foo_1"), true),
                (Path::new("test_dirs/1.45/foo_2"), true),
                (Path::new("test_dirs/1.46"), false),
                (Path::new("test_dirs/1.46/bar_1"), true),
                (Path::new("test_dirs/1.46/bar_2"), true),
            ]
        );
        let mut paths = vec![
            (Path::new("root1/one.txt"), true),
            (Path::new("root1/one.two.txt"), true),
        ];
        paths.sort_by(|&a, &b| compare_paths(a, b));
        assert_eq!(
            paths,
            vec![
                (Path::new("root1/one.txt"), true),
                (Path::new("root1/one.two.txt"), true),
            ]
        );
    }

    #[test]
    fn compare_paths_with_same_name_different_extensions() {
        let mut paths = vec![
            (Path::new("test_dirs/file.rs"), true),
            (Path::new("test_dirs/file.txt"), true),
            (Path::new("test_dirs/file.md"), true),
            (Path::new("test_dirs/file"), true),
            (Path::new("test_dirs/file.a"), true),
        ];
        paths.sort_by(|&a, &b| compare_paths(a, b));
        assert_eq!(
            paths,
            vec![
                (Path::new("test_dirs/file"), true),
                (Path::new("test_dirs/file.a"), true),
                (Path::new("test_dirs/file.md"), true),
                (Path::new("test_dirs/file.rs"), true),
                (Path::new("test_dirs/file.txt"), true),
            ]
        );
    }

    #[test]
    fn compare_paths_case_semi_sensitive() {
        let mut paths = vec![
            (Path::new("test_DIRS"), false),
            (Path::new("test_DIRS/foo_1"), true),
            (Path::new("test_DIRS/foo_2"), true),
            (Path::new("test_DIRS/bar"), true),
            (Path::new("test_DIRS/BAR"), true),
            (Path::new("test_dirs"), false),
            (Path::new("test_dirs/foo_1"), true),
            (Path::new("test_dirs/foo_2"), true),
            (Path::new("test_dirs/bar"), true),
            (Path::new("test_dirs/BAR"), true),
        ];
        paths.sort_by(|&a, &b| compare_paths(a, b));
        assert_eq!(
            paths,
            vec![
                (Path::new("test_dirs"), false),
                (Path::new("test_dirs/bar"), true),
                (Path::new("test_dirs/BAR"), true),
                (Path::new("test_dirs/foo_1"), true),
                (Path::new("test_dirs/foo_2"), true),
                (Path::new("test_DIRS"), false),
                (Path::new("test_DIRS/bar"), true),
                (Path::new("test_DIRS/BAR"), true),
                (Path::new("test_DIRS/foo_1"), true),
                (Path::new("test_DIRS/foo_2"), true),
            ]
        );
    }

    #[test]
    fn path_with_position_parse_posix_path() {
        // Test POSIX filename edge cases
        // Read more at https://en.wikipedia.org/wiki/Filename
        assert_eq!(
            PathWithPosition::parse_str("test_file"),
            PathWithPosition {
                path: PathBuf::from("test_file"),
                row: None,
                column: None
            }
        );

        assert_eq!(
            PathWithPosition::parse_str("a:bc:.zip:1"),
            PathWithPosition {
                path: PathBuf::from("a:bc:.zip"),
                row: Some(1),
                column: None
            }
        );

        assert_eq!(
            PathWithPosition::parse_str("one.second.zip:1"),
            PathWithPosition {
                path: PathBuf::from("one.second.zip"),
                row: Some(1),
                column: None
            }
        );

        // Trim off trailing `:`s for otherwise valid input.
        assert_eq!(
            PathWithPosition::parse_str("test_file:10:1:"),
            PathWithPosition {
                path: PathBuf::from("test_file"),
                row: Some(10),
                column: Some(1)
            }
        );

        assert_eq!(
            PathWithPosition::parse_str("test_file.rs:"),
            PathWithPosition {
                path: PathBuf::from("test_file.rs"),
                row: None,
                column: None
            }
        );

        assert_eq!(
            PathWithPosition::parse_str("test_file.rs:1:"),
            PathWithPosition {
                path: PathBuf::from("test_file.rs"),
                row: Some(1),
                column: None
            }
        );

        assert_eq!(
            PathWithPosition::parse_str("ab\ncd"),
            PathWithPosition {
                path: PathBuf::from("ab\ncd"),
                row: None,
                column: None
            }
        );

        assert_eq!(
            PathWithPosition::parse_str("👋\nab"),
            PathWithPosition {
                path: PathBuf::from("👋\nab"),
                row: None,
                column: None
            }
        );

        assert_eq!(
            PathWithPosition::parse_str("Types.hs:(617,9)-(670,28):"),
            PathWithPosition {
                path: PathBuf::from("Types.hs"),
                row: Some(617),
                column: Some(9),
            }
        );
    }

    #[test]
    #[cfg(not(target_os = "windows"))]
    fn path_with_position_parse_posix_path_with_suffix() {
        assert_eq!(
            PathWithPosition::parse_str("foo/bar:34:in"),
            PathWithPosition {
                path: PathBuf::from("foo/bar"),
                row: Some(34),
                column: None,
            }
        );
        assert_eq!(
            PathWithPosition::parse_str("foo/bar.rs:1902:::15:"),
            PathWithPosition {
                path: PathBuf::from("foo/bar.rs:1902"),
                row: Some(15),
                column: None
            }
        );

        assert_eq!(
            PathWithPosition::parse_str("app-editors:zed-0.143.6:20240710-201212.log:34:"),
            PathWithPosition {
                path: PathBuf::from("app-editors:zed-0.143.6:20240710-201212.log"),
                row: Some(34),
                column: None,
            }
        );

        assert_eq!(
            PathWithPosition::parse_str("crates/file_finder/src/file_finder.rs:1902:13:"),
            PathWithPosition {
                path: PathBuf::from("crates/file_finder/src/file_finder.rs"),
                row: Some(1902),
                column: Some(13),
            }
        );

        assert_eq!(
            PathWithPosition::parse_str("crate/utils/src/test:today.log:34"),
            PathWithPosition {
                path: PathBuf::from("crate/utils/src/test:today.log"),
                row: Some(34),
                column: None,
            }
        );
        assert_eq!(
            PathWithPosition::parse_str("/testing/out/src/file_finder.odin(7:15)"),
            PathWithPosition {
                path: PathBuf::from("/testing/out/src/file_finder.odin"),
                row: Some(7),
                column: Some(15),
            }
        );
    }

    #[test]
    #[cfg(target_os = "windows")]
    fn path_with_position_parse_windows_path() {
        assert_eq!(
            PathWithPosition::parse_str("crates\\utils\\paths.rs"),
            PathWithPosition {
                path: PathBuf::from("crates\\utils\\paths.rs"),
                row: None,
                column: None
            }
        );

        assert_eq!(
            PathWithPosition::parse_str("C:\\Users\\someone\\test_file.rs"),
            PathWithPosition {
                path: PathBuf::from("C:\\Users\\someone\\test_file.rs"),
                row: None,
                column: None
            }
        );
    }

    #[test]
    #[cfg(target_os = "windows")]
    fn path_with_position_parse_windows_path_with_suffix() {
        assert_eq!(
            PathWithPosition::parse_str("crates\\utils\\paths.rs:101"),
            PathWithPosition {
                path: PathBuf::from("crates\\utils\\paths.rs"),
                row: Some(101),
                column: None
            }
        );

        assert_eq!(
            PathWithPosition::parse_str("\\\\?\\C:\\Users\\someone\\test_file.rs:1:20"),
            PathWithPosition {
                path: PathBuf::from("\\\\?\\C:\\Users\\someone\\test_file.rs"),
                row: Some(1),
                column: Some(20)
            }
        );

        assert_eq!(
            PathWithPosition::parse_str("C:\\Users\\someone\\test_file.rs(1902,13)"),
            PathWithPosition {
                path: PathBuf::from("C:\\Users\\someone\\test_file.rs"),
                row: Some(1902),
                column: Some(13)
            }
        );

        // Trim off trailing `:`s for otherwise valid input.
        assert_eq!(
            PathWithPosition::parse_str("\\\\?\\C:\\Users\\someone\\test_file.rs:1902:13:"),
            PathWithPosition {
                path: PathBuf::from("\\\\?\\C:\\Users\\someone\\test_file.rs"),
                row: Some(1902),
                column: Some(13)
            }
        );

        assert_eq!(
            PathWithPosition::parse_str("\\\\?\\C:\\Users\\someone\\test_file.rs:1902:13:15:"),
            PathWithPosition {
                path: PathBuf::from("\\\\?\\C:\\Users\\someone\\test_file.rs:1902"),
                row: Some(13),
                column: Some(15)
            }
        );

        assert_eq!(
            PathWithPosition::parse_str("\\\\?\\C:\\Users\\someone\\test_file.rs:1902:::15:"),
            PathWithPosition {
                path: PathBuf::from("\\\\?\\C:\\Users\\someone\\test_file.rs:1902"),
                row: Some(15),
                column: None
            }
        );

        assert_eq!(
            PathWithPosition::parse_str("\\\\?\\C:\\Users\\someone\\test_file.rs(1902,13):"),
            PathWithPosition {
                path: PathBuf::from("\\\\?\\C:\\Users\\someone\\test_file.rs"),
                row: Some(1902),
                column: Some(13),
            }
        );

        assert_eq!(
            PathWithPosition::parse_str("\\\\?\\C:\\Users\\someone\\test_file.rs(1902):"),
            PathWithPosition {
                path: PathBuf::from("\\\\?\\C:\\Users\\someone\\test_file.rs"),
                row: Some(1902),
                column: None,
            }
        );

        assert_eq!(
            PathWithPosition::parse_str("C:\\Users\\someone\\test_file.rs:1902:13:"),
            PathWithPosition {
                path: PathBuf::from("C:\\Users\\someone\\test_file.rs"),
                row: Some(1902),
                column: Some(13),
            }
        );

        assert_eq!(
            PathWithPosition::parse_str("C:\\Users\\someone\\test_file.rs(1902,13):"),
            PathWithPosition {
                path: PathBuf::from("C:\\Users\\someone\\test_file.rs"),
                row: Some(1902),
                column: Some(13),
            }
        );

        assert_eq!(
            PathWithPosition::parse_str("C:\\Users\\someone\\test_file.rs(1902):"),
            PathWithPosition {
                path: PathBuf::from("C:\\Users\\someone\\test_file.rs"),
                row: Some(1902),
                column: None,
            }
        );

        assert_eq!(
            PathWithPosition::parse_str("crates/utils/paths.rs:101"),
            PathWithPosition {
                path: PathBuf::from("crates\\utils\\paths.rs"),
                row: Some(101),
                column: None,
            }
        );
    }

    #[test]
    fn test_path_compact() {
        let path: PathBuf = [
            home_dir().to_string_lossy().to_string(),
            "some_file.txt".to_string(),
        ]
        .iter()
        .collect();
        if cfg!(any(target_os = "linux", target_os = "freebsd")) || cfg!(target_os = "macos") {
            assert_eq!(path.compact().to_str(), Some("~/some_file.txt"));
        } else {
            assert_eq!(path.compact().to_str(), path.to_str());
        }
    }

    #[test]
    fn test_extension_or_hidden_file_name() {
        // No dots in name
        let path = Path::new("/a/b/c/file_name.rs");
        assert_eq!(path.extension_or_hidden_file_name(), Some("rs"));

        // Single dot in name
        let path = Path::new("/a/b/c/file.name.rs");
        assert_eq!(path.extension_or_hidden_file_name(), Some("rs"));

        // Multiple dots in name
        let path = Path::new("/a/b/c/long.file.name.rs");
        assert_eq!(path.extension_or_hidden_file_name(), Some("rs"));

        // Hidden file, no extension
        let path = Path::new("/a/b/c/.gitignore");
        assert_eq!(path.extension_or_hidden_file_name(), Some("gitignore"));

        // Hidden file, with extension
        let path = Path::new("/a/b/c/.eslintrc.js");
        assert_eq!(path.extension_or_hidden_file_name(), Some("eslintrc.js"));
    }

    #[test]
    fn edge_of_glob() {
        let path = Path::new("/work/node_modules");
        let path_matcher =
            PathMatcher::new(&["**/node_modules/**".to_owned()], PathStyle::Posix).unwrap();
        assert!(
            path_matcher.is_match(path),
            "Path matcher should match {path:?}"
        );
    }

    #[test]
    fn project_search() {
        let path = Path::new("/Users/someonetoignore/work/zed/zed.dev/node_modules");
        let path_matcher =
            PathMatcher::new(&["**/node_modules/**".to_owned()], PathStyle::Posix).unwrap();
        assert!(
            path_matcher.is_match(path),
            "Path matcher should match {path:?}"
        );
    }

    #[test]
    #[cfg(target_os = "windows")]
    fn test_sanitized_path() {
        let path = Path::new("C:\\Users\\someone\\test_file.rs");
        let sanitized_path = SanitizedPath::new(path);
        assert_eq!(
            sanitized_path.to_string(),
            "C:\\Users\\someone\\test_file.rs"
        );

        let path = Path::new("\\\\?\\C:\\Users\\someone\\test_file.rs");
        let sanitized_path = SanitizedPath::new(path);
        assert_eq!(
            sanitized_path.to_string(),
            "C:\\Users\\someone\\test_file.rs"
        );
    }

    #[test]
    fn test_compare_numeric_segments() {
        // Helper function to create peekable iterators and test
        fn compare(a: &str, b: &str) -> Ordering {
            let mut a_iter = a.chars().peekable();
            let mut b_iter = b.chars().peekable();

            let result = compare_numeric_segments(&mut a_iter, &mut b_iter);

            // Verify iterators advanced correctly
            assert!(
                !a_iter.next().is_some_and(|c| c.is_ascii_digit()),
                "Iterator a should have consumed all digits"
            );
            assert!(
                !b_iter.next().is_some_and(|c| c.is_ascii_digit()),
                "Iterator b should have consumed all digits"
            );

            result
        }

        // Basic numeric comparisons
        assert_eq!(compare("0", "0"), Ordering::Equal);
        assert_eq!(compare("1", "2"), Ordering::Less);
        assert_eq!(compare("9", "10"), Ordering::Less);
        assert_eq!(compare("10", "9"), Ordering::Greater);
        assert_eq!(compare("99", "100"), Ordering::Less);

        // Leading zeros
        assert_eq!(compare("0", "00"), Ordering::Less);
        assert_eq!(compare("00", "0"), Ordering::Greater);
        assert_eq!(compare("01", "1"), Ordering::Greater);
        assert_eq!(compare("001", "1"), Ordering::Greater);
        assert_eq!(compare("001", "01"), Ordering::Greater);

        // Same value different representation
        assert_eq!(compare("000100", "100"), Ordering::Greater);
        assert_eq!(compare("100", "0100"), Ordering::Less);
        assert_eq!(compare("0100", "00100"), Ordering::Less);

        // Large numbers
        assert_eq!(compare("9999999999", "10000000000"), Ordering::Less);
        assert_eq!(
            compare(
                "340282366920938463463374607431768211455", // u128::MAX
                "340282366920938463463374607431768211456"
            ),
            Ordering::Less
        );
        assert_eq!(
            compare(
                "340282366920938463463374607431768211456", // > u128::MAX
                "340282366920938463463374607431768211455"
            ),
            Ordering::Greater
        );

        // Iterator advancement verification
        let mut a_iter = "123abc".chars().peekable();
        let mut b_iter = "456def".chars().peekable();

        compare_numeric_segments(&mut a_iter, &mut b_iter);

        assert_eq!(a_iter.collect::<String>(), "abc");
        assert_eq!(b_iter.collect::<String>(), "def");
    }

    #[test]
    fn test_natural_sort() {
        // Basic alphanumeric
        assert_eq!(natural_sort("a", "b"), Ordering::Less);
        assert_eq!(natural_sort("b", "a"), Ordering::Greater);
        assert_eq!(natural_sort("a", "a"), Ordering::Equal);

        // Case sensitivity
        assert_eq!(natural_sort("a", "A"), Ordering::Less);
        assert_eq!(natural_sort("A", "a"), Ordering::Greater);
        assert_eq!(natural_sort("aA", "aa"), Ordering::Greater);
        assert_eq!(natural_sort("aa", "aA"), Ordering::Less);

        // Numbers
        assert_eq!(natural_sort("1", "2"), Ordering::Less);
        assert_eq!(natural_sort("2", "10"), Ordering::Less);
        assert_eq!(natural_sort("02", "10"), Ordering::Less);
        assert_eq!(natural_sort("02", "2"), Ordering::Greater);

        // Mixed alphanumeric
        assert_eq!(natural_sort("a1", "a2"), Ordering::Less);
        assert_eq!(natural_sort("a2", "a10"), Ordering::Less);
        assert_eq!(natural_sort("a02", "a2"), Ordering::Greater);
        assert_eq!(natural_sort("a1b", "a1c"), Ordering::Less);

        // Multiple numeric segments
        assert_eq!(natural_sort("1a2", "1a10"), Ordering::Less);
        assert_eq!(natural_sort("1a10", "1a2"), Ordering::Greater);
        assert_eq!(natural_sort("2a1", "10a1"), Ordering::Less);

        // Special characters
        assert_eq!(natural_sort("a-1", "a-2"), Ordering::Less);
        assert_eq!(natural_sort("a_1", "a_2"), Ordering::Less);
        assert_eq!(natural_sort("a.1", "a.2"), Ordering::Less);

        // Unicode
        assert_eq!(natural_sort("文1", "文2"), Ordering::Less);
        assert_eq!(natural_sort("文2", "文10"), Ordering::Less);
        assert_eq!(natural_sort("🔤1", "🔤2"), Ordering::Less);

        // Empty and special cases
        assert_eq!(natural_sort("", ""), Ordering::Equal);
        assert_eq!(natural_sort("", "a"), Ordering::Less);
        assert_eq!(natural_sort("a", ""), Ordering::Greater);
        assert_eq!(natural_sort(" ", "  "), Ordering::Less);

        // Mixed everything
        assert_eq!(natural_sort("File-1.txt", "File-2.txt"), Ordering::Less);
        assert_eq!(natural_sort("File-02.txt", "File-2.txt"), Ordering::Greater);
        assert_eq!(natural_sort("File-2.txt", "File-10.txt"), Ordering::Less);
        assert_eq!(natural_sort("File_A1", "File_A2"), Ordering::Less);
        assert_eq!(natural_sort("File_a1", "File_A1"), Ordering::Less);
    }

    #[test]
    fn test_compare_paths() {
        // Helper function for cleaner tests
        fn compare(a: &str, is_a_file: bool, b: &str, is_b_file: bool) -> Ordering {
            compare_paths((Path::new(a), is_a_file), (Path::new(b), is_b_file))
        }

        // Basic path comparison
        assert_eq!(compare("a", true, "b", true), Ordering::Less);
        assert_eq!(compare("b", true, "a", true), Ordering::Greater);
        assert_eq!(compare("a", true, "a", true), Ordering::Equal);

        // Files vs Directories
        assert_eq!(compare("a", true, "a", false), Ordering::Greater);
        assert_eq!(compare("a", false, "a", true), Ordering::Less);
        assert_eq!(compare("b", false, "a", true), Ordering::Less);

        // Extensions
        assert_eq!(compare("a.txt", true, "a.md", true), Ordering::Greater);
        assert_eq!(compare("a.md", true, "a.txt", true), Ordering::Less);
        assert_eq!(compare("a", true, "a.txt", true), Ordering::Less);

        // Nested paths
        assert_eq!(compare("dir/a", true, "dir/b", true), Ordering::Less);
        assert_eq!(compare("dir1/a", true, "dir2/a", true), Ordering::Less);
        assert_eq!(compare("dir/sub/a", true, "dir/a", true), Ordering::Less);

        // Case sensitivity in paths
        assert_eq!(
            compare("Dir/file", true, "dir/file", true),
            Ordering::Greater
        );
        assert_eq!(
            compare("dir/File", true, "dir/file", true),
            Ordering::Greater
        );
        assert_eq!(compare("dir/file", true, "Dir/File", true), Ordering::Less);

        // Hidden files and special names
        assert_eq!(compare(".hidden", true, "visible", true), Ordering::Less);
        assert_eq!(compare("_special", true, "normal", true), Ordering::Less);
        assert_eq!(compare(".config", false, ".data", false), Ordering::Less);

        // Mixed numeric paths
        assert_eq!(
            compare("dir1/file", true, "dir2/file", true),
            Ordering::Less
        );
        assert_eq!(
            compare("dir2/file", true, "dir10/file", true),
            Ordering::Less
        );
        assert_eq!(
            compare("dir02/file", true, "dir2/file", true),
            Ordering::Greater
        );

        // Root paths
        assert_eq!(compare("/a", true, "/b", true), Ordering::Less);
        assert_eq!(compare("/", false, "/a", true), Ordering::Less);

        // Complex real-world examples
        assert_eq!(
            compare("project/src/main.rs", true, "project/src/lib.rs", true),
            Ordering::Greater
        );
        assert_eq!(
            compare(
                "project/tests/test_1.rs",
                true,
                "project/tests/test_2.rs",
                true
            ),
            Ordering::Less
        );
        assert_eq!(
            compare(
                "project/v1.0.0/README.md",
                true,
                "project/v1.10.0/README.md",
                true
            ),
            Ordering::Less
        );
    }

    #[test]
    fn test_natural_sort_case_sensitivity() {
        // Same letter different case - lowercase should come first
        assert_eq!(natural_sort("a", "A"), Ordering::Less);
        assert_eq!(natural_sort("A", "a"), Ordering::Greater);
        assert_eq!(natural_sort("a", "a"), Ordering::Equal);
        assert_eq!(natural_sort("A", "A"), Ordering::Equal);

        // Mixed case strings
        assert_eq!(natural_sort("aaa", "AAA"), Ordering::Less);
        assert_eq!(natural_sort("AAA", "aaa"), Ordering::Greater);
        assert_eq!(natural_sort("aAa", "AaA"), Ordering::Less);

        // Different letters
        assert_eq!(natural_sort("a", "b"), Ordering::Less);
        assert_eq!(natural_sort("A", "b"), Ordering::Less);
        assert_eq!(natural_sort("a", "B"), Ordering::Less);
    }

    #[test]
    fn test_natural_sort_with_numbers() {
        // Basic number ordering
        assert_eq!(natural_sort("file1", "file2"), Ordering::Less);
        assert_eq!(natural_sort("file2", "file10"), Ordering::Less);
        assert_eq!(natural_sort("file10", "file2"), Ordering::Greater);

        // Numbers in different positions
        assert_eq!(natural_sort("1file", "2file"), Ordering::Less);
        assert_eq!(natural_sort("file1text", "file2text"), Ordering::Less);
        assert_eq!(natural_sort("text1file", "text2file"), Ordering::Less);

        // Multiple numbers in string
        assert_eq!(natural_sort("file1-2", "file1-10"), Ordering::Less);
        assert_eq!(natural_sort("2-1file", "10-1file"), Ordering::Less);

        // Leading zeros
        assert_eq!(natural_sort("file002", "file2"), Ordering::Greater);
        assert_eq!(natural_sort("file002", "file10"), Ordering::Less);

        // Very large numbers
        assert_eq!(
            natural_sort("file999999999999999999999", "file999999999999999999998"),
            Ordering::Greater
        );

        // u128 edge cases

        // Numbers near u128::MAX (340,282,366,920,938,463,463,374,607,431,768,211,455)
        assert_eq!(
            natural_sort(
                "file340282366920938463463374607431768211454",
                "file340282366920938463463374607431768211455"
            ),
            Ordering::Less
        );

        // Equal length numbers that overflow u128
        assert_eq!(
            natural_sort(
                "file340282366920938463463374607431768211456",
                "file340282366920938463463374607431768211455"
            ),
            Ordering::Greater
        );

        // Different length numbers that overflow u128
        assert_eq!(
            natural_sort(
                "file3402823669209384634633746074317682114560",
                "file340282366920938463463374607431768211455"
            ),
            Ordering::Greater
        );

        // Leading zeros with numbers near u128::MAX
        assert_eq!(
            natural_sort(
                "file0340282366920938463463374607431768211455",
                "file340282366920938463463374607431768211455"
            ),
            Ordering::Greater
        );

        // Very large numbers with different lengths (both overflow u128)
        assert_eq!(
            natural_sort(
                "file999999999999999999999999999999999999999999999999",
                "file9999999999999999999999999999999999999999999999999"
            ),
            Ordering::Less
        );

        // Mixed case with numbers
        assert_eq!(natural_sort("File1", "file2"), Ordering::Greater);
        assert_eq!(natural_sort("file1", "File2"), Ordering::Less);
    }

    #[test]
    fn test_natural_sort_edge_cases() {
        // Empty strings
        assert_eq!(natural_sort("", ""), Ordering::Equal);
        assert_eq!(natural_sort("", "a"), Ordering::Less);
        assert_eq!(natural_sort("a", ""), Ordering::Greater);

        // Special characters
        assert_eq!(natural_sort("file-1", "file_1"), Ordering::Less);
        assert_eq!(natural_sort("file.1", "file_1"), Ordering::Less);
        assert_eq!(natural_sort("file 1", "file_1"), Ordering::Less);

        // Unicode characters
        // 9312 vs 9313
        assert_eq!(natural_sort("file①", "file②"), Ordering::Less);
        // 9321 vs 9313
        assert_eq!(natural_sort("file⑩", "file②"), Ordering::Greater);
        // 28450 vs 23383
        assert_eq!(natural_sort("file漢", "file字"), Ordering::Greater);

        // Mixed alphanumeric with special chars
        assert_eq!(natural_sort("file-1a", "file-1b"), Ordering::Less);
        assert_eq!(natural_sort("file-1.2", "file-1.10"), Ordering::Less);
        assert_eq!(natural_sort("file-1.10", "file-1.2"), Ordering::Greater);
    }
}<|MERGE_RESOLUTION|>--- conflicted
+++ resolved
@@ -97,22 +97,6 @@
             .and_then(|e| e.to_str())
             .or_else(|| path.file_stem()?.to_str())
     }
-<<<<<<< HEAD
-=======
-
-    /// Returns a sanitized string representation of the path.
-    /// Note, on Windows, this assumes that the path is a valid UTF-8 string and
-    /// is not a UNC path.
-    fn to_sanitized_string(&self) -> String {
-        #[cfg(target_os = "windows")]
-        {
-            self.as_ref().to_string_lossy().replace("/", "\\")
-        }
-        #[cfg(not(target_os = "windows"))]
-        {
-            self.as_ref().to_string_lossy().to_string()
-        }
-    }
 
     /// Converts a local path to one that can be used inside of WSL.
     /// Returns `None` if the path cannot be converted into a WSL one (network share).
@@ -133,7 +117,6 @@
 
         Some(new_path)
     }
->>>>>>> bc528411
 }
 
 /// In memory, this is identical to `Path`. On non-Windows conversions to this type are no-ops. On
@@ -631,6 +614,7 @@
         })
     }
 
+    // FIXME get rid of this in favor of the default impl
     pub fn empty(path_style: PathStyle) -> Self {
         Self {
             path_style,
@@ -659,6 +643,16 @@
             false
         } else {
             self.glob.is_match(path_str.to_string() + separator)
+        }
+    }
+}
+
+impl Default for PathMatcher {
+    fn default() -> Self {
+        Self {
+            path_style: PathStyle::local(),
+            glob: GlobSet::empty(),
+            sources: vec![],
         }
     }
 }
