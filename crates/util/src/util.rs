pub mod arc_cow;
pub mod archive;
pub mod command;
pub mod fs;
pub mod markdown;
pub mod paths;
pub mod serde;
pub mod size;
#[cfg(any(test, feature = "test-support"))]
pub mod test;
pub mod time;

use anyhow::Result;
use futures::Future;
use itertools::Either;
use regex::Regex;
use std::num::NonZeroU32;
use std::sync::{LazyLock, OnceLock};
use std::{
    borrow::Cow,
    cmp::{self, Ordering},
    env,
    ops::{AddAssign, Range, RangeInclusive},
    panic::Location,
    pin::Pin,
    task::{Context, Poll},
    time::Instant,
};
use unicase::UniCase;

#[cfg(unix)]
use anyhow::Context as _;

pub use take_until::*;
#[cfg(any(test, feature = "test-support"))]
pub use util_macros::{line_endings, separator, uri};

#[macro_export]
macro_rules! debug_panic {
    ( $($fmt_arg:tt)* ) => {
        if cfg!(debug_assertions) {
            panic!( $($fmt_arg)* );
        } else {
            let backtrace = std::backtrace::Backtrace::capture();
            log::error!("{}\n{:?}", format_args!($($fmt_arg)*), backtrace);
        }
    };
}

/// A macro to add "C:" to the beginning of a path literal on Windows, and replace all
/// the separator from `/` to `\`.
/// But on non-Windows platforms, it will return the path literal as is.
///
/// # Examples
/// ```rust
/// use util::path;
///
/// let path = path!("/Users/user/file.txt");
/// #[cfg(target_os = "windows")]
/// assert_eq!(path, "C:\\Users\\user\\file.txt");
/// #[cfg(not(target_os = "windows"))]
/// assert_eq!(path, "/Users/user/file.txt");
/// ```
#[cfg(all(any(test, feature = "test-support"), target_os = "windows"))]
#[macro_export]
macro_rules! path {
    ($path:literal) => {
        concat!("C:", util::separator!($path))
    };
}

/// A macro to add "C:" to the beginning of a path literal on Windows, and replace all
/// the separator from `/` to `\`.
/// But on non-Windows platforms, it will return the path literal as is.
///
/// # Examples
/// ```rust
/// use util::path;
///
/// let path = path!("/Users/user/file.txt");
/// #[cfg(target_os = "windows")]
/// assert_eq!(path, "C:\\Users\\user\\file.txt");
/// #[cfg(not(target_os = "windows"))]
/// assert_eq!(path, "/Users/user/file.txt");
/// ```
#[cfg(all(any(test, feature = "test-support"), not(target_os = "windows")))]
#[macro_export]
macro_rules! path {
    ($path:literal) => {
        $path
    };
}

pub fn truncate(s: &str, max_chars: usize) -> &str {
    match s.char_indices().nth(max_chars) {
        None => s,
        Some((idx, _)) => &s[..idx],
    }
}

/// Removes characters from the end of the string if its length is greater than `max_chars` and
/// appends "..." to the string. Returns string unchanged if its length is smaller than max_chars.
pub fn truncate_and_trailoff(s: &str, max_chars: usize) -> String {
    debug_assert!(max_chars >= 5);

    // If the string's byte length is <= max_chars, walking the string can be skipped since the
    // number of chars is <= the number of bytes.
    if s.len() <= max_chars {
        return s.to_string();
    }
    let truncation_ix = s.char_indices().map(|(i, _)| i).nth(max_chars);
    match truncation_ix {
        Some(index) => s[..index].to_string() + "…",
        _ => s.to_string(),
    }
}

/// Removes characters from the front of the string if its length is greater than `max_chars` and
/// prepends the string with "...". Returns string unchanged if its length is smaller than max_chars.
pub fn truncate_and_remove_front(s: &str, max_chars: usize) -> String {
    debug_assert!(max_chars >= 5);

    // If the string's byte length is <= max_chars, walking the string can be skipped since the
    // number of chars is <= the number of bytes.
    if s.len() <= max_chars {
        return s.to_string();
    }
    let suffix_char_length = max_chars.saturating_sub(1);
    let truncation_ix = s
        .char_indices()
        .map(|(i, _)| i)
        .nth_back(suffix_char_length);
    match truncation_ix {
        Some(index) if index > 0 => "…".to_string() + &s[index..],
        _ => s.to_string(),
    }
}

/// Takes only `max_lines` from the string and, if there were more than `max_lines-1`, appends a
/// a newline and "..." to the string, so that `max_lines` are returned.
/// Returns string unchanged if its length is smaller than max_lines.
pub fn truncate_lines_and_trailoff(s: &str, max_lines: usize) -> String {
    let mut lines = s.lines().take(max_lines).collect::<Vec<_>>();
    if lines.len() > max_lines - 1 {
        lines.pop();
        lines.join("\n") + "\n…"
    } else {
        lines.join("\n")
    }
}

/// Truncates the string at a character boundary, such that the result is less than `max_bytes` in
/// length.
pub fn truncate_to_byte_limit(s: &str, max_bytes: usize) -> &str {
    if s.len() < max_bytes {
        return s;
    }

    for i in (0..max_bytes).rev() {
        if s.is_char_boundary(i) {
            return &s[..i];
        }
    }

    ""
}

/// Takes a prefix of complete lines which fit within the byte limit. If the first line is longer
/// than the limit, truncates at a character boundary.
pub fn truncate_lines_to_byte_limit(s: &str, max_bytes: usize) -> &str {
    if s.len() < max_bytes {
        return s;
    }

    for i in (0..max_bytes).rev() {
        if s.is_char_boundary(i) {
            if s.as_bytes()[i] == b'\n' {
                // Since the i-th character is \n, valid to slice at i + 1.
                return &s[..i + 1];
            }
        }
    }

    truncate_to_byte_limit(s, max_bytes)
}

fn char_len_with_expanded_tabs(offset: usize, text: &str, tab_size: NonZeroU32) -> usize {
    let tab_size = tab_size.get() as usize;
    let mut width = offset;

    for ch in text.chars() {
        width += if ch == '\t' {
            tab_size - (width % tab_size)
        } else {
            1
        };
    }

    width - offset
}

/// Tokenizes a string into runs of text that should stick together, or that is whitespace.
struct WordBreakingTokenizer<'a> {
    input: &'a str,
}

impl<'a> WordBreakingTokenizer<'a> {
    fn new(input: &'a str) -> Self {
        Self { input }
    }
}

fn is_char_ideographic(ch: char) -> bool {
    use unicode_script::Script::*;
    use unicode_script::UnicodeScript;
    matches!(ch.script(), Han | Tangut | Yi)
}

fn is_grapheme_ideographic(text: &str) -> bool {
    text.chars().any(is_char_ideographic)
}

fn is_grapheme_whitespace(text: &str) -> bool {
    text.chars().any(|x| x.is_whitespace())
}

fn should_stay_with_preceding_ideograph(text: &str) -> bool {
    text.chars().next().map_or(false, |ch| {
        matches!(ch, '。' | '、' | '，' | '？' | '！' | '：' | '；' | '…')
    })
}

#[derive(PartialEq, Eq, Debug, Clone, Copy)]
enum WordBreakToken<'a> {
    Word { token: &'a str, grapheme_len: usize },
    InlineWhitespace { token: &'a str, grapheme_len: usize },
    Newline,
}

impl<'a> Iterator for WordBreakingTokenizer<'a> {
    /// Yields a span, the count of graphemes in the token, and whether it was
    /// whitespace. Note that it also breaks at word boundaries.
    type Item = WordBreakToken<'a>;

    fn next(&mut self) -> Option<Self::Item> {
        use unicode_segmentation::UnicodeSegmentation;
        if self.input.is_empty() {
            return None;
        }

        let mut iter = self.input.graphemes(true).peekable();
        let mut offset = 0;
        let mut grapheme_len = 0;
        if let Some(first_grapheme) = iter.next() {
            let is_newline = first_grapheme == "\n";
            let is_whitespace = is_grapheme_whitespace(first_grapheme);
            offset += first_grapheme.len();
            grapheme_len += 1;
            if is_grapheme_ideographic(first_grapheme) && !is_whitespace {
                if let Some(grapheme) = iter.peek().copied() {
                    if should_stay_with_preceding_ideograph(grapheme) {
                        offset += grapheme.len();
                        grapheme_len += 1;
                    }
                }
            } else {
                let mut words = self.input[offset..].split_word_bound_indices().peekable();
                let mut next_word_bound = words.peek().copied();
                if next_word_bound.map_or(false, |(i, _)| i == 0) {
                    next_word_bound = words.next();
                }
                while let Some(grapheme) = iter.peek().copied() {
                    if next_word_bound.map_or(false, |(i, _)| i == offset) {
                        break;
                    };
                    if is_grapheme_whitespace(grapheme) != is_whitespace
                        || (grapheme == "\n") != is_newline
                    {
                        break;
                    };
                    offset += grapheme.len();
                    grapheme_len += 1;
                    iter.next();
                }
            }
            let token = &self.input[..offset];
            self.input = &self.input[offset..];
            if token == "\n" {
                Some(WordBreakToken::Newline)
            } else if is_whitespace {
                Some(WordBreakToken::InlineWhitespace {
                    token,
                    grapheme_len,
                })
            } else {
                Some(WordBreakToken::Word {
                    token,
                    grapheme_len,
                })
            }
        } else {
            None
        }
    }
}

pub fn wrap_with_prefix(
    line_prefix: String,
    unwrapped_text: String,
    wrap_column: usize,
    tab_size: NonZeroU32,
    preserve_existing_whitespace: bool,
) -> String {
    let line_prefix_len = char_len_with_expanded_tabs(0, &line_prefix, tab_size);
    let mut wrapped_text = String::new();
    let mut current_line = line_prefix.clone();

    let tokenizer = WordBreakingTokenizer::new(&unwrapped_text);
    let mut current_line_len = line_prefix_len;
    let mut in_whitespace = false;
    for token in tokenizer {
        let have_preceding_whitespace = in_whitespace;
        match token {
            WordBreakToken::Word {
                token,
                grapheme_len,
            } => {
                in_whitespace = false;
                if current_line_len + grapheme_len > wrap_column
                    && current_line_len != line_prefix_len
                {
                    wrapped_text.push_str(current_line.trim_end());
                    wrapped_text.push('\n');
                    current_line.truncate(line_prefix.len());
                    current_line_len = line_prefix_len;
                }
                current_line.push_str(token);
                current_line_len += grapheme_len;
            }
            WordBreakToken::InlineWhitespace {
                mut token,
                mut grapheme_len,
            } => {
                in_whitespace = true;
                if have_preceding_whitespace && !preserve_existing_whitespace {
                    continue;
                }
                if !preserve_existing_whitespace {
                    token = " ";
                    grapheme_len = 1;
                }
                if current_line_len + grapheme_len > wrap_column {
                    wrapped_text.push_str(current_line.trim_end());
                    wrapped_text.push('\n');
                    current_line.truncate(line_prefix.len());
                    current_line_len = line_prefix_len;
                } else if current_line_len != line_prefix_len || preserve_existing_whitespace {
                    current_line.push_str(token);
                    current_line_len += grapheme_len;
                }
            }
            WordBreakToken::Newline => {
                in_whitespace = true;
                if preserve_existing_whitespace {
                    wrapped_text.push_str(current_line.trim_end());
                    wrapped_text.push('\n');
                    current_line.truncate(line_prefix.len());
                    current_line_len = line_prefix_len;
                } else if have_preceding_whitespace {
                    continue;
                } else if current_line_len + 1 > wrap_column && current_line_len != line_prefix_len
                {
                    wrapped_text.push_str(current_line.trim_end());
                    wrapped_text.push('\n');
                    current_line.truncate(line_prefix.len());
                    current_line_len = line_prefix_len;
                } else if current_line_len != line_prefix_len {
                    current_line.push(' ');
                    current_line_len += 1;
                }
            }
        }
    }

    if !current_line.is_empty() {
        wrapped_text.push_str(&current_line);
    }
    wrapped_text
}

pub fn post_inc<T: From<u8> + AddAssign<T> + Copy>(value: &mut T) -> T {
    let prev = *value;
    *value += T::from(1);
    prev
}

/// Extend a sorted vector with a sorted sequence of items, maintaining the vector's sort order and
/// enforcing a maximum length. This also de-duplicates items. Sort the items according to the given callback. Before calling this,
/// both `vec` and `new_items` should already be sorted according to the `cmp` comparator.
pub fn extend_sorted<T, I, F>(vec: &mut Vec<T>, new_items: I, limit: usize, mut cmp: F)
where
    I: IntoIterator<Item = T>,
    F: FnMut(&T, &T) -> Ordering,
{
    let mut start_index = 0;
    for new_item in new_items {
        if let Err(i) = vec[start_index..].binary_search_by(|m| cmp(m, &new_item)) {
            let index = start_index + i;
            if vec.len() < limit {
                vec.insert(index, new_item);
            } else if index < vec.len() {
                vec.pop();
                vec.insert(index, new_item);
            }
            start_index = index;
        }
    }
}

pub fn truncate_to_bottom_n_sorted_by<T, F>(items: &mut Vec<T>, limit: usize, compare: &F)
where
    F: Fn(&T, &T) -> Ordering,
{
    if limit == 0 {
        items.truncate(0);
    }
    if items.len() <= limit {
        items.sort_by(compare);
        return;
    }
    // When limit is near to items.len() it may be more efficient to sort the whole list and
    // truncate, rather than always doing selection first as is done below. It's hard to analyze
    // where the threshold for this should be since the quickselect style algorithm used by
    // `select_nth_unstable_by` makes the prefix partially sorted, and so its work is not wasted -
    // the expected number of comparisons needed by `sort_by` is less than it is for some arbitrary
    // unsorted input.
    items.select_nth_unstable_by(limit, compare);
    items.truncate(limit);
    items.sort_by(compare);
}

#[cfg(unix)]
fn load_shell_from_passwd() -> Result<()> {
    let buflen = match unsafe { libc::sysconf(libc::_SC_GETPW_R_SIZE_MAX) } {
        n if n < 0 => 1024,
        n => n as usize,
    };
    let mut buffer = Vec::with_capacity(buflen);

    let mut pwd: std::mem::MaybeUninit<libc::passwd> = std::mem::MaybeUninit::uninit();
    let mut result: *mut libc::passwd = std::ptr::null_mut();

    let uid = unsafe { libc::getuid() };
    let status = unsafe {
        libc::getpwuid_r(
            uid,
            pwd.as_mut_ptr(),
            buffer.as_mut_ptr() as *mut libc::c_char,
            buflen,
            &mut result,
        )
    };
    let entry = unsafe { pwd.assume_init() };

    anyhow::ensure!(
        status == 0,
        "call to getpwuid_r failed. uid: {}, status: {}",
        uid,
        status
    );
    anyhow::ensure!(!result.is_null(), "passwd entry for uid {} not found", uid);
    anyhow::ensure!(
        entry.pw_uid == uid,
        "passwd entry has different uid ({}) than getuid ({}) returned",
        entry.pw_uid,
        uid,
    );

    let shell = unsafe { std::ffi::CStr::from_ptr(entry.pw_shell).to_str().unwrap() };
    if env::var("SHELL").map_or(true, |shell_env| shell_env != shell) {
        log::info!(
            "updating SHELL environment variable to value from passwd entry: {:?}",
            shell,
        );
        unsafe { env::set_var("SHELL", shell) };
    }

    Ok(())
}

#[cfg(unix)]
pub fn load_login_shell_environment() -> Result<()> {
    load_shell_from_passwd().log_err();

    let marker = "ZED_LOGIN_SHELL_START";
    let shell = env::var("SHELL").context(
        "SHELL environment variable is not assigned so we can't source login environment variables",
    )?;

    // If possible, we want to `cd` in the user's `$HOME` to trigger programs
    // such as direnv, asdf, mise, ... to adjust the PATH. These tools often hook
    // into shell's `cd` command (and hooks) to manipulate env.
    // We do this so that we get the env a user would have when spawning a shell
    // in home directory.
    let shell_cmd_prefix = std::env::var_os("HOME")
        .and_then(|home| home.into_string().ok())
        .map(|home| format!("cd '{home}';"));

    let shell_cmd = format!(
        "{}printf '%s' {marker}; /usr/bin/env;",
        shell_cmd_prefix.as_deref().unwrap_or("")
    );

    let output = set_pre_exec_to_start_new_session(
        std::process::Command::new(&shell).args(["-l", "-i", "-c", &shell_cmd]),
    )
    .output()
    .context("failed to spawn login shell to source login environment variables")?;
    anyhow::ensure!(output.status.success(), "login shell exited with error");

    let stdout = String::from_utf8_lossy(&output.stdout);

    if let Some(env_output_start) = stdout.find(marker) {
        let env_output = &stdout[env_output_start + marker.len()..];

        parse_env_output(env_output, |key, value| unsafe { env::set_var(key, value) });

        log::info!(
            "set environment variables from shell:{}, path:{}",
            shell,
            env::var("PATH").unwrap_or_default(),
        );
    }

    Ok(())
}

/// Configures the process to start a new session, to prevent interactive shells from taking control
/// of the terminal.
///
/// For more details: https://registerspill.thorstenball.com/p/how-to-lose-control-of-your-shell
pub fn set_pre_exec_to_start_new_session(
    command: &mut std::process::Command,
) -> &mut std::process::Command {
    // safety: code in pre_exec should be signal safe.
    // https://man7.org/linux/man-pages/man7/signal-safety.7.html
    #[cfg(not(target_os = "windows"))]
    unsafe {
        use std::os::unix::process::CommandExt;
        command.pre_exec(|| {
            libc::setsid();
            Ok(())
        });
    };
    command
}

/// Parse the result of calling `usr/bin/env` with no arguments
pub fn parse_env_output(env: &str, mut f: impl FnMut(String, String)) {
    let mut current_key: Option<String> = None;
    let mut current_value: Option<String> = None;

    for line in env.split_terminator('\n') {
        if let Some(separator_index) = line.find('=') {
            if !line[..separator_index].is_empty() {
                if let Some((key, value)) = Option::zip(current_key.take(), current_value.take()) {
                    f(key, value)
                }
                current_key = Some(line[..separator_index].to_string());
                current_value = Some(line[separator_index + 1..].to_string());
                continue;
            };
        }
        if let Some(value) = current_value.as_mut() {
            value.push('\n');
            value.push_str(line);
        }
    }
    if let Some((key, value)) = Option::zip(current_key.take(), current_value.take()) {
        f(key, value)
    }
}

pub fn merge_json_lenient_value_into(
    source: serde_json_lenient::Value,
    target: &mut serde_json_lenient::Value,
) {
    match (source, target) {
        (serde_json_lenient::Value::Object(source), serde_json_lenient::Value::Object(target)) => {
            for (key, value) in source {
                if let Some(target) = target.get_mut(&key) {
                    merge_json_lenient_value_into(value, target);
                } else {
                    target.insert(key, value);
                }
            }
        }

        (serde_json_lenient::Value::Array(source), serde_json_lenient::Value::Array(target)) => {
            for value in source {
                target.push(value);
            }
        }

        (source, target) => *target = source,
    }
}

pub fn merge_json_value_into(source: serde_json::Value, target: &mut serde_json::Value) {
    use serde_json::Value;

    match (source, target) {
        (Value::Object(source), Value::Object(target)) => {
            for (key, value) in source {
                if let Some(target) = target.get_mut(&key) {
                    merge_json_value_into(value, target);
                } else {
                    target.insert(key, value);
                }
            }
        }

        (Value::Array(source), Value::Array(target)) => {
            for value in source {
                target.push(value);
            }
        }

        (source, target) => *target = source,
    }
}

pub fn merge_non_null_json_value_into(source: serde_json::Value, target: &mut serde_json::Value) {
    use serde_json::Value;
    if let Value::Object(source_object) = source {
        let target_object = if let Value::Object(target) = target {
            target
        } else {
            *target = Value::Object(Default::default());
            target.as_object_mut().unwrap()
        };
        for (key, value) in source_object {
            if let Some(target) = target_object.get_mut(&key) {
                merge_non_null_json_value_into(value, target);
            } else if !value.is_null() {
                target_object.insert(key, value);
            }
        }
    } else if !source.is_null() {
        *target = source
    }
}

pub fn measure<R>(label: &str, f: impl FnOnce() -> R) -> R {
    static ZED_MEASUREMENTS: OnceLock<bool> = OnceLock::new();
    let zed_measurements = ZED_MEASUREMENTS.get_or_init(|| {
        env::var("ZED_MEASUREMENTS")
            .map(|measurements| measurements == "1" || measurements == "true")
            .unwrap_or(false)
    });

    if *zed_measurements {
        let start = Instant::now();
        let result = f();
        let elapsed = start.elapsed();
        eprintln!("{}: {:?}", label, elapsed);
        result
    } else {
        f()
    }
}

pub fn iterate_expanded_and_wrapped_usize_range(
    range: Range<usize>,
    additional_before: usize,
    additional_after: usize,
    wrap_length: usize,
) -> impl Iterator<Item = usize> {
    let start_wraps = range.start < additional_before;
    let end_wraps = wrap_length < range.end + additional_after;
    if start_wraps && end_wraps {
        Either::Left(0..wrap_length)
    } else if start_wraps {
        let wrapped_start = (range.start + wrap_length).saturating_sub(additional_before);
        if wrapped_start <= range.end {
            Either::Left(0..wrap_length)
        } else {
            Either::Right((0..range.end + additional_after).chain(wrapped_start..wrap_length))
        }
    } else if end_wraps {
        let wrapped_end = range.end + additional_after - wrap_length;
        if range.start <= wrapped_end {
            Either::Left(0..wrap_length)
        } else {
            Either::Right((0..wrapped_end).chain(range.start - additional_before..wrap_length))
        }
    } else {
        Either::Left((range.start - additional_before)..(range.end + additional_after))
    }
}

#[cfg(target_os = "windows")]
pub fn get_windows_system_shell() -> String {
    use std::path::PathBuf;

    fn find_pwsh_in_programfiles(find_alternate: bool, find_preview: bool) -> Option<PathBuf> {
        #[cfg(target_pointer_width = "64")]
        let env_var = if find_alternate {
            "ProgramFiles(x86)"
        } else {
            "ProgramFiles"
        };

        #[cfg(target_pointer_width = "32")]
        let env_var = if find_alternate {
            "ProgramW6432"
        } else {
            "ProgramFiles"
        };

        let install_base_dir = PathBuf::from(std::env::var_os(env_var)?).join("PowerShell");
        install_base_dir
            .read_dir()
            .ok()?
            .filter_map(Result::ok)
            .filter(|entry| matches!(entry.file_type(), Ok(ft) if ft.is_dir()))
            .filter_map(|entry| {
                let dir_name = entry.file_name();
                let dir_name = dir_name.to_string_lossy();

                let version = if find_preview {
                    let dash_index = dir_name.find('-')?;
                    if &dir_name[dash_index + 1..] != "preview" {
                        return None;
                    };
                    dir_name[..dash_index].parse::<u32>().ok()?
                } else {
                    dir_name.parse::<u32>().ok()?
                };

                let exe_path = entry.path().join("pwsh.exe");
                if exe_path.exists() {
                    Some((version, exe_path))
                } else {
                    None
                }
            })
            .max_by_key(|(version, _)| *version)
            .map(|(_, path)| path)
    }

    fn find_pwsh_in_msix(find_preview: bool) -> Option<PathBuf> {
        let msix_app_dir =
            PathBuf::from(std::env::var_os("LOCALAPPDATA")?).join("Microsoft\\WindowsApps");
        if !msix_app_dir.exists() {
            return None;
        }

        let prefix = if find_preview {
            "Microsoft.PowerShellPreview_"
        } else {
            "Microsoft.PowerShell_"
        };
        msix_app_dir
            .read_dir()
            .ok()?
            .filter_map(|entry| {
                let entry = entry.ok()?;
                if !matches!(entry.file_type(), Ok(ft) if ft.is_dir()) {
                    return None;
                }

                if !entry.file_name().to_string_lossy().starts_with(prefix) {
                    return None;
                }

                let exe_path = entry.path().join("pwsh.exe");
                exe_path.exists().then_some(exe_path)
            })
            .next()
    }

    fn find_pwsh_in_scoop() -> Option<PathBuf> {
        let pwsh_exe =
            PathBuf::from(std::env::var_os("USERPROFILE")?).join("scoop\\shims\\pwsh.exe");
        pwsh_exe.exists().then_some(pwsh_exe)
    }

    static SYSTEM_SHELL: LazyLock<String> = LazyLock::new(|| {
        find_pwsh_in_programfiles(false, false)
            .or_else(|| find_pwsh_in_programfiles(true, false))
            .or_else(|| find_pwsh_in_msix(false))
            .or_else(|| find_pwsh_in_programfiles(false, true))
            .or_else(|| find_pwsh_in_msix(true))
            .or_else(|| find_pwsh_in_programfiles(true, true))
            .or_else(find_pwsh_in_scoop)
            .map(|p| p.to_string_lossy().to_string())
            .unwrap_or("powershell.exe".to_string())
    });

    (*SYSTEM_SHELL).clone()
}

pub trait ResultExt<E> {
    type Ok;

    fn log_err(self) -> Option<Self::Ok>;
    /// Assert that this result should never be an error in development or tests.
    fn debug_assert_ok(self, reason: &str) -> Self;
    fn warn_on_err(self) -> Option<Self::Ok>;
    fn log_with_level(self, level: log::Level) -> Option<Self::Ok>;
    fn anyhow(self) -> anyhow::Result<Self::Ok>
    where
        E: Into<anyhow::Error>;
}

impl<T, E> ResultExt<E> for Result<T, E>
where
    E: std::fmt::Debug,
{
    type Ok = T;

    #[track_caller]
    fn log_err(self) -> Option<T> {
        self.log_with_level(log::Level::Error)
    }

    #[track_caller]
    fn debug_assert_ok(self, reason: &str) -> Self {
        if let Err(error) = &self {
            debug_panic!("{reason} - {error:?}");
        }
        self
    }

    #[track_caller]
    fn warn_on_err(self) -> Option<T> {
        self.log_with_level(log::Level::Warn)
    }

    #[track_caller]
    fn log_with_level(self, level: log::Level) -> Option<T> {
        match self {
            Ok(value) => Some(value),
            Err(error) => {
                log_error_with_caller(*Location::caller(), error, level);
                None
            }
        }
    }

    fn anyhow(self) -> anyhow::Result<T>
    where
        E: Into<anyhow::Error>,
    {
        self.map_err(Into::into)
    }
}

fn log_error_with_caller<E>(caller: core::panic::Location<'_>, error: E, level: log::Level)
where
    E: std::fmt::Debug,
{
    #[cfg(not(target_os = "windows"))]
    let file = caller.file();
    #[cfg(target_os = "windows")]
    let file = caller.file().replace('\\', "/");
    // In this codebase, the first segment of the file path is
    // the 'crates' folder, followed by the crate name.
    let target = file.split('/').nth(1);

    log::logger().log(
        &log::Record::builder()
            .target(target.unwrap_or(""))
            .module_path(target)
            .args(format_args!("{:?}", error))
            .file(Some(caller.file()))
            .line(Some(caller.line()))
            .level(level)
            .build(),
    );
}

pub fn log_err<E: std::fmt::Debug>(error: &E) {
    log_error_with_caller(*Location::caller(), error, log::Level::Warn);
}

pub trait TryFutureExt {
    fn log_err(self) -> LogErrorFuture<Self>
    where
        Self: Sized;

    fn log_tracked_err(self, location: core::panic::Location<'static>) -> LogErrorFuture<Self>
    where
        Self: Sized;

    fn warn_on_err(self) -> LogErrorFuture<Self>
    where
        Self: Sized;
    fn unwrap(self) -> UnwrapFuture<Self>
    where
        Self: Sized;
}

impl<F, T, E> TryFutureExt for F
where
    F: Future<Output = Result<T, E>>,
    E: std::fmt::Debug,
{
    #[track_caller]
    fn log_err(self) -> LogErrorFuture<Self>
    where
        Self: Sized,
    {
        let location = Location::caller();
        LogErrorFuture(self, log::Level::Error, *location)
    }

    fn log_tracked_err(self, location: core::panic::Location<'static>) -> LogErrorFuture<Self>
    where
        Self: Sized,
    {
        LogErrorFuture(self, log::Level::Error, location)
    }

    #[track_caller]
    fn warn_on_err(self) -> LogErrorFuture<Self>
    where
        Self: Sized,
    {
        let location = Location::caller();
        LogErrorFuture(self, log::Level::Warn, *location)
    }

    fn unwrap(self) -> UnwrapFuture<Self>
    where
        Self: Sized,
    {
        UnwrapFuture(self)
    }
}

#[must_use]
pub struct LogErrorFuture<F>(F, log::Level, core::panic::Location<'static>);

impl<F, T, E> Future for LogErrorFuture<F>
where
    F: Future<Output = Result<T, E>>,
    E: std::fmt::Debug,
{
    type Output = Option<T>;

    fn poll(self: Pin<&mut Self>, cx: &mut Context) -> Poll<Self::Output> {
        let level = self.1;
        let location = self.2;
        let inner = unsafe { Pin::new_unchecked(&mut self.get_unchecked_mut().0) };
        match inner.poll(cx) {
            Poll::Ready(output) => Poll::Ready(match output {
                Ok(output) => Some(output),
                Err(error) => {
                    log_error_with_caller(location, error, level);
                    None
                }
            }),
            Poll::Pending => Poll::Pending,
        }
    }
}

pub struct UnwrapFuture<F>(F);

impl<F, T, E> Future for UnwrapFuture<F>
where
    F: Future<Output = Result<T, E>>,
    E: std::fmt::Debug,
{
    type Output = T;

    fn poll(self: Pin<&mut Self>, cx: &mut Context) -> Poll<Self::Output> {
        let inner = unsafe { Pin::new_unchecked(&mut self.get_unchecked_mut().0) };
        match inner.poll(cx) {
            Poll::Ready(result) => Poll::Ready(result.unwrap()),
            Poll::Pending => Poll::Pending,
        }
    }
}

pub struct Deferred<F: FnOnce()>(Option<F>);

impl<F: FnOnce()> Deferred<F> {
    /// Drop without running the deferred function.
    pub fn abort(mut self) {
        self.0.take();
    }
}

impl<F: FnOnce()> Drop for Deferred<F> {
    fn drop(&mut self) {
        if let Some(f) = self.0.take() {
            f()
        }
    }
}

/// Run the given function when the returned value is dropped (unless it's cancelled).
#[must_use]
pub fn defer<F: FnOnce()>(f: F) -> Deferred<F> {
    Deferred(Some(f))
}

#[cfg(any(test, feature = "test-support"))]
mod rng {
    use rand::{Rng, seq::SliceRandom};
    pub struct RandomCharIter<T: Rng> {
        rng: T,
        simple_text: bool,
    }

    impl<T: Rng> RandomCharIter<T> {
        pub fn new(rng: T) -> Self {
            Self {
                rng,
                simple_text: std::env::var("SIMPLE_TEXT").map_or(false, |v| !v.is_empty()),
            }
        }

        pub fn with_simple_text(mut self) -> Self {
            self.simple_text = true;
            self
        }
    }

    impl<T: Rng> Iterator for RandomCharIter<T> {
        type Item = char;

        fn next(&mut self) -> Option<Self::Item> {
            if self.simple_text {
                return if self.rng.gen_range(0..100) < 5 {
                    Some('\n')
                } else {
                    Some(self.rng.gen_range(b'a'..b'z' + 1).into())
                };
            }

            match self.rng.gen_range(0..100) {
                // whitespace
                0..=19 => [' ', '\n', '\r', '\t'].choose(&mut self.rng).copied(),
                // two-byte greek letters
                20..=32 => char::from_u32(self.rng.gen_range(('α' as u32)..('ω' as u32 + 1))),
                // // three-byte characters
                33..=45 => ['✋', '✅', '❌', '❎', '⭐']
                    .choose(&mut self.rng)
                    .copied(),
                // // four-byte characters
                46..=58 => ['🍐', '🏀', '🍗', '🎉'].choose(&mut self.rng).copied(),
                // ascii letters
                _ => Some(self.rng.gen_range(b'a'..b'z' + 1).into()),
            }
        }
    }
}
#[cfg(any(test, feature = "test-support"))]
pub use rng::RandomCharIter;
/// Get an embedded file as a string.
pub fn asset_str<A: rust_embed::RustEmbed>(path: &str) -> Cow<'static, str> {
    match A::get(path).expect(path).data {
        Cow::Borrowed(bytes) => Cow::Borrowed(std::str::from_utf8(bytes).unwrap()),
        Cow::Owned(bytes) => Cow::Owned(String::from_utf8(bytes).unwrap()),
    }
}

/// Expands to an immediately-invoked function expression. Good for using the ? operator
/// in functions which do not return an Option or Result.
///
/// Accepts a normal block, an async block, or an async move block.
#[macro_export]
macro_rules! maybe {
    ($block:block) => {
        (|| $block)()
    };
    (async $block:block) => {
        (|| async $block)()
    };
    (async move $block:block) => {
        (|| async move $block)()
    };
}

pub trait RangeExt<T> {
    fn sorted(&self) -> Self;
    fn to_inclusive(&self) -> RangeInclusive<T>;
    fn overlaps(&self, other: &Range<T>) -> bool;
    fn contains_inclusive(&self, other: &Range<T>) -> bool;
}

impl<T: Ord + Clone> RangeExt<T> for Range<T> {
    fn sorted(&self) -> Self {
        cmp::min(&self.start, &self.end).clone()..cmp::max(&self.start, &self.end).clone()
    }

    fn to_inclusive(&self) -> RangeInclusive<T> {
        self.start.clone()..=self.end.clone()
    }

    fn overlaps(&self, other: &Range<T>) -> bool {
        self.start < other.end && other.start < self.end
    }

    fn contains_inclusive(&self, other: &Range<T>) -> bool {
        self.start <= other.start && other.end <= self.end
    }
}

impl<T: Ord + Clone> RangeExt<T> for RangeInclusive<T> {
    fn sorted(&self) -> Self {
        cmp::min(self.start(), self.end()).clone()..=cmp::max(self.start(), self.end()).clone()
    }

    fn to_inclusive(&self) -> RangeInclusive<T> {
        self.clone()
    }

    fn overlaps(&self, other: &Range<T>) -> bool {
        self.start() < &other.end && &other.start <= self.end()
    }

    fn contains_inclusive(&self, other: &Range<T>) -> bool {
        self.start() <= &other.start && &other.end <= self.end()
    }
}

/// A way to sort strings with starting numbers numerically first, falling back to alphanumeric one,
/// case-insensitive.
///
/// This is useful for turning regular alphanumerically sorted sequences as `1-abc, 10, 11-def, .., 2, 21-abc`
/// into `1-abc, 2, 10, 11-def, .., 21-abc`
#[derive(Debug, PartialEq, Eq)]
pub struct NumericPrefixWithSuffix<'a>(Option<u64>, &'a str);

impl<'a> NumericPrefixWithSuffix<'a> {
    pub fn from_numeric_prefixed_str(str: &'a str) -> Self {
        let i = str.chars().take_while(|c| c.is_ascii_digit()).count();
        let (prefix, remainder) = str.split_at(i);

        let prefix = prefix.parse().ok();
        Self(prefix, remainder)
    }
}

/// When dealing with equality, we need to consider the case of the strings to achieve strict equality
/// to handle cases like "a" < "A" instead of "a" == "A".
impl Ord for NumericPrefixWithSuffix<'_> {
    fn cmp(&self, other: &Self) -> Ordering {
        match (self.0, other.0) {
            (None, None) => UniCase::new(self.1)
                .cmp(&UniCase::new(other.1))
                .then_with(|| self.1.cmp(other.1).reverse()),
            (None, Some(_)) => Ordering::Greater,
            (Some(_), None) => Ordering::Less,
            (Some(a), Some(b)) => a.cmp(&b).then_with(|| {
                UniCase::new(self.1)
                    .cmp(&UniCase::new(other.1))
                    .then_with(|| self.1.cmp(other.1).reverse())
            }),
        }
    }
}

impl PartialOrd for NumericPrefixWithSuffix<'_> {
    fn partial_cmp(&self, other: &Self) -> Option<Ordering> {
        Some(self.cmp(other))
    }
}

/// Capitalizes the first character of a string.
///
/// This function takes a string slice as input and returns a new `String` with the first character
/// capitalized.
///
/// # Examples
///
/// ```
/// use util::capitalize;
///
/// assert_eq!(capitalize("hello"), "Hello");
/// assert_eq!(capitalize("WORLD"), "WORLD");
/// assert_eq!(capitalize(""), "");
/// ```
pub fn capitalize(str: &str) -> String {
    let mut chars = str.chars();
    match chars.next() {
        None => String::new(),
        Some(first_char) => first_char.to_uppercase().collect::<String>() + chars.as_str(),
    }
}

fn emoji_regex() -> &'static Regex {
    static EMOJI_REGEX: LazyLock<Regex> =
        LazyLock::new(|| Regex::new("(\\p{Emoji}|\u{200D})").unwrap());
    &EMOJI_REGEX
}

/// Returns true if the given string consists of emojis only.
/// E.g. "👨‍👩‍👧‍👧👋" will return true, but "👋!" will return false.
pub fn word_consists_of_emojis(s: &str) -> bool {
    let mut prev_end = 0;
    for capture in emoji_regex().find_iter(s) {
        if capture.start() != prev_end {
            return false;
        }
        prev_end = capture.end();
    }
    prev_end == s.len()
}

/// Similar to `str::split`, but also provides byte-offset ranges of the results. Unlike
/// `str::split`, this is not generic on pattern types and does not return an `Iterator`.
pub fn split_str_with_ranges(s: &str, pat: impl Fn(char) -> bool) -> Vec<(Range<usize>, &str)> {
    let mut result = Vec::new();
    let mut start = 0;

    for (i, ch) in s.char_indices() {
        if pat(ch) {
            if i > start {
                result.push((start..i, &s[start..i]));
            }
            start = i + ch.len_utf8();
        }
    }

    if s.len() > start {
        result.push((start..s.len(), &s[start..s.len()]));
    }

    result
}

pub fn default<D: Default>() -> D {
    Default::default()
}

pub fn get_system_shell() -> String {
    #[cfg(target_os = "windows")]
    {
        get_windows_system_shell()
    }

    #[cfg(not(target_os = "windows"))]
    {
        std::env::var("SHELL").unwrap_or("/bin/sh".to_string())
    }
}

#[derive(Debug)]
pub enum ConnectionResult<O> {
    Timeout,
    ConnectionReset,
    Result(anyhow::Result<O>),
}

impl<O> ConnectionResult<O> {
    pub fn into_response(self) -> anyhow::Result<O> {
        match self {
            ConnectionResult::Timeout => anyhow::bail!("Request timed out"),
            ConnectionResult::ConnectionReset => anyhow::bail!("Server reset the connection"),
            ConnectionResult::Result(r) => r,
        }
    }
}

impl<O> From<anyhow::Result<O>> for ConnectionResult<O> {
    fn from(result: anyhow::Result<O>) -> Self {
        ConnectionResult::Result(result)
    }
}

#[cfg(test)]
mod tests {
    use super::*;

    #[test]
    fn test_extend_sorted() {
        let mut vec = vec![];

        extend_sorted(&mut vec, vec![21, 17, 13, 8, 1, 0], 5, |a, b| b.cmp(a));
        assert_eq!(vec, &[21, 17, 13, 8, 1]);

        extend_sorted(&mut vec, vec![101, 19, 17, 8, 2], 8, |a, b| b.cmp(a));
        assert_eq!(vec, &[101, 21, 19, 17, 13, 8, 2, 1]);

        extend_sorted(&mut vec, vec![1000, 19, 17, 9, 5], 8, |a, b| b.cmp(a));
        assert_eq!(vec, &[1000, 101, 21, 19, 17, 13, 9, 8]);
    }

    #[test]
    fn test_truncate_to_bottom_n_sorted_by() {
        let mut vec: Vec<u32> = vec![5, 2, 3, 4, 1];
        truncate_to_bottom_n_sorted_by(&mut vec, 10, &u32::cmp);
        assert_eq!(vec, &[1, 2, 3, 4, 5]);

        vec = vec![5, 2, 3, 4, 1];
        truncate_to_bottom_n_sorted_by(&mut vec, 5, &u32::cmp);
        assert_eq!(vec, &[1, 2, 3, 4, 5]);

        vec = vec![5, 2, 3, 4, 1];
        truncate_to_bottom_n_sorted_by(&mut vec, 4, &u32::cmp);
        assert_eq!(vec, &[1, 2, 3, 4]);

        vec = vec![5, 2, 3, 4, 1];
        truncate_to_bottom_n_sorted_by(&mut vec, 1, &u32::cmp);
        assert_eq!(vec, &[1]);

        vec = vec![5, 2, 3, 4, 1];
        truncate_to_bottom_n_sorted_by(&mut vec, 0, &u32::cmp);
        assert!(vec.is_empty());
    }

    #[test]
    fn test_iife() {
        fn option_returning_function() -> Option<()> {
            None
        }

        let foo = maybe!({
            option_returning_function()?;
            Some(())
        });

        assert_eq!(foo, None);
    }

    #[test]
    fn test_truncate_and_trailoff() {
        assert_eq!(truncate_and_trailoff("", 5), "");
        assert_eq!(truncate_and_trailoff("aaaaaa", 7), "aaaaaa");
        assert_eq!(truncate_and_trailoff("aaaaaa", 6), "aaaaaa");
        assert_eq!(truncate_and_trailoff("aaaaaa", 5), "aaaaa…");
        assert_eq!(truncate_and_trailoff("èèèèèè", 7), "èèèèèè");
        assert_eq!(truncate_and_trailoff("èèèèèè", 6), "èèèèèè");
        assert_eq!(truncate_and_trailoff("èèèèèè", 5), "èèèèè…");
    }

    #[test]
    fn test_truncate_and_remove_front() {
        assert_eq!(truncate_and_remove_front("", 5), "");
        assert_eq!(truncate_and_remove_front("aaaaaa", 7), "aaaaaa");
        assert_eq!(truncate_and_remove_front("aaaaaa", 6), "aaaaaa");
        assert_eq!(truncate_and_remove_front("aaaaaa", 5), "…aaaaa");
        assert_eq!(truncate_and_remove_front("èèèèèè", 7), "èèèèèè");
        assert_eq!(truncate_and_remove_front("èèèèèè", 6), "èèèèèè");
        assert_eq!(truncate_and_remove_front("èèèèèè", 5), "…èèèèè");
    }

    #[test]
    fn test_numeric_prefix_str_method() {
        let target = "1a";
        assert_eq!(
            NumericPrefixWithSuffix::from_numeric_prefixed_str(target),
            NumericPrefixWithSuffix(Some(1), "a")
        );

        let target = "12ab";
        assert_eq!(
            NumericPrefixWithSuffix::from_numeric_prefixed_str(target),
            NumericPrefixWithSuffix(Some(12), "ab")
        );

        let target = "12_ab";
        assert_eq!(
            NumericPrefixWithSuffix::from_numeric_prefixed_str(target),
            NumericPrefixWithSuffix(Some(12), "_ab")
        );

        let target = "1_2ab";
        assert_eq!(
            NumericPrefixWithSuffix::from_numeric_prefixed_str(target),
            NumericPrefixWithSuffix(Some(1), "_2ab")
        );

        let target = "1.2";
        assert_eq!(
            NumericPrefixWithSuffix::from_numeric_prefixed_str(target),
            NumericPrefixWithSuffix(Some(1), ".2")
        );

        let target = "1.2_a";
        assert_eq!(
            NumericPrefixWithSuffix::from_numeric_prefixed_str(target),
            NumericPrefixWithSuffix(Some(1), ".2_a")
        );

        let target = "12.2_a";
        assert_eq!(
            NumericPrefixWithSuffix::from_numeric_prefixed_str(target),
            NumericPrefixWithSuffix(Some(12), ".2_a")
        );

        let target = "12a.2_a";
        assert_eq!(
            NumericPrefixWithSuffix::from_numeric_prefixed_str(target),
            NumericPrefixWithSuffix(Some(12), "a.2_a")
        );
    }

    #[test]
    fn test_numeric_prefix_with_suffix() {
        let mut sorted = vec!["1-abc", "10", "11def", "2", "21-abc"];
        sorted.sort_by_key(|s| NumericPrefixWithSuffix::from_numeric_prefixed_str(s));
        assert_eq!(sorted, ["1-abc", "2", "10", "11def", "21-abc"]);

        for numeric_prefix_less in ["numeric_prefix_less", "aaa", "~™£"] {
            assert_eq!(
                NumericPrefixWithSuffix::from_numeric_prefixed_str(numeric_prefix_less),
                NumericPrefixWithSuffix(None, numeric_prefix_less),
                "String without numeric prefix `{numeric_prefix_less}` should not be converted into NumericPrefixWithSuffix"
            )
        }
    }

    #[test]
    fn test_word_consists_of_emojis() {
        let words_to_test = vec![
            ("👨‍👩‍👧‍👧👋🥒", true),
            ("👋", true),
            ("!👋", false),
            ("👋!", false),
            ("👋 ", false),
            (" 👋", false),
            ("Test", false),
        ];

        for (text, expected_result) in words_to_test {
            assert_eq!(word_consists_of_emojis(text), expected_result);
        }
    }

    #[test]
    fn test_truncate_lines_and_trailoff() {
        let text = r#"Line 1
Line 2
Line 3"#;

        assert_eq!(
            truncate_lines_and_trailoff(text, 2),
            r#"Line 1
…"#
        );

        assert_eq!(
            truncate_lines_and_trailoff(text, 3),
            r#"Line 1
Line 2
…"#
        );

        assert_eq!(
            truncate_lines_and_trailoff(text, 4),
            r#"Line 1
Line 2
Line 3"#
        );
    }

    #[test]
    fn test_iterate_expanded_and_wrapped_usize_range() {
        // Neither wrap
        assert_eq!(
            iterate_expanded_and_wrapped_usize_range(2..4, 1, 1, 8).collect::<Vec<usize>>(),
            (1..5).collect::<Vec<usize>>()
        );
        // Start wraps
        assert_eq!(
            iterate_expanded_and_wrapped_usize_range(2..4, 3, 1, 8).collect::<Vec<usize>>(),
            ((0..5).chain(7..8)).collect::<Vec<usize>>()
        );
        // Start wraps all the way around
        assert_eq!(
            iterate_expanded_and_wrapped_usize_range(2..4, 5, 1, 8).collect::<Vec<usize>>(),
            (0..8).collect::<Vec<usize>>()
        );
        // Start wraps all the way around and past 0
        assert_eq!(
            iterate_expanded_and_wrapped_usize_range(2..4, 10, 1, 8).collect::<Vec<usize>>(),
            (0..8).collect::<Vec<usize>>()
        );
        // End wraps
        assert_eq!(
            iterate_expanded_and_wrapped_usize_range(3..5, 1, 4, 8).collect::<Vec<usize>>(),
            (0..1).chain(2..8).collect::<Vec<usize>>()
        );
        // End wraps all the way around
        assert_eq!(
            iterate_expanded_and_wrapped_usize_range(3..5, 1, 5, 8).collect::<Vec<usize>>(),
            (0..8).collect::<Vec<usize>>()
        );
        // End wraps all the way around and past the end
        assert_eq!(
            iterate_expanded_and_wrapped_usize_range(3..5, 1, 10, 8).collect::<Vec<usize>>(),
            (0..8).collect::<Vec<usize>>()
        );
        // Both start and end wrap
        assert_eq!(
            iterate_expanded_and_wrapped_usize_range(3..5, 4, 4, 8).collect::<Vec<usize>>(),
            (0..8).collect::<Vec<usize>>()
        );
    }

    #[test]
<<<<<<< HEAD
    fn test_split_with_ranges() {
        let input = "hi";
        let result = split_str_with_ranges(input, |c| c == ' ');

        assert_eq!(result.len(), 1);
        assert_eq!(result[0], (0..2, "hi"));

        let input = "héllo🦀world";
        let result = split_str_with_ranges(input, |c| c == '🦀');

        assert_eq!(result.len(), 2);
        assert_eq!(result[0], (0..6, "héllo")); // 'é' is 2 bytes
        assert_eq!(result[1], (10..15, "world")); // '🦀' is 4 bytes
=======
    fn test_truncate_lines_to_byte_limit() {
        let text = "Line 1\nLine 2\nLine 3\nLine 4";

        // Limit that includes all lines
        assert_eq!(truncate_lines_to_byte_limit(text, 100), text);

        // Exactly the first line
        assert_eq!(truncate_lines_to_byte_limit(text, 7), "Line 1\n");

        // Limit between lines
        assert_eq!(truncate_lines_to_byte_limit(text, 13), "Line 1\n");
        assert_eq!(truncate_lines_to_byte_limit(text, 20), "Line 1\nLine 2\n");

        // Limit before first newline
        assert_eq!(truncate_lines_to_byte_limit(text, 6), "Line ");

        // Test with non-ASCII characters
        let text_utf8 = "Line 1\nLíne 2\nLine 3";
        assert_eq!(
            truncate_lines_to_byte_limit(text_utf8, 15),
            "Line 1\nLíne 2\n"
        );
    }

    #[test]
    fn test_string_size_with_expanded_tabs() {
        let nz = |val| NonZeroU32::new(val).unwrap();
        assert_eq!(char_len_with_expanded_tabs(0, "", nz(4)), 0);
        assert_eq!(char_len_with_expanded_tabs(0, "hello", nz(4)), 5);
        assert_eq!(char_len_with_expanded_tabs(0, "\thello", nz(4)), 9);
        assert_eq!(char_len_with_expanded_tabs(0, "abc\tab", nz(4)), 6);
        assert_eq!(char_len_with_expanded_tabs(0, "hello\t", nz(4)), 8);
        assert_eq!(char_len_with_expanded_tabs(0, "\t\t", nz(8)), 16);
        assert_eq!(char_len_with_expanded_tabs(0, "x\t", nz(8)), 8);
        assert_eq!(char_len_with_expanded_tabs(7, "x\t", nz(8)), 9);
    }

    #[test]
    fn test_word_breaking_tokenizer() {
        let tests: &[(&str, &[WordBreakToken<'static>])] = &[
            ("", &[]),
            ("  ", &[whitespace("  ", 2)]),
            ("Ʒ", &[word("Ʒ", 1)]),
            ("Ǽ", &[word("Ǽ", 1)]),
            ("⋑", &[word("⋑", 1)]),
            ("⋑⋑", &[word("⋑⋑", 2)]),
            (
                "原理，进而",
                &[word("原", 1), word("理，", 2), word("进", 1), word("而", 1)],
            ),
            (
                "hello world",
                &[word("hello", 5), whitespace(" ", 1), word("world", 5)],
            ),
            (
                "hello, world",
                &[word("hello,", 6), whitespace(" ", 1), word("world", 5)],
            ),
            (
                "  hello world",
                &[
                    whitespace("  ", 2),
                    word("hello", 5),
                    whitespace(" ", 1),
                    word("world", 5),
                ],
            ),
            (
                "这是什么 \n 钢笔",
                &[
                    word("这", 1),
                    word("是", 1),
                    word("什", 1),
                    word("么", 1),
                    whitespace(" ", 1),
                    newline(),
                    whitespace(" ", 1),
                    word("钢", 1),
                    word("笔", 1),
                ],
            ),
            (" mutton", &[whitespace(" ", 1), word("mutton", 6)]),
        ];

        fn word(token: &'static str, grapheme_len: usize) -> WordBreakToken<'static> {
            WordBreakToken::Word {
                token,
                grapheme_len,
            }
        }

        fn whitespace(token: &'static str, grapheme_len: usize) -> WordBreakToken<'static> {
            WordBreakToken::InlineWhitespace {
                token,
                grapheme_len,
            }
        }

        fn newline() -> WordBreakToken<'static> {
            WordBreakToken::Newline
        }

        for (input, result) in tests {
            assert_eq!(
                WordBreakingTokenizer::new(input)
                    .collect::<Vec<_>>()
                    .as_slice(),
                *result,
            );
        }
    }

    #[test]
    fn test_wrap_with_prefix() {
        assert_eq!(
            wrap_with_prefix(
                "# ".to_string(),
                "abcdefg".to_string(),
                4,
                NonZeroU32::new(4).unwrap(),
                false,
            ),
            "# abcdefg"
        );
        assert_eq!(
            wrap_with_prefix(
                "".to_string(),
                "\thello world".to_string(),
                8,
                NonZeroU32::new(4).unwrap(),
                false,
            ),
            "hello\nworld"
        );
        assert_eq!(
            wrap_with_prefix(
                "// ".to_string(),
                "xx \nyy zz aa bb cc".to_string(),
                12,
                NonZeroU32::new(4).unwrap(),
                false,
            ),
            "// xx yy zz\n// aa bb cc"
        );
        assert_eq!(
            wrap_with_prefix(
                String::new(),
                "这是什么 \n 钢笔".to_string(),
                3,
                NonZeroU32::new(4).unwrap(),
                false,
            ),
            "这是什\n么 钢\n笔"
        );
>>>>>>> 6253b95f
    }
}<|MERGE_RESOLUTION|>--- conflicted
+++ resolved
@@ -1506,21 +1506,6 @@
     }
 
     #[test]
-<<<<<<< HEAD
-    fn test_split_with_ranges() {
-        let input = "hi";
-        let result = split_str_with_ranges(input, |c| c == ' ');
-
-        assert_eq!(result.len(), 1);
-        assert_eq!(result[0], (0..2, "hi"));
-
-        let input = "héllo🦀world";
-        let result = split_str_with_ranges(input, |c| c == '🦀');
-
-        assert_eq!(result.len(), 2);
-        assert_eq!(result[0], (0..6, "héllo")); // 'é' is 2 bytes
-        assert_eq!(result[1], (10..15, "world")); // '🦀' is 4 bytes
-=======
     fn test_truncate_lines_to_byte_limit() {
         let text = "Line 1\nLine 2\nLine 3\nLine 4";
 
@@ -1675,6 +1660,21 @@
             ),
             "这是什\n么 钢\n笔"
         );
->>>>>>> 6253b95f
+    }
+
+    #[test]
+    fn test_split_with_ranges() {
+        let input = "hi";
+        let result = split_str_with_ranges(input, |c| c == ' ');
+
+        assert_eq!(result.len(), 1);
+        assert_eq!(result[0], (0..2, "hi"));
+
+        let input = "héllo🦀world";
+        let result = split_str_with_ranges(input, |c| c == '🦀');
+
+        assert_eq!(result.len(), 2);
+        assert_eq!(result[0], (0..6, "héllo")); // 'é' is 2 bytes
+        assert_eq!(result[1], (10..15, "world")); // '🦀' is 4 bytes
     }
 }