--- conflicted
+++ resolved
@@ -367,13 +367,12 @@
     migrations::m_2025_11_20::SETTINGS_PATTERNS
 );
 define_query!(
-<<<<<<< HEAD
+    KEYMAP_QUERY_2025_12_08,
+    migrations::m_2025_12_08::KEYMAP_PATTERNS
+);
+define_query!(
     SETTINGS_QUERY_2025_12_15,
     migrations::m_2025_12_15::SETTINGS_PATTERNS
-=======
-    KEYMAP_QUERY_2025_12_08,
-    migrations::m_2025_12_08::KEYMAP_PATTERNS
->>>>>>> f8561b4c
 );
 
 // custom query
