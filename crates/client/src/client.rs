--- conflicted
+++ resolved
@@ -20,11 +20,7 @@
     AsyncReadExt, FutureExt, SinkExt, Stream, StreamExt, TryFutureExt as _, TryStreamExt,
     channel::oneshot, future::BoxFuture,
 };
-<<<<<<< HEAD
-use gpui::{actions, App, AsyncApp, Entity, Global, Task, WeakEntity};
-=======
 use gpui::{App, AppContext as _, AsyncApp, Entity, Global, Task, WeakEntity, actions};
->>>>>>> c165729b
 use http_client::{AsyncBody, HttpClient, HttpClientWithUrl};
 use parking_lot::RwLock;
 use postage::watch;
@@ -1090,7 +1086,7 @@
         let rpc_url = self.rpc_url(http, release_channel);
         let system_id = self.telemetry.system_id();
         let metrics_id = self.telemetry.metrics_id();
-        cx.spawn(|cx| async move {
+        cx.spawn(async move |cx| {
             use HttpOrHttps::*;
 
             #[derive(Debug)]
@@ -1153,11 +1149,10 @@
                 request_headers.insert("x-zed-metrics-id", HeaderValue::from_str(&metrics_id)?);
             }
 
-<<<<<<< HEAD
             let (stream, _) = async_tungstenite::tokio::client_async_tls_with_connector_and_config(
                 request,
                 stream,
-                Some(Arc::new(http_client::tls_config()).into()),
+                Some(Arc::new(http_client_tls::tls_config()).into()),
                 None,
             )
             .await?;
@@ -1167,32 +1162,6 @@
                     .map_err(|error| anyhow!(error))
                     .sink_map_err(|error| anyhow!(error)),
             ))
-=======
-            match url_scheme {
-                Https => {
-                    let (stream, _) =
-                        async_tungstenite::async_tls::client_async_tls_with_connector(
-                            request,
-                            stream,
-                            Some(http_client_tls::tls_config().into()),
-                        )
-                        .await?;
-                    Ok(Connection::new(
-                        stream
-                            .map_err(|error| anyhow!(error))
-                            .sink_map_err(|error| anyhow!(error)),
-                    ))
-                }
-                Http => {
-                    let (stream, _) = async_tungstenite::client_async(request, stream).await?;
-                    Ok(Connection::new(
-                        stream
-                            .map_err(|error| anyhow!(error))
-                            .sink_map_err(|error| anyhow!(error)),
-                    ))
-                }
-            }
->>>>>>> c165729b
         })
     }
 
