--- conflicted
+++ resolved
@@ -143,16 +143,9 @@
 const FLUSH_INTERVAL: Duration = Duration::from_secs(60 * 5);
 
 impl Telemetry {
-<<<<<<< HEAD
-    pub fn new(client: Arc<dyn HttpClient>, cx: &mut AppContext) -> Arc<Self> {
+    pub fn new(client: Arc<ZedHttpClient>, cx: &mut AppContext) -> Arc<Self> {
         let release_channel =
             ReleaseChannel::try_global(cx).map(|release_channel| release_channel.display_name());
-=======
-    pub fn new(client: Arc<ZedHttpClient>, cx: &mut AppContext) -> Arc<Self> {
-        let release_channel = cx
-            .try_global::<ReleaseChannel>()
-            .map(|release_channel| release_channel.display_name());
->>>>>>> dfbcaf36
 
         TelemetrySettings::register(cx);
 
