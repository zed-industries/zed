--- conflicted
+++ resolved
@@ -58,10 +58,7 @@
 rpc = { workspace = true, features = ["test-support"] }
 settings = { workspace = true, features = ["test-support"] }
 util = { workspace = true, features = ["test-support"] }
-<<<<<<< HEAD
+http = { workspace = true, features = ["test-support"] }
 
 [target.'cfg(target_os = "linux")'.dependencies]
-async-native-tls = {"version" = "0.5.0", features = ["vendored"]}
-=======
-http = { workspace = true, features = ["test-support"] }
->>>>>>> 2e8197ce
+async-native-tls = {"version" = "0.5.0", features = ["vendored"]}