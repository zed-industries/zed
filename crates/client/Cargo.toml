--- conflicted
+++ resolved
@@ -52,11 +52,8 @@
 util.workspace = true
 worktree.workspace = true
 telemetry.workspace = true
-<<<<<<< HEAD
 tokio.workspace = true
-=======
 workspace-hack.workspace = true
->>>>>>> c165729b
 
 [dev-dependencies]
 clock = { workspace = true, features = ["test-support"] }
