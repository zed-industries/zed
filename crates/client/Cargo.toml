--- conflicted
+++ resolved
@@ -18,11 +18,7 @@
 [dependencies]
 anyhow.workspace = true
 async-recursion = "0.3"
-<<<<<<< HEAD
-async-tungstenite = { version = "0.16", features = ["async-std", "async-native-tls"] }
-=======
 async-tungstenite = { workspace = true, features = ["async-std", "async-native-tls"] }
->>>>>>> 85504804
 chrono = { workspace = true, features = ["serde"] }
 clock.workspace = true
 collections.workspace = true
