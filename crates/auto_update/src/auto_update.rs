mod update_notification;

use anyhow::{anyhow, Context, Result};
use client::{Client, TelemetrySettings};
use db::kvp::KEY_VALUE_STORE;
use db::RELEASE_CHANNEL;
use editor::{Editor, MultiBuffer};
use gpui::{
    actions, AppContext, AsyncAppContext, Context as _, Global, Model, ModelContext,
    SemanticVersion, SharedString, Task, View, ViewContext, VisualContext, WindowContext,
};
use isahc::AsyncBody;

use markdown_preview::markdown_preview_view::{MarkdownPreviewMode, MarkdownPreviewView};
use schemars::JsonSchema;
use serde::Deserialize;
use serde_derive::Serialize;
use smol::{fs, io::AsyncReadExt};

use settings::{Settings, SettingsSources, SettingsStore};
use smol::{fs::File, process::Command};

use http_client::{HttpClient, HttpClientWithUrl};
use release_channel::{AppCommitSha, AppVersion, ReleaseChannel};
use std::{
    env::{
        self,
        consts::{ARCH, OS},
    },
    ffi::OsString,
    path::{Path, PathBuf},
    sync::Arc,
    time::Duration,
};
use update_notification::UpdateNotification;
use util::ResultExt;
use workspace::notifications::NotificationId;
use workspace::Workspace;

const SHOULD_SHOW_UPDATE_NOTIFICATION_KEY: &str = "auto-updater-should-show-updated-notification";
const POLL_INTERVAL: Duration = Duration::from_secs(60 * 60);

actions!(
    auto_update,
    [
        Check,
        DismissErrorMessage,
        ViewReleaseNotes,
        ViewReleaseNotesLocally
    ]
);

#[derive(Serialize)]
struct UpdateRequestBody {
    installation_id: Option<Arc<str>>,
    release_channel: Option<&'static str>,
    telemetry: bool,
    is_staff: Option<bool>,
    destination: &'static str,
}

#[derive(Clone, PartialEq, Eq)]
pub enum AutoUpdateStatus {
    Idle,
    Checking,
    Downloading,
    Installing,
    Updated { binary_path: PathBuf },
    Errored,
}

impl AutoUpdateStatus {
    pub fn is_updated(&self) -> bool {
        matches!(self, Self::Updated { .. })
    }
}

pub struct AutoUpdater {
    status: AutoUpdateStatus,
    current_version: SemanticVersion,
    http_client: Arc<HttpClientWithUrl>,
    pending_poll: Option<Task<Option<()>>>,
}

#[derive(Deserialize)]
struct JsonRelease {
    version: String,
    url: String,
}

<<<<<<< HEAD
=======
struct MacOsUnmounter {
    mount_path: PathBuf,
}

impl Drop for MacOsUnmounter {
    fn drop(&mut self) {
        let unmount_output = std::process::Command::new("hdiutil")
            .args(["detach", "-force"])
            .arg(&self.mount_path)
            .output();

        match unmount_output {
            Ok(output) if output.status.success() => {
                log::info!("Successfully unmounted the disk image");
            }
            Ok(output) => {
                log::error!(
                    "Failed to unmount disk image: {:?}",
                    String::from_utf8_lossy(&output.stderr)
                );
            }
            Err(error) => {
                log::error!("Error while trying to unmount disk image: {:?}", error);
            }
        }
    }
}

struct AutoUpdateSetting(bool);

>>>>>>> 929eff81
/// Whether or not to automatically check for updates.
#[derive(Clone, Copy, JsonSchema, Deserialize, Serialize)]
#[serde(default)]
#[serde(transparent)]
struct AutoUpdateSetting(bool);

impl Default for AutoUpdateSetting {
    fn default() -> Self {
        Self(true)
    }
}

impl Settings for AutoUpdateSetting {
    const KEY: Option<&'static str> = Some("auto_update");

    type FileContent = Self;

    fn load(sources: SettingsSources<Self::FileContent>, _: &mut AppContext) -> Result<Self> {
        let auto_update = [sources.release_channel, sources.user]
            .into_iter()
            .find_map(|value| value.copied())
            .unwrap_or(*sources.default);

        Ok(auto_update)
    }
}

#[derive(Default)]
struct GlobalAutoUpdate(Option<Model<AutoUpdater>>);

impl Global for GlobalAutoUpdate {}

#[derive(Deserialize)]
struct ReleaseNotesBody {
    title: String,
    release_notes: String,
}

pub fn init(http_client: Arc<HttpClientWithUrl>, cx: &mut AppContext) {
    AutoUpdateSetting::register(cx);

    cx.observe_new_views(|workspace: &mut Workspace, _cx| {
        workspace.register_action(|_, action: &Check, cx| check(action, cx));

        workspace.register_action(|_, action, cx| {
            view_release_notes(action, cx);
        });

        workspace.register_action(|workspace, _: &ViewReleaseNotesLocally, cx| {
            view_release_notes_locally(workspace, cx);
        });
    })
    .detach();

    let version = release_channel::AppVersion::global(cx);
    let auto_updater = cx.new_model(|cx| {
        let updater = AutoUpdater::new(version, http_client);

        let poll_for_updates = ReleaseChannel::try_global(cx)
            .map(|channel| channel.poll_for_updates())
            .unwrap_or(false);

        if option_env!("ZED_UPDATE_EXPLANATION").is_none()
            && env::var("ZED_UPDATE_EXPLANATION").is_err()
            && poll_for_updates
        {
            let mut update_subscription = AutoUpdateSetting::get_global(cx)
                .0
                .then(|| updater.start_polling(cx));

            cx.observe_global::<SettingsStore>(move |updater, cx| {
                if AutoUpdateSetting::get_global(cx).0 {
                    if update_subscription.is_none() {
                        update_subscription = Some(updater.start_polling(cx))
                    }
                } else {
                    update_subscription.take();
                }
            })
            .detach();
        }

        updater
    });
    cx.set_global(GlobalAutoUpdate(Some(auto_updater)));
}

pub fn check(_: &Check, cx: &mut WindowContext) {
    if let Some(message) = option_env!("ZED_UPDATE_EXPLANATION") {
        drop(cx.prompt(
            gpui::PromptLevel::Info,
            "Zed was installed via a package manager.",
            Some(message),
            &["Ok"],
        ));
        return;
    }

    if let Ok(message) = env::var("ZED_UPDATE_EXPLANATION") {
        drop(cx.prompt(
            gpui::PromptLevel::Info,
            "Zed was installed via a package manager.",
            Some(&message),
            &["Ok"],
        ));
        return;
    }

    if !ReleaseChannel::try_global(cx)
        .map(|channel| channel.poll_for_updates())
        .unwrap_or(false)
    {
        return;
    }

    if let Some(updater) = AutoUpdater::get(cx) {
        updater.update(cx, |updater, cx| updater.poll(cx));
    } else {
        drop(cx.prompt(
            gpui::PromptLevel::Info,
            "Could not check for updates",
            Some("Auto-updates disabled for non-bundled app."),
            &["Ok"],
        ));
    }
}

pub fn view_release_notes(_: &ViewReleaseNotes, cx: &mut AppContext) -> Option<()> {
    let auto_updater = AutoUpdater::get(cx)?;
    let release_channel = ReleaseChannel::try_global(cx)?;

    if matches!(
        release_channel,
        ReleaseChannel::Stable | ReleaseChannel::Preview
    ) {
        let auto_updater = auto_updater.read(cx);
        let release_channel = release_channel.dev_name();
        let current_version = auto_updater.current_version;
        let url = &auto_updater
            .http_client
            .build_url(&format!("/releases/{release_channel}/{current_version}"));
        cx.open_url(url);
    }

    None
}

fn view_release_notes_locally(workspace: &mut Workspace, cx: &mut ViewContext<Workspace>) {
    let release_channel = ReleaseChannel::global(cx);
    let version = AppVersion::global(cx).to_string();

    let client = client::Client::global(cx).http_client();
    let url = client.build_url(&format!(
        "/api/release_notes/{}/{}",
        release_channel.dev_name(),
        version
    ));

    let markdown = workspace
        .app_state()
        .languages
        .language_for_name("Markdown");

    workspace
        .with_local_workspace(cx, move |_, cx| {
            cx.spawn(|workspace, mut cx| async move {
                let markdown = markdown.await.log_err();
                let response = client.get(&url, Default::default(), true).await;
                let Some(mut response) = response.log_err() else {
                    return;
                };

                let mut body = Vec::new();
                response.body_mut().read_to_end(&mut body).await.ok();

                let body: serde_json::Result<ReleaseNotesBody> =
                    serde_json::from_slice(body.as_slice());

                if let Ok(body) = body {
                    workspace
                        .update(&mut cx, |workspace, cx| {
                            let project = workspace.project().clone();
                            let buffer = project.update(cx, |project, cx| {
                                project.create_local_buffer("", markdown, cx)
                            });
                            buffer.update(cx, |buffer, cx| {
                                buffer.edit([(0..0, body.release_notes)], None, cx)
                            });
                            let language_registry = project.read(cx).languages().clone();

                            let buffer = cx.new_model(|cx| MultiBuffer::singleton(buffer, cx));

                            let tab_description = SharedString::from(body.title.to_string());
                            let editor = cx.new_view(|cx| {
                                Editor::for_multibuffer(buffer, Some(project), true, cx)
                            });
                            let workspace_handle = workspace.weak_handle();
                            let view: View<MarkdownPreviewView> = MarkdownPreviewView::new(
                                MarkdownPreviewMode::Default,
                                editor,
                                workspace_handle,
                                language_registry,
                                Some(tab_description),
                                cx,
                            );
                            workspace.add_item_to_active_pane(
                                Box::new(view.clone()),
                                None,
                                true,
                                cx,
                            );
                            cx.notify();
                        })
                        .log_err();
                }
            })
            .detach();
        })
        .detach();
}

pub fn notify_of_any_new_update(cx: &mut ViewContext<Workspace>) -> Option<()> {
    let updater = AutoUpdater::get(cx)?;
    let version = updater.read(cx).current_version;
    let should_show_notification = updater.read(cx).should_show_update_notification(cx);

    cx.spawn(|workspace, mut cx| async move {
        let should_show_notification = should_show_notification.await?;
        if should_show_notification {
            workspace.update(&mut cx, |workspace, cx| {
                workspace.show_notification(
                    NotificationId::unique::<UpdateNotification>(),
                    cx,
                    |cx| cx.new_view(|_| UpdateNotification::new(version)),
                );
                updater
                    .read(cx)
                    .set_should_show_update_notification(false, cx)
                    .detach_and_log_err(cx);
            })?;
        }
        anyhow::Ok(())
    })
    .detach();

    None
}

impl AutoUpdater {
    pub fn get(cx: &mut AppContext) -> Option<Model<Self>> {
        cx.default_global::<GlobalAutoUpdate>().0.clone()
    }

    fn new(current_version: SemanticVersion, http_client: Arc<HttpClientWithUrl>) -> Self {
        Self {
            status: AutoUpdateStatus::Idle,
            current_version,
            http_client,
            pending_poll: None,
        }
    }

    pub fn start_polling(&self, cx: &mut ModelContext<Self>) -> Task<Result<()>> {
        cx.spawn(|this, mut cx| async move {
            loop {
                this.update(&mut cx, |this, cx| this.poll(cx))?;
                cx.background_executor().timer(POLL_INTERVAL).await;
            }
        })
    }

    pub fn poll(&mut self, cx: &mut ModelContext<Self>) {
        if self.pending_poll.is_some() || self.status.is_updated() {
            return;
        }

        cx.notify();

        self.pending_poll = Some(cx.spawn(|this, mut cx| async move {
            let result = Self::update(this.upgrade()?, cx.clone()).await;
            this.update(&mut cx, |this, cx| {
                this.pending_poll = None;
                if let Err(error) = result {
                    log::error!("auto-update failed: error:{:?}", error);
                    this.status = AutoUpdateStatus::Errored;
                    cx.notify();
                }
            })
            .ok()
        }));
    }

    pub fn status(&self) -> AutoUpdateStatus {
        self.status.clone()
    }

    pub fn dismiss_error(&mut self, cx: &mut ModelContext<Self>) {
        self.status = AutoUpdateStatus::Idle;
        cx.notify();
    }

    pub async fn get_latest_remote_server_release(
        os: &str,
        arch: &str,
        mut release_channel: ReleaseChannel,
        cx: &mut AsyncAppContext,
    ) -> Result<PathBuf> {
        let this = cx.update(|cx| {
            cx.default_global::<GlobalAutoUpdate>()
                .0
                .clone()
                .ok_or_else(|| anyhow!("auto-update not initialized"))
        })??;

        if release_channel == ReleaseChannel::Dev {
            release_channel = ReleaseChannel::Nightly;
        }

        let release = Self::get_latest_release(
            &this,
            "zed-remote-server",
            os,
            arch,
            Some(release_channel),
            cx,
        )
        .await?;

        let servers_dir = paths::remote_servers_dir();
        let channel_dir = servers_dir.join(release_channel.dev_name());
        let platform_dir = channel_dir.join(format!("{}-{}", os, arch));
        let version_path = platform_dir.join(format!("{}.gz", release.version));
        smol::fs::create_dir_all(&platform_dir).await.ok();

        let client = this.read_with(cx, |this, _| this.http_client.clone())?;
        if smol::fs::metadata(&version_path).await.is_err() {
            log::info!("downloading zed-remote-server {os} {arch}");
            download_remote_server_binary(&version_path, release, client, cx).await?;
        }

        Ok(version_path)
    }

    async fn get_latest_release(
        this: &Model<Self>,
        asset: &str,
        os: &str,
        arch: &str,
        release_channel: Option<ReleaseChannel>,
        cx: &mut AsyncAppContext,
    ) -> Result<JsonRelease> {
        let client = this.read_with(cx, |this, _| this.http_client.clone())?;
        let mut url_string = client.build_url(&format!(
            "/api/releases/latest?asset={}&os={}&arch={}",
            asset, os, arch
        ));
        if let Some(param) = release_channel.and_then(|c| c.release_query_param()) {
            url_string += "&";
            url_string += param;
        }

        let mut response = client.get(&url_string, Default::default(), true).await?;

        let mut body = Vec::new();
        response
            .body_mut()
            .read_to_end(&mut body)
            .await
            .context("error reading release")?;

        if !response.status().is_success() {
            Err(anyhow!(
                "failed to fetch release: {:?}",
                String::from_utf8_lossy(&body),
            ))?;
        }

        serde_json::from_slice(body.as_slice()).with_context(|| {
            format!(
                "error deserializing release {:?}",
                String::from_utf8_lossy(&body),
            )
        })
    }

    async fn update(this: Model<Self>, mut cx: AsyncAppContext) -> Result<()> {
        let (client, current_version, release_channel) = this.update(&mut cx, |this, cx| {
            this.status = AutoUpdateStatus::Checking;
            cx.notify();
            (
                this.http_client.clone(),
                this.current_version,
                ReleaseChannel::try_global(cx),
            )
        })?;

        let release =
            Self::get_latest_release(&this, "zed", OS, ARCH, release_channel, &mut cx).await?;

        let should_download = match *RELEASE_CHANNEL {
            ReleaseChannel::Nightly => cx
                .update(|cx| AppCommitSha::try_global(cx).map(|sha| release.version != sha.0))
                .ok()
                .flatten()
                .unwrap_or(true),
            _ => release.version.parse::<SemanticVersion>()? > current_version,
        };

        if !should_download {
            this.update(&mut cx, |this, cx| {
                this.status = AutoUpdateStatus::Idle;
                cx.notify();
            })?;
            return Ok(());
        }

        this.update(&mut cx, |this, cx| {
            this.status = AutoUpdateStatus::Downloading;
            cx.notify();
        })?;

        let temp_dir = tempfile::Builder::new()
            .prefix("zed-auto-update")
            .tempdir()?;

        let filename = match OS {
            "macos" => Ok("Zed.dmg"),
            "linux" => Ok("zed.tar.gz"),
            _ => Err(anyhow!("not supported: {:?}", OS)),
        }?;
        let downloaded_asset = temp_dir.path().join(filename);
        download_release(&downloaded_asset, release, client, &cx).await?;

        this.update(&mut cx, |this, cx| {
            this.status = AutoUpdateStatus::Installing;
            cx.notify();
        })?;

        let binary_path = match OS {
            "macos" => install_release_macos(&temp_dir, downloaded_asset, &cx).await,
            "linux" => install_release_linux(&temp_dir, downloaded_asset, &cx).await,
            _ => Err(anyhow!("not supported: {:?}", OS)),
        }?;

        this.update(&mut cx, |this, cx| {
            this.set_should_show_update_notification(true, cx)
                .detach_and_log_err(cx);
            this.status = AutoUpdateStatus::Updated { binary_path };
            cx.notify();
        })?;

        Ok(())
    }

    fn set_should_show_update_notification(
        &self,
        should_show: bool,
        cx: &AppContext,
    ) -> Task<Result<()>> {
        cx.background_executor().spawn(async move {
            if should_show {
                KEY_VALUE_STORE
                    .write_kvp(
                        SHOULD_SHOW_UPDATE_NOTIFICATION_KEY.to_string(),
                        "".to_string(),
                    )
                    .await?;
            } else {
                KEY_VALUE_STORE
                    .delete_kvp(SHOULD_SHOW_UPDATE_NOTIFICATION_KEY.to_string())
                    .await?;
            }
            Ok(())
        })
    }

    fn should_show_update_notification(&self, cx: &AppContext) -> Task<Result<bool>> {
        cx.background_executor().spawn(async move {
            Ok(KEY_VALUE_STORE
                .read_kvp(SHOULD_SHOW_UPDATE_NOTIFICATION_KEY)?
                .is_some())
        })
    }
}

async fn download_remote_server_binary(
    target_path: &PathBuf,
    release: JsonRelease,
    client: Arc<HttpClientWithUrl>,
    cx: &AsyncAppContext,
) -> Result<()> {
    let mut target_file = File::create(&target_path).await?;
    let (installation_id, release_channel, telemetry_enabled, is_staff) = cx.update(|cx| {
        let telemetry = Client::global(cx).telemetry().clone();
        let is_staff = telemetry.is_staff();
        let installation_id = telemetry.installation_id();
        let release_channel =
            ReleaseChannel::try_global(cx).map(|release_channel| release_channel.display_name());
        let telemetry_enabled = TelemetrySettings::get_global(cx).metrics;

        (
            installation_id,
            release_channel,
            telemetry_enabled,
            is_staff,
        )
    })?;
    let request_body = AsyncBody::from(serde_json::to_string(&UpdateRequestBody {
        installation_id,
        release_channel,
        telemetry: telemetry_enabled,
        is_staff,
        destination: "remote",
    })?);

    let mut response = client.get(&release.url, request_body, true).await?;
    smol::io::copy(response.body_mut(), &mut target_file).await?;
    Ok(())
}

async fn download_release(
    target_path: &Path,
    release: JsonRelease,
    client: Arc<HttpClientWithUrl>,
    cx: &AsyncAppContext,
) -> Result<()> {
    let mut target_file = File::create(&target_path).await?;

    let (installation_id, release_channel, telemetry_enabled, is_staff) = cx.update(|cx| {
        let telemetry = Client::global(cx).telemetry().clone();
        let is_staff = telemetry.is_staff();
        let installation_id = telemetry.installation_id();
        let release_channel =
            ReleaseChannel::try_global(cx).map(|release_channel| release_channel.display_name());
        let telemetry_enabled = TelemetrySettings::get_global(cx).metrics;

        (
            installation_id,
            release_channel,
            telemetry_enabled,
            is_staff,
        )
    })?;

    let request_body = AsyncBody::from(serde_json::to_string(&UpdateRequestBody {
        installation_id,
        release_channel,
        telemetry: telemetry_enabled,
        is_staff,
        destination: "local",
    })?);

    let mut response = client.get(&release.url, request_body, true).await?;
    smol::io::copy(response.body_mut(), &mut target_file).await?;
    log::info!("downloaded update. path:{:?}", target_path);

    Ok(())
}

async fn install_release_linux(
    temp_dir: &tempfile::TempDir,
    downloaded_tar_gz: PathBuf,
    cx: &AsyncAppContext,
) -> Result<PathBuf> {
    let channel = cx.update(|cx| ReleaseChannel::global(cx).dev_name())?;
    let home_dir = PathBuf::from(env::var("HOME").context("no HOME env var set")?);
    let running_app_path = cx.update(|cx| cx.app_path())??;

    let extracted = temp_dir.path().join("zed");
    fs::create_dir_all(&extracted)
        .await
        .context("failed to create directory into which to extract update")?;

    let output = Command::new("tar")
        .arg("-xzf")
        .arg(&downloaded_tar_gz)
        .arg("-C")
        .arg(&extracted)
        .output()
        .await?;

    anyhow::ensure!(
        output.status.success(),
        "failed to extract {:?} to {:?}: {:?}",
        downloaded_tar_gz,
        extracted,
        String::from_utf8_lossy(&output.stderr)
    );

    let suffix = if channel != "stable" {
        format!("-{}", channel)
    } else {
        String::default()
    };
    let app_folder_name = format!("zed{}.app", suffix);

    let from = extracted.join(&app_folder_name);
    let mut to = home_dir.join(".local");

    let expected_suffix = format!("{}/libexec/zed-editor", app_folder_name);

    if let Some(prefix) = running_app_path
        .to_str()
        .and_then(|str| str.strip_suffix(&expected_suffix))
    {
        to = PathBuf::from(prefix);
    }

    let output = Command::new("rsync")
        .args(["-av", "--delete"])
        .arg(&from)
        .arg(&to)
        .output()
        .await?;

    anyhow::ensure!(
        output.status.success(),
        "failed to copy Zed update from {:?} to {:?}: {:?}",
        from,
        to,
        String::from_utf8_lossy(&output.stderr)
    );

    Ok(to.join(expected_suffix))
}

async fn install_release_macos(
    temp_dir: &tempfile::TempDir,
    downloaded_dmg: PathBuf,
    cx: &AsyncAppContext,
) -> Result<PathBuf> {
    let running_app_path = cx.update(|cx| cx.app_path())??;
    let running_app_filename = running_app_path
        .file_name()
        .ok_or_else(|| anyhow!("invalid running app path"))?;

    let mount_path = temp_dir.path().join("Zed");
    let mut mounted_app_path: OsString = mount_path.join(running_app_filename).into();

    mounted_app_path.push("/");
    let output = Command::new("hdiutil")
        .args(["attach", "-nobrowse"])
        .arg(&downloaded_dmg)
        .arg("-mountroot")
        .arg(temp_dir.path())
        .output()
        .await?;

    anyhow::ensure!(
        output.status.success(),
        "failed to mount: {:?}",
        String::from_utf8_lossy(&output.stderr)
    );

    // Create an MacOsUnmounter that will be dropped (and thus unmount the disk) when this function exits
    let _unmounter = MacOsUnmounter {
        mount_path: mount_path.clone(),
    };

    let output = Command::new("rsync")
        .args(["-av", "--delete"])
        .arg(&mounted_app_path)
        .arg(&running_app_path)
        .output()
        .await?;

    anyhow::ensure!(
        output.status.success(),
        "failed to copy app: {:?}",
        String::from_utf8_lossy(&output.stderr)
    );

    Ok(running_app_path)
}<|MERGE_RESOLUTION|>--- conflicted
+++ resolved
@@ -88,8 +88,6 @@
     url: String,
 }
 
-<<<<<<< HEAD
-=======
 struct MacOsUnmounter {
     mount_path: PathBuf,
 }
@@ -118,9 +116,6 @@
     }
 }
 
-struct AutoUpdateSetting(bool);
-
->>>>>>> 929eff81
 /// Whether or not to automatically check for updates.
 #[derive(Clone, Copy, JsonSchema, Deserialize, Serialize)]
 #[serde(default)]
