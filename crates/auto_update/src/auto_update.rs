--- conflicted
+++ resolved
@@ -162,13 +162,7 @@
 
 impl Global for GlobalAutoUpdate {}
 
-<<<<<<< HEAD
-pub fn init(client: Arc<Client>, cx: &mut App) {
-    AutoUpdateSetting::register(cx);
-
-=======
-pub fn init(http_client: Arc<HttpClientWithUrl>, cx: &mut App) {
->>>>>>> efcd7f7d
+pub fn init(http_client: Arc<Client>, cx: &mut App) {
     cx.observe_new(|workspace: &mut Workspace, _window, _cx| {
         workspace.register_action(|_, action, window, cx| check(action, window, cx));
 
