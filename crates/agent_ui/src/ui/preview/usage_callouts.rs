--- conflicted
+++ resolved
@@ -80,27 +80,10 @@
             }
         };
 
-<<<<<<< HEAD
-        let (icon, bg_color) = if is_limit_reached {
-            (
-                Icon::new(IconName::Close)
-                    .color(Color::Error)
-                    .size(IconSize::XSmall),
-                cx.theme().status().error.opacity(0.06),
-            )
-        } else {
-            (
-                Icon::new(IconName::Warning)
-                    .color(Color::Warning)
-                    .size(IconSize::XSmall),
-                cx.theme().status().warning.opacity(0.06),
-            )
-=======
         let (icon, severity) = if is_limit_reached {
             (IconName::Close, Severity::Error)
         } else {
             (IconName::Warning, Severity::Warning)
->>>>>>> 4c85a0dc
         };
 
         div()
@@ -113,12 +96,7 @@
                     .icon(icon)
                     .title(title)
                     .description(message)
-<<<<<<< HEAD
-                    .bg_color(bg_color)
-                    .primary_action(
-=======
                     .actions_slot(
->>>>>>> 4c85a0dc
                         Button::new("upgrade", button_text)
                             .label_size(LabelSize::Small)
                             .on_click(move |_, _, cx| {
