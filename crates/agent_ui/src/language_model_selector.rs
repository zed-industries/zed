use std::{cmp::Reverse, sync::Arc};

use agent_settings::AgentSettings;
use collections::{HashMap, HashSet, IndexMap};
use futures::{StreamExt, channel::mpsc};
use fuzzy::{StringMatch, StringMatchCandidate, match_strings};
use gpui::{Action, AnyElement, App, BackgroundExecutor, DismissEvent, FocusHandle, Task};
use language_model::{
    AuthenticateError, ConfiguredModel, IconOrSvg, LanguageModel, LanguageModelId,
    LanguageModelProvider, LanguageModelProviderId, LanguageModelRegistry,
};
use ordered_float::OrderedFloat;
use picker::{Picker, PickerDelegate};
use settings::Settings;
use ui::prelude::*;
use zed_actions::agent::OpenSettings;

use crate::ui::{ModelSelectorFooter, ModelSelectorHeader, ModelSelectorListItem};

type OnModelChanged = Arc<dyn Fn(Arc<dyn LanguageModel>, &mut App) + 'static>;
type GetActiveModel = Arc<dyn Fn(&App) -> Option<ConfiguredModel> + 'static>;
type OnToggleFavorite = Arc<dyn Fn(Arc<dyn LanguageModel>, bool, &App) + 'static>;

pub type LanguageModelSelector = Picker<LanguageModelPickerDelegate>;

pub fn language_model_selector(
    get_active_model: impl Fn(&App) -> Option<ConfiguredModel> + 'static,
    on_model_changed: impl Fn(Arc<dyn LanguageModel>, &mut App) + 'static,
    on_toggle_favorite: impl Fn(Arc<dyn LanguageModel>, bool, &App) + 'static,
    popover_styles: bool,
    focus_handle: FocusHandle,
    window: &mut Window,
    cx: &mut Context<LanguageModelSelector>,
) -> LanguageModelSelector {
    let delegate = LanguageModelPickerDelegate::new(
        get_active_model,
        on_model_changed,
        on_toggle_favorite,
        popover_styles,
        focus_handle,
        window,
        cx,
    );

    if popover_styles {
        Picker::list(delegate, window, cx)
            .show_scrollbar(true)
            .width(rems(20.))
            .max_height(Some(rems(20.).into()))
    } else {
        Picker::list(delegate, window, cx).show_scrollbar(true)
    }
}

fn all_models(cx: &App) -> GroupedModels {
    let lm_registry = LanguageModelRegistry::global(cx).read(cx);
    let providers = lm_registry.visible_providers();

    let mut favorites_index = FavoritesIndex::default();

    for sel in &AgentSettings::get_global(cx).favorite_models {
        favorites_index
            .entry(sel.provider.0.clone().into())
            .or_default()
            .insert(sel.model.clone().into());
    }

    let recommended = providers
        .iter()
        .flat_map(|provider| {
            provider
                .recommended_models(cx)
                .into_iter()
                .map(|model| ModelInfo::new(&**provider, model, &favorites_index))
        })
        .collect();

    let all: Vec<ModelInfo> = providers
        .iter()
        .flat_map(|provider| {
            provider
                .provided_models(cx)
                .into_iter()
                .map(|model| ModelInfo::new(&**provider, model, &favorites_index))
        })
        .collect();

    GroupedModels::new(all, recommended)
}

type FavoritesIndex = HashMap<LanguageModelProviderId, HashSet<LanguageModelId>>;

#[derive(Clone)]
enum ProviderIcon {
    Name(IconName),
    Path(SharedString),
}

impl ProviderIcon {
    fn from_provider(provider: &dyn LanguageModelProvider) -> Self {
        if let Some(path) = provider.icon_path() {
            Self::Path(path)
        } else {
            Self::Name(provider.icon())
        }
    }
}

#[derive(Clone)]
struct ModelInfo {
    model: Arc<dyn LanguageModel>,
<<<<<<< HEAD
    icon: ProviderIcon,
=======
    icon: IconOrSvg,
>>>>>>> 6055b45e
    is_favorite: bool,
}

impl ModelInfo {
    fn new(
        provider: &dyn LanguageModelProvider,
        model: Arc<dyn LanguageModel>,
        favorites_index: &FavoritesIndex,
    ) -> Self {
        let is_favorite = favorites_index
            .get(&provider.id())
            .map_or(false, |set| set.contains(&model.id()));

        Self {
            model,
            icon: ProviderIcon::from_provider(provider),
            is_favorite,
        }
    }
}

pub struct LanguageModelPickerDelegate {
    on_model_changed: OnModelChanged,
    get_active_model: GetActiveModel,
    on_toggle_favorite: OnToggleFavorite,
    all_models: Arc<GroupedModels>,
    filtered_entries: Vec<LanguageModelPickerEntry>,
    selected_index: usize,
    _authenticate_all_providers_task: Task<()>,
    _refresh_models_task: Task<()>,
    popover_styles: bool,
    focus_handle: FocusHandle,
}

impl LanguageModelPickerDelegate {
    fn new(
        get_active_model: impl Fn(&App) -> Option<ConfiguredModel> + 'static,
        on_model_changed: impl Fn(Arc<dyn LanguageModel>, &mut App) + 'static,
        on_toggle_favorite: impl Fn(Arc<dyn LanguageModel>, bool, &App) + 'static,
        popover_styles: bool,
        focus_handle: FocusHandle,
        window: &mut Window,
        cx: &mut Context<Picker<Self>>,
    ) -> Self {
        let on_model_changed = Arc::new(on_model_changed);
        let models = all_models(cx);
        let entries = models.entries();

        Self {
            on_model_changed,
            all_models: Arc::new(models),
            selected_index: Self::get_active_model_index(&entries, get_active_model(cx)),
            filtered_entries: entries,
            get_active_model: Arc::new(get_active_model),
            on_toggle_favorite: Arc::new(on_toggle_favorite),
            _authenticate_all_providers_task: Self::authenticate_all_providers(cx),
            _refresh_models_task: {
                // Create a channel to signal when models need refreshing
                let (refresh_tx, mut refresh_rx) = mpsc::unbounded::<()>();

                // Subscribe to registry events and send refresh signals through the channel
                let registry = LanguageModelRegistry::global(cx);
                cx.subscribe(&registry, move |_picker, _, event, _cx| match event {
                    language_model::Event::ProviderStateChanged(_)
                    | language_model::Event::AddedProvider(_)
                    | language_model::Event::RemovedProvider(_)
                    | language_model::Event::ProvidersChanged => {
                        refresh_tx.unbounded_send(()).ok();
                    }
                    language_model::Event::DefaultModelChanged
                    | language_model::Event::InlineAssistantModelChanged
                    | language_model::Event::CommitMessageModelChanged
                    | language_model::Event::ThreadSummaryModelChanged => {}
                })
                .detach();

                // Spawn a task that listens for refresh signals and updates the picker
                cx.spawn_in(window, async move |this, cx| {
                    while let Some(()) = refresh_rx.next().await {
                        if this
                            .update_in(cx, |picker, window, cx| {
                                picker.delegate.all_models = Arc::new(all_models(cx));
                                picker.refresh(window, cx);
                            })
                            .is_err()
                        {
                            // Picker was dropped, exit the loop
                            break;
                        }
                    }
                })
            },
            popover_styles,
            focus_handle,
        }
    }

    fn get_active_model_index(
        entries: &[LanguageModelPickerEntry],
        active_model: Option<ConfiguredModel>,
    ) -> usize {
        entries
            .iter()
            .position(|entry| {
                if let LanguageModelPickerEntry::Model(model) = entry {
                    active_model
                        .as_ref()
                        .map(|active_model| {
                            active_model.model.id() == model.model.id()
                                && active_model.provider.id() == model.model.provider_id()
                        })
                        .unwrap_or_default()
                } else {
                    false
                }
            })
            .unwrap_or(0)
    }

    /// Authenticates all providers in the [`LanguageModelRegistry`].
    ///
    /// We do this so that we can populate the language selector with all of the
    /// models from the configured providers.
    fn authenticate_all_providers(cx: &mut App) -> Task<()> {
        let authenticate_all_providers = LanguageModelRegistry::global(cx)
            .read(cx)
            .visible_providers()
            .iter()
            .map(|provider| (provider.id(), provider.name(), provider.authenticate(cx)))
            .collect::<Vec<_>>();

        cx.spawn(async move |_cx| {
            for (provider_id, provider_name, authenticate_task) in authenticate_all_providers {
                if let Err(err) = authenticate_task.await {
                    if matches!(err, AuthenticateError::CredentialsNotFound) {
                        // Since we're authenticating these providers in the
                        // background for the purposes of populating the
                        // language selector, we don't care about providers
                        // where the credentials are not found.
                    } else {
                        // Some providers have noisy failure states that we
                        // don't want to spam the logs with every time the
                        // language model selector is initialized.
                        //
                        // Ideally these should have more clear failure modes
                        // that we know are safe to ignore here, like what we do
                        // with `CredentialsNotFound` above.
                        match provider_id.0.as_ref() {
                            "lmstudio" | "ollama" => {
                                // LM Studio and Ollama both make fetch requests to the local APIs to determine if they are "authenticated".
                                //
                                // These fail noisily, so we don't log them.
                            }
                            "copilot_chat" => {
                                // Copilot Chat returns an error if Copilot is not enabled, so we don't log those errors.
                            }
                            _ => {
                                log::error!(
                                    "Failed to authenticate provider: {}: {err:#}",
                                    provider_name.0
                                );
                            }
                        }
                    }
                }
            }
        })
    }

    pub fn active_model(&self, cx: &App) -> Option<ConfiguredModel> {
        (self.get_active_model)(cx)
    }

    pub fn cycle_favorite_models(&mut self, window: &mut Window, cx: &mut Context<Picker<Self>>) {
        if self.all_models.favorites.is_empty() {
            return;
        }

        let active_model = (self.get_active_model)(cx);
        let active_provider_id = active_model.as_ref().map(|m| m.provider.id());
        let active_model_id = active_model.as_ref().map(|m| m.model.id());

        let current_index = self
            .all_models
            .favorites
            .iter()
            .position(|info| {
                Some(info.model.provider_id()) == active_provider_id
                    && Some(info.model.id()) == active_model_id
            })
            .unwrap_or(usize::MAX);

        let next_index = if current_index == usize::MAX {
            0
        } else {
            (current_index + 1) % self.all_models.favorites.len()
        };

        let next_model = self.all_models.favorites[next_index].model.clone();

        (self.on_model_changed)(next_model, cx);

        // Align the picker selection with the newly-active model
        let new_index =
            Self::get_active_model_index(&self.filtered_entries, (self.get_active_model)(cx));
        self.set_selected_index(new_index, window, cx);
    }
}

struct GroupedModels {
    favorites: Vec<ModelInfo>,
    recommended: Vec<ModelInfo>,
    all: IndexMap<LanguageModelProviderId, Vec<ModelInfo>>,
}

impl GroupedModels {
    pub fn new(all: Vec<ModelInfo>, recommended: Vec<ModelInfo>) -> Self {
        let favorites = all
            .iter()
            .filter(|info| info.is_favorite)
            .cloned()
            .collect();

        let mut all_by_provider: IndexMap<_, Vec<ModelInfo>> = IndexMap::default();
        for model in all {
            let provider = model.model.provider_id();
            if let Some(models) = all_by_provider.get_mut(&provider) {
                models.push(model);
            } else {
                all_by_provider.insert(provider, vec![model]);
            }
        }

        Self {
            favorites,
            recommended,
            all: all_by_provider,
        }
    }

    fn entries(&self) -> Vec<LanguageModelPickerEntry> {
        let mut entries = Vec::new();

        if !self.favorites.is_empty() {
            entries.push(LanguageModelPickerEntry::Separator("Favorite".into()));
            for info in &self.favorites {
                entries.push(LanguageModelPickerEntry::Model(info.clone()));
            }
        }

        if !self.recommended.is_empty() {
            entries.push(LanguageModelPickerEntry::Separator("Recommended".into()));
            for info in &self.recommended {
                entries.push(LanguageModelPickerEntry::Model(info.clone()));
            }
        }

        for models in self.all.values() {
            if models.is_empty() {
                continue;
            }
            entries.push(LanguageModelPickerEntry::Separator(
                models[0].model.provider_name().0,
            ));
            for info in models {
                entries.push(LanguageModelPickerEntry::Model(info.clone()));
            }
        }

        entries
    }
}

enum LanguageModelPickerEntry {
    Model(ModelInfo),
    Separator(SharedString),
}

struct ModelMatcher {
    models: Vec<ModelInfo>,
    bg_executor: BackgroundExecutor,
    candidates: Vec<StringMatchCandidate>,
}

impl ModelMatcher {
    fn new(models: Vec<ModelInfo>, bg_executor: BackgroundExecutor) -> ModelMatcher {
        let candidates = Self::make_match_candidates(&models);
        Self {
            models,
            bg_executor,
            candidates,
        }
    }

    pub fn fuzzy_search(&self, query: &str) -> Vec<ModelInfo> {
        let mut matches = self.bg_executor.block(match_strings(
            &self.candidates,
            query,
            false,
            true,
            100,
            &Default::default(),
            self.bg_executor.clone(),
        ));

        let sorting_key = |mat: &StringMatch| {
            let candidate = &self.candidates[mat.candidate_id];
            (Reverse(OrderedFloat(mat.score)), candidate.id)
        };
        matches.sort_unstable_by_key(sorting_key);

        let matched_models: Vec<_> = matches
            .into_iter()
            .map(|mat| self.models[mat.candidate_id].clone())
            .collect();

        matched_models
    }

    pub fn exact_search(&self, query: &str) -> Vec<ModelInfo> {
        self.models
            .iter()
            .filter(|m| {
                m.model
                    .name()
                    .0
                    .to_lowercase()
                    .contains(&query.to_lowercase())
            })
            .cloned()
            .collect::<Vec<_>>()
    }

    fn make_match_candidates(model_infos: &Vec<ModelInfo>) -> Vec<StringMatchCandidate> {
        model_infos
            .iter()
            .enumerate()
            .map(|(index, model)| {
                StringMatchCandidate::new(
                    index,
                    &format!(
                        "{}/{}",
                        &model.model.provider_name().0,
                        &model.model.name().0
                    ),
                )
            })
            .collect::<Vec<_>>()
    }
}

impl PickerDelegate for LanguageModelPickerDelegate {
    type ListItem = AnyElement;

    fn match_count(&self) -> usize {
        self.filtered_entries.len()
    }

    fn selected_index(&self) -> usize {
        self.selected_index
    }

    fn set_selected_index(&mut self, ix: usize, _: &mut Window, cx: &mut Context<Picker<Self>>) {
        self.selected_index = ix.min(self.filtered_entries.len().saturating_sub(1));
        cx.notify();
    }

    fn can_select(
        &mut self,
        ix: usize,
        _window: &mut Window,
        _cx: &mut Context<Picker<Self>>,
    ) -> bool {
        match self.filtered_entries.get(ix) {
            Some(LanguageModelPickerEntry::Model(_)) => true,
            Some(LanguageModelPickerEntry::Separator(_)) | None => false,
        }
    }

    fn placeholder_text(&self, _window: &mut Window, _cx: &mut App) -> Arc<str> {
        "Select a model…".into()
    }

    fn update_matches(
        &mut self,
        query: String,
        window: &mut Window,
        cx: &mut Context<Picker<Self>>,
    ) -> Task<()> {
        let all_models = self.all_models.clone();
        let active_model = (self.get_active_model)(cx);
        let bg_executor = cx.background_executor();

        let language_model_registry = LanguageModelRegistry::global(cx);

        let configured_providers = language_model_registry
            .read(cx)
            .visible_providers()
            .into_iter()
            .filter(|provider| provider.is_authenticated(cx))
            .collect::<Vec<_>>();

        let configured_provider_ids = configured_providers
            .iter()
            .map(|provider| provider.id())
            .collect::<Vec<_>>();

        let recommended_models = all_models
            .recommended
            .iter()
            .filter(|m| configured_provider_ids.contains(&m.model.provider_id()))
            .cloned()
            .collect::<Vec<_>>();

        let available_models = all_models
            .all
            .values()
            .flat_map(|models| models.iter())
            .filter(|m| configured_provider_ids.contains(&m.model.provider_id()))
            .cloned()
            .collect::<Vec<_>>();

        let matcher_rec = ModelMatcher::new(recommended_models, bg_executor.clone());
        let matcher_all = ModelMatcher::new(available_models, bg_executor.clone());

        let recommended = matcher_rec.exact_search(&query);
        let all = matcher_all.fuzzy_search(&query);

        let filtered_models = GroupedModels::new(all, recommended);

        cx.spawn_in(window, async move |this, cx| {
            this.update_in(cx, |this, window, cx| {
                this.delegate.filtered_entries = filtered_models.entries();
                // Finds the currently selected model in the list
                let new_index =
                    Self::get_active_model_index(&this.delegate.filtered_entries, active_model);
                this.set_selected_index(new_index, Some(picker::Direction::Down), true, window, cx);
                cx.notify();
            })
            .ok();
        })
    }

    fn confirm(&mut self, _secondary: bool, window: &mut Window, cx: &mut Context<Picker<Self>>) {
        if let Some(LanguageModelPickerEntry::Model(model_info)) =
            self.filtered_entries.get(self.selected_index)
        {
            let model = model_info.model.clone();
            (self.on_model_changed)(model.clone(), cx);

            let current_index = self.selected_index;
            self.set_selected_index(current_index, window, cx);

            cx.emit(DismissEvent);
        }
    }

    fn dismissed(&mut self, _: &mut Window, cx: &mut Context<Picker<Self>>) {
        cx.emit(DismissEvent);
    }

    fn render_match(
        &self,
        ix: usize,
        selected: bool,
        _: &mut Window,
        cx: &mut Context<Picker<Self>>,
    ) -> Option<Self::ListItem> {
        match self.filtered_entries.get(ix)? {
            LanguageModelPickerEntry::Separator(title) => {
                Some(ModelSelectorHeader::new(title, ix > 1).into_any_element())
            }
            LanguageModelPickerEntry::Model(model_info) => {
                let active_model = (self.get_active_model)(cx);
                let active_provider_id = active_model.as_ref().map(|m| m.provider.id());
                let active_model_id = active_model.map(|m| m.model.id());

                let is_selected = Some(model_info.model.provider_id()) == active_provider_id
                    && Some(model_info.model.id()) == active_model_id;

                let is_favorite = model_info.is_favorite;
                let handle_action_click = {
                    let model = model_info.model.clone();
                    let on_toggle_favorite = self.on_toggle_favorite.clone();
                    move |cx: &App| on_toggle_favorite(model.clone(), !is_favorite, cx)
                };

                Some(
                    ModelSelectorListItem::new(ix, model_info.model.name().0)
                        .map(|this| match &model_info.icon {
<<<<<<< HEAD
                            ProviderIcon::Name(icon_name) => this.icon(*icon_name),
                            ProviderIcon::Path(icon_path) => this.icon_path(icon_path.clone()),
=======
                            IconOrSvg::Icon(icon_name) => this.icon(*icon_name),
                            IconOrSvg::Svg(icon_path) => this.icon_path(icon_path.clone()),
>>>>>>> 6055b45e
                        })
                        .is_selected(is_selected)
                        .is_focused(selected)
                        .is_favorite(is_favorite)
                        .on_toggle_favorite(handle_action_click)
                        .into_any_element(),
                )
            }
        }
    }

    fn render_footer(
        &self,
        _window: &mut Window,
        _cx: &mut Context<Picker<Self>>,
    ) -> Option<gpui::AnyElement> {
        let focus_handle = self.focus_handle.clone();

        if !self.popover_styles {
            return None;
        }

        Some(ModelSelectorFooter::new(OpenSettings.boxed_clone(), focus_handle).into_any_element())
    }
}

#[cfg(test)]
mod tests {
    use super::*;
    use futures::{future::BoxFuture, stream::BoxStream};
    use gpui::{AsyncApp, TestAppContext, http_client};
    use language_model::{
        LanguageModelCompletionError, LanguageModelCompletionEvent, LanguageModelId,
        LanguageModelName, LanguageModelProviderId, LanguageModelProviderName,
        LanguageModelRequest, LanguageModelToolChoice,
    };
    use ui::IconName;

    #[derive(Clone)]
    struct TestLanguageModel {
        name: LanguageModelName,
        id: LanguageModelId,
        provider_id: LanguageModelProviderId,
        provider_name: LanguageModelProviderName,
    }

    impl TestLanguageModel {
        fn new(name: &str, provider: &str) -> Self {
            Self {
                name: LanguageModelName::from(name.to_string()),
                id: LanguageModelId::from(name.to_string()),
                provider_id: LanguageModelProviderId::from(provider.to_string()),
                provider_name: LanguageModelProviderName::from(provider.to_string()),
            }
        }
    }

    impl LanguageModel for TestLanguageModel {
        fn id(&self) -> LanguageModelId {
            self.id.clone()
        }

        fn name(&self) -> LanguageModelName {
            self.name.clone()
        }

        fn provider_id(&self) -> LanguageModelProviderId {
            self.provider_id.clone()
        }

        fn provider_name(&self) -> LanguageModelProviderName {
            self.provider_name.clone()
        }

        fn supports_tools(&self) -> bool {
            false
        }

        fn supports_tool_choice(&self, _choice: LanguageModelToolChoice) -> bool {
            false
        }

        fn supports_images(&self) -> bool {
            false
        }

        fn telemetry_id(&self) -> String {
            format!("{}/{}", self.provider_id.0, self.name.0)
        }

        fn max_token_count(&self) -> u64 {
            1000
        }

        fn count_tokens(
            &self,
            _: LanguageModelRequest,
            _: &App,
        ) -> BoxFuture<'static, http_client::Result<u64>> {
            unimplemented!()
        }

        fn stream_completion(
            &self,
            _: LanguageModelRequest,
            _: &AsyncApp,
        ) -> BoxFuture<
            'static,
            Result<
                BoxStream<
                    'static,
                    Result<LanguageModelCompletionEvent, LanguageModelCompletionError>,
                >,
                LanguageModelCompletionError,
            >,
        > {
            unimplemented!()
        }
    }

    fn create_models(model_specs: Vec<(&str, &str)>) -> Vec<ModelInfo> {
        create_models_with_favorites(model_specs, vec![])
    }

    fn create_models_with_favorites(
        model_specs: Vec<(&str, &str)>,
        favorites: Vec<(&str, &str)>,
    ) -> Vec<ModelInfo> {
        model_specs
            .into_iter()
            .map(|(provider, name)| {
                let is_favorite = favorites
                    .iter()
                    .any(|(fav_provider, fav_name)| *fav_provider == provider && *fav_name == name);
                ModelInfo {
                    model: Arc::new(TestLanguageModel::new(name, provider)),
<<<<<<< HEAD
                    icon: ProviderIcon::Name(IconName::Ai),
=======
                    icon: IconOrSvg::Icon(IconName::Ai),
>>>>>>> 6055b45e
                    is_favorite,
                }
            })
            .collect()
    }

    fn assert_models_eq(result: Vec<ModelInfo>, expected: Vec<&str>) {
        assert_eq!(
            result.len(),
            expected.len(),
            "Number of models doesn't match"
        );

        for (i, expected_name) in expected.iter().enumerate() {
            assert_eq!(
                result[i].model.telemetry_id(),
                *expected_name,
                "Model at position {} doesn't match expected model",
                i
            );
        }
    }

    #[gpui::test]
    fn test_exact_match(cx: &mut TestAppContext) {
        let models = create_models(vec![
            ("zed", "Claude 3.7 Sonnet"),
            ("zed", "Claude 3.7 Sonnet Thinking"),
            ("zed", "gpt-4.1"),
            ("zed", "gpt-4.1-nano"),
            ("openai", "gpt-3.5-turbo"),
            ("openai", "gpt-4.1"),
            ("openai", "gpt-4.1-nano"),
            ("ollama", "mistral"),
            ("ollama", "deepseek"),
        ]);
        let matcher = ModelMatcher::new(models, cx.background_executor.clone());

        // The order of models should be maintained, case doesn't matter
        let results = matcher.exact_search("GPT-4.1");
        assert_models_eq(
            results,
            vec![
                "zed/gpt-4.1",
                "zed/gpt-4.1-nano",
                "openai/gpt-4.1",
                "openai/gpt-4.1-nano",
            ],
        );
    }

    #[gpui::test]
    fn test_fuzzy_match(cx: &mut TestAppContext) {
        let models = create_models(vec![
            ("zed", "Claude 3.7 Sonnet"),
            ("zed", "Claude 3.7 Sonnet Thinking"),
            ("zed", "gpt-4.1"),
            ("zed", "gpt-4.1-nano"),
            ("openai", "gpt-3.5-turbo"),
            ("openai", "gpt-4.1"),
            ("openai", "gpt-4.1-nano"),
            ("ollama", "mistral"),
            ("ollama", "deepseek"),
        ]);
        let matcher = ModelMatcher::new(models, cx.background_executor.clone());

        // Results should preserve models order whenever possible.
        // In the case below, `zed/gpt-4.1` and `openai/gpt-4.1` have identical
        // similarity scores, but `zed/gpt-4.1` was higher in the models list,
        // so it should appear first in the results.
        let results = matcher.fuzzy_search("41");
        assert_models_eq(
            results,
            vec![
                "zed/gpt-4.1",
                "openai/gpt-4.1",
                "zed/gpt-4.1-nano",
                "openai/gpt-4.1-nano",
            ],
        );

        // Model provider should be searchable as well
        let results = matcher.fuzzy_search("ol"); // meaning "ollama"
        assert_models_eq(results, vec!["ollama/mistral", "ollama/deepseek"]);

        // Fuzzy search
        let results = matcher.fuzzy_search("z4n");
        assert_models_eq(results, vec!["zed/gpt-4.1-nano"]);
    }

    #[gpui::test]
    fn test_recommended_models_also_appear_in_other(_cx: &mut TestAppContext) {
        let recommended_models = create_models(vec![("zed", "claude")]);
        let all_models = create_models(vec![
            ("zed", "claude"), // Should also appear in "other"
            ("zed", "gemini"),
            ("copilot", "o3"),
        ]);

        let grouped_models = GroupedModels::new(all_models, recommended_models);

        let actual_all_models = grouped_models
            .all
            .values()
            .flatten()
            .cloned()
            .collect::<Vec<_>>();

        // Recommended models should also appear in "all"
        assert_models_eq(
            actual_all_models,
            vec!["zed/claude", "zed/gemini", "copilot/o3"],
        );
    }

    #[gpui::test]
    fn test_models_from_different_providers(_cx: &mut TestAppContext) {
        let recommended_models = create_models(vec![("zed", "claude")]);
        let all_models = create_models(vec![
            ("zed", "claude"), // Should also appear in "other"
            ("zed", "gemini"),
            ("copilot", "claude"), // Different provider, should appear in "other"
        ]);

        let grouped_models = GroupedModels::new(all_models, recommended_models);

        let actual_all_models = grouped_models
            .all
            .values()
            .flatten()
            .cloned()
            .collect::<Vec<_>>();

        // All models should appear in "all" regardless of recommended status
        assert_models_eq(
            actual_all_models,
            vec!["zed/claude", "zed/gemini", "copilot/claude"],
        );
    }

    #[gpui::test]
    fn test_favorites_section_appears_when_favorites_exist(_cx: &mut TestAppContext) {
        let recommended_models = create_models(vec![("zed", "claude")]);
        let all_models = create_models_with_favorites(
            vec![("zed", "claude"), ("zed", "gemini"), ("openai", "gpt-4")],
            vec![("zed", "gemini")],
        );

        let grouped_models = GroupedModels::new(all_models, recommended_models);
        let entries = grouped_models.entries();

        assert!(matches!(
            entries.first(),
            Some(LanguageModelPickerEntry::Separator(s)) if s == "Favorite"
        ));

        assert_models_eq(grouped_models.favorites, vec!["zed/gemini"]);
    }

    #[gpui::test]
    fn test_no_favorites_section_when_no_favorites(_cx: &mut TestAppContext) {
        let recommended_models = create_models(vec![("zed", "claude")]);
        let all_models = create_models(vec![("zed", "claude"), ("zed", "gemini")]);

        let grouped_models = GroupedModels::new(all_models, recommended_models);
        let entries = grouped_models.entries();

        assert!(matches!(
            entries.first(),
            Some(LanguageModelPickerEntry::Separator(s)) if s == "Recommended"
        ));

        assert!(grouped_models.favorites.is_empty());
    }

    #[gpui::test]
    fn test_models_have_correct_actions(_cx: &mut TestAppContext) {
        let recommended_models =
            create_models_with_favorites(vec![("zed", "claude")], vec![("zed", "claude")]);
        let all_models = create_models_with_favorites(
            vec![("zed", "claude"), ("zed", "gemini"), ("openai", "gpt-4")],
            vec![("zed", "claude")],
        );

        let grouped_models = GroupedModels::new(all_models, recommended_models);
        let entries = grouped_models.entries();

        for entry in &entries {
            if let LanguageModelPickerEntry::Model(info) = entry {
                if info.model.telemetry_id() == "zed/claude" {
                    assert!(info.is_favorite, "zed/claude should be a favorite");
                } else {
                    assert!(
                        !info.is_favorite,
                        "{} should not be a favorite",
                        info.model.telemetry_id()
                    );
                }
            }
        }
    }

    #[gpui::test]
    fn test_favorites_appear_in_other_sections(_cx: &mut TestAppContext) {
        let favorites = vec![("zed", "gemini"), ("openai", "gpt-4")];

        let recommended_models =
            create_models_with_favorites(vec![("zed", "claude")], favorites.clone());

        let all_models = create_models_with_favorites(
            vec![
                ("zed", "claude"),
                ("zed", "gemini"),
                ("openai", "gpt-4"),
                ("openai", "gpt-3.5"),
            ],
            favorites,
        );

        let grouped_models = GroupedModels::new(all_models, recommended_models);

        assert_models_eq(grouped_models.favorites, vec!["zed/gemini", "openai/gpt-4"]);
        assert_models_eq(grouped_models.recommended, vec!["zed/claude"]);
        assert_models_eq(
            grouped_models.all.values().flatten().cloned().collect(),
            vec!["zed/claude", "zed/gemini", "openai/gpt-4", "openai/gpt-3.5"],
        );
    }
}<|MERGE_RESOLUTION|>--- conflicted
+++ resolved
@@ -91,29 +91,9 @@
 type FavoritesIndex = HashMap<LanguageModelProviderId, HashSet<LanguageModelId>>;
 
 #[derive(Clone)]
-enum ProviderIcon {
-    Name(IconName),
-    Path(SharedString),
-}
-
-impl ProviderIcon {
-    fn from_provider(provider: &dyn LanguageModelProvider) -> Self {
-        if let Some(path) = provider.icon_path() {
-            Self::Path(path)
-        } else {
-            Self::Name(provider.icon())
-        }
-    }
-}
-
-#[derive(Clone)]
 struct ModelInfo {
     model: Arc<dyn LanguageModel>,
-<<<<<<< HEAD
-    icon: ProviderIcon,
-=======
     icon: IconOrSvg,
->>>>>>> 6055b45e
     is_favorite: bool,
 }
 
@@ -129,7 +109,7 @@
 
         Self {
             model,
-            icon: ProviderIcon::from_provider(provider),
+            icon: provider.icon(),
             is_favorite,
         }
     }
@@ -604,13 +584,8 @@
                 Some(
                     ModelSelectorListItem::new(ix, model_info.model.name().0)
                         .map(|this| match &model_info.icon {
-<<<<<<< HEAD
-                            ProviderIcon::Name(icon_name) => this.icon(*icon_name),
-                            ProviderIcon::Path(icon_path) => this.icon_path(icon_path.clone()),
-=======
                             IconOrSvg::Icon(icon_name) => this.icon(*icon_name),
                             IconOrSvg::Svg(icon_path) => this.icon_path(icon_path.clone()),
->>>>>>> 6055b45e
                         })
                         .is_selected(is_selected)
                         .is_focused(selected)
@@ -747,11 +722,7 @@
                     .any(|(fav_provider, fav_name)| *fav_provider == provider && *fav_name == name);
                 ModelInfo {
                     model: Arc::new(TestLanguageModel::new(name, provider)),
-<<<<<<< HEAD
-                    icon: ProviderIcon::Name(IconName::Ai),
-=======
                     icon: IconOrSvg::Icon(IconName::Ai),
->>>>>>> 6055b45e
                     is_favorite,
                 }
             })
