--- conflicted
+++ resolved
@@ -1,20 +1,12 @@
 use std::{cmp::Reverse, sync::Arc};
 
-<<<<<<< HEAD
-use collections::IndexMap;
-use futures::{StreamExt, channel::mpsc};
-=======
 use agent_settings::AgentSettings;
 use collections::{HashMap, HashSet, IndexMap};
->>>>>>> b22ccfaf
+use futures::{StreamExt, channel::mpsc};
 use fuzzy::{StringMatch, StringMatchCandidate, match_strings};
 use gpui::{Action, AnyElement, App, BackgroundExecutor, DismissEvent, FocusHandle, Task};
 use language_model::{
-<<<<<<< HEAD
-    AuthenticateError, ConfiguredModel, LanguageModel, LanguageModelProvider,
-=======
     AuthenticateError, ConfiguredModel, LanguageModel, LanguageModelId, LanguageModelProvider,
->>>>>>> b22ccfaf
     LanguageModelProviderId, LanguageModelRegistry,
 };
 use ordered_float::OrderedFloat;
@@ -61,13 +53,8 @@
 }
 
 fn all_models(cx: &App) -> GroupedModels {
-<<<<<<< HEAD
-    let providers = LanguageModelRegistry::global(cx)
-        .read(cx)
-        .visible_providers();
-=======
     let lm_registry = LanguageModelRegistry::global(cx).read(cx);
-    let providers = lm_registry.providers();
+    let providers = lm_registry.visible_providers();
 
     let mut favorites_index = FavoritesIndex::default();
 
@@ -77,7 +64,6 @@
             .or_default()
             .insert(sel.model.clone().into());
     }
->>>>>>> b22ccfaf
 
     let recommended = providers
         .iter()
@@ -85,14 +71,7 @@
             provider
                 .recommended_models(cx)
                 .into_iter()
-<<<<<<< HEAD
-                .map(|model| ModelInfo {
-                    model,
-                    icon: ProviderIcon::from_provider(provider.as_ref()),
-                })
-=======
                 .map(|model| ModelInfo::new(&**provider, model, &favorites_index))
->>>>>>> b22ccfaf
         })
         .collect();
 
@@ -102,14 +81,7 @@
             provider
                 .provided_models(cx)
                 .into_iter()
-<<<<<<< HEAD
-                .map(|model| ModelInfo {
-                    model,
-                    icon: ProviderIcon::from_provider(provider.as_ref()),
-                })
-=======
                 .map(|model| ModelInfo::new(&**provider, model, &favorites_index))
->>>>>>> b22ccfaf
         })
         .collect();
 
@@ -137,10 +109,7 @@
 #[derive(Clone)]
 struct ModelInfo {
     model: Arc<dyn LanguageModel>,
-<<<<<<< HEAD
     icon: ProviderIcon,
-=======
-    icon: IconName,
     is_favorite: bool,
 }
 
@@ -156,11 +125,10 @@
 
         Self {
             model,
-            icon: provider.icon(),
+            icon: ProviderIcon::from_provider(provider),
             is_favorite,
         }
     }
->>>>>>> b22ccfaf
 }
 
 pub struct LanguageModelPickerDelegate {
@@ -630,42 +598,15 @@
                 };
 
                 Some(
-<<<<<<< HEAD
-                    ListItem::new(ix)
-                        .inset(true)
-                        .spacing(ListItemSpacing::Sparse)
-                        .toggle_state(selected)
-                        .child(
-                            h_flex()
-                                .w_full()
-                                .gap_1p5()
-                                .child(match &model_info.icon {
-                                    ProviderIcon::Name(icon_name) => Icon::new(*icon_name)
-                                        .color(model_icon_color)
-                                        .size(IconSize::Small),
-                                    ProviderIcon::Path(icon_path) => {
-                                        Icon::from_external_svg(icon_path.clone())
-                                            .color(model_icon_color)
-                                            .size(IconSize::Small)
-                                    }
-                                })
-                                .child(Label::new(model_info.model.name().0).truncate()),
-                        )
-                        .end_slot(div().pr_3().when(is_selected, |this| {
-                            this.child(
-                                Icon::new(IconName::Check)
-                                    .color(Color::Accent)
-                                    .size(IconSize::Small),
-                            )
-                        }))
-=======
                     ModelSelectorListItem::new(ix, model_info.model.name().0)
-                        .icon(model_info.icon)
+                        .map(|this| match &model_info.icon {
+                            ProviderIcon::Name(icon_name) => this.icon(*icon_name),
+                            ProviderIcon::Path(icon_path) => this.icon_path(icon_path.clone()),
+                        })
                         .is_selected(is_selected)
                         .is_focused(selected)
                         .is_favorite(is_favorite)
                         .on_toggle_favorite(handle_action_click)
->>>>>>> b22ccfaf
                         .into_any_element(),
                 )
             }
@@ -791,21 +732,15 @@
     ) -> Vec<ModelInfo> {
         model_specs
             .into_iter()
-<<<<<<< HEAD
-            .map(|(provider, name)| ModelInfo {
-                model: Arc::new(TestLanguageModel::new(name, provider)),
-                icon: ProviderIcon::Name(IconName::Ai),
-=======
             .map(|(provider, name)| {
                 let is_favorite = favorites
                     .iter()
                     .any(|(fav_provider, fav_name)| *fav_provider == provider && *fav_name == name);
                 ModelInfo {
                     model: Arc::new(TestLanguageModel::new(name, provider)),
-                    icon: IconName::Ai,
+                    icon: ProviderIcon::Name(IconName::Ai),
                     is_favorite,
                 }
->>>>>>> b22ccfaf
             })
             .collect()
     }
