--- conflicted
+++ resolved
@@ -2232,18 +2232,10 @@
             .default_model()
             .map(|default| default.provider);
 
-<<<<<<< HEAD
-        let provider_icon_path = active_provider.as_ref().and_then(|p| p.icon_path());
-        let provider_icon_name = match &active_provider {
-            Some(provider) => provider.icon(),
-            None => IconName::Ai,
-        };
-=======
         let provider_icon = active_provider
             .as_ref()
             .map(|p| p.icon())
             .unwrap_or(IconOrSvg::Icon(IconName::Ai));
->>>>>>> 6055b45e
 
         let focus_handle = self.editor().focus_handle(cx);
 
@@ -2253,16 +2245,9 @@
             (Color::Muted, IconName::ChevronDown)
         };
 
-<<<<<<< HEAD
-        let provider_icon_element = if let Some(icon_path) = provider_icon_path {
-            Icon::from_external_svg(icon_path)
-        } else {
-            Icon::new(provider_icon_name)
-=======
         let provider_icon_element = match provider_icon {
             IconOrSvg::Svg(path) => Icon::from_external_svg(path),
             IconOrSvg::Icon(name) => Icon::new(name),
->>>>>>> 6055b45e
         }
         .color(color)
         .size(IconSize::XSmall);
