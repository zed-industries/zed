--- conflicted
+++ resolved
@@ -2,21 +2,16 @@
 use collections::VecDeque;
 use editor::ToOffset as _;
 use editor::actions::Paste;
-<<<<<<< HEAD
 use editor::code_context_menus::CodeContextMenu;
 use editor::display_map::EditorMargins;
-=======
-use editor::display_map::{CreaseId, EditorMargins};
-use editor::{Addon, AnchorRangeExt as _, MultiBufferOffset};
->>>>>>> b41eb3cd
 use editor::{
     ContextMenuOptions, Editor, EditorElement, EditorEvent, EditorMode, EditorStyle, MultiBuffer,
     actions::{MoveDown, MoveUp},
 };
 use fs::Fs;
 use gpui::{
-    AnyElement, App, ClipboardEntry, Context, CursorStyle, Entity, EventEmitter, FocusHandle,
-    Focusable, Subscription, TextStyle, WeakEntity, Window,
+    AnyElement, App, Context, CursorStyle, Entity, EventEmitter, FocusHandle, Focusable,
+    Subscription, TextStyle, WeakEntity, Window,
 };
 use language_model::{LanguageModel, LanguageModelRegistry};
 use parking_lot::Mutex;
@@ -37,7 +32,7 @@
 use crate::completion_provider::{
     PromptCompletionProvider, PromptCompletionProviderDelegate, PromptContextType,
 };
-use crate::mention_set::{MentionSet, insert_pasted_images};
+use crate::mention_set::MentionSet;
 use crate::terminal_codegen::TerminalCodegen;
 use crate::{CycleNextInlineAssist, CyclePreviousInlineAssist, ModelUsageContext};
 
@@ -295,34 +290,8 @@
         self.editor.read(cx).text(cx)
     }
 
-    fn paste(&mut self, _: &Paste, window: &mut Window, cx: &mut Context<Self>) {
-        let images = cx
-            .read_from_clipboard()
-            .map(|item| {
-                item.into_entries()
-                    .filter_map(|entry| {
-                        if let ClipboardEntry::Image(image) = entry {
-                            Some(image)
-                        } else {
-                            None
-                        }
-                    })
-                    .collect::<Vec<_>>()
-            })
-            .unwrap_or_default();
-
-        if images.is_empty() {
-            return;
-        }
-        cx.stop_propagation();
-
-        insert_pasted_images(
-            images,
-            self.editor.clone(),
-            self.mention_set.clone(),
-            window,
-            cx,
-        );
+    fn paste(&mut self, _: &Paste, _window: &mut Window, _cx: &mut Context<Self>) {
+        //todo
     }
 
     fn handle_prompt_editor_events(
@@ -385,7 +354,7 @@
                 let snapshot = editor.display_snapshot(cx);
                 let cursor = editor.selections.newest::<text::Point>(&snapshot).head();
                 let offset = cursor.to_offset(&snapshot);
-                if offset > 0 {
+                if offset.0 > 0 {
                     snapshot
                         .buffer_snapshot()
                         .reversed_chars_at(offset)
@@ -1182,160 +1151,4 @@
             GenerationMode::Transform => "Accept Transform",
         }
     }
-<<<<<<< HEAD
-=======
-}
-
-/// Stored information that can be used to resurrect a context crease when creating an editor for a past message.
-#[derive(Clone, Debug)]
-pub struct MessageCrease {
-    pub range: Range<MultiBufferOffset>,
-    pub icon_path: SharedString,
-    pub label: SharedString,
-    /// None for a deserialized message, Some otherwise.
-    pub context: Option<AgentContextHandle>,
-}
-
-#[derive(Default)]
-pub struct ContextCreasesAddon {
-    creases: HashMap<AgentContextKey, Vec<(CreaseId, SharedString)>>,
-    _subscription: Option<Subscription>,
-}
-
-impl Addon for ContextCreasesAddon {
-    fn to_any(&self) -> &dyn std::any::Any {
-        self
-    }
-
-    fn to_any_mut(&mut self) -> Option<&mut dyn std::any::Any> {
-        Some(self)
-    }
-}
-
-impl ContextCreasesAddon {
-    pub fn new() -> Self {
-        Self {
-            creases: HashMap::default(),
-            _subscription: None,
-        }
-    }
-
-    pub fn add_creases(
-        &mut self,
-        context_store: &Entity<ContextStore>,
-        key: AgentContextKey,
-        creases: impl IntoIterator<Item = (CreaseId, SharedString)>,
-        cx: &mut Context<Editor>,
-    ) {
-        self.creases.entry(key).or_default().extend(creases);
-        self._subscription = Some(
-            cx.subscribe(context_store, |editor, _, event, cx| match event {
-                ContextStoreEvent::ContextRemoved(key) => {
-                    let Some(this) = editor.addon_mut::<Self>() else {
-                        return;
-                    };
-                    let (crease_ids, replacement_texts): (Vec<_>, Vec<_>) = this
-                        .creases
-                        .remove(key)
-                        .unwrap_or_default()
-                        .into_iter()
-                        .unzip();
-                    let ranges = editor
-                        .remove_creases(crease_ids, cx)
-                        .into_iter()
-                        .map(|(_, range)| range)
-                        .collect::<Vec<_>>();
-                    editor.unfold_ranges(&ranges, false, false, cx);
-                    editor.edit(ranges.into_iter().zip(replacement_texts), cx);
-                    cx.notify();
-                }
-            }),
-        )
-    }
-
-    pub fn into_inner(self) -> HashMap<AgentContextKey, Vec<(CreaseId, SharedString)>> {
-        self.creases
-    }
-}
-
-pub fn extract_message_creases(
-    editor: &mut Editor,
-    cx: &mut Context<'_, Editor>,
-) -> Vec<MessageCrease> {
-    let buffer_snapshot = editor.buffer().read(cx).snapshot(cx);
-    let mut contexts_by_crease_id = editor
-        .addon_mut::<ContextCreasesAddon>()
-        .map(std::mem::take)
-        .unwrap_or_default()
-        .into_inner()
-        .into_iter()
-        .flat_map(|(key, creases)| {
-            let context = key.0;
-            creases
-                .into_iter()
-                .map(move |(id, _)| (id, context.clone()))
-        })
-        .collect::<HashMap<_, _>>();
-    // Filter the addon's list of creases based on what the editor reports,
-    // since the addon might have removed creases in it.
-
-    editor.display_map.update(cx, |display_map, cx| {
-        display_map
-            .snapshot(cx)
-            .crease_snapshot
-            .creases()
-            .filter_map(|(id, crease)| {
-                Some((
-                    id,
-                    (
-                        crease.range().to_offset(&buffer_snapshot),
-                        crease.metadata()?.clone(),
-                    ),
-                ))
-            })
-            .map(|(id, (range, metadata))| {
-                let context = contexts_by_crease_id.remove(&id);
-                MessageCrease {
-                    range,
-                    context,
-                    label: metadata.label,
-                    icon_path: metadata.icon_path,
-                }
-            })
-            .collect()
-    })
-}
-
-pub fn insert_message_creases(
-    editor: &mut Editor,
-    message_creases: &[MessageCrease],
-    context_store: &Entity<ContextStore>,
-    window: &mut Window,
-    cx: &mut Context<'_, Editor>,
-) {
-    let buffer_snapshot = editor.buffer().read(cx).snapshot(cx);
-    let creases = message_creases
-        .iter()
-        .map(|crease| {
-            let start = buffer_snapshot.anchor_after(crease.range.start);
-            let end = buffer_snapshot.anchor_before(crease.range.end);
-            crease_for_mention(
-                crease.label.clone(),
-                crease.icon_path.clone(),
-                start..end,
-                cx.weak_entity(),
-            )
-        })
-        .collect::<Vec<_>>();
-    let ids = editor.insert_creases(creases.clone(), cx);
-    editor.fold_creases(creases, false, window, cx);
-    if let Some(addon) = editor.addon_mut::<ContextCreasesAddon>() {
-        for (crease, id) in message_creases.iter().zip(ids) {
-            if let Some(context) = crease.context.as_ref() {
-                let key = AgentContextKey(context.clone());
-                addon.add_creases(context_store, key, vec![(id, crease.label.clone())], cx);
-            }
-        }
-    }
->>>>>>> b41eb3cd
 }