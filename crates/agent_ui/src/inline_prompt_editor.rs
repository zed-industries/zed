--- conflicted
+++ resolved
@@ -11,13 +11,8 @@
 use feature_flags::{FeatureFlag, FeatureFlagAppExt};
 use fs::Fs;
 use gpui::{
-<<<<<<< HEAD
-    AnyElement, App, ClipboardItem, Context, CursorStyle, Entity, EventEmitter, FocusHandle,
-    Focusable, Subscription, TextStyle, WeakEntity, Window, actions,
-=======
-    AnyElement, App, Context, Entity, EventEmitter, FocusHandle, Focusable, Subscription,
-    TextStyle, TextStyleRefinement, WeakEntity, Window,
->>>>>>> 5dd8561b
+    AnyElement, App, ClipboardItem, Context, Entity, EventEmitter, FocusHandle, Focusable,
+    Subscription, TextStyle, TextStyleRefinement, WeakEntity, Window, actions,
 };
 use language_model::{LanguageModel, LanguageModelRegistry};
 use markdown::{HeadingLevelStyles, Markdown, MarkdownElement, MarkdownStyle};
