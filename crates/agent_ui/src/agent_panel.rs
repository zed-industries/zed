use std::cell::RefCell;
use std::ops::Range;
use std::path::Path;
use std::rc::Rc;
use std::sync::Arc;
use std::time::Duration;

use agent_servers::AgentServer;
use db::kvp::{Dismissable, KEY_VALUE_STORE};
use serde::{Deserialize, Serialize};

use crate::NewExternalAgentThread;
use crate::agent_diff::AgentDiffThread;
use crate::{
    AddContextServer, AgentDiffPane, ContinueThread, ContinueWithBurnMode,
    DeleteRecentlyOpenThread, ExpandMessageEditor, Follow, InlineAssistant, NewTextThread,
    NewThread, OpenActiveThreadAsMarkdown, OpenAgentDiff, OpenHistory, ResetTrialEndUpsell,
    ResetTrialUpsell, ToggleBurnMode, ToggleContextPicker, ToggleNavigationMenu, ToggleOptionsMenu,
    acp::AcpThreadView,
    active_thread::{self, ActiveThread, ActiveThreadEvent},
    agent_configuration::{AgentConfiguration, AssistantConfigurationEvent},
    agent_diff::AgentDiff,
    message_editor::{MessageEditor, MessageEditorEvent},
    slash_command::SlashCommandCompletionProvider,
    text_thread_editor::{
        AgentPanelDelegate, TextThreadEditor, humanize_token_count, make_lsp_adapter_delegate,
        render_remaining_tokens,
    },
    thread_history::{HistoryEntryElement, ThreadHistory},
    ui::{AgentOnboardingModal, EndTrialUpsell},
};
use agent::{
    Thread, ThreadError, ThreadEvent, ThreadId, ThreadSummary, TokenUsageRatio,
    context_store::ContextStore,
    history_store::{HistoryEntryId, HistoryStore},
    thread_store::{TextThreadStore, ThreadStore},
};
use agent_settings::{AgentDockPosition, AgentSettings, CompletionMode, DefaultView};
use ai_onboarding::AgentPanelOnboarding;
use anyhow::{Result, anyhow};
use assistant_context::{AssistantContext, ContextEvent, ContextSummary};
use assistant_slash_command::SlashCommandWorkingSet;
use assistant_tool::ToolWorkingSet;
use client::{UserStore, zed_urls};
use editor::{Anchor, AnchorRangeExt as _, Editor, EditorEvent, MultiBuffer};
use feature_flags::{self, FeatureFlagAppExt};
use fs::Fs;
use gpui::{
    Action, Animation, AnimationExt as _, AnyElement, App, AsyncWindowContext, ClipboardItem,
    Corner, DismissEvent, Entity, EventEmitter, ExternalPaths, FocusHandle, Focusable, Hsla,
    KeyContext, Pixels, Subscription, Task, UpdateGlobal, WeakEntity, prelude::*,
    pulsating_between,
};
use language::LanguageRegistry;
<<<<<<< HEAD
use language_model::{ConfigurationError, LanguageModelProviderTosView, LanguageModelRegistry};
=======
use language_model::{
    ConfigurationError, ConfiguredModel, LanguageModelProviderTosView, LanguageModelRegistry,
    ZED_CLOUD_PROVIDER_ID,
};
>>>>>>> 6a24b247
use project::{Project, ProjectPath, Worktree};
use prompt_store::{PromptBuilder, PromptStore, UserPromptId};
use proto::Plan;
use rules_library::{RulesLibrary, open_rules_library};
use search::{BufferSearchBar, buffer_search};
use settings::{Settings, update_settings_file};
use theme::ThemeSettings;
use time::UtcOffset;
use ui::utils::WithRemSize;
use ui::{
<<<<<<< HEAD
    Banner, Callout, ContextMenu, ElevationIndex, KeyBinding, PopoverMenu, PopoverMenuHandle,
    ProgressBar, Tab, Tooltip, prelude::*,
=======
    Banner, Button, Callout, CheckboxWithLabel, ContextMenu, ElevationIndex, IconPosition,
    KeyBinding, PopoverMenu, PopoverMenuHandle, ProgressBar, Tab, Tooltip, Vector, VectorName,
    prelude::*,
>>>>>>> 6a24b247
};
use util::ResultExt as _;
use workspace::{
    CollaboratorId, DraggedSelection, DraggedTab, ToggleZoom, ToolbarItemView, Workspace,
    dock::{DockPosition, Panel, PanelEvent},
};
use zed_actions::{
    DecreaseBufferFontSize, IncreaseBufferFontSize, ResetBufferFontSize,
    agent::{OpenConfiguration, OpenOnboardingModal, ResetOnboarding, ToggleModelSelector},
    assistant::{OpenRulesLibrary, ToggleFocus},
};
use zed_llm_client::{CompletionIntent, UsageLimit};

const AGENT_PANEL_KEY: &str = "agent_panel";

#[derive(Serialize, Deserialize)]
struct SerializedAgentPanel {
    width: Option<Pixels>,
}

pub fn init(cx: &mut App) {
    cx.observe_new(
        |workspace: &mut Workspace, _window, _cx: &mut Context<Workspace>| {
            workspace
                .register_action(|workspace, action: &NewThread, window, cx| {
                    if let Some(panel) = workspace.panel::<AgentPanel>(cx) {
                        panel.update(cx, |panel, cx| panel.new_thread(action, window, cx));
                        workspace.focus_panel::<AgentPanel>(window, cx);
                    }
                })
                .register_action(|workspace, _: &OpenHistory, window, cx| {
                    if let Some(panel) = workspace.panel::<AgentPanel>(cx) {
                        workspace.focus_panel::<AgentPanel>(window, cx);
                        panel.update(cx, |panel, cx| panel.open_history(window, cx));
                    }
                })
                .register_action(|workspace, _: &OpenConfiguration, window, cx| {
                    if let Some(panel) = workspace.panel::<AgentPanel>(cx) {
                        workspace.focus_panel::<AgentPanel>(window, cx);
                        panel.update(cx, |panel, cx| panel.open_configuration(window, cx));
                    }
                })
                .register_action(|workspace, _: &NewTextThread, window, cx| {
                    if let Some(panel) = workspace.panel::<AgentPanel>(cx) {
                        workspace.focus_panel::<AgentPanel>(window, cx);
                        panel.update(cx, |panel, cx| panel.new_prompt_editor(window, cx));
                    }
                })
                .register_action(|workspace, action: &NewExternalAgentThread, window, cx| {
                    if let Some(panel) = workspace.panel::<AgentPanel>(cx) {
                        workspace.focus_panel::<AgentPanel>(window, cx);
                        panel.update(cx, |panel, cx| {
                            panel.new_external_thread(action.agent, window, cx)
                        });
                    }
                })
                .register_action(|workspace, action: &OpenRulesLibrary, window, cx| {
                    if let Some(panel) = workspace.panel::<AgentPanel>(cx) {
                        workspace.focus_panel::<AgentPanel>(window, cx);
                        panel.update(cx, |panel, cx| {
                            panel.deploy_rules_library(action, window, cx)
                        });
                    }
                })
                .register_action(|workspace, _: &OpenAgentDiff, window, cx| {
                    if let Some(panel) = workspace.panel::<AgentPanel>(cx) {
                        workspace.focus_panel::<AgentPanel>(window, cx);
                        match &panel.read(cx).active_view {
                            ActiveView::Thread { thread, .. } => {
                                let thread = thread.read(cx).thread().clone();
                                AgentDiffPane::deploy_in_workspace(thread, workspace, window, cx);
                            }
                            ActiveView::ExternalAgentThread { .. }
                            | ActiveView::TextThread { .. }
                            | ActiveView::History
                            | ActiveView::Configuration => {}
                        }
                    }
                })
                .register_action(|workspace, _: &Follow, window, cx| {
                    workspace.follow(CollaboratorId::Agent, window, cx);
                })
                .register_action(|workspace, _: &ExpandMessageEditor, window, cx| {
                    let Some(panel) = workspace.panel::<AgentPanel>(cx) else {
                        return;
                    };
                    workspace.focus_panel::<AgentPanel>(window, cx);
                    panel.update(cx, |panel, cx| {
                        if let Some(message_editor) = panel.active_message_editor() {
                            message_editor.update(cx, |editor, cx| {
                                editor.expand_message_editor(&ExpandMessageEditor, window, cx);
                            });
                        }
                    });
                })
                .register_action(|workspace, _: &ToggleNavigationMenu, window, cx| {
                    if let Some(panel) = workspace.panel::<AgentPanel>(cx) {
                        workspace.focus_panel::<AgentPanel>(window, cx);
                        panel.update(cx, |panel, cx| {
                            panel.toggle_navigation_menu(&ToggleNavigationMenu, window, cx);
                        });
                    }
                })
                .register_action(|workspace, _: &ToggleOptionsMenu, window, cx| {
                    if let Some(panel) = workspace.panel::<AgentPanel>(cx) {
                        workspace.focus_panel::<AgentPanel>(window, cx);
                        panel.update(cx, |panel, cx| {
                            panel.toggle_options_menu(&ToggleOptionsMenu, window, cx);
                        });
                    }
                })
                .register_action(|workspace, _: &OpenOnboardingModal, window, cx| {
                    AgentOnboardingModal::toggle(workspace, window, cx)
                })
                .register_action(|_workspace, _: &ResetOnboarding, window, cx| {
                    window.dispatch_action(workspace::RestoreBanner.boxed_clone(), cx);
                    window.refresh();
                })
                .register_action(|_workspace, _: &ResetTrialUpsell, _window, cx| {
                    OnboardingUpsell::set_dismissed(false, cx);
                })
                .register_action(|_workspace, _: &ResetTrialEndUpsell, _window, cx| {
                    TrialEndUpsell::set_dismissed(false, cx);
                });
        },
    )
    .detach();
}

enum ActiveView {
    Thread {
        thread: Entity<ActiveThread>,
        change_title_editor: Entity<Editor>,
        message_editor: Entity<MessageEditor>,
        _subscriptions: Vec<gpui::Subscription>,
    },
    ExternalAgentThread {
        thread_view: Entity<AcpThreadView>,
    },
    TextThread {
        context_editor: Entity<TextThreadEditor>,
        title_editor: Entity<Editor>,
        buffer_search_bar: Entity<BufferSearchBar>,
        _subscriptions: Vec<gpui::Subscription>,
    },
    History,
    Configuration,
}

enum WhichFontSize {
    AgentFont,
    BufferFont,
    None,
}

impl ActiveView {
    pub fn which_font_size_used(&self) -> WhichFontSize {
        match self {
            ActiveView::Thread { .. }
            | ActiveView::ExternalAgentThread { .. }
            | ActiveView::History => WhichFontSize::AgentFont,
            ActiveView::TextThread { .. } => WhichFontSize::BufferFont,
            ActiveView::Configuration => WhichFontSize::None,
        }
    }

    pub fn thread(
        active_thread: Entity<ActiveThread>,
        message_editor: Entity<MessageEditor>,
        window: &mut Window,
        cx: &mut Context<AgentPanel>,
    ) -> Self {
        let summary = active_thread.read(cx).summary(cx).or_default();

        let editor = cx.new(|cx| {
            let mut editor = Editor::single_line(window, cx);
            editor.set_text(summary.clone(), window, cx);
            editor
        });

        let subscriptions = vec![
            cx.subscribe(&message_editor, |this, _, event, cx| match event {
                MessageEditorEvent::Changed | MessageEditorEvent::EstimatedTokenCount => {
                    cx.notify();
                }
                MessageEditorEvent::ScrollThreadToBottom => match &this.active_view {
                    ActiveView::Thread { thread, .. } => {
                        thread.update(cx, |thread, cx| {
                            thread.scroll_to_bottom(cx);
                        });
                    }
                    ActiveView::ExternalAgentThread { .. } => {}
                    ActiveView::TextThread { .. }
                    | ActiveView::History
                    | ActiveView::Configuration => {}
                },
            }),
            window.subscribe(&editor, cx, {
                {
                    let thread = active_thread.clone();
                    move |editor, event, window, cx| match event {
                        EditorEvent::BufferEdited => {
                            let new_summary = editor.read(cx).text(cx);

                            thread.update(cx, |thread, cx| {
                                thread.thread().update(cx, |thread, cx| {
                                    thread.set_summary(new_summary, cx);
                                });
                            })
                        }
                        EditorEvent::Blurred => {
                            if editor.read(cx).text(cx).is_empty() {
                                let summary = thread.read(cx).summary(cx).or_default();

                                editor.update(cx, |editor, cx| {
                                    editor.set_text(summary, window, cx);
                                });
                            }
                        }
                        _ => {}
                    }
                }
            }),
            cx.subscribe(&active_thread, |_, _, event, cx| match &event {
                ActiveThreadEvent::EditingMessageTokenCountChanged => {
                    cx.notify();
                }
            }),
            cx.subscribe_in(&active_thread.read(cx).thread().clone(), window, {
                let editor = editor.clone();
                move |_, thread, event, window, cx| match event {
                    ThreadEvent::SummaryGenerated => {
                        let summary = thread.read(cx).summary().or_default();

                        editor.update(cx, |editor, cx| {
                            editor.set_text(summary, window, cx);
                        })
                    }
                    ThreadEvent::MessageAdded(_) => {
                        cx.notify();
                    }
                    _ => {}
                }
            }),
        ];

        Self::Thread {
            change_title_editor: editor,
            thread: active_thread,
            message_editor: message_editor,
            _subscriptions: subscriptions,
        }
    }

    pub fn prompt_editor(
        context_editor: Entity<TextThreadEditor>,
        history_store: Entity<HistoryStore>,
        language_registry: Arc<LanguageRegistry>,
        window: &mut Window,
        cx: &mut App,
    ) -> Self {
        let title = context_editor.read(cx).title(cx).to_string();

        let editor = cx.new(|cx| {
            let mut editor = Editor::single_line(window, cx);
            editor.set_text(title, window, cx);
            editor
        });

        // This is a workaround for `editor.set_text` emitting a `BufferEdited` event, which would
        // cause a custom summary to be set. The presence of this custom summary would cause
        // summarization to not happen.
        let mut suppress_first_edit = true;

        let subscriptions = vec![
            window.subscribe(&editor, cx, {
                {
                    let context_editor = context_editor.clone();
                    move |editor, event, window, cx| match event {
                        EditorEvent::BufferEdited => {
                            if suppress_first_edit {
                                suppress_first_edit = false;
                                return;
                            }
                            let new_summary = editor.read(cx).text(cx);

                            context_editor.update(cx, |context_editor, cx| {
                                context_editor
                                    .context()
                                    .update(cx, |assistant_context, cx| {
                                        assistant_context.set_custom_summary(new_summary, cx);
                                    })
                            })
                        }
                        EditorEvent::Blurred => {
                            if editor.read(cx).text(cx).is_empty() {
                                let summary = context_editor
                                    .read(cx)
                                    .context()
                                    .read(cx)
                                    .summary()
                                    .or_default();

                                editor.update(cx, |editor, cx| {
                                    editor.set_text(summary, window, cx);
                                });
                            }
                        }
                        _ => {}
                    }
                }
            }),
            window.subscribe(&context_editor.read(cx).context().clone(), cx, {
                let editor = editor.clone();
                move |assistant_context, event, window, cx| match event {
                    ContextEvent::SummaryGenerated => {
                        let summary = assistant_context.read(cx).summary().or_default();

                        editor.update(cx, |editor, cx| {
                            editor.set_text(summary, window, cx);
                        })
                    }
                    ContextEvent::PathChanged { old_path, new_path } => {
                        history_store.update(cx, |history_store, cx| {
                            if let Some(old_path) = old_path {
                                history_store
                                    .replace_recently_opened_text_thread(old_path, new_path, cx);
                            } else {
                                history_store.push_recently_opened_entry(
                                    HistoryEntryId::Context(new_path.clone()),
                                    cx,
                                );
                            }
                        });
                    }
                    _ => {}
                }
            }),
        ];

        let buffer_search_bar =
            cx.new(|cx| BufferSearchBar::new(Some(language_registry), window, cx));
        buffer_search_bar.update(cx, |buffer_search_bar, cx| {
            buffer_search_bar.set_active_pane_item(Some(&context_editor), window, cx)
        });

        Self::TextThread {
            context_editor,
            title_editor: editor,
            buffer_search_bar,
            _subscriptions: subscriptions,
        }
    }
}

pub struct AgentPanel {
    workspace: WeakEntity<Workspace>,
    user_store: Entity<UserStore>,
    project: Entity<Project>,
    fs: Arc<dyn Fs>,
    language_registry: Arc<LanguageRegistry>,
    thread_store: Entity<ThreadStore>,
    _default_model_subscription: Subscription,
    context_store: Entity<TextThreadStore>,
    prompt_store: Option<Entity<PromptStore>>,
    inline_assist_context_store: Entity<ContextStore>,
    configuration: Option<Entity<AgentConfiguration>>,
    configuration_subscription: Option<Subscription>,
    local_timezone: UtcOffset,
    active_view: ActiveView,
    acp_message_history:
        Rc<RefCell<crate::acp::MessageHistory<agentic_coding_protocol::SendUserMessageParams>>>,
    previous_view: Option<ActiveView>,
    history_store: Entity<HistoryStore>,
    history: Entity<ThreadHistory>,
    hovered_recent_history_item: Option<usize>,
    new_thread_menu_handle: PopoverMenuHandle<ContextMenu>,
    agent_panel_menu_handle: PopoverMenuHandle<ContextMenu>,
    assistant_navigation_menu_handle: PopoverMenuHandle<ContextMenu>,
    assistant_navigation_menu: Option<Entity<ContextMenu>>,
    width: Option<Pixels>,
    height: Option<Pixels>,
    zoomed: bool,
    pending_serialization: Option<Task<Result<()>>>,
    onboarding: Entity<AgentPanelOnboarding>,
}

impl AgentPanel {
    fn serialize(&mut self, cx: &mut Context<Self>) {
        let width = self.width;
        self.pending_serialization = Some(cx.background_spawn(async move {
            KEY_VALUE_STORE
                .write_kvp(
                    AGENT_PANEL_KEY.into(),
                    serde_json::to_string(&SerializedAgentPanel { width })?,
                )
                .await?;
            anyhow::Ok(())
        }));
    }
    pub fn load(
        workspace: WeakEntity<Workspace>,
        prompt_builder: Arc<PromptBuilder>,
        mut cx: AsyncWindowContext,
    ) -> Task<Result<Entity<Self>>> {
        let prompt_store = cx.update(|_window, cx| PromptStore::global(cx));
        cx.spawn(async move |cx| {
            let prompt_store = match prompt_store {
                Ok(prompt_store) => prompt_store.await.ok(),
                Err(_) => None,
            };
            let tools = cx.new(|_| ToolWorkingSet::default())?;
            let thread_store = workspace
                .update(cx, |workspace, cx| {
                    let project = workspace.project().clone();
                    ThreadStore::load(
                        project,
                        tools.clone(),
                        prompt_store.clone(),
                        prompt_builder.clone(),
                        cx,
                    )
                })?
                .await?;

            let slash_commands = Arc::new(SlashCommandWorkingSet::default());
            let context_store = workspace
                .update(cx, |workspace, cx| {
                    let project = workspace.project().clone();
                    assistant_context::ContextStore::new(
                        project,
                        prompt_builder.clone(),
                        slash_commands,
                        cx,
                    )
                })?
                .await?;

            let serialized_panel = if let Some(panel) = cx
                .background_spawn(async move { KEY_VALUE_STORE.read_kvp(AGENT_PANEL_KEY) })
                .await
                .log_err()
                .flatten()
            {
                Some(serde_json::from_str::<SerializedAgentPanel>(&panel)?)
            } else {
                None
            };

            let panel = workspace.update_in(cx, |workspace, window, cx| {
                let panel = cx.new(|cx| {
                    Self::new(
                        workspace,
                        thread_store,
                        context_store,
                        prompt_store,
                        window,
                        cx,
                    )
                });
                if let Some(serialized_panel) = serialized_panel {
                    panel.update(cx, |panel, cx| {
                        panel.width = serialized_panel.width.map(|w| w.round());
                        cx.notify();
                    });
                }
                panel
            })?;

            Ok(panel)
        })
    }

    fn new(
        workspace: &Workspace,
        thread_store: Entity<ThreadStore>,
        context_store: Entity<TextThreadStore>,
        prompt_store: Option<Entity<PromptStore>>,
        window: &mut Window,
        cx: &mut Context<Self>,
    ) -> Self {
        let thread = thread_store.update(cx, |this, cx| this.create_thread(cx));
        let fs = workspace.app_state().fs.clone();
        let user_store = workspace.app_state().user_store.clone();
        let project = workspace.project();
        let language_registry = project.read(cx).languages().clone();
        let client = workspace.client().clone();
        let workspace = workspace.weak_handle();
        let weak_self = cx.entity().downgrade();

        let message_editor_context_store =
            cx.new(|_cx| ContextStore::new(project.downgrade(), Some(thread_store.downgrade())));
        let inline_assist_context_store =
            cx.new(|_cx| ContextStore::new(project.downgrade(), Some(thread_store.downgrade())));

        let message_editor = cx.new(|cx| {
            MessageEditor::new(
                fs.clone(),
                workspace.clone(),
                user_store.clone(),
                message_editor_context_store.clone(),
                prompt_store.clone(),
                thread_store.downgrade(),
                context_store.downgrade(),
                thread.clone(),
                window,
                cx,
            )
        });

        let thread_id = thread.read(cx).id().clone();
        let history_store = cx.new(|cx| {
            HistoryStore::new(
                thread_store.clone(),
                context_store.clone(),
                [HistoryEntryId::Thread(thread_id)],
                cx,
            )
        });

        cx.observe(&history_store, |_, _, cx| cx.notify()).detach();

        let active_thread = cx.new(|cx| {
            ActiveThread::new(
                thread.clone(),
                thread_store.clone(),
                context_store.clone(),
                message_editor_context_store.clone(),
                language_registry.clone(),
                workspace.clone(),
                window,
                cx,
            )
        });

        let panel_type = AgentSettings::get_global(cx).default_view;
        let active_view = match panel_type {
            DefaultView::Thread => ActiveView::thread(active_thread, message_editor, window, cx),
            DefaultView::TextThread => {
                let context =
                    context_store.update(cx, |context_store, cx| context_store.create(cx));
                let lsp_adapter_delegate = make_lsp_adapter_delegate(&project.clone(), cx).unwrap();
                let context_editor = cx.new(|cx| {
                    let mut editor = TextThreadEditor::for_context(
                        context,
                        fs.clone(),
                        workspace.clone(),
                        project.clone(),
                        lsp_adapter_delegate,
                        window,
                        cx,
                    );
                    editor.insert_default_prompt(window, cx);
                    editor
                });
                ActiveView::prompt_editor(
                    context_editor,
                    history_store.clone(),
                    language_registry.clone(),
                    window,
                    cx,
                )
            }
        };

        AgentDiff::set_active_thread(&workspace, thread.clone(), window, cx);

        let weak_panel = weak_self.clone();

        window.defer(cx, move |window, cx| {
            let panel = weak_panel.clone();
            let assistant_navigation_menu =
                ContextMenu::build_persistent(window, cx, move |mut menu, _window, cx| {
                    if let Some(panel) = panel.upgrade() {
                        menu = Self::populate_recently_opened_menu_section(menu, panel, cx);
                    }
                    menu.action("View All", Box::new(OpenHistory))
                        .end_slot_action(DeleteRecentlyOpenThread.boxed_clone())
                        .fixed_width(px(320.).into())
                        .keep_open_on_confirm(false)
                        .key_context("NavigationMenu")
                });
            weak_panel
                .update(cx, |panel, cx| {
                    cx.subscribe_in(
                        &assistant_navigation_menu,
                        window,
                        |_, menu, _: &DismissEvent, window, cx| {
                            menu.update(cx, |menu, _| {
                                menu.clear_selected();
                            });
                            cx.focus_self(window);
                        },
                    )
                    .detach();
                    panel.assistant_navigation_menu = Some(assistant_navigation_menu);
                })
                .ok();
        });

        let _default_model_subscription = cx.subscribe(
            &LanguageModelRegistry::global(cx),
            |this, _, event: &language_model::Event, cx| match event {
                language_model::Event::DefaultModelChanged => match &this.active_view {
                    ActiveView::Thread { thread, .. } => {
                        thread
                            .read(cx)
                            .thread()
                            .clone()
                            .update(cx, |thread, cx| thread.get_or_init_configured_model(cx));
                    }
                    ActiveView::ExternalAgentThread { .. }
                    | ActiveView::TextThread { .. }
                    | ActiveView::History
                    | ActiveView::Configuration => {}
                },
                _ => {}
            },
        );

        let onboarding = cx.new(|cx| {
            AgentPanelOnboarding::new(
                user_store.clone(),
                client,
                |_window, cx| {
                    OnboardingUpsell::set_dismissed(true, cx);
                },
                cx,
            )
        });

        Self {
            active_view,
            workspace,
            user_store,
            project: project.clone(),
            fs: fs.clone(),
            language_registry,
            thread_store: thread_store.clone(),
            _default_model_subscription,
            context_store,
            prompt_store,
            configuration: None,
            configuration_subscription: None,
            local_timezone: UtcOffset::from_whole_seconds(
                chrono::Local::now().offset().local_minus_utc(),
            )
            .unwrap(),
            inline_assist_context_store,
            previous_view: None,
            acp_message_history: Default::default(),
            history_store: history_store.clone(),
            history: cx.new(|cx| ThreadHistory::new(weak_self, history_store, window, cx)),
            hovered_recent_history_item: None,
            new_thread_menu_handle: PopoverMenuHandle::default(),
            agent_panel_menu_handle: PopoverMenuHandle::default(),
            assistant_navigation_menu_handle: PopoverMenuHandle::default(),
            assistant_navigation_menu: None,
            width: None,
            height: None,
            zoomed: false,
            pending_serialization: None,
            onboarding,
        }
    }

    pub fn toggle_focus(
        workspace: &mut Workspace,
        _: &ToggleFocus,
        window: &mut Window,
        cx: &mut Context<Workspace>,
    ) {
        if workspace
            .panel::<Self>(cx)
            .is_some_and(|panel| panel.read(cx).enabled(cx))
        {
            workspace.toggle_panel_focus::<Self>(window, cx);
        }
    }

    pub(crate) fn local_timezone(&self) -> UtcOffset {
        self.local_timezone
    }

    pub(crate) fn prompt_store(&self) -> &Option<Entity<PromptStore>> {
        &self.prompt_store
    }

    pub(crate) fn inline_assist_context_store(&self) -> &Entity<ContextStore> {
        &self.inline_assist_context_store
    }

    pub(crate) fn thread_store(&self) -> &Entity<ThreadStore> {
        &self.thread_store
    }

    pub(crate) fn text_thread_store(&self) -> &Entity<TextThreadStore> {
        &self.context_store
    }

    fn cancel(&mut self, _: &editor::actions::Cancel, window: &mut Window, cx: &mut Context<Self>) {
        match &self.active_view {
            ActiveView::Thread { thread, .. } => {
                thread.update(cx, |thread, cx| thread.cancel_last_completion(window, cx));
            }
            ActiveView::ExternalAgentThread { thread_view, .. } => {
                thread_view.update(cx, |thread_element, cx| thread_element.cancel(cx));
            }
            ActiveView::TextThread { .. } | ActiveView::History | ActiveView::Configuration => {}
        }
    }

    fn active_message_editor(&self) -> Option<&Entity<MessageEditor>> {
        match &self.active_view {
            ActiveView::Thread { message_editor, .. } => Some(message_editor),
            ActiveView::ExternalAgentThread { .. }
            | ActiveView::TextThread { .. }
            | ActiveView::History
            | ActiveView::Configuration => None,
        }
    }

    fn new_thread(&mut self, action: &NewThread, window: &mut Window, cx: &mut Context<Self>) {
        // Preserve chat box text when using creating new thread
        let preserved_text = self
            .active_message_editor()
            .map(|editor| editor.read(cx).get_text(cx).trim().to_string());

        let thread = self
            .thread_store
            .update(cx, |this, cx| this.create_thread(cx));

        let context_store = cx.new(|_cx| {
            ContextStore::new(
                self.project.downgrade(),
                Some(self.thread_store.downgrade()),
            )
        });

        if let Some(other_thread_id) = action.from_thread_id.clone() {
            let other_thread_task = self.thread_store.update(cx, |this, cx| {
                this.open_thread(&other_thread_id, window, cx)
            });

            cx.spawn({
                let context_store = context_store.clone();

                async move |_panel, cx| {
                    let other_thread = other_thread_task.await?;

                    context_store.update(cx, |this, cx| {
                        this.add_thread(other_thread, false, cx);
                    })?;
                    anyhow::Ok(())
                }
            })
            .detach_and_log_err(cx);
        }

        let active_thread = cx.new(|cx| {
            ActiveThread::new(
                thread.clone(),
                self.thread_store.clone(),
                self.context_store.clone(),
                context_store.clone(),
                self.language_registry.clone(),
                self.workspace.clone(),
                window,
                cx,
            )
        });

        let message_editor = cx.new(|cx| {
            MessageEditor::new(
                self.fs.clone(),
                self.workspace.clone(),
                self.user_store.clone(),
                context_store.clone(),
                self.prompt_store.clone(),
                self.thread_store.downgrade(),
                self.context_store.downgrade(),
                thread.clone(),
                window,
                cx,
            )
        });

        if let Some(text) = preserved_text {
            message_editor.update(cx, |editor, cx| {
                editor.set_text(text, window, cx);
            });
        }

        message_editor.focus_handle(cx).focus(window);

        let thread_view = ActiveView::thread(active_thread.clone(), message_editor, window, cx);
        self.set_active_view(thread_view, window, cx);

        AgentDiff::set_active_thread(&self.workspace, thread.clone(), window, cx);
    }

    fn new_prompt_editor(&mut self, window: &mut Window, cx: &mut Context<Self>) {
        let context = self
            .context_store
            .update(cx, |context_store, cx| context_store.create(cx));
        let lsp_adapter_delegate = make_lsp_adapter_delegate(&self.project, cx)
            .log_err()
            .flatten();

        let context_editor = cx.new(|cx| {
            let mut editor = TextThreadEditor::for_context(
                context,
                self.fs.clone(),
                self.workspace.clone(),
                self.project.clone(),
                lsp_adapter_delegate,
                window,
                cx,
            );
            editor.insert_default_prompt(window, cx);
            editor
        });

        self.set_active_view(
            ActiveView::prompt_editor(
                context_editor.clone(),
                self.history_store.clone(),
                self.language_registry.clone(),
                window,
                cx,
            ),
            window,
            cx,
        );
        context_editor.focus_handle(cx).focus(window);
    }

    fn new_external_thread(
        &mut self,
        agent_choice: Option<crate::ExternalAgent>,
        window: &mut Window,
        cx: &mut Context<Self>,
    ) {
        let workspace = self.workspace.clone();
        let project = self.project.clone();
        let message_history = self.acp_message_history.clone();

        const LAST_USED_EXTERNAL_AGENT_KEY: &str = "agent_panel__last_used_external_agent";

        #[derive(Default, Serialize, Deserialize)]
        struct LastUsedExternalAgent {
            agent: crate::ExternalAgent,
        }

        cx.spawn_in(window, async move |this, cx| {
            let server: Rc<dyn AgentServer> = match agent_choice {
                Some(agent) => {
                    cx.background_spawn(async move {
                        if let Some(serialized) =
                            serde_json::to_string(&LastUsedExternalAgent { agent }).log_err()
                        {
                            KEY_VALUE_STORE
                                .write_kvp(LAST_USED_EXTERNAL_AGENT_KEY.to_string(), serialized)
                                .await
                                .log_err();
                        }
                    })
                    .detach();

                    agent.server()
                }
                None => cx
                    .background_spawn(async move {
                        KEY_VALUE_STORE.read_kvp(LAST_USED_EXTERNAL_AGENT_KEY)
                    })
                    .await
                    .log_err()
                    .flatten()
                    .and_then(|value| {
                        serde_json::from_str::<LastUsedExternalAgent>(&value).log_err()
                    })
                    .unwrap_or_default()
                    .agent
                    .server(),
            };

            this.update_in(cx, |this, window, cx| {
                let thread_view = cx.new(|cx| {
                    crate::acp::AcpThreadView::new(
                        server,
                        workspace.clone(),
                        project,
                        message_history,
                        window,
                        cx,
                    )
                });

                this.set_active_view(
                    ActiveView::ExternalAgentThread {
                        thread_view: thread_view.clone(),
                    },
                    window,
                    cx,
                );
            })
        })
        .detach_and_log_err(cx);
    }

    fn deploy_rules_library(
        &mut self,
        action: &OpenRulesLibrary,
        _window: &mut Window,
        cx: &mut Context<Self>,
    ) {
        open_rules_library(
            self.language_registry.clone(),
            Box::new(PromptLibraryInlineAssist::new(self.workspace.clone())),
            Rc::new(|| {
                Rc::new(SlashCommandCompletionProvider::new(
                    Arc::new(SlashCommandWorkingSet::default()),
                    None,
                    None,
                ))
            }),
            action
                .prompt_to_select
                .map(|uuid| UserPromptId(uuid).into()),
            cx,
        )
        .detach_and_log_err(cx);
    }

    fn open_history(&mut self, window: &mut Window, cx: &mut Context<Self>) {
        if matches!(self.active_view, ActiveView::History) {
            if let Some(previous_view) = self.previous_view.take() {
                self.set_active_view(previous_view, window, cx);
            }
        } else {
            self.thread_store
                .update(cx, |thread_store, cx| thread_store.reload(cx))
                .detach_and_log_err(cx);
            self.set_active_view(ActiveView::History, window, cx);
        }
        cx.notify();
    }

    pub(crate) fn open_saved_prompt_editor(
        &mut self,
        path: Arc<Path>,
        window: &mut Window,
        cx: &mut Context<Self>,
    ) -> Task<Result<()>> {
        let context = self
            .context_store
            .update(cx, |store, cx| store.open_local_context(path, cx));
        cx.spawn_in(window, async move |this, cx| {
            let context = context.await?;
            this.update_in(cx, |this, window, cx| {
                this.open_prompt_editor(context, window, cx);
            })
        })
    }

    pub(crate) fn open_prompt_editor(
        &mut self,
        context: Entity<AssistantContext>,
        window: &mut Window,
        cx: &mut Context<Self>,
    ) {
        let lsp_adapter_delegate = make_lsp_adapter_delegate(&self.project.clone(), cx)
            .log_err()
            .flatten();
        let editor = cx.new(|cx| {
            TextThreadEditor::for_context(
                context,
                self.fs.clone(),
                self.workspace.clone(),
                self.project.clone(),
                lsp_adapter_delegate,
                window,
                cx,
            )
        });
        self.set_active_view(
            ActiveView::prompt_editor(
                editor.clone(),
                self.history_store.clone(),
                self.language_registry.clone(),
                window,
                cx,
            ),
            window,
            cx,
        );
    }

    pub(crate) fn open_thread_by_id(
        &mut self,
        thread_id: &ThreadId,
        window: &mut Window,
        cx: &mut Context<Self>,
    ) -> Task<Result<()>> {
        let open_thread_task = self
            .thread_store
            .update(cx, |this, cx| this.open_thread(thread_id, window, cx));
        cx.spawn_in(window, async move |this, cx| {
            let thread = open_thread_task.await?;
            this.update_in(cx, |this, window, cx| {
                this.open_thread(thread, window, cx);
                anyhow::Ok(())
            })??;
            Ok(())
        })
    }

    pub(crate) fn open_thread(
        &mut self,
        thread: Entity<Thread>,
        window: &mut Window,
        cx: &mut Context<Self>,
    ) {
        let context_store = cx.new(|_cx| {
            ContextStore::new(
                self.project.downgrade(),
                Some(self.thread_store.downgrade()),
            )
        });

        let active_thread = cx.new(|cx| {
            ActiveThread::new(
                thread.clone(),
                self.thread_store.clone(),
                self.context_store.clone(),
                context_store.clone(),
                self.language_registry.clone(),
                self.workspace.clone(),
                window,
                cx,
            )
        });

        let message_editor = cx.new(|cx| {
            MessageEditor::new(
                self.fs.clone(),
                self.workspace.clone(),
                self.user_store.clone(),
                context_store,
                self.prompt_store.clone(),
                self.thread_store.downgrade(),
                self.context_store.downgrade(),
                thread.clone(),
                window,
                cx,
            )
        });
        message_editor.focus_handle(cx).focus(window);

        let thread_view = ActiveView::thread(active_thread.clone(), message_editor, window, cx);
        self.set_active_view(thread_view, window, cx);
        AgentDiff::set_active_thread(&self.workspace, thread.clone(), window, cx);
    }

    pub fn go_back(&mut self, _: &workspace::GoBack, window: &mut Window, cx: &mut Context<Self>) {
        match self.active_view {
            ActiveView::Configuration | ActiveView::History => {
                if let Some(previous_view) = self.previous_view.take() {
                    self.active_view = previous_view;

                    match &self.active_view {
                        ActiveView::Thread { message_editor, .. } => {
                            message_editor.focus_handle(cx).focus(window);
                        }
                        ActiveView::ExternalAgentThread { thread_view } => {
                            thread_view.focus_handle(cx).focus(window);
                        }
                        ActiveView::TextThread { context_editor, .. } => {
                            context_editor.focus_handle(cx).focus(window);
                        }
                        ActiveView::History | ActiveView::Configuration => {}
                    }
                }
                cx.notify();
            }
            _ => {}
        }
    }

    pub fn toggle_navigation_menu(
        &mut self,
        _: &ToggleNavigationMenu,
        window: &mut Window,
        cx: &mut Context<Self>,
    ) {
        self.assistant_navigation_menu_handle.toggle(window, cx);
    }

    pub fn toggle_options_menu(
        &mut self,
        _: &ToggleOptionsMenu,
        window: &mut Window,
        cx: &mut Context<Self>,
    ) {
        self.agent_panel_menu_handle.toggle(window, cx);
    }

    pub fn increase_font_size(
        &mut self,
        action: &IncreaseBufferFontSize,
        _: &mut Window,
        cx: &mut Context<Self>,
    ) {
        self.handle_font_size_action(action.persist, px(1.0), cx);
    }

    pub fn decrease_font_size(
        &mut self,
        action: &DecreaseBufferFontSize,
        _: &mut Window,
        cx: &mut Context<Self>,
    ) {
        self.handle_font_size_action(action.persist, px(-1.0), cx);
    }

    fn handle_font_size_action(&mut self, persist: bool, delta: Pixels, cx: &mut Context<Self>) {
        match self.active_view.which_font_size_used() {
            WhichFontSize::AgentFont => {
                if persist {
                    update_settings_file::<ThemeSettings>(
                        self.fs.clone(),
                        cx,
                        move |settings, cx| {
                            let agent_font_size =
                                ThemeSettings::get_global(cx).agent_font_size(cx) + delta;
                            let _ = settings
                                .agent_font_size
                                .insert(theme::clamp_font_size(agent_font_size).0);
                        },
                    );
                } else {
                    theme::adjust_agent_font_size(cx, |size| {
                        *size += delta;
                    });
                }
            }
            WhichFontSize::BufferFont => {
                // Prompt editor uses the buffer font size, so allow the action to propagate to the
                // default handler that changes that font size.
                cx.propagate();
            }
            WhichFontSize::None => {}
        }
    }

    pub fn reset_font_size(
        &mut self,
        action: &ResetBufferFontSize,
        _: &mut Window,
        cx: &mut Context<Self>,
    ) {
        if action.persist {
            update_settings_file::<ThemeSettings>(self.fs.clone(), cx, move |settings, _| {
                settings.agent_font_size = None;
            });
        } else {
            theme::reset_agent_font_size(cx);
        }
    }

    pub fn toggle_zoom(&mut self, _: &ToggleZoom, window: &mut Window, cx: &mut Context<Self>) {
        if self.zoomed {
            cx.emit(PanelEvent::ZoomOut);
        } else {
            if !self.focus_handle(cx).contains_focused(window, cx) {
                cx.focus_self(window);
            }
            cx.emit(PanelEvent::ZoomIn);
        }
    }

    pub fn open_agent_diff(
        &mut self,
        _: &OpenAgentDiff,
        window: &mut Window,
        cx: &mut Context<Self>,
    ) {
        match &self.active_view {
            ActiveView::Thread { thread, .. } => {
                let thread = thread.read(cx).thread().clone();
                self.workspace
                    .update(cx, |workspace, cx| {
                        AgentDiffPane::deploy_in_workspace(
                            AgentDiffThread::Native(thread),
                            workspace,
                            window,
                            cx,
                        )
                    })
                    .log_err();
            }
            ActiveView::ExternalAgentThread { .. }
            | ActiveView::TextThread { .. }
            | ActiveView::History
            | ActiveView::Configuration => {}
        }
    }

    pub(crate) fn open_configuration(&mut self, window: &mut Window, cx: &mut Context<Self>) {
        let context_server_store = self.project.read(cx).context_server_store();
        let tools = self.thread_store.read(cx).tools();
        let fs = self.fs.clone();

        self.set_active_view(ActiveView::Configuration, window, cx);
        self.configuration = Some(cx.new(|cx| {
            AgentConfiguration::new(
                fs,
                context_server_store,
                tools,
                self.language_registry.clone(),
                self.workspace.clone(),
                window,
                cx,
            )
        }));

        if let Some(configuration) = self.configuration.as_ref() {
            self.configuration_subscription = Some(cx.subscribe_in(
                configuration,
                window,
                Self::handle_agent_configuration_event,
            ));

            configuration.focus_handle(cx).focus(window);
        }
    }

    pub(crate) fn open_active_thread_as_markdown(
        &mut self,
        _: &OpenActiveThreadAsMarkdown,
        window: &mut Window,
        cx: &mut Context<Self>,
    ) {
        let Some(workspace) = self.workspace.upgrade() else {
            return;
        };

        match &self.active_view {
            ActiveView::Thread { thread, .. } => {
                active_thread::open_active_thread_as_markdown(
                    thread.read(cx).thread().clone(),
                    workspace,
                    window,
                    cx,
                )
                .detach_and_log_err(cx);
            }
            ActiveView::ExternalAgentThread { thread_view } => {
                thread_view
                    .update(cx, |thread_view, cx| {
                        thread_view.open_thread_as_markdown(workspace, window, cx)
                    })
                    .detach_and_log_err(cx);
            }
            ActiveView::TextThread { .. } | ActiveView::History | ActiveView::Configuration => {}
        }
    }

    fn handle_agent_configuration_event(
        &mut self,
        _entity: &Entity<AgentConfiguration>,
        event: &AssistantConfigurationEvent,
        window: &mut Window,
        cx: &mut Context<Self>,
    ) {
        match event {
            AssistantConfigurationEvent::NewThread(provider) => {
                if LanguageModelRegistry::read_global(cx)
                    .default_model()
                    .map_or(true, |model| model.provider.id() != provider.id())
                {
                    if let Some(model) = provider.default_model(cx) {
                        update_settings_file::<AgentSettings>(
                            self.fs.clone(),
                            cx,
                            move |settings, _| settings.set_model(model),
                        );
                    }
                }

                self.new_thread(&NewThread::default(), window, cx);
                if let Some((thread, model)) =
                    self.active_thread(cx).zip(provider.default_model(cx))
                {
                    thread.update(cx, |thread, cx| {
                        thread.set_configured_model(
                            Some(ConfiguredModel {
                                provider: provider.clone(),
                                model,
                            }),
                            cx,
                        );
                    });
                }
            }
        }
    }

    pub(crate) fn active_thread(&self, cx: &App) -> Option<Entity<Thread>> {
        match &self.active_view {
            ActiveView::Thread { thread, .. } => Some(thread.read(cx).thread().clone()),
            _ => None,
        }
    }

    pub(crate) fn delete_thread(
        &mut self,
        thread_id: &ThreadId,
        cx: &mut Context<Self>,
    ) -> Task<Result<()>> {
        self.thread_store
            .update(cx, |this, cx| this.delete_thread(thread_id, cx))
    }

    fn continue_conversation(&mut self, window: &mut Window, cx: &mut Context<Self>) {
        let ActiveView::Thread { thread, .. } = &self.active_view else {
            return;
        };

        let thread_state = thread.read(cx).thread().read(cx);
        if !thread_state.tool_use_limit_reached() {
            return;
        }

        let model = thread_state.configured_model().map(|cm| cm.model.clone());
        if let Some(model) = model {
            thread.update(cx, |active_thread, cx| {
                active_thread.thread().update(cx, |thread, cx| {
                    thread.insert_invisible_continue_message(cx);
                    thread.advance_prompt_id();
                    thread.send_to_model(
                        model,
                        CompletionIntent::UserPrompt,
                        Some(window.window_handle()),
                        cx,
                    );
                });
            });
        } else {
            log::warn!("No configured model available for continuation");
        }
    }

    fn toggle_burn_mode(
        &mut self,
        _: &ToggleBurnMode,
        _window: &mut Window,
        cx: &mut Context<Self>,
    ) {
        let ActiveView::Thread { thread, .. } = &self.active_view else {
            return;
        };

        thread.update(cx, |active_thread, cx| {
            active_thread.thread().update(cx, |thread, _cx| {
                let current_mode = thread.completion_mode();

                thread.set_completion_mode(match current_mode {
                    CompletionMode::Burn => CompletionMode::Normal,
                    CompletionMode::Normal => CompletionMode::Burn,
                });
            });
        });
    }

    pub(crate) fn active_context_editor(&self) -> Option<Entity<TextThreadEditor>> {
        match &self.active_view {
            ActiveView::TextThread { context_editor, .. } => Some(context_editor.clone()),
            _ => None,
        }
    }

    pub(crate) fn delete_context(
        &mut self,
        path: Arc<Path>,
        cx: &mut Context<Self>,
    ) -> Task<Result<()>> {
        self.context_store
            .update(cx, |this, cx| this.delete_local_context(path, cx))
    }

    fn set_active_view(
        &mut self,
        new_view: ActiveView,
        window: &mut Window,
        cx: &mut Context<Self>,
    ) {
        let current_is_history = matches!(self.active_view, ActiveView::History);
        let new_is_history = matches!(new_view, ActiveView::History);

        let current_is_config = matches!(self.active_view, ActiveView::Configuration);
        let new_is_config = matches!(new_view, ActiveView::Configuration);

        let current_is_special = current_is_history || current_is_config;
        let new_is_special = new_is_history || new_is_config;

        match &self.active_view {
            ActiveView::Thread { thread, .. } => {
                let thread = thread.read(cx);
                if thread.is_empty() {
                    let id = thread.thread().read(cx).id().clone();
                    self.history_store.update(cx, |store, cx| {
                        store.remove_recently_opened_thread(id, cx);
                    });
                }
            }
            _ => {}
        }

        match &new_view {
            ActiveView::Thread { thread, .. } => self.history_store.update(cx, |store, cx| {
                let id = thread.read(cx).thread().read(cx).id().clone();
                store.push_recently_opened_entry(HistoryEntryId::Thread(id), cx);
            }),
            ActiveView::TextThread { context_editor, .. } => {
                self.history_store.update(cx, |store, cx| {
                    if let Some(path) = context_editor.read(cx).context().read(cx).path() {
                        store.push_recently_opened_entry(HistoryEntryId::Context(path.clone()), cx)
                    }
                })
            }
            ActiveView::ExternalAgentThread { .. } => {}
            ActiveView::History | ActiveView::Configuration => {}
        }

        if current_is_special && !new_is_special {
            self.active_view = new_view;
        } else if !current_is_special && new_is_special {
            self.previous_view = Some(std::mem::replace(&mut self.active_view, new_view));
        } else {
            if !new_is_special {
                self.previous_view = None;
            }
            self.active_view = new_view;
        }

        self.acp_message_history.borrow_mut().reset_position();

        self.focus_handle(cx).focus(window);
    }

    fn populate_recently_opened_menu_section(
        mut menu: ContextMenu,
        panel: Entity<Self>,
        cx: &mut Context<ContextMenu>,
    ) -> ContextMenu {
        let entries = panel
            .read(cx)
            .history_store
            .read(cx)
            .recently_opened_entries(cx);

        if entries.is_empty() {
            return menu;
        }

        menu = menu.header("Recently Opened");

        for entry in entries {
            let title = entry.title().clone();
            let id = entry.id();

            menu = menu.entry_with_end_slot_on_hover(
                title,
                None,
                {
                    let panel = panel.downgrade();
                    let id = id.clone();
                    move |window, cx| {
                        let id = id.clone();
                        panel
                            .update(cx, move |this, cx| match id {
                                HistoryEntryId::Thread(id) => this
                                    .open_thread_by_id(&id, window, cx)
                                    .detach_and_log_err(cx),
                                HistoryEntryId::Context(path) => this
                                    .open_saved_prompt_editor(path.clone(), window, cx)
                                    .detach_and_log_err(cx),
                            })
                            .ok();
                    }
                },
                IconName::Close,
                "Close Entry".into(),
                {
                    let panel = panel.downgrade();
                    let id = id.clone();
                    move |_window, cx| {
                        panel
                            .update(cx, |this, cx| {
                                this.history_store.update(cx, |history_store, cx| {
                                    history_store.remove_recently_opened_entry(&id, cx);
                                });
                            })
                            .ok();
                    }
                },
            );
        }

        menu = menu.separator();

        menu
    }
}

impl Focusable for AgentPanel {
    fn focus_handle(&self, cx: &App) -> FocusHandle {
        match &self.active_view {
            ActiveView::Thread { message_editor, .. } => message_editor.focus_handle(cx),
            ActiveView::ExternalAgentThread { thread_view, .. } => thread_view.focus_handle(cx),
            ActiveView::History => self.history.focus_handle(cx),
            ActiveView::TextThread { context_editor, .. } => context_editor.focus_handle(cx),
            ActiveView::Configuration => {
                if let Some(configuration) = self.configuration.as_ref() {
                    configuration.focus_handle(cx)
                } else {
                    cx.focus_handle()
                }
            }
        }
    }
}

fn agent_panel_dock_position(cx: &App) -> DockPosition {
    match AgentSettings::get_global(cx).dock {
        AgentDockPosition::Left => DockPosition::Left,
        AgentDockPosition::Bottom => DockPosition::Bottom,
        AgentDockPosition::Right => DockPosition::Right,
    }
}

impl EventEmitter<PanelEvent> for AgentPanel {}

impl Panel for AgentPanel {
    fn persistent_name() -> &'static str {
        "AgentPanel"
    }

    fn position(&self, _window: &Window, cx: &App) -> DockPosition {
        agent_panel_dock_position(cx)
    }

    fn position_is_valid(&self, position: DockPosition) -> bool {
        position != DockPosition::Bottom
    }

    fn set_position(&mut self, position: DockPosition, _: &mut Window, cx: &mut Context<Self>) {
        settings::update_settings_file::<AgentSettings>(self.fs.clone(), cx, move |settings, _| {
            let dock = match position {
                DockPosition::Left => AgentDockPosition::Left,
                DockPosition::Bottom => AgentDockPosition::Bottom,
                DockPosition::Right => AgentDockPosition::Right,
            };
            settings.set_dock(dock);
        });
    }

    fn size(&self, window: &Window, cx: &App) -> Pixels {
        let settings = AgentSettings::get_global(cx);
        match self.position(window, cx) {
            DockPosition::Left | DockPosition::Right => {
                self.width.unwrap_or(settings.default_width)
            }
            DockPosition::Bottom => self.height.unwrap_or(settings.default_height),
        }
    }

    fn set_size(&mut self, size: Option<Pixels>, window: &mut Window, cx: &mut Context<Self>) {
        match self.position(window, cx) {
            DockPosition::Left | DockPosition::Right => self.width = size,
            DockPosition::Bottom => self.height = size,
        }
        self.serialize(cx);
        cx.notify();
    }

    fn set_active(&mut self, _active: bool, _window: &mut Window, _cx: &mut Context<Self>) {}

    fn remote_id() -> Option<proto::PanelId> {
        Some(proto::PanelId::AssistantPanel)
    }

    fn icon(&self, _window: &Window, cx: &App) -> Option<IconName> {
        (self.enabled(cx) && AgentSettings::get_global(cx).button).then_some(IconName::ZedAssistant)
    }

    fn icon_tooltip(&self, _window: &Window, _cx: &App) -> Option<&'static str> {
        Some("Agent Panel")
    }

    fn toggle_action(&self) -> Box<dyn Action> {
        Box::new(ToggleFocus)
    }

    fn activation_priority(&self) -> u32 {
        3
    }

    fn enabled(&self, cx: &App) -> bool {
        AgentSettings::get_global(cx).enabled
    }

    fn is_zoomed(&self, _window: &Window, _cx: &App) -> bool {
        self.zoomed
    }

    fn set_zoomed(&mut self, zoomed: bool, _window: &mut Window, cx: &mut Context<Self>) {
        self.zoomed = zoomed;
        cx.notify();
    }
}

impl AgentPanel {
    fn render_title_view(&self, _window: &mut Window, cx: &Context<Self>) -> AnyElement {
        const LOADING_SUMMARY_PLACEHOLDER: &str = "Loading Summary…";

        let content = match &self.active_view {
            ActiveView::Thread {
                thread: active_thread,
                change_title_editor,
                ..
            } => {
                let state = {
                    let active_thread = active_thread.read(cx);
                    if active_thread.is_empty() {
                        &ThreadSummary::Pending
                    } else {
                        active_thread.summary(cx)
                    }
                };

                match state {
                    ThreadSummary::Pending => Label::new(ThreadSummary::DEFAULT.clone())
                        .truncate()
                        .into_any_element(),
                    ThreadSummary::Generating => Label::new(LOADING_SUMMARY_PLACEHOLDER)
                        .truncate()
                        .into_any_element(),
                    ThreadSummary::Ready(_) => div()
                        .w_full()
                        .child(change_title_editor.clone())
                        .into_any_element(),
                    ThreadSummary::Error => h_flex()
                        .w_full()
                        .child(change_title_editor.clone())
                        .child(
                            ui::IconButton::new("retry-summary-generation", IconName::RotateCcw)
                                .on_click({
                                    let active_thread = active_thread.clone();
                                    move |_, _window, cx| {
                                        active_thread.update(cx, |thread, cx| {
                                            thread.regenerate_summary(cx);
                                        });
                                    }
                                })
                                .tooltip(move |_window, cx| {
                                    cx.new(|_| {
                                        Tooltip::new("Failed to generate title")
                                            .meta("Click to try again")
                                    })
                                    .into()
                                }),
                        )
                        .into_any_element(),
                }
            }
            ActiveView::ExternalAgentThread { thread_view } => {
                Label::new(thread_view.read(cx).title(cx))
                    .truncate()
                    .into_any_element()
            }
            ActiveView::TextThread {
                title_editor,
                context_editor,
                ..
            } => {
                let summary = context_editor.read(cx).context().read(cx).summary();

                match summary {
                    ContextSummary::Pending => Label::new(ContextSummary::DEFAULT)
                        .truncate()
                        .into_any_element(),
                    ContextSummary::Content(summary) => {
                        if summary.done {
                            div()
                                .w_full()
                                .child(title_editor.clone())
                                .into_any_element()
                        } else {
                            Label::new(LOADING_SUMMARY_PLACEHOLDER)
                                .truncate()
                                .into_any_element()
                        }
                    }
                    ContextSummary::Error => h_flex()
                        .w_full()
                        .child(title_editor.clone())
                        .child(
                            ui::IconButton::new("retry-summary-generation", IconName::RotateCcw)
                                .on_click({
                                    let context_editor = context_editor.clone();
                                    move |_, _window, cx| {
                                        context_editor.update(cx, |context_editor, cx| {
                                            context_editor.regenerate_summary(cx);
                                        });
                                    }
                                })
                                .tooltip(move |_window, cx| {
                                    cx.new(|_| {
                                        Tooltip::new("Failed to generate title")
                                            .meta("Click to try again")
                                    })
                                    .into()
                                }),
                        )
                        .into_any_element(),
                }
            }
            ActiveView::History => Label::new("History").truncate().into_any_element(),
            ActiveView::Configuration => Label::new("Settings").truncate().into_any_element(),
        };

        h_flex()
            .key_context("TitleEditor")
            .id("TitleEditor")
            .flex_grow()
            .w_full()
            .max_w_full()
            .overflow_x_scroll()
            .child(content)
            .into_any()
    }

    fn render_toolbar(&self, window: &mut Window, cx: &mut Context<Self>) -> impl IntoElement {
        let user_store = self.user_store.read(cx);
        let usage = user_store.model_request_usage();

        let account_url = zed_urls::account_url(cx);

        let focus_handle = self.focus_handle(cx);

        let go_back_button = div().child(
            IconButton::new("go-back", IconName::ArrowLeft)
                .icon_size(IconSize::Small)
                .on_click(cx.listener(|this, _, window, cx| {
                    this.go_back(&workspace::GoBack, window, cx);
                }))
                .tooltip({
                    let focus_handle = focus_handle.clone();
                    move |window, cx| {
                        Tooltip::for_action_in(
                            "Go Back",
                            &workspace::GoBack,
                            &focus_handle,
                            window,
                            cx,
                        )
                    }
                }),
        );

        let recent_entries_menu = div().child(
            PopoverMenu::new("agent-nav-menu")
                .trigger_with_tooltip(
                    IconButton::new("agent-nav-menu", IconName::MenuAlt)
                        .icon_size(IconSize::Small)
                        .style(ui::ButtonStyle::Subtle),
                    {
                        let focus_handle = focus_handle.clone();
                        move |window, cx| {
                            Tooltip::for_action_in(
                                "Toggle Panel Menu",
                                &ToggleNavigationMenu,
                                &focus_handle,
                                window,
                                cx,
                            )
                        }
                    },
                )
                .anchor(Corner::TopLeft)
                .with_handle(self.assistant_navigation_menu_handle.clone())
                .menu({
                    let menu = self.assistant_navigation_menu.clone();
                    move |window, cx| {
                        if let Some(menu) = menu.as_ref() {
                            menu.update(cx, |_, cx| {
                                cx.defer_in(window, |menu, window, cx| {
                                    menu.rebuild(window, cx);
                                });
                            })
                        }
                        menu.clone()
                    }
                }),
        );

        let zoom_in_label = if self.is_zoomed(window, cx) {
            "Zoom Out"
        } else {
            "Zoom In"
        };

        let active_thread = match &self.active_view {
            ActiveView::Thread { thread, .. } => Some(thread.read(cx).thread().clone()),
            ActiveView::ExternalAgentThread { .. }
            | ActiveView::TextThread { .. }
            | ActiveView::History
            | ActiveView::Configuration => None,
        };

        let new_thread_menu = PopoverMenu::new("new_thread_menu")
            .trigger_with_tooltip(
                IconButton::new("new_thread_menu_btn", IconName::Plus).icon_size(IconSize::Small),
                Tooltip::text("New Thread…"),
            )
            .anchor(Corner::TopRight)
            .with_handle(self.new_thread_menu_handle.clone())
            .menu(move |window, cx| {
                let active_thread = active_thread.clone();
                Some(ContextMenu::build(window, cx, |mut menu, _window, cx| {
                    menu = menu
                        .when(cx.has_flag::<feature_flags::AcpFeatureFlag>(), |this| {
                            this.header("Zed Agent")
                        })
                        .action("New Thread", NewThread::default().boxed_clone())
                        .action("New Text Thread", NewTextThread.boxed_clone())
                        .when_some(active_thread, |this, active_thread| {
                            let thread = active_thread.read(cx);
                            if !thread.is_empty() {
                                this.action(
                                    "New From Summary",
                                    Box::new(NewThread {
                                        from_thread_id: Some(thread.id().clone()),
                                    }),
                                )
                            } else {
                                this
                            }
                        })
                        .when(cx.has_flag::<feature_flags::AcpFeatureFlag>(), |this| {
                            this.separator()
                                .header("External Agents")
                                .action(
                                    "New Gemini Thread",
                                    NewExternalAgentThread {
                                        agent: Some(crate::ExternalAgent::Gemini),
                                    }
                                    .boxed_clone(),
                                )
                                .action(
                                    "New Claude Code Thread",
                                    NewExternalAgentThread {
                                        agent: Some(crate::ExternalAgent::ClaudeCode),
                                    }
                                    .boxed_clone(),
                                )
                        });
                    menu
                }))
            });

        let agent_panel_menu = PopoverMenu::new("agent-options-menu")
            .trigger_with_tooltip(
                IconButton::new("agent-options-menu", IconName::Ellipsis)
                    .icon_size(IconSize::Small),
                {
                    let focus_handle = focus_handle.clone();
                    move |window, cx| {
                        Tooltip::for_action_in(
                            "Toggle Agent Menu",
                            &ToggleOptionsMenu,
                            &focus_handle,
                            window,
                            cx,
                        )
                    }
                },
            )
            .anchor(Corner::TopRight)
            .with_handle(self.agent_panel_menu_handle.clone())
            .menu(move |window, cx| {
                Some(ContextMenu::build(window, cx, |mut menu, _window, _| {
                    if let Some(usage) = usage {
                        menu = menu
                            .header_with_link("Prompt Usage", "Manage", account_url.clone())
                            .custom_entry(
                                move |_window, cx| {
                                    let used_percentage = match usage.limit {
                                        UsageLimit::Limited(limit) => {
                                            Some((usage.amount as f32 / limit as f32) * 100.)
                                        }
                                        UsageLimit::Unlimited => None,
                                    };

                                    h_flex()
                                        .flex_1()
                                        .gap_1p5()
                                        .children(used_percentage.map(|percent| {
                                            ProgressBar::new("usage", percent, 100., cx)
                                        }))
                                        .child(
                                            Label::new(match usage.limit {
                                                UsageLimit::Limited(limit) => {
                                                    format!("{} / {limit}", usage.amount)
                                                }
                                                UsageLimit::Unlimited => {
                                                    format!("{} / ∞", usage.amount)
                                                }
                                            })
                                            .size(LabelSize::Small)
                                            .color(Color::Muted),
                                        )
                                        .into_any_element()
                                },
                                move |_, cx| cx.open_url(&zed_urls::account_url(cx)),
                            )
                            .separator()
                    }

                    menu = menu
                        .header("MCP Servers")
                        .action(
                            "View Server Extensions",
                            Box::new(zed_actions::Extensions {
                                category_filter: Some(
                                    zed_actions::ExtensionCategoryFilter::ContextServers,
                                ),
                                id: None,
                            }),
                        )
                        .action("Add Custom Server…", Box::new(AddContextServer))
                        .separator();

                    menu = menu
                        .action("Rules…", Box::new(OpenRulesLibrary::default()))
                        .action("Settings", Box::new(OpenConfiguration))
                        .action(zoom_in_label, Box::new(ToggleZoom));
                    menu
                }))
            });

        h_flex()
            .id("assistant-toolbar")
            .h(Tab::container_height(cx))
            .max_w_full()
            .flex_none()
            .justify_between()
            .gap_2()
            .bg(cx.theme().colors().tab_bar_background)
            .border_b_1()
            .border_color(cx.theme().colors().border)
            .child(
                h_flex()
                    .size_full()
                    .pl_1()
                    .gap_1()
                    .child(match &self.active_view {
                        ActiveView::History | ActiveView::Configuration => go_back_button,
                        _ => recent_entries_menu,
                    })
                    .child(self.render_title_view(window, cx)),
            )
            .child(
                h_flex()
                    .h_full()
                    .gap_2()
                    .children(self.render_token_count(cx))
                    .child(
                        h_flex()
                            .h_full()
                            .gap(DynamicSpacing::Base02.rems(cx))
                            .px(DynamicSpacing::Base08.rems(cx))
                            .border_l_1()
                            .border_color(cx.theme().colors().border)
                            .child(new_thread_menu)
                            .child(agent_panel_menu),
                    ),
            )
    }

    fn render_token_count(&self, cx: &App) -> Option<AnyElement> {
        match &self.active_view {
            ActiveView::Thread {
                thread,
                message_editor,
                ..
            } => {
                let active_thread = thread.read(cx);
                let message_editor = message_editor.read(cx);

                let editor_empty = message_editor.is_editor_fully_empty(cx);

                if active_thread.is_empty() && editor_empty {
                    return None;
                }

                let thread = active_thread.thread().read(cx);
                let is_generating = thread.is_generating();
                let conversation_token_usage = thread.total_token_usage()?;

                let (total_token_usage, is_estimating) =
                    if let Some((editing_message_id, unsent_tokens)) =
                        active_thread.editing_message_id()
                    {
                        let combined = thread
                            .token_usage_up_to_message(editing_message_id)
                            .add(unsent_tokens);

                        (combined, unsent_tokens > 0)
                    } else {
                        let unsent_tokens =
                            message_editor.last_estimated_token_count().unwrap_or(0);
                        let combined = conversation_token_usage.add(unsent_tokens);

                        (combined, unsent_tokens > 0)
                    };

                let is_waiting_to_update_token_count =
                    message_editor.is_waiting_to_update_token_count();

                if total_token_usage.total == 0 {
                    return None;
                }

                let token_color = match total_token_usage.ratio() {
                    TokenUsageRatio::Normal if is_estimating => Color::Default,
                    TokenUsageRatio::Normal => Color::Muted,
                    TokenUsageRatio::Warning => Color::Warning,
                    TokenUsageRatio::Exceeded => Color::Error,
                };

                let token_count = h_flex()
                    .id("token-count")
                    .flex_shrink_0()
                    .gap_0p5()
                    .when(!is_generating && is_estimating, |parent| {
                        parent
                            .child(
                                h_flex()
                                    .mr_1()
                                    .size_2p5()
                                    .justify_center()
                                    .rounded_full()
                                    .bg(cx.theme().colors().text.opacity(0.1))
                                    .child(
                                        div().size_1().rounded_full().bg(cx.theme().colors().text),
                                    ),
                            )
                            .tooltip(move |window, cx| {
                                Tooltip::with_meta(
                                    "Estimated New Token Count",
                                    None,
                                    format!(
                                        "Current Conversation Tokens: {}",
                                        humanize_token_count(conversation_token_usage.total)
                                    ),
                                    window,
                                    cx,
                                )
                            })
                    })
                    .child(
                        Label::new(humanize_token_count(total_token_usage.total))
                            .size(LabelSize::Small)
                            .color(token_color)
                            .map(|label| {
                                if is_generating || is_waiting_to_update_token_count {
                                    label
                                        .with_animation(
                                            "used-tokens-label",
                                            Animation::new(Duration::from_secs(2))
                                                .repeat()
                                                .with_easing(pulsating_between(0.6, 1.)),
                                            |label, delta| label.alpha(delta),
                                        )
                                        .into_any()
                                } else {
                                    label.into_any_element()
                                }
                            }),
                    )
                    .child(Label::new("/").size(LabelSize::Small).color(Color::Muted))
                    .child(
                        Label::new(humanize_token_count(total_token_usage.max))
                            .size(LabelSize::Small)
                            .color(Color::Muted),
                    )
                    .into_any();

                Some(token_count)
            }
            ActiveView::TextThread { context_editor, .. } => {
                let element = render_remaining_tokens(context_editor, cx)?;

                Some(element.into_any_element())
            }
            ActiveView::ExternalAgentThread { .. }
            | ActiveView::History
            | ActiveView::Configuration => {
                return None;
            }
        }
    }

    fn should_render_trial_end_upsell(&self, cx: &mut Context<Self>) -> bool {
        if TrialEndUpsell::dismissed() {
            return false;
        }

        let plan = self.user_store.read(cx).current_plan();
        let has_previous_trial = self.user_store.read(cx).trial_started_at().is_some();

        matches!(plan, Some(Plan::Free)) && has_previous_trial
    }

    fn should_render_onboarding(&self, cx: &mut Context<Self>) -> bool {
        if OnboardingUpsell::dismissed() {
            return false;
        }

        match &self.active_view {
            ActiveView::Thread { thread, .. } => thread
                .read(cx)
                .thread()
                .read(cx)
                .configured_model()
                .map_or(true, |model| {
                    model.provider.id() == language_model::ZED_CLOUD_PROVIDER_ID
                }),
            ActiveView::TextThread { .. } => LanguageModelRegistry::global(cx)
                .read(cx)
                .default_model()
                .map_or(true, |model| {
                    model.provider.id() == language_model::ZED_CLOUD_PROVIDER_ID
                }),
            ActiveView::ExternalAgentThread { .. }
            | ActiveView::History
            | ActiveView::Configuration => false,
        }
    }

    fn render_onboarding(
        &self,
        _window: &mut Window,
        cx: &mut Context<Self>,
    ) -> Option<impl IntoElement> {
        if !self.should_render_onboarding(cx) {
            return None;
        }

        Some(div().size_full().child(self.onboarding.clone()))
    }

    fn render_trial_end_upsell(
        &self,
        _window: &mut Window,
        cx: &mut Context<Self>,
    ) -> Option<impl IntoElement> {
        if !self.should_render_trial_end_upsell(cx) {
            return None;
        }

        Some(EndTrialUpsell::new(Arc::new({
            let this = cx.entity();
            move |_, cx| {
                this.update(cx, |_this, cx| {
                    TrialEndUpsell::set_dismissed(true, cx);
                    cx.notify();
                });
            }
        })))
    }

    fn render_thread_empty_state(
        &self,
        window: &mut Window,
        cx: &mut Context<Self>,
    ) -> impl IntoElement {
        let recent_history = self
            .history_store
            .update(cx, |this, cx| this.recent_entries(6, cx));

        let model_registry = LanguageModelRegistry::read_global(cx);

        let configuration_error =
            model_registry.configuration_error(model_registry.default_model(), cx);

        let no_error = configuration_error.is_none();
        let focus_handle = self.focus_handle(cx);

        v_flex()
            .size_full()
            .bg(cx.theme().colors().panel_background)
            .when(recent_history.is_empty(), |this| {
                this.child(
                    v_flex()
                        .size_full()
                        .mx_auto()
                        .justify_center()
                        .items_center()
                        .gap_1()
                        .child(h_flex().child(Headline::new("Welcome to the Agent Panel")))
                        .when(no_error, |parent| {
                            parent
                                .child(h_flex().child(
                                    Label::new("Ask and build anything.").color(Color::Muted),
                                ))
                                .child(
                                    v_flex()
                                        .mt_2()
                                        .gap_1()
                                        .max_w_48()
                                        .child(
                                            Button::new("context", "Add Context")
                                                .label_size(LabelSize::Small)
                                                .icon(IconName::FileCode)
                                                .icon_position(IconPosition::Start)
                                                .icon_size(IconSize::Small)
                                                .icon_color(Color::Muted)
                                                .full_width()
                                                .key_binding(KeyBinding::for_action_in(
                                                    &ToggleContextPicker,
                                                    &focus_handle,
                                                    window,
                                                    cx,
                                                ))
                                                .on_click(|_event, window, cx| {
                                                    window.dispatch_action(
                                                        ToggleContextPicker.boxed_clone(),
                                                        cx,
                                                    )
                                                }),
                                        )
                                        .child(
                                            Button::new("mode", "Switch Model")
                                                .label_size(LabelSize::Small)
                                                .icon(IconName::DatabaseZap)
                                                .icon_position(IconPosition::Start)
                                                .icon_size(IconSize::Small)
                                                .icon_color(Color::Muted)
                                                .full_width()
                                                .key_binding(KeyBinding::for_action_in(
                                                    &ToggleModelSelector,
                                                    &focus_handle,
                                                    window,
                                                    cx,
                                                ))
                                                .on_click(|_event, window, cx| {
                                                    window.dispatch_action(
                                                        ToggleModelSelector.boxed_clone(),
                                                        cx,
                                                    )
                                                }),
                                        )
                                        .child(
                                            Button::new("settings", "View Settings")
                                                .label_size(LabelSize::Small)
                                                .icon(IconName::Settings)
                                                .icon_position(IconPosition::Start)
                                                .icon_size(IconSize::Small)
                                                .icon_color(Color::Muted)
                                                .full_width()
                                                .key_binding(KeyBinding::for_action_in(
                                                    &OpenConfiguration,
                                                    &focus_handle,
                                                    window,
                                                    cx,
                                                ))
                                                .on_click(|_event, window, cx| {
                                                    window.dispatch_action(
                                                        OpenConfiguration.boxed_clone(),
                                                        cx,
                                                    )
                                                }),
                                        ),
                                )
                        })
                        .when_some(configuration_error.as_ref(), |this, err| {
                            this.child(self.render_configuration_error(
                                err,
                                &focus_handle,
                                window,
                                cx,
                            ))
                        }),
                )
            })
            .when(!recent_history.is_empty(), |parent| {
                let focus_handle = focus_handle.clone();
                parent
                    .overflow_hidden()
                    .p_1p5()
                    .justify_end()
                    .gap_1()
                    .child(
                        h_flex()
                            .pl_1p5()
                            .pb_1()
                            .w_full()
                            .justify_between()
                            .border_b_1()
                            .border_color(cx.theme().colors().border_variant)
                            .child(
                                Label::new("Recent")
                                    .size(LabelSize::Small)
                                    .color(Color::Muted),
                            )
                            .child(
                                Button::new("view-history", "View All")
                                    .style(ButtonStyle::Subtle)
                                    .label_size(LabelSize::Small)
                                    .key_binding(
                                        KeyBinding::for_action_in(
                                            &OpenHistory,
                                            &self.focus_handle(cx),
                                            window,
                                            cx,
                                        )
                                        .map(|kb| kb.size(rems_from_px(12.))),
                                    )
                                    .on_click(move |_event, window, cx| {
                                        window.dispatch_action(OpenHistory.boxed_clone(), cx);
                                    }),
                            ),
                    )
                    .child(
                        v_flex()
                            .gap_1()
                            .children(recent_history.into_iter().enumerate().map(
                                |(index, entry)| {
                                    // TODO: Add keyboard navigation.
                                    let is_hovered =
                                        self.hovered_recent_history_item == Some(index);
                                    HistoryEntryElement::new(entry.clone(), cx.entity().downgrade())
                                        .hovered(is_hovered)
                                        .on_hover(cx.listener(
                                            move |this, is_hovered, _window, cx| {
                                                if *is_hovered {
                                                    this.hovered_recent_history_item = Some(index);
                                                } else if this.hovered_recent_history_item
                                                    == Some(index)
                                                {
                                                    this.hovered_recent_history_item = None;
                                                }
                                                cx.notify();
                                            },
                                        ))
                                        .into_any_element()
                                },
                            )),
                    )
                    .when_some(configuration_error.as_ref(), |this, err| {
                        this.child(self.render_configuration_error(err, &focus_handle, window, cx))
                    })
            })
    }

    fn render_configuration_error(
        &self,
        configuration_error: &ConfigurationError,
        focus_handle: &FocusHandle,
        window: &mut Window,
        cx: &mut App,
    ) -> impl IntoElement {
        match configuration_error {
            ConfigurationError::ModelNotFound
            | ConfigurationError::ProviderNotAuthenticated(_)
            | ConfigurationError::NoProvider => Banner::new()
                .severity(ui::Severity::Warning)
                .child(Label::new(configuration_error.to_string()))
                .action_slot(
                    Button::new("settings", "Configure Provider")
                        .style(ButtonStyle::Tinted(ui::TintColor::Warning))
                        .label_size(LabelSize::Small)
                        .key_binding(
                            KeyBinding::for_action_in(
                                &OpenConfiguration,
                                &focus_handle,
                                window,
                                cx,
                            )
                            .map(|kb| kb.size(rems_from_px(12.))),
                        )
                        .on_click(|_event, window, cx| {
                            window.dispatch_action(OpenConfiguration.boxed_clone(), cx)
                        }),
                ),
            ConfigurationError::ProviderPendingTermsAcceptance(provider) => {
                Banner::new().severity(ui::Severity::Warning).child(
                    h_flex().w_full().children(
                        provider.render_accept_terms(
                            LanguageModelProviderTosView::ThreadEmptyState,
                            cx,
                        ),
                    ),
                )
            }
        }
    }

    fn render_tool_use_limit_reached(
        &self,
        window: &mut Window,
        cx: &mut Context<Self>,
    ) -> Option<AnyElement> {
        let active_thread = match &self.active_view {
            ActiveView::Thread { thread, .. } => thread,
            ActiveView::ExternalAgentThread { .. } => {
                return None;
            }
            ActiveView::TextThread { .. } | ActiveView::History | ActiveView::Configuration => {
                return None;
            }
        };

        let thread = active_thread.read(cx).thread().read(cx);

        let tool_use_limit_reached = thread.tool_use_limit_reached();
        if !tool_use_limit_reached {
            return None;
        }

        let model = thread.configured_model()?.model;

        let focus_handle = self.focus_handle(cx);

        let banner = Banner::new()
            .severity(ui::Severity::Info)
            .child(Label::new("Consecutive tool use limit reached.").size(LabelSize::Small))
            .action_slot(
                h_flex()
                    .gap_1()
                    .child(
                        Button::new("continue-conversation", "Continue")
                            .layer(ElevationIndex::ModalSurface)
                            .label_size(LabelSize::Small)
                            .key_binding(
                                KeyBinding::for_action_in(
                                    &ContinueThread,
                                    &focus_handle,
                                    window,
                                    cx,
                                )
                                .map(|kb| kb.size(rems_from_px(10.))),
                            )
                            .on_click(cx.listener(|this, _, window, cx| {
                                this.continue_conversation(window, cx);
                            })),
                    )
                    .when(model.supports_burn_mode(), |this| {
                        this.child(
                            Button::new("continue-burn-mode", "Continue with Burn Mode")
                                .style(ButtonStyle::Filled)
                                .style(ButtonStyle::Tinted(ui::TintColor::Accent))
                                .layer(ElevationIndex::ModalSurface)
                                .label_size(LabelSize::Small)
                                .key_binding(
                                    KeyBinding::for_action_in(
                                        &ContinueWithBurnMode,
                                        &focus_handle,
                                        window,
                                        cx,
                                    )
                                    .map(|kb| kb.size(rems_from_px(10.))),
                                )
                                .tooltip(Tooltip::text("Enable Burn Mode for unlimited tool use."))
                                .on_click({
                                    let active_thread = active_thread.clone();
                                    cx.listener(move |this, _, window, cx| {
                                        active_thread.update(cx, |active_thread, cx| {
                                            active_thread.thread().update(cx, |thread, _cx| {
                                                thread.set_completion_mode(CompletionMode::Burn);
                                            });
                                        });
                                        this.continue_conversation(window, cx);
                                    })
                                }),
                        )
                    }),
            );

        Some(div().px_2().pb_2().child(banner).into_any_element())
    }

    fn create_copy_button(&self, message: impl Into<String>) -> impl IntoElement {
        let message = message.into();

        IconButton::new("copy", IconName::Copy)
            .icon_size(IconSize::Small)
            .icon_color(Color::Muted)
            .tooltip(Tooltip::text("Copy Error Message"))
            .on_click(move |_, _, cx| {
                cx.write_to_clipboard(ClipboardItem::new_string(message.clone()))
            })
    }

    fn dismiss_error_button(
        &self,
        thread: &Entity<ActiveThread>,
        cx: &mut Context<Self>,
    ) -> impl IntoElement {
        IconButton::new("dismiss", IconName::Close)
            .icon_size(IconSize::Small)
            .icon_color(Color::Muted)
            .tooltip(Tooltip::text("Dismiss Error"))
            .on_click(cx.listener({
                let thread = thread.clone();
                move |_, _, _, cx| {
                    thread.update(cx, |this, _cx| {
                        this.clear_last_error();
                    });

                    cx.notify();
                }
            }))
    }

    fn upgrade_button(
        &self,
        thread: &Entity<ActiveThread>,
        cx: &mut Context<Self>,
    ) -> impl IntoElement {
        Button::new("upgrade", "Upgrade")
            .label_size(LabelSize::Small)
            .style(ButtonStyle::Tinted(ui::TintColor::Accent))
            .on_click(cx.listener({
                let thread = thread.clone();
                move |_, _, _, cx| {
                    thread.update(cx, |this, _cx| {
                        this.clear_last_error();
                    });

                    cx.open_url(&zed_urls::account_url(cx));
                    cx.notify();
                }
            }))
    }

    fn error_callout_bg(&self, cx: &Context<Self>) -> Hsla {
        cx.theme().status().error.opacity(0.08)
    }

    fn render_payment_required_error(
        &self,
        thread: &Entity<ActiveThread>,
        cx: &mut Context<Self>,
    ) -> AnyElement {
        const ERROR_MESSAGE: &str =
            "You reached your free usage limit. Upgrade to Zed Pro for more prompts.";

        let icon = Icon::new(IconName::XCircle)
            .size(IconSize::Small)
            .color(Color::Error);

        div()
            .border_t_1()
            .border_color(cx.theme().colors().border)
            .child(
                Callout::new()
                    .icon(icon)
                    .title("Free Usage Exceeded")
                    .description(ERROR_MESSAGE)
                    .tertiary_action(self.upgrade_button(thread, cx))
                    .secondary_action(self.create_copy_button(ERROR_MESSAGE))
                    .primary_action(self.dismiss_error_button(thread, cx))
                    .bg_color(self.error_callout_bg(cx)),
            )
            .into_any_element()
    }

    fn render_model_request_limit_reached_error(
        &self,
        plan: Plan,
        thread: &Entity<ActiveThread>,
        cx: &mut Context<Self>,
    ) -> AnyElement {
        let error_message = match plan {
            Plan::ZedPro => "Upgrade to usage-based billing for more prompts.",
            Plan::ZedProTrial | Plan::Free => "Upgrade to Zed Pro for more prompts.",
        };

        let icon = Icon::new(IconName::XCircle)
            .size(IconSize::Small)
            .color(Color::Error);

        div()
            .border_t_1()
            .border_color(cx.theme().colors().border)
            .child(
                Callout::new()
                    .icon(icon)
                    .title("Model Prompt Limit Reached")
                    .description(error_message)
                    .tertiary_action(self.upgrade_button(thread, cx))
                    .secondary_action(self.create_copy_button(error_message))
                    .primary_action(self.dismiss_error_button(thread, cx))
                    .bg_color(self.error_callout_bg(cx)),
            )
            .into_any_element()
    }

    fn render_error_message(
        &self,
        header: SharedString,
        message: SharedString,
        thread: &Entity<ActiveThread>,
        cx: &mut Context<Self>,
    ) -> AnyElement {
        let message_with_header = format!("{}\n{}", header, message);

        let icon = Icon::new(IconName::XCircle)
            .size(IconSize::Small)
            .color(Color::Error);

        let retry_button = Button::new("retry", "Retry")
            .icon(IconName::RotateCw)
            .icon_position(IconPosition::Start)
            .icon_size(IconSize::Small)
            .label_size(LabelSize::Small)
            .on_click({
                let thread = thread.clone();
                move |_, window, cx| {
                    thread.update(cx, |thread, cx| {
                        thread.clear_last_error();
                        thread.thread().update(cx, |thread, cx| {
                            thread.retry_last_completion(Some(window.window_handle()), cx);
                        });
                    });
                }
            });

        div()
            .border_t_1()
            .border_color(cx.theme().colors().border)
            .child(
                Callout::new()
                    .icon(icon)
                    .title(header)
                    .description(message.clone())
                    .primary_action(retry_button)
                    .secondary_action(self.dismiss_error_button(thread, cx))
                    .tertiary_action(self.create_copy_button(message_with_header))
                    .bg_color(self.error_callout_bg(cx)),
            )
            .into_any_element()
    }

    fn render_retryable_error(
        &self,
        message: SharedString,
        can_enable_burn_mode: bool,
        thread: &Entity<ActiveThread>,
        cx: &mut Context<Self>,
    ) -> AnyElement {
        let icon = Icon::new(IconName::XCircle)
            .size(IconSize::Small)
            .color(Color::Error);

        let retry_button = Button::new("retry", "Retry")
            .icon(IconName::RotateCw)
            .icon_position(IconPosition::Start)
            .icon_size(IconSize::Small)
            .label_size(LabelSize::Small)
            .on_click({
                let thread = thread.clone();
                move |_, window, cx| {
                    thread.update(cx, |thread, cx| {
                        thread.clear_last_error();
                        thread.thread().update(cx, |thread, cx| {
                            thread.retry_last_completion(Some(window.window_handle()), cx);
                        });
                    });
                }
            });

        let mut callout = Callout::new()
            .icon(icon)
            .title("Error")
            .description(message.clone())
            .bg_color(self.error_callout_bg(cx))
            .primary_action(retry_button);

        if can_enable_burn_mode {
            let burn_mode_button = Button::new("enable_burn_retry", "Enable Burn Mode and Retry")
                .icon(IconName::ZedBurnMode)
                .icon_position(IconPosition::Start)
                .icon_size(IconSize::Small)
                .label_size(LabelSize::Small)
                .on_click({
                    let thread = thread.clone();
                    move |_, window, cx| {
                        thread.update(cx, |thread, cx| {
                            thread.clear_last_error();
                            thread.thread().update(cx, |thread, cx| {
                                thread.enable_burn_mode_and_retry(Some(window.window_handle()), cx);
                            });
                        });
                    }
                });
            callout = callout.secondary_action(burn_mode_button);
        }

        div()
            .border_t_1()
            .border_color(cx.theme().colors().border)
            .child(callout)
            .into_any_element()
    }

    fn render_prompt_editor(
        &self,
        context_editor: &Entity<TextThreadEditor>,
        buffer_search_bar: &Entity<BufferSearchBar>,
        window: &mut Window,
        cx: &mut Context<Self>,
    ) -> Div {
        let mut registrar = buffer_search::DivRegistrar::new(
            |this, _, _cx| match &this.active_view {
                ActiveView::TextThread {
                    buffer_search_bar, ..
                } => Some(buffer_search_bar.clone()),
                _ => None,
            },
            cx,
        );
        BufferSearchBar::register(&mut registrar);
        registrar
            .into_div()
            .size_full()
            .relative()
            .map(|parent| {
                buffer_search_bar.update(cx, |buffer_search_bar, cx| {
                    if buffer_search_bar.is_dismissed() {
                        return parent;
                    }
                    parent.child(
                        div()
                            .p(DynamicSpacing::Base08.rems(cx))
                            .border_b_1()
                            .border_color(cx.theme().colors().border_variant)
                            .bg(cx.theme().colors().editor_background)
                            .child(buffer_search_bar.render(window, cx)),
                    )
                })
            })
            .child(context_editor.clone())
            .child(self.render_drag_target(cx))
    }

    fn render_drag_target(&self, cx: &Context<Self>) -> Div {
        let is_local = self.project.read(cx).is_local();
        div()
            .invisible()
            .absolute()
            .top_0()
            .right_0()
            .bottom_0()
            .left_0()
            .bg(cx.theme().colors().drop_target_background)
            .drag_over::<DraggedTab>(|this, _, _, _| this.visible())
            .drag_over::<DraggedSelection>(|this, _, _, _| this.visible())
            .when(is_local, |this| {
                this.drag_over::<ExternalPaths>(|this, _, _, _| this.visible())
            })
            .on_drop(cx.listener(move |this, tab: &DraggedTab, window, cx| {
                let item = tab.pane.read(cx).item_for_index(tab.ix);
                let project_paths = item
                    .and_then(|item| item.project_path(cx))
                    .into_iter()
                    .collect::<Vec<_>>();
                this.handle_drop(project_paths, vec![], window, cx);
            }))
            .on_drop(
                cx.listener(move |this, selection: &DraggedSelection, window, cx| {
                    let project_paths = selection
                        .items()
                        .filter_map(|item| this.project.read(cx).path_for_entry(item.entry_id, cx))
                        .collect::<Vec<_>>();
                    this.handle_drop(project_paths, vec![], window, cx);
                }),
            )
            .on_drop(cx.listener(move |this, paths: &ExternalPaths, window, cx| {
                let tasks = paths
                    .paths()
                    .into_iter()
                    .map(|path| {
                        Workspace::project_path_for_path(this.project.clone(), &path, false, cx)
                    })
                    .collect::<Vec<_>>();
                cx.spawn_in(window, async move |this, cx| {
                    let mut paths = vec![];
                    let mut added_worktrees = vec![];
                    let opened_paths = futures::future::join_all(tasks).await;
                    for entry in opened_paths {
                        if let Some((worktree, project_path)) = entry.log_err() {
                            added_worktrees.push(worktree);
                            paths.push(project_path);
                        }
                    }
                    this.update_in(cx, |this, window, cx| {
                        this.handle_drop(paths, added_worktrees, window, cx);
                    })
                    .ok();
                })
                .detach();
            }))
    }

    fn handle_drop(
        &mut self,
        paths: Vec<ProjectPath>,
        added_worktrees: Vec<Entity<Worktree>>,
        window: &mut Window,
        cx: &mut Context<Self>,
    ) {
        match &self.active_view {
            ActiveView::Thread { thread, .. } => {
                let context_store = thread.read(cx).context_store().clone();
                context_store.update(cx, move |context_store, cx| {
                    let mut tasks = Vec::new();
                    for project_path in &paths {
                        tasks.push(context_store.add_file_from_path(
                            project_path.clone(),
                            false,
                            cx,
                        ));
                    }
                    cx.background_spawn(async move {
                        futures::future::join_all(tasks).await;
                        // Need to hold onto the worktrees until they have already been used when
                        // opening the buffers.
                        drop(added_worktrees);
                    })
                    .detach();
                });
            }
            ActiveView::ExternalAgentThread { .. } => {
                unimplemented!()
            }
            ActiveView::TextThread { context_editor, .. } => {
                context_editor.update(cx, |context_editor, cx| {
                    TextThreadEditor::insert_dragged_files(
                        context_editor,
                        paths,
                        added_worktrees,
                        window,
                        cx,
                    );
                });
            }
            ActiveView::History | ActiveView::Configuration => {}
        }
    }

    fn key_context(&self) -> KeyContext {
        let mut key_context = KeyContext::new_with_defaults();
        key_context.add("AgentPanel");
        match &self.active_view {
            ActiveView::ExternalAgentThread { .. } => key_context.add("external_agent_thread"),
            ActiveView::TextThread { .. } => key_context.add("prompt_editor"),
            ActiveView::Thread { .. } | ActiveView::History | ActiveView::Configuration => {}
        }
        key_context
    }
}

impl Render for AgentPanel {
    fn render(&mut self, window: &mut Window, cx: &mut Context<Self>) -> impl IntoElement {
        // WARNING: Changes to this element hierarchy can have
        // non-obvious implications to the layout of children.
        //
        // If you need to change it, please confirm:
        // - The message editor expands (cmd-option-esc) correctly
        // - When expanded, the buttons at the bottom of the panel are displayed correctly
        // - Font size works as expected and can be changed with cmd-+/cmd-
        // - Scrolling in all views works as expected
        // - Files can be dropped into the panel
        let content = v_flex()
            .key_context(self.key_context())
            .justify_between()
            .size_full()
            .on_action(cx.listener(Self::cancel))
            .on_action(cx.listener(|this, action: &NewThread, window, cx| {
                this.new_thread(action, window, cx);
            }))
            .on_action(cx.listener(|this, _: &OpenHistory, window, cx| {
                this.open_history(window, cx);
            }))
            .on_action(cx.listener(|this, _: &OpenConfiguration, window, cx| {
                this.open_configuration(window, cx);
            }))
            .on_action(cx.listener(Self::open_active_thread_as_markdown))
            .on_action(cx.listener(Self::deploy_rules_library))
            .on_action(cx.listener(Self::open_agent_diff))
            .on_action(cx.listener(Self::go_back))
            .on_action(cx.listener(Self::toggle_navigation_menu))
            .on_action(cx.listener(Self::toggle_options_menu))
            .on_action(cx.listener(Self::increase_font_size))
            .on_action(cx.listener(Self::decrease_font_size))
            .on_action(cx.listener(Self::reset_font_size))
            .on_action(cx.listener(Self::toggle_zoom))
            .on_action(cx.listener(|this, _: &ContinueThread, window, cx| {
                this.continue_conversation(window, cx);
            }))
            .on_action(cx.listener(|this, _: &ContinueWithBurnMode, window, cx| {
                match &this.active_view {
                    ActiveView::Thread { thread, .. } => {
                        thread.update(cx, |active_thread, cx| {
                            active_thread.thread().update(cx, |thread, _cx| {
                                thread.set_completion_mode(CompletionMode::Burn);
                            });
                        });
                        this.continue_conversation(window, cx);
                    }
                    ActiveView::ExternalAgentThread { .. } => {}
                    ActiveView::TextThread { .. }
                    | ActiveView::History
                    | ActiveView::Configuration => {}
                }
            }))
            .on_action(cx.listener(Self::toggle_burn_mode))
            .child(self.render_toolbar(window, cx))
            .children(self.render_onboarding(window, cx))
            .children(self.render_trial_end_upsell(window, cx))
            .map(|parent| match &self.active_view {
                ActiveView::Thread {
                    thread,
                    message_editor,
                    ..
                } => parent
                    .relative()
                    .child(
                        if thread.read(cx).is_empty() && !self.should_render_onboarding(cx) {
                            self.render_thread_empty_state(window, cx)
                                .into_any_element()
                        } else {
                            thread.clone().into_any_element()
                        },
                    )
                    .children(self.render_tool_use_limit_reached(window, cx))
                    .when_some(thread.read(cx).last_error(), |this, last_error| {
                        this.child(
                            div()
                                .child(match last_error {
                                    ThreadError::PaymentRequired => {
                                        self.render_payment_required_error(thread, cx)
                                    }
                                    ThreadError::ModelRequestLimitReached { plan } => self
                                        .render_model_request_limit_reached_error(plan, thread, cx),
                                    ThreadError::Message { header, message } => {
                                        self.render_error_message(header, message, thread, cx)
                                    }
                                    ThreadError::RetryableError {
                                        message,
                                        can_enable_burn_mode,
                                    } => self.render_retryable_error(
                                        message,
                                        can_enable_burn_mode,
                                        thread,
                                        cx,
                                    ),
                                })
                                .into_any(),
                        )
                    })
                    .child(h_flex().child(message_editor.clone()))
                    .child(self.render_drag_target(cx)),
                ActiveView::ExternalAgentThread { thread_view, .. } => parent
                    .relative()
                    .child(thread_view.clone())
                    .child(self.render_drag_target(cx)),
                ActiveView::History => parent.child(self.history.clone()),
                ActiveView::TextThread {
                    context_editor,
                    buffer_search_bar,
                    ..
                } => {
                    let model_registry = LanguageModelRegistry::read_global(cx);
                    let configuration_error =
                        model_registry.configuration_error(model_registry.default_model(), cx);
                    parent
                        .map(|this| {
                            if !self.should_render_onboarding(cx)
                                && let Some(err) = configuration_error.as_ref()
                            {
                                this.child(
                                    div().bg(cx.theme().colors().editor_background).p_2().child(
                                        self.render_configuration_error(
                                            err,
                                            &self.focus_handle(cx),
                                            window,
                                            cx,
                                        ),
                                    ),
                                )
                            } else {
                                this
                            }
                        })
                        .child(self.render_prompt_editor(
                            context_editor,
                            buffer_search_bar,
                            window,
                            cx,
                        ))
                }
                ActiveView::Configuration => parent.children(self.configuration.clone()),
            });

        match self.active_view.which_font_size_used() {
            WhichFontSize::AgentFont => {
                WithRemSize::new(ThemeSettings::get_global(cx).agent_font_size(cx))
                    .size_full()
                    .child(content)
                    .into_any()
            }
            _ => content.into_any(),
        }
    }
}

struct PromptLibraryInlineAssist {
    workspace: WeakEntity<Workspace>,
}

impl PromptLibraryInlineAssist {
    pub fn new(workspace: WeakEntity<Workspace>) -> Self {
        Self { workspace }
    }
}

impl rules_library::InlineAssistDelegate for PromptLibraryInlineAssist {
    fn assist(
        &self,
        prompt_editor: &Entity<Editor>,
        initial_prompt: Option<String>,
        window: &mut Window,
        cx: &mut Context<RulesLibrary>,
    ) {
        InlineAssistant::update_global(cx, |assistant, cx| {
            let Some(project) = self
                .workspace
                .upgrade()
                .map(|workspace| workspace.read(cx).project().downgrade())
            else {
                return;
            };
            let prompt_store = None;
            let thread_store = None;
            let text_thread_store = None;
            let context_store = cx.new(|_| ContextStore::new(project.clone(), None));
            assistant.assist(
                &prompt_editor,
                self.workspace.clone(),
                context_store,
                project,
                prompt_store,
                thread_store,
                text_thread_store,
                initial_prompt,
                window,
                cx,
            )
        })
    }

    fn focus_agent_panel(
        &self,
        workspace: &mut Workspace,
        window: &mut Window,
        cx: &mut Context<Workspace>,
    ) -> bool {
        workspace.focus_panel::<AgentPanel>(window, cx).is_some()
    }
}

pub struct ConcreteAssistantPanelDelegate;

impl AgentPanelDelegate for ConcreteAssistantPanelDelegate {
    fn active_context_editor(
        &self,
        workspace: &mut Workspace,
        _window: &mut Window,
        cx: &mut Context<Workspace>,
    ) -> Option<Entity<TextThreadEditor>> {
        let panel = workspace.panel::<AgentPanel>(cx)?;
        panel.read(cx).active_context_editor()
    }

    fn open_saved_context(
        &self,
        workspace: &mut Workspace,
        path: Arc<Path>,
        window: &mut Window,
        cx: &mut Context<Workspace>,
    ) -> Task<Result<()>> {
        let Some(panel) = workspace.panel::<AgentPanel>(cx) else {
            return Task::ready(Err(anyhow!("Agent panel not found")));
        };

        panel.update(cx, |panel, cx| {
            panel.open_saved_prompt_editor(path, window, cx)
        })
    }

    fn open_remote_context(
        &self,
        _workspace: &mut Workspace,
        _context_id: assistant_context::ContextId,
        _window: &mut Window,
        _cx: &mut Context<Workspace>,
    ) -> Task<Result<Entity<TextThreadEditor>>> {
        Task::ready(Err(anyhow!("opening remote context not implemented")))
    }

    fn quote_selection(
        &self,
        workspace: &mut Workspace,
        selection_ranges: Vec<Range<Anchor>>,
        buffer: Entity<MultiBuffer>,
        window: &mut Window,
        cx: &mut Context<Workspace>,
    ) {
        let Some(panel) = workspace.panel::<AgentPanel>(cx) else {
            return;
        };

        if !panel.focus_handle(cx).contains_focused(window, cx) {
            workspace.toggle_panel_focus::<AgentPanel>(window, cx);
        }

        panel.update(cx, |_, cx| {
            // Wait to create a new context until the workspace is no longer
            // being updated.
            cx.defer_in(window, move |panel, window, cx| {
                if let Some(message_editor) = panel.active_message_editor() {
                    message_editor.update(cx, |message_editor, cx| {
                        message_editor.context_store().update(cx, |store, cx| {
                            let buffer = buffer.read(cx);
                            let selection_ranges = selection_ranges
                                .into_iter()
                                .flat_map(|range| {
                                    let (start_buffer, start) =
                                        buffer.text_anchor_for_position(range.start, cx)?;
                                    let (end_buffer, end) =
                                        buffer.text_anchor_for_position(range.end, cx)?;
                                    if start_buffer != end_buffer {
                                        return None;
                                    }
                                    Some((start_buffer, start..end))
                                })
                                .collect::<Vec<_>>();

                            for (buffer, range) in selection_ranges {
                                store.add_selection(buffer, range, cx);
                            }
                        })
                    })
                } else if let Some(context_editor) = panel.active_context_editor() {
                    let snapshot = buffer.read(cx).snapshot(cx);
                    let selection_ranges = selection_ranges
                        .into_iter()
                        .map(|range| range.to_point(&snapshot))
                        .collect::<Vec<_>>();

                    context_editor.update(cx, |context_editor, cx| {
                        context_editor.quote_ranges(selection_ranges, snapshot, window, cx)
                    });
                }
            });
        });
    }
}

struct OnboardingUpsell;

impl Dismissable for OnboardingUpsell {
    const KEY: &'static str = "dismissed-trial-upsell";
}

struct TrialEndUpsell;

impl Dismissable for TrialEndUpsell {
    const KEY: &'static str = "dismissed-trial-end-upsell";
}<|MERGE_RESOLUTION|>--- conflicted
+++ resolved
@@ -52,14 +52,9 @@
     pulsating_between,
 };
 use language::LanguageRegistry;
-<<<<<<< HEAD
-use language_model::{ConfigurationError, LanguageModelProviderTosView, LanguageModelRegistry};
-=======
 use language_model::{
     ConfigurationError, ConfiguredModel, LanguageModelProviderTosView, LanguageModelRegistry,
-    ZED_CLOUD_PROVIDER_ID,
 };
->>>>>>> 6a24b247
 use project::{Project, ProjectPath, Worktree};
 use prompt_store::{PromptBuilder, PromptStore, UserPromptId};
 use proto::Plan;
@@ -70,14 +65,8 @@
 use time::UtcOffset;
 use ui::utils::WithRemSize;
 use ui::{
-<<<<<<< HEAD
     Banner, Callout, ContextMenu, ElevationIndex, KeyBinding, PopoverMenu, PopoverMenuHandle,
     ProgressBar, Tab, Tooltip, prelude::*,
-=======
-    Banner, Button, Callout, CheckboxWithLabel, ContextMenu, ElevationIndex, IconPosition,
-    KeyBinding, PopoverMenu, PopoverMenuHandle, ProgressBar, Tab, Tooltip, Vector, VectorName,
-    prelude::*,
->>>>>>> 6a24b247
 };
 use util::ResultExt as _;
 use workspace::{
