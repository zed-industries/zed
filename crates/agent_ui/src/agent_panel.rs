--- conflicted
+++ resolved
@@ -1006,22 +1006,15 @@
 
             this.update_in(cx, |this, window, cx| {
                 let thread_view = cx.new(|cx| {
-<<<<<<< HEAD
-                    crate::acp::AcpThreadView::new(server, workspace.clone(), project, window, cx)
-=======
                     crate::acp::AcpThreadView::new(
                         server,
                         workspace.clone(),
                         project,
                         thread_store.clone(),
                         text_thread_store.clone(),
-                        message_history,
-                        MIN_EDITOR_LINES,
-                        Some(MAX_EDITOR_LINES),
                         window,
                         cx,
                     )
->>>>>>> ffac8c51
                 });
 
                 this.set_active_view(ActiveView::ExternalAgentThread { thread_view }, window, cx);
