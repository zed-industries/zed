--- conflicted
+++ resolved
@@ -45,17 +45,11 @@
 use extension_host::ExtensionStore;
 use fs::Fs;
 use gpui::{
-<<<<<<< HEAD
-    div, px, Action, AnyElement, App, AsyncWindowContext,
+    div, px, Action, Animation, AnimationExt, AnyElement, App, AsyncWindowContext,
     Context, Corner, DismissEvent, Entity, EntityId, EventEmitter, ExternalPaths,
-    FocusHandle, Focusable, InteractiveElement, IntoElement, KeyContext,
+    FocusHandle, Focusable,  KeyContext, InteractiveElement, IntoElement, KeyContext,
     ParentElement, Pixels, Render, ScrollHandle, SharedString, Styled, Subscription, Task,
-    UpdateGlobal, WeakEntity, Window,
-=======
-    Action, Animation, AnimationExt, AnyElement, App, AsyncWindowContext, Corner, DismissEvent,
-    Entity, EventEmitter, ExternalPaths, FocusHandle, Focusable, KeyContext, Pixels, Subscription,
-    Task, UpdateGlobal, WeakEntity, prelude::*, pulsating_between,
->>>>>>> d6241b17
+    UpdateGlobal, WeakEntity, Window, prelude::*, pulsating_between,
 };
 use language::LanguageRegistry;
 use language_model::{ConfigurationError, LanguageModelRegistry};
@@ -66,13 +60,8 @@
 use settings::{Settings, update_settings_file};
 use theme::ThemeSettings;
 use ui::{
-<<<<<<< HEAD
-    Callout, ContextMenu, ContextMenuEntry, PopoverMenu, PopoverMenuHandle,
-    ProgressBar, Tab, Tooltip, prelude::*,
-=======
     Callout, ContextMenu, ContextMenuEntry, KeyBinding, PopoverMenu, PopoverMenuHandle,
     ProgressBar, Tab, Tooltip, prelude::*, utils::WithRemSize,
->>>>>>> d6241b17
 };
 use util::ResultExt as _;
 use workspace::{
