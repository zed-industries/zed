use std::ops::{Not, Range};
use std::path::Path;
use std::rc::Rc;
use std::sync::Arc;
use std::time::Duration;

use agent2::{DbThreadMetadata, HistoryEntry};
use db::kvp::{Dismissable, KEY_VALUE_STORE};
use serde::{Deserialize, Serialize};

use crate::acp::{AcpThreadHistory, ThreadHistoryEvent};
use crate::agent_diff::AgentDiffThread;
use crate::{
    AddContextServer, AgentDiffPane, ContinueThread, ContinueWithBurnMode,
    DeleteRecentlyOpenThread, ExpandMessageEditor, Follow, InlineAssistant, NewTextThread,
    NewThread, OpenActiveThreadAsMarkdown, OpenAgentDiff, OpenHistory, ResetTrialEndUpsell,
    ResetTrialUpsell, ToggleBurnMode, ToggleContextPicker, ToggleNavigationMenu,
    ToggleNewThreadMenu, ToggleOptionsMenu,
    acp::AcpThreadView,
    active_thread::{self, ActiveThread, ActiveThreadEvent},
    agent_configuration::{AgentConfiguration, AssistantConfigurationEvent},
    agent_diff::AgentDiff,
    message_editor::{MessageEditor, MessageEditorEvent},
    slash_command::SlashCommandCompletionProvider,
    text_thread_editor::{
        AgentPanelDelegate, TextThreadEditor, humanize_token_count, make_lsp_adapter_delegate,
        render_remaining_tokens,
    },
    thread_history::{HistoryEntryElement, ThreadHistory},
    ui::{AgentOnboardingModal, EndTrialUpsell},
};
use crate::{ExternalAgent, NewExternalAgentThread};
use agent::{
    Thread, ThreadError, ThreadEvent, ThreadId, ThreadSummary, TokenUsageRatio,
    context_store::ContextStore,
    history_store::{HistoryEntryId, HistoryStore},
    thread_store::{TextThreadStore, ThreadStore},
};
use agent_settings::{AgentDockPosition, AgentSettings, CompletionMode, DefaultView};
use ai_onboarding::AgentPanelOnboarding;
use anyhow::{Result, anyhow};
use assistant_context::{AssistantContext, ContextEvent, ContextSummary};
use assistant_slash_command::SlashCommandWorkingSet;
use assistant_tool::ToolWorkingSet;
use client::{UserStore, zed_urls};
use cloud_llm_client::{CompletionIntent, Plan, UsageLimit};
use editor::{Anchor, AnchorRangeExt as _, Editor, EditorEvent, MultiBuffer};
use feature_flags::{self, AcpFeatureFlag, ClaudeCodeFeatureFlag, FeatureFlagAppExt};
use fs::Fs;
use gpui::{
    Action, Animation, AnimationExt as _, AnyElement, App, AsyncWindowContext, ClipboardItem,
    Corner, DismissEvent, Entity, EventEmitter, ExternalPaths, FocusHandle, Focusable, KeyContext,
    Pixels, Subscription, Task, UpdateGlobal, WeakEntity, prelude::*, pulsating_between,
};
use language::LanguageRegistry;
use language_model::{
    ConfigurationError, ConfiguredModel, LanguageModelProviderTosView, LanguageModelRegistry,
};
use project::{DisableAiSettings, Project, ProjectPath, Worktree};
use prompt_store::{PromptBuilder, PromptStore, UserPromptId};
use rules_library::{RulesLibrary, open_rules_library};
use search::{BufferSearchBar, buffer_search};
use settings::{Settings, update_settings_file};
use theme::ThemeSettings;
use time::UtcOffset;
use ui::utils::WithRemSize;
use ui::{
    Banner, Callout, ContextMenu, ContextMenuEntry, Divider, ElevationIndex, KeyBinding,
    PopoverMenu, PopoverMenuHandle, ProgressBar, Tab, Tooltip, prelude::*,
};
use util::ResultExt as _;
use workspace::{
    CollaboratorId, DraggedSelection, DraggedTab, ToggleZoom, ToolbarItemView, Workspace,
    dock::{DockPosition, Panel, PanelEvent},
};
use zed_actions::{
    DecreaseBufferFontSize, IncreaseBufferFontSize, ResetBufferFontSize,
    agent::{OpenOnboardingModal, OpenSettings, ResetOnboarding, ToggleModelSelector},
    assistant::{OpenRulesLibrary, ToggleFocus},
};

const AGENT_PANEL_KEY: &str = "agent_panel";

#[derive(Serialize, Deserialize)]
struct SerializedAgentPanel {
    width: Option<Pixels>,
    selected_agent: Option<AgentType>,
}

pub fn init(cx: &mut App) {
    cx.observe_new(
        |workspace: &mut Workspace, _window, _cx: &mut Context<Workspace>| {
            workspace
                .register_action(|workspace, action: &NewThread, window, cx| {
                    if let Some(panel) = workspace.panel::<AgentPanel>(cx) {
                        panel.update(cx, |panel, cx| panel.new_thread(action, window, cx));
                        workspace.focus_panel::<AgentPanel>(window, cx);
                    }
                })
                .register_action(|workspace, _: &OpenHistory, window, cx| {
                    if let Some(panel) = workspace.panel::<AgentPanel>(cx) {
                        workspace.focus_panel::<AgentPanel>(window, cx);
                        panel.update(cx, |panel, cx| panel.open_history(window, cx));
                    }
                })
                .register_action(|workspace, _: &OpenSettings, window, cx| {
                    if let Some(panel) = workspace.panel::<AgentPanel>(cx) {
                        workspace.focus_panel::<AgentPanel>(window, cx);
                        panel.update(cx, |panel, cx| panel.open_configuration(window, cx));
                    }
                })
                .register_action(|workspace, _: &NewTextThread, window, cx| {
                    if let Some(panel) = workspace.panel::<AgentPanel>(cx) {
                        workspace.focus_panel::<AgentPanel>(window, cx);
                        panel.update(cx, |panel, cx| panel.new_prompt_editor(window, cx));
                    }
                })
                .register_action(|workspace, action: &NewExternalAgentThread, window, cx| {
                    if let Some(panel) = workspace.panel::<AgentPanel>(cx) {
                        workspace.focus_panel::<AgentPanel>(window, cx);
                        panel.update(cx, |panel, cx| {
                            panel.external_thread(action.agent, None, window, cx)
                        });
                    }
                })
                .register_action(|workspace, action: &OpenRulesLibrary, window, cx| {
                    if let Some(panel) = workspace.panel::<AgentPanel>(cx) {
                        workspace.focus_panel::<AgentPanel>(window, cx);
                        panel.update(cx, |panel, cx| {
                            panel.deploy_rules_library(action, window, cx)
                        });
                    }
                })
                .register_action(|workspace, _: &OpenAgentDiff, window, cx| {
                    if let Some(panel) = workspace.panel::<AgentPanel>(cx) {
                        workspace.focus_panel::<AgentPanel>(window, cx);
                        match &panel.read(cx).active_view {
                            ActiveView::Thread { thread, .. } => {
                                let thread = thread.read(cx).thread().clone();
                                AgentDiffPane::deploy_in_workspace(thread, workspace, window, cx);
                            }
                            ActiveView::ExternalAgentThread { .. }
                            | ActiveView::TextThread { .. }
                            | ActiveView::History
                            | ActiveView::Configuration => {}
                        }
                    }
                })
                .register_action(|workspace, _: &Follow, window, cx| {
                    workspace.follow(CollaboratorId::Agent, window, cx);
                })
                .register_action(|workspace, _: &ExpandMessageEditor, window, cx| {
                    let Some(panel) = workspace.panel::<AgentPanel>(cx) else {
                        return;
                    };
                    workspace.focus_panel::<AgentPanel>(window, cx);
                    panel.update(cx, |panel, cx| {
                        if let Some(message_editor) = panel.active_message_editor() {
                            message_editor.update(cx, |editor, cx| {
                                editor.expand_message_editor(&ExpandMessageEditor, window, cx);
                            });
                        }
                    });
                })
                .register_action(|workspace, _: &ToggleNavigationMenu, window, cx| {
                    if let Some(panel) = workspace.panel::<AgentPanel>(cx) {
                        workspace.focus_panel::<AgentPanel>(window, cx);
                        panel.update(cx, |panel, cx| {
                            panel.toggle_navigation_menu(&ToggleNavigationMenu, window, cx);
                        });
                    }
                })
                .register_action(|workspace, _: &ToggleOptionsMenu, window, cx| {
                    if let Some(panel) = workspace.panel::<AgentPanel>(cx) {
                        workspace.focus_panel::<AgentPanel>(window, cx);
                        panel.update(cx, |panel, cx| {
                            panel.toggle_options_menu(&ToggleOptionsMenu, window, cx);
                        });
                    }
                })
                .register_action(|workspace, _: &ToggleNewThreadMenu, window, cx| {
                    if let Some(panel) = workspace.panel::<AgentPanel>(cx) {
                        workspace.focus_panel::<AgentPanel>(window, cx);
                        panel.update(cx, |panel, cx| {
                            panel.toggle_new_thread_menu(&ToggleNewThreadMenu, window, cx);
                        });
                    }
                })
                .register_action(|workspace, _: &OpenOnboardingModal, window, cx| {
                    AgentOnboardingModal::toggle(workspace, window, cx)
                })
                .register_action(|_workspace, _: &ResetOnboarding, window, cx| {
                    window.dispatch_action(workspace::RestoreBanner.boxed_clone(), cx);
                    window.refresh();
                })
                .register_action(|_workspace, _: &ResetTrialUpsell, _window, cx| {
                    OnboardingUpsell::set_dismissed(false, cx);
                })
                .register_action(|_workspace, _: &ResetTrialEndUpsell, _window, cx| {
                    TrialEndUpsell::set_dismissed(false, cx);
                });
        },
    )
    .detach();
}

enum ActiveView {
    Thread {
        thread: Entity<ActiveThread>,
        change_title_editor: Entity<Editor>,
        message_editor: Entity<MessageEditor>,
        _subscriptions: Vec<gpui::Subscription>,
    },
    ExternalAgentThread {
        thread_view: Entity<AcpThreadView>,
    },
    TextThread {
        context_editor: Entity<TextThreadEditor>,
        title_editor: Entity<Editor>,
        buffer_search_bar: Entity<BufferSearchBar>,
        _subscriptions: Vec<gpui::Subscription>,
    },
    History,
    Configuration,
}

enum WhichFontSize {
    AgentFont,
    BufferFont,
    None,
}

#[derive(Debug, Default, Clone, Copy, PartialEq, Eq, Serialize, Deserialize)]
pub enum AgentType {
    #[default]
    Zed,
    TextThread,
    Gemini,
    ClaudeCode,
    NativeAgent,
}

impl AgentType {
    fn label(self) -> impl Into<SharedString> {
        match self {
            Self::Zed | Self::TextThread => "Zed Agent",
            Self::NativeAgent => "Agent 2",
            Self::Gemini => "Gemini CLI",
            Self::ClaudeCode => "Claude Code",
        }
    }

    fn icon(self) -> IconName {
        match self {
            Self::Zed | Self::TextThread => IconName::AiZed,
            Self::NativeAgent => IconName::ZedAssistant,
            Self::Gemini => IconName::AiGemini,
            Self::ClaudeCode => IconName::AiClaude,
        }
    }
}

impl ActiveView {
    pub fn which_font_size_used(&self) -> WhichFontSize {
        match self {
            ActiveView::Thread { .. }
            | ActiveView::ExternalAgentThread { .. }
            | ActiveView::History => WhichFontSize::AgentFont,
            ActiveView::TextThread { .. } => WhichFontSize::BufferFont,
            ActiveView::Configuration => WhichFontSize::None,
        }
    }

    pub fn thread(
        active_thread: Entity<ActiveThread>,
        message_editor: Entity<MessageEditor>,
        window: &mut Window,
        cx: &mut Context<AgentPanel>,
    ) -> Self {
        let summary = active_thread.read(cx).summary(cx).or_default();

        let editor = cx.new(|cx| {
            let mut editor = Editor::single_line(window, cx);
            editor.set_text(summary.clone(), window, cx);
            editor
        });

        let subscriptions = vec![
            cx.subscribe(&message_editor, |this, _, event, cx| match event {
                MessageEditorEvent::Changed | MessageEditorEvent::EstimatedTokenCount => {
                    cx.notify();
                }
                MessageEditorEvent::ScrollThreadToBottom => match &this.active_view {
                    ActiveView::Thread { thread, .. } => {
                        thread.update(cx, |thread, cx| {
                            thread.scroll_to_bottom(cx);
                        });
                    }
                    ActiveView::ExternalAgentThread { .. } => {}
                    ActiveView::TextThread { .. }
                    | ActiveView::History
                    | ActiveView::Configuration => {}
                },
            }),
            window.subscribe(&editor, cx, {
                {
                    let thread = active_thread.clone();
                    move |editor, event, window, cx| match event {
                        EditorEvent::BufferEdited => {
                            let new_summary = editor.read(cx).text(cx);

                            thread.update(cx, |thread, cx| {
                                thread.thread().update(cx, |thread, cx| {
                                    thread.set_summary(new_summary, cx);
                                });
                            })
                        }
                        EditorEvent::Blurred => {
                            if editor.read(cx).text(cx).is_empty() {
                                let summary = thread.read(cx).summary(cx).or_default();

                                editor.update(cx, |editor, cx| {
                                    editor.set_text(summary, window, cx);
                                });
                            }
                        }
                        _ => {}
                    }
                }
            }),
            cx.subscribe(&active_thread, |_, _, event, cx| match &event {
                ActiveThreadEvent::EditingMessageTokenCountChanged => {
                    cx.notify();
                }
            }),
            cx.subscribe_in(&active_thread.read(cx).thread().clone(), window, {
                let editor = editor.clone();
                move |_, thread, event, window, cx| match event {
                    ThreadEvent::SummaryGenerated => {
                        let summary = thread.read(cx).summary().or_default();

                        editor.update(cx, |editor, cx| {
                            editor.set_text(summary, window, cx);
                        })
                    }
                    ThreadEvent::MessageAdded(_) => {
                        cx.notify();
                    }
                    _ => {}
                }
            }),
        ];

        Self::Thread {
            change_title_editor: editor,
            thread: active_thread,
            message_editor: message_editor,
            _subscriptions: subscriptions,
        }
    }

    pub fn prompt_editor(
        context_editor: Entity<TextThreadEditor>,
        history_store: Entity<HistoryStore>,
        acp_history_store: Entity<agent2::HistoryStore>,
        language_registry: Arc<LanguageRegistry>,
        window: &mut Window,
        cx: &mut App,
    ) -> Self {
        let title = context_editor.read(cx).title(cx).to_string();

        let editor = cx.new(|cx| {
            let mut editor = Editor::single_line(window, cx);
            editor.set_text(title, window, cx);
            editor
        });

        // This is a workaround for `editor.set_text` emitting a `BufferEdited` event, which would
        // cause a custom summary to be set. The presence of this custom summary would cause
        // summarization to not happen.
        let mut suppress_first_edit = true;

        let subscriptions = vec![
            window.subscribe(&editor, cx, {
                {
                    let context_editor = context_editor.clone();
                    move |editor, event, window, cx| match event {
                        EditorEvent::BufferEdited => {
                            if suppress_first_edit {
                                suppress_first_edit = false;
                                return;
                            }
                            let new_summary = editor.read(cx).text(cx);

                            context_editor.update(cx, |context_editor, cx| {
                                context_editor
                                    .context()
                                    .update(cx, |assistant_context, cx| {
                                        assistant_context.set_custom_summary(new_summary, cx);
                                    })
                            })
                        }
                        EditorEvent::Blurred => {
                            if editor.read(cx).text(cx).is_empty() {
                                let summary = context_editor
                                    .read(cx)
                                    .context()
                                    .read(cx)
                                    .summary()
                                    .or_default();

                                editor.update(cx, |editor, cx| {
                                    editor.set_text(summary, window, cx);
                                });
                            }
                        }
                        _ => {}
                    }
                }
            }),
            window.subscribe(&context_editor.read(cx).context().clone(), cx, {
                let editor = editor.clone();
                move |assistant_context, event, window, cx| match event {
                    ContextEvent::SummaryGenerated => {
                        let summary = assistant_context.read(cx).summary().or_default();

                        editor.update(cx, |editor, cx| {
                            editor.set_text(summary, window, cx);
                        })
                    }
                    ContextEvent::PathChanged { old_path, new_path } => {
                        history_store.update(cx, |history_store, cx| {
                            if let Some(old_path) = old_path {
                                history_store
                                    .replace_recently_opened_text_thread(old_path, new_path, cx);
                            } else {
                                history_store.push_recently_opened_entry(
                                    HistoryEntryId::Context(new_path.clone()),
                                    cx,
                                );
                            }
                        });

                        acp_history_store.update(cx, |history_store, cx| {
                            if let Some(old_path) = old_path {
                                history_store
                                    .replace_recently_opened_text_thread(old_path, new_path, cx);
                            } else {
                                history_store.push_recently_opened_entry(
                                    agent2::HistoryEntryId::TextThread(new_path.clone()),
                                    cx,
                                );
                            }
                        });
                    }
                    _ => {}
                }
            }),
        ];

        let buffer_search_bar =
            cx.new(|cx| BufferSearchBar::new(Some(language_registry), window, cx));
        buffer_search_bar.update(cx, |buffer_search_bar, cx| {
            buffer_search_bar.set_active_pane_item(Some(&context_editor), window, cx)
        });

        Self::TextThread {
            context_editor,
            title_editor: editor,
            buffer_search_bar,
            _subscriptions: subscriptions,
        }
    }
}

pub struct AgentPanel {
    workspace: WeakEntity<Workspace>,
    user_store: Entity<UserStore>,
    project: Entity<Project>,
    fs: Arc<dyn Fs>,
    language_registry: Arc<LanguageRegistry>,
    thread_store: Entity<ThreadStore>,
    acp_history: Entity<AcpThreadHistory>,
    acp_history_store: Entity<agent2::HistoryStore>,
    _default_model_subscription: Subscription,
    context_store: Entity<TextThreadStore>,
    prompt_store: Option<Entity<PromptStore>>,
    inline_assist_context_store: Entity<ContextStore>,
    configuration: Option<Entity<AgentConfiguration>>,
    configuration_subscription: Option<Subscription>,
    local_timezone: UtcOffset,
    active_view: ActiveView,
    previous_view: Option<ActiveView>,
    history_store: Entity<HistoryStore>,
    history: Entity<ThreadHistory>,
    hovered_recent_history_item: Option<usize>,
    new_thread_menu_handle: PopoverMenuHandle<ContextMenu>,
    agent_panel_menu_handle: PopoverMenuHandle<ContextMenu>,
    assistant_navigation_menu_handle: PopoverMenuHandle<ContextMenu>,
    assistant_navigation_menu: Option<Entity<ContextMenu>>,
    width: Option<Pixels>,
    height: Option<Pixels>,
    zoomed: bool,
    pending_serialization: Option<Task<Result<()>>>,
    onboarding: Entity<AgentPanelOnboarding>,
    selected_agent: AgentType,
}

impl AgentPanel {
    fn serialize(&mut self, cx: &mut Context<Self>) {
        let width = self.width;
        let selected_agent = self.selected_agent;
        self.pending_serialization = Some(cx.background_spawn(async move {
            KEY_VALUE_STORE
                .write_kvp(
                    AGENT_PANEL_KEY.into(),
                    serde_json::to_string(&SerializedAgentPanel {
                        width,
                        selected_agent: Some(selected_agent),
                    })?,
                )
                .await?;
            anyhow::Ok(())
        }));
    }
    pub fn load(
        workspace: WeakEntity<Workspace>,
        prompt_builder: Arc<PromptBuilder>,
        mut cx: AsyncWindowContext,
    ) -> Task<Result<Entity<Self>>> {
        let prompt_store = cx.update(|_window, cx| PromptStore::global(cx));
        cx.spawn(async move |cx| {
            let prompt_store = match prompt_store {
                Ok(prompt_store) => prompt_store.await.ok(),
                Err(_) => None,
            };
            let tools = cx.new(|_| ToolWorkingSet::default())?;
            let thread_store = workspace
                .update(cx, |workspace, cx| {
                    let project = workspace.project().clone();
                    ThreadStore::load(
                        project,
                        tools.clone(),
                        prompt_store.clone(),
                        prompt_builder.clone(),
                        cx,
                    )
                })?
                .await?;

            let slash_commands = Arc::new(SlashCommandWorkingSet::default());
            let context_store = workspace
                .update(cx, |workspace, cx| {
                    let project = workspace.project().clone();
                    assistant_context::ContextStore::new(
                        project,
                        prompt_builder.clone(),
                        slash_commands,
                        cx,
                    )
                })?
                .await?;

            let serialized_panel = if let Some(panel) = cx
                .background_spawn(async move { KEY_VALUE_STORE.read_kvp(AGENT_PANEL_KEY) })
                .await
                .log_err()
                .flatten()
            {
                Some(serde_json::from_str::<SerializedAgentPanel>(&panel)?)
            } else {
                None
            };

            let panel = workspace.update_in(cx, |workspace, window, cx| {
                let panel = cx.new(|cx| {
                    Self::new(
                        workspace,
                        thread_store,
                        context_store,
                        prompt_store,
                        window,
                        cx,
                    )
                });
                if let Some(serialized_panel) = serialized_panel {
                    panel.update(cx, |panel, cx| {
                        panel.width = serialized_panel.width.map(|w| w.round());
                        if let Some(selected_agent) = serialized_panel.selected_agent {
                            panel.selected_agent = selected_agent;
                            panel.new_agent_thread(selected_agent, window, cx);
                        }
                        cx.notify();
                    });
                }
                panel
            })?;

            Ok(panel)
        })
    }

    fn new(
        workspace: &Workspace,
        thread_store: Entity<ThreadStore>,
        context_store: Entity<TextThreadStore>,
        prompt_store: Option<Entity<PromptStore>>,
        window: &mut Window,
        cx: &mut Context<Self>,
    ) -> Self {
        let thread = thread_store.update(cx, |this, cx| this.create_thread(cx));
        let fs = workspace.app_state().fs.clone();
        let user_store = workspace.app_state().user_store.clone();
        let project = workspace.project();
        let language_registry = project.read(cx).languages().clone();
        let client = workspace.client().clone();
        let workspace = workspace.weak_handle();
        let weak_self = cx.entity().downgrade();

        let message_editor_context_store =
            cx.new(|_cx| ContextStore::new(project.downgrade(), Some(thread_store.downgrade())));
        let inline_assist_context_store =
            cx.new(|_cx| ContextStore::new(project.downgrade(), Some(thread_store.downgrade())));

        let thread_id = thread.read(cx).id().clone();

        let history_store = cx.new(|cx| {
            HistoryStore::new(
                thread_store.clone(),
                context_store.clone(),
                [HistoryEntryId::Thread(thread_id)],
                cx,
            )
        });

        let message_editor = cx.new(|cx| {
            MessageEditor::new(
                fs.clone(),
                workspace.clone(),
                message_editor_context_store.clone(),
                prompt_store.clone(),
                thread_store.downgrade(),
                context_store.downgrade(),
                Some(history_store.downgrade()),
                thread.clone(),
                window,
                cx,
            )
        });

        let acp_history_store =
            cx.new(|cx| agent2::HistoryStore::new(context_store.clone(), [], cx));
        let acp_history = cx.new(|cx| AcpThreadHistory::new(acp_history_store.clone(), window, cx));
        cx.subscribe_in(
            &acp_history,
            window,
            |this, _, event, window, cx| match event {
                ThreadHistoryEvent::Open(HistoryEntry::AcpThread(thread)) => {
                    this.external_thread(
                        Some(crate::ExternalAgent::NativeAgent),
                        Some(thread.clone()),
                        window,
                        cx,
                    );
                }
                ThreadHistoryEvent::Open(HistoryEntry::TextThread(thread)) => {
                    this.open_saved_prompt_editor(thread.path.clone(), window, cx)
                        .detach_and_log_err(cx);
                }
            },
        )
        .detach();

        cx.observe(&history_store, |_, _, cx| cx.notify()).detach();

        let active_thread = cx.new(|cx| {
            ActiveThread::new(
                thread.clone(),
                thread_store.clone(),
                context_store.clone(),
                message_editor_context_store.clone(),
                language_registry.clone(),
                workspace.clone(),
                window,
                cx,
            )
        });

        let panel_type = AgentSettings::get_global(cx).default_view;
        let active_view = match panel_type {
            DefaultView::Thread => ActiveView::thread(active_thread, message_editor, window, cx),
            DefaultView::TextThread => {
                let context =
                    context_store.update(cx, |context_store, cx| context_store.create(cx));
                let lsp_adapter_delegate = make_lsp_adapter_delegate(&project.clone(), cx).unwrap();
                let context_editor = cx.new(|cx| {
                    let mut editor = TextThreadEditor::for_context(
                        context,
                        fs.clone(),
                        workspace.clone(),
                        project.clone(),
                        lsp_adapter_delegate,
                        window,
                        cx,
                    );
                    editor.insert_default_prompt(window, cx);
                    editor
                });
                ActiveView::prompt_editor(
                    context_editor,
                    history_store.clone(),
                    acp_history_store.clone(),
                    language_registry.clone(),
                    window,
                    cx,
                )
            }
        };

        AgentDiff::set_active_thread(&workspace, thread.clone(), window, cx);

        let weak_panel = weak_self.clone();

        window.defer(cx, move |window, cx| {
            let panel = weak_panel.clone();
            let assistant_navigation_menu =
                ContextMenu::build_persistent(window, cx, move |mut menu, _window, cx| {
                    if let Some(panel) = panel.upgrade() {
                        if cx.has_flag::<AcpFeatureFlag>() {
                            menu = Self::populate_recently_opened_menu_section_new(menu, panel, cx);
                        } else {
                            menu = Self::populate_recently_opened_menu_section_old(menu, panel, cx);
                        }
                    }
                    menu.action("View All", Box::new(OpenHistory))
                        .end_slot_action(DeleteRecentlyOpenThread.boxed_clone())
                        .fixed_width(px(320.).into())
                        .keep_open_on_confirm(false)
                        .key_context("NavigationMenu")
                });
            weak_panel
                .update(cx, |panel, cx| {
                    cx.subscribe_in(
                        &assistant_navigation_menu,
                        window,
                        |_, menu, _: &DismissEvent, window, cx| {
                            menu.update(cx, |menu, _| {
                                menu.clear_selected();
                            });
                            cx.focus_self(window);
                        },
                    )
                    .detach();
                    panel.assistant_navigation_menu = Some(assistant_navigation_menu);
                })
                .ok();
        });

        let _default_model_subscription = cx.subscribe(
            &LanguageModelRegistry::global(cx),
            |this, _, event: &language_model::Event, cx| match event {
                language_model::Event::DefaultModelChanged => match &this.active_view {
                    ActiveView::Thread { thread, .. } => {
                        thread
                            .read(cx)
                            .thread()
                            .clone()
                            .update(cx, |thread, cx| thread.get_or_init_configured_model(cx));
                    }
                    ActiveView::ExternalAgentThread { .. }
                    | ActiveView::TextThread { .. }
                    | ActiveView::History
                    | ActiveView::Configuration => {}
                },
                _ => {}
            },
        );

        let onboarding = cx.new(|cx| {
            AgentPanelOnboarding::new(
                user_store.clone(),
                client,
                |_window, cx| {
                    OnboardingUpsell::set_dismissed(true, cx);
                },
                cx,
            )
        });

        Self {
            active_view,
            workspace,
            user_store,
            project: project.clone(),
            fs: fs.clone(),
            language_registry,
            thread_store: thread_store.clone(),
            _default_model_subscription,
            context_store,
            prompt_store,
            configuration: None,
            configuration_subscription: None,
            local_timezone: UtcOffset::from_whole_seconds(
                chrono::Local::now().offset().local_minus_utc(),
            )
            .unwrap(),
            inline_assist_context_store,
            previous_view: None,
            history_store: history_store.clone(),
            history: cx.new(|cx| ThreadHistory::new(weak_self, history_store, window, cx)),
            hovered_recent_history_item: None,
            new_thread_menu_handle: PopoverMenuHandle::default(),
            agent_panel_menu_handle: PopoverMenuHandle::default(),
            assistant_navigation_menu_handle: PopoverMenuHandle::default(),
            assistant_navigation_menu: None,
            width: None,
            height: None,
            zoomed: false,
            pending_serialization: None,
            onboarding,
            acp_history,
            acp_history_store,
            selected_agent: AgentType::default(),
        }
    }

    pub fn toggle_focus(
        workspace: &mut Workspace,
        _: &ToggleFocus,
        window: &mut Window,
        cx: &mut Context<Workspace>,
    ) {
        if workspace
            .panel::<Self>(cx)
            .is_some_and(|panel| panel.read(cx).enabled(cx))
            && !DisableAiSettings::get_global(cx).disable_ai
        {
            workspace.toggle_panel_focus::<Self>(window, cx);
        }
    }

    pub(crate) fn local_timezone(&self) -> UtcOffset {
        self.local_timezone
    }

    pub(crate) fn prompt_store(&self) -> &Option<Entity<PromptStore>> {
        &self.prompt_store
    }

    pub(crate) fn inline_assist_context_store(&self) -> &Entity<ContextStore> {
        &self.inline_assist_context_store
    }

    pub(crate) fn thread_store(&self) -> &Entity<ThreadStore> {
        &self.thread_store
    }

    pub(crate) fn text_thread_store(&self) -> &Entity<TextThreadStore> {
        &self.context_store
    }

    fn cancel(&mut self, _: &editor::actions::Cancel, window: &mut Window, cx: &mut Context<Self>) {
        match &self.active_view {
            ActiveView::Thread { thread, .. } => {
                thread.update(cx, |thread, cx| thread.cancel_last_completion(window, cx));
            }
            ActiveView::ExternalAgentThread { .. }
            | ActiveView::TextThread { .. }
            | ActiveView::History
            | ActiveView::Configuration => {}
        }
    }

    fn active_message_editor(&self) -> Option<&Entity<MessageEditor>> {
        match &self.active_view {
            ActiveView::Thread { message_editor, .. } => Some(message_editor),
            ActiveView::ExternalAgentThread { .. }
            | ActiveView::TextThread { .. }
            | ActiveView::History
            | ActiveView::Configuration => None,
        }
    }

    fn new_thread(&mut self, action: &NewThread, window: &mut Window, cx: &mut Context<Self>) {
        // Preserve chat box text when using creating new thread
        let preserved_text = self
            .active_message_editor()
            .map(|editor| editor.read(cx).get_text(cx).trim().to_string());

        let thread = self
            .thread_store
            .update(cx, |this, cx| this.create_thread(cx));

        let context_store = cx.new(|_cx| {
            ContextStore::new(
                self.project.downgrade(),
                Some(self.thread_store.downgrade()),
            )
        });

        if let Some(other_thread_id) = action.from_thread_id.clone() {
            let other_thread_task = self.thread_store.update(cx, |this, cx| {
                this.open_thread(&other_thread_id, window, cx)
            });

            cx.spawn({
                let context_store = context_store.clone();

                async move |_panel, cx| {
                    let other_thread = other_thread_task.await?;

                    context_store.update(cx, |this, cx| {
                        this.add_thread(other_thread, false, cx);
                    })?;
                    anyhow::Ok(())
                }
            })
            .detach_and_log_err(cx);
        }

        let active_thread = cx.new(|cx| {
            ActiveThread::new(
                thread.clone(),
                self.thread_store.clone(),
                self.context_store.clone(),
                context_store.clone(),
                self.language_registry.clone(),
                self.workspace.clone(),
                window,
                cx,
            )
        });

        let message_editor = cx.new(|cx| {
            MessageEditor::new(
                self.fs.clone(),
                self.workspace.clone(),
                context_store.clone(),
                self.prompt_store.clone(),
                self.thread_store.downgrade(),
                self.context_store.downgrade(),
                Some(self.history_store.downgrade()),
                thread.clone(),
                window,
                cx,
            )
        });

        if let Some(text) = preserved_text {
            message_editor.update(cx, |editor, cx| {
                editor.set_text(text, window, cx);
            });
        }

        message_editor.focus_handle(cx).focus(window);

        let thread_view = ActiveView::thread(active_thread.clone(), message_editor, window, cx);
        self.set_active_view(thread_view, window, cx);

        AgentDiff::set_active_thread(&self.workspace, thread.clone(), window, cx);
    }

    fn new_prompt_editor(&mut self, window: &mut Window, cx: &mut Context<Self>) {
        let context = self
            .context_store
            .update(cx, |context_store, cx| context_store.create(cx));
        let lsp_adapter_delegate = make_lsp_adapter_delegate(&self.project, cx)
            .log_err()
            .flatten();

        let context_editor = cx.new(|cx| {
            let mut editor = TextThreadEditor::for_context(
                context,
                self.fs.clone(),
                self.workspace.clone(),
                self.project.clone(),
                lsp_adapter_delegate,
                window,
                cx,
            );
            editor.insert_default_prompt(window, cx);
            editor
        });

        self.set_active_view(
            ActiveView::prompt_editor(
                context_editor.clone(),
                self.history_store.clone(),
                self.acp_history_store.clone(),
                self.language_registry.clone(),
                window,
                cx,
            ),
            window,
            cx,
        );
        context_editor.focus_handle(cx).focus(window);
    }

    fn external_thread(
        &mut self,
        agent_choice: Option<crate::ExternalAgent>,
        resume_thread: Option<DbThreadMetadata>,
        window: &mut Window,
        cx: &mut Context<Self>,
    ) {
        let workspace = self.workspace.clone();
        let project = self.project.clone();
        let fs = self.fs.clone();

        const LAST_USED_EXTERNAL_AGENT_KEY: &str = "agent_panel__last_used_external_agent";

        #[derive(Default, Serialize, Deserialize)]
        struct LastUsedExternalAgent {
            agent: crate::ExternalAgent,
        }

        let thread_store = self.thread_store.clone();
        let text_thread_store = self.context_store.clone();
        let history = self.acp_history_store.clone();

        cx.spawn_in(window, async move |this, cx| {
            let ext_agent = match agent_choice {
                Some(agent) => {
                    cx.background_spawn(async move {
                        if let Some(serialized) =
                            serde_json::to_string(&LastUsedExternalAgent { agent }).log_err()
                        {
                            KEY_VALUE_STORE
                                .write_kvp(LAST_USED_EXTERNAL_AGENT_KEY.to_string(), serialized)
                                .await
                                .log_err();
                        }
                    })
                    .detach();

                    agent
                }
                None => {
                    cx.background_spawn(async move {
                        KEY_VALUE_STORE.read_kvp(LAST_USED_EXTERNAL_AGENT_KEY)
                    })
                    .await
                    .log_err()
                    .flatten()
                    .and_then(|value| {
                        serde_json::from_str::<LastUsedExternalAgent>(&value).log_err()
                    })
                    .unwrap_or_default()
                    .agent
                }
            };

            let server = ext_agent.server(fs, history);

            this.update_in(cx, |this, window, cx| {
                match ext_agent {
                    crate::ExternalAgent::Gemini | crate::ExternalAgent::NativeAgent => {
                        if !cx.has_flag::<AcpFeatureFlag>() {
                            return;
                        }
                    }
                    crate::ExternalAgent::ClaudeCode => {
                        if !cx.has_flag::<ClaudeCodeFeatureFlag>() {
                            return;
                        }
                    }
                }

                let thread_view = cx.new(|cx| {
                    crate::acp::AcpThreadView::new(
                        server,
                        resume_thread,
                        workspace.clone(),
                        project,
                        thread_store.clone(),
                        text_thread_store.clone(),
                        window,
                        cx,
                    )
                });

                this.set_active_view(ActiveView::ExternalAgentThread { thread_view }, window, cx);
            })
        })
        .detach_and_log_err(cx);
    }

    fn deploy_rules_library(
        &mut self,
        action: &OpenRulesLibrary,
        _window: &mut Window,
        cx: &mut Context<Self>,
    ) {
        open_rules_library(
            self.language_registry.clone(),
            Box::new(PromptLibraryInlineAssist::new(self.workspace.clone())),
            Rc::new(|| {
                Rc::new(SlashCommandCompletionProvider::new(
                    Arc::new(SlashCommandWorkingSet::default()),
                    None,
                    None,
                ))
            }),
            action
                .prompt_to_select
                .map(|uuid| UserPromptId(uuid).into()),
            cx,
        )
        .detach_and_log_err(cx);
    }

    fn open_history(&mut self, window: &mut Window, cx: &mut Context<Self>) {
        if matches!(self.active_view, ActiveView::History) {
            if let Some(previous_view) = self.previous_view.take() {
                self.set_active_view(previous_view, window, cx);
            }
        } else {
            self.thread_store
                .update(cx, |thread_store, cx| thread_store.reload(cx))
                .detach_and_log_err(cx);
            self.set_active_view(ActiveView::History, window, cx);
        }
        cx.notify();
    }

    pub(crate) fn open_saved_prompt_editor(
        &mut self,
        path: Arc<Path>,
        window: &mut Window,
        cx: &mut Context<Self>,
    ) -> Task<Result<()>> {
        let context = self
            .context_store
            .update(cx, |store, cx| store.open_local_context(path, cx));
        cx.spawn_in(window, async move |this, cx| {
            let context = context.await?;
            this.update_in(cx, |this, window, cx| {
                this.open_prompt_editor(context, window, cx);
            })
        })
    }

    pub(crate) fn open_prompt_editor(
        &mut self,
        context: Entity<AssistantContext>,
        window: &mut Window,
        cx: &mut Context<Self>,
    ) {
        let lsp_adapter_delegate = make_lsp_adapter_delegate(&self.project.clone(), cx)
            .log_err()
            .flatten();
        let editor = cx.new(|cx| {
            TextThreadEditor::for_context(
                context,
                self.fs.clone(),
                self.workspace.clone(),
                self.project.clone(),
                lsp_adapter_delegate,
                window,
                cx,
            )
        });
        self.set_active_view(
            ActiveView::prompt_editor(
                editor.clone(),
                self.history_store.clone(),
                self.acp_history_store.clone(),
                self.language_registry.clone(),
                window,
                cx,
            ),
            window,
            cx,
        );
    }

    pub(crate) fn open_thread_by_id(
        &mut self,
        thread_id: &ThreadId,
        window: &mut Window,
        cx: &mut Context<Self>,
    ) -> Task<Result<()>> {
        let open_thread_task = self
            .thread_store
            .update(cx, |this, cx| this.open_thread(thread_id, window, cx));
        cx.spawn_in(window, async move |this, cx| {
            let thread = open_thread_task.await?;
            this.update_in(cx, |this, window, cx| {
                this.open_thread(thread, window, cx);
                anyhow::Ok(())
            })??;
            Ok(())
        })
    }

    pub(crate) fn open_thread(
        &mut self,
        thread: Entity<Thread>,
        window: &mut Window,
        cx: &mut Context<Self>,
    ) {
        let context_store = cx.new(|_cx| {
            ContextStore::new(
                self.project.downgrade(),
                Some(self.thread_store.downgrade()),
            )
        });

        let active_thread = cx.new(|cx| {
            ActiveThread::new(
                thread.clone(),
                self.thread_store.clone(),
                self.context_store.clone(),
                context_store.clone(),
                self.language_registry.clone(),
                self.workspace.clone(),
                window,
                cx,
            )
        });

        let message_editor = cx.new(|cx| {
            MessageEditor::new(
                self.fs.clone(),
                self.workspace.clone(),
                context_store,
                self.prompt_store.clone(),
                self.thread_store.downgrade(),
                self.context_store.downgrade(),
                Some(self.history_store.downgrade()),
                thread.clone(),
                window,
                cx,
            )
        });
        message_editor.focus_handle(cx).focus(window);

        let thread_view = ActiveView::thread(active_thread.clone(), message_editor, window, cx);
        self.set_active_view(thread_view, window, cx);
        AgentDiff::set_active_thread(&self.workspace, thread.clone(), window, cx);
    }

    pub fn go_back(&mut self, _: &workspace::GoBack, window: &mut Window, cx: &mut Context<Self>) {
        match self.active_view {
            ActiveView::Configuration | ActiveView::History => {
                if let Some(previous_view) = self.previous_view.take() {
                    self.active_view = previous_view;

                    match &self.active_view {
                        ActiveView::Thread { message_editor, .. } => {
                            message_editor.focus_handle(cx).focus(window);
                        }
                        ActiveView::ExternalAgentThread { thread_view } => {
                            thread_view.focus_handle(cx).focus(window);
                        }
                        ActiveView::TextThread { context_editor, .. } => {
                            context_editor.focus_handle(cx).focus(window);
                        }
                        ActiveView::History | ActiveView::Configuration => {}
                    }
                }
                cx.notify();
            }
            _ => {}
        }
    }

    pub fn toggle_navigation_menu(
        &mut self,
        _: &ToggleNavigationMenu,
        window: &mut Window,
        cx: &mut Context<Self>,
    ) {
        self.assistant_navigation_menu_handle.toggle(window, cx);
    }

    pub fn toggle_options_menu(
        &mut self,
        _: &ToggleOptionsMenu,
        window: &mut Window,
        cx: &mut Context<Self>,
    ) {
        self.agent_panel_menu_handle.toggle(window, cx);
    }

    pub fn toggle_new_thread_menu(
        &mut self,
        _: &ToggleNewThreadMenu,
        window: &mut Window,
        cx: &mut Context<Self>,
    ) {
        self.new_thread_menu_handle.toggle(window, cx);
    }

    pub fn increase_font_size(
        &mut self,
        action: &IncreaseBufferFontSize,
        _: &mut Window,
        cx: &mut Context<Self>,
    ) {
        self.handle_font_size_action(action.persist, px(1.0), cx);
    }

    pub fn decrease_font_size(
        &mut self,
        action: &DecreaseBufferFontSize,
        _: &mut Window,
        cx: &mut Context<Self>,
    ) {
        self.handle_font_size_action(action.persist, px(-1.0), cx);
    }

    fn handle_font_size_action(&mut self, persist: bool, delta: Pixels, cx: &mut Context<Self>) {
        match self.active_view.which_font_size_used() {
            WhichFontSize::AgentFont => {
                if persist {
                    update_settings_file::<ThemeSettings>(
                        self.fs.clone(),
                        cx,
                        move |settings, cx| {
                            let agent_font_size =
                                ThemeSettings::get_global(cx).agent_font_size(cx) + delta;
                            let _ = settings
                                .agent_font_size
                                .insert(Some(theme::clamp_font_size(agent_font_size).into()));
                        },
                    );
                } else {
                    theme::adjust_agent_font_size(cx, |size| size + delta);
                }
            }
            WhichFontSize::BufferFont => {
                // Prompt editor uses the buffer font size, so allow the action to propagate to the
                // default handler that changes that font size.
                cx.propagate();
            }
            WhichFontSize::None => {}
        }
    }

    pub fn reset_font_size(
        &mut self,
        action: &ResetBufferFontSize,
        _: &mut Window,
        cx: &mut Context<Self>,
    ) {
        if action.persist {
            update_settings_file::<ThemeSettings>(self.fs.clone(), cx, move |settings, _| {
                settings.agent_font_size = None;
            });
        } else {
            theme::reset_agent_font_size(cx);
        }
    }

    pub fn toggle_zoom(&mut self, _: &ToggleZoom, window: &mut Window, cx: &mut Context<Self>) {
        if self.zoomed {
            cx.emit(PanelEvent::ZoomOut);
        } else {
            if !self.focus_handle(cx).contains_focused(window, cx) {
                cx.focus_self(window);
            }
            cx.emit(PanelEvent::ZoomIn);
        }
    }

    pub fn open_agent_diff(
        &mut self,
        _: &OpenAgentDiff,
        window: &mut Window,
        cx: &mut Context<Self>,
    ) {
        match &self.active_view {
            ActiveView::Thread { thread, .. } => {
                let thread = thread.read(cx).thread().clone();
                self.workspace
                    .update(cx, |workspace, cx| {
                        AgentDiffPane::deploy_in_workspace(
                            AgentDiffThread::Native(thread),
                            workspace,
                            window,
                            cx,
                        )
                    })
                    .log_err();
            }
            ActiveView::ExternalAgentThread { .. }
            | ActiveView::TextThread { .. }
            | ActiveView::History
            | ActiveView::Configuration => {}
        }
    }

    pub(crate) fn open_configuration(&mut self, window: &mut Window, cx: &mut Context<Self>) {
        let context_server_store = self.project.read(cx).context_server_store();
        let tools = self.thread_store.read(cx).tools();
        let fs = self.fs.clone();

        self.set_active_view(ActiveView::Configuration, window, cx);
        self.configuration = Some(cx.new(|cx| {
            AgentConfiguration::new(
                fs,
                context_server_store,
                tools,
                self.language_registry.clone(),
                self.workspace.clone(),
                window,
                cx,
            )
        }));

        if let Some(configuration) = self.configuration.as_ref() {
            self.configuration_subscription = Some(cx.subscribe_in(
                configuration,
                window,
                Self::handle_agent_configuration_event,
            ));

            configuration.focus_handle(cx).focus(window);
        }
    }

    pub(crate) fn open_active_thread_as_markdown(
        &mut self,
        _: &OpenActiveThreadAsMarkdown,
        window: &mut Window,
        cx: &mut Context<Self>,
    ) {
        let Some(workspace) = self.workspace.upgrade() else {
            return;
        };

        match &self.active_view {
            ActiveView::Thread { thread, .. } => {
                active_thread::open_active_thread_as_markdown(
                    thread.read(cx).thread().clone(),
                    workspace,
                    window,
                    cx,
                )
                .detach_and_log_err(cx);
            }
            ActiveView::ExternalAgentThread { thread_view } => {
                thread_view
                    .update(cx, |thread_view, cx| {
                        thread_view.open_thread_as_markdown(workspace, window, cx)
                    })
                    .detach_and_log_err(cx);
            }
            ActiveView::TextThread { .. } | ActiveView::History | ActiveView::Configuration => {}
        }
    }

    fn handle_agent_configuration_event(
        &mut self,
        _entity: &Entity<AgentConfiguration>,
        event: &AssistantConfigurationEvent,
        window: &mut Window,
        cx: &mut Context<Self>,
    ) {
        match event {
            AssistantConfigurationEvent::NewThread(provider) => {
                if LanguageModelRegistry::read_global(cx)
                    .default_model()
                    .map_or(true, |model| model.provider.id() != provider.id())
                    && let Some(model) = provider.default_model(cx)
                {
                    update_settings_file::<AgentSettings>(
                        self.fs.clone(),
                        cx,
                        move |settings, _| settings.set_model(model),
                    );
                }

                self.new_thread(&NewThread::default(), window, cx);
                if let Some((thread, model)) =
                    self.active_thread(cx).zip(provider.default_model(cx))
                {
                    thread.update(cx, |thread, cx| {
                        thread.set_configured_model(
                            Some(ConfiguredModel {
                                provider: provider.clone(),
                                model,
                            }),
                            cx,
                        );
                    });
                }
            }
        }
    }

    pub(crate) fn active_thread(&self, cx: &App) -> Option<Entity<Thread>> {
        match &self.active_view {
            ActiveView::Thread { thread, .. } => Some(thread.read(cx).thread().clone()),
            _ => None,
        }
    }

    pub(crate) fn delete_thread(
        &mut self,
        thread_id: &ThreadId,
        cx: &mut Context<Self>,
    ) -> Task<Result<()>> {
        self.thread_store
            .update(cx, |this, cx| this.delete_thread(thread_id, cx))
    }

    fn continue_conversation(&mut self, window: &mut Window, cx: &mut Context<Self>) {
        let ActiveView::Thread { thread, .. } = &self.active_view else {
            return;
        };

        let thread_state = thread.read(cx).thread().read(cx);
        if !thread_state.tool_use_limit_reached() {
            return;
        }

        let model = thread_state.configured_model().map(|cm| cm.model.clone());
        if let Some(model) = model {
            thread.update(cx, |active_thread, cx| {
                active_thread.thread().update(cx, |thread, cx| {
                    thread.insert_invisible_continue_message(cx);
                    thread.advance_prompt_id();
                    thread.send_to_model(
                        model,
                        CompletionIntent::UserPrompt,
                        Some(window.window_handle()),
                        cx,
                    );
                });
            });
        } else {
            log::warn!("No configured model available for continuation");
        }
    }

    fn toggle_burn_mode(
        &mut self,
        _: &ToggleBurnMode,
        _window: &mut Window,
        cx: &mut Context<Self>,
    ) {
        let ActiveView::Thread { thread, .. } = &self.active_view else {
            return;
        };

        thread.update(cx, |active_thread, cx| {
            active_thread.thread().update(cx, |thread, _cx| {
                let current_mode = thread.completion_mode();

                thread.set_completion_mode(match current_mode {
                    CompletionMode::Burn => CompletionMode::Normal,
                    CompletionMode::Normal => CompletionMode::Burn,
                });
            });
        });
    }

    pub(crate) fn active_context_editor(&self) -> Option<Entity<TextThreadEditor>> {
        match &self.active_view {
            ActiveView::TextThread { context_editor, .. } => Some(context_editor.clone()),
            _ => None,
        }
    }

    pub(crate) fn delete_context(
        &mut self,
        path: Arc<Path>,
        cx: &mut Context<Self>,
    ) -> Task<Result<()>> {
        self.context_store
            .update(cx, |this, cx| this.delete_local_context(path, cx))
    }

    fn set_active_view(
        &mut self,
        new_view: ActiveView,
        window: &mut Window,
        cx: &mut Context<Self>,
    ) {
        let current_is_history = matches!(self.active_view, ActiveView::History);
        let new_is_history = matches!(new_view, ActiveView::History);

        let current_is_config = matches!(self.active_view, ActiveView::Configuration);
        let new_is_config = matches!(new_view, ActiveView::Configuration);

        let current_is_special = current_is_history || current_is_config;
        let new_is_special = new_is_history || new_is_config;

        match &self.active_view {
            ActiveView::Thread { thread, .. } => {
                let thread = thread.read(cx);
                if thread.is_empty() {
                    let id = thread.thread().read(cx).id().clone();
                    self.history_store.update(cx, |store, cx| {
                        store.remove_recently_opened_thread(id, cx);
                    });
                }
            }
            _ => {}
        }

        match &new_view {
            ActiveView::Thread { thread, .. } => self.history_store.update(cx, |store, cx| {
                let id = thread.read(cx).thread().read(cx).id().clone();
                store.push_recently_opened_entry(HistoryEntryId::Thread(id), cx);
            }),
            ActiveView::TextThread { context_editor, .. } => {
                self.history_store.update(cx, |store, cx| {
                    if let Some(path) = context_editor.read(cx).context().read(cx).path() {
                        store.push_recently_opened_entry(HistoryEntryId::Context(path.clone()), cx)
                    }
                })
            }
            ActiveView::ExternalAgentThread { .. } => {}
            ActiveView::History | ActiveView::Configuration => {}
        }

        if current_is_special && !new_is_special {
            self.active_view = new_view;
        } else if !current_is_special && new_is_special {
            self.previous_view = Some(std::mem::replace(&mut self.active_view, new_view));
        } else {
            if !new_is_special {
                self.previous_view = None;
            }
            self.active_view = new_view;
        }

        self.focus_handle(cx).focus(window);
    }

    fn populate_recently_opened_menu_section_old(
        mut menu: ContextMenu,
        panel: Entity<Self>,
        cx: &mut Context<ContextMenu>,
    ) -> ContextMenu {
        let entries = panel
            .read(cx)
            .history_store
            .read(cx)
            .recently_opened_entries(cx);

        if entries.is_empty() {
            return menu;
        }

        menu = menu.header("Recently Opened");

        for entry in entries {
            let title = entry.title().clone();
            let id = entry.id();

            menu = menu.entry_with_end_slot_on_hover(
                title,
                None,
                {
                    let panel = panel.downgrade();
                    let id = id.clone();
                    move |window, cx| {
                        let id = id.clone();
                        panel
                            .update(cx, move |this, cx| match id {
                                HistoryEntryId::Thread(id) => this
                                    .open_thread_by_id(&id, window, cx)
                                    .detach_and_log_err(cx),
                                HistoryEntryId::Context(path) => this
                                    .open_saved_prompt_editor(path.clone(), window, cx)
                                    .detach_and_log_err(cx),
                            })
                            .ok();
                    }
                },
                IconName::Close,
                "Close Entry".into(),
                {
                    let panel = panel.downgrade();
                    let id = id.clone();
                    move |_window, cx| {
                        panel
                            .update(cx, |this, cx| {
                                this.history_store.update(cx, |history_store, cx| {
                                    history_store.remove_recently_opened_entry(&id, cx);
                                });
                            })
                            .ok();
                    }
                },
            );
        }

        menu = menu.separator();

        menu
    }

    fn populate_recently_opened_menu_section_new(
        mut menu: ContextMenu,
        panel: Entity<Self>,
        cx: &mut Context<ContextMenu>,
    ) -> ContextMenu {
        let entries = panel
            .read(cx)
            .acp_history_store
            .read(cx)
            .recently_opened_entries(cx);

        if entries.is_empty() {
            return menu;
        }

        menu = menu.header("Recently Opened");

        for entry in entries {
            let title = entry.title().clone();

            menu = menu.entry_with_end_slot_on_hover(
                title,
                None,
                {
                    let panel = panel.downgrade();
                    let entry = entry.clone();
                    move |window, cx| {
                        let entry = entry.clone();
                        panel
                            .update(cx, move |this, cx| match &entry {
                                agent2::HistoryEntry::AcpThread(entry) => this.external_thread(
                                    Some(ExternalAgent::NativeAgent),
                                    Some(entry.clone()),
                                    window,
                                    cx,
                                ),
                                agent2::HistoryEntry::TextThread(entry) => this
                                    .open_saved_prompt_editor(entry.path.clone(), window, cx)
                                    .detach_and_log_err(cx),
                            })
                            .ok();
                    }
                },
                IconName::Close,
                "Close Entry".into(),
                {
                    let panel = panel.downgrade();
                    let id = entry.id();
                    move |_window, cx| {
                        panel
                            .update(cx, |this, cx| {
                                this.acp_history_store.update(cx, |history_store, cx| {
                                    history_store.remove_recently_opened_entry(&id, cx);
                                });
                            })
                            .ok();
                    }
                },
            );
        }

        menu = menu.separator();

        menu
    }

    pub fn set_selected_agent(
        &mut self,
        agent: AgentType,
        window: &mut Window,
        cx: &mut Context<Self>,
    ) {
        if self.selected_agent != agent {
            self.selected_agent = agent;
            self.serialize(cx);
        }
        self.new_agent_thread(agent, window, cx);
    }

    pub fn selected_agent(&self) -> AgentType {
        self.selected_agent
    }

    pub fn new_agent_thread(
        &mut self,
        agent: AgentType,
        window: &mut Window,
        cx: &mut Context<Self>,
    ) {
        match agent {
            AgentType::Zed => {
                window.dispatch_action(
                    NewThread {
                        from_thread_id: None,
                    }
                    .boxed_clone(),
                    cx,
                );
            }
            AgentType::TextThread => {
                window.dispatch_action(NewTextThread.boxed_clone(), cx);
            }
            AgentType::NativeAgent => {
                self.external_thread(Some(crate::ExternalAgent::NativeAgent), None, window, cx)
            }
            AgentType::Gemini => {
                self.external_thread(Some(crate::ExternalAgent::Gemini), None, window, cx)
            }
            AgentType::ClaudeCode => {
                self.external_thread(Some(crate::ExternalAgent::ClaudeCode), None, window, cx)
            }
        }
    }
}

impl Focusable for AgentPanel {
    fn focus_handle(&self, cx: &App) -> FocusHandle {
        match &self.active_view {
            ActiveView::Thread { message_editor, .. } => message_editor.focus_handle(cx),
            ActiveView::ExternalAgentThread { thread_view, .. } => thread_view.focus_handle(cx),
            ActiveView::History => {
                if cx.has_flag::<feature_flags::AcpFeatureFlag>() {
                    self.acp_history.focus_handle(cx)
                } else {
                    self.history.focus_handle(cx)
                }
            }
            ActiveView::TextThread { context_editor, .. } => context_editor.focus_handle(cx),
            ActiveView::Configuration => {
                if let Some(configuration) = self.configuration.as_ref() {
                    configuration.focus_handle(cx)
                } else {
                    cx.focus_handle()
                }
            }
        }
    }
}

fn agent_panel_dock_position(cx: &App) -> DockPosition {
    match AgentSettings::get_global(cx).dock {
        AgentDockPosition::Left => DockPosition::Left,
        AgentDockPosition::Bottom => DockPosition::Bottom,
        AgentDockPosition::Right => DockPosition::Right,
    }
}

impl EventEmitter<PanelEvent> for AgentPanel {}

impl Panel for AgentPanel {
    fn persistent_name() -> &'static str {
        "AgentPanel"
    }

    fn position(&self, _window: &Window, cx: &App) -> DockPosition {
        agent_panel_dock_position(cx)
    }

    fn position_is_valid(&self, position: DockPosition) -> bool {
        position != DockPosition::Bottom
    }

    fn set_position(&mut self, position: DockPosition, _: &mut Window, cx: &mut Context<Self>) {
        settings::update_settings_file::<AgentSettings>(self.fs.clone(), cx, move |settings, _| {
            let dock = match position {
                DockPosition::Left => AgentDockPosition::Left,
                DockPosition::Bottom => AgentDockPosition::Bottom,
                DockPosition::Right => AgentDockPosition::Right,
            };
            settings.set_dock(dock);
        });
    }

    fn size(&self, window: &Window, cx: &App) -> Pixels {
        let settings = AgentSettings::get_global(cx);
        match self.position(window, cx) {
            DockPosition::Left | DockPosition::Right => {
                self.width.unwrap_or(settings.default_width)
            }
            DockPosition::Bottom => self.height.unwrap_or(settings.default_height),
        }
    }

    fn set_size(&mut self, size: Option<Pixels>, window: &mut Window, cx: &mut Context<Self>) {
        match self.position(window, cx) {
            DockPosition::Left | DockPosition::Right => self.width = size,
            DockPosition::Bottom => self.height = size,
        }
        self.serialize(cx);
        cx.notify();
    }

    fn set_active(&mut self, _active: bool, _window: &mut Window, _cx: &mut Context<Self>) {}

    fn remote_id() -> Option<proto::PanelId> {
        Some(proto::PanelId::AssistantPanel)
    }

    fn icon(&self, _window: &Window, cx: &App) -> Option<IconName> {
        (self.enabled(cx) && AgentSettings::get_global(cx).button).then_some(IconName::ZedAssistant)
    }

    fn icon_tooltip(&self, _window: &Window, _cx: &App) -> Option<&'static str> {
        Some("Agent Panel")
    }

    fn toggle_action(&self) -> Box<dyn Action> {
        Box::new(ToggleFocus)
    }

    fn activation_priority(&self) -> u32 {
        3
    }

    fn enabled(&self, cx: &App) -> bool {
        DisableAiSettings::get_global(cx).disable_ai.not() && AgentSettings::get_global(cx).enabled
    }

    fn is_zoomed(&self, _window: &Window, _cx: &App) -> bool {
        self.zoomed
    }

    fn set_zoomed(&mut self, zoomed: bool, _window: &mut Window, cx: &mut Context<Self>) {
        self.zoomed = zoomed;
        cx.notify();
    }
}

impl AgentPanel {
    fn render_title_view(&self, _window: &mut Window, cx: &Context<Self>) -> AnyElement {
        const LOADING_SUMMARY_PLACEHOLDER: &str = "Loading Summary…";

        let content = match &self.active_view {
            ActiveView::Thread {
                thread: active_thread,
                change_title_editor,
                ..
            } => {
                let state = {
                    let active_thread = active_thread.read(cx);
                    if active_thread.is_empty() {
                        &ThreadSummary::Pending
                    } else {
                        active_thread.summary(cx)
                    }
                };

                match state {
                    ThreadSummary::Pending => Label::new(ThreadSummary::DEFAULT.clone())
                        .truncate()
                        .into_any_element(),
                    ThreadSummary::Generating => Label::new(LOADING_SUMMARY_PLACEHOLDER)
                        .truncate()
                        .into_any_element(),
                    ThreadSummary::Ready(_) => div()
                        .w_full()
                        .child(change_title_editor.clone())
                        .into_any_element(),
                    ThreadSummary::Error => h_flex()
                        .w_full()
                        .child(change_title_editor.clone())
                        .child(
                            IconButton::new("retry-summary-generation", IconName::RotateCcw)
                                .icon_size(IconSize::Small)
                                .on_click({
                                    let active_thread = active_thread.clone();
                                    move |_, _window, cx| {
                                        active_thread.update(cx, |thread, cx| {
                                            thread.regenerate_summary(cx);
                                        });
                                    }
                                })
                                .tooltip(move |_window, cx| {
                                    cx.new(|_| {
                                        Tooltip::new("Failed to generate title")
                                            .meta("Click to try again")
                                    })
                                    .into()
                                }),
                        )
                        .into_any_element(),
                }
            }
            ActiveView::ExternalAgentThread { thread_view } => {
                Label::new(thread_view.read(cx).title(cx))
                    .truncate()
                    .into_any_element()
            }
            ActiveView::TextThread {
                title_editor,
                context_editor,
                ..
            } => {
                let summary = context_editor.read(cx).context().read(cx).summary();

                match summary {
                    ContextSummary::Pending => Label::new(ContextSummary::DEFAULT)
                        .truncate()
                        .into_any_element(),
                    ContextSummary::Content(summary) => {
                        if summary.done {
                            div()
                                .w_full()
                                .child(title_editor.clone())
                                .into_any_element()
                        } else {
                            Label::new(LOADING_SUMMARY_PLACEHOLDER)
                                .truncate()
                                .into_any_element()
                        }
                    }
                    ContextSummary::Error => h_flex()
                        .w_full()
                        .child(title_editor.clone())
                        .child(
                            IconButton::new("retry-summary-generation", IconName::RotateCcw)
                                .icon_size(IconSize::Small)
                                .on_click({
                                    let context_editor = context_editor.clone();
                                    move |_, _window, cx| {
                                        context_editor.update(cx, |context_editor, cx| {
                                            context_editor.regenerate_summary(cx);
                                        });
                                    }
                                })
                                .tooltip(move |_window, cx| {
                                    cx.new(|_| {
                                        Tooltip::new("Failed to generate title")
                                            .meta("Click to try again")
                                    })
                                    .into()
                                }),
                        )
                        .into_any_element(),
                }
            }
            ActiveView::History => Label::new("History").truncate().into_any_element(),
            ActiveView::Configuration => Label::new("Settings").truncate().into_any_element(),
        };

        h_flex()
            .key_context("TitleEditor")
            .id("TitleEditor")
            .flex_grow()
            .w_full()
            .max_w_full()
            .overflow_x_scroll()
            .child(content)
            .into_any()
    }

    fn render_panel_options_menu(
        &self,
        window: &mut Window,
        cx: &mut Context<Self>,
    ) -> impl IntoElement {
        let user_store = self.user_store.read(cx);
        let usage = user_store.model_request_usage();
        let account_url = zed_urls::account_url(cx);

        let focus_handle = self.focus_handle(cx);

        let full_screen_label = if self.is_zoomed(window, cx) {
            "Disable Full Screen"
        } else {
            "Enable Full Screen"
        };

        PopoverMenu::new("agent-options-menu")
            .trigger_with_tooltip(
                IconButton::new("agent-options-menu", IconName::Ellipsis)
                    .icon_size(IconSize::Small),
                {
                    let focus_handle = focus_handle.clone();
                    move |window, cx| {
                        Tooltip::for_action_in(
                            "Toggle Agent Menu",
                            &ToggleOptionsMenu,
                            &focus_handle,
                            window,
                            cx,
                        )
                    }
                },
            )
            .anchor(Corner::TopRight)
            .with_handle(self.agent_panel_menu_handle.clone())
            .menu({
                let focus_handle = focus_handle.clone();
                move |window, cx| {
                    Some(ContextMenu::build(window, cx, |mut menu, _window, _| {
                        menu = menu.context(focus_handle.clone());
                        if let Some(usage) = usage {
                            menu = menu
                                .header_with_link("Prompt Usage", "Manage", account_url.clone())
                                .custom_entry(
                                    move |_window, cx| {
                                        let used_percentage = match usage.limit {
                                            UsageLimit::Limited(limit) => {
                                                Some((usage.amount as f32 / limit as f32) * 100.)
                                            }
                                            UsageLimit::Unlimited => None,
                                        };

                                        h_flex()
                                            .flex_1()
                                            .gap_1p5()
                                            .children(used_percentage.map(|percent| {
                                                ProgressBar::new("usage", percent, 100., cx)
                                            }))
                                            .child(
                                                Label::new(match usage.limit {
                                                    UsageLimit::Limited(limit) => {
                                                        format!("{} / {limit}", usage.amount)
                                                    }
                                                    UsageLimit::Unlimited => {
                                                        format!("{} / ∞", usage.amount)
                                                    }
                                                })
                                                .size(LabelSize::Small)
                                                .color(Color::Muted),
                                            )
                                            .into_any_element()
                                    },
                                    move |_, cx| cx.open_url(&zed_urls::account_url(cx)),
                                )
                                .separator()
                        }

                        menu = menu
                            .header("MCP Servers")
                            .action(
                                "View Server Extensions",
                                Box::new(zed_actions::Extensions {
                                    category_filter: Some(
                                        zed_actions::ExtensionCategoryFilter::ContextServers,
                                    ),
                                    id: None,
                                }),
                            )
                            .action("Add Custom Server…", Box::new(AddContextServer))
                            .separator();

                        menu = menu
                            .action("Rules…", Box::new(OpenRulesLibrary::default()))
                            .action("Settings", Box::new(OpenSettings))
                            .separator()
                            .action(full_screen_label, Box::new(ToggleZoom));
                        menu
                    }))
                }
            })
    }

    fn render_recent_entries_menu(&self, cx: &mut Context<Self>) -> impl IntoElement {
        let focus_handle = self.focus_handle(cx);

        PopoverMenu::new("agent-nav-menu")
            .trigger_with_tooltip(
                IconButton::new("agent-nav-menu", IconName::MenuAlt).icon_size(IconSize::Small),
                {
                    let focus_handle = focus_handle.clone();
                    move |window, cx| {
                        Tooltip::for_action_in(
                            "Toggle Recent Threads",
                            &ToggleNavigationMenu,
                            &focus_handle,
                            window,
                            cx,
                        )
                    }
                },
            )
            .anchor(Corner::TopLeft)
            .with_handle(self.assistant_navigation_menu_handle.clone())
            .menu({
                let menu = self.assistant_navigation_menu.clone();
                move |window, cx| {
                    if let Some(menu) = menu.as_ref() {
                        menu.update(cx, |_, cx| {
                            cx.defer_in(window, |menu, window, cx| {
                                menu.rebuild(window, cx);
                            });
                        })
                    }
                    menu.clone()
                }
            })
    }

    fn render_toolbar_back_button(&self, cx: &mut Context<Self>) -> impl IntoElement {
        let focus_handle = self.focus_handle(cx);

        IconButton::new("go-back", IconName::ArrowLeft)
            .icon_size(IconSize::Small)
            .on_click(cx.listener(|this, _, window, cx| {
                this.go_back(&workspace::GoBack, window, cx);
            }))
            .tooltip({
                let focus_handle = focus_handle.clone();

                move |window, cx| {
                    Tooltip::for_action_in("Go Back", &workspace::GoBack, &focus_handle, window, cx)
                }
            })
    }

    fn render_toolbar_old(&self, window: &mut Window, cx: &mut Context<Self>) -> impl IntoElement {
        let focus_handle = self.focus_handle(cx);

        let active_thread = match &self.active_view {
            ActiveView::Thread { thread, .. } => Some(thread.read(cx).thread().clone()),
            ActiveView::ExternalAgentThread { .. }
            | ActiveView::TextThread { .. }
            | ActiveView::History
            | ActiveView::Configuration => None,
        };

        let new_thread_menu = PopoverMenu::new("new_thread_menu")
            .trigger_with_tooltip(
                IconButton::new("new_thread_menu_btn", IconName::Plus).icon_size(IconSize::Small),
                Tooltip::text("New Thread…"),
            )
            .anchor(Corner::TopRight)
            .with_handle(self.new_thread_menu_handle.clone())
            .menu({
                let focus_handle = focus_handle.clone();
                move |window, cx| {
                    let active_thread = active_thread.clone();
                    Some(ContextMenu::build(window, cx, |mut menu, _window, cx| {
                        menu = menu
                            .context(focus_handle.clone())
                            .when_some(active_thread, |this, active_thread| {
                                let thread = active_thread.read(cx);

                                if !thread.is_empty() {
                                    let thread_id = thread.id().clone();
                                    this.item(
                                        ContextMenuEntry::new("New From Summary")
                                            .icon(IconName::ThreadFromSummary)
                                            .icon_color(Color::Muted)
                                            .handler(move |window, cx| {
                                                window.dispatch_action(
                                                    Box::new(NewThread {
                                                        from_thread_id: Some(thread_id.clone()),
                                                    }),
                                                    cx,
                                                );
                                            }),
                                    )
                                } else {
                                    this
                                }
                            })
                            .item(
                                ContextMenuEntry::new("New Thread")
                                    .icon(IconName::Thread)
                                    .icon_color(Color::Muted)
                                    .action(NewThread::default().boxed_clone())
                                    .handler(move |window, cx| {
                                        window.dispatch_action(
                                            NewThread::default().boxed_clone(),
                                            cx,
                                        );
                                    }),
                            )
                            .item(
                                ContextMenuEntry::new("New Text Thread")
                                    .icon(IconName::TextThread)
                                    .icon_color(Color::Muted)
                                    .action(NewTextThread.boxed_clone())
                                    .handler(move |window, cx| {
                                        window.dispatch_action(NewTextThread.boxed_clone(), cx);
                                    }),
                            );
                        menu
                    }))
                }
            });

        h_flex()
            .id("assistant-toolbar")
            .h(Tab::container_height(cx))
            .max_w_full()
            .flex_none()
            .justify_between()
            .gap_2()
            .bg(cx.theme().colors().tab_bar_background)
            .border_b_1()
            .border_color(cx.theme().colors().border)
            .child(
                h_flex()
                    .size_full()
                    .pl_1()
                    .gap_1()
                    .child(match &self.active_view {
                        ActiveView::History | ActiveView::Configuration => div()
                            .pl(DynamicSpacing::Base04.rems(cx))
                            .child(self.render_toolbar_back_button(cx))
                            .into_any_element(),
                        _ => self.render_recent_entries_menu(cx).into_any_element(),
                    })
                    .child(self.render_title_view(window, cx)),
            )
            .child(
                h_flex()
                    .h_full()
                    .gap_2()
                    .children(self.render_token_count(cx))
                    .child(
                        h_flex()
                            .h_full()
                            .gap(DynamicSpacing::Base02.rems(cx))
                            .px(DynamicSpacing::Base08.rems(cx))
                            .border_l_1()
                            .border_color(cx.theme().colors().border)
                            .child(new_thread_menu)
                            .child(self.render_panel_options_menu(window, cx)),
                    ),
            )
    }

    fn render_toolbar_new(&self, window: &mut Window, cx: &mut Context<Self>) -> impl IntoElement {
        let focus_handle = self.focus_handle(cx);

        let active_thread = match &self.active_view {
            ActiveView::Thread { thread, .. } => Some(thread.read(cx).thread().clone()),
            ActiveView::ExternalAgentThread { .. }
            | ActiveView::TextThread { .. }
            | ActiveView::History
            | ActiveView::Configuration => None,
        };

        let new_thread_menu = PopoverMenu::new("new_thread_menu")
            .trigger_with_tooltip(
                IconButton::new("new_thread_menu_btn", IconName::Plus).icon_size(IconSize::Small),
                {
                    let focus_handle = focus_handle.clone();
                    move |window, cx| {
                        Tooltip::for_action_in(
                            "New…",
                            &ToggleNewThreadMenu,
                            &focus_handle,
                            window,
                            cx,
                        )
                    }
                },
            )
            .anchor(Corner::TopLeft)
            .with_handle(self.new_thread_menu_handle.clone())
            .menu({
                let focus_handle = focus_handle.clone();
                let workspace = self.workspace.clone();

                move |window, cx| {
                    let active_thread = active_thread.clone();
                    Some(ContextMenu::build(window, cx, |mut menu, _window, cx| {
                        menu = menu
                            .context(focus_handle.clone())
                            .header("Zed Agent")
                            .when_some(active_thread, |this, active_thread| {
                                let thread = active_thread.read(cx);

                                if !thread.is_empty() {
                                    let thread_id = thread.id().clone();
                                    this.item(
                                        ContextMenuEntry::new("New From Summary")
                                            .icon(IconName::ThreadFromSummary)
                                            .icon_color(Color::Muted)
                                            .handler(move |window, cx| {
                                                window.dispatch_action(
                                                    Box::new(NewThread {
                                                        from_thread_id: Some(thread_id.clone()),
                                                    }),
                                                    cx,
                                                );
                                            }),
                                    )
                                } else {
                                    this
                                }
                            })
                            .item(
                                ContextMenuEntry::new("New Thread")
                                    .icon(IconName::Thread)
                                    .icon_color(Color::Muted)
                                    .action(NewThread::default().boxed_clone())
                                    .handler({
                                        let workspace = workspace.clone();
                                        move |window, cx| {
                                            if let Some(workspace) = workspace.upgrade() {
                                                workspace.update(cx, |workspace, cx| {
                                                    if let Some(panel) =
                                                        workspace.panel::<AgentPanel>(cx)
                                                    {
                                                        panel.update(cx, |panel, cx| {
                                                            panel.set_selected_agent(
                                                                AgentType::Zed,
                                                                window,
                                                                cx,
                                                            );
                                                        });
                                                    }
                                                });
                                            }
                                        }
                                    }),
                            )
                            .item(
                                ContextMenuEntry::new("New Text Thread")
                                    .icon(IconName::TextThread)
                                    .icon_color(Color::Muted)
                                    .action(NewTextThread.boxed_clone())
                                    .handler({
                                        let workspace = workspace.clone();
                                        move |window, cx| {
                                            if let Some(workspace) = workspace.upgrade() {
                                                workspace.update(cx, |workspace, cx| {
                                                    if let Some(panel) =
                                                        workspace.panel::<AgentPanel>(cx)
                                                    {
                                                        panel.update(cx, |panel, cx| {
                                                            panel.set_selected_agent(
                                                                AgentType::TextThread,
                                                                window,
                                                                cx,
                                                            );
                                                        });
                                                    }
                                                });
                                            }
                                        }
                                    }),
                            )
                            .item(
                                ContextMenuEntry::new("New Native Agent Thread")
                                    .icon(IconName::ZedAssistant)
                                    .icon_color(Color::Muted)
                                    .handler({
                                        let workspace = workspace.clone();
                                        move |window, cx| {
                                            if let Some(workspace) = workspace.upgrade() {
                                                workspace.update(cx, |workspace, cx| {
                                                    if let Some(panel) =
                                                        workspace.panel::<AgentPanel>(cx)
                                                    {
                                                        panel.update(cx, |panel, cx| {
                                                            panel.set_selected_agent(
                                                                AgentType::NativeAgent,
                                                                window,
                                                                cx,
                                                            );
                                                        });
                                                    }
                                                });
                                            }
                                        }
                                    }),
                            )
                            .separator()
                            .header("External Agents")
<<<<<<< HEAD
                            .item(
                                ContextMenuEntry::new("New Gemini CLI Thread")
                                    .icon(IconName::AiGemini)
                                    .icon_color(Color::Muted)
                                    .handler({
                                        let workspace = workspace.clone();
                                        move |window, cx| {
                                            if let Some(workspace) = workspace.upgrade() {
                                                workspace.update(cx, |workspace, cx| {
                                                    if let Some(panel) =
                                                        workspace.panel::<AgentPanel>(cx)
                                                    {
                                                        panel.update(cx, |panel, cx| {
                                                            panel.set_selected_agent(
                                                                AgentType::Gemini,
                                                                window,
                                                                cx,
                                                            );
                                                        });
                                                    }
                                                });
=======
                            .when(cx.has_flag::<AcpFeatureFlag>(), |menu| {
                                menu.item(
                                    ContextMenuEntry::new("New Gemini Thread")
                                        .icon(IconName::AiGemini)
                                        .icon_color(Color::Muted)
                                        .handler({
                                            let workspace = workspace.clone();
                                            move |window, cx| {
                                                if let Some(workspace) = workspace.upgrade() {
                                                    workspace.update(cx, |workspace, cx| {
                                                        if let Some(panel) =
                                                            workspace.panel::<AgentPanel>(cx)
                                                        {
                                                            panel.update(cx, |panel, cx| {
                                                                panel.set_selected_agent(
                                                                    AgentType::Gemini,
                                                                    window,
                                                                    cx,
                                                                );
                                                            });
                                                        }
                                                    });
                                                }
>>>>>>> 6ba52a3a
                                            }
                                        }),
                                )
                            })
                            .when(cx.has_flag::<ClaudeCodeFeatureFlag>(), |menu| {
                                menu.item(
                                    ContextMenuEntry::new("New Claude Code Thread")
                                        .icon(IconName::AiClaude)
                                        .icon_color(Color::Muted)
                                        .handler({
                                            let workspace = workspace.clone();
                                            move |window, cx| {
                                                if let Some(workspace) = workspace.upgrade() {
                                                    workspace.update(cx, |workspace, cx| {
                                                        if let Some(panel) =
                                                            workspace.panel::<AgentPanel>(cx)
                                                        {
                                                            panel.update(cx, |panel, cx| {
                                                                panel.set_selected_agent(
                                                                    AgentType::ClaudeCode,
                                                                    window,
                                                                    cx,
                                                                );
                                                            });
                                                        }
                                                    });
                                                }
                                            }
                                        }),
                                )
                            });
                        menu
                    }))
                }
            });

        let selected_agent_label = self.selected_agent.label().into();
        let selected_agent = div()
            .id("selected_agent_icon")
            .px(DynamicSpacing::Base02.rems(cx))
            .child(Icon::new(self.selected_agent.icon()).color(Color::Muted))
            .tooltip(move |window, cx| {
                Tooltip::with_meta(
                    selected_agent_label.clone(),
                    None,
                    "Selected Agent",
                    window,
                    cx,
                )
            })
            .into_any_element();

        h_flex()
            .id("agent-panel-toolbar")
            .h(Tab::container_height(cx))
            .max_w_full()
            .flex_none()
            .justify_between()
            .gap_2()
            .bg(cx.theme().colors().tab_bar_background)
            .border_b_1()
            .border_color(cx.theme().colors().border)
            .child(
                h_flex()
                    .size_full()
                    .gap(DynamicSpacing::Base04.rems(cx))
                    .pl(DynamicSpacing::Base04.rems(cx))
                    .child(match &self.active_view {
                        ActiveView::History | ActiveView::Configuration => {
                            self.render_toolbar_back_button(cx).into_any_element()
                        }
                        _ => h_flex()
                            .gap_1()
                            .child(self.render_recent_entries_menu(cx))
                            .child(Divider::vertical())
                            .child(selected_agent)
                            .into_any_element(),
                    })
                    .child(self.render_title_view(window, cx)),
            )
            .child(
                h_flex()
                    .h_full()
                    .gap_2()
                    .children(self.render_token_count(cx))
                    .child(
                        h_flex()
                            .h_full()
                            .gap(DynamicSpacing::Base02.rems(cx))
                            .pl(DynamicSpacing::Base04.rems(cx))
                            .pr(DynamicSpacing::Base06.rems(cx))
                            .border_l_1()
                            .border_color(cx.theme().colors().border)
                            .child(new_thread_menu)
                            .child(self.render_panel_options_menu(window, cx)),
                    ),
            )
    }

    fn render_toolbar(&self, window: &mut Window, cx: &mut Context<Self>) -> impl IntoElement {
        if cx.has_flag::<feature_flags::AcpFeatureFlag>()
            || cx.has_flag::<feature_flags::ClaudeCodeFeatureFlag>()
        {
            self.render_toolbar_new(window, cx).into_any_element()
        } else {
            self.render_toolbar_old(window, cx).into_any_element()
        }
    }

    fn render_token_count(&self, cx: &App) -> Option<AnyElement> {
        match &self.active_view {
            ActiveView::Thread {
                thread,
                message_editor,
                ..
            } => {
                let active_thread = thread.read(cx);
                let message_editor = message_editor.read(cx);

                let editor_empty = message_editor.is_editor_fully_empty(cx);

                if active_thread.is_empty() && editor_empty {
                    return None;
                }

                let thread = active_thread.thread().read(cx);
                let is_generating = thread.is_generating();
                let conversation_token_usage = thread.total_token_usage()?;

                let (total_token_usage, is_estimating) =
                    if let Some((editing_message_id, unsent_tokens)) =
                        active_thread.editing_message_id()
                    {
                        let combined = thread
                            .token_usage_up_to_message(editing_message_id)
                            .add(unsent_tokens);

                        (combined, unsent_tokens > 0)
                    } else {
                        let unsent_tokens =
                            message_editor.last_estimated_token_count().unwrap_or(0);
                        let combined = conversation_token_usage.add(unsent_tokens);

                        (combined, unsent_tokens > 0)
                    };

                let is_waiting_to_update_token_count =
                    message_editor.is_waiting_to_update_token_count();

                if total_token_usage.total == 0 {
                    return None;
                }

                let token_color = match total_token_usage.ratio() {
                    TokenUsageRatio::Normal if is_estimating => Color::Default,
                    TokenUsageRatio::Normal => Color::Muted,
                    TokenUsageRatio::Warning => Color::Warning,
                    TokenUsageRatio::Exceeded => Color::Error,
                };

                let token_count = h_flex()
                    .id("token-count")
                    .flex_shrink_0()
                    .gap_0p5()
                    .when(!is_generating && is_estimating, |parent| {
                        parent
                            .child(
                                h_flex()
                                    .mr_1()
                                    .size_2p5()
                                    .justify_center()
                                    .rounded_full()
                                    .bg(cx.theme().colors().text.opacity(0.1))
                                    .child(
                                        div().size_1().rounded_full().bg(cx.theme().colors().text),
                                    ),
                            )
                            .tooltip(move |window, cx| {
                                Tooltip::with_meta(
                                    "Estimated New Token Count",
                                    None,
                                    format!(
                                        "Current Conversation Tokens: {}",
                                        humanize_token_count(conversation_token_usage.total)
                                    ),
                                    window,
                                    cx,
                                )
                            })
                    })
                    .child(
                        Label::new(humanize_token_count(total_token_usage.total))
                            .size(LabelSize::Small)
                            .color(token_color)
                            .map(|label| {
                                if is_generating || is_waiting_to_update_token_count {
                                    label
                                        .with_animation(
                                            "used-tokens-label",
                                            Animation::new(Duration::from_secs(2))
                                                .repeat()
                                                .with_easing(pulsating_between(0.6, 1.)),
                                            |label, delta| label.alpha(delta),
                                        )
                                        .into_any()
                                } else {
                                    label.into_any_element()
                                }
                            }),
                    )
                    .child(Label::new("/").size(LabelSize::Small).color(Color::Muted))
                    .child(
                        Label::new(humanize_token_count(total_token_usage.max))
                            .size(LabelSize::Small)
                            .color(Color::Muted),
                    )
                    .into_any();

                Some(token_count)
            }
            ActiveView::TextThread { context_editor, .. } => {
                let element = render_remaining_tokens(context_editor, cx)?;

                Some(element.into_any_element())
            }
            ActiveView::ExternalAgentThread { .. }
            | ActiveView::History
            | ActiveView::Configuration => {
                return None;
            }
        }
    }

    fn should_render_trial_end_upsell(&self, cx: &mut Context<Self>) -> bool {
        if TrialEndUpsell::dismissed() {
            return false;
        }

        match &self.active_view {
            ActiveView::Thread { thread, .. } => {
                if thread
                    .read(cx)
                    .thread()
                    .read(cx)
                    .configured_model()
                    .map_or(false, |model| {
                        model.provider.id() != language_model::ZED_CLOUD_PROVIDER_ID
                    })
                {
                    return false;
                }
            }
            ActiveView::TextThread { .. } => {
                if LanguageModelRegistry::global(cx)
                    .read(cx)
                    .default_model()
                    .map_or(false, |model| {
                        model.provider.id() != language_model::ZED_CLOUD_PROVIDER_ID
                    })
                {
                    return false;
                }
            }
            ActiveView::ExternalAgentThread { .. }
            | ActiveView::History
            | ActiveView::Configuration => return false,
        }

        let plan = self.user_store.read(cx).plan();
        let has_previous_trial = self.user_store.read(cx).trial_started_at().is_some();

        matches!(plan, Some(Plan::ZedFree)) && has_previous_trial
    }

    fn should_render_onboarding(&self, cx: &mut Context<Self>) -> bool {
        if OnboardingUpsell::dismissed() {
            return false;
        }

        match &self.active_view {
            ActiveView::History | ActiveView::Configuration => false,
            ActiveView::ExternalAgentThread { thread_view, .. }
                if thread_view.read(cx).as_native_thread(cx).is_none() =>
            {
                false
            }
            _ => {
                let history_is_empty = self
                    .history_store
                    .update(cx, |store, cx| store.recent_entries(1, cx).is_empty());

                let has_configured_non_zed_providers = LanguageModelRegistry::read_global(cx)
                    .providers()
                    .iter()
                    .any(|provider| {
                        provider.is_authenticated(cx)
                            && provider.id() != language_model::ZED_CLOUD_PROVIDER_ID
                    });

                history_is_empty || !has_configured_non_zed_providers
            }
        }
    }

    fn render_onboarding(
        &self,
        _window: &mut Window,
        cx: &mut Context<Self>,
    ) -> Option<impl IntoElement> {
        if !self.should_render_onboarding(cx) {
            return None;
        }

        let thread_view = matches!(&self.active_view, ActiveView::Thread { .. });
        let text_thread_view = matches!(&self.active_view, ActiveView::TextThread { .. });

        Some(
            div()
                .when(thread_view, |this| {
                    this.size_full().bg(cx.theme().colors().panel_background)
                })
                .when(text_thread_view, |this| {
                    this.bg(cx.theme().colors().editor_background)
                })
                .child(self.onboarding.clone()),
        )
    }

    fn render_backdrop(&self, cx: &mut Context<Self>) -> impl IntoElement {
        div()
            .size_full()
            .absolute()
            .inset_0()
            .bg(cx.theme().colors().panel_background)
            .opacity(0.8)
            .block_mouse_except_scroll()
    }

    fn render_trial_end_upsell(
        &self,
        _window: &mut Window,
        cx: &mut Context<Self>,
    ) -> Option<impl IntoElement> {
        if !self.should_render_trial_end_upsell(cx) {
            return None;
        }

        Some(
            v_flex()
                .absolute()
                .inset_0()
                .size_full()
                .bg(cx.theme().colors().panel_background)
                .opacity(0.85)
                .block_mouse_except_scroll()
                .child(EndTrialUpsell::new(Arc::new({
                    let this = cx.entity();
                    move |_, cx| {
                        this.update(cx, |_this, cx| {
                            TrialEndUpsell::set_dismissed(true, cx);
                            cx.notify();
                        });
                    }
                }))),
        )
    }

    fn render_empty_state_section_header(
        &self,
        label: impl Into<SharedString>,
        action_slot: Option<AnyElement>,
        cx: &mut Context<Self>,
    ) -> impl IntoElement {
        div().pl_1().pr_1p5().child(
            h_flex()
                .mt_2()
                .pl_1p5()
                .pb_1()
                .w_full()
                .justify_between()
                .border_b_1()
                .border_color(cx.theme().colors().border_variant)
                .child(
                    Label::new(label.into())
                        .size(LabelSize::Small)
                        .color(Color::Muted),
                )
                .children(action_slot),
        )
    }

    fn render_thread_empty_state(
        &self,
        window: &mut Window,
        cx: &mut Context<Self>,
    ) -> impl IntoElement {
        let recent_history = self
            .history_store
            .update(cx, |this, cx| this.recent_entries(6, cx));

        let model_registry = LanguageModelRegistry::read_global(cx);

        let configuration_error =
            model_registry.configuration_error(model_registry.default_model(), cx);

        let no_error = configuration_error.is_none();
        let focus_handle = self.focus_handle(cx);

        v_flex()
            .size_full()
            .bg(cx.theme().colors().panel_background)
            .when(recent_history.is_empty(), |this| {
                this.child(
                    v_flex()
                        .size_full()
                        .mx_auto()
                        .justify_center()
                        .items_center()
                        .gap_1()
                        .child(h_flex().child(Headline::new("Welcome to the Agent Panel")))
                        .when(no_error, |parent| {
                            parent
                                .child(h_flex().child(
                                    Label::new("Ask and build anything.").color(Color::Muted),
                                ))
                                .child(
                                    v_flex()
                                        .mt_2()
                                        .gap_1()
                                        .max_w_48()
                                        .child(
                                            Button::new("context", "Add Context")
                                                .label_size(LabelSize::Small)
                                                .icon(IconName::FileCode)
                                                .icon_position(IconPosition::Start)
                                                .icon_size(IconSize::Small)
                                                .icon_color(Color::Muted)
                                                .full_width()
                                                .key_binding(KeyBinding::for_action_in(
                                                    &ToggleContextPicker,
                                                    &focus_handle,
                                                    window,
                                                    cx,
                                                ))
                                                .on_click(|_event, window, cx| {
                                                    window.dispatch_action(
                                                        ToggleContextPicker.boxed_clone(),
                                                        cx,
                                                    )
                                                }),
                                        )
                                        .child(
                                            Button::new("mode", "Switch Model")
                                                .label_size(LabelSize::Small)
                                                .icon(IconName::DatabaseZap)
                                                .icon_position(IconPosition::Start)
                                                .icon_size(IconSize::Small)
                                                .icon_color(Color::Muted)
                                                .full_width()
                                                .key_binding(KeyBinding::for_action_in(
                                                    &ToggleModelSelector,
                                                    &focus_handle,
                                                    window,
                                                    cx,
                                                ))
                                                .on_click(|_event, window, cx| {
                                                    window.dispatch_action(
                                                        ToggleModelSelector.boxed_clone(),
                                                        cx,
                                                    )
                                                }),
                                        )
                                        .child(
                                            Button::new("settings", "View Settings")
                                                .label_size(LabelSize::Small)
                                                .icon(IconName::Settings)
                                                .icon_position(IconPosition::Start)
                                                .icon_size(IconSize::Small)
                                                .icon_color(Color::Muted)
                                                .full_width()
                                                .key_binding(KeyBinding::for_action_in(
                                                    &OpenSettings,
                                                    &focus_handle,
                                                    window,
                                                    cx,
                                                ))
                                                .on_click(|_event, window, cx| {
                                                    window.dispatch_action(
                                                        OpenSettings.boxed_clone(),
                                                        cx,
                                                    )
                                                }),
                                        ),
                                )
                        }),
                )
            })
            .when(!recent_history.is_empty(), |parent| {
                parent
                    .overflow_hidden()
                    .justify_end()
                    .gap_1()
                    .child(
                        self.render_empty_state_section_header(
                            "Recent",
                            Some(
                                Button::new("view-history", "View All")
                                    .style(ButtonStyle::Subtle)
                                    .label_size(LabelSize::Small)
                                    .key_binding(
                                        KeyBinding::for_action_in(
                                            &OpenHistory,
                                            &self.focus_handle(cx),
                                            window,
                                            cx,
                                        )
                                        .map(|kb| kb.size(rems_from_px(12.))),
                                    )
                                    .on_click(move |_event, window, cx| {
                                        window.dispatch_action(OpenHistory.boxed_clone(), cx);
                                    })
                                    .into_any_element(),
                            ),
                            cx,
                        ),
                    )
                    .child(
                        v_flex().p_1().pr_1p5().gap_1().children(
                            recent_history
                                .into_iter()
                                .enumerate()
                                .map(|(index, entry)| {
                                    // TODO: Add keyboard navigation.
                                    let is_hovered =
                                        self.hovered_recent_history_item == Some(index);
                                    HistoryEntryElement::new(entry.clone(), cx.entity().downgrade())
                                        .hovered(is_hovered)
                                        .on_hover(cx.listener(
                                            move |this, is_hovered, _window, cx| {
                                                if *is_hovered {
                                                    this.hovered_recent_history_item = Some(index);
                                                } else if this.hovered_recent_history_item
                                                    == Some(index)
                                                {
                                                    this.hovered_recent_history_item = None;
                                                }
                                                cx.notify();
                                            },
                                        ))
                                        .into_any_element()
                                }),
                        ),
                    )
            })
            .when_some(configuration_error.as_ref(), |this, err| {
                this.child(self.render_configuration_error(false, err, &focus_handle, window, cx))
            })
    }

    fn render_configuration_error(
        &self,
        border_bottom: bool,
        configuration_error: &ConfigurationError,
        focus_handle: &FocusHandle,
        window: &mut Window,
        cx: &mut App,
    ) -> impl IntoElement {
        let zed_provider_configured = AgentSettings::get_global(cx)
            .default_model
            .as_ref()
            .map_or(false, |selection| {
                selection.provider.0.as_str() == "zed.dev"
            });

        let callout = if zed_provider_configured {
            Callout::new()
                .icon(IconName::Warning)
                .severity(Severity::Warning)
                .when(border_bottom, |this| {
                    this.border_position(ui::BorderPosition::Bottom)
                })
                .title("Sign in to continue using Zed as your LLM provider.")
                .actions_slot(
                    Button::new("sign_in", "Sign In")
                        .style(ButtonStyle::Tinted(ui::TintColor::Warning))
                        .label_size(LabelSize::Small)
                        .on_click({
                            let workspace = self.workspace.clone();
                            move |_, _, cx| {
                                let Ok(client) =
                                    workspace.update(cx, |workspace, _| workspace.client().clone())
                                else {
                                    return;
                                };

                                cx.spawn(async move |cx| {
                                    client.sign_in_with_optional_connect(true, cx).await
                                })
                                .detach_and_log_err(cx);
                            }
                        }),
                )
        } else {
            Callout::new()
                .icon(IconName::Warning)
                .severity(Severity::Warning)
                .when(border_bottom, |this| {
                    this.border_position(ui::BorderPosition::Bottom)
                })
                .title(configuration_error.to_string())
                .actions_slot(
                    Button::new("settings", "Configure")
                        .style(ButtonStyle::Tinted(ui::TintColor::Warning))
                        .label_size(LabelSize::Small)
                        .key_binding(
                            KeyBinding::for_action_in(&OpenSettings, focus_handle, window, cx)
                                .map(|kb| kb.size(rems_from_px(12.))),
                        )
                        .on_click(|_event, window, cx| {
                            window.dispatch_action(OpenSettings.boxed_clone(), cx)
                        }),
                )
        };

        match configuration_error {
            ConfigurationError::ModelNotFound
            | ConfigurationError::ProviderNotAuthenticated(_)
            | ConfigurationError::NoProvider => callout.into_any_element(),
            ConfigurationError::ProviderPendingTermsAcceptance(provider) => {
                Banner::new()
                    .severity(Severity::Warning)
                    .child(h_flex().w_full().children(
                        provider.render_accept_terms(
                            LanguageModelProviderTosView::ThreadEmptyState,
                            cx,
                        ),
                    ))
                    .into_any_element()
            }
        }
    }

    fn render_tool_use_limit_reached(
        &self,
        window: &mut Window,
        cx: &mut Context<Self>,
    ) -> Option<AnyElement> {
        let active_thread = match &self.active_view {
            ActiveView::Thread { thread, .. } => thread,
            ActiveView::ExternalAgentThread { .. } => {
                return None;
            }
            ActiveView::TextThread { .. } | ActiveView::History | ActiveView::Configuration => {
                return None;
            }
        };

        let thread = active_thread.read(cx).thread().read(cx);

        let tool_use_limit_reached = thread.tool_use_limit_reached();
        if !tool_use_limit_reached {
            return None;
        }

        let model = thread.configured_model()?.model;

        let focus_handle = self.focus_handle(cx);

        let banner = Banner::new()
            .severity(Severity::Info)
            .child(Label::new("Consecutive tool use limit reached.").size(LabelSize::Small))
            .action_slot(
                h_flex()
                    .gap_1()
                    .child(
                        Button::new("continue-conversation", "Continue")
                            .layer(ElevationIndex::ModalSurface)
                            .label_size(LabelSize::Small)
                            .key_binding(
                                KeyBinding::for_action_in(
                                    &ContinueThread,
                                    &focus_handle,
                                    window,
                                    cx,
                                )
                                .map(|kb| kb.size(rems_from_px(10.))),
                            )
                            .on_click(cx.listener(|this, _, window, cx| {
                                this.continue_conversation(window, cx);
                            })),
                    )
                    .when(model.supports_burn_mode(), |this| {
                        this.child(
                            Button::new("continue-burn-mode", "Continue with Burn Mode")
                                .style(ButtonStyle::Filled)
                                .style(ButtonStyle::Tinted(ui::TintColor::Accent))
                                .layer(ElevationIndex::ModalSurface)
                                .label_size(LabelSize::Small)
                                .key_binding(
                                    KeyBinding::for_action_in(
                                        &ContinueWithBurnMode,
                                        &focus_handle,
                                        window,
                                        cx,
                                    )
                                    .map(|kb| kb.size(rems_from_px(10.))),
                                )
                                .tooltip(Tooltip::text("Enable Burn Mode for unlimited tool use."))
                                .on_click({
                                    let active_thread = active_thread.clone();
                                    cx.listener(move |this, _, window, cx| {
                                        active_thread.update(cx, |active_thread, cx| {
                                            active_thread.thread().update(cx, |thread, _cx| {
                                                thread.set_completion_mode(CompletionMode::Burn);
                                            });
                                        });
                                        this.continue_conversation(window, cx);
                                    })
                                }),
                        )
                    }),
            );

        Some(div().px_2().pb_2().child(banner).into_any_element())
    }

    fn create_copy_button(&self, message: impl Into<String>) -> impl IntoElement {
        let message = message.into();

        IconButton::new("copy", IconName::Copy)
            .icon_size(IconSize::Small)
            .icon_color(Color::Muted)
            .tooltip(Tooltip::text("Copy Error Message"))
            .on_click(move |_, _, cx| {
                cx.write_to_clipboard(ClipboardItem::new_string(message.clone()))
            })
    }

    fn dismiss_error_button(
        &self,
        thread: &Entity<ActiveThread>,
        cx: &mut Context<Self>,
    ) -> impl IntoElement {
        IconButton::new("dismiss", IconName::Close)
            .icon_size(IconSize::Small)
            .icon_color(Color::Muted)
            .tooltip(Tooltip::text("Dismiss Error"))
            .on_click(cx.listener({
                let thread = thread.clone();
                move |_, _, _, cx| {
                    thread.update(cx, |this, _cx| {
                        this.clear_last_error();
                    });

                    cx.notify();
                }
            }))
    }

    fn upgrade_button(
        &self,
        thread: &Entity<ActiveThread>,
        cx: &mut Context<Self>,
    ) -> impl IntoElement {
        Button::new("upgrade", "Upgrade")
            .label_size(LabelSize::Small)
            .style(ButtonStyle::Tinted(ui::TintColor::Accent))
            .on_click(cx.listener({
                let thread = thread.clone();
                move |_, _, _, cx| {
                    thread.update(cx, |this, _cx| {
                        this.clear_last_error();
                    });

                    cx.open_url(&zed_urls::upgrade_to_zed_pro_url(cx));
                    cx.notify();
                }
            }))
    }

    fn render_payment_required_error(
        &self,
        thread: &Entity<ActiveThread>,
        cx: &mut Context<Self>,
    ) -> AnyElement {
        const ERROR_MESSAGE: &str =
            "You reached your free usage limit. Upgrade to Zed Pro for more prompts.";

        Callout::new()
            .severity(Severity::Error)
            .icon(IconName::XCircle)
            .title("Free Usage Exceeded")
            .description(ERROR_MESSAGE)
            .actions_slot(
                h_flex()
                    .gap_0p5()
                    .child(self.upgrade_button(thread, cx))
                    .child(self.create_copy_button(ERROR_MESSAGE)),
            )
            .dismiss_action(self.dismiss_error_button(thread, cx))
            .into_any_element()
    }

    fn render_model_request_limit_reached_error(
        &self,
        plan: Plan,
        thread: &Entity<ActiveThread>,
        cx: &mut Context<Self>,
    ) -> AnyElement {
        let error_message = match plan {
            Plan::ZedPro => "Upgrade to usage-based billing for more prompts.",
            Plan::ZedProTrial | Plan::ZedFree => "Upgrade to Zed Pro for more prompts.",
        };

        Callout::new()
            .severity(Severity::Error)
            .title("Model Prompt Limit Reached")
            .description(error_message)
            .actions_slot(
                h_flex()
                    .gap_0p5()
                    .child(self.upgrade_button(thread, cx))
                    .child(self.create_copy_button(error_message)),
            )
            .dismiss_action(self.dismiss_error_button(thread, cx))
            .into_any_element()
    }

    fn render_retry_button(&self, thread: &Entity<ActiveThread>) -> AnyElement {
        Button::new("retry", "Retry")
            .icon(IconName::RotateCw)
            .icon_position(IconPosition::Start)
            .icon_size(IconSize::Small)
            .label_size(LabelSize::Small)
            .on_click({
                let thread = thread.clone();
                move |_, window, cx| {
                    thread.update(cx, |thread, cx| {
                        thread.clear_last_error();
                        thread.thread().update(cx, |thread, cx| {
                            thread.retry_last_completion(Some(window.window_handle()), cx);
                        });
                    });
                }
            })
            .into_any_element()
    }

    fn render_error_message(
        &self,
        header: SharedString,
        message: SharedString,
        thread: &Entity<ActiveThread>,
        cx: &mut Context<Self>,
    ) -> AnyElement {
        let message_with_header = format!("{}\n{}", header, message);

        Callout::new()
            .severity(Severity::Error)
            .icon(IconName::XCircle)
            .title(header)
            .description(message.clone())
            .actions_slot(
                h_flex()
                    .gap_0p5()
                    .child(self.render_retry_button(thread))
                    .child(self.create_copy_button(message_with_header)),
            )
            .dismiss_action(self.dismiss_error_button(thread, cx))
            .into_any_element()
    }

    fn render_retryable_error(
        &self,
        message: SharedString,
        can_enable_burn_mode: bool,
        thread: &Entity<ActiveThread>,
    ) -> AnyElement {
        Callout::new()
            .severity(Severity::Error)
            .title("Error")
            .description(message.clone())
            .actions_slot(
                h_flex()
                    .gap_0p5()
                    .when(can_enable_burn_mode, |this| {
                        this.child(
                            Button::new("enable_burn_retry", "Enable Burn Mode and Retry")
                                .icon(IconName::ZedBurnMode)
                                .icon_position(IconPosition::Start)
                                .icon_size(IconSize::Small)
                                .label_size(LabelSize::Small)
                                .on_click({
                                    let thread = thread.clone();
                                    move |_, window, cx| {
                                        thread.update(cx, |thread, cx| {
                                            thread.clear_last_error();
                                            thread.thread().update(cx, |thread, cx| {
                                                thread.enable_burn_mode_and_retry(
                                                    Some(window.window_handle()),
                                                    cx,
                                                );
                                            });
                                        });
                                    }
                                }),
                        )
                    })
                    .child(self.render_retry_button(thread)),
            )
            .into_any_element()
    }

    fn render_prompt_editor(
        &self,
        context_editor: &Entity<TextThreadEditor>,
        buffer_search_bar: &Entity<BufferSearchBar>,
        window: &mut Window,
        cx: &mut Context<Self>,
    ) -> Div {
        let mut registrar = buffer_search::DivRegistrar::new(
            |this, _, _cx| match &this.active_view {
                ActiveView::TextThread {
                    buffer_search_bar, ..
                } => Some(buffer_search_bar.clone()),
                _ => None,
            },
            cx,
        );
        BufferSearchBar::register(&mut registrar);
        registrar
            .into_div()
            .size_full()
            .relative()
            .map(|parent| {
                buffer_search_bar.update(cx, |buffer_search_bar, cx| {
                    if buffer_search_bar.is_dismissed() {
                        return parent;
                    }
                    parent.child(
                        div()
                            .p(DynamicSpacing::Base08.rems(cx))
                            .border_b_1()
                            .border_color(cx.theme().colors().border_variant)
                            .bg(cx.theme().colors().editor_background)
                            .child(buffer_search_bar.render(window, cx)),
                    )
                })
            })
            .child(context_editor.clone())
            .child(self.render_drag_target(cx))
    }

    fn render_drag_target(&self, cx: &Context<Self>) -> Div {
        let is_local = self.project.read(cx).is_local();
        div()
            .invisible()
            .absolute()
            .top_0()
            .right_0()
            .bottom_0()
            .left_0()
            .bg(cx.theme().colors().drop_target_background)
            .drag_over::<DraggedTab>(|this, _, _, _| this.visible())
            .drag_over::<DraggedSelection>(|this, _, _, _| this.visible())
            .when(is_local, |this| {
                this.drag_over::<ExternalPaths>(|this, _, _, _| this.visible())
            })
            .on_drop(cx.listener(move |this, tab: &DraggedTab, window, cx| {
                let item = tab.pane.read(cx).item_for_index(tab.ix);
                let project_paths = item
                    .and_then(|item| item.project_path(cx))
                    .into_iter()
                    .collect::<Vec<_>>();
                this.handle_drop(project_paths, vec![], window, cx);
            }))
            .on_drop(
                cx.listener(move |this, selection: &DraggedSelection, window, cx| {
                    let project_paths = selection
                        .items()
                        .filter_map(|item| this.project.read(cx).path_for_entry(item.entry_id, cx))
                        .collect::<Vec<_>>();
                    this.handle_drop(project_paths, vec![], window, cx);
                }),
            )
            .on_drop(cx.listener(move |this, paths: &ExternalPaths, window, cx| {
                let tasks = paths
                    .paths()
                    .into_iter()
                    .map(|path| {
                        Workspace::project_path_for_path(this.project.clone(), path, false, cx)
                    })
                    .collect::<Vec<_>>();
                cx.spawn_in(window, async move |this, cx| {
                    let mut paths = vec![];
                    let mut added_worktrees = vec![];
                    let opened_paths = futures::future::join_all(tasks).await;
                    for entry in opened_paths {
                        if let Some((worktree, project_path)) = entry.log_err() {
                            added_worktrees.push(worktree);
                            paths.push(project_path);
                        }
                    }
                    this.update_in(cx, |this, window, cx| {
                        this.handle_drop(paths, added_worktrees, window, cx);
                    })
                    .ok();
                })
                .detach();
            }))
    }

    fn handle_drop(
        &mut self,
        paths: Vec<ProjectPath>,
        added_worktrees: Vec<Entity<Worktree>>,
        window: &mut Window,
        cx: &mut Context<Self>,
    ) {
        match &self.active_view {
            ActiveView::Thread { thread, .. } => {
                let context_store = thread.read(cx).context_store().clone();
                context_store.update(cx, move |context_store, cx| {
                    let mut tasks = Vec::new();
                    for project_path in &paths {
                        tasks.push(context_store.add_file_from_path(
                            project_path.clone(),
                            false,
                            cx,
                        ));
                    }
                    cx.background_spawn(async move {
                        futures::future::join_all(tasks).await;
                        // Need to hold onto the worktrees until they have already been used when
                        // opening the buffers.
                        drop(added_worktrees);
                    })
                    .detach();
                });
            }
            ActiveView::ExternalAgentThread { thread_view } => {
                thread_view.update(cx, |thread_view, cx| {
                    thread_view.insert_dragged_files(paths, added_worktrees, window, cx);
                });
            }
            ActiveView::TextThread { context_editor, .. } => {
                context_editor.update(cx, |context_editor, cx| {
                    TextThreadEditor::insert_dragged_files(
                        context_editor,
                        paths,
                        added_worktrees,
                        window,
                        cx,
                    );
                });
            }
            ActiveView::History | ActiveView::Configuration => {}
        }
    }

    fn key_context(&self) -> KeyContext {
        let mut key_context = KeyContext::new_with_defaults();
        key_context.add("AgentPanel");
        match &self.active_view {
            ActiveView::ExternalAgentThread { .. } => key_context.add("external_agent_thread"),
            ActiveView::TextThread { .. } => key_context.add("prompt_editor"),
            ActiveView::Thread { .. } | ActiveView::History | ActiveView::Configuration => {}
        }
        key_context
    }
}

impl Render for AgentPanel {
    fn render(&mut self, window: &mut Window, cx: &mut Context<Self>) -> impl IntoElement {
        // WARNING: Changes to this element hierarchy can have
        // non-obvious implications to the layout of children.
        //
        // If you need to change it, please confirm:
        // - The message editor expands (cmd-option-esc) correctly
        // - When expanded, the buttons at the bottom of the panel are displayed correctly
        // - Font size works as expected and can be changed with cmd-+/cmd-
        // - Scrolling in all views works as expected
        // - Files can be dropped into the panel
        let content = v_flex()
            .relative()
            .size_full()
            .justify_between()
            .key_context(self.key_context())
            .on_action(cx.listener(Self::cancel))
            .on_action(cx.listener(|this, action: &NewThread, window, cx| {
                this.new_thread(action, window, cx);
            }))
            .on_action(cx.listener(|this, _: &OpenHistory, window, cx| {
                this.open_history(window, cx);
            }))
            .on_action(cx.listener(|this, _: &OpenSettings, window, cx| {
                this.open_configuration(window, cx);
            }))
            .on_action(cx.listener(Self::open_active_thread_as_markdown))
            .on_action(cx.listener(Self::deploy_rules_library))
            .on_action(cx.listener(Self::open_agent_diff))
            .on_action(cx.listener(Self::go_back))
            .on_action(cx.listener(Self::toggle_navigation_menu))
            .on_action(cx.listener(Self::toggle_options_menu))
            .on_action(cx.listener(Self::increase_font_size))
            .on_action(cx.listener(Self::decrease_font_size))
            .on_action(cx.listener(Self::reset_font_size))
            .on_action(cx.listener(Self::toggle_zoom))
            .on_action(cx.listener(|this, _: &ContinueThread, window, cx| {
                this.continue_conversation(window, cx);
            }))
            .on_action(cx.listener(|this, _: &ContinueWithBurnMode, window, cx| {
                match &this.active_view {
                    ActiveView::Thread { thread, .. } => {
                        thread.update(cx, |active_thread, cx| {
                            active_thread.thread().update(cx, |thread, _cx| {
                                thread.set_completion_mode(CompletionMode::Burn);
                            });
                        });
                        this.continue_conversation(window, cx);
                    }
                    ActiveView::ExternalAgentThread { .. } => {}
                    ActiveView::TextThread { .. }
                    | ActiveView::History
                    | ActiveView::Configuration => {}
                }
            }))
            .on_action(cx.listener(Self::toggle_burn_mode))
            .child(self.render_toolbar(window, cx))
            .children(self.render_onboarding(window, cx))
            .map(|parent| match &self.active_view {
                ActiveView::Thread {
                    thread,
                    message_editor,
                    ..
                } => parent
                    .child(
                        if thread.read(cx).is_empty() && !self.should_render_onboarding(cx) {
                            self.render_thread_empty_state(window, cx)
                                .into_any_element()
                        } else {
                            thread.clone().into_any_element()
                        },
                    )
                    .children(self.render_tool_use_limit_reached(window, cx))
                    .when_some(thread.read(cx).last_error(), |this, last_error| {
                        this.child(
                            div()
                                .child(match last_error {
                                    ThreadError::PaymentRequired => {
                                        self.render_payment_required_error(thread, cx)
                                    }
                                    ThreadError::ModelRequestLimitReached { plan } => self
                                        .render_model_request_limit_reached_error(plan, thread, cx),
                                    ThreadError::Message { header, message } => {
                                        self.render_error_message(header, message, thread, cx)
                                    }
                                    ThreadError::RetryableError {
                                        message,
                                        can_enable_burn_mode,
                                    } => self.render_retryable_error(
                                        message,
                                        can_enable_burn_mode,
                                        thread,
                                    ),
                                })
                                .into_any(),
                        )
                    })
                    .child(h_flex().relative().child(message_editor.clone()).when(
                        !LanguageModelRegistry::read_global(cx).has_authenticated_provider(cx),
                        |this| this.child(self.render_backdrop(cx)),
                    ))
                    .child(self.render_drag_target(cx)),
                ActiveView::ExternalAgentThread { thread_view, .. } => parent
                    .child(thread_view.clone())
                    .child(self.render_drag_target(cx)),
                ActiveView::History => {
                    if cx.has_flag::<feature_flags::AcpFeatureFlag>() {
                        parent.child(self.acp_history.clone())
                    } else {
                        parent.child(self.history.clone())
                    }
                }
                ActiveView::TextThread {
                    context_editor,
                    buffer_search_bar,
                    ..
                } => {
                    let model_registry = LanguageModelRegistry::read_global(cx);
                    let configuration_error =
                        model_registry.configuration_error(model_registry.default_model(), cx);
                    parent
                        .map(|this| {
                            if !self.should_render_onboarding(cx)
                                && let Some(err) = configuration_error.as_ref()
                            {
                                this.child(self.render_configuration_error(
                                    true,
                                    err,
                                    &self.focus_handle(cx),
                                    window,
                                    cx,
                                ))
                            } else {
                                this
                            }
                        })
                        .child(self.render_prompt_editor(
                            context_editor,
                            buffer_search_bar,
                            window,
                            cx,
                        ))
                }
                ActiveView::Configuration => parent.children(self.configuration.clone()),
            })
            .children(self.render_trial_end_upsell(window, cx));

        match self.active_view.which_font_size_used() {
            WhichFontSize::AgentFont => {
                WithRemSize::new(ThemeSettings::get_global(cx).agent_font_size(cx))
                    .size_full()
                    .child(content)
                    .into_any()
            }
            _ => content.into_any(),
        }
    }
}

struct PromptLibraryInlineAssist {
    workspace: WeakEntity<Workspace>,
}

impl PromptLibraryInlineAssist {
    pub fn new(workspace: WeakEntity<Workspace>) -> Self {
        Self { workspace }
    }
}

impl rules_library::InlineAssistDelegate for PromptLibraryInlineAssist {
    fn assist(
        &self,
        prompt_editor: &Entity<Editor>,
        initial_prompt: Option<String>,
        window: &mut Window,
        cx: &mut Context<RulesLibrary>,
    ) {
        InlineAssistant::update_global(cx, |assistant, cx| {
            let Some(project) = self
                .workspace
                .upgrade()
                .map(|workspace| workspace.read(cx).project().downgrade())
            else {
                return;
            };
            let prompt_store = None;
            let thread_store = None;
            let text_thread_store = None;
            let context_store = cx.new(|_| ContextStore::new(project.clone(), None));
            assistant.assist(
                prompt_editor,
                self.workspace.clone(),
                context_store,
                project,
                prompt_store,
                thread_store,
                text_thread_store,
                initial_prompt,
                window,
                cx,
            )
        })
    }

    fn focus_agent_panel(
        &self,
        workspace: &mut Workspace,
        window: &mut Window,
        cx: &mut Context<Workspace>,
    ) -> bool {
        workspace.focus_panel::<AgentPanel>(window, cx).is_some()
    }
}

pub struct ConcreteAssistantPanelDelegate;

impl AgentPanelDelegate for ConcreteAssistantPanelDelegate {
    fn active_context_editor(
        &self,
        workspace: &mut Workspace,
        _window: &mut Window,
        cx: &mut Context<Workspace>,
    ) -> Option<Entity<TextThreadEditor>> {
        let panel = workspace.panel::<AgentPanel>(cx)?;
        panel.read(cx).active_context_editor()
    }

    fn open_saved_context(
        &self,
        workspace: &mut Workspace,
        path: Arc<Path>,
        window: &mut Window,
        cx: &mut Context<Workspace>,
    ) -> Task<Result<()>> {
        let Some(panel) = workspace.panel::<AgentPanel>(cx) else {
            return Task::ready(Err(anyhow!("Agent panel not found")));
        };

        panel.update(cx, |panel, cx| {
            panel.open_saved_prompt_editor(path, window, cx)
        })
    }

    fn open_remote_context(
        &self,
        _workspace: &mut Workspace,
        _context_id: assistant_context::ContextId,
        _window: &mut Window,
        _cx: &mut Context<Workspace>,
    ) -> Task<Result<Entity<TextThreadEditor>>> {
        Task::ready(Err(anyhow!("opening remote context not implemented")))
    }

    fn quote_selection(
        &self,
        workspace: &mut Workspace,
        selection_ranges: Vec<Range<Anchor>>,
        buffer: Entity<MultiBuffer>,
        window: &mut Window,
        cx: &mut Context<Workspace>,
    ) {
        let Some(panel) = workspace.panel::<AgentPanel>(cx) else {
            return;
        };

        if !panel.focus_handle(cx).contains_focused(window, cx) {
            workspace.toggle_panel_focus::<AgentPanel>(window, cx);
        }

        panel.update(cx, |_, cx| {
            // Wait to create a new context until the workspace is no longer
            // being updated.
            cx.defer_in(window, move |panel, window, cx| {
                if let Some(message_editor) = panel.active_message_editor() {
                    message_editor.update(cx, |message_editor, cx| {
                        message_editor.context_store().update(cx, |store, cx| {
                            let buffer = buffer.read(cx);
                            let selection_ranges = selection_ranges
                                .into_iter()
                                .flat_map(|range| {
                                    let (start_buffer, start) =
                                        buffer.text_anchor_for_position(range.start, cx)?;
                                    let (end_buffer, end) =
                                        buffer.text_anchor_for_position(range.end, cx)?;
                                    if start_buffer != end_buffer {
                                        return None;
                                    }
                                    Some((start_buffer, start..end))
                                })
                                .collect::<Vec<_>>();

                            for (buffer, range) in selection_ranges {
                                store.add_selection(buffer, range, cx);
                            }
                        })
                    })
                } else if let Some(context_editor) = panel.active_context_editor() {
                    let snapshot = buffer.read(cx).snapshot(cx);
                    let selection_ranges = selection_ranges
                        .into_iter()
                        .map(|range| range.to_point(&snapshot))
                        .collect::<Vec<_>>();

                    context_editor.update(cx, |context_editor, cx| {
                        context_editor.quote_ranges(selection_ranges, snapshot, window, cx)
                    });
                }
            });
        });
    }
}

struct OnboardingUpsell;

impl Dismissable for OnboardingUpsell {
    const KEY: &'static str = "dismissed-trial-upsell";
}

struct TrialEndUpsell;

impl Dismissable for TrialEndUpsell {
    const KEY: &'static str = "dismissed-trial-end-upsell";
}<|MERGE_RESOLUTION|>--- conflicted
+++ resolved
@@ -245,7 +245,7 @@
         match self {
             Self::Zed | Self::TextThread => "Zed Agent",
             Self::NativeAgent => "Agent 2",
-            Self::Gemini => "Gemini CLI",
+            Self::Gemini => "Google Gemini",
             Self::ClaudeCode => "Claude Code",
         }
     }
@@ -2458,29 +2458,6 @@
                             )
                             .separator()
                             .header("External Agents")
-<<<<<<< HEAD
-                            .item(
-                                ContextMenuEntry::new("New Gemini CLI Thread")
-                                    .icon(IconName::AiGemini)
-                                    .icon_color(Color::Muted)
-                                    .handler({
-                                        let workspace = workspace.clone();
-                                        move |window, cx| {
-                                            if let Some(workspace) = workspace.upgrade() {
-                                                workspace.update(cx, |workspace, cx| {
-                                                    if let Some(panel) =
-                                                        workspace.panel::<AgentPanel>(cx)
-                                                    {
-                                                        panel.update(cx, |panel, cx| {
-                                                            panel.set_selected_agent(
-                                                                AgentType::Gemini,
-                                                                window,
-                                                                cx,
-                                                            );
-                                                        });
-                                                    }
-                                                });
-=======
                             .when(cx.has_flag::<AcpFeatureFlag>(), |menu| {
                                 menu.item(
                                     ContextMenuEntry::new("New Gemini Thread")
@@ -2504,7 +2481,6 @@
                                                         }
                                                     });
                                                 }
->>>>>>> 6ba52a3a
                                             }
                                         }),
                                 )
