use std::ops::{Not, Range};
use std::path::Path;
use std::rc::Rc;
use std::sync::Arc;
use std::time::Duration;

<<<<<<< HEAD
use agent_servers::AgentServer;
use agent2::{DbThreadMetadata, HistoryEntry};
=======
>>>>>>> e092aed2
use db::kvp::{Dismissable, KEY_VALUE_STORE};
use serde::{Deserialize, Serialize};

use crate::acp::{AcpThreadHistory, ThreadHistoryEvent};
use crate::agent_diff::AgentDiffThread;
use crate::{
    AddContextServer, AgentDiffPane, ContinueThread, ContinueWithBurnMode,
    DeleteRecentlyOpenThread, ExpandMessageEditor, Follow, InlineAssistant, NewTextThread,
    NewThread, OpenActiveThreadAsMarkdown, OpenAgentDiff, OpenHistory, ResetTrialEndUpsell,
    ResetTrialUpsell, ToggleBurnMode, ToggleContextPicker, ToggleNavigationMenu,
    ToggleNewThreadMenu, ToggleOptionsMenu,
    acp::AcpThreadView,
    active_thread::{self, ActiveThread, ActiveThreadEvent},
    agent_configuration::{AgentConfiguration, AssistantConfigurationEvent},
    agent_diff::AgentDiff,
    message_editor::{MessageEditor, MessageEditorEvent},
    slash_command::SlashCommandCompletionProvider,
    text_thread_editor::{
        AgentPanelDelegate, TextThreadEditor, humanize_token_count, make_lsp_adapter_delegate,
        render_remaining_tokens,
    },
    thread_history::{HistoryEntryElement, ThreadHistory},
    ui::{AgentOnboardingModal, EndTrialUpsell},
};
use crate::{ExternalAgent, NewExternalAgentThread};
use agent::{
    Thread, ThreadError, ThreadEvent, ThreadId, ThreadSummary, TokenUsageRatio,
    context_store::ContextStore,
    history_store::{HistoryEntryId, HistoryStore},
    thread_store::{TextThreadStore, ThreadStore},
};
use agent_settings::{AgentDockPosition, AgentSettings, CompletionMode, DefaultView};
use ai_onboarding::AgentPanelOnboarding;
use anyhow::{Result, anyhow};
use assistant_context::{AssistantContext, ContextEvent, ContextSummary};
use assistant_slash_command::SlashCommandWorkingSet;
use assistant_tool::ToolWorkingSet;
use client::{UserStore, zed_urls};
use cloud_llm_client::{CompletionIntent, Plan, UsageLimit};
use editor::{Anchor, AnchorRangeExt as _, Editor, EditorEvent, MultiBuffer};
<<<<<<< HEAD
use feature_flags::{self, AcpFeatureFlag, FeatureFlagAppExt};
=======
use feature_flags::{self, AcpFeatureFlag, ClaudeCodeFeatureFlag, FeatureFlagAppExt};
>>>>>>> e092aed2
use fs::Fs;
use gpui::{
    Action, Animation, AnimationExt as _, AnyElement, App, AsyncWindowContext, ClipboardItem,
    Corner, DismissEvent, Entity, EventEmitter, ExternalPaths, FocusHandle, Focusable, KeyContext,
    Pixels, Subscription, Task, UpdateGlobal, WeakEntity, prelude::*, pulsating_between,
};
use language::LanguageRegistry;
use language_model::{
    ConfigurationError, ConfiguredModel, LanguageModelProviderTosView, LanguageModelRegistry,
};
use project::{DisableAiSettings, Project, ProjectPath, Worktree};
use prompt_store::{PromptBuilder, PromptStore, UserPromptId};
use rules_library::{RulesLibrary, open_rules_library};
use search::{BufferSearchBar, buffer_search};
use settings::{Settings, update_settings_file};
use theme::ThemeSettings;
use time::UtcOffset;
use ui::utils::WithRemSize;
use ui::{
    Banner, Callout, ContextMenu, ContextMenuEntry, Divider, ElevationIndex, KeyBinding,
    PopoverMenu, PopoverMenuHandle, ProgressBar, Tab, Tooltip, prelude::*,
};
use util::ResultExt as _;
use workspace::{
    CollaboratorId, DraggedSelection, DraggedTab, ToggleZoom, ToolbarItemView, Workspace,
    dock::{DockPosition, Panel, PanelEvent},
};
use zed_actions::{
    DecreaseBufferFontSize, IncreaseBufferFontSize, ResetBufferFontSize,
    agent::{OpenOnboardingModal, OpenSettings, ResetOnboarding, ToggleModelSelector},
    assistant::{OpenRulesLibrary, ToggleFocus},
};

const AGENT_PANEL_KEY: &str = "agent_panel";

#[derive(Serialize, Deserialize)]
struct SerializedAgentPanel {
    width: Option<Pixels>,
    selected_agent: Option<AgentType>,
}

pub fn init(cx: &mut App) {
    cx.observe_new(
        |workspace: &mut Workspace, _window, _cx: &mut Context<Workspace>| {
            workspace
                .register_action(|workspace, action: &NewThread, window, cx| {
                    if let Some(panel) = workspace.panel::<AgentPanel>(cx) {
                        panel.update(cx, |panel, cx| panel.new_thread(action, window, cx));
                        workspace.focus_panel::<AgentPanel>(window, cx);
                    }
                })
                .register_action(|workspace, _: &OpenHistory, window, cx| {
                    if let Some(panel) = workspace.panel::<AgentPanel>(cx) {
                        workspace.focus_panel::<AgentPanel>(window, cx);
                        panel.update(cx, |panel, cx| panel.open_history(window, cx));
                    }
                })
                .register_action(|workspace, _: &OpenSettings, window, cx| {
                    if let Some(panel) = workspace.panel::<AgentPanel>(cx) {
                        workspace.focus_panel::<AgentPanel>(window, cx);
                        panel.update(cx, |panel, cx| panel.open_configuration(window, cx));
                    }
                })
                .register_action(|workspace, _: &NewTextThread, window, cx| {
                    if let Some(panel) = workspace.panel::<AgentPanel>(cx) {
                        workspace.focus_panel::<AgentPanel>(window, cx);
                        panel.update(cx, |panel, cx| panel.new_prompt_editor(window, cx));
                    }
                })
                .register_action(|workspace, action: &NewExternalAgentThread, window, cx| {
                    if let Some(panel) = workspace.panel::<AgentPanel>(cx) {
                        workspace.focus_panel::<AgentPanel>(window, cx);
                        panel.update(cx, |panel, cx| {
                            panel.external_thread(action.agent, None, window, cx)
                        });
                    }
                })
                .register_action(|workspace, action: &OpenRulesLibrary, window, cx| {
                    if let Some(panel) = workspace.panel::<AgentPanel>(cx) {
                        workspace.focus_panel::<AgentPanel>(window, cx);
                        panel.update(cx, |panel, cx| {
                            panel.deploy_rules_library(action, window, cx)
                        });
                    }
                })
                .register_action(|workspace, _: &OpenAgentDiff, window, cx| {
                    if let Some(panel) = workspace.panel::<AgentPanel>(cx) {
                        workspace.focus_panel::<AgentPanel>(window, cx);
                        match &panel.read(cx).active_view {
                            ActiveView::Thread { thread, .. } => {
                                let thread = thread.read(cx).thread().clone();
                                AgentDiffPane::deploy_in_workspace(thread, workspace, window, cx);
                            }
                            ActiveView::ExternalAgentThread { .. }
                            | ActiveView::TextThread { .. }
                            | ActiveView::History
                            | ActiveView::Configuration => {}
                        }
                    }
                })
                .register_action(|workspace, _: &Follow, window, cx| {
                    workspace.follow(CollaboratorId::Agent, window, cx);
                })
                .register_action(|workspace, _: &ExpandMessageEditor, window, cx| {
                    let Some(panel) = workspace.panel::<AgentPanel>(cx) else {
                        return;
                    };
                    workspace.focus_panel::<AgentPanel>(window, cx);
                    panel.update(cx, |panel, cx| {
                        if let Some(message_editor) = panel.active_message_editor() {
                            message_editor.update(cx, |editor, cx| {
                                editor.expand_message_editor(&ExpandMessageEditor, window, cx);
                            });
                        }
                    });
                })
                .register_action(|workspace, _: &ToggleNavigationMenu, window, cx| {
                    if let Some(panel) = workspace.panel::<AgentPanel>(cx) {
                        workspace.focus_panel::<AgentPanel>(window, cx);
                        panel.update(cx, |panel, cx| {
                            panel.toggle_navigation_menu(&ToggleNavigationMenu, window, cx);
                        });
                    }
                })
                .register_action(|workspace, _: &ToggleOptionsMenu, window, cx| {
                    if let Some(panel) = workspace.panel::<AgentPanel>(cx) {
                        workspace.focus_panel::<AgentPanel>(window, cx);
                        panel.update(cx, |panel, cx| {
                            panel.toggle_options_menu(&ToggleOptionsMenu, window, cx);
                        });
                    }
                })
                .register_action(|workspace, _: &ToggleNewThreadMenu, window, cx| {
                    if let Some(panel) = workspace.panel::<AgentPanel>(cx) {
                        workspace.focus_panel::<AgentPanel>(window, cx);
                        panel.update(cx, |panel, cx| {
                            panel.toggle_new_thread_menu(&ToggleNewThreadMenu, window, cx);
                        });
                    }
                })
                .register_action(|workspace, _: &OpenOnboardingModal, window, cx| {
                    AgentOnboardingModal::toggle(workspace, window, cx)
                })
                .register_action(|_workspace, _: &ResetOnboarding, window, cx| {
                    window.dispatch_action(workspace::RestoreBanner.boxed_clone(), cx);
                    window.refresh();
                })
                .register_action(|_workspace, _: &ResetTrialUpsell, _window, cx| {
                    OnboardingUpsell::set_dismissed(false, cx);
                })
                .register_action(|_workspace, _: &ResetTrialEndUpsell, _window, cx| {
                    TrialEndUpsell::set_dismissed(false, cx);
                });
        },
    )
    .detach();
}

enum ActiveView {
    Thread {
        thread: Entity<ActiveThread>,
        change_title_editor: Entity<Editor>,
        message_editor: Entity<MessageEditor>,
        _subscriptions: Vec<gpui::Subscription>,
    },
    ExternalAgentThread {
        thread_view: Entity<AcpThreadView>,
    },
    TextThread {
        context_editor: Entity<TextThreadEditor>,
        title_editor: Entity<Editor>,
        buffer_search_bar: Entity<BufferSearchBar>,
        _subscriptions: Vec<gpui::Subscription>,
    },
    History,
    Configuration,
}

enum WhichFontSize {
    AgentFont,
    BufferFont,
    None,
}

#[derive(Debug, Default, Clone, Copy, PartialEq, Eq, Serialize, Deserialize)]
pub enum AgentType {
    #[default]
    Zed,
    TextThread,
    Gemini,
    ClaudeCode,
    NativeAgent,
}

impl AgentType {
    fn label(self) -> impl Into<SharedString> {
        match self {
            Self::Zed | Self::TextThread => "Zed Agent",
            Self::NativeAgent => "Agent 2",
            Self::Gemini => "Google Gemini",
            Self::ClaudeCode => "Claude Code",
        }
    }

    fn icon(self) -> IconName {
        match self {
            Self::Zed | Self::TextThread => IconName::AiZed,
            Self::NativeAgent => IconName::ZedAssistant,
            Self::Gemini => IconName::AiGemini,
            Self::ClaudeCode => IconName::AiClaude,
        }
    }
}

impl ActiveView {
    pub fn which_font_size_used(&self) -> WhichFontSize {
        match self {
            ActiveView::Thread { .. }
            | ActiveView::ExternalAgentThread { .. }
            | ActiveView::History => WhichFontSize::AgentFont,
            ActiveView::TextThread { .. } => WhichFontSize::BufferFont,
            ActiveView::Configuration => WhichFontSize::None,
        }
    }

    pub fn thread(
        active_thread: Entity<ActiveThread>,
        message_editor: Entity<MessageEditor>,
        window: &mut Window,
        cx: &mut Context<AgentPanel>,
    ) -> Self {
        let summary = active_thread.read(cx).summary(cx).or_default();

        let editor = cx.new(|cx| {
            let mut editor = Editor::single_line(window, cx);
            editor.set_text(summary.clone(), window, cx);
            editor
        });

        let subscriptions = vec![
            cx.subscribe(&message_editor, |this, _, event, cx| match event {
                MessageEditorEvent::Changed | MessageEditorEvent::EstimatedTokenCount => {
                    cx.notify();
                }
                MessageEditorEvent::ScrollThreadToBottom => match &this.active_view {
                    ActiveView::Thread { thread, .. } => {
                        thread.update(cx, |thread, cx| {
                            thread.scroll_to_bottom(cx);
                        });
                    }
                    ActiveView::ExternalAgentThread { .. } => {}
                    ActiveView::TextThread { .. }
                    | ActiveView::History
                    | ActiveView::Configuration => {}
                },
            }),
            window.subscribe(&editor, cx, {
                {
                    let thread = active_thread.clone();
                    move |editor, event, window, cx| match event {
                        EditorEvent::BufferEdited => {
                            let new_summary = editor.read(cx).text(cx);

                            thread.update(cx, |thread, cx| {
                                thread.thread().update(cx, |thread, cx| {
                                    thread.set_summary(new_summary, cx);
                                });
                            })
                        }
                        EditorEvent::Blurred => {
                            if editor.read(cx).text(cx).is_empty() {
                                let summary = thread.read(cx).summary(cx).or_default();

                                editor.update(cx, |editor, cx| {
                                    editor.set_text(summary, window, cx);
                                });
                            }
                        }
                        _ => {}
                    }
                }
            }),
            cx.subscribe(&active_thread, |_, _, event, cx| match &event {
                ActiveThreadEvent::EditingMessageTokenCountChanged => {
                    cx.notify();
                }
            }),
            cx.subscribe_in(&active_thread.read(cx).thread().clone(), window, {
                let editor = editor.clone();
                move |_, thread, event, window, cx| match event {
                    ThreadEvent::SummaryGenerated => {
                        let summary = thread.read(cx).summary().or_default();

                        editor.update(cx, |editor, cx| {
                            editor.set_text(summary, window, cx);
                        })
                    }
                    ThreadEvent::MessageAdded(_) => {
                        cx.notify();
                    }
                    _ => {}
                }
            }),
        ];

        Self::Thread {
            change_title_editor: editor,
            thread: active_thread,
            message_editor: message_editor,
            _subscriptions: subscriptions,
        }
    }

    pub fn prompt_editor(
        context_editor: Entity<TextThreadEditor>,
        history_store: Entity<HistoryStore>,
        acp_history_store: Entity<agent2::HistoryStore>,
        language_registry: Arc<LanguageRegistry>,
        window: &mut Window,
        cx: &mut App,
    ) -> Self {
        let title = context_editor.read(cx).title(cx).to_string();

        let editor = cx.new(|cx| {
            let mut editor = Editor::single_line(window, cx);
            editor.set_text(title, window, cx);
            editor
        });

        // This is a workaround for `editor.set_text` emitting a `BufferEdited` event, which would
        // cause a custom summary to be set. The presence of this custom summary would cause
        // summarization to not happen.
        let mut suppress_first_edit = true;

        let subscriptions = vec![
            window.subscribe(&editor, cx, {
                {
                    let context_editor = context_editor.clone();
                    move |editor, event, window, cx| match event {
                        EditorEvent::BufferEdited => {
                            if suppress_first_edit {
                                suppress_first_edit = false;
                                return;
                            }
                            let new_summary = editor.read(cx).text(cx);

                            context_editor.update(cx, |context_editor, cx| {
                                context_editor
                                    .context()
                                    .update(cx, |assistant_context, cx| {
                                        assistant_context.set_custom_summary(new_summary, cx);
                                    })
                            })
                        }
                        EditorEvent::Blurred => {
                            if editor.read(cx).text(cx).is_empty() {
                                let summary = context_editor
                                    .read(cx)
                                    .context()
                                    .read(cx)
                                    .summary()
                                    .or_default();

                                editor.update(cx, |editor, cx| {
                                    editor.set_text(summary, window, cx);
                                });
                            }
                        }
                        _ => {}
                    }
                }
            }),
            window.subscribe(&context_editor.read(cx).context().clone(), cx, {
                let editor = editor.clone();
                move |assistant_context, event, window, cx| match event {
                    ContextEvent::SummaryGenerated => {
                        let summary = assistant_context.read(cx).summary().or_default();

                        editor.update(cx, |editor, cx| {
                            editor.set_text(summary, window, cx);
                        })
                    }
                    ContextEvent::PathChanged { old_path, new_path } => {
                        history_store.update(cx, |history_store, cx| {
                            if let Some(old_path) = old_path {
                                history_store
                                    .replace_recently_opened_text_thread(old_path, new_path, cx);
                            } else {
                                history_store.push_recently_opened_entry(
                                    HistoryEntryId::Context(new_path.clone()),
                                    cx,
                                );
                            }
                        });

                        acp_history_store.update(cx, |history_store, cx| {
                            if let Some(old_path) = old_path {
                                history_store
                                    .replace_recently_opened_text_thread(old_path, new_path, cx);
                            } else {
                                history_store.push_recently_opened_entry(
                                    agent2::HistoryEntryId::TextThread(new_path.clone()),
                                    cx,
                                );
                            }
                        });
                    }
                    _ => {}
                }
            }),
        ];

        let buffer_search_bar =
            cx.new(|cx| BufferSearchBar::new(Some(language_registry), window, cx));
        buffer_search_bar.update(cx, |buffer_search_bar, cx| {
            buffer_search_bar.set_active_pane_item(Some(&context_editor), window, cx)
        });

        Self::TextThread {
            context_editor,
            title_editor: editor,
            buffer_search_bar,
            _subscriptions: subscriptions,
        }
    }
}

pub struct AgentPanel {
    workspace: WeakEntity<Workspace>,
    user_store: Entity<UserStore>,
    project: Entity<Project>,
    fs: Arc<dyn Fs>,
    language_registry: Arc<LanguageRegistry>,
    thread_store: Entity<ThreadStore>,
    acp_history: Entity<AcpThreadHistory>,
    acp_history_store: Entity<agent2::HistoryStore>,
    _default_model_subscription: Subscription,
    context_store: Entity<TextThreadStore>,
    prompt_store: Option<Entity<PromptStore>>,
    inline_assist_context_store: Entity<ContextStore>,
    configuration: Option<Entity<AgentConfiguration>>,
    configuration_subscription: Option<Subscription>,
    local_timezone: UtcOffset,
    active_view: ActiveView,
    previous_view: Option<ActiveView>,
    history_store: Entity<HistoryStore>,
    history: Entity<ThreadHistory>,
    hovered_recent_history_item: Option<usize>,
    new_thread_menu_handle: PopoverMenuHandle<ContextMenu>,
    agent_panel_menu_handle: PopoverMenuHandle<ContextMenu>,
    assistant_navigation_menu_handle: PopoverMenuHandle<ContextMenu>,
    assistant_navigation_menu: Option<Entity<ContextMenu>>,
    width: Option<Pixels>,
    height: Option<Pixels>,
    zoomed: bool,
    pending_serialization: Option<Task<Result<()>>>,
    onboarding: Entity<AgentPanelOnboarding>,
    selected_agent: AgentType,
}

impl AgentPanel {
    fn serialize(&mut self, cx: &mut Context<Self>) {
        let width = self.width;
        let selected_agent = self.selected_agent;
        self.pending_serialization = Some(cx.background_spawn(async move {
            KEY_VALUE_STORE
                .write_kvp(
                    AGENT_PANEL_KEY.into(),
                    serde_json::to_string(&SerializedAgentPanel {
                        width,
                        selected_agent: Some(selected_agent),
                    })?,
                )
                .await?;
            anyhow::Ok(())
        }));
    }
    pub fn load(
        workspace: WeakEntity<Workspace>,
        prompt_builder: Arc<PromptBuilder>,
        mut cx: AsyncWindowContext,
    ) -> Task<Result<Entity<Self>>> {
        let prompt_store = cx.update(|_window, cx| PromptStore::global(cx));
        cx.spawn(async move |cx| {
            let prompt_store = match prompt_store {
                Ok(prompt_store) => prompt_store.await.ok(),
                Err(_) => None,
            };
            let tools = cx.new(|_| ToolWorkingSet::default())?;
            let thread_store = workspace
                .update(cx, |workspace, cx| {
                    let project = workspace.project().clone();
                    ThreadStore::load(
                        project,
                        tools.clone(),
                        prompt_store.clone(),
                        prompt_builder.clone(),
                        cx,
                    )
                })?
                .await?;

            let slash_commands = Arc::new(SlashCommandWorkingSet::default());
            let context_store = workspace
                .update(cx, |workspace, cx| {
                    let project = workspace.project().clone();
                    assistant_context::ContextStore::new(
                        project,
                        prompt_builder.clone(),
                        slash_commands,
                        cx,
                    )
                })?
                .await?;

            let serialized_panel = if let Some(panel) = cx
                .background_spawn(async move { KEY_VALUE_STORE.read_kvp(AGENT_PANEL_KEY) })
                .await
                .log_err()
                .flatten()
            {
                Some(serde_json::from_str::<SerializedAgentPanel>(&panel)?)
            } else {
                None
            };

            let panel = workspace.update_in(cx, |workspace, window, cx| {
                let panel = cx.new(|cx| {
                    Self::new(
                        workspace,
                        thread_store,
                        context_store,
                        prompt_store,
                        window,
                        cx,
                    )
                });
                if let Some(serialized_panel) = serialized_panel {
                    panel.update(cx, |panel, cx| {
                        panel.width = serialized_panel.width.map(|w| w.round());
                        if let Some(selected_agent) = serialized_panel.selected_agent {
                            panel.selected_agent = selected_agent;
                            panel.new_agent_thread(selected_agent, window, cx);
                        }
                        cx.notify();
                    });
                }
                panel
            })?;

            Ok(panel)
        })
    }

    fn new(
        workspace: &Workspace,
        thread_store: Entity<ThreadStore>,
        context_store: Entity<TextThreadStore>,
        prompt_store: Option<Entity<PromptStore>>,
        window: &mut Window,
        cx: &mut Context<Self>,
    ) -> Self {
        let thread = thread_store.update(cx, |this, cx| this.create_thread(cx));
        let fs = workspace.app_state().fs.clone();
        let user_store = workspace.app_state().user_store.clone();
        let project = workspace.project();
        let language_registry = project.read(cx).languages().clone();
        let client = workspace.client().clone();
        let workspace = workspace.weak_handle();
        let weak_self = cx.entity().downgrade();

        let message_editor_context_store =
            cx.new(|_cx| ContextStore::new(project.downgrade(), Some(thread_store.downgrade())));
        let inline_assist_context_store =
            cx.new(|_cx| ContextStore::new(project.downgrade(), Some(thread_store.downgrade())));

        let thread_id = thread.read(cx).id().clone();

        let history_store = cx.new(|cx| {
            HistoryStore::new(
                thread_store.clone(),
                context_store.clone(),
                [HistoryEntryId::Thread(thread_id)],
                cx,
            )
        });

        let message_editor = cx.new(|cx| {
            MessageEditor::new(
                fs.clone(),
                workspace.clone(),
                message_editor_context_store.clone(),
                prompt_store.clone(),
                thread_store.downgrade(),
                context_store.downgrade(),
                Some(history_store.downgrade()),
                thread.clone(),
                window,
                cx,
            )
        });

        let acp_history_store =
            cx.new(|cx| agent2::HistoryStore::new(context_store.clone(), [], cx));
        let acp_history = cx.new(|cx| AcpThreadHistory::new(acp_history_store.clone(), window, cx));
        cx.subscribe_in(
            &acp_history,
            window,
            |this, _, event, window, cx| match event {
                ThreadHistoryEvent::Open(HistoryEntry::AcpThread(thread)) => {
                    this.external_thread(
                        Some(crate::ExternalAgent::NativeAgent),
                        Some(thread.clone()),
                        window,
                        cx,
                    );
                }
                ThreadHistoryEvent::Open(HistoryEntry::TextThread(thread)) => {
                    this.open_saved_prompt_editor(thread.path.clone(), window, cx)
                        .detach_and_log_err(cx);
                }
            },
        )
        .detach();

        cx.observe(&history_store, |_, _, cx| cx.notify()).detach();

        let active_thread = cx.new(|cx| {
            ActiveThread::new(
                thread.clone(),
                thread_store.clone(),
                context_store.clone(),
                message_editor_context_store.clone(),
                language_registry.clone(),
                workspace.clone(),
                window,
                cx,
            )
        });

        let panel_type = AgentSettings::get_global(cx).default_view;
        let active_view = match panel_type {
            DefaultView::Thread => ActiveView::thread(active_thread, message_editor, window, cx),
            DefaultView::TextThread => {
                let context =
                    context_store.update(cx, |context_store, cx| context_store.create(cx));
                let lsp_adapter_delegate = make_lsp_adapter_delegate(&project.clone(), cx).unwrap();
                let context_editor = cx.new(|cx| {
                    let mut editor = TextThreadEditor::for_context(
                        context,
                        fs.clone(),
                        workspace.clone(),
                        project.clone(),
                        lsp_adapter_delegate,
                        window,
                        cx,
                    );
                    editor.insert_default_prompt(window, cx);
                    editor
                });
                ActiveView::prompt_editor(
                    context_editor,
                    history_store.clone(),
                    acp_history_store.clone(),
                    language_registry.clone(),
                    window,
                    cx,
                )
            }
        };

        AgentDiff::set_active_thread(&workspace, thread.clone(), window, cx);

        let weak_panel = weak_self.clone();

        window.defer(cx, move |window, cx| {
            let panel = weak_panel.clone();
            let assistant_navigation_menu =
                ContextMenu::build_persistent(window, cx, move |mut menu, _window, cx| {
                    if let Some(panel) = panel.upgrade() {
                        if cx.has_flag::<AcpFeatureFlag>() {
                            menu = Self::populate_recently_opened_menu_section_new(menu, panel, cx);
                        } else {
                            menu = Self::populate_recently_opened_menu_section_old(menu, panel, cx);
                        }
                    }
                    menu.action("View All", Box::new(OpenHistory))
                        .end_slot_action(DeleteRecentlyOpenThread.boxed_clone())
                        .fixed_width(px(320.).into())
                        .keep_open_on_confirm(false)
                        .key_context("NavigationMenu")
                });
            weak_panel
                .update(cx, |panel, cx| {
                    cx.subscribe_in(
                        &assistant_navigation_menu,
                        window,
                        |_, menu, _: &DismissEvent, window, cx| {
                            menu.update(cx, |menu, _| {
                                menu.clear_selected();
                            });
                            cx.focus_self(window);
                        },
                    )
                    .detach();
                    panel.assistant_navigation_menu = Some(assistant_navigation_menu);
                })
                .ok();
        });

        let _default_model_subscription = cx.subscribe(
            &LanguageModelRegistry::global(cx),
            |this, _, event: &language_model::Event, cx| match event {
                language_model::Event::DefaultModelChanged => match &this.active_view {
                    ActiveView::Thread { thread, .. } => {
                        thread
                            .read(cx)
                            .thread()
                            .clone()
                            .update(cx, |thread, cx| thread.get_or_init_configured_model(cx));
                    }
                    ActiveView::ExternalAgentThread { .. }
                    | ActiveView::TextThread { .. }
                    | ActiveView::History
                    | ActiveView::Configuration => {}
                },
                _ => {}
            },
        );

        let onboarding = cx.new(|cx| {
            AgentPanelOnboarding::new(
                user_store.clone(),
                client,
                |_window, cx| {
                    OnboardingUpsell::set_dismissed(true, cx);
                },
                cx,
            )
        });

        Self {
            active_view,
            workspace,
            user_store,
            project: project.clone(),
            fs: fs.clone(),
            language_registry,
            thread_store: thread_store.clone(),
            _default_model_subscription,
            context_store,
            prompt_store,
            configuration: None,
            configuration_subscription: None,
            local_timezone: UtcOffset::from_whole_seconds(
                chrono::Local::now().offset().local_minus_utc(),
            )
            .unwrap(),
            inline_assist_context_store,
            previous_view: None,
            history_store: history_store.clone(),
            history: cx.new(|cx| ThreadHistory::new(weak_self, history_store, window, cx)),
            hovered_recent_history_item: None,
            new_thread_menu_handle: PopoverMenuHandle::default(),
            agent_panel_menu_handle: PopoverMenuHandle::default(),
            assistant_navigation_menu_handle: PopoverMenuHandle::default(),
            assistant_navigation_menu: None,
            width: None,
            height: None,
            zoomed: false,
            pending_serialization: None,
            onboarding,
            acp_history,
            acp_history_store,
            selected_agent: AgentType::default(),
        }
    }

    pub fn toggle_focus(
        workspace: &mut Workspace,
        _: &ToggleFocus,
        window: &mut Window,
        cx: &mut Context<Workspace>,
    ) {
        if workspace
            .panel::<Self>(cx)
            .is_some_and(|panel| panel.read(cx).enabled(cx))
            && !DisableAiSettings::get_global(cx).disable_ai
        {
            workspace.toggle_panel_focus::<Self>(window, cx);
        }
    }

    pub(crate) fn local_timezone(&self) -> UtcOffset {
        self.local_timezone
    }

    pub(crate) fn prompt_store(&self) -> &Option<Entity<PromptStore>> {
        &self.prompt_store
    }

    pub(crate) fn inline_assist_context_store(&self) -> &Entity<ContextStore> {
        &self.inline_assist_context_store
    }

    pub(crate) fn thread_store(&self) -> &Entity<ThreadStore> {
        &self.thread_store
    }

    pub(crate) fn text_thread_store(&self) -> &Entity<TextThreadStore> {
        &self.context_store
    }

    fn cancel(&mut self, _: &editor::actions::Cancel, window: &mut Window, cx: &mut Context<Self>) {
        match &self.active_view {
            ActiveView::Thread { thread, .. } => {
                thread.update(cx, |thread, cx| thread.cancel_last_completion(window, cx));
            }
            ActiveView::ExternalAgentThread { .. }
            | ActiveView::TextThread { .. }
            | ActiveView::History
            | ActiveView::Configuration => {}
        }
    }

    fn active_message_editor(&self) -> Option<&Entity<MessageEditor>> {
        match &self.active_view {
            ActiveView::Thread { message_editor, .. } => Some(message_editor),
            ActiveView::ExternalAgentThread { .. }
            | ActiveView::TextThread { .. }
            | ActiveView::History
            | ActiveView::Configuration => None,
        }
    }

    fn new_thread(&mut self, action: &NewThread, window: &mut Window, cx: &mut Context<Self>) {
        // Preserve chat box text when using creating new thread
        let preserved_text = self
            .active_message_editor()
            .map(|editor| editor.read(cx).get_text(cx).trim().to_string());

        let thread = self
            .thread_store
            .update(cx, |this, cx| this.create_thread(cx));

        let context_store = cx.new(|_cx| {
            ContextStore::new(
                self.project.downgrade(),
                Some(self.thread_store.downgrade()),
            )
        });

        if let Some(other_thread_id) = action.from_thread_id.clone() {
            let other_thread_task = self.thread_store.update(cx, |this, cx| {
                this.open_thread(&other_thread_id, window, cx)
            });

            cx.spawn({
                let context_store = context_store.clone();

                async move |_panel, cx| {
                    let other_thread = other_thread_task.await?;

                    context_store.update(cx, |this, cx| {
                        this.add_thread(other_thread, false, cx);
                    })?;
                    anyhow::Ok(())
                }
            })
            .detach_and_log_err(cx);
        }

        let active_thread = cx.new(|cx| {
            ActiveThread::new(
                thread.clone(),
                self.thread_store.clone(),
                self.context_store.clone(),
                context_store.clone(),
                self.language_registry.clone(),
                self.workspace.clone(),
                window,
                cx,
            )
        });

        let message_editor = cx.new(|cx| {
            MessageEditor::new(
                self.fs.clone(),
                self.workspace.clone(),
                context_store.clone(),
                self.prompt_store.clone(),
                self.thread_store.downgrade(),
                self.context_store.downgrade(),
                Some(self.history_store.downgrade()),
                thread.clone(),
                window,
                cx,
            )
        });

        if let Some(text) = preserved_text {
            message_editor.update(cx, |editor, cx| {
                editor.set_text(text, window, cx);
            });
        }

        message_editor.focus_handle(cx).focus(window);

        let thread_view = ActiveView::thread(active_thread.clone(), message_editor, window, cx);
        self.set_active_view(thread_view, window, cx);

        AgentDiff::set_active_thread(&self.workspace, thread.clone(), window, cx);
    }

    fn new_prompt_editor(&mut self, window: &mut Window, cx: &mut Context<Self>) {
        let context = self
            .context_store
            .update(cx, |context_store, cx| context_store.create(cx));
        let lsp_adapter_delegate = make_lsp_adapter_delegate(&self.project, cx)
            .log_err()
            .flatten();

        let context_editor = cx.new(|cx| {
            let mut editor = TextThreadEditor::for_context(
                context,
                self.fs.clone(),
                self.workspace.clone(),
                self.project.clone(),
                lsp_adapter_delegate,
                window,
                cx,
            );
            editor.insert_default_prompt(window, cx);
            editor
        });

        self.set_active_view(
            ActiveView::prompt_editor(
                context_editor.clone(),
                self.history_store.clone(),
                self.acp_history_store.clone(),
                self.language_registry.clone(),
                window,
                cx,
            ),
            window,
            cx,
        );
        context_editor.focus_handle(cx).focus(window);
    }

    fn external_thread(
        &mut self,
        agent_choice: Option<crate::ExternalAgent>,
        resume_thread: Option<DbThreadMetadata>,
        window: &mut Window,
        cx: &mut Context<Self>,
    ) {
        let workspace = self.workspace.clone();
        let project = self.project.clone();
        let fs = self.fs.clone();

        const LAST_USED_EXTERNAL_AGENT_KEY: &str = "agent_panel__last_used_external_agent";

        #[derive(Default, Serialize, Deserialize)]
        struct LastUsedExternalAgent {
            agent: crate::ExternalAgent,
        }

        let thread_store = self.thread_store.clone();
        let text_thread_store = self.context_store.clone();
        let history = self.acp_history_store.clone();

        cx.spawn_in(window, async move |this, cx| {
            let ext_agent = match agent_choice {
                Some(agent) => {
                    cx.background_spawn(async move {
                        if let Some(serialized) =
                            serde_json::to_string(&LastUsedExternalAgent { agent }).log_err()
                        {
                            KEY_VALUE_STORE
                                .write_kvp(LAST_USED_EXTERNAL_AGENT_KEY.to_string(), serialized)
                                .await
                                .log_err();
                        }
                    })
                    .detach();

<<<<<<< HEAD
                    agent.server(fs, history)
=======
                    agent
>>>>>>> e092aed2
                }
                None => {
                    cx.background_spawn(async move {
                        KEY_VALUE_STORE.read_kvp(LAST_USED_EXTERNAL_AGENT_KEY)
                    })
                    .await
                    .log_err()
                    .flatten()
                    .and_then(|value| {
                        serde_json::from_str::<LastUsedExternalAgent>(&value).log_err()
                    })
                    .unwrap_or_default()
                    .agent
<<<<<<< HEAD
                    .server(fs, history),
=======
                }
>>>>>>> e092aed2
            };

            let server = ext_agent.server(fs);

            this.update_in(cx, |this, window, cx| {
                match ext_agent {
                    crate::ExternalAgent::Gemini | crate::ExternalAgent::NativeAgent => {
                        if !cx.has_flag::<AcpFeatureFlag>() {
                            return;
                        }
                    }
                    crate::ExternalAgent::ClaudeCode => {
                        if !cx.has_flag::<ClaudeCodeFeatureFlag>() {
                            return;
                        }
                    }
                }

                let thread_view = cx.new(|cx| {
                    crate::acp::AcpThreadView::new(
                        server,
                        resume_thread,
                        workspace.clone(),
                        project,
                        thread_store.clone(),
                        text_thread_store.clone(),
                        window,
                        cx,
                    )
                });

                this.set_active_view(ActiveView::ExternalAgentThread { thread_view }, window, cx);
            })
        })
        .detach_and_log_err(cx);
    }

    fn deploy_rules_library(
        &mut self,
        action: &OpenRulesLibrary,
        _window: &mut Window,
        cx: &mut Context<Self>,
    ) {
        open_rules_library(
            self.language_registry.clone(),
            Box::new(PromptLibraryInlineAssist::new(self.workspace.clone())),
            Rc::new(|| {
                Rc::new(SlashCommandCompletionProvider::new(
                    Arc::new(SlashCommandWorkingSet::default()),
                    None,
                    None,
                ))
            }),
            action
                .prompt_to_select
                .map(|uuid| UserPromptId(uuid).into()),
            cx,
        )
        .detach_and_log_err(cx);
    }

    fn open_history(&mut self, window: &mut Window, cx: &mut Context<Self>) {
        if matches!(self.active_view, ActiveView::History) {
            if let Some(previous_view) = self.previous_view.take() {
                self.set_active_view(previous_view, window, cx);
            }
        } else {
            self.thread_store
                .update(cx, |thread_store, cx| thread_store.reload(cx))
                .detach_and_log_err(cx);
            self.set_active_view(ActiveView::History, window, cx);
        }
        cx.notify();
    }

    pub(crate) fn open_saved_prompt_editor(
        &mut self,
        path: Arc<Path>,
        window: &mut Window,
        cx: &mut Context<Self>,
    ) -> Task<Result<()>> {
        let context = self
            .context_store
            .update(cx, |store, cx| store.open_local_context(path, cx));
        cx.spawn_in(window, async move |this, cx| {
            let context = context.await?;
            this.update_in(cx, |this, window, cx| {
                this.open_prompt_editor(context, window, cx);
            })
        })
    }

    pub(crate) fn open_prompt_editor(
        &mut self,
        context: Entity<AssistantContext>,
        window: &mut Window,
        cx: &mut Context<Self>,
    ) {
        let lsp_adapter_delegate = make_lsp_adapter_delegate(&self.project.clone(), cx)
            .log_err()
            .flatten();
        let editor = cx.new(|cx| {
            TextThreadEditor::for_context(
                context,
                self.fs.clone(),
                self.workspace.clone(),
                self.project.clone(),
                lsp_adapter_delegate,
                window,
                cx,
            )
        });
        self.set_active_view(
            ActiveView::prompt_editor(
                editor.clone(),
                self.history_store.clone(),
                self.acp_history_store.clone(),
                self.language_registry.clone(),
                window,
                cx,
            ),
            window,
            cx,
        );
    }

    pub(crate) fn open_thread_by_id(
        &mut self,
        thread_id: &ThreadId,
        window: &mut Window,
        cx: &mut Context<Self>,
    ) -> Task<Result<()>> {
        let open_thread_task = self
            .thread_store
            .update(cx, |this, cx| this.open_thread(thread_id, window, cx));
        cx.spawn_in(window, async move |this, cx| {
            let thread = open_thread_task.await?;
            this.update_in(cx, |this, window, cx| {
                this.open_thread(thread, window, cx);
                anyhow::Ok(())
            })??;
            Ok(())
        })
    }

    pub(crate) fn open_thread(
        &mut self,
        thread: Entity<Thread>,
        window: &mut Window,
        cx: &mut Context<Self>,
    ) {
        let context_store = cx.new(|_cx| {
            ContextStore::new(
                self.project.downgrade(),
                Some(self.thread_store.downgrade()),
            )
        });

        let active_thread = cx.new(|cx| {
            ActiveThread::new(
                thread.clone(),
                self.thread_store.clone(),
                self.context_store.clone(),
                context_store.clone(),
                self.language_registry.clone(),
                self.workspace.clone(),
                window,
                cx,
            )
        });

        let message_editor = cx.new(|cx| {
            MessageEditor::new(
                self.fs.clone(),
                self.workspace.clone(),
                context_store,
                self.prompt_store.clone(),
                self.thread_store.downgrade(),
                self.context_store.downgrade(),
                Some(self.history_store.downgrade()),
                thread.clone(),
                window,
                cx,
            )
        });
        message_editor.focus_handle(cx).focus(window);

        let thread_view = ActiveView::thread(active_thread.clone(), message_editor, window, cx);
        self.set_active_view(thread_view, window, cx);
        AgentDiff::set_active_thread(&self.workspace, thread.clone(), window, cx);
    }

    pub fn go_back(&mut self, _: &workspace::GoBack, window: &mut Window, cx: &mut Context<Self>) {
        match self.active_view {
            ActiveView::Configuration | ActiveView::History => {
                if let Some(previous_view) = self.previous_view.take() {
                    self.active_view = previous_view;

                    match &self.active_view {
                        ActiveView::Thread { message_editor, .. } => {
                            message_editor.focus_handle(cx).focus(window);
                        }
                        ActiveView::ExternalAgentThread { thread_view } => {
                            thread_view.focus_handle(cx).focus(window);
                        }
                        ActiveView::TextThread { context_editor, .. } => {
                            context_editor.focus_handle(cx).focus(window);
                        }
                        ActiveView::History | ActiveView::Configuration => {}
                    }
                }
                cx.notify();
            }
            _ => {}
        }
    }

    pub fn toggle_navigation_menu(
        &mut self,
        _: &ToggleNavigationMenu,
        window: &mut Window,
        cx: &mut Context<Self>,
    ) {
        self.assistant_navigation_menu_handle.toggle(window, cx);
    }

    pub fn toggle_options_menu(
        &mut self,
        _: &ToggleOptionsMenu,
        window: &mut Window,
        cx: &mut Context<Self>,
    ) {
        self.agent_panel_menu_handle.toggle(window, cx);
    }

    pub fn toggle_new_thread_menu(
        &mut self,
        _: &ToggleNewThreadMenu,
        window: &mut Window,
        cx: &mut Context<Self>,
    ) {
        self.new_thread_menu_handle.toggle(window, cx);
    }

    pub fn increase_font_size(
        &mut self,
        action: &IncreaseBufferFontSize,
        _: &mut Window,
        cx: &mut Context<Self>,
    ) {
        self.handle_font_size_action(action.persist, px(1.0), cx);
    }

    pub fn decrease_font_size(
        &mut self,
        action: &DecreaseBufferFontSize,
        _: &mut Window,
        cx: &mut Context<Self>,
    ) {
        self.handle_font_size_action(action.persist, px(-1.0), cx);
    }

    fn handle_font_size_action(&mut self, persist: bool, delta: Pixels, cx: &mut Context<Self>) {
        match self.active_view.which_font_size_used() {
            WhichFontSize::AgentFont => {
                if persist {
                    update_settings_file::<ThemeSettings>(
                        self.fs.clone(),
                        cx,
                        move |settings, cx| {
                            let agent_font_size =
                                ThemeSettings::get_global(cx).agent_font_size(cx) + delta;
                            let _ = settings
                                .agent_font_size
                                .insert(Some(theme::clamp_font_size(agent_font_size).into()));
                        },
                    );
                } else {
                    theme::adjust_agent_font_size(cx, |size| size + delta);
                }
            }
            WhichFontSize::BufferFont => {
                // Prompt editor uses the buffer font size, so allow the action to propagate to the
                // default handler that changes that font size.
                cx.propagate();
            }
            WhichFontSize::None => {}
        }
    }

    pub fn reset_font_size(
        &mut self,
        action: &ResetBufferFontSize,
        _: &mut Window,
        cx: &mut Context<Self>,
    ) {
        if action.persist {
            update_settings_file::<ThemeSettings>(self.fs.clone(), cx, move |settings, _| {
                settings.agent_font_size = None;
            });
        } else {
            theme::reset_agent_font_size(cx);
        }
    }

    pub fn toggle_zoom(&mut self, _: &ToggleZoom, window: &mut Window, cx: &mut Context<Self>) {
        if self.zoomed {
            cx.emit(PanelEvent::ZoomOut);
        } else {
            if !self.focus_handle(cx).contains_focused(window, cx) {
                cx.focus_self(window);
            }
            cx.emit(PanelEvent::ZoomIn);
        }
    }

    pub fn open_agent_diff(
        &mut self,
        _: &OpenAgentDiff,
        window: &mut Window,
        cx: &mut Context<Self>,
    ) {
        match &self.active_view {
            ActiveView::Thread { thread, .. } => {
                let thread = thread.read(cx).thread().clone();
                self.workspace
                    .update(cx, |workspace, cx| {
                        AgentDiffPane::deploy_in_workspace(
                            AgentDiffThread::Native(thread),
                            workspace,
                            window,
                            cx,
                        )
                    })
                    .log_err();
            }
            ActiveView::ExternalAgentThread { .. }
            | ActiveView::TextThread { .. }
            | ActiveView::History
            | ActiveView::Configuration => {}
        }
    }

    pub(crate) fn open_configuration(&mut self, window: &mut Window, cx: &mut Context<Self>) {
        let context_server_store = self.project.read(cx).context_server_store();
        let tools = self.thread_store.read(cx).tools();
        let fs = self.fs.clone();

        self.set_active_view(ActiveView::Configuration, window, cx);
        self.configuration = Some(cx.new(|cx| {
            AgentConfiguration::new(
                fs,
                context_server_store,
                tools,
                self.language_registry.clone(),
                self.workspace.clone(),
                window,
                cx,
            )
        }));

        if let Some(configuration) = self.configuration.as_ref() {
            self.configuration_subscription = Some(cx.subscribe_in(
                configuration,
                window,
                Self::handle_agent_configuration_event,
            ));

            configuration.focus_handle(cx).focus(window);
        }
    }

    pub(crate) fn open_active_thread_as_markdown(
        &mut self,
        _: &OpenActiveThreadAsMarkdown,
        window: &mut Window,
        cx: &mut Context<Self>,
    ) {
        let Some(workspace) = self.workspace.upgrade() else {
            return;
        };

        match &self.active_view {
            ActiveView::Thread { thread, .. } => {
                active_thread::open_active_thread_as_markdown(
                    thread.read(cx).thread().clone(),
                    workspace,
                    window,
                    cx,
                )
                .detach_and_log_err(cx);
            }
            ActiveView::ExternalAgentThread { thread_view } => {
                thread_view
                    .update(cx, |thread_view, cx| {
                        thread_view.open_thread_as_markdown(workspace, window, cx)
                    })
                    .detach_and_log_err(cx);
            }
            ActiveView::TextThread { .. } | ActiveView::History | ActiveView::Configuration => {}
        }
    }

    fn handle_agent_configuration_event(
        &mut self,
        _entity: &Entity<AgentConfiguration>,
        event: &AssistantConfigurationEvent,
        window: &mut Window,
        cx: &mut Context<Self>,
    ) {
        match event {
            AssistantConfigurationEvent::NewThread(provider) => {
                if LanguageModelRegistry::read_global(cx)
                    .default_model()
                    .map_or(true, |model| model.provider.id() != provider.id())
                    && let Some(model) = provider.default_model(cx)
                {
                    update_settings_file::<AgentSettings>(
                        self.fs.clone(),
                        cx,
                        move |settings, _| settings.set_model(model),
                    );
                }

                self.new_thread(&NewThread::default(), window, cx);
                if let Some((thread, model)) =
                    self.active_thread(cx).zip(provider.default_model(cx))
                {
                    thread.update(cx, |thread, cx| {
                        thread.set_configured_model(
                            Some(ConfiguredModel {
                                provider: provider.clone(),
                                model,
                            }),
                            cx,
                        );
                    });
                }
            }
        }
    }

    pub(crate) fn active_thread(&self, cx: &App) -> Option<Entity<Thread>> {
        match &self.active_view {
            ActiveView::Thread { thread, .. } => Some(thread.read(cx).thread().clone()),
            _ => None,
        }
    }

    pub(crate) fn delete_thread(
        &mut self,
        thread_id: &ThreadId,
        cx: &mut Context<Self>,
    ) -> Task<Result<()>> {
        self.thread_store
            .update(cx, |this, cx| this.delete_thread(thread_id, cx))
    }

    fn continue_conversation(&mut self, window: &mut Window, cx: &mut Context<Self>) {
        let ActiveView::Thread { thread, .. } = &self.active_view else {
            return;
        };

        let thread_state = thread.read(cx).thread().read(cx);
        if !thread_state.tool_use_limit_reached() {
            return;
        }

        let model = thread_state.configured_model().map(|cm| cm.model.clone());
        if let Some(model) = model {
            thread.update(cx, |active_thread, cx| {
                active_thread.thread().update(cx, |thread, cx| {
                    thread.insert_invisible_continue_message(cx);
                    thread.advance_prompt_id();
                    thread.send_to_model(
                        model,
                        CompletionIntent::UserPrompt,
                        Some(window.window_handle()),
                        cx,
                    );
                });
            });
        } else {
            log::warn!("No configured model available for continuation");
        }
    }

    fn toggle_burn_mode(
        &mut self,
        _: &ToggleBurnMode,
        _window: &mut Window,
        cx: &mut Context<Self>,
    ) {
        let ActiveView::Thread { thread, .. } = &self.active_view else {
            return;
        };

        thread.update(cx, |active_thread, cx| {
            active_thread.thread().update(cx, |thread, _cx| {
                let current_mode = thread.completion_mode();

                thread.set_completion_mode(match current_mode {
                    CompletionMode::Burn => CompletionMode::Normal,
                    CompletionMode::Normal => CompletionMode::Burn,
                });
            });
        });
    }

    pub(crate) fn active_context_editor(&self) -> Option<Entity<TextThreadEditor>> {
        match &self.active_view {
            ActiveView::TextThread { context_editor, .. } => Some(context_editor.clone()),
            _ => None,
        }
    }

    pub(crate) fn delete_context(
        &mut self,
        path: Arc<Path>,
        cx: &mut Context<Self>,
    ) -> Task<Result<()>> {
        self.context_store
            .update(cx, |this, cx| this.delete_local_context(path, cx))
    }

    fn set_active_view(
        &mut self,
        new_view: ActiveView,
        window: &mut Window,
        cx: &mut Context<Self>,
    ) {
        let current_is_history = matches!(self.active_view, ActiveView::History);
        let new_is_history = matches!(new_view, ActiveView::History);

        let current_is_config = matches!(self.active_view, ActiveView::Configuration);
        let new_is_config = matches!(new_view, ActiveView::Configuration);

        let current_is_special = current_is_history || current_is_config;
        let new_is_special = new_is_history || new_is_config;

        match &self.active_view {
            ActiveView::Thread { thread, .. } => {
                let thread = thread.read(cx);
                if thread.is_empty() {
                    let id = thread.thread().read(cx).id().clone();
                    self.history_store.update(cx, |store, cx| {
                        store.remove_recently_opened_thread(id, cx);
                    });
                }
            }
            _ => {}
        }

        match &new_view {
            ActiveView::Thread { thread, .. } => self.history_store.update(cx, |store, cx| {
                let id = thread.read(cx).thread().read(cx).id().clone();
                store.push_recently_opened_entry(HistoryEntryId::Thread(id), cx);
            }),
            ActiveView::TextThread { context_editor, .. } => {
                self.history_store.update(cx, |store, cx| {
                    if let Some(path) = context_editor.read(cx).context().read(cx).path() {
                        store.push_recently_opened_entry(HistoryEntryId::Context(path.clone()), cx)
                    }
                })
            }
            ActiveView::ExternalAgentThread { .. } => {}
            ActiveView::History | ActiveView::Configuration => {}
        }

        if current_is_special && !new_is_special {
            self.active_view = new_view;
        } else if !current_is_special && new_is_special {
            self.previous_view = Some(std::mem::replace(&mut self.active_view, new_view));
        } else {
            if !new_is_special {
                self.previous_view = None;
            }
            self.active_view = new_view;
        }

        self.focus_handle(cx).focus(window);
    }

    fn populate_recently_opened_menu_section_old(
        mut menu: ContextMenu,
        panel: Entity<Self>,
        cx: &mut Context<ContextMenu>,
    ) -> ContextMenu {
        let entries = panel
            .read(cx)
            .history_store
            .read(cx)
            .recently_opened_entries(cx);

        if entries.is_empty() {
            return menu;
        }

        menu = menu.header("Recently Opened");

        for entry in entries {
            let title = entry.title().clone();
            let id = entry.id();

            menu = menu.entry_with_end_slot_on_hover(
                title,
                None,
                {
                    let panel = panel.downgrade();
                    let id = id.clone();
                    move |window, cx| {
                        let id = id.clone();
                        panel
                            .update(cx, move |this, cx| match id {
                                HistoryEntryId::Thread(id) => this
                                    .open_thread_by_id(&id, window, cx)
                                    .detach_and_log_err(cx),
                                HistoryEntryId::Context(path) => this
                                    .open_saved_prompt_editor(path.clone(), window, cx)
                                    .detach_and_log_err(cx),
                            })
                            .ok();
                    }
                },
                IconName::Close,
                "Close Entry".into(),
                {
                    let panel = panel.downgrade();
                    let id = id.clone();
                    move |_window, cx| {
                        panel
                            .update(cx, |this, cx| {
                                this.history_store.update(cx, |history_store, cx| {
                                    history_store.remove_recently_opened_entry(&id, cx);
                                });
                            })
                            .ok();
                    }
                },
            );
        }

        menu = menu.separator();

        menu
    }

    fn populate_recently_opened_menu_section_new(
        mut menu: ContextMenu,
        panel: Entity<Self>,
        cx: &mut Context<ContextMenu>,
    ) -> ContextMenu {
        let entries = panel
            .read(cx)
            .acp_history_store
            .read(cx)
            .recently_opened_entries(cx);

        if entries.is_empty() {
            return menu;
        }

        menu = menu.header("Recently Opened");

        for entry in entries {
            let title = entry.title().clone();

            menu = menu.entry_with_end_slot_on_hover(
                title,
                None,
                {
                    let panel = panel.downgrade();
                    let entry = entry.clone();
                    move |window, cx| {
                        let entry = entry.clone();
                        panel
                            .update(cx, move |this, cx| match &entry {
                                agent2::HistoryEntry::AcpThread(entry) => this.external_thread(
                                    Some(ExternalAgent::NativeAgent),
                                    Some(entry.clone()),
                                    window,
                                    cx,
                                ),
                                agent2::HistoryEntry::TextThread(entry) => this
                                    .open_saved_prompt_editor(entry.path.clone(), window, cx)
                                    .detach_and_log_err(cx),
                            })
                            .ok();
                    }
                },
                IconName::Close,
                "Close Entry".into(),
                {
                    let panel = panel.downgrade();
                    let id = entry.id();
                    move |_window, cx| {
                        panel
                            .update(cx, |this, cx| {
                                this.acp_history_store.update(cx, |history_store, cx| {
                                    history_store.remove_recently_opened_entry(&id, cx);
                                });
                            })
                            .ok();
                    }
                },
            );
        }

        menu = menu.separator();

        menu
    }

    pub fn set_selected_agent(
        &mut self,
        agent: AgentType,
        window: &mut Window,
        cx: &mut Context<Self>,
    ) {
        if self.selected_agent != agent {
            self.selected_agent = agent;
            self.serialize(cx);
        }
        self.new_agent_thread(agent, window, cx);
    }

    pub fn selected_agent(&self) -> AgentType {
        self.selected_agent
    }

    pub fn new_agent_thread(
        &mut self,
        agent: AgentType,
        window: &mut Window,
        cx: &mut Context<Self>,
    ) {
        match agent {
            AgentType::Zed => {
                window.dispatch_action(
                    NewThread {
                        from_thread_id: None,
                    }
                    .boxed_clone(),
                    cx,
                );
            }
            AgentType::TextThread => {
                window.dispatch_action(NewTextThread.boxed_clone(), cx);
            }
            AgentType::NativeAgent => {
                self.external_thread(Some(crate::ExternalAgent::NativeAgent), None, window, cx)
            }
            AgentType::Gemini => {
                self.external_thread(Some(crate::ExternalAgent::Gemini), None, window, cx)
            }
            AgentType::ClaudeCode => {
                self.external_thread(Some(crate::ExternalAgent::ClaudeCode), None, window, cx)
            }
        }
    }
}

impl Focusable for AgentPanel {
    fn focus_handle(&self, cx: &App) -> FocusHandle {
        match &self.active_view {
            ActiveView::Thread { message_editor, .. } => message_editor.focus_handle(cx),
            ActiveView::ExternalAgentThread { thread_view, .. } => thread_view.focus_handle(cx),
            ActiveView::History => {
                if cx.has_flag::<feature_flags::AcpFeatureFlag>() {
                    self.acp_history.focus_handle(cx)
                } else {
                    self.history.focus_handle(cx)
                }
            }
            ActiveView::TextThread { context_editor, .. } => context_editor.focus_handle(cx),
            ActiveView::Configuration => {
                if let Some(configuration) = self.configuration.as_ref() {
                    configuration.focus_handle(cx)
                } else {
                    cx.focus_handle()
                }
            }
        }
    }
}

fn agent_panel_dock_position(cx: &App) -> DockPosition {
    match AgentSettings::get_global(cx).dock {
        AgentDockPosition::Left => DockPosition::Left,
        AgentDockPosition::Bottom => DockPosition::Bottom,
        AgentDockPosition::Right => DockPosition::Right,
    }
}

impl EventEmitter<PanelEvent> for AgentPanel {}

impl Panel for AgentPanel {
    fn persistent_name() -> &'static str {
        "AgentPanel"
    }

    fn position(&self, _window: &Window, cx: &App) -> DockPosition {
        agent_panel_dock_position(cx)
    }

    fn position_is_valid(&self, position: DockPosition) -> bool {
        position != DockPosition::Bottom
    }

    fn set_position(&mut self, position: DockPosition, _: &mut Window, cx: &mut Context<Self>) {
        settings::update_settings_file::<AgentSettings>(self.fs.clone(), cx, move |settings, _| {
            let dock = match position {
                DockPosition::Left => AgentDockPosition::Left,
                DockPosition::Bottom => AgentDockPosition::Bottom,
                DockPosition::Right => AgentDockPosition::Right,
            };
            settings.set_dock(dock);
        });
    }

    fn size(&self, window: &Window, cx: &App) -> Pixels {
        let settings = AgentSettings::get_global(cx);
        match self.position(window, cx) {
            DockPosition::Left | DockPosition::Right => {
                self.width.unwrap_or(settings.default_width)
            }
            DockPosition::Bottom => self.height.unwrap_or(settings.default_height),
        }
    }

    fn set_size(&mut self, size: Option<Pixels>, window: &mut Window, cx: &mut Context<Self>) {
        match self.position(window, cx) {
            DockPosition::Left | DockPosition::Right => self.width = size,
            DockPosition::Bottom => self.height = size,
        }
        self.serialize(cx);
        cx.notify();
    }

    fn set_active(&mut self, _active: bool, _window: &mut Window, _cx: &mut Context<Self>) {}

    fn remote_id() -> Option<proto::PanelId> {
        Some(proto::PanelId::AssistantPanel)
    }

    fn icon(&self, _window: &Window, cx: &App) -> Option<IconName> {
        (self.enabled(cx) && AgentSettings::get_global(cx).button).then_some(IconName::ZedAssistant)
    }

    fn icon_tooltip(&self, _window: &Window, _cx: &App) -> Option<&'static str> {
        Some("Agent Panel")
    }

    fn toggle_action(&self) -> Box<dyn Action> {
        Box::new(ToggleFocus)
    }

    fn activation_priority(&self) -> u32 {
        3
    }

    fn enabled(&self, cx: &App) -> bool {
        DisableAiSettings::get_global(cx).disable_ai.not() && AgentSettings::get_global(cx).enabled
    }

    fn is_zoomed(&self, _window: &Window, _cx: &App) -> bool {
        self.zoomed
    }

    fn set_zoomed(&mut self, zoomed: bool, _window: &mut Window, cx: &mut Context<Self>) {
        self.zoomed = zoomed;
        cx.notify();
    }
}

impl AgentPanel {
    fn render_title_view(&self, _window: &mut Window, cx: &Context<Self>) -> AnyElement {
        const LOADING_SUMMARY_PLACEHOLDER: &str = "Loading Summary…";

        let content = match &self.active_view {
            ActiveView::Thread {
                thread: active_thread,
                change_title_editor,
                ..
            } => {
                let state = {
                    let active_thread = active_thread.read(cx);
                    if active_thread.is_empty() {
                        &ThreadSummary::Pending
                    } else {
                        active_thread.summary(cx)
                    }
                };

                match state {
                    ThreadSummary::Pending => Label::new(ThreadSummary::DEFAULT.clone())
                        .truncate()
                        .into_any_element(),
                    ThreadSummary::Generating => Label::new(LOADING_SUMMARY_PLACEHOLDER)
                        .truncate()
                        .into_any_element(),
                    ThreadSummary::Ready(_) => div()
                        .w_full()
                        .child(change_title_editor.clone())
                        .into_any_element(),
                    ThreadSummary::Error => h_flex()
                        .w_full()
                        .child(change_title_editor.clone())
                        .child(
                            IconButton::new("retry-summary-generation", IconName::RotateCcw)
                                .icon_size(IconSize::Small)
                                .on_click({
                                    let active_thread = active_thread.clone();
                                    move |_, _window, cx| {
                                        active_thread.update(cx, |thread, cx| {
                                            thread.regenerate_summary(cx);
                                        });
                                    }
                                })
                                .tooltip(move |_window, cx| {
                                    cx.new(|_| {
                                        Tooltip::new("Failed to generate title")
                                            .meta("Click to try again")
                                    })
                                    .into()
                                }),
                        )
                        .into_any_element(),
                }
            }
            ActiveView::ExternalAgentThread { thread_view } => {
                Label::new(thread_view.read(cx).title(cx))
                    .truncate()
                    .into_any_element()
            }
            ActiveView::TextThread {
                title_editor,
                context_editor,
                ..
            } => {
                let summary = context_editor.read(cx).context().read(cx).summary();

                match summary {
                    ContextSummary::Pending => Label::new(ContextSummary::DEFAULT)
                        .truncate()
                        .into_any_element(),
                    ContextSummary::Content(summary) => {
                        if summary.done {
                            div()
                                .w_full()
                                .child(title_editor.clone())
                                .into_any_element()
                        } else {
                            Label::new(LOADING_SUMMARY_PLACEHOLDER)
                                .truncate()
                                .into_any_element()
                        }
                    }
                    ContextSummary::Error => h_flex()
                        .w_full()
                        .child(title_editor.clone())
                        .child(
                            IconButton::new("retry-summary-generation", IconName::RotateCcw)
                                .icon_size(IconSize::Small)
                                .on_click({
                                    let context_editor = context_editor.clone();
                                    move |_, _window, cx| {
                                        context_editor.update(cx, |context_editor, cx| {
                                            context_editor.regenerate_summary(cx);
                                        });
                                    }
                                })
                                .tooltip(move |_window, cx| {
                                    cx.new(|_| {
                                        Tooltip::new("Failed to generate title")
                                            .meta("Click to try again")
                                    })
                                    .into()
                                }),
                        )
                        .into_any_element(),
                }
            }
            ActiveView::History => Label::new("History").truncate().into_any_element(),
            ActiveView::Configuration => Label::new("Settings").truncate().into_any_element(),
        };

        h_flex()
            .key_context("TitleEditor")
            .id("TitleEditor")
            .flex_grow()
            .w_full()
            .max_w_full()
            .overflow_x_scroll()
            .child(content)
            .into_any()
    }

    fn render_panel_options_menu(
        &self,
        window: &mut Window,
        cx: &mut Context<Self>,
    ) -> impl IntoElement {
        let user_store = self.user_store.read(cx);
        let usage = user_store.model_request_usage();
        let account_url = zed_urls::account_url(cx);

        let focus_handle = self.focus_handle(cx);

        let full_screen_label = if self.is_zoomed(window, cx) {
            "Disable Full Screen"
        } else {
            "Enable Full Screen"
        };

        PopoverMenu::new("agent-options-menu")
            .trigger_with_tooltip(
                IconButton::new("agent-options-menu", IconName::Ellipsis)
                    .icon_size(IconSize::Small),
                {
                    let focus_handle = focus_handle.clone();
                    move |window, cx| {
                        Tooltip::for_action_in(
                            "Toggle Agent Menu",
                            &ToggleOptionsMenu,
                            &focus_handle,
                            window,
                            cx,
                        )
                    }
                },
            )
            .anchor(Corner::TopRight)
            .with_handle(self.agent_panel_menu_handle.clone())
            .menu({
                let focus_handle = focus_handle.clone();
                move |window, cx| {
                    Some(ContextMenu::build(window, cx, |mut menu, _window, _| {
                        menu = menu.context(focus_handle.clone());
                        if let Some(usage) = usage {
                            menu = menu
                                .header_with_link("Prompt Usage", "Manage", account_url.clone())
                                .custom_entry(
                                    move |_window, cx| {
                                        let used_percentage = match usage.limit {
                                            UsageLimit::Limited(limit) => {
                                                Some((usage.amount as f32 / limit as f32) * 100.)
                                            }
                                            UsageLimit::Unlimited => None,
                                        };

                                        h_flex()
                                            .flex_1()
                                            .gap_1p5()
                                            .children(used_percentage.map(|percent| {
                                                ProgressBar::new("usage", percent, 100., cx)
                                            }))
                                            .child(
                                                Label::new(match usage.limit {
                                                    UsageLimit::Limited(limit) => {
                                                        format!("{} / {limit}", usage.amount)
                                                    }
                                                    UsageLimit::Unlimited => {
                                                        format!("{} / ∞", usage.amount)
                                                    }
                                                })
                                                .size(LabelSize::Small)
                                                .color(Color::Muted),
                                            )
                                            .into_any_element()
                                    },
                                    move |_, cx| cx.open_url(&zed_urls::account_url(cx)),
                                )
                                .separator()
                        }

                        menu = menu
                            .header("MCP Servers")
                            .action(
                                "View Server Extensions",
                                Box::new(zed_actions::Extensions {
                                    category_filter: Some(
                                        zed_actions::ExtensionCategoryFilter::ContextServers,
                                    ),
                                    id: None,
                                }),
                            )
                            .action("Add Custom Server…", Box::new(AddContextServer))
                            .separator();

                        menu = menu
                            .action("Rules…", Box::new(OpenRulesLibrary::default()))
                            .action("Settings", Box::new(OpenSettings))
                            .separator()
                            .action(full_screen_label, Box::new(ToggleZoom));
                        menu
                    }))
                }
            })
    }

    fn render_recent_entries_menu(&self, cx: &mut Context<Self>) -> impl IntoElement {
        let focus_handle = self.focus_handle(cx);

        PopoverMenu::new("agent-nav-menu")
            .trigger_with_tooltip(
                IconButton::new("agent-nav-menu", IconName::MenuAlt).icon_size(IconSize::Small),
                {
                    let focus_handle = focus_handle.clone();
                    move |window, cx| {
                        Tooltip::for_action_in(
                            "Toggle Recent Threads",
                            &ToggleNavigationMenu,
                            &focus_handle,
                            window,
                            cx,
                        )
                    }
                },
            )
            .anchor(Corner::TopLeft)
            .with_handle(self.assistant_navigation_menu_handle.clone())
            .menu({
                let menu = self.assistant_navigation_menu.clone();
                move |window, cx| {
                    if let Some(menu) = menu.as_ref() {
                        menu.update(cx, |_, cx| {
                            cx.defer_in(window, |menu, window, cx| {
                                menu.rebuild(window, cx);
                            });
                        })
                    }
                    menu.clone()
                }
            })
    }

    fn render_toolbar_back_button(&self, cx: &mut Context<Self>) -> impl IntoElement {
        let focus_handle = self.focus_handle(cx);

        IconButton::new("go-back", IconName::ArrowLeft)
            .icon_size(IconSize::Small)
            .on_click(cx.listener(|this, _, window, cx| {
                this.go_back(&workspace::GoBack, window, cx);
            }))
            .tooltip({
                let focus_handle = focus_handle.clone();

                move |window, cx| {
                    Tooltip::for_action_in("Go Back", &workspace::GoBack, &focus_handle, window, cx)
                }
            })
    }

    fn render_toolbar_old(&self, window: &mut Window, cx: &mut Context<Self>) -> impl IntoElement {
        let focus_handle = self.focus_handle(cx);

        let active_thread = match &self.active_view {
            ActiveView::Thread { thread, .. } => Some(thread.read(cx).thread().clone()),
            ActiveView::ExternalAgentThread { .. }
            | ActiveView::TextThread { .. }
            | ActiveView::History
            | ActiveView::Configuration => None,
        };

        let new_thread_menu = PopoverMenu::new("new_thread_menu")
            .trigger_with_tooltip(
                IconButton::new("new_thread_menu_btn", IconName::Plus).icon_size(IconSize::Small),
                Tooltip::text("New Thread…"),
            )
            .anchor(Corner::TopRight)
            .with_handle(self.new_thread_menu_handle.clone())
            .menu({
                let focus_handle = focus_handle.clone();
                move |window, cx| {
                    let active_thread = active_thread.clone();
                    Some(ContextMenu::build(window, cx, |mut menu, _window, cx| {
                        menu = menu
                            .context(focus_handle.clone())
                            .when_some(active_thread, |this, active_thread| {
                                let thread = active_thread.read(cx);

                                if !thread.is_empty() {
                                    let thread_id = thread.id().clone();
                                    this.item(
                                        ContextMenuEntry::new("New From Summary")
                                            .icon(IconName::ThreadFromSummary)
                                            .icon_color(Color::Muted)
                                            .handler(move |window, cx| {
                                                window.dispatch_action(
                                                    Box::new(NewThread {
                                                        from_thread_id: Some(thread_id.clone()),
                                                    }),
                                                    cx,
                                                );
                                            }),
                                    )
                                } else {
                                    this
                                }
                            })
                            .item(
                                ContextMenuEntry::new("New Thread")
                                    .icon(IconName::Thread)
                                    .icon_color(Color::Muted)
                                    .action(NewThread::default().boxed_clone())
                                    .handler(move |window, cx| {
                                        window.dispatch_action(
                                            NewThread::default().boxed_clone(),
                                            cx,
                                        );
                                    }),
                            )
                            .item(
                                ContextMenuEntry::new("New Text Thread")
                                    .icon(IconName::TextThread)
                                    .icon_color(Color::Muted)
                                    .action(NewTextThread.boxed_clone())
                                    .handler(move |window, cx| {
                                        window.dispatch_action(NewTextThread.boxed_clone(), cx);
                                    }),
                            );
                        menu
                    }))
                }
            });

        h_flex()
            .id("assistant-toolbar")
            .h(Tab::container_height(cx))
            .max_w_full()
            .flex_none()
            .justify_between()
            .gap_2()
            .bg(cx.theme().colors().tab_bar_background)
            .border_b_1()
            .border_color(cx.theme().colors().border)
            .child(
                h_flex()
                    .size_full()
                    .pl_1()
                    .gap_1()
                    .child(match &self.active_view {
                        ActiveView::History | ActiveView::Configuration => div()
                            .pl(DynamicSpacing::Base04.rems(cx))
                            .child(self.render_toolbar_back_button(cx))
                            .into_any_element(),
                        _ => self.render_recent_entries_menu(cx).into_any_element(),
                    })
                    .child(self.render_title_view(window, cx)),
            )
            .child(
                h_flex()
                    .h_full()
                    .gap_2()
                    .children(self.render_token_count(cx))
                    .child(
                        h_flex()
                            .h_full()
                            .gap(DynamicSpacing::Base02.rems(cx))
                            .px(DynamicSpacing::Base08.rems(cx))
                            .border_l_1()
                            .border_color(cx.theme().colors().border)
                            .child(new_thread_menu)
                            .child(self.render_panel_options_menu(window, cx)),
                    ),
            )
    }

    fn render_toolbar_new(&self, window: &mut Window, cx: &mut Context<Self>) -> impl IntoElement {
        let focus_handle = self.focus_handle(cx);

        let active_thread = match &self.active_view {
            ActiveView::Thread { thread, .. } => Some(thread.read(cx).thread().clone()),
            ActiveView::ExternalAgentThread { .. }
            | ActiveView::TextThread { .. }
            | ActiveView::History
            | ActiveView::Configuration => None,
        };

        let new_thread_menu = PopoverMenu::new("new_thread_menu")
            .trigger_with_tooltip(
                IconButton::new("new_thread_menu_btn", IconName::Plus).icon_size(IconSize::Small),
                {
                    let focus_handle = focus_handle.clone();
                    move |window, cx| {
                        Tooltip::for_action_in(
                            "New…",
                            &ToggleNewThreadMenu,
                            &focus_handle,
                            window,
                            cx,
                        )
                    }
                },
            )
            .anchor(Corner::TopLeft)
            .with_handle(self.new_thread_menu_handle.clone())
            .menu({
                let focus_handle = focus_handle.clone();
                let workspace = self.workspace.clone();

                move |window, cx| {
                    let active_thread = active_thread.clone();
                    Some(ContextMenu::build(window, cx, |mut menu, _window, cx| {
                        menu = menu
                            .context(focus_handle.clone())
                            .header("Zed Agent")
                            .when_some(active_thread, |this, active_thread| {
                                let thread = active_thread.read(cx);

                                if !thread.is_empty() {
                                    let thread_id = thread.id().clone();
                                    this.item(
                                        ContextMenuEntry::new("New From Summary")
                                            .icon(IconName::ThreadFromSummary)
                                            .icon_color(Color::Muted)
                                            .handler(move |window, cx| {
                                                window.dispatch_action(
                                                    Box::new(NewThread {
                                                        from_thread_id: Some(thread_id.clone()),
                                                    }),
                                                    cx,
                                                );
                                            }),
                                    )
                                } else {
                                    this
                                }
                            })
                            .item(
                                ContextMenuEntry::new("New Thread")
                                    .icon(IconName::Thread)
                                    .icon_color(Color::Muted)
                                    .action(NewThread::default().boxed_clone())
                                    .handler({
                                        let workspace = workspace.clone();
                                        move |window, cx| {
                                            if let Some(workspace) = workspace.upgrade() {
                                                workspace.update(cx, |workspace, cx| {
                                                    if let Some(panel) =
                                                        workspace.panel::<AgentPanel>(cx)
                                                    {
                                                        panel.update(cx, |panel, cx| {
                                                            panel.set_selected_agent(
                                                                AgentType::Zed,
                                                                window,
                                                                cx,
                                                            );
                                                        });
                                                    }
                                                });
                                            }
                                        }
                                    }),
                            )
                            .item(
                                ContextMenuEntry::new("New Text Thread")
                                    .icon(IconName::TextThread)
                                    .icon_color(Color::Muted)
                                    .action(NewTextThread.boxed_clone())
                                    .handler({
                                        let workspace = workspace.clone();
                                        move |window, cx| {
                                            if let Some(workspace) = workspace.upgrade() {
                                                workspace.update(cx, |workspace, cx| {
                                                    if let Some(panel) =
                                                        workspace.panel::<AgentPanel>(cx)
                                                    {
                                                        panel.update(cx, |panel, cx| {
                                                            panel.set_selected_agent(
                                                                AgentType::TextThread,
                                                                window,
                                                                cx,
                                                            );
                                                        });
                                                    }
                                                });
                                            }
                                        }
                                    }),
                            )
                            .item(
                                ContextMenuEntry::new("New Native Agent Thread")
                                    .icon(IconName::ZedAssistant)
                                    .icon_color(Color::Muted)
                                    .handler({
                                        let workspace = workspace.clone();
                                        move |window, cx| {
                                            if let Some(workspace) = workspace.upgrade() {
                                                workspace.update(cx, |workspace, cx| {
                                                    if let Some(panel) =
                                                        workspace.panel::<AgentPanel>(cx)
                                                    {
                                                        panel.update(cx, |panel, cx| {
                                                            panel.set_selected_agent(
                                                                AgentType::NativeAgent,
                                                                window,
                                                                cx,
                                                            );
                                                        });
                                                    }
                                                });
                                            }
                                        }
                                    }),
                            )
                            .separator()
                            .header("External Agents")
                            .when(cx.has_flag::<AcpFeatureFlag>(), |menu| {
                                menu.item(
                                    ContextMenuEntry::new("New Gemini Thread")
                                        .icon(IconName::AiGemini)
                                        .icon_color(Color::Muted)
                                        .handler({
                                            let workspace = workspace.clone();
                                            move |window, cx| {
                                                if let Some(workspace) = workspace.upgrade() {
                                                    workspace.update(cx, |workspace, cx| {
                                                        if let Some(panel) =
                                                            workspace.panel::<AgentPanel>(cx)
                                                        {
                                                            panel.update(cx, |panel, cx| {
                                                                panel.set_selected_agent(
                                                                    AgentType::Gemini,
                                                                    window,
                                                                    cx,
                                                                );
                                                            });
                                                        }
                                                    });
                                                }
                                            }
                                        }),
                                )
                            })
                            .when(cx.has_flag::<ClaudeCodeFeatureFlag>(), |menu| {
                                menu.item(
                                    ContextMenuEntry::new("New Claude Code Thread")
                                        .icon(IconName::AiClaude)
                                        .icon_color(Color::Muted)
                                        .handler({
                                            let workspace = workspace.clone();
                                            move |window, cx| {
                                                if let Some(workspace) = workspace.upgrade() {
                                                    workspace.update(cx, |workspace, cx| {
                                                        if let Some(panel) =
                                                            workspace.panel::<AgentPanel>(cx)
                                                        {
                                                            panel.update(cx, |panel, cx| {
                                                                panel.set_selected_agent(
                                                                    AgentType::ClaudeCode,
                                                                    window,
                                                                    cx,
                                                                );
                                                            });
                                                        }
                                                    });
                                                }
                                            }
                                        }),
                                )
                            });
                        menu
                    }))
                }
            });

        let selected_agent_label = self.selected_agent.label().into();
        let selected_agent = div()
            .id("selected_agent_icon")
            .px(DynamicSpacing::Base02.rems(cx))
            .child(Icon::new(self.selected_agent.icon()).color(Color::Muted))
            .tooltip(move |window, cx| {
                Tooltip::with_meta(
                    selected_agent_label.clone(),
                    None,
                    "Selected Agent",
                    window,
                    cx,
                )
            })
            .into_any_element();

        h_flex()
            .id("agent-panel-toolbar")
            .h(Tab::container_height(cx))
            .max_w_full()
            .flex_none()
            .justify_between()
            .gap_2()
            .bg(cx.theme().colors().tab_bar_background)
            .border_b_1()
            .border_color(cx.theme().colors().border)
            .child(
                h_flex()
                    .size_full()
                    .gap(DynamicSpacing::Base04.rems(cx))
                    .pl(DynamicSpacing::Base04.rems(cx))
                    .child(match &self.active_view {
                        ActiveView::History | ActiveView::Configuration => {
                            self.render_toolbar_back_button(cx).into_any_element()
                        }
                        _ => h_flex()
                            .gap_1()
                            .child(self.render_recent_entries_menu(cx))
                            .child(Divider::vertical())
                            .child(selected_agent)
                            .into_any_element(),
                    })
                    .child(self.render_title_view(window, cx)),
            )
            .child(
                h_flex()
                    .h_full()
                    .gap_2()
                    .children(self.render_token_count(cx))
                    .child(
                        h_flex()
                            .h_full()
                            .gap(DynamicSpacing::Base02.rems(cx))
                            .pl(DynamicSpacing::Base04.rems(cx))
                            .pr(DynamicSpacing::Base06.rems(cx))
                            .border_l_1()
                            .border_color(cx.theme().colors().border)
                            .child(new_thread_menu)
                            .child(self.render_panel_options_menu(window, cx)),
                    ),
            )
    }

    fn render_toolbar(&self, window: &mut Window, cx: &mut Context<Self>) -> impl IntoElement {
        if cx.has_flag::<feature_flags::AcpFeatureFlag>()
            || cx.has_flag::<feature_flags::ClaudeCodeFeatureFlag>()
        {
            self.render_toolbar_new(window, cx).into_any_element()
        } else {
            self.render_toolbar_old(window, cx).into_any_element()
        }
    }

    fn render_token_count(&self, cx: &App) -> Option<AnyElement> {
        match &self.active_view {
            ActiveView::Thread {
                thread,
                message_editor,
                ..
            } => {
                let active_thread = thread.read(cx);
                let message_editor = message_editor.read(cx);

                let editor_empty = message_editor.is_editor_fully_empty(cx);

                if active_thread.is_empty() && editor_empty {
                    return None;
                }

                let thread = active_thread.thread().read(cx);
                let is_generating = thread.is_generating();
                let conversation_token_usage = thread.total_token_usage()?;

                let (total_token_usage, is_estimating) =
                    if let Some((editing_message_id, unsent_tokens)) =
                        active_thread.editing_message_id()
                    {
                        let combined = thread
                            .token_usage_up_to_message(editing_message_id)
                            .add(unsent_tokens);

                        (combined, unsent_tokens > 0)
                    } else {
                        let unsent_tokens =
                            message_editor.last_estimated_token_count().unwrap_or(0);
                        let combined = conversation_token_usage.add(unsent_tokens);

                        (combined, unsent_tokens > 0)
                    };

                let is_waiting_to_update_token_count =
                    message_editor.is_waiting_to_update_token_count();

                if total_token_usage.total == 0 {
                    return None;
                }

                let token_color = match total_token_usage.ratio() {
                    TokenUsageRatio::Normal if is_estimating => Color::Default,
                    TokenUsageRatio::Normal => Color::Muted,
                    TokenUsageRatio::Warning => Color::Warning,
                    TokenUsageRatio::Exceeded => Color::Error,
                };

                let token_count = h_flex()
                    .id("token-count")
                    .flex_shrink_0()
                    .gap_0p5()
                    .when(!is_generating && is_estimating, |parent| {
                        parent
                            .child(
                                h_flex()
                                    .mr_1()
                                    .size_2p5()
                                    .justify_center()
                                    .rounded_full()
                                    .bg(cx.theme().colors().text.opacity(0.1))
                                    .child(
                                        div().size_1().rounded_full().bg(cx.theme().colors().text),
                                    ),
                            )
                            .tooltip(move |window, cx| {
                                Tooltip::with_meta(
                                    "Estimated New Token Count",
                                    None,
                                    format!(
                                        "Current Conversation Tokens: {}",
                                        humanize_token_count(conversation_token_usage.total)
                                    ),
                                    window,
                                    cx,
                                )
                            })
                    })
                    .child(
                        Label::new(humanize_token_count(total_token_usage.total))
                            .size(LabelSize::Small)
                            .color(token_color)
                            .map(|label| {
                                if is_generating || is_waiting_to_update_token_count {
                                    label
                                        .with_animation(
                                            "used-tokens-label",
                                            Animation::new(Duration::from_secs(2))
                                                .repeat()
                                                .with_easing(pulsating_between(0.6, 1.)),
                                            |label, delta| label.alpha(delta),
                                        )
                                        .into_any()
                                } else {
                                    label.into_any_element()
                                }
                            }),
                    )
                    .child(Label::new("/").size(LabelSize::Small).color(Color::Muted))
                    .child(
                        Label::new(humanize_token_count(total_token_usage.max))
                            .size(LabelSize::Small)
                            .color(Color::Muted),
                    )
                    .into_any();

                Some(token_count)
            }
            ActiveView::TextThread { context_editor, .. } => {
                let element = render_remaining_tokens(context_editor, cx)?;

                Some(element.into_any_element())
            }
            ActiveView::ExternalAgentThread { .. }
            | ActiveView::History
            | ActiveView::Configuration => {
                return None;
            }
        }
    }

    fn should_render_trial_end_upsell(&self, cx: &mut Context<Self>) -> bool {
        if TrialEndUpsell::dismissed() {
            return false;
        }

        match &self.active_view {
            ActiveView::Thread { thread, .. } => {
                if thread
                    .read(cx)
                    .thread()
                    .read(cx)
                    .configured_model()
                    .map_or(false, |model| {
                        model.provider.id() != language_model::ZED_CLOUD_PROVIDER_ID
                    })
                {
                    return false;
                }
            }
            ActiveView::TextThread { .. } => {
                if LanguageModelRegistry::global(cx)
                    .read(cx)
                    .default_model()
                    .map_or(false, |model| {
                        model.provider.id() != language_model::ZED_CLOUD_PROVIDER_ID
                    })
                {
                    return false;
                }
            }
            ActiveView::ExternalAgentThread { .. }
            | ActiveView::History
            | ActiveView::Configuration => return false,
        }

        let plan = self.user_store.read(cx).plan();
        let has_previous_trial = self.user_store.read(cx).trial_started_at().is_some();

        matches!(plan, Some(Plan::ZedFree)) && has_previous_trial
    }

    fn should_render_onboarding(&self, cx: &mut Context<Self>) -> bool {
        if OnboardingUpsell::dismissed() {
            return false;
        }

        match &self.active_view {
            ActiveView::History | ActiveView::Configuration => false,
            ActiveView::ExternalAgentThread { thread_view, .. }
                if thread_view.read(cx).as_native_thread(cx).is_none() =>
            {
                false
            }
            _ => {
                let history_is_empty = self
                    .history_store
                    .update(cx, |store, cx| store.recent_entries(1, cx).is_empty());

                let has_configured_non_zed_providers = LanguageModelRegistry::read_global(cx)
                    .providers()
                    .iter()
                    .any(|provider| {
                        provider.is_authenticated(cx)
                            && provider.id() != language_model::ZED_CLOUD_PROVIDER_ID
                    });

                history_is_empty || !has_configured_non_zed_providers
            }
        }
    }

    fn render_onboarding(
        &self,
        _window: &mut Window,
        cx: &mut Context<Self>,
    ) -> Option<impl IntoElement> {
        if !self.should_render_onboarding(cx) {
            return None;
        }

        let thread_view = matches!(&self.active_view, ActiveView::Thread { .. });
        let text_thread_view = matches!(&self.active_view, ActiveView::TextThread { .. });

        Some(
            div()
                .when(thread_view, |this| {
                    this.size_full().bg(cx.theme().colors().panel_background)
                })
                .when(text_thread_view, |this| {
                    this.bg(cx.theme().colors().editor_background)
                })
                .child(self.onboarding.clone()),
        )
    }

    fn render_backdrop(&self, cx: &mut Context<Self>) -> impl IntoElement {
        div()
            .size_full()
            .absolute()
            .inset_0()
            .bg(cx.theme().colors().panel_background)
            .opacity(0.8)
            .block_mouse_except_scroll()
    }

    fn render_trial_end_upsell(
        &self,
        _window: &mut Window,
        cx: &mut Context<Self>,
    ) -> Option<impl IntoElement> {
        if !self.should_render_trial_end_upsell(cx) {
            return None;
        }

        Some(
            v_flex()
                .absolute()
                .inset_0()
                .size_full()
                .bg(cx.theme().colors().panel_background)
                .opacity(0.85)
                .block_mouse_except_scroll()
                .child(EndTrialUpsell::new(Arc::new({
                    let this = cx.entity();
                    move |_, cx| {
                        this.update(cx, |_this, cx| {
                            TrialEndUpsell::set_dismissed(true, cx);
                            cx.notify();
                        });
                    }
                }))),
        )
    }

    fn render_empty_state_section_header(
        &self,
        label: impl Into<SharedString>,
        action_slot: Option<AnyElement>,
        cx: &mut Context<Self>,
    ) -> impl IntoElement {
        div().pl_1().pr_1p5().child(
            h_flex()
                .mt_2()
                .pl_1p5()
                .pb_1()
                .w_full()
                .justify_between()
                .border_b_1()
                .border_color(cx.theme().colors().border_variant)
                .child(
                    Label::new(label.into())
                        .size(LabelSize::Small)
                        .color(Color::Muted),
                )
                .children(action_slot),
        )
    }

    fn render_thread_empty_state(
        &self,
        window: &mut Window,
        cx: &mut Context<Self>,
    ) -> impl IntoElement {
        let recent_history = self
            .history_store
            .update(cx, |this, cx| this.recent_entries(6, cx));

        let model_registry = LanguageModelRegistry::read_global(cx);

        let configuration_error =
            model_registry.configuration_error(model_registry.default_model(), cx);

        let no_error = configuration_error.is_none();
        let focus_handle = self.focus_handle(cx);

        v_flex()
            .size_full()
            .bg(cx.theme().colors().panel_background)
            .when(recent_history.is_empty(), |this| {
                this.child(
                    v_flex()
                        .size_full()
                        .mx_auto()
                        .justify_center()
                        .items_center()
                        .gap_1()
                        .child(h_flex().child(Headline::new("Welcome to the Agent Panel")))
                        .when(no_error, |parent| {
                            parent
                                .child(h_flex().child(
                                    Label::new("Ask and build anything.").color(Color::Muted),
                                ))
                                .child(
                                    v_flex()
                                        .mt_2()
                                        .gap_1()
                                        .max_w_48()
                                        .child(
                                            Button::new("context", "Add Context")
                                                .label_size(LabelSize::Small)
                                                .icon(IconName::FileCode)
                                                .icon_position(IconPosition::Start)
                                                .icon_size(IconSize::Small)
                                                .icon_color(Color::Muted)
                                                .full_width()
                                                .key_binding(KeyBinding::for_action_in(
                                                    &ToggleContextPicker,
                                                    &focus_handle,
                                                    window,
                                                    cx,
                                                ))
                                                .on_click(|_event, window, cx| {
                                                    window.dispatch_action(
                                                        ToggleContextPicker.boxed_clone(),
                                                        cx,
                                                    )
                                                }),
                                        )
                                        .child(
                                            Button::new("mode", "Switch Model")
                                                .label_size(LabelSize::Small)
                                                .icon(IconName::DatabaseZap)
                                                .icon_position(IconPosition::Start)
                                                .icon_size(IconSize::Small)
                                                .icon_color(Color::Muted)
                                                .full_width()
                                                .key_binding(KeyBinding::for_action_in(
                                                    &ToggleModelSelector,
                                                    &focus_handle,
                                                    window,
                                                    cx,
                                                ))
                                                .on_click(|_event, window, cx| {
                                                    window.dispatch_action(
                                                        ToggleModelSelector.boxed_clone(),
                                                        cx,
                                                    )
                                                }),
                                        )
                                        .child(
                                            Button::new("settings", "View Settings")
                                                .label_size(LabelSize::Small)
                                                .icon(IconName::Settings)
                                                .icon_position(IconPosition::Start)
                                                .icon_size(IconSize::Small)
                                                .icon_color(Color::Muted)
                                                .full_width()
                                                .key_binding(KeyBinding::for_action_in(
                                                    &OpenSettings,
                                                    &focus_handle,
                                                    window,
                                                    cx,
                                                ))
                                                .on_click(|_event, window, cx| {
                                                    window.dispatch_action(
                                                        OpenSettings.boxed_clone(),
                                                        cx,
                                                    )
                                                }),
                                        ),
                                )
                        }),
                )
            })
            .when(!recent_history.is_empty(), |parent| {
                parent
                    .overflow_hidden()
                    .justify_end()
                    .gap_1()
                    .child(
                        self.render_empty_state_section_header(
                            "Recent",
                            Some(
                                Button::new("view-history", "View All")
                                    .style(ButtonStyle::Subtle)
                                    .label_size(LabelSize::Small)
                                    .key_binding(
                                        KeyBinding::for_action_in(
                                            &OpenHistory,
                                            &self.focus_handle(cx),
                                            window,
                                            cx,
                                        )
                                        .map(|kb| kb.size(rems_from_px(12.))),
                                    )
                                    .on_click(move |_event, window, cx| {
                                        window.dispatch_action(OpenHistory.boxed_clone(), cx);
                                    })
                                    .into_any_element(),
                            ),
                            cx,
                        ),
                    )
                    .child(
                        v_flex().p_1().pr_1p5().gap_1().children(
                            recent_history
                                .into_iter()
                                .enumerate()
                                .map(|(index, entry)| {
                                    // TODO: Add keyboard navigation.
                                    let is_hovered =
                                        self.hovered_recent_history_item == Some(index);
                                    HistoryEntryElement::new(entry.clone(), cx.entity().downgrade())
                                        .hovered(is_hovered)
                                        .on_hover(cx.listener(
                                            move |this, is_hovered, _window, cx| {
                                                if *is_hovered {
                                                    this.hovered_recent_history_item = Some(index);
                                                } else if this.hovered_recent_history_item
                                                    == Some(index)
                                                {
                                                    this.hovered_recent_history_item = None;
                                                }
                                                cx.notify();
                                            },
                                        ))
                                        .into_any_element()
                                }),
                        ),
                    )
            })
            .when_some(configuration_error.as_ref(), |this, err| {
                this.child(self.render_configuration_error(false, err, &focus_handle, window, cx))
            })
    }

    fn render_configuration_error(
        &self,
        border_bottom: bool,
        configuration_error: &ConfigurationError,
        focus_handle: &FocusHandle,
        window: &mut Window,
        cx: &mut App,
    ) -> impl IntoElement {
        let zed_provider_configured = AgentSettings::get_global(cx)
            .default_model
            .as_ref()
            .map_or(false, |selection| {
                selection.provider.0.as_str() == "zed.dev"
            });

        let callout = if zed_provider_configured {
            Callout::new()
                .icon(IconName::Warning)
                .severity(Severity::Warning)
                .when(border_bottom, |this| {
                    this.border_position(ui::BorderPosition::Bottom)
                })
                .title("Sign in to continue using Zed as your LLM provider.")
                .actions_slot(
                    Button::new("sign_in", "Sign In")
                        .style(ButtonStyle::Tinted(ui::TintColor::Warning))
                        .label_size(LabelSize::Small)
                        .on_click({
                            let workspace = self.workspace.clone();
                            move |_, _, cx| {
                                let Ok(client) =
                                    workspace.update(cx, |workspace, _| workspace.client().clone())
                                else {
                                    return;
                                };

                                cx.spawn(async move |cx| {
                                    client.sign_in_with_optional_connect(true, cx).await
                                })
                                .detach_and_log_err(cx);
                            }
                        }),
                )
        } else {
            Callout::new()
                .icon(IconName::Warning)
                .severity(Severity::Warning)
                .when(border_bottom, |this| {
                    this.border_position(ui::BorderPosition::Bottom)
                })
                .title(configuration_error.to_string())
                .actions_slot(
                    Button::new("settings", "Configure")
                        .style(ButtonStyle::Tinted(ui::TintColor::Warning))
                        .label_size(LabelSize::Small)
                        .key_binding(
                            KeyBinding::for_action_in(&OpenSettings, focus_handle, window, cx)
                                .map(|kb| kb.size(rems_from_px(12.))),
                        )
                        .on_click(|_event, window, cx| {
                            window.dispatch_action(OpenSettings.boxed_clone(), cx)
                        }),
                )
        };

        match configuration_error {
            ConfigurationError::ModelNotFound
            | ConfigurationError::ProviderNotAuthenticated(_)
            | ConfigurationError::NoProvider => callout.into_any_element(),
            ConfigurationError::ProviderPendingTermsAcceptance(provider) => {
                Banner::new()
                    .severity(Severity::Warning)
                    .child(h_flex().w_full().children(
                        provider.render_accept_terms(
                            LanguageModelProviderTosView::ThreadEmptyState,
                            cx,
                        ),
                    ))
                    .into_any_element()
            }
        }
    }

    fn render_tool_use_limit_reached(
        &self,
        window: &mut Window,
        cx: &mut Context<Self>,
    ) -> Option<AnyElement> {
        let active_thread = match &self.active_view {
            ActiveView::Thread { thread, .. } => thread,
            ActiveView::ExternalAgentThread { .. } => {
                return None;
            }
            ActiveView::TextThread { .. } | ActiveView::History | ActiveView::Configuration => {
                return None;
            }
        };

        let thread = active_thread.read(cx).thread().read(cx);

        let tool_use_limit_reached = thread.tool_use_limit_reached();
        if !tool_use_limit_reached {
            return None;
        }

        let model = thread.configured_model()?.model;

        let focus_handle = self.focus_handle(cx);

        let banner = Banner::new()
            .severity(Severity::Info)
            .child(Label::new("Consecutive tool use limit reached.").size(LabelSize::Small))
            .action_slot(
                h_flex()
                    .gap_1()
                    .child(
                        Button::new("continue-conversation", "Continue")
                            .layer(ElevationIndex::ModalSurface)
                            .label_size(LabelSize::Small)
                            .key_binding(
                                KeyBinding::for_action_in(
                                    &ContinueThread,
                                    &focus_handle,
                                    window,
                                    cx,
                                )
                                .map(|kb| kb.size(rems_from_px(10.))),
                            )
                            .on_click(cx.listener(|this, _, window, cx| {
                                this.continue_conversation(window, cx);
                            })),
                    )
                    .when(model.supports_burn_mode(), |this| {
                        this.child(
                            Button::new("continue-burn-mode", "Continue with Burn Mode")
                                .style(ButtonStyle::Filled)
                                .style(ButtonStyle::Tinted(ui::TintColor::Accent))
                                .layer(ElevationIndex::ModalSurface)
                                .label_size(LabelSize::Small)
                                .key_binding(
                                    KeyBinding::for_action_in(
                                        &ContinueWithBurnMode,
                                        &focus_handle,
                                        window,
                                        cx,
                                    )
                                    .map(|kb| kb.size(rems_from_px(10.))),
                                )
                                .tooltip(Tooltip::text("Enable Burn Mode for unlimited tool use."))
                                .on_click({
                                    let active_thread = active_thread.clone();
                                    cx.listener(move |this, _, window, cx| {
                                        active_thread.update(cx, |active_thread, cx| {
                                            active_thread.thread().update(cx, |thread, _cx| {
                                                thread.set_completion_mode(CompletionMode::Burn);
                                            });
                                        });
                                        this.continue_conversation(window, cx);
                                    })
                                }),
                        )
                    }),
            );

        Some(div().px_2().pb_2().child(banner).into_any_element())
    }

    fn create_copy_button(&self, message: impl Into<String>) -> impl IntoElement {
        let message = message.into();

        IconButton::new("copy", IconName::Copy)
            .icon_size(IconSize::Small)
            .icon_color(Color::Muted)
            .tooltip(Tooltip::text("Copy Error Message"))
            .on_click(move |_, _, cx| {
                cx.write_to_clipboard(ClipboardItem::new_string(message.clone()))
            })
    }

    fn dismiss_error_button(
        &self,
        thread: &Entity<ActiveThread>,
        cx: &mut Context<Self>,
    ) -> impl IntoElement {
        IconButton::new("dismiss", IconName::Close)
            .icon_size(IconSize::Small)
            .icon_color(Color::Muted)
            .tooltip(Tooltip::text("Dismiss Error"))
            .on_click(cx.listener({
                let thread = thread.clone();
                move |_, _, _, cx| {
                    thread.update(cx, |this, _cx| {
                        this.clear_last_error();
                    });

                    cx.notify();
                }
            }))
    }

    fn upgrade_button(
        &self,
        thread: &Entity<ActiveThread>,
        cx: &mut Context<Self>,
    ) -> impl IntoElement {
        Button::new("upgrade", "Upgrade")
            .label_size(LabelSize::Small)
            .style(ButtonStyle::Tinted(ui::TintColor::Accent))
            .on_click(cx.listener({
                let thread = thread.clone();
                move |_, _, _, cx| {
                    thread.update(cx, |this, _cx| {
                        this.clear_last_error();
                    });

                    cx.open_url(&zed_urls::upgrade_to_zed_pro_url(cx));
                    cx.notify();
                }
            }))
    }

    fn render_payment_required_error(
        &self,
        thread: &Entity<ActiveThread>,
        cx: &mut Context<Self>,
    ) -> AnyElement {
        const ERROR_MESSAGE: &str =
            "You reached your free usage limit. Upgrade to Zed Pro for more prompts.";

        Callout::new()
            .severity(Severity::Error)
            .icon(IconName::XCircle)
            .title("Free Usage Exceeded")
            .description(ERROR_MESSAGE)
            .actions_slot(
                h_flex()
                    .gap_0p5()
                    .child(self.upgrade_button(thread, cx))
                    .child(self.create_copy_button(ERROR_MESSAGE)),
            )
            .dismiss_action(self.dismiss_error_button(thread, cx))
            .into_any_element()
    }

    fn render_model_request_limit_reached_error(
        &self,
        plan: Plan,
        thread: &Entity<ActiveThread>,
        cx: &mut Context<Self>,
    ) -> AnyElement {
        let error_message = match plan {
            Plan::ZedPro => "Upgrade to usage-based billing for more prompts.",
            Plan::ZedProTrial | Plan::ZedFree => "Upgrade to Zed Pro for more prompts.",
        };

        Callout::new()
            .severity(Severity::Error)
            .title("Model Prompt Limit Reached")
            .description(error_message)
            .actions_slot(
                h_flex()
                    .gap_0p5()
                    .child(self.upgrade_button(thread, cx))
                    .child(self.create_copy_button(error_message)),
            )
            .dismiss_action(self.dismiss_error_button(thread, cx))
            .into_any_element()
    }

    fn render_retry_button(&self, thread: &Entity<ActiveThread>) -> AnyElement {
        Button::new("retry", "Retry")
            .icon(IconName::RotateCw)
            .icon_position(IconPosition::Start)
            .icon_size(IconSize::Small)
            .label_size(LabelSize::Small)
            .on_click({
                let thread = thread.clone();
                move |_, window, cx| {
                    thread.update(cx, |thread, cx| {
                        thread.clear_last_error();
                        thread.thread().update(cx, |thread, cx| {
                            thread.retry_last_completion(Some(window.window_handle()), cx);
                        });
                    });
                }
            })
            .into_any_element()
    }

    fn render_error_message(
        &self,
        header: SharedString,
        message: SharedString,
        thread: &Entity<ActiveThread>,
        cx: &mut Context<Self>,
    ) -> AnyElement {
        let message_with_header = format!("{}\n{}", header, message);

        Callout::new()
            .severity(Severity::Error)
            .icon(IconName::XCircle)
            .title(header)
            .description(message.clone())
            .actions_slot(
                h_flex()
                    .gap_0p5()
                    .child(self.render_retry_button(thread))
                    .child(self.create_copy_button(message_with_header)),
            )
            .dismiss_action(self.dismiss_error_button(thread, cx))
            .into_any_element()
    }

    fn render_retryable_error(
        &self,
        message: SharedString,
        can_enable_burn_mode: bool,
        thread: &Entity<ActiveThread>,
    ) -> AnyElement {
        Callout::new()
            .severity(Severity::Error)
            .title("Error")
            .description(message.clone())
            .actions_slot(
                h_flex()
                    .gap_0p5()
                    .when(can_enable_burn_mode, |this| {
                        this.child(
                            Button::new("enable_burn_retry", "Enable Burn Mode and Retry")
                                .icon(IconName::ZedBurnMode)
                                .icon_position(IconPosition::Start)
                                .icon_size(IconSize::Small)
                                .label_size(LabelSize::Small)
                                .on_click({
                                    let thread = thread.clone();
                                    move |_, window, cx| {
                                        thread.update(cx, |thread, cx| {
                                            thread.clear_last_error();
                                            thread.thread().update(cx, |thread, cx| {
                                                thread.enable_burn_mode_and_retry(
                                                    Some(window.window_handle()),
                                                    cx,
                                                );
                                            });
                                        });
                                    }
                                }),
                        )
                    })
                    .child(self.render_retry_button(thread)),
            )
            .into_any_element()
    }

    fn render_prompt_editor(
        &self,
        context_editor: &Entity<TextThreadEditor>,
        buffer_search_bar: &Entity<BufferSearchBar>,
        window: &mut Window,
        cx: &mut Context<Self>,
    ) -> Div {
        let mut registrar = buffer_search::DivRegistrar::new(
            |this, _, _cx| match &this.active_view {
                ActiveView::TextThread {
                    buffer_search_bar, ..
                } => Some(buffer_search_bar.clone()),
                _ => None,
            },
            cx,
        );
        BufferSearchBar::register(&mut registrar);
        registrar
            .into_div()
            .size_full()
            .relative()
            .map(|parent| {
                buffer_search_bar.update(cx, |buffer_search_bar, cx| {
                    if buffer_search_bar.is_dismissed() {
                        return parent;
                    }
                    parent.child(
                        div()
                            .p(DynamicSpacing::Base08.rems(cx))
                            .border_b_1()
                            .border_color(cx.theme().colors().border_variant)
                            .bg(cx.theme().colors().editor_background)
                            .child(buffer_search_bar.render(window, cx)),
                    )
                })
            })
            .child(context_editor.clone())
            .child(self.render_drag_target(cx))
    }

    fn render_drag_target(&self, cx: &Context<Self>) -> Div {
        let is_local = self.project.read(cx).is_local();
        div()
            .invisible()
            .absolute()
            .top_0()
            .right_0()
            .bottom_0()
            .left_0()
            .bg(cx.theme().colors().drop_target_background)
            .drag_over::<DraggedTab>(|this, _, _, _| this.visible())
            .drag_over::<DraggedSelection>(|this, _, _, _| this.visible())
            .when(is_local, |this| {
                this.drag_over::<ExternalPaths>(|this, _, _, _| this.visible())
            })
            .on_drop(cx.listener(move |this, tab: &DraggedTab, window, cx| {
                let item = tab.pane.read(cx).item_for_index(tab.ix);
                let project_paths = item
                    .and_then(|item| item.project_path(cx))
                    .into_iter()
                    .collect::<Vec<_>>();
                this.handle_drop(project_paths, vec![], window, cx);
            }))
            .on_drop(
                cx.listener(move |this, selection: &DraggedSelection, window, cx| {
                    let project_paths = selection
                        .items()
                        .filter_map(|item| this.project.read(cx).path_for_entry(item.entry_id, cx))
                        .collect::<Vec<_>>();
                    this.handle_drop(project_paths, vec![], window, cx);
                }),
            )
            .on_drop(cx.listener(move |this, paths: &ExternalPaths, window, cx| {
                let tasks = paths
                    .paths()
                    .into_iter()
                    .map(|path| {
                        Workspace::project_path_for_path(this.project.clone(), path, false, cx)
                    })
                    .collect::<Vec<_>>();
                cx.spawn_in(window, async move |this, cx| {
                    let mut paths = vec![];
                    let mut added_worktrees = vec![];
                    let opened_paths = futures::future::join_all(tasks).await;
                    for entry in opened_paths {
                        if let Some((worktree, project_path)) = entry.log_err() {
                            added_worktrees.push(worktree);
                            paths.push(project_path);
                        }
                    }
                    this.update_in(cx, |this, window, cx| {
                        this.handle_drop(paths, added_worktrees, window, cx);
                    })
                    .ok();
                })
                .detach();
            }))
    }

    fn handle_drop(
        &mut self,
        paths: Vec<ProjectPath>,
        added_worktrees: Vec<Entity<Worktree>>,
        window: &mut Window,
        cx: &mut Context<Self>,
    ) {
        match &self.active_view {
            ActiveView::Thread { thread, .. } => {
                let context_store = thread.read(cx).context_store().clone();
                context_store.update(cx, move |context_store, cx| {
                    let mut tasks = Vec::new();
                    for project_path in &paths {
                        tasks.push(context_store.add_file_from_path(
                            project_path.clone(),
                            false,
                            cx,
                        ));
                    }
                    cx.background_spawn(async move {
                        futures::future::join_all(tasks).await;
                        // Need to hold onto the worktrees until they have already been used when
                        // opening the buffers.
                        drop(added_worktrees);
                    })
                    .detach();
                });
            }
            ActiveView::ExternalAgentThread { thread_view } => {
                thread_view.update(cx, |thread_view, cx| {
                    thread_view.insert_dragged_files(paths, added_worktrees, window, cx);
                });
            }
            ActiveView::TextThread { context_editor, .. } => {
                context_editor.update(cx, |context_editor, cx| {
                    TextThreadEditor::insert_dragged_files(
                        context_editor,
                        paths,
                        added_worktrees,
                        window,
                        cx,
                    );
                });
            }
            ActiveView::History | ActiveView::Configuration => {}
        }
    }

    fn key_context(&self) -> KeyContext {
        let mut key_context = KeyContext::new_with_defaults();
        key_context.add("AgentPanel");
        match &self.active_view {
            ActiveView::ExternalAgentThread { .. } => key_context.add("external_agent_thread"),
            ActiveView::TextThread { .. } => key_context.add("prompt_editor"),
            ActiveView::Thread { .. } | ActiveView::History | ActiveView::Configuration => {}
        }
        key_context
    }
}

impl Render for AgentPanel {
    fn render(&mut self, window: &mut Window, cx: &mut Context<Self>) -> impl IntoElement {
        // WARNING: Changes to this element hierarchy can have
        // non-obvious implications to the layout of children.
        //
        // If you need to change it, please confirm:
        // - The message editor expands (cmd-option-esc) correctly
        // - When expanded, the buttons at the bottom of the panel are displayed correctly
        // - Font size works as expected and can be changed with cmd-+/cmd-
        // - Scrolling in all views works as expected
        // - Files can be dropped into the panel
        let content = v_flex()
            .relative()
            .size_full()
            .justify_between()
            .key_context(self.key_context())
            .on_action(cx.listener(Self::cancel))
            .on_action(cx.listener(|this, action: &NewThread, window, cx| {
                this.new_thread(action, window, cx);
            }))
            .on_action(cx.listener(|this, _: &OpenHistory, window, cx| {
                this.open_history(window, cx);
            }))
            .on_action(cx.listener(|this, _: &OpenSettings, window, cx| {
                this.open_configuration(window, cx);
            }))
            .on_action(cx.listener(Self::open_active_thread_as_markdown))
            .on_action(cx.listener(Self::deploy_rules_library))
            .on_action(cx.listener(Self::open_agent_diff))
            .on_action(cx.listener(Self::go_back))
            .on_action(cx.listener(Self::toggle_navigation_menu))
            .on_action(cx.listener(Self::toggle_options_menu))
            .on_action(cx.listener(Self::increase_font_size))
            .on_action(cx.listener(Self::decrease_font_size))
            .on_action(cx.listener(Self::reset_font_size))
            .on_action(cx.listener(Self::toggle_zoom))
            .on_action(cx.listener(|this, _: &ContinueThread, window, cx| {
                this.continue_conversation(window, cx);
            }))
            .on_action(cx.listener(|this, _: &ContinueWithBurnMode, window, cx| {
                match &this.active_view {
                    ActiveView::Thread { thread, .. } => {
                        thread.update(cx, |active_thread, cx| {
                            active_thread.thread().update(cx, |thread, _cx| {
                                thread.set_completion_mode(CompletionMode::Burn);
                            });
                        });
                        this.continue_conversation(window, cx);
                    }
                    ActiveView::ExternalAgentThread { .. } => {}
                    ActiveView::TextThread { .. }
                    | ActiveView::History
                    | ActiveView::Configuration => {}
                }
            }))
            .on_action(cx.listener(Self::toggle_burn_mode))
            .child(self.render_toolbar(window, cx))
            .children(self.render_onboarding(window, cx))
            .map(|parent| match &self.active_view {
                ActiveView::Thread {
                    thread,
                    message_editor,
                    ..
                } => parent
                    .child(
                        if thread.read(cx).is_empty() && !self.should_render_onboarding(cx) {
                            self.render_thread_empty_state(window, cx)
                                .into_any_element()
                        } else {
                            thread.clone().into_any_element()
                        },
                    )
                    .children(self.render_tool_use_limit_reached(window, cx))
                    .when_some(thread.read(cx).last_error(), |this, last_error| {
                        this.child(
                            div()
                                .child(match last_error {
                                    ThreadError::PaymentRequired => {
                                        self.render_payment_required_error(thread, cx)
                                    }
                                    ThreadError::ModelRequestLimitReached { plan } => self
                                        .render_model_request_limit_reached_error(plan, thread, cx),
                                    ThreadError::Message { header, message } => {
                                        self.render_error_message(header, message, thread, cx)
                                    }
                                    ThreadError::RetryableError {
                                        message,
                                        can_enable_burn_mode,
                                    } => self.render_retryable_error(
                                        message,
                                        can_enable_burn_mode,
                                        thread,
                                    ),
                                })
                                .into_any(),
                        )
                    })
                    .child(h_flex().relative().child(message_editor.clone()).when(
                        !LanguageModelRegistry::read_global(cx).has_authenticated_provider(cx),
                        |this| this.child(self.render_backdrop(cx)),
                    ))
                    .child(self.render_drag_target(cx)),
                ActiveView::ExternalAgentThread { thread_view, .. } => parent
                    .child(thread_view.clone())
                    .child(self.render_drag_target(cx)),
                ActiveView::History => {
                    if cx.has_flag::<feature_flags::AcpFeatureFlag>() {
                        parent.child(self.acp_history.clone())
                    } else {
                        parent.child(self.history.clone())
                    }
                }
                ActiveView::TextThread {
                    context_editor,
                    buffer_search_bar,
                    ..
                } => {
                    let model_registry = LanguageModelRegistry::read_global(cx);
                    let configuration_error =
                        model_registry.configuration_error(model_registry.default_model(), cx);
                    parent
                        .map(|this| {
                            if !self.should_render_onboarding(cx)
                                && let Some(err) = configuration_error.as_ref()
                            {
                                this.child(self.render_configuration_error(
                                    true,
                                    err,
                                    &self.focus_handle(cx),
                                    window,
                                    cx,
                                ))
                            } else {
                                this
                            }
                        })
                        .child(self.render_prompt_editor(
                            context_editor,
                            buffer_search_bar,
                            window,
                            cx,
                        ))
                }
                ActiveView::Configuration => parent.children(self.configuration.clone()),
            })
            .children(self.render_trial_end_upsell(window, cx));

        match self.active_view.which_font_size_used() {
            WhichFontSize::AgentFont => {
                WithRemSize::new(ThemeSettings::get_global(cx).agent_font_size(cx))
                    .size_full()
                    .child(content)
                    .into_any()
            }
            _ => content.into_any(),
        }
    }
}

struct PromptLibraryInlineAssist {
    workspace: WeakEntity<Workspace>,
}

impl PromptLibraryInlineAssist {
    pub fn new(workspace: WeakEntity<Workspace>) -> Self {
        Self { workspace }
    }
}

impl rules_library::InlineAssistDelegate for PromptLibraryInlineAssist {
    fn assist(
        &self,
        prompt_editor: &Entity<Editor>,
        initial_prompt: Option<String>,
        window: &mut Window,
        cx: &mut Context<RulesLibrary>,
    ) {
        InlineAssistant::update_global(cx, |assistant, cx| {
            let Some(project) = self
                .workspace
                .upgrade()
                .map(|workspace| workspace.read(cx).project().downgrade())
            else {
                return;
            };
            let prompt_store = None;
            let thread_store = None;
            let text_thread_store = None;
            let context_store = cx.new(|_| ContextStore::new(project.clone(), None));
            assistant.assist(
                prompt_editor,
                self.workspace.clone(),
                context_store,
                project,
                prompt_store,
                thread_store,
                text_thread_store,
                initial_prompt,
                window,
                cx,
            )
        })
    }

    fn focus_agent_panel(
        &self,
        workspace: &mut Workspace,
        window: &mut Window,
        cx: &mut Context<Workspace>,
    ) -> bool {
        workspace.focus_panel::<AgentPanel>(window, cx).is_some()
    }
}

pub struct ConcreteAssistantPanelDelegate;

impl AgentPanelDelegate for ConcreteAssistantPanelDelegate {
    fn active_context_editor(
        &self,
        workspace: &mut Workspace,
        _window: &mut Window,
        cx: &mut Context<Workspace>,
    ) -> Option<Entity<TextThreadEditor>> {
        let panel = workspace.panel::<AgentPanel>(cx)?;
        panel.read(cx).active_context_editor()
    }

    fn open_saved_context(
        &self,
        workspace: &mut Workspace,
        path: Arc<Path>,
        window: &mut Window,
        cx: &mut Context<Workspace>,
    ) -> Task<Result<()>> {
        let Some(panel) = workspace.panel::<AgentPanel>(cx) else {
            return Task::ready(Err(anyhow!("Agent panel not found")));
        };

        panel.update(cx, |panel, cx| {
            panel.open_saved_prompt_editor(path, window, cx)
        })
    }

    fn open_remote_context(
        &self,
        _workspace: &mut Workspace,
        _context_id: assistant_context::ContextId,
        _window: &mut Window,
        _cx: &mut Context<Workspace>,
    ) -> Task<Result<Entity<TextThreadEditor>>> {
        Task::ready(Err(anyhow!("opening remote context not implemented")))
    }

    fn quote_selection(
        &self,
        workspace: &mut Workspace,
        selection_ranges: Vec<Range<Anchor>>,
        buffer: Entity<MultiBuffer>,
        window: &mut Window,
        cx: &mut Context<Workspace>,
    ) {
        let Some(panel) = workspace.panel::<AgentPanel>(cx) else {
            return;
        };

        if !panel.focus_handle(cx).contains_focused(window, cx) {
            workspace.toggle_panel_focus::<AgentPanel>(window, cx);
        }

        panel.update(cx, |_, cx| {
            // Wait to create a new context until the workspace is no longer
            // being updated.
            cx.defer_in(window, move |panel, window, cx| {
                if let Some(message_editor) = panel.active_message_editor() {
                    message_editor.update(cx, |message_editor, cx| {
                        message_editor.context_store().update(cx, |store, cx| {
                            let buffer = buffer.read(cx);
                            let selection_ranges = selection_ranges
                                .into_iter()
                                .flat_map(|range| {
                                    let (start_buffer, start) =
                                        buffer.text_anchor_for_position(range.start, cx)?;
                                    let (end_buffer, end) =
                                        buffer.text_anchor_for_position(range.end, cx)?;
                                    if start_buffer != end_buffer {
                                        return None;
                                    }
                                    Some((start_buffer, start..end))
                                })
                                .collect::<Vec<_>>();

                            for (buffer, range) in selection_ranges {
                                store.add_selection(buffer, range, cx);
                            }
                        })
                    })
                } else if let Some(context_editor) = panel.active_context_editor() {
                    let snapshot = buffer.read(cx).snapshot(cx);
                    let selection_ranges = selection_ranges
                        .into_iter()
                        .map(|range| range.to_point(&snapshot))
                        .collect::<Vec<_>>();

                    context_editor.update(cx, |context_editor, cx| {
                        context_editor.quote_ranges(selection_ranges, snapshot, window, cx)
                    });
                }
            });
        });
    }
}

struct OnboardingUpsell;

impl Dismissable for OnboardingUpsell {
    const KEY: &'static str = "dismissed-trial-upsell";
}

struct TrialEndUpsell;

impl Dismissable for TrialEndUpsell {
    const KEY: &'static str = "dismissed-trial-end-upsell";
}<|MERGE_RESOLUTION|>--- conflicted
+++ resolved
@@ -4,11 +4,7 @@
 use std::sync::Arc;
 use std::time::Duration;
 
-<<<<<<< HEAD
-use agent_servers::AgentServer;
 use agent2::{DbThreadMetadata, HistoryEntry};
-=======
->>>>>>> e092aed2
 use db::kvp::{Dismissable, KEY_VALUE_STORE};
 use serde::{Deserialize, Serialize};
 
@@ -49,11 +45,7 @@
 use client::{UserStore, zed_urls};
 use cloud_llm_client::{CompletionIntent, Plan, UsageLimit};
 use editor::{Anchor, AnchorRangeExt as _, Editor, EditorEvent, MultiBuffer};
-<<<<<<< HEAD
-use feature_flags::{self, AcpFeatureFlag, FeatureFlagAppExt};
-=======
 use feature_flags::{self, AcpFeatureFlag, ClaudeCodeFeatureFlag, FeatureFlagAppExt};
->>>>>>> e092aed2
 use fs::Fs;
 use gpui::{
     Action, Animation, AnimationExt as _, AnyElement, App, AsyncWindowContext, ClipboardItem,
@@ -1042,11 +1034,7 @@
                     })
                     .detach();
 
-<<<<<<< HEAD
-                    agent.server(fs, history)
-=======
                     agent
->>>>>>> e092aed2
                 }
                 None => {
                     cx.background_spawn(async move {
@@ -1060,14 +1048,10 @@
                     })
                     .unwrap_or_default()
                     .agent
-<<<<<<< HEAD
-                    .server(fs, history),
-=======
                 }
->>>>>>> e092aed2
             };
 
-            let server = ext_agent.server(fs);
+            let server = ext_agent.server(fs, history);
 
             this.update_in(cx, |this, window, cx| {
                 match ext_agent {
