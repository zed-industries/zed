--- conflicted
+++ resolved
@@ -58,12 +58,8 @@
     tools: Entity<ToolWorkingSet>,
     _registry_subscription: Subscription,
     scroll_handle: ScrollHandle,
-<<<<<<< HEAD
-=======
-    scrollbar_state: ScrollbarState,
     gemini_is_installed: bool,
     _check_for_gemini: Task<()>,
->>>>>>> 628a9cd8
 }
 
 impl AgentConfiguration {
@@ -119,12 +115,8 @@
             tools,
             _registry_subscription: registry_subscription,
             scroll_handle,
-<<<<<<< HEAD
-=======
-            scrollbar_state,
             gemini_is_installed: false,
             _check_for_gemini: Task::ready(()),
->>>>>>> 628a9cd8
         };
         this.build_provider_configuration_views(window, cx);
         this.check_for_gemini(cx);
