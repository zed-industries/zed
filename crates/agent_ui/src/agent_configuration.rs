--- conflicted
+++ resolved
@@ -34,15 +34,9 @@
 };
 use settings::{Settings, SettingsStore, update_settings_file};
 use ui::{
-<<<<<<< HEAD
-    Button, ButtonStyle, Chip, CommonAnimationExt, ContextMenu, ContextMenuEntry, Disclosure,
-    Divider, DividerColor, ElevationIndex, IconName, IconPosition, IconSize, Indicator, LabelSize,
-    PopoverMenu, Switch, SwitchColor, Tooltip, WithScrollbar, prelude::*,
-=======
     ButtonStyle, Chip, CommonAnimationExt, ContextMenu, ContextMenuEntry, Disclosure, Divider,
-    DividerColor, ElevationIndex, Indicator, LabelSize, PopoverMenu, Switch, Tooltip,
+    DividerColor, ElevationIndex, Indicator, LabelSize, PopoverMenu, Switch, SwitchColor, Tooltip,
     WithScrollbar, prelude::*,
->>>>>>> c20cbba0
 };
 use util::ResultExt as _;
 use workspace::{Workspace, create_and_open_local_file};
