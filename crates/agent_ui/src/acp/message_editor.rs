--- conflicted
+++ resolved
@@ -625,10 +625,6 @@
             editor.buffer().read(cx).snapshot(cx)
         });
 
-<<<<<<< HEAD
-=======
-        self.mention_set.clear();
->>>>>>> b3cad8b5
         for (range, mention_uri) in mentions {
             let anchor = snapshot.anchor_before(range.start);
             let crease_id = crate::context_picker::insert_crease_for_mention(
