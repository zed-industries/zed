use crate::{
    ChatWithFollow,
    completion_provider::{
        PromptCompletionProvider, PromptCompletionProviderDelegate, PromptContextAction,
        PromptContextType, SlashCommandCompletion,
    },
    mention_set::{
        Mention, MentionImage, MentionSet, insert_crease_for_mention, insert_pasted_images,
    },
};
use acp_thread::MentionUri;
use agent::HistoryStore;
use agent_client_protocol as acp;
use anyhow::{Result, anyhow};
use collections::HashSet;
use editor::{
<<<<<<< HEAD
    Addon, AnchorRangeExt, ContextMenuOptions, ContextMenuPlacement, Editor, EditorElement,
    EditorEvent, EditorMode, EditorStyle, Inlay, MultiBuffer, ToOffset, actions::Paste,
    code_context_menus::CodeContextMenu, scroll::Autoscroll,
=======
    Addon, Anchor, AnchorRangeExt, ContextMenuOptions, ContextMenuPlacement, Editor, EditorElement,
    EditorEvent, EditorMode, EditorSnapshot, EditorStyle, ExcerptId, FoldPlaceholder, Inlay,
    MultiBuffer, MultiBufferOffset, ToOffset,
    actions::Paste,
    code_context_menus::CodeContextMenu,
    display_map::{Crease, CreaseId, FoldId},
    scroll::Autoscroll,
};
use futures::{
    FutureExt as _,
    future::{Shared, join_all},
>>>>>>> b41eb3cd
};
use futures::{FutureExt as _, future::join_all};
use gpui::{
    AppContext, ClipboardEntry, Context, Entity, EventEmitter, FocusHandle, Focusable, ImageFormat,
    KeyContext, SharedString, Subscription, Task, TextStyle, WeakEntity,
};
use itertools::Either;
use language::{Buffer, Language, language_settings::InlayHintKind};
use project::{CompletionIntent, InlayHint, InlayHintLabel, InlayId, Project, Worktree};
use prompt_store::PromptStore;
use rope::Point;
use settings::Settings;
use std::{cell::RefCell, fmt::Write, rc::Rc, sync::Arc};
use theme::ThemeSettings;
use ui::prelude::*;
use util::{ResultExt, debug_panic};
use workspace::{CollaboratorId, Workspace};
use zed_actions::agent::Chat;

pub struct MessageEditor {
    mention_set: Entity<MentionSet>,
    editor: Entity<Editor>,
    project: Entity<Project>,
    workspace: WeakEntity<Workspace>,
    prompt_capabilities: Rc<RefCell<acp::PromptCapabilities>>,
    available_commands: Rc<RefCell<Vec<acp::AvailableCommand>>>,
    agent_name: SharedString,
    _subscriptions: Vec<Subscription>,
    _parse_slash_command_task: Task<()>,
}

#[derive(Clone, Copy, Debug)]
pub enum MessageEditorEvent {
    Send,
    Cancel,
    Focus,
    LostFocus,
}

impl EventEmitter<MessageEditorEvent> for MessageEditor {}

const COMMAND_HINT_INLAY_ID: InlayId = InlayId::Hint(0);

impl PromptCompletionProviderDelegate for Entity<MessageEditor> {
    fn supports_images(&self, cx: &App) -> bool {
        self.read(cx).prompt_capabilities.borrow().image
    }

    fn supported_modes(&self, cx: &App) -> Vec<PromptContextType> {
        let mut supported = vec![PromptContextType::File, PromptContextType::Symbol];
        if self.read(cx).prompt_capabilities.borrow().embedded_context {
            supported.extend(&[
                PromptContextType::Thread,
                PromptContextType::Fetch,
                PromptContextType::Rules,
            ]);
        }
        supported
    }

    fn available_commands(&self, cx: &App) -> Vec<crate::completion_provider::AvailableCommand> {
        self.read(cx)
            .available_commands
            .borrow()
            .iter()
            .map(|cmd| crate::completion_provider::AvailableCommand {
                name: cmd.name.clone().into(),
                description: cmd.description.clone().into(),
                requires_argument: cmd.input.is_some(),
            })
            .collect()
    }

    fn confirm_command(&self, cx: &mut App) {
        self.update(cx, |this, cx| this.send(cx));
    }
}

impl MessageEditor {
    pub fn new(
        workspace: WeakEntity<Workspace>,
        project: Entity<Project>,
        history_store: Entity<HistoryStore>,
        prompt_store: Option<Entity<PromptStore>>,
        prompt_capabilities: Rc<RefCell<acp::PromptCapabilities>>,
        available_commands: Rc<RefCell<Vec<acp::AvailableCommand>>>,
        agent_name: SharedString,
        placeholder: &str,
        mode: EditorMode,
        window: &mut Window,
        cx: &mut Context<Self>,
    ) -> Self {
        let language = Language::new(
            language::LanguageConfig {
                completion_query_characters: HashSet::from_iter(['.', '-', '_', '@']),
                ..Default::default()
            },
            None,
        );

        let editor = cx.new(|cx| {
            let buffer = cx.new(|cx| Buffer::local("", cx).with_language(Arc::new(language), cx));
            let buffer = cx.new(|cx| MultiBuffer::singleton(buffer, cx));

            let mut editor = Editor::new(mode, buffer, None, window, cx);
            editor.set_placeholder_text(placeholder, window, cx);
            editor.set_show_indent_guides(false, cx);
            editor.set_soft_wrap();
            editor.set_use_modal_editing(true);
            editor.set_context_menu_options(ContextMenuOptions {
                min_entries_visible: 12,
                max_entries_visible: 12,
                placement: Some(ContextMenuPlacement::Above),
            });
            editor.register_addon(MessageEditorAddon::new());
            editor
        });
        let mention_set = cx.new(|cx| {
            MentionSet::new(
                editor.clone(),
                project.downgrade(),
                history_store.clone(),
                prompt_store.clone(),
                window,
                cx,
            )
        });
        let completion_provider = Rc::new(PromptCompletionProvider::new(
            cx.entity(),
            mention_set.clone(),
            history_store.clone(),
            prompt_store.clone(),
            workspace.clone(),
        ));
        editor.update(cx, |editor, _cx| {
            editor.set_completion_provider(Some(completion_provider.clone()))
        });

        cx.on_focus_in(&editor.focus_handle(cx), window, |_, _, cx| {
            cx.emit(MessageEditorEvent::Focus)
        })
        .detach();
        cx.on_focus_out(&editor.focus_handle(cx), window, |_, _, _, cx| {
            cx.emit(MessageEditorEvent::LostFocus)
        })
        .detach();

        let mut has_hint = false;
        let mut subscriptions = Vec::new();

        subscriptions.push(cx.subscribe(&editor, {
            move |this, editor, event, cx| {
                if let EditorEvent::Edited { .. } = event
                    && !editor.read(cx).read_only(cx)
                {
                    editor.update(cx, |editor, cx| {
                        let new_hints = this
                            .command_hint(editor.buffer(), cx)
                            .into_iter()
                            .collect::<Vec<_>>();
                        let has_new_hint = !new_hints.is_empty();
                        editor.splice_inlays(
                            if has_hint {
                                &[COMMAND_HINT_INLAY_ID]
                            } else {
                                &[]
                            },
                            new_hints,
                            cx,
                        );
                        has_hint = has_new_hint;
                    });
                    cx.notify();
                }
            }
        }));

        Self {
            editor,
            project,
            mention_set,
            workspace,
            prompt_capabilities,
            available_commands,
            agent_name,
            _subscriptions: subscriptions,
            _parse_slash_command_task: Task::ready(()),
        }
    }

    fn command_hint(&self, buffer: &Entity<MultiBuffer>, cx: &App) -> Option<Inlay> {
        let available_commands = self.available_commands.borrow();
        if available_commands.is_empty() {
            return None;
        }

        let snapshot = buffer.read(cx).snapshot(cx);
        let parsed_command = SlashCommandCompletion::try_parse(&snapshot.text(), 0)?;
        if parsed_command.argument.is_some() {
            return None;
        }

        let command_name = parsed_command.command?;
        let available_command = available_commands
            .iter()
            .find(|command| command.name == command_name)?;

        let acp::AvailableCommandInput::Unstructured { mut hint } =
            available_command.input.clone()?;

        let mut hint_pos = MultiBufferOffset(parsed_command.source_range.end) + 1usize;
        if hint_pos > snapshot.len() {
            hint_pos = snapshot.len();
            hint.insert(0, ' ');
        }

        let hint_pos = snapshot.anchor_after(hint_pos);

        Some(Inlay::hint(
            COMMAND_HINT_INLAY_ID,
            hint_pos,
            &InlayHint {
                position: hint_pos.text_anchor,
                label: InlayHintLabel::String(hint),
                kind: Some(InlayHintKind::Parameter),
                padding_left: false,
                padding_right: false,
                tooltip: None,
                resolve_state: project::ResolveState::Resolved,
            },
        ))
    }

    pub fn insert_thread_summary(
        &mut self,
        thread: agent::DbThreadMetadata,
        window: &mut Window,
        cx: &mut Context<Self>,
    ) {
        let Some(workspace) = self.workspace.upgrade() else {
            return;
        };
        let uri = MentionUri::Thread {
            id: thread.id.clone(),
            name: thread.title.to_string(),
        };
        let content = format!("{}\n", uri.as_link());

        let content_len = content.len() - 1;

        let start = self.editor.update(cx, |editor, cx| {
            editor.set_text(content, window, cx);
            editor
                .buffer()
                .read(cx)
                .snapshot(cx)
                .anchor_before(Point::zero())
                .text_anchor
        });

        let supports_images = self.prompt_capabilities.borrow().image;

        self.mention_set
            .update(cx, |mention_set, cx| {
                mention_set.confirm_mention_completion(
                    thread.title,
                    start,
                    content_len,
                    uri,
                    supports_images,
                    &workspace,
                    window,
                    cx,
                )
            })
            .detach();
    }

    #[cfg(test)]
    pub(crate) fn editor(&self) -> &Entity<Editor> {
        &self.editor
    }

    pub fn is_empty(&self, cx: &App) -> bool {
        self.editor.read(cx).is_empty(cx)
    }

    pub fn is_completions_menu_visible(&self, cx: &App) -> bool {
        self.editor
            .read(cx)
            .context_menu()
            .borrow()
            .as_ref()
            .is_some_and(|menu| matches!(menu, CodeContextMenu::Completions(_)) && menu.visible())
    }

<<<<<<< HEAD
    #[cfg(test)]
    pub fn mention_set(&self) -> &Entity<MentionSet> {
        &self.mention_set
=======
    pub fn mentions(&self) -> HashSet<MentionUri> {
        self.mention_set
            .mentions
            .values()
            .map(|(uri, _)| uri.clone())
            .collect()
    }

    pub fn confirm_mention_completion(
        &mut self,
        crease_text: SharedString,
        start: text::Anchor,
        content_len: usize,
        mention_uri: MentionUri,
        window: &mut Window,
        cx: &mut Context<Self>,
    ) -> Task<()> {
        let snapshot = self
            .editor
            .update(cx, |editor, cx| editor.snapshot(window, cx));
        let Some(start_anchor) = snapshot.buffer_snapshot().as_singleton_anchor(start) else {
            return Task::ready(());
        };
        let excerpt_id = start_anchor.excerpt_id;
        let end_anchor = snapshot.buffer_snapshot().anchor_before(
            start_anchor.to_offset(&snapshot.buffer_snapshot()) + content_len + 1usize,
        );

        let crease = if let MentionUri::File { abs_path } = &mention_uri
            && let Some(extension) = abs_path.extension()
            && let Some(extension) = extension.to_str()
            && Img::extensions().contains(&extension)
            && !extension.contains("svg")
        {
            let Some(project_path) = self
                .project
                .read(cx)
                .project_path_for_absolute_path(&abs_path, cx)
            else {
                log::error!("project path not found");
                return Task::ready(());
            };
            let image = self
                .project
                .update(cx, |project, cx| project.open_image(project_path, cx));
            let image = cx
                .spawn(async move |_, cx| {
                    let image = image.await.map_err(|e| e.to_string())?;
                    let image = image
                        .update(cx, |image, _| image.image.clone())
                        .map_err(|e| e.to_string())?;
                    Ok(image)
                })
                .shared();
            insert_crease_for_mention(
                excerpt_id,
                start,
                content_len,
                mention_uri.name().into(),
                IconName::Image.path().into(),
                Some(image),
                self.editor.clone(),
                window,
                cx,
            )
        } else {
            insert_crease_for_mention(
                excerpt_id,
                start,
                content_len,
                crease_text,
                mention_uri.icon_path(cx),
                None,
                self.editor.clone(),
                window,
                cx,
            )
        };
        let Some((crease_id, tx)) = crease else {
            return Task::ready(());
        };

        let task = match mention_uri.clone() {
            MentionUri::Fetch { url } => self.confirm_mention_for_fetch(url, cx),
            MentionUri::Directory { .. } => Task::ready(Ok(Mention::Link)),
            MentionUri::Thread { id, .. } => self.confirm_mention_for_thread(id, cx),
            MentionUri::TextThread { path, .. } => self.confirm_mention_for_text_thread(path, cx),
            MentionUri::File { abs_path } => self.confirm_mention_for_file(abs_path, cx),
            MentionUri::Symbol {
                abs_path,
                line_range,
                ..
            } => self.confirm_mention_for_symbol(abs_path, line_range, cx),
            MentionUri::Rule { id, .. } => self.confirm_mention_for_rule(id, cx),
            MentionUri::PastedImage => {
                debug_panic!("pasted image URI should not be included in completions");
                Task::ready(Err(anyhow!(
                    "pasted imaged URI should not be included in completions"
                )))
            }
            MentionUri::Selection { .. } => {
                debug_panic!("unexpected selection URI");
                Task::ready(Err(anyhow!("unexpected selection URI")))
            }
        };
        let task = cx
            .spawn(async move |_, _| task.await.map_err(|e| e.to_string()))
            .shared();
        self.mention_set
            .mentions
            .insert(crease_id, (mention_uri, task.clone()));

        // Notify the user if we failed to load the mentioned context
        cx.spawn_in(window, async move |this, cx| {
            let result = task.await.notify_async_err(cx);
            drop(tx);
            if result.is_none() {
                this.update(cx, |this, cx| {
                    this.editor.update(cx, |editor, cx| {
                        // Remove mention
                        editor.edit([(start_anchor..end_anchor, "")], cx);
                    });
                    this.mention_set.mentions.remove(&crease_id);
                })
                .ok();
            }
        })
    }

    fn confirm_mention_for_file(
        &mut self,
        abs_path: PathBuf,
        cx: &mut Context<Self>,
    ) -> Task<Result<Mention>> {
        let Some(project_path) = self
            .project
            .read(cx)
            .project_path_for_absolute_path(&abs_path, cx)
        else {
            return Task::ready(Err(anyhow!("project path not found")));
        };
        let extension = abs_path
            .extension()
            .and_then(OsStr::to_str)
            .unwrap_or_default();

        if Img::extensions().contains(&extension) && !extension.contains("svg") {
            if !self.prompt_capabilities.borrow().image {
                return Task::ready(Err(anyhow!("This model does not support images yet")));
            }
            let task = self
                .project
                .update(cx, |project, cx| project.open_image(project_path, cx));
            return cx.spawn(async move |_, cx| {
                let image = task.await?;
                let image = image.update(cx, |image, _| image.image.clone())?;
                let format = image.format;
                let image = cx
                    .update(|cx| LanguageModelImage::from_image(image, cx))?
                    .await;
                if let Some(image) = image {
                    Ok(Mention::Image(MentionImage {
                        data: image.source,
                        format,
                    }))
                } else {
                    Err(anyhow!("Failed to convert image"))
                }
            });
        }

        let buffer = self
            .project
            .update(cx, |project, cx| project.open_buffer(project_path, cx));
        cx.spawn(async move |_, cx| {
            let buffer = buffer.await?;
            let buffer_content = outline::get_buffer_content_or_outline(
                buffer.clone(),
                Some(&abs_path.to_string_lossy()),
                &cx,
            )
            .await?;

            Ok(Mention::Text {
                content: buffer_content.text,
                tracked_buffers: vec![buffer],
            })
        })
    }

    fn confirm_mention_for_fetch(
        &mut self,
        url: url::Url,
        cx: &mut Context<Self>,
    ) -> Task<Result<Mention>> {
        let http_client = match self
            .workspace
            .update(cx, |workspace, _| workspace.client().http_client())
        {
            Ok(http_client) => http_client,
            Err(e) => return Task::ready(Err(e)),
        };
        cx.background_executor().spawn(async move {
            let content = fetch_url_content(http_client, url.to_string()).await?;
            Ok(Mention::Text {
                content,
                tracked_buffers: Vec::new(),
            })
        })
    }

    fn confirm_mention_for_symbol(
        &mut self,
        abs_path: PathBuf,
        line_range: RangeInclusive<u32>,
        cx: &mut Context<Self>,
    ) -> Task<Result<Mention>> {
        let Some(project_path) = self
            .project
            .read(cx)
            .project_path_for_absolute_path(&abs_path, cx)
        else {
            return Task::ready(Err(anyhow!("project path not found")));
        };
        let buffer = self
            .project
            .update(cx, |project, cx| project.open_buffer(project_path, cx));
        cx.spawn(async move |_, cx| {
            let buffer = buffer.await?;
            let mention = buffer.update(cx, |buffer, cx| {
                let start = Point::new(*line_range.start(), 0).min(buffer.max_point());
                let end = Point::new(*line_range.end() + 1, 0).min(buffer.max_point());
                let content = buffer.text_for_range(start..end).collect();
                Mention::Text {
                    content,
                    tracked_buffers: vec![cx.entity()],
                }
            })?;
            anyhow::Ok(mention)
        })
    }

    fn confirm_mention_for_rule(
        &mut self,
        id: PromptId,
        cx: &mut Context<Self>,
    ) -> Task<Result<Mention>> {
        let Some(prompt_store) = self.prompt_store.clone() else {
            return Task::ready(Err(anyhow!("missing prompt store")));
        };
        let prompt = prompt_store.read(cx).load(id, cx);
        cx.spawn(async move |_, _| {
            let prompt = prompt.await?;
            Ok(Mention::Text {
                content: prompt,
                tracked_buffers: Vec::new(),
            })
        })
    }

    pub fn confirm_mention_for_selection(
        &mut self,
        source_range: Range<text::Anchor>,
        selections: Vec<(Entity<Buffer>, Range<text::Anchor>, Range<usize>)>,
        window: &mut Window,
        cx: &mut Context<Self>,
    ) {
        let snapshot = self.editor.read(cx).buffer().read(cx).snapshot(cx);
        let Some(start) = snapshot.as_singleton_anchor(source_range.start) else {
            return;
        };

        let offset = start.to_offset(&snapshot);

        for (buffer, selection_range, range_to_fold) in selections {
            let range = snapshot.anchor_after(offset + range_to_fold.start)
                ..snapshot.anchor_after(offset + range_to_fold.end);

            let abs_path = buffer
                .read(cx)
                .project_path(cx)
                .and_then(|project_path| self.project.read(cx).absolute_path(&project_path, cx));
            let snapshot = buffer.read(cx).snapshot();

            let text = snapshot
                .text_for_range(selection_range.clone())
                .collect::<String>();
            let point_range = selection_range.to_point(&snapshot);
            let line_range = point_range.start.row..=point_range.end.row;

            let uri = MentionUri::Selection {
                abs_path: abs_path.clone(),
                line_range: line_range.clone(),
            };
            let crease = crate::context_picker::crease_for_mention(
                selection_name(abs_path.as_deref(), &line_range).into(),
                uri.icon_path(cx),
                range,
                self.editor.downgrade(),
            );

            let crease_id = self.editor.update(cx, |editor, cx| {
                let crease_ids = editor.insert_creases(vec![crease.clone()], cx);
                editor.fold_creases(vec![crease], false, window, cx);
                crease_ids.first().copied().unwrap()
            });

            self.mention_set.mentions.insert(
                crease_id,
                (
                    uri,
                    Task::ready(Ok(Mention::Text {
                        content: text,
                        tracked_buffers: vec![buffer],
                    }))
                    .shared(),
                ),
            );
        }

        // Take this explanation with a grain of salt but, with creases being
        // inserted, GPUI's recomputes the editor layout in the next frames, so
        // directly calling `editor.request_autoscroll` wouldn't work as
        // expected. We're leveraging `cx.on_next_frame` to wait 2 frames and
        // ensure that the layout has been recalculated so that the autoscroll
        // request actually shows the cursor's new position.
        let editor = self.editor.clone();
        cx.on_next_frame(window, move |_, window, cx| {
            cx.on_next_frame(window, move |_, _, cx| {
                editor.update(cx, |editor, cx| {
                    editor.request_autoscroll(Autoscroll::fit(), cx)
                });
            });
        });
    }

    fn confirm_mention_for_thread(
        &mut self,
        id: acp::SessionId,
        cx: &mut Context<Self>,
    ) -> Task<Result<Mention>> {
        let server = Rc::new(agent::NativeAgentServer::new(
            self.project.read(cx).fs().clone(),
            self.history_store.clone(),
        ));
        let delegate = AgentServerDelegate::new(
            self.project.read(cx).agent_server_store().clone(),
            self.project.clone(),
            None,
            None,
        );
        let connection = server.connect(None, delegate, cx);
        cx.spawn(async move |_, cx| {
            let (agent, _) = connection.await?;
            let agent = agent.downcast::<agent::NativeAgentConnection>().unwrap();
            let summary = agent
                .0
                .update(cx, |agent, cx| agent.thread_summary(id, cx))?
                .await?;
            anyhow::Ok(Mention::Text {
                content: summary.to_string(),
                tracked_buffers: Vec::new(),
            })
        })
    }

    fn confirm_mention_for_text_thread(
        &mut self,
        path: PathBuf,
        cx: &mut Context<Self>,
    ) -> Task<Result<Mention>> {
        let text_thread_task = self.history_store.update(cx, |store, cx| {
            store.load_text_thread(path.as_path().into(), cx)
        });
        cx.spawn(async move |_, cx| {
            let text_thread = text_thread_task.await?;
            let xml = text_thread.update(cx, |text_thread, cx| text_thread.to_xml(cx))?;
            Ok(Mention::Text {
                content: xml,
                tracked_buffers: Vec::new(),
            })
        })
>>>>>>> b41eb3cd
    }

    fn validate_slash_commands(
        text: &str,
        available_commands: &[acp::AvailableCommand],
        agent_name: &str,
    ) -> Result<()> {
        if let Some(parsed_command) = SlashCommandCompletion::try_parse(text, 0) {
            if let Some(command_name) = parsed_command.command {
                // Check if this command is in the list of available commands from the server
                let is_supported = available_commands
                    .iter()
                    .any(|cmd| cmd.name == command_name);

                if !is_supported {
                    return Err(anyhow!(
                        "The /{} command is not supported by {}.\n\nAvailable commands: {}",
                        command_name,
                        agent_name,
                        if available_commands.is_empty() {
                            "none".to_string()
                        } else {
                            available_commands
                                .iter()
                                .map(|cmd| format!("/{}", cmd.name))
                                .collect::<Vec<_>>()
                                .join(", ")
                        }
                    ));
                }
            }
        }
        Ok(())
    }

    pub fn contents(
        &self,
        full_mention_content: bool,
        cx: &mut Context<Self>,
    ) -> Task<Result<(Vec<acp::ContentBlock>, Vec<Entity<Buffer>>)>> {
        // Check for unsupported slash commands before spawning async task
        let text = self.editor.read(cx).text(cx);
        let available_commands = self.available_commands.borrow().clone();
        if let Err(err) =
            Self::validate_slash_commands(&text, &available_commands, &self.agent_name)
        {
            return Task::ready(Err(err));
        }

        let contents = self
            .mention_set
            .update(cx, |store, cx| store.contents(full_mention_content, cx));
        let editor = self.editor.clone();
        let supports_embedded_context = self.prompt_capabilities.borrow().embedded_context;

        cx.spawn(async move |_, cx| {
            let contents = contents.await?;
            let mut all_tracked_buffers = Vec::new();

            let result = editor.update(cx, |editor, cx| {
                let (mut ix, _) = text
                    .char_indices()
                    .find(|(_, c)| !c.is_whitespace())
                    .unwrap_or((0, '\0'));
                let mut chunks: Vec<acp::ContentBlock> = Vec::new();
                let text = editor.text(cx);
                editor.display_map.update(cx, |map, cx| {
                    let snapshot = map.snapshot(cx);
                    for (crease_id, crease) in snapshot.crease_snapshot.creases() {
                        let Some((uri, mention)) = contents.get(&crease_id) else {
                            continue;
                        };

                        let crease_range = crease.range().to_offset(&snapshot.buffer_snapshot());
                        if crease_range.start.0 > ix {
                            let chunk = text[ix..crease_range.start.0].into();
                            chunks.push(chunk);
                        }
                        let chunk = match mention {
                            Mention::Text {
                                content,
                                tracked_buffers,
                            } => {
                                all_tracked_buffers.extend(tracked_buffers.iter().cloned());
                                if supports_embedded_context {
                                    acp::ContentBlock::Resource(acp::EmbeddedResource {
                                        annotations: None,
                                        resource:
                                            acp::EmbeddedResourceResource::TextResourceContents(
                                                acp::TextResourceContents {
                                                    mime_type: None,
                                                    text: content.clone(),
                                                    uri: uri.to_uri().to_string(),
                                                    meta: None,
                                                },
                                            ),
                                        meta: None,
                                    })
                                } else {
                                    acp::ContentBlock::ResourceLink(acp::ResourceLink {
                                        name: uri.name(),
                                        uri: uri.to_uri().to_string(),
                                        annotations: None,
                                        description: None,
                                        mime_type: None,
                                        size: None,
                                        title: None,
                                        meta: None,
                                    })
                                }
                            }
                            Mention::Image(mention_image) => {
                                let uri = match uri {
                                    MentionUri::File { .. } => Some(uri.to_uri().to_string()),
                                    MentionUri::PastedImage => None,
                                    other => {
                                        debug_panic!(
                                            "unexpected mention uri for image: {:?}",
                                            other
                                        );
                                        None
                                    }
                                };
                                acp::ContentBlock::Image(acp::ImageContent {
                                    annotations: None,
                                    data: mention_image.data.to_string(),
                                    mime_type: mention_image.format.mime_type().into(),
                                    uri,
                                    meta: None,
                                })
                            }
                            Mention::Link => acp::ContentBlock::ResourceLink(acp::ResourceLink {
                                name: uri.name(),
                                uri: uri.to_uri().to_string(),
                                annotations: None,
                                description: None,
                                mime_type: None,
                                size: None,
                                title: None,
                                meta: None,
                            }),
                        };
                        chunks.push(chunk);
                        ix = crease_range.end.0;
                    }

                    if ix < text.len() {
                        let last_chunk = text[ix..].trim_end().to_owned();
                        if !last_chunk.is_empty() {
                            chunks.push(last_chunk.into());
                        }
                    }
                });
                Ok((chunks, all_tracked_buffers))
            })?;
            result
        })
    }

    pub fn clear(&mut self, window: &mut Window, cx: &mut Context<Self>) {
        self.editor.update(cx, |editor, cx| {
            editor.clear(window, cx);
            editor.remove_creases(
                self.mention_set.update(cx, |mention_set, _cx| {
                    mention_set
                        .remove_all()
                        .map(|(crease_id, _)| crease_id)
                        .collect::<Vec<_>>()
                }),
                cx,
            )
        });
    }

    pub fn send(&mut self, cx: &mut Context<Self>) {
        if self.is_empty(cx) {
            return;
        }
        self.editor.update(cx, |editor, cx| {
            editor.clear_inlay_hints(cx);
        });
        cx.emit(MessageEditorEvent::Send)
    }

    pub fn trigger_completion_menu(&mut self, window: &mut Window, cx: &mut Context<Self>) {
        let editor = self.editor.clone();

        cx.spawn_in(window, async move |_, cx| {
            editor
                .update_in(cx, |editor, window, cx| {
                    let menu_is_open =
                        editor.context_menu().borrow().as_ref().is_some_and(|menu| {
                            matches!(menu, CodeContextMenu::Completions(_)) && menu.visible()
                        });

                    let has_at_sign = {
                        let snapshot = editor.display_snapshot(cx);
                        let cursor = editor.selections.newest::<text::Point>(&snapshot).head();
                        let offset = cursor.to_offset(&snapshot);
                        if offset.0 > 0 {
                            snapshot
                                .buffer_snapshot()
                                .reversed_chars_at(offset)
                                .next()
                                .map(|sign| sign == '@')
                                .unwrap_or(false)
                        } else {
                            false
                        }
                    };

                    if menu_is_open && has_at_sign {
                        return;
                    }

                    editor.insert("@", window, cx);
                    editor.show_completions(&editor::actions::ShowCompletions, window, cx);
                })
                .log_err();
        })
        .detach();
    }

    fn chat(&mut self, _: &Chat, _: &mut Window, cx: &mut Context<Self>) {
        self.send(cx);
    }

    fn chat_with_follow(
        &mut self,
        _: &ChatWithFollow,
        window: &mut Window,
        cx: &mut Context<Self>,
    ) {
        self.workspace
            .update(cx, |this, cx| {
                this.follow(CollaboratorId::Agent, window, cx)
            })
            .log_err();

        self.send(cx);
    }

    fn cancel(&mut self, _: &editor::actions::Cancel, _: &mut Window, cx: &mut Context<Self>) {
        cx.emit(MessageEditorEvent::Cancel)
    }

    fn paste(&mut self, _: &Paste, window: &mut Window, cx: &mut Context<Self>) {
        if !self.prompt_capabilities.borrow().image {
            return;
        }
        let Some(clipboard) = cx.read_from_clipboard() else {
            return;
        };
        cx.spawn_in(window, async move |this, cx| {
            use itertools::Itertools;
            let (mut images, paths) = clipboard
                .into_entries()
                .filter_map(|entry| match entry {
                    ClipboardEntry::Image(image) => Some(Either::Left(image)),
                    ClipboardEntry::ExternalPaths(paths) => Some(Either::Right(paths)),
                    _ => None,
                })
                .partition_map::<Vec<_>, Vec<_>, _, _, _>(std::convert::identity);

            if !paths.is_empty() {
                images.extend(
                    cx.background_spawn(async move {
                        let mut images = vec![];
                        for path in paths.into_iter().flat_map(|paths| paths.paths().to_owned()) {
                            let Ok(content) = async_fs::read(path).await else {
                                continue;
                            };
                            let Ok(format) = image::guess_format(&content) else {
                                continue;
                            };
                            images.push(gpui::Image::from_bytes(
                                match format {
                                    image::ImageFormat::Png => gpui::ImageFormat::Png,
                                    image::ImageFormat::Jpeg => gpui::ImageFormat::Jpeg,
                                    image::ImageFormat::WebP => gpui::ImageFormat::Webp,
                                    image::ImageFormat::Gif => gpui::ImageFormat::Gif,
                                    image::ImageFormat::Bmp => gpui::ImageFormat::Bmp,
                                    image::ImageFormat::Tiff => gpui::ImageFormat::Tiff,
                                    image::ImageFormat::Ico => gpui::ImageFormat::Ico,
                                    _ => continue,
                                },
                                content,
                            ));
                        }
                        images
                    })
                    .await,
                );
            }

<<<<<<< HEAD
        if images.is_empty() {
            return;
        }
        cx.stop_propagation();

        insert_pasted_images(
            images,
            self.editor.clone(),
            self.mention_set.clone(),
            window,
            cx,
        );
=======
            if images.is_empty() {
                return;
            }

            let replacement_text = MentionUri::PastedImage.as_link().to_string();
            let Ok(editor) = this.update(cx, |this, cx| {
                cx.stop_propagation();
                this.editor.clone()
            }) else {
                return;
            };
            for image in images {
                let Ok((excerpt_id, text_anchor, multibuffer_anchor)) =
                    editor.update_in(cx, |message_editor, window, cx| {
                        let snapshot = message_editor.snapshot(window, cx);
                        let (excerpt_id, _, buffer_snapshot) =
                            snapshot.buffer_snapshot().as_singleton().unwrap();

                        let text_anchor = buffer_snapshot.anchor_before(buffer_snapshot.len());
                        let multibuffer_anchor = snapshot
                            .buffer_snapshot()
                            .anchor_in_excerpt(*excerpt_id, text_anchor);
                        message_editor.edit(
                            [(
                                multi_buffer::Anchor::max()..multi_buffer::Anchor::max(),
                                format!("{replacement_text} "),
                            )],
                            cx,
                        );
                        (*excerpt_id, text_anchor, multibuffer_anchor)
                    })
                else {
                    break;
                };

                let content_len = replacement_text.len();
                let Some(start_anchor) = multibuffer_anchor else {
                    continue;
                };
                let Ok(end_anchor) = editor.update(cx, |editor, cx| {
                    let snapshot = editor.buffer().read(cx).snapshot(cx);
                    snapshot.anchor_before(start_anchor.to_offset(&snapshot) + content_len)
                }) else {
                    continue;
                };
                let image = Arc::new(image);
                let Ok(Some((crease_id, tx))) = cx.update(|window, cx| {
                    insert_crease_for_mention(
                        excerpt_id,
                        text_anchor,
                        content_len,
                        MentionUri::PastedImage.name().into(),
                        IconName::Image.path().into(),
                        Some(Task::ready(Ok(image.clone())).shared()),
                        editor.clone(),
                        window,
                        cx,
                    )
                }) else {
                    continue;
                };
                let task = cx
                    .spawn(async move |cx| {
                        let format = image.format;
                        let image = cx
                            .update(|_, cx| LanguageModelImage::from_image(image, cx))
                            .map_err(|e| e.to_string())?
                            .await;
                        drop(tx);
                        if let Some(image) = image {
                            Ok(Mention::Image(MentionImage {
                                data: image.source,
                                format,
                            }))
                        } else {
                            Err("Failed to convert image".into())
                        }
                    })
                    .shared();

                this.update(cx, |this, _| {
                    this.mention_set
                        .mentions
                        .insert(crease_id, (MentionUri::PastedImage, task.clone()))
                })
                .ok();

                if task.await.notify_async_err(cx).is_none() {
                    this.update(cx, |this, cx| {
                        this.editor.update(cx, |editor, cx| {
                            editor.edit([(start_anchor..end_anchor, "")], cx);
                        });
                        this.mention_set.mentions.remove(&crease_id);
                    })
                    .ok();
                }
            }
        })
        .detach();
>>>>>>> b41eb3cd
    }

    pub fn insert_dragged_files(
        &mut self,
        paths: Vec<project::ProjectPath>,
        added_worktrees: Vec<Entity<Worktree>>,
        window: &mut Window,
        cx: &mut Context<Self>,
    ) {
        let Some(workspace) = self.workspace.upgrade() else {
            return;
        };
        let path_style = self.project.read(cx).path_style(cx);
        let buffer = self.editor.read(cx).buffer().clone();
        let Some(buffer) = buffer.read(cx).as_singleton() else {
            return;
        };
        let mut tasks = Vec::new();
        for path in paths {
            let Some(entry) = self.project.read(cx).entry_for_path(&path, cx) else {
                continue;
            };
            let Some(worktree) = self.project.read(cx).worktree_for_id(path.worktree_id, cx) else {
                continue;
            };
            let abs_path = worktree.read(cx).absolutize(&path.path);
            let (file_name, _) = crate::completion_provider::extract_file_name_and_directory(
                &path.path,
                worktree.read(cx).root_name(),
                path_style,
            );

            let uri = if entry.is_dir() {
                MentionUri::Directory { abs_path }
            } else {
                MentionUri::File { abs_path }
            };

            let new_text = format!("{} ", uri.as_link());
            let content_len = new_text.len() - 1;

            let anchor = buffer.update(cx, |buffer, _cx| buffer.anchor_before(buffer.len()));

            self.editor.update(cx, |message_editor, cx| {
                message_editor.edit(
                    [(
                        multi_buffer::Anchor::max()..multi_buffer::Anchor::max(),
                        new_text,
                    )],
                    cx,
                );
            });
            let supports_images = self.prompt_capabilities.borrow().image;
            tasks.push(self.mention_set.update(cx, |mention_set, cx| {
                mention_set.confirm_mention_completion(
                    file_name,
                    anchor,
                    content_len,
                    uri,
                    supports_images,
                    &workspace,
                    window,
                    cx,
                )
            }));
        }
        cx.spawn(async move |_, _| {
            join_all(tasks).await;
            drop(added_worktrees);
        })
        .detach();
    }

    pub fn insert_selections(&mut self, window: &mut Window, cx: &mut Context<Self>) {
        let editor = self.editor.read(cx);
        let editor_buffer = editor.buffer().read(cx);
        let Some(buffer) = editor_buffer.as_singleton() else {
            return;
        };
        let cursor_anchor = editor.selections.newest_anchor().head();
        let cursor_offset = cursor_anchor.to_offset(&editor_buffer.snapshot(cx));
        let anchor = buffer.update(cx, |buffer, _cx| {
            buffer.anchor_before(cursor_offset.0.min(buffer.len()))
        });
        let Some(workspace) = self.workspace.upgrade() else {
            return;
        };
        let Some(completion) =
            PromptCompletionProvider::<Entity<MessageEditor>>::completion_for_action(
                PromptContextAction::AddSelections,
                anchor..anchor,
                self.mention_set.downgrade(),
                &workspace,
                cx,
            )
        else {
            return;
        };

        self.editor.update(cx, |message_editor, cx| {
            message_editor.edit([(cursor_anchor..cursor_anchor, completion.new_text)], cx);
            message_editor.request_autoscroll(Autoscroll::fit(), cx);
        });
        if let Some(confirm) = completion.confirm {
            confirm(CompletionIntent::Complete, window, cx);
        }
    }

    pub fn set_read_only(&mut self, read_only: bool, cx: &mut Context<Self>) {
        self.editor.update(cx, |message_editor, cx| {
            message_editor.set_read_only(read_only);
            cx.notify()
        })
    }

    pub fn set_mode(&mut self, mode: EditorMode, cx: &mut Context<Self>) {
        self.editor.update(cx, |editor, cx| {
            editor.set_mode(mode);
            cx.notify()
        });
    }

    pub fn set_message(
        &mut self,
        message: Vec<acp::ContentBlock>,
        window: &mut Window,
        cx: &mut Context<Self>,
    ) {
        self.clear(window, cx);

        let path_style = self.project.read(cx).path_style(cx);
        let mut text = String::new();
        let mut mentions = Vec::new();

        for chunk in message {
            match chunk {
                acp::ContentBlock::Text(text_content) => {
                    text.push_str(&text_content.text);
                }
                acp::ContentBlock::Resource(acp::EmbeddedResource {
                    resource: acp::EmbeddedResourceResource::TextResourceContents(resource),
                    ..
                }) => {
                    let Some(mention_uri) = MentionUri::parse(&resource.uri, path_style).log_err()
                    else {
                        continue;
                    };
                    let start = text.len();
                    write!(&mut text, "{}", mention_uri.as_link()).ok();
                    let end = text.len();
                    mentions.push((
                        start..end,
                        mention_uri,
                        Mention::Text {
                            content: resource.text,
                            tracked_buffers: Vec::new(),
                        },
                    ));
                }
                acp::ContentBlock::ResourceLink(resource) => {
                    if let Some(mention_uri) =
                        MentionUri::parse(&resource.uri, path_style).log_err()
                    {
                        let start = text.len();
                        write!(&mut text, "{}", mention_uri.as_link()).ok();
                        let end = text.len();
                        mentions.push((start..end, mention_uri, Mention::Link));
                    }
                }
                acp::ContentBlock::Image(acp::ImageContent {
                    uri,
                    data,
                    mime_type,
                    annotations: _,
                    meta: _,
                }) => {
                    let mention_uri = if let Some(uri) = uri {
                        MentionUri::parse(&uri, path_style)
                    } else {
                        Ok(MentionUri::PastedImage)
                    };
                    let Some(mention_uri) = mention_uri.log_err() else {
                        continue;
                    };
                    let Some(format) = ImageFormat::from_mime_type(&mime_type) else {
                        log::error!("failed to parse MIME type for image: {mime_type:?}");
                        continue;
                    };
                    let start = text.len();
                    write!(&mut text, "{}", mention_uri.as_link()).ok();
                    let end = text.len();
                    mentions.push((
                        start..end,
                        mention_uri,
                        Mention::Image(MentionImage {
                            data: data.into(),
                            format,
                        }),
                    ));
                }
                acp::ContentBlock::Audio(_) | acp::ContentBlock::Resource(_) => {}
            }
        }

        let snapshot = self.editor.update(cx, |editor, cx| {
            editor.set_text(text, window, cx);
            editor.buffer().read(cx).snapshot(cx)
        });

        for (range, mention_uri, mention) in mentions {
            let anchor = snapshot.anchor_before(MultiBufferOffset(range.start));
            let Some((crease_id, tx)) = insert_crease_for_mention(
                anchor.excerpt_id,
                anchor.text_anchor,
                range.end - range.start,
                mention_uri.name().into(),
                mention_uri.icon_path(cx),
                None,
                self.editor.clone(),
                window,
                cx,
            ) else {
                continue;
            };
            drop(tx);

            self.mention_set.update(cx, |mention_set, _cx| {
                mention_set.insert_mention(
                    crease_id,
                    mention_uri.clone(),
                    Task::ready(Ok(mention)).shared(),
                )
            });
        }
        cx.notify();
    }

    pub fn text(&self, cx: &App) -> String {
        self.editor.read(cx).text(cx)
    }

    pub fn set_placeholder_text(
        &mut self,
        placeholder: &str,
        window: &mut Window,
        cx: &mut Context<Self>,
    ) {
        self.editor.update(cx, |editor, cx| {
            editor.set_placeholder_text(placeholder, window, cx);
        });
    }

    #[cfg(test)]
    pub fn set_text(&mut self, text: &str, window: &mut Window, cx: &mut Context<Self>) {
        self.editor.update(cx, |editor, cx| {
            editor.set_text(text, window, cx);
        });
    }
}

impl Focusable for MessageEditor {
    fn focus_handle(&self, cx: &App) -> FocusHandle {
        self.editor.focus_handle(cx)
    }
}

impl Render for MessageEditor {
    fn render(&mut self, _window: &mut Window, cx: &mut Context<Self>) -> impl IntoElement {
        div()
            .key_context("MessageEditor")
            .on_action(cx.listener(Self::chat))
            .on_action(cx.listener(Self::chat_with_follow))
            .on_action(cx.listener(Self::cancel))
            .capture_action(cx.listener(Self::paste))
            .flex_1()
            .child({
                let settings = ThemeSettings::get_global(cx);

                let text_style = TextStyle {
                    color: cx.theme().colors().text,
                    font_family: settings.buffer_font.family.clone(),
                    font_fallbacks: settings.buffer_font.fallbacks.clone(),
                    font_features: settings.buffer_font.features.clone(),
                    font_size: settings.agent_buffer_font_size(cx).into(),
                    line_height: relative(settings.buffer_line_height.value()),
                    ..Default::default()
                };

                EditorElement::new(
                    &self.editor,
                    EditorStyle {
                        background: cx.theme().colors().editor_background,
                        local_player: cx.theme().players().local(),
                        text: text_style,
                        syntax: cx.theme().syntax().clone(),
                        inlay_hints_style: editor::make_inlay_hints_style(cx),
                        ..Default::default()
                    },
                )
            })
    }
}

pub struct MessageEditorAddon {}

impl MessageEditorAddon {
    pub fn new() -> Self {
        Self {}
    }
}

impl Addon for MessageEditorAddon {
    fn to_any(&self) -> &dyn std::any::Any {
        self
    }

    fn to_any_mut(&mut self) -> Option<&mut dyn std::any::Any> {
        Some(self)
    }

    fn extend_key_context(&self, key_context: &mut KeyContext, cx: &App) {
        let settings = agent_settings::AgentSettings::get_global(cx);
        if settings.use_modifier_to_send {
            key_context.add("use_modifier_to_send");
        }
    }
}

#[cfg(test)]
mod tests {
    use std::{cell::RefCell, ops::Range, path::Path, rc::Rc, sync::Arc};

    use acp_thread::MentionUri;
    use agent::{HistoryStore, outline};
    use agent_client_protocol as acp;
    use assistant_text_thread::TextThreadStore;
    use editor::{AnchorRangeExt as _, Editor, EditorMode, MultiBufferOffset};
    use fs::FakeFs;
    use futures::StreamExt as _;
    use gpui::{
        AppContext, Entity, EventEmitter, FocusHandle, Focusable, TestAppContext, VisualTestContext,
    };
    use language_model::LanguageModelRegistry;
    use lsp::{CompletionContext, CompletionTriggerKind};
    use project::{CompletionIntent, Project, ProjectPath};
    use serde_json::json;
    use text::Point;
    use ui::{App, Context, IntoElement, Render, SharedString, Window};
    use util::{path, paths::PathStyle, rel_path::rel_path};
    use workspace::{AppState, Item, Workspace};

    use crate::acp::{
        message_editor::{Mention, MessageEditor},
        thread_view::tests::init_test,
    };

    #[gpui::test]
    async fn test_at_mention_removal(cx: &mut TestAppContext) {
        init_test(cx);

        let fs = FakeFs::new(cx.executor());
        fs.insert_tree("/project", json!({"file": ""})).await;
        let project = Project::test(fs, [Path::new(path!("/project"))], cx).await;

        let (workspace, cx) =
            cx.add_window_view(|window, cx| Workspace::test_new(project.clone(), window, cx));

        let text_thread_store = cx.new(|cx| TextThreadStore::fake(project.clone(), cx));
        let history_store = cx.new(|cx| HistoryStore::new(text_thread_store, cx));

        let message_editor = cx.update(|window, cx| {
            cx.new(|cx| {
                MessageEditor::new(
                    workspace.downgrade(),
                    project.clone(),
                    history_store.clone(),
                    None,
                    Default::default(),
                    Default::default(),
                    "Test Agent".into(),
                    "Test",
                    EditorMode::AutoHeight {
                        min_lines: 1,
                        max_lines: None,
                    },
                    window,
                    cx,
                )
            })
        });
        let editor = message_editor.update(cx, |message_editor, _| message_editor.editor.clone());

        cx.run_until_parked();

        let excerpt_id = editor.update(cx, |editor, cx| {
            editor
                .buffer()
                .read(cx)
                .excerpt_ids()
                .into_iter()
                .next()
                .unwrap()
        });
        let completions = editor.update_in(cx, |editor, window, cx| {
            editor.set_text("Hello @file ", window, cx);
            let buffer = editor.buffer().read(cx).as_singleton().unwrap();
            let completion_provider = editor.completion_provider().unwrap();
            completion_provider.completions(
                excerpt_id,
                &buffer,
                text::Anchor::MAX,
                CompletionContext {
                    trigger_kind: CompletionTriggerKind::TRIGGER_CHARACTER,
                    trigger_character: Some("@".into()),
                },
                window,
                cx,
            )
        });
        let [_, completion]: [_; 2] = completions
            .await
            .unwrap()
            .into_iter()
            .flat_map(|response| response.completions)
            .collect::<Vec<_>>()
            .try_into()
            .unwrap();

        editor.update_in(cx, |editor, window, cx| {
            let snapshot = editor.buffer().read(cx).snapshot(cx);
            let range = snapshot
                .anchor_range_in_excerpt(excerpt_id, completion.replace_range)
                .unwrap();
            editor.edit([(range, completion.new_text)], cx);
            (completion.confirm.unwrap())(CompletionIntent::Complete, window, cx);
        });

        cx.run_until_parked();

        // Backspace over the inserted crease (and the following space).
        editor.update_in(cx, |editor, window, cx| {
            editor.backspace(&Default::default(), window, cx);
            editor.backspace(&Default::default(), window, cx);
        });

        let (content, _) = message_editor
            .update(cx, |message_editor, cx| message_editor.contents(false, cx))
            .await
            .unwrap();

        // We don't send a resource link for the deleted crease.
        pretty_assertions::assert_matches!(content.as_slice(), [acp::ContentBlock::Text { .. }]);
    }

    #[gpui::test]
    async fn test_slash_command_validation(cx: &mut gpui::TestAppContext) {
        init_test(cx);
        let fs = FakeFs::new(cx.executor());
        fs.insert_tree(
            "/test",
            json!({
                ".zed": {
                    "tasks.json": r#"[{"label": "test", "command": "echo"}]"#
                },
                "src": {
                    "main.rs": "fn main() {}",
                },
            }),
        )
        .await;

        let project = Project::test(fs.clone(), ["/test".as_ref()], cx).await;
        let text_thread_store = cx.new(|cx| TextThreadStore::fake(project.clone(), cx));
        let history_store = cx.new(|cx| HistoryStore::new(text_thread_store, cx));
        let prompt_capabilities = Rc::new(RefCell::new(acp::PromptCapabilities::default()));
        // Start with no available commands - simulating Claude which doesn't support slash commands
        let available_commands = Rc::new(RefCell::new(vec![]));

        let (workspace, cx) =
            cx.add_window_view(|window, cx| Workspace::test_new(project.clone(), window, cx));
        let workspace_handle = workspace.downgrade();
        let message_editor = workspace.update_in(cx, |_, window, cx| {
            cx.new(|cx| {
                MessageEditor::new(
                    workspace_handle.clone(),
                    project.clone(),
                    history_store.clone(),
                    None,
                    prompt_capabilities.clone(),
                    available_commands.clone(),
                    "Claude Code".into(),
                    "Test",
                    EditorMode::AutoHeight {
                        min_lines: 1,
                        max_lines: None,
                    },
                    window,
                    cx,
                )
            })
        });
        let editor = message_editor.update(cx, |message_editor, _| message_editor.editor.clone());

        // Test that slash commands fail when no available_commands are set (empty list means no commands supported)
        editor.update_in(cx, |editor, window, cx| {
            editor.set_text("/file test.txt", window, cx);
        });

        let contents_result = message_editor
            .update(cx, |message_editor, cx| message_editor.contents(false, cx))
            .await;

        // Should fail because available_commands is empty (no commands supported)
        assert!(contents_result.is_err());
        let error_message = contents_result.unwrap_err().to_string();
        assert!(error_message.contains("not supported by Claude Code"));
        assert!(error_message.contains("Available commands: none"));

        // Now simulate Claude providing its list of available commands (which doesn't include file)
        available_commands.replace(vec![acp::AvailableCommand {
            name: "help".to_string(),
            description: "Get help".to_string(),
            input: None,
            meta: None,
        }]);

        // Test that unsupported slash commands trigger an error when we have a list of available commands
        editor.update_in(cx, |editor, window, cx| {
            editor.set_text("/file test.txt", window, cx);
        });

        let contents_result = message_editor
            .update(cx, |message_editor, cx| message_editor.contents(false, cx))
            .await;

        assert!(contents_result.is_err());
        let error_message = contents_result.unwrap_err().to_string();
        assert!(error_message.contains("not supported by Claude Code"));
        assert!(error_message.contains("/file"));
        assert!(error_message.contains("Available commands: /help"));

        // Test that supported commands work fine
        editor.update_in(cx, |editor, window, cx| {
            editor.set_text("/help", window, cx);
        });

        let contents_result = message_editor
            .update(cx, |message_editor, cx| message_editor.contents(false, cx))
            .await;

        // Should succeed because /help is in available_commands
        assert!(contents_result.is_ok());

        // Test that regular text works fine
        editor.update_in(cx, |editor, window, cx| {
            editor.set_text("Hello Claude!", window, cx);
        });

        let (content, _) = message_editor
            .update(cx, |message_editor, cx| message_editor.contents(false, cx))
            .await
            .unwrap();

        assert_eq!(content.len(), 1);
        if let acp::ContentBlock::Text(text) = &content[0] {
            assert_eq!(text.text, "Hello Claude!");
        } else {
            panic!("Expected ContentBlock::Text");
        }

        // Test that @ mentions still work
        editor.update_in(cx, |editor, window, cx| {
            editor.set_text("Check this @", window, cx);
        });

        // The @ mention functionality should not be affected
        let (content, _) = message_editor
            .update(cx, |message_editor, cx| message_editor.contents(false, cx))
            .await
            .unwrap();

        assert_eq!(content.len(), 1);
        if let acp::ContentBlock::Text(text) = &content[0] {
            assert_eq!(text.text, "Check this @");
        } else {
            panic!("Expected ContentBlock::Text");
        }
    }

    struct MessageEditorItem(Entity<MessageEditor>);

    impl Item for MessageEditorItem {
        type Event = ();

        fn include_in_nav_history() -> bool {
            false
        }

        fn tab_content_text(&self, _detail: usize, _cx: &App) -> SharedString {
            "Test".into()
        }
    }

    impl EventEmitter<()> for MessageEditorItem {}

    impl Focusable for MessageEditorItem {
        fn focus_handle(&self, cx: &App) -> FocusHandle {
            self.0.read(cx).focus_handle(cx)
        }
    }

    impl Render for MessageEditorItem {
        fn render(&mut self, _window: &mut Window, _cx: &mut Context<Self>) -> impl IntoElement {
            self.0.clone().into_any_element()
        }
    }

    #[gpui::test]
    async fn test_completion_provider_commands(cx: &mut TestAppContext) {
        init_test(cx);

        let app_state = cx.update(AppState::test);

        cx.update(|cx| {
            editor::init(cx);
            workspace::init(app_state.clone(), cx);
        });

        let project = Project::test(app_state.fs.clone(), [path!("/dir").as_ref()], cx).await;
        let window = cx.add_window(|window, cx| Workspace::test_new(project.clone(), window, cx));
        let workspace = window.root(cx).unwrap();

        let mut cx = VisualTestContext::from_window(*window, cx);

        let text_thread_store = cx.new(|cx| TextThreadStore::fake(project.clone(), cx));
        let history_store = cx.new(|cx| HistoryStore::new(text_thread_store, cx));
        let prompt_capabilities = Rc::new(RefCell::new(acp::PromptCapabilities::default()));
        let available_commands = Rc::new(RefCell::new(vec![
            acp::AvailableCommand {
                name: "quick-math".to_string(),
                description: "2 + 2 = 4 - 1 = 3".to_string(),
                input: None,
                meta: None,
            },
            acp::AvailableCommand {
                name: "say-hello".to_string(),
                description: "Say hello to whoever you want".to_string(),
                input: Some(acp::AvailableCommandInput::Unstructured {
                    hint: "<name>".to_string(),
                }),
                meta: None,
            },
        ]));

        let editor = workspace.update_in(&mut cx, |workspace, window, cx| {
            let workspace_handle = cx.weak_entity();
            let message_editor = cx.new(|cx| {
                MessageEditor::new(
                    workspace_handle,
                    project.clone(),
                    history_store.clone(),
                    None,
                    prompt_capabilities.clone(),
                    available_commands.clone(),
                    "Test Agent".into(),
                    "Test",
                    EditorMode::AutoHeight {
                        max_lines: None,
                        min_lines: 1,
                    },
                    window,
                    cx,
                )
            });
            workspace.active_pane().update(cx, |pane, cx| {
                pane.add_item(
                    Box::new(cx.new(|_| MessageEditorItem(message_editor.clone()))),
                    true,
                    true,
                    None,
                    window,
                    cx,
                );
            });
            message_editor.read(cx).focus_handle(cx).focus(window);
            message_editor.read(cx).editor().clone()
        });

        cx.simulate_input("/");

        editor.update_in(&mut cx, |editor, window, cx| {
            assert_eq!(editor.text(cx), "/");
            assert!(editor.has_visible_completions_menu());

            assert_eq!(
                current_completion_labels_with_documentation(editor),
                &[
                    ("quick-math".into(), "2 + 2 = 4 - 1 = 3".into()),
                    ("say-hello".into(), "Say hello to whoever you want".into())
                ]
            );
            editor.set_text("", window, cx);
        });

        cx.simulate_input("/qui");

        editor.update_in(&mut cx, |editor, window, cx| {
            assert_eq!(editor.text(cx), "/qui");
            assert!(editor.has_visible_completions_menu());

            assert_eq!(
                current_completion_labels_with_documentation(editor),
                &[("quick-math".into(), "2 + 2 = 4 - 1 = 3".into())]
            );
            editor.set_text("", window, cx);
        });

        editor.update_in(&mut cx, |editor, window, cx| {
            assert!(editor.has_visible_completions_menu());
            editor.confirm_completion(&editor::actions::ConfirmCompletion::default(), window, cx);
        });

        cx.run_until_parked();

        editor.update_in(&mut cx, |editor, window, cx| {
            assert_eq!(editor.display_text(cx), "/quick-math ");
            assert!(!editor.has_visible_completions_menu());
            editor.set_text("", window, cx);
        });

        cx.simulate_input("/say");

        editor.update_in(&mut cx, |editor, _window, cx| {
            assert_eq!(editor.display_text(cx), "/say");
            assert!(editor.has_visible_completions_menu());

            assert_eq!(
                current_completion_labels_with_documentation(editor),
                &[("say-hello".into(), "Say hello to whoever you want".into())]
            );
        });

        editor.update_in(&mut cx, |editor, window, cx| {
            assert!(editor.has_visible_completions_menu());
            editor.confirm_completion(&editor::actions::ConfirmCompletion::default(), window, cx);
        });

        cx.run_until_parked();

        editor.update_in(&mut cx, |editor, _window, cx| {
            assert_eq!(editor.text(cx), "/say-hello ");
            assert_eq!(editor.display_text(cx), "/say-hello <name>");
            assert!(!editor.has_visible_completions_menu());
        });

        cx.simulate_input("GPT5");

        cx.run_until_parked();

        editor.update_in(&mut cx, |editor, window, cx| {
            assert_eq!(editor.text(cx), "/say-hello GPT5");
            assert_eq!(editor.display_text(cx), "/say-hello GPT5");
            assert!(!editor.has_visible_completions_menu());

            // Delete argument
            for _ in 0..5 {
                editor.backspace(&editor::actions::Backspace, window, cx);
            }
        });

        cx.run_until_parked();

        editor.update_in(&mut cx, |editor, window, cx| {
            assert_eq!(editor.text(cx), "/say-hello");
            // Hint is visible because argument was deleted
            assert_eq!(editor.display_text(cx), "/say-hello <name>");

            // Delete last command letter
            editor.backspace(&editor::actions::Backspace, window, cx);
        });

        cx.run_until_parked();

        editor.update_in(&mut cx, |editor, _window, cx| {
            // Hint goes away once command no longer matches an available one
            assert_eq!(editor.text(cx), "/say-hell");
            assert_eq!(editor.display_text(cx), "/say-hell");
            assert!(!editor.has_visible_completions_menu());
        });
    }

    #[gpui::test]
    async fn test_context_completion_provider_mentions(cx: &mut TestAppContext) {
        init_test(cx);

        let app_state = cx.update(AppState::test);

        cx.update(|cx| {
            editor::init(cx);
            workspace::init(app_state.clone(), cx);
        });

        app_state
            .fs
            .as_fake()
            .insert_tree(
                path!("/dir"),
                json!({
                    "editor": "",
                    "a": {
                        "one.txt": "1",
                        "two.txt": "2",
                        "three.txt": "3",
                        "four.txt": "4"
                    },
                    "b": {
                        "five.txt": "5",
                        "six.txt": "6",
                        "seven.txt": "7",
                        "eight.txt": "8",
                    },
                    "x.png": "",
                }),
            )
            .await;

        let project = Project::test(app_state.fs.clone(), [path!("/dir").as_ref()], cx).await;
        let window = cx.add_window(|window, cx| Workspace::test_new(project.clone(), window, cx));
        let workspace = window.root(cx).unwrap();

        let worktree = project.update(cx, |project, cx| {
            let mut worktrees = project.worktrees(cx).collect::<Vec<_>>();
            assert_eq!(worktrees.len(), 1);
            worktrees.pop().unwrap()
        });
        let worktree_id = worktree.read_with(cx, |worktree, _| worktree.id());

        let mut cx = VisualTestContext::from_window(*window, cx);

        let paths = vec![
            rel_path("a/one.txt"),
            rel_path("a/two.txt"),
            rel_path("a/three.txt"),
            rel_path("a/four.txt"),
            rel_path("b/five.txt"),
            rel_path("b/six.txt"),
            rel_path("b/seven.txt"),
            rel_path("b/eight.txt"),
        ];

        let slash = PathStyle::local().separator();

        let mut opened_editors = Vec::new();
        for path in paths {
            let buffer = workspace
                .update_in(&mut cx, |workspace, window, cx| {
                    workspace.open_path(
                        ProjectPath {
                            worktree_id,
                            path: path.into(),
                        },
                        None,
                        false,
                        window,
                        cx,
                    )
                })
                .await
                .unwrap();
            opened_editors.push(buffer);
        }

        let text_thread_store = cx.new(|cx| TextThreadStore::fake(project.clone(), cx));
        let history_store = cx.new(|cx| HistoryStore::new(text_thread_store, cx));
        let prompt_capabilities = Rc::new(RefCell::new(acp::PromptCapabilities::default()));

        let (message_editor, editor) = workspace.update_in(&mut cx, |workspace, window, cx| {
            let workspace_handle = cx.weak_entity();
            let message_editor = cx.new(|cx| {
                MessageEditor::new(
                    workspace_handle,
                    project.clone(),
                    history_store.clone(),
                    None,
                    prompt_capabilities.clone(),
                    Default::default(),
                    "Test Agent".into(),
                    "Test",
                    EditorMode::AutoHeight {
                        max_lines: None,
                        min_lines: 1,
                    },
                    window,
                    cx,
                )
            });
            workspace.active_pane().update(cx, |pane, cx| {
                pane.add_item(
                    Box::new(cx.new(|_| MessageEditorItem(message_editor.clone()))),
                    true,
                    true,
                    None,
                    window,
                    cx,
                );
            });
            message_editor.read(cx).focus_handle(cx).focus(window);
            let editor = message_editor.read(cx).editor().clone();
            (message_editor, editor)
        });

        cx.simulate_input("Lorem @");

        editor.update_in(&mut cx, |editor, window, cx| {
            assert_eq!(editor.text(cx), "Lorem @");
            assert!(editor.has_visible_completions_menu());

            assert_eq!(
                current_completion_labels(editor),
                &[
                    format!("eight.txt b{slash}"),
                    format!("seven.txt b{slash}"),
                    format!("six.txt b{slash}"),
                    format!("five.txt b{slash}"),
                    "Files & Directories".into(),
                    "Symbols".into()
                ]
            );
            editor.set_text("", window, cx);
        });

        prompt_capabilities.replace(acp::PromptCapabilities {
            image: true,
            audio: true,
            embedded_context: true,
            meta: None,
        });

        cx.simulate_input("Lorem ");

        editor.update(&mut cx, |editor, cx| {
            assert_eq!(editor.text(cx), "Lorem ");
            assert!(!editor.has_visible_completions_menu());
        });

        cx.simulate_input("@");

        editor.update(&mut cx, |editor, cx| {
            assert_eq!(editor.text(cx), "Lorem @");
            assert!(editor.has_visible_completions_menu());
            assert_eq!(
                current_completion_labels(editor),
                &[
                    format!("eight.txt b{slash}"),
                    format!("seven.txt b{slash}"),
                    format!("six.txt b{slash}"),
                    format!("five.txt b{slash}"),
                    "Files & Directories".into(),
                    "Symbols".into(),
                    "Threads".into(),
                    "Fetch".into()
                ]
            );
        });

        // Select and confirm "File"
        editor.update_in(&mut cx, |editor, window, cx| {
            assert!(editor.has_visible_completions_menu());
            editor.context_menu_next(&editor::actions::ContextMenuNext, window, cx);
            editor.context_menu_next(&editor::actions::ContextMenuNext, window, cx);
            editor.context_menu_next(&editor::actions::ContextMenuNext, window, cx);
            editor.context_menu_next(&editor::actions::ContextMenuNext, window, cx);
            editor.confirm_completion(&editor::actions::ConfirmCompletion::default(), window, cx);
        });

        cx.run_until_parked();

        editor.update(&mut cx, |editor, cx| {
            assert_eq!(editor.text(cx), "Lorem @file ");
            assert!(editor.has_visible_completions_menu());
        });

        cx.simulate_input("one");

        editor.update(&mut cx, |editor, cx| {
            assert_eq!(editor.text(cx), "Lorem @file one");
            assert!(editor.has_visible_completions_menu());
            assert_eq!(
                current_completion_labels(editor),
                vec![format!("one.txt a{slash}")]
            );
        });

        editor.update_in(&mut cx, |editor, window, cx| {
            assert!(editor.has_visible_completions_menu());
            editor.confirm_completion(&editor::actions::ConfirmCompletion::default(), window, cx);
        });

        let url_one = MentionUri::File {
            abs_path: path!("/dir/a/one.txt").into(),
        }
        .to_uri()
        .to_string();
        editor.update(&mut cx, |editor, cx| {
            let text = editor.text(cx);
            assert_eq!(text, format!("Lorem [@one.txt]({url_one}) "));
            assert!(!editor.has_visible_completions_menu());
            assert_eq!(fold_ranges(editor, cx).len(), 1);
        });

        let contents = message_editor
            .update(&mut cx, |message_editor, cx| {
                message_editor
                    .mention_set()
                    .update(cx, |mention_set, cx| mention_set.contents(false, cx))
            })
            .await
            .unwrap()
            .into_values()
            .collect::<Vec<_>>();

        {
            let [(uri, Mention::Text { content, .. })] = contents.as_slice() else {
                panic!("Unexpected mentions");
            };
            pretty_assertions::assert_eq!(content, "1");
            pretty_assertions::assert_eq!(
                uri,
                &MentionUri::parse(&url_one, PathStyle::local()).unwrap()
            );
        }

        cx.simulate_input(" ");

        editor.update(&mut cx, |editor, cx| {
            let text = editor.text(cx);
            assert_eq!(text, format!("Lorem [@one.txt]({url_one})  "));
            assert!(!editor.has_visible_completions_menu());
            assert_eq!(fold_ranges(editor, cx).len(), 1);
        });

        cx.simulate_input("Ipsum ");

        editor.update(&mut cx, |editor, cx| {
            let text = editor.text(cx);
            assert_eq!(text, format!("Lorem [@one.txt]({url_one})  Ipsum "),);
            assert!(!editor.has_visible_completions_menu());
            assert_eq!(fold_ranges(editor, cx).len(), 1);
        });

        cx.simulate_input("@file ");

        editor.update(&mut cx, |editor, cx| {
            let text = editor.text(cx);
            assert_eq!(text, format!("Lorem [@one.txt]({url_one})  Ipsum @file "),);
            assert!(editor.has_visible_completions_menu());
            assert_eq!(fold_ranges(editor, cx).len(), 1);
        });

        editor.update_in(&mut cx, |editor, window, cx| {
            editor.confirm_completion(&editor::actions::ConfirmCompletion::default(), window, cx);
        });

        cx.run_until_parked();

        let contents = message_editor
            .update(&mut cx, |message_editor, cx| {
                message_editor
                    .mention_set()
                    .update(cx, |mention_set, cx| mention_set.contents(false, cx))
            })
            .await
            .unwrap()
            .into_values()
            .collect::<Vec<_>>();

        let url_eight = MentionUri::File {
            abs_path: path!("/dir/b/eight.txt").into(),
        }
        .to_uri()
        .to_string();

        {
            let [_, (uri, Mention::Text { content, .. })] = contents.as_slice() else {
                panic!("Unexpected mentions");
            };
            pretty_assertions::assert_eq!(content, "8");
            pretty_assertions::assert_eq!(
                uri,
                &MentionUri::parse(&url_eight, PathStyle::local()).unwrap()
            );
        }

        editor.update(&mut cx, |editor, cx| {
            assert_eq!(
                editor.text(cx),
                format!("Lorem [@one.txt]({url_one})  Ipsum [@eight.txt]({url_eight}) ")
            );
            assert!(!editor.has_visible_completions_menu());
            assert_eq!(fold_ranges(editor, cx).len(), 2);
        });

        let plain_text_language = Arc::new(language::Language::new(
            language::LanguageConfig {
                name: "Plain Text".into(),
                matcher: language::LanguageMatcher {
                    path_suffixes: vec!["txt".to_string()],
                    ..Default::default()
                },
                ..Default::default()
            },
            None,
        ));

        // Register the language and fake LSP
        let language_registry = project.read_with(&cx, |project, _| project.languages().clone());
        language_registry.add(plain_text_language);

        let mut fake_language_servers = language_registry.register_fake_lsp(
            "Plain Text",
            language::FakeLspAdapter {
                capabilities: lsp::ServerCapabilities {
                    workspace_symbol_provider: Some(lsp::OneOf::Left(true)),
                    ..Default::default()
                },
                ..Default::default()
            },
        );

        // Open the buffer to trigger LSP initialization
        let buffer = project
            .update(&mut cx, |project, cx| {
                project.open_local_buffer(path!("/dir/a/one.txt"), cx)
            })
            .await
            .unwrap();

        // Register the buffer with language servers
        let _handle = project.update(&mut cx, |project, cx| {
            project.register_buffer_with_language_servers(&buffer, cx)
        });

        cx.run_until_parked();

        let fake_language_server = fake_language_servers.next().await.unwrap();
        fake_language_server.set_request_handler::<lsp::WorkspaceSymbolRequest, _, _>(
            move |_, _| async move {
                Ok(Some(lsp::WorkspaceSymbolResponse::Flat(vec![
                    #[allow(deprecated)]
                    lsp::SymbolInformation {
                        name: "MySymbol".into(),
                        location: lsp::Location {
                            uri: lsp::Uri::from_file_path(path!("/dir/a/one.txt")).unwrap(),
                            range: lsp::Range::new(
                                lsp::Position::new(0, 0),
                                lsp::Position::new(0, 1),
                            ),
                        },
                        kind: lsp::SymbolKind::CONSTANT,
                        tags: None,
                        container_name: None,
                        deprecated: None,
                    },
                ])))
            },
        );

        cx.simulate_input("@symbol ");

        editor.update(&mut cx, |editor, cx| {
            assert_eq!(
                editor.text(cx),
                format!("Lorem [@one.txt]({url_one})  Ipsum [@eight.txt]({url_eight}) @symbol ")
            );
            assert!(editor.has_visible_completions_menu());
            assert_eq!(current_completion_labels(editor), &["MySymbol one.txt L1"]);
        });

        editor.update_in(&mut cx, |editor, window, cx| {
            editor.confirm_completion(&editor::actions::ConfirmCompletion::default(), window, cx);
        });

        let symbol = MentionUri::Symbol {
            abs_path: path!("/dir/a/one.txt").into(),
            name: "MySymbol".into(),
            line_range: 0..=0,
        };

        let contents = message_editor
            .update(&mut cx, |message_editor, cx| {
                message_editor
                    .mention_set()
                    .update(cx, |mention_set, cx| mention_set.contents(false, cx))
            })
            .await
            .unwrap()
            .into_values()
            .collect::<Vec<_>>();

        {
            let [_, _, (uri, Mention::Text { content, .. })] = contents.as_slice() else {
                panic!("Unexpected mentions");
            };
            pretty_assertions::assert_eq!(content, "1");
            pretty_assertions::assert_eq!(uri, &symbol);
        }

        cx.run_until_parked();

        editor.read_with(&cx, |editor, cx| {
            assert_eq!(
                editor.text(cx),
                format!(
                    "Lorem [@one.txt]({url_one})  Ipsum [@eight.txt]({url_eight}) [@MySymbol]({}) ",
                    symbol.to_uri(),
                )
            );
        });

        // Try to mention an "image" file that will fail to load
        cx.simulate_input("@file x.png");

        editor.update(&mut cx, |editor, cx| {
            assert_eq!(
                editor.text(cx),
                format!("Lorem [@one.txt]({url_one})  Ipsum [@eight.txt]({url_eight}) [@MySymbol]({}) @file x.png", symbol.to_uri())
            );
            assert!(editor.has_visible_completions_menu());
            assert_eq!(current_completion_labels(editor), &["x.png "]);
        });

        editor.update_in(&mut cx, |editor, window, cx| {
            editor.confirm_completion(&editor::actions::ConfirmCompletion::default(), window, cx);
        });

        // Getting the message contents fails
        message_editor
            .update(&mut cx, |message_editor, cx| {
                message_editor
                    .mention_set()
                    .update(cx, |mention_set, cx| mention_set.contents(false, cx))
            })
            .await
            .expect_err("Should fail to load x.png");

        cx.run_until_parked();

        // Mention was removed
        editor.read_with(&cx, |editor, cx| {
            assert_eq!(
                editor.text(cx),
                format!(
                    "Lorem [@one.txt]({url_one})  Ipsum [@eight.txt]({url_eight}) [@MySymbol]({}) ",
                    symbol.to_uri()
                )
            );
        });

        // Once more
        cx.simulate_input("@file x.png");

        editor.update(&mut cx, |editor, cx| {
                    assert_eq!(
                        editor.text(cx),
                        format!("Lorem [@one.txt]({url_one})  Ipsum [@eight.txt]({url_eight}) [@MySymbol]({}) @file x.png", symbol.to_uri())
                    );
                    assert!(editor.has_visible_completions_menu());
                    assert_eq!(current_completion_labels(editor), &["x.png "]);
                });

        editor.update_in(&mut cx, |editor, window, cx| {
            editor.confirm_completion(&editor::actions::ConfirmCompletion::default(), window, cx);
        });

        // This time don't immediately get the contents, just let the confirmed completion settle
        cx.run_until_parked();

        // Mention was removed
        editor.read_with(&cx, |editor, cx| {
            assert_eq!(
                editor.text(cx),
                format!(
                    "Lorem [@one.txt]({url_one})  Ipsum [@eight.txt]({url_eight}) [@MySymbol]({}) ",
                    symbol.to_uri()
                )
            );
        });

        // Now getting the contents succeeds, because the invalid mention was removed
        let contents = message_editor
            .update(&mut cx, |message_editor, cx| {
                message_editor
                    .mention_set()
                    .update(cx, |mention_set, cx| mention_set.contents(false, cx))
            })
            .await
            .unwrap();
        assert_eq!(contents.len(), 3);
    }

    fn fold_ranges(editor: &Editor, cx: &mut App) -> Vec<Range<Point>> {
        let snapshot = editor.buffer().read(cx).snapshot(cx);
        editor.display_map.update(cx, |display_map, cx| {
            display_map
                .snapshot(cx)
                .folds_in_range(MultiBufferOffset(0)..snapshot.len())
                .map(|fold| fold.range.to_point(&snapshot))
                .collect()
        })
    }

    fn current_completion_labels(editor: &Editor) -> Vec<String> {
        let completions = editor.current_completions().expect("Missing completions");
        completions
            .into_iter()
            .map(|completion| completion.label.text)
            .collect::<Vec<_>>()
    }

    fn current_completion_labels_with_documentation(editor: &Editor) -> Vec<(String, String)> {
        let completions = editor.current_completions().expect("Missing completions");
        completions
            .into_iter()
            .map(|completion| {
                (
                    completion.label.text,
                    completion
                        .documentation
                        .map(|d| d.text().to_string())
                        .unwrap_or_default(),
                )
            })
            .collect::<Vec<_>>()
    }

    #[gpui::test]
    async fn test_large_file_mention_fallback(cx: &mut TestAppContext) {
        init_test(cx);

        let fs = FakeFs::new(cx.executor());

        // Create a large file that exceeds AUTO_OUTLINE_SIZE
        // Using plain text without a configured language, so no outline is available
        const LINE: &str = "This is a line of text in the file\n";
        let large_content = LINE.repeat(2 * (outline::AUTO_OUTLINE_SIZE / LINE.len()));
        assert!(large_content.len() > outline::AUTO_OUTLINE_SIZE);

        // Create a small file that doesn't exceed AUTO_OUTLINE_SIZE
        let small_content = "fn small_function() { /* small */ }\n";
        assert!(small_content.len() < outline::AUTO_OUTLINE_SIZE);

        fs.insert_tree(
            "/project",
            json!({
                "large_file.txt": large_content.clone(),
                "small_file.txt": small_content,
            }),
        )
        .await;

        let project = Project::test(fs, [Path::new(path!("/project"))], cx).await;

        let (workspace, cx) =
            cx.add_window_view(|window, cx| Workspace::test_new(project.clone(), window, cx));

        let text_thread_store = cx.new(|cx| TextThreadStore::fake(project.clone(), cx));
        let history_store = cx.new(|cx| HistoryStore::new(text_thread_store, cx));

        let message_editor = cx.update(|window, cx| {
            cx.new(|cx| {
                let editor = MessageEditor::new(
                    workspace.downgrade(),
                    project.clone(),
                    history_store.clone(),
                    None,
                    Default::default(),
                    Default::default(),
                    "Test Agent".into(),
                    "Test",
                    EditorMode::AutoHeight {
                        min_lines: 1,
                        max_lines: None,
                    },
                    window,
                    cx,
                );
                // Enable embedded context so files are actually included
                editor.prompt_capabilities.replace(acp::PromptCapabilities {
                    embedded_context: true,
                    meta: None,
                    ..Default::default()
                });
                editor
            })
        });

        // Test large file mention
        // Get the absolute path using the project's worktree
        let large_file_abs_path = project.read_with(cx, |project, cx| {
            let worktree = project.worktrees(cx).next().unwrap();
            let worktree_root = worktree.read(cx).abs_path();
            worktree_root.join("large_file.txt")
        });
        let large_file_task = message_editor.update(cx, |editor, cx| {
            editor.mention_set().update(cx, |set, cx| {
                set.confirm_mention_for_file(large_file_abs_path, true, cx)
            })
        });

        let large_file_mention = large_file_task.await.unwrap();
        match large_file_mention {
            Mention::Text { content, .. } => {
                // Should contain some of the content but not all of it
                assert!(
                    content.contains(LINE),
                    "Should contain some of the file content"
                );
                assert!(
                    !content.contains(&LINE.repeat(100)),
                    "Should not contain the full file"
                );
                // Should be much smaller than original
                assert!(
                    content.len() < large_content.len() / 10,
                    "Should be significantly truncated"
                );
            }
            _ => panic!("Expected Text mention for large file"),
        }

        // Test small file mention
        // Get the absolute path using the project's worktree
        let small_file_abs_path = project.read_with(cx, |project, cx| {
            let worktree = project.worktrees(cx).next().unwrap();
            let worktree_root = worktree.read(cx).abs_path();
            worktree_root.join("small_file.txt")
        });
        let small_file_task = message_editor.update(cx, |editor, cx| {
            editor.mention_set().update(cx, |set, cx| {
                set.confirm_mention_for_file(small_file_abs_path, true, cx)
            })
        });

        let small_file_mention = small_file_task.await.unwrap();
        match small_file_mention {
            Mention::Text { content, .. } => {
                // Should contain the full actual content
                assert_eq!(content, small_content);
            }
            _ => panic!("Expected Text mention for small file"),
        }
    }

    #[gpui::test]
    async fn test_insert_thread_summary(cx: &mut TestAppContext) {
        init_test(cx);
        cx.update(LanguageModelRegistry::test);

        let fs = FakeFs::new(cx.executor());
        fs.insert_tree("/project", json!({"file": ""})).await;
        let project = Project::test(fs, [Path::new(path!("/project"))], cx).await;

        let (workspace, cx) =
            cx.add_window_view(|window, cx| Workspace::test_new(project.clone(), window, cx));

        let text_thread_store = cx.new(|cx| TextThreadStore::fake(project.clone(), cx));
        let history_store = cx.new(|cx| HistoryStore::new(text_thread_store, cx));

        // Create a thread metadata to insert as summary
        let thread_metadata = agent::DbThreadMetadata {
            id: acp::SessionId("thread-123".into()),
            title: "Previous Conversation".into(),
            updated_at: chrono::Utc::now(),
        };

        let message_editor = cx.update(|window, cx| {
            cx.new(|cx| {
                let mut editor = MessageEditor::new(
                    workspace.downgrade(),
                    project.clone(),
                    history_store.clone(),
                    None,
                    Default::default(),
                    Default::default(),
                    "Test Agent".into(),
                    "Test",
                    EditorMode::AutoHeight {
                        min_lines: 1,
                        max_lines: None,
                    },
                    window,
                    cx,
                );
                editor.insert_thread_summary(thread_metadata.clone(), window, cx);
                editor
            })
        });

        // Construct expected values for verification
        let expected_uri = MentionUri::Thread {
            id: thread_metadata.id.clone(),
            name: thread_metadata.title.to_string(),
        };
        let expected_link = format!("[@{}]({})", thread_metadata.title, expected_uri.to_uri());

        message_editor.read_with(cx, |editor, cx| {
            let text = editor.text(cx);

            assert!(
                text.contains(&expected_link),
                "Expected editor text to contain thread mention link.\nExpected substring: {}\nActual text: {}",
                expected_link,
                text
            );

            let mentions = editor.mention_set().read(cx).mentions();
            assert_eq!(
                mentions.len(),
                1,
                "Expected exactly one mention after inserting thread summary"
            );

            assert!(
                mentions.contains(&expected_uri),
                "Expected mentions to contain the thread URI"
            );
        });
    }

    #[gpui::test]
    async fn test_whitespace_trimming(cx: &mut TestAppContext) {
        init_test(cx);

        let fs = FakeFs::new(cx.executor());
        fs.insert_tree("/project", json!({"file.rs": "fn main() {}"}))
            .await;
        let project = Project::test(fs, [Path::new(path!("/project"))], cx).await;

        let (workspace, cx) =
            cx.add_window_view(|window, cx| Workspace::test_new(project.clone(), window, cx));

        let text_thread_store = cx.new(|cx| TextThreadStore::fake(project.clone(), cx));
        let history_store = cx.new(|cx| HistoryStore::new(text_thread_store, cx));

        let message_editor = cx.update(|window, cx| {
            cx.new(|cx| {
                MessageEditor::new(
                    workspace.downgrade(),
                    project.clone(),
                    history_store.clone(),
                    None,
                    Default::default(),
                    Default::default(),
                    "Test Agent".into(),
                    "Test",
                    EditorMode::AutoHeight {
                        min_lines: 1,
                        max_lines: None,
                    },
                    window,
                    cx,
                )
            })
        });
        let editor = message_editor.update(cx, |message_editor, _| message_editor.editor.clone());

        cx.run_until_parked();

        editor.update_in(cx, |editor, window, cx| {
            editor.set_text("  \u{A0}してhello world  ", window, cx);
        });

        let (content, _) = message_editor
            .update(cx, |message_editor, cx| message_editor.contents(false, cx))
            .await
            .unwrap();

        assert_eq!(
            content,
            vec![acp::ContentBlock::Text(acp::TextContent {
                text: "してhello world".into(),
                annotations: None,
                meta: None
            })]
        );
    }

    #[gpui::test]
    async fn test_editor_respects_embedded_context_capability(cx: &mut TestAppContext) {
        init_test(cx);

        let fs = FakeFs::new(cx.executor());

        let file_content = "fn main() { println!(\"Hello, world!\"); }\n";

        fs.insert_tree(
            "/project",
            json!({
                "src": {
                    "main.rs": file_content,
                }
            }),
        )
        .await;

        let project = Project::test(fs, [Path::new(path!("/project"))], cx).await;

        let (workspace, cx) =
            cx.add_window_view(|window, cx| Workspace::test_new(project.clone(), window, cx));

        let text_thread_store = cx.new(|cx| TextThreadStore::fake(project.clone(), cx));
        let history_store = cx.new(|cx| HistoryStore::new(text_thread_store, cx));

        let (message_editor, editor) = workspace.update_in(cx, |workspace, window, cx| {
            let workspace_handle = cx.weak_entity();
            let message_editor = cx.new(|cx| {
                MessageEditor::new(
                    workspace_handle,
                    project.clone(),
                    history_store.clone(),
                    None,
                    Default::default(),
                    Default::default(),
                    "Test Agent".into(),
                    "Test",
                    EditorMode::AutoHeight {
                        max_lines: None,
                        min_lines: 1,
                    },
                    window,
                    cx,
                )
            });
            workspace.active_pane().update(cx, |pane, cx| {
                pane.add_item(
                    Box::new(cx.new(|_| MessageEditorItem(message_editor.clone()))),
                    true,
                    true,
                    None,
                    window,
                    cx,
                );
            });
            message_editor.read(cx).focus_handle(cx).focus(window);
            let editor = message_editor.read(cx).editor().clone();
            (message_editor, editor)
        });

        cx.simulate_input("What is in @file main");

        editor.update_in(cx, |editor, window, cx| {
            assert!(editor.has_visible_completions_menu());
            assert_eq!(editor.text(cx), "What is in @file main");
            editor.confirm_completion(&editor::actions::ConfirmCompletion::default(), window, cx);
        });

        let content = message_editor
            .update(cx, |editor, cx| editor.contents(false, cx))
            .await
            .unwrap()
            .0;

        let main_rs_uri = if cfg!(windows) {
            "file:///C:/project/src/main.rs".to_string()
        } else {
            "file:///project/src/main.rs".to_string()
        };

        // When embedded context is `false` we should get a resource link
        pretty_assertions::assert_eq!(
            content,
            vec![
                acp::ContentBlock::Text(acp::TextContent {
                    text: "What is in ".to_string(),
                    annotations: None,
                    meta: None
                }),
                acp::ContentBlock::ResourceLink(acp::ResourceLink {
                    uri: main_rs_uri.clone(),
                    name: "main.rs".to_string(),
                    annotations: None,
                    meta: None,
                    description: None,
                    mime_type: None,
                    size: None,
                    title: None,
                })
            ]
        );

        message_editor.update(cx, |editor, _cx| {
            editor.prompt_capabilities.replace(acp::PromptCapabilities {
                embedded_context: true,
                ..Default::default()
            })
        });

        let content = message_editor
            .update(cx, |editor, cx| editor.contents(false, cx))
            .await
            .unwrap()
            .0;

        // When embedded context is `true` we should get a resource
        pretty_assertions::assert_eq!(
            content,
            vec![
                acp::ContentBlock::Text(acp::TextContent {
                    text: "What is in ".to_string(),
                    annotations: None,
                    meta: None
                }),
                acp::ContentBlock::Resource(acp::EmbeddedResource {
                    resource: acp::EmbeddedResourceResource::TextResourceContents(
                        acp::TextResourceContents {
                            text: file_content.to_string(),
                            uri: main_rs_uri,
                            mime_type: None,
                            meta: None
                        }
                    ),
                    annotations: None,
                    meta: None
                })
            ]
        );
    }

    #[gpui::test]
    async fn test_autoscroll_after_insert_selections(cx: &mut TestAppContext) {
        init_test(cx);

        let app_state = cx.update(AppState::test);

        cx.update(|cx| {
            editor::init(cx);
            workspace::init(app_state.clone(), cx);
        });

        app_state
            .fs
            .as_fake()
            .insert_tree(
                path!("/dir"),
                json!({
                    "test.txt": "line1\nline2\nline3\nline4\nline5\n",
                }),
            )
            .await;

        let project = Project::test(app_state.fs.clone(), [path!("/dir").as_ref()], cx).await;
        let window = cx.add_window(|window, cx| Workspace::test_new(project.clone(), window, cx));
        let workspace = window.root(cx).unwrap();

        let worktree = project.update(cx, |project, cx| {
            let mut worktrees = project.worktrees(cx).collect::<Vec<_>>();
            assert_eq!(worktrees.len(), 1);
            worktrees.pop().unwrap()
        });
        let worktree_id = worktree.read_with(cx, |worktree, _| worktree.id());

        let mut cx = VisualTestContext::from_window(*window, cx);

        // Open a regular editor with the created file, and select a portion of
        // the text that will be used for the selections that are meant to be
        // inserted in the agent panel.
        let editor = workspace
            .update_in(&mut cx, |workspace, window, cx| {
                workspace.open_path(
                    ProjectPath {
                        worktree_id,
                        path: rel_path("test.txt").into(),
                    },
                    None,
                    false,
                    window,
                    cx,
                )
            })
            .await
            .unwrap()
            .downcast::<Editor>()
            .unwrap();

        editor.update_in(&mut cx, |editor, window, cx| {
            editor.change_selections(Default::default(), window, cx, |selections| {
                selections.select_ranges([Point::new(0, 0)..Point::new(0, 5)]);
            });
        });

        let text_thread_store = cx.new(|cx| TextThreadStore::fake(project.clone(), cx));
        let history_store = cx.new(|cx| HistoryStore::new(text_thread_store, cx));

        // Create a new `MessageEditor`. The `EditorMode::full()` has to be used
        // to ensure we have a fixed viewport, so we can eventually actually
        // place the cursor outside of the visible area.
        let message_editor = workspace.update_in(&mut cx, |workspace, window, cx| {
            let workspace_handle = cx.weak_entity();
            let message_editor = cx.new(|cx| {
                MessageEditor::new(
                    workspace_handle,
                    project.clone(),
                    history_store.clone(),
                    None,
                    Default::default(),
                    Default::default(),
                    "Test Agent".into(),
                    "Test",
                    EditorMode::full(),
                    window,
                    cx,
                )
            });
            workspace.active_pane().update(cx, |pane, cx| {
                pane.add_item(
                    Box::new(cx.new(|_| MessageEditorItem(message_editor.clone()))),
                    true,
                    true,
                    None,
                    window,
                    cx,
                );
            });

            message_editor
        });

        message_editor.update_in(&mut cx, |message_editor, window, cx| {
            message_editor.editor.update(cx, |editor, cx| {
                // Update the Agent Panel's Message Editor text to have 100
                // lines, ensuring that the cursor is set at line 90 and that we
                // then scroll all the way to the top, so the cursor's position
                // remains off screen.
                let mut lines = String::new();
                for _ in 1..=100 {
                    lines.push_str(&"Another line in the agent panel's message editor\n");
                }
                editor.set_text(lines.as_str(), window, cx);
                editor.change_selections(Default::default(), window, cx, |selections| {
                    selections.select_ranges([Point::new(90, 0)..Point::new(90, 0)]);
                });
                editor.set_scroll_position(gpui::Point::new(0., 0.), window, cx);
            });
        });

        cx.run_until_parked();

        // Before proceeding, let's assert that the cursor is indeed off screen,
        // otherwise the rest of the test doesn't make sense.
        message_editor.update_in(&mut cx, |message_editor, window, cx| {
            message_editor.editor.update(cx, |editor, cx| {
                let snapshot = editor.snapshot(window, cx);
                let cursor_row = editor.selections.newest::<Point>(&snapshot).head().row;
                let scroll_top = snapshot.scroll_position().y as u32;
                let visible_lines = editor.visible_line_count().unwrap() as u32;
                let visible_range = scroll_top..(scroll_top + visible_lines);

                assert!(!visible_range.contains(&cursor_row));
            })
        });

        // Now let's insert the selection in the Agent Panel's editor and
        // confirm that, after the insertion, the cursor is now in the visible
        // range.
        message_editor.update_in(&mut cx, |message_editor, window, cx| {
            message_editor.insert_selections(window, cx);
        });

        cx.run_until_parked();

        message_editor.update_in(&mut cx, |message_editor, window, cx| {
            message_editor.editor.update(cx, |editor, cx| {
                let snapshot = editor.snapshot(window, cx);
                let cursor_row = editor.selections.newest::<Point>(&snapshot).head().row;
                let scroll_top = snapshot.scroll_position().y as u32;
                let visible_lines = editor.visible_line_count().unwrap() as u32;
                let visible_range = scroll_top..(scroll_top + visible_lines);

                assert!(visible_range.contains(&cursor_row));
            })
        });
    }
}<|MERGE_RESOLUTION|>--- conflicted
+++ resolved
@@ -4,9 +4,7 @@
         PromptCompletionProvider, PromptCompletionProviderDelegate, PromptContextAction,
         PromptContextType, SlashCommandCompletion,
     },
-    mention_set::{
-        Mention, MentionImage, MentionSet, insert_crease_for_mention, insert_pasted_images,
-    },
+    mention_set::{Mention, MentionImage, MentionSet, insert_crease_for_mention},
 };
 use acp_thread::MentionUri;
 use agent::HistoryStore;
@@ -14,23 +12,9 @@
 use anyhow::{Result, anyhow};
 use collections::HashSet;
 use editor::{
-<<<<<<< HEAD
     Addon, AnchorRangeExt, ContextMenuOptions, ContextMenuPlacement, Editor, EditorElement,
-    EditorEvent, EditorMode, EditorStyle, Inlay, MultiBuffer, ToOffset, actions::Paste,
-    code_context_menus::CodeContextMenu, scroll::Autoscroll,
-=======
-    Addon, Anchor, AnchorRangeExt, ContextMenuOptions, ContextMenuPlacement, Editor, EditorElement,
-    EditorEvent, EditorMode, EditorSnapshot, EditorStyle, ExcerptId, FoldPlaceholder, Inlay,
-    MultiBuffer, MultiBufferOffset, ToOffset,
-    actions::Paste,
-    code_context_menus::CodeContextMenu,
-    display_map::{Crease, CreaseId, FoldId},
-    scroll::Autoscroll,
-};
-use futures::{
-    FutureExt as _,
-    future::{Shared, join_all},
->>>>>>> b41eb3cd
+    EditorEvent, EditorMode, EditorStyle, Inlay, MultiBuffer, MultiBufferOffset, ToOffset,
+    actions::Paste, code_context_menus::CodeContextMenu, scroll::Autoscroll,
 };
 use futures::{FutureExt as _, future::join_all};
 use gpui::{
@@ -39,6 +23,7 @@
 };
 use itertools::Either;
 use language::{Buffer, Language, language_settings::InlayHintKind};
+use language_model::LanguageModelImage;
 use project::{CompletionIntent, InlayHint, InlayHintLabel, InlayId, Project, Worktree};
 use prompt_store::PromptStore;
 use rope::Point;
@@ -47,7 +32,7 @@
 use theme::ThemeSettings;
 use ui::prelude::*;
 use util::{ResultExt, debug_panic};
-use workspace::{CollaboratorId, Workspace};
+use workspace::{CollaboratorId, Workspace, notifications::NotifyResultExt as _};
 use zed_actions::agent::Chat;
 
 pub struct MessageEditor {
@@ -327,394 +312,9 @@
             .is_some_and(|menu| matches!(menu, CodeContextMenu::Completions(_)) && menu.visible())
     }
 
-<<<<<<< HEAD
     #[cfg(test)]
     pub fn mention_set(&self) -> &Entity<MentionSet> {
         &self.mention_set
-=======
-    pub fn mentions(&self) -> HashSet<MentionUri> {
-        self.mention_set
-            .mentions
-            .values()
-            .map(|(uri, _)| uri.clone())
-            .collect()
-    }
-
-    pub fn confirm_mention_completion(
-        &mut self,
-        crease_text: SharedString,
-        start: text::Anchor,
-        content_len: usize,
-        mention_uri: MentionUri,
-        window: &mut Window,
-        cx: &mut Context<Self>,
-    ) -> Task<()> {
-        let snapshot = self
-            .editor
-            .update(cx, |editor, cx| editor.snapshot(window, cx));
-        let Some(start_anchor) = snapshot.buffer_snapshot().as_singleton_anchor(start) else {
-            return Task::ready(());
-        };
-        let excerpt_id = start_anchor.excerpt_id;
-        let end_anchor = snapshot.buffer_snapshot().anchor_before(
-            start_anchor.to_offset(&snapshot.buffer_snapshot()) + content_len + 1usize,
-        );
-
-        let crease = if let MentionUri::File { abs_path } = &mention_uri
-            && let Some(extension) = abs_path.extension()
-            && let Some(extension) = extension.to_str()
-            && Img::extensions().contains(&extension)
-            && !extension.contains("svg")
-        {
-            let Some(project_path) = self
-                .project
-                .read(cx)
-                .project_path_for_absolute_path(&abs_path, cx)
-            else {
-                log::error!("project path not found");
-                return Task::ready(());
-            };
-            let image = self
-                .project
-                .update(cx, |project, cx| project.open_image(project_path, cx));
-            let image = cx
-                .spawn(async move |_, cx| {
-                    let image = image.await.map_err(|e| e.to_string())?;
-                    let image = image
-                        .update(cx, |image, _| image.image.clone())
-                        .map_err(|e| e.to_string())?;
-                    Ok(image)
-                })
-                .shared();
-            insert_crease_for_mention(
-                excerpt_id,
-                start,
-                content_len,
-                mention_uri.name().into(),
-                IconName::Image.path().into(),
-                Some(image),
-                self.editor.clone(),
-                window,
-                cx,
-            )
-        } else {
-            insert_crease_for_mention(
-                excerpt_id,
-                start,
-                content_len,
-                crease_text,
-                mention_uri.icon_path(cx),
-                None,
-                self.editor.clone(),
-                window,
-                cx,
-            )
-        };
-        let Some((crease_id, tx)) = crease else {
-            return Task::ready(());
-        };
-
-        let task = match mention_uri.clone() {
-            MentionUri::Fetch { url } => self.confirm_mention_for_fetch(url, cx),
-            MentionUri::Directory { .. } => Task::ready(Ok(Mention::Link)),
-            MentionUri::Thread { id, .. } => self.confirm_mention_for_thread(id, cx),
-            MentionUri::TextThread { path, .. } => self.confirm_mention_for_text_thread(path, cx),
-            MentionUri::File { abs_path } => self.confirm_mention_for_file(abs_path, cx),
-            MentionUri::Symbol {
-                abs_path,
-                line_range,
-                ..
-            } => self.confirm_mention_for_symbol(abs_path, line_range, cx),
-            MentionUri::Rule { id, .. } => self.confirm_mention_for_rule(id, cx),
-            MentionUri::PastedImage => {
-                debug_panic!("pasted image URI should not be included in completions");
-                Task::ready(Err(anyhow!(
-                    "pasted imaged URI should not be included in completions"
-                )))
-            }
-            MentionUri::Selection { .. } => {
-                debug_panic!("unexpected selection URI");
-                Task::ready(Err(anyhow!("unexpected selection URI")))
-            }
-        };
-        let task = cx
-            .spawn(async move |_, _| task.await.map_err(|e| e.to_string()))
-            .shared();
-        self.mention_set
-            .mentions
-            .insert(crease_id, (mention_uri, task.clone()));
-
-        // Notify the user if we failed to load the mentioned context
-        cx.spawn_in(window, async move |this, cx| {
-            let result = task.await.notify_async_err(cx);
-            drop(tx);
-            if result.is_none() {
-                this.update(cx, |this, cx| {
-                    this.editor.update(cx, |editor, cx| {
-                        // Remove mention
-                        editor.edit([(start_anchor..end_anchor, "")], cx);
-                    });
-                    this.mention_set.mentions.remove(&crease_id);
-                })
-                .ok();
-            }
-        })
-    }
-
-    fn confirm_mention_for_file(
-        &mut self,
-        abs_path: PathBuf,
-        cx: &mut Context<Self>,
-    ) -> Task<Result<Mention>> {
-        let Some(project_path) = self
-            .project
-            .read(cx)
-            .project_path_for_absolute_path(&abs_path, cx)
-        else {
-            return Task::ready(Err(anyhow!("project path not found")));
-        };
-        let extension = abs_path
-            .extension()
-            .and_then(OsStr::to_str)
-            .unwrap_or_default();
-
-        if Img::extensions().contains(&extension) && !extension.contains("svg") {
-            if !self.prompt_capabilities.borrow().image {
-                return Task::ready(Err(anyhow!("This model does not support images yet")));
-            }
-            let task = self
-                .project
-                .update(cx, |project, cx| project.open_image(project_path, cx));
-            return cx.spawn(async move |_, cx| {
-                let image = task.await?;
-                let image = image.update(cx, |image, _| image.image.clone())?;
-                let format = image.format;
-                let image = cx
-                    .update(|cx| LanguageModelImage::from_image(image, cx))?
-                    .await;
-                if let Some(image) = image {
-                    Ok(Mention::Image(MentionImage {
-                        data: image.source,
-                        format,
-                    }))
-                } else {
-                    Err(anyhow!("Failed to convert image"))
-                }
-            });
-        }
-
-        let buffer = self
-            .project
-            .update(cx, |project, cx| project.open_buffer(project_path, cx));
-        cx.spawn(async move |_, cx| {
-            let buffer = buffer.await?;
-            let buffer_content = outline::get_buffer_content_or_outline(
-                buffer.clone(),
-                Some(&abs_path.to_string_lossy()),
-                &cx,
-            )
-            .await?;
-
-            Ok(Mention::Text {
-                content: buffer_content.text,
-                tracked_buffers: vec![buffer],
-            })
-        })
-    }
-
-    fn confirm_mention_for_fetch(
-        &mut self,
-        url: url::Url,
-        cx: &mut Context<Self>,
-    ) -> Task<Result<Mention>> {
-        let http_client = match self
-            .workspace
-            .update(cx, |workspace, _| workspace.client().http_client())
-        {
-            Ok(http_client) => http_client,
-            Err(e) => return Task::ready(Err(e)),
-        };
-        cx.background_executor().spawn(async move {
-            let content = fetch_url_content(http_client, url.to_string()).await?;
-            Ok(Mention::Text {
-                content,
-                tracked_buffers: Vec::new(),
-            })
-        })
-    }
-
-    fn confirm_mention_for_symbol(
-        &mut self,
-        abs_path: PathBuf,
-        line_range: RangeInclusive<u32>,
-        cx: &mut Context<Self>,
-    ) -> Task<Result<Mention>> {
-        let Some(project_path) = self
-            .project
-            .read(cx)
-            .project_path_for_absolute_path(&abs_path, cx)
-        else {
-            return Task::ready(Err(anyhow!("project path not found")));
-        };
-        let buffer = self
-            .project
-            .update(cx, |project, cx| project.open_buffer(project_path, cx));
-        cx.spawn(async move |_, cx| {
-            let buffer = buffer.await?;
-            let mention = buffer.update(cx, |buffer, cx| {
-                let start = Point::new(*line_range.start(), 0).min(buffer.max_point());
-                let end = Point::new(*line_range.end() + 1, 0).min(buffer.max_point());
-                let content = buffer.text_for_range(start..end).collect();
-                Mention::Text {
-                    content,
-                    tracked_buffers: vec![cx.entity()],
-                }
-            })?;
-            anyhow::Ok(mention)
-        })
-    }
-
-    fn confirm_mention_for_rule(
-        &mut self,
-        id: PromptId,
-        cx: &mut Context<Self>,
-    ) -> Task<Result<Mention>> {
-        let Some(prompt_store) = self.prompt_store.clone() else {
-            return Task::ready(Err(anyhow!("missing prompt store")));
-        };
-        let prompt = prompt_store.read(cx).load(id, cx);
-        cx.spawn(async move |_, _| {
-            let prompt = prompt.await?;
-            Ok(Mention::Text {
-                content: prompt,
-                tracked_buffers: Vec::new(),
-            })
-        })
-    }
-
-    pub fn confirm_mention_for_selection(
-        &mut self,
-        source_range: Range<text::Anchor>,
-        selections: Vec<(Entity<Buffer>, Range<text::Anchor>, Range<usize>)>,
-        window: &mut Window,
-        cx: &mut Context<Self>,
-    ) {
-        let snapshot = self.editor.read(cx).buffer().read(cx).snapshot(cx);
-        let Some(start) = snapshot.as_singleton_anchor(source_range.start) else {
-            return;
-        };
-
-        let offset = start.to_offset(&snapshot);
-
-        for (buffer, selection_range, range_to_fold) in selections {
-            let range = snapshot.anchor_after(offset + range_to_fold.start)
-                ..snapshot.anchor_after(offset + range_to_fold.end);
-
-            let abs_path = buffer
-                .read(cx)
-                .project_path(cx)
-                .and_then(|project_path| self.project.read(cx).absolute_path(&project_path, cx));
-            let snapshot = buffer.read(cx).snapshot();
-
-            let text = snapshot
-                .text_for_range(selection_range.clone())
-                .collect::<String>();
-            let point_range = selection_range.to_point(&snapshot);
-            let line_range = point_range.start.row..=point_range.end.row;
-
-            let uri = MentionUri::Selection {
-                abs_path: abs_path.clone(),
-                line_range: line_range.clone(),
-            };
-            let crease = crate::context_picker::crease_for_mention(
-                selection_name(abs_path.as_deref(), &line_range).into(),
-                uri.icon_path(cx),
-                range,
-                self.editor.downgrade(),
-            );
-
-            let crease_id = self.editor.update(cx, |editor, cx| {
-                let crease_ids = editor.insert_creases(vec![crease.clone()], cx);
-                editor.fold_creases(vec![crease], false, window, cx);
-                crease_ids.first().copied().unwrap()
-            });
-
-            self.mention_set.mentions.insert(
-                crease_id,
-                (
-                    uri,
-                    Task::ready(Ok(Mention::Text {
-                        content: text,
-                        tracked_buffers: vec![buffer],
-                    }))
-                    .shared(),
-                ),
-            );
-        }
-
-        // Take this explanation with a grain of salt but, with creases being
-        // inserted, GPUI's recomputes the editor layout in the next frames, so
-        // directly calling `editor.request_autoscroll` wouldn't work as
-        // expected. We're leveraging `cx.on_next_frame` to wait 2 frames and
-        // ensure that the layout has been recalculated so that the autoscroll
-        // request actually shows the cursor's new position.
-        let editor = self.editor.clone();
-        cx.on_next_frame(window, move |_, window, cx| {
-            cx.on_next_frame(window, move |_, _, cx| {
-                editor.update(cx, |editor, cx| {
-                    editor.request_autoscroll(Autoscroll::fit(), cx)
-                });
-            });
-        });
-    }
-
-    fn confirm_mention_for_thread(
-        &mut self,
-        id: acp::SessionId,
-        cx: &mut Context<Self>,
-    ) -> Task<Result<Mention>> {
-        let server = Rc::new(agent::NativeAgentServer::new(
-            self.project.read(cx).fs().clone(),
-            self.history_store.clone(),
-        ));
-        let delegate = AgentServerDelegate::new(
-            self.project.read(cx).agent_server_store().clone(),
-            self.project.clone(),
-            None,
-            None,
-        );
-        let connection = server.connect(None, delegate, cx);
-        cx.spawn(async move |_, cx| {
-            let (agent, _) = connection.await?;
-            let agent = agent.downcast::<agent::NativeAgentConnection>().unwrap();
-            let summary = agent
-                .0
-                .update(cx, |agent, cx| agent.thread_summary(id, cx))?
-                .await?;
-            anyhow::Ok(Mention::Text {
-                content: summary.to_string(),
-                tracked_buffers: Vec::new(),
-            })
-        })
-    }
-
-    fn confirm_mention_for_text_thread(
-        &mut self,
-        path: PathBuf,
-        cx: &mut Context<Self>,
-    ) -> Task<Result<Mention>> {
-        let text_thread_task = self.history_store.update(cx, |store, cx| {
-            store.load_text_thread(path.as_path().into(), cx)
-        });
-        cx.spawn(async move |_, cx| {
-            let text_thread = text_thread_task.await?;
-            let xml = text_thread.update(cx, |text_thread, cx| text_thread.to_xml(cx))?;
-            Ok(Mention::Text {
-                content: xml,
-                tracked_buffers: Vec::new(),
-            })
-        })
->>>>>>> b41eb3cd
     }
 
     fn validate_slash_commands(
@@ -1010,20 +610,6 @@
                 );
             }
 
-<<<<<<< HEAD
-        if images.is_empty() {
-            return;
-        }
-        cx.stop_propagation();
-
-        insert_pasted_images(
-            images,
-            self.editor.clone(),
-            self.mention_set.clone(),
-            window,
-            cx,
-        );
-=======
             if images.is_empty() {
                 return;
             }
@@ -1104,10 +690,10 @@
                     })
                     .shared();
 
-                this.update(cx, |this, _| {
-                    this.mention_set
-                        .mentions
-                        .insert(crease_id, (MentionUri::PastedImage, task.clone()))
+                this.update(cx, |this, cx| {
+                    this.mention_set.update(cx, |mention_set, _cx| {
+                        mention_set.insert_mention(crease_id, MentionUri::PastedImage, task.clone())
+                    });
                 })
                 .ok();
 
@@ -1116,14 +702,15 @@
                         this.editor.update(cx, |editor, cx| {
                             editor.edit([(start_anchor..end_anchor, "")], cx);
                         });
-                        this.mention_set.mentions.remove(&crease_id);
+                        this.mention_set.update(cx, |mention_set, _cx| {
+                            mention_set.remove_mention(&crease_id)
+                        });
                     })
                     .ok();
                 }
             }
         })
         .detach();
->>>>>>> b41eb3cd
     }
 
     pub fn insert_dragged_files(
