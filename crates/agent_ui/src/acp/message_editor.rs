use crate::{
    acp::completion_provider::{ContextPickerCompletionProvider, MentionImage, MentionSet},
    context_picker::fetch_context_picker::fetch_url_content,
};
use acp_thread::{MentionUri, selection_name};
use agent::{TextThreadStore, ThreadId, ThreadStore};
use agent_client_protocol as acp;
use anyhow::Result;
use collections::HashSet;
use editor::{
    Anchor, AnchorRangeExt, ContextMenuOptions, ContextMenuPlacement, Editor, EditorElement,
    EditorMode, EditorStyle, ExcerptId, FoldPlaceholder, MultiBuffer, ToOffset,
    actions::Paste,
    display_map::{Crease, CreaseId, FoldId},
};
use futures::{FutureExt as _, TryFutureExt as _};
use gpui::{
    AppContext, ClipboardEntry, Context, Entity, EventEmitter, FocusHandle, Focusable, Image,
    ImageFormat, Img, Task, TextStyle, WeakEntity,
};
use language::{Buffer, Language};
use language_model::LanguageModelImage;
use project::{CompletionIntent, Project};
use settings::Settings;
use std::{
    ffi::OsStr,
    fmt::Write,
    ops::Range,
    path::{Path, PathBuf},
    rc::Rc,
    sync::Arc,
};
use text::OffsetRangeExt;
use theme::ThemeSettings;
use ui::{
    ActiveTheme, AnyElement, App, ButtonCommon, ButtonLike, ButtonStyle, Color, Icon, IconName,
    IconSize, InteractiveElement, IntoElement, Label, LabelCommon, LabelSize, ParentElement,
    Render, SelectableButton, SharedString, Styled, TextSize, TintColor, Toggleable, Window, div,
    h_flex,
};
use util::ResultExt;
use workspace::{Workspace, notifications::NotifyResultExt as _};
use zed_actions::agent::Chat;

use super::completion_provider::Mention;

pub struct MessageEditor {
    mention_set: MentionSet,
    editor: Entity<Editor>,
    project: Entity<Project>,
    workspace: WeakEntity<Workspace>,
    thread_store: Entity<ThreadStore>,
    text_thread_store: Entity<TextThreadStore>,
}

#[derive(Clone, Copy)]
pub enum MessageEditorEvent {
    Send,
    Cancel,
    Focus,
}

impl EventEmitter<MessageEditorEvent> for MessageEditor {}

impl MessageEditor {
    pub fn new(
        workspace: WeakEntity<Workspace>,
        project: Entity<Project>,
        thread_store: Entity<ThreadStore>,
        text_thread_store: Entity<TextThreadStore>,
        mode: EditorMode,
        window: &mut Window,
        cx: &mut Context<Self>,
    ) -> Self {
        let language = Language::new(
            language::LanguageConfig {
                completion_query_characters: HashSet::from_iter(['.', '-', '_', '@']),
                ..Default::default()
            },
            None,
        );
        let completion_provider = ContextPickerCompletionProvider::new(
            workspace.clone(),
            thread_store.downgrade(),
            text_thread_store.downgrade(),
            cx.weak_entity(),
        );
        let mention_set = MentionSet::default();
        let editor = cx.new(|cx| {
            let buffer = cx.new(|cx| Buffer::local("", cx).with_language(Arc::new(language), cx));
            let buffer = cx.new(|cx| MultiBuffer::singleton(buffer, cx));

            let mut editor = Editor::new(mode, buffer, None, window, cx);
            editor.set_placeholder_text("Message the agent － @ to include files", cx);
            editor.set_show_indent_guides(false, cx);
            editor.set_soft_wrap();
            editor.set_use_modal_editing(true);
            editor.set_completion_provider(Some(Rc::new(completion_provider)));
            editor.set_context_menu_options(ContextMenuOptions {
                min_entries_visible: 12,
                max_entries_visible: 12,
                placement: Some(ContextMenuPlacement::Above),
            });
            editor
        });

        cx.on_focus(&editor.focus_handle(cx), window, |_, _, cx| {
            cx.emit(MessageEditorEvent::Focus)
        })
        .detach();

        Self {
            editor,
            project,
            mention_set,
            thread_store,
            text_thread_store,
            workspace,
        }
    }

    #[cfg(test)]
    pub(crate) fn editor(&self) -> &Entity<Editor> {
        &self.editor
    }

    #[cfg(test)]
    pub(crate) fn mention_set(&mut self) -> &mut MentionSet {
        &mut self.mention_set
    }

    pub fn is_empty(&self, cx: &App) -> bool {
        self.editor.read(cx).is_empty(cx)
    }

    pub fn mentioned_path_and_threads(&self) -> (HashSet<PathBuf>, HashSet<ThreadId>) {
        let mut excluded_paths = HashSet::default();
        let mut excluded_threads = HashSet::default();

        for uri in self.mention_set.uri_by_crease_id.values() {
            match uri {
                MentionUri::File { abs_path, .. } => {
                    excluded_paths.insert(abs_path.clone());
                }
                MentionUri::Thread { id, .. } => {
                    excluded_threads.insert(id.clone());
                }
                _ => {}
            }
        }

        (excluded_paths, excluded_threads)
    }

    pub fn confirm_completion(
        &mut self,
        crease_text: SharedString,
        start: text::Anchor,
        content_len: usize,
        mention_uri: MentionUri,
        window: &mut Window,
        cx: &mut Context<Self>,
    ) {
        let snapshot = self
            .editor
            .update(cx, |editor, cx| editor.snapshot(window, cx));
        let Some((excerpt_id, _, _)) = snapshot.buffer_snapshot.as_singleton() else {
            return;
        };
        let Some(anchor) = snapshot
            .buffer_snapshot
            .anchor_in_excerpt(*excerpt_id, start)
        else {
            return;
        };

        let Some(crease_id) = crate::context_picker::insert_crease_for_mention(
            *excerpt_id,
            start,
            content_len,
            crease_text.clone(),
            mention_uri.icon_path(cx),
            self.editor.clone(),
            window,
            cx,
        ) else {
            return;
        };
        self.mention_set.insert_uri(crease_id, mention_uri.clone());

        match mention_uri {
            MentionUri::Fetch { url } => {
                self.confirm_mention_for_fetch(crease_id, anchor, url, window, cx);
            }
            MentionUri::File {
                abs_path,
                is_directory,
            } => {
                self.confirm_mention_for_file(
                    crease_id,
                    anchor,
                    abs_path,
                    is_directory,
                    window,
                    cx,
                );
            }
            MentionUri::Symbol { .. }
            | MentionUri::Thread { .. }
            | MentionUri::TextThread { .. }
            | MentionUri::Rule { .. }
            | MentionUri::Selection { .. } => {}
        }
    }

    fn confirm_mention_for_file(
        &mut self,
        crease_id: CreaseId,
        anchor: Anchor,
        abs_path: PathBuf,
        _is_directory: bool,
        window: &mut Window,
        cx: &mut Context<Self>,
    ) {
        let extension = abs_path
            .extension()
            .and_then(OsStr::to_str)
            .unwrap_or_default();
        let project = self.project.clone();
        let Some(project_path) = project
            .read(cx)
            .project_path_for_absolute_path(&abs_path, cx)
        else {
            return;
        };

        if Img::extensions().contains(&extension) && !extension.contains("svg") {
            let image = cx.spawn(async move |_, cx| {
                let image = project
                    .update(cx, |project, cx| project.open_image(project_path, cx))?
                    .await?;
                image.read_with(cx, |image, _cx| image.image.clone())
            });
            self.confirm_mention_for_image(crease_id, anchor, Some(abs_path), image, window, cx);
        }
    }

    fn confirm_mention_for_fetch(
        &mut self,
        crease_id: CreaseId,
        anchor: Anchor,
        url: url::Url,
        window: &mut Window,
        cx: &mut Context<Self>,
    ) {
        let Some(http_client) = self
            .workspace
            .update(cx, |workspace, _cx| workspace.client().http_client())
            .ok()
        else {
            return;
        };

        let url_string = url.to_string();
        let fetch = cx
            .background_executor()
            .spawn(async move {
                fetch_url_content(http_client, url_string)
                    .map_err(|e| e.to_string())
                    .await
            })
            .shared();
        self.mention_set
            .add_fetch_result(url.clone(), fetch.clone());

        cx.spawn_in(window, async move |this, cx| {
            let fetch = fetch.await.notify_async_err(cx);
            this.update(cx, |this, cx| {
                let mention_uri = MentionUri::Fetch { url };
                if fetch.is_some() {
                    this.mention_set.insert_uri(crease_id, mention_uri.clone());
                } else {
                    // Remove crease if we failed to fetch
                    this.editor.update(cx, |editor, cx| {
                        editor.display_map.update(cx, |display_map, cx| {
                            display_map.unfold_intersecting(vec![anchor..anchor], true, cx);
                        });
                        editor.remove_creases([crease_id], cx);
                    });
                }
            })
            .ok();
        })
        .detach();
    }

    pub fn confirm_mention_for_selection(
        &mut self,
        source_range: Range<text::Anchor>,
        selections: Vec<(Entity<Buffer>, Range<text::Anchor>, Range<usize>)>,
        window: &mut Window,
        cx: &mut Context<Self>,
    ) {
        let snapshot = self.editor.read(cx).buffer().read(cx).snapshot(cx);
        let Some((&excerpt_id, _, _)) = snapshot.as_singleton() else {
            return;
        };
        let Some(start) = snapshot.anchor_in_excerpt(excerpt_id, source_range.start) else {
            return;
        };

        let offset = start.to_offset(&snapshot);

        for (buffer, selection_range, range_to_fold) in selections {
            let range = snapshot.anchor_after(offset + range_to_fold.start)
                ..snapshot.anchor_after(offset + range_to_fold.end);

            let path = buffer
                .read(cx)
                .file()
                .map_or(PathBuf::from("untitled"), |file| file.path().to_path_buf());
            let snapshot = buffer.read(cx).snapshot();

            let point_range = selection_range.to_point(&snapshot);
            let line_range = point_range.start.row..point_range.end.row;

            let uri = MentionUri::Selection {
                path: path.clone(),
                line_range: line_range.clone(),
            };
            let crease = crate::context_picker::crease_for_mention(
                selection_name(&path, &line_range).into(),
                uri.icon_path(cx),
                range,
                self.editor.downgrade(),
            );

            let crease_id = self.editor.update(cx, |editor, cx| {
                let crease_ids = editor.insert_creases(vec![crease.clone()], cx);
                editor.fold_creases(vec![crease], false, window, cx);
                crease_ids.first().copied().unwrap()
            });

            self.mention_set
                .insert_uri(crease_id, MentionUri::Selection { path, line_range });
        }
    }

    pub fn contents(
        &self,
        window: &mut Window,
        cx: &mut Context<Self>,
    ) -> Task<Result<Vec<acp::ContentBlock>>> {
        let contents = self.mention_set.contents(
            self.project.clone(),
            self.thread_store.clone(),
            self.text_thread_store.clone(),
            window,
            cx,
        );
        let editor = self.editor.clone();

        cx.spawn(async move |_, cx| {
            let contents = contents.await?;

            editor.update(cx, |editor, cx| {
                let mut ix = 0;
                let mut chunks: Vec<acp::ContentBlock> = Vec::new();
                let text = editor.text(cx);
                editor.display_map.update(cx, |map, cx| {
                    let snapshot = map.snapshot(cx);
                    for (crease_id, crease) in snapshot.crease_snapshot.creases() {
                        // Skip creases that have been edited out of the message buffer.
                        if !crease.range().start.is_valid(&snapshot.buffer_snapshot) {
                            continue;
                        }

                        let Some(mention) = contents.get(&crease_id) else {
                            continue;
                        };

                        let crease_range = crease.range().to_offset(&snapshot.buffer_snapshot);
                        if crease_range.start > ix {
                            chunks.push(text[ix..crease_range.start].into());
                        }
                        let chunk = match mention {
                            Mention::Text { uri, content } => {
                                acp::ContentBlock::Resource(acp::EmbeddedResource {
                                    annotations: None,
                                    resource: acp::EmbeddedResourceResource::TextResourceContents(
                                        acp::TextResourceContents {
                                            mime_type: None,
                                            text: content.clone(),
                                            uri: uri.to_uri().to_string(),
                                        },
                                    ),
                                })
                            }
                            Mention::Image(mention_image) => {
                                acp::ContentBlock::Image(acp::ImageContent {
                                    annotations: None,
                                    data: mention_image.data.to_string(),
                                    mime_type: mention_image.format.mime_type().into(),
                                    uri: mention_image
                                        .abs_path
                                        .as_ref()
                                        .map(|path| format!("file://{}", path.display())),
                                })
                            }
                        };
                        chunks.push(chunk);
                        ix = crease_range.end;
                    }

                    if ix < text.len() {
                        let last_chunk = text[ix..].trim_end();
                        if !last_chunk.is_empty() {
                            chunks.push(last_chunk.into());
                        }
                    }
                });

                chunks
            })
        })
    }

    pub fn clear(&mut self, window: &mut Window, cx: &mut Context<Self>) {
        self.editor.update(cx, |editor, cx| {
            editor.clear(window, cx);
            editor.remove_creases(self.mention_set.drain(), cx)
        });
    }

    fn send(&mut self, _: &Chat, _: &mut Window, cx: &mut Context<Self>) {
        cx.emit(MessageEditorEvent::Send)
    }

    fn cancel(&mut self, _: &editor::actions::Cancel, _: &mut Window, cx: &mut Context<Self>) {
        cx.emit(MessageEditorEvent::Cancel)
    }

    fn paste(&mut self, _: &Paste, window: &mut Window, cx: &mut Context<Self>) {
        let images = cx
            .read_from_clipboard()
            .map(|item| {
                item.into_entries()
                    .filter_map(|entry| {
                        if let ClipboardEntry::Image(image) = entry {
                            Some(image)
                        } else {
                            None
                        }
                    })
                    .collect::<Vec<_>>()
            })
            .unwrap_or_default();

        if images.is_empty() {
            return;
        }
        cx.stop_propagation();

        let replacement_text = "image";
        for image in images {
            let (excerpt_id, text_anchor, multibuffer_anchor) =
                self.editor.update(cx, |message_editor, cx| {
                    let snapshot = message_editor.snapshot(window, cx);
                    let (excerpt_id, _, buffer_snapshot) =
                        snapshot.buffer_snapshot.as_singleton().unwrap();

                    let text_anchor = buffer_snapshot.anchor_before(buffer_snapshot.len());
                    let multibuffer_anchor = snapshot
                        .buffer_snapshot
                        .anchor_in_excerpt(*excerpt_id, text_anchor);
                    message_editor.edit(
                        [(
                            multi_buffer::Anchor::max()..multi_buffer::Anchor::max(),
                            format!("{replacement_text} "),
                        )],
                        cx,
                    );
                    (*excerpt_id, text_anchor, multibuffer_anchor)
                });

            let content_len = replacement_text.len();
            let Some(anchor) = multibuffer_anchor else {
                return;
            };
            let Some(crease_id) = insert_crease_for_image(
                excerpt_id,
                text_anchor,
                content_len,
                None.clone(),
                self.editor.clone(),
                window,
                cx,
            ) else {
                return;
            };
            self.confirm_mention_for_image(
                crease_id,
                anchor,
                None,
                Task::ready(Ok(Arc::new(image))),
                window,
                cx,
            );
        }
    }

    pub fn insert_dragged_files(
        &self,
        paths: Vec<project::ProjectPath>,
        window: &mut Window,
        cx: &mut Context<Self>,
    ) {
        let buffer = self.editor.read(cx).buffer().clone();
        let Some(buffer) = buffer.read(cx).as_singleton() else {
            return;
        };
        for path in paths {
            let Some(entry) = self.project.read(cx).entry_for_path(&path, cx) else {
                continue;
            };
            let Some(abs_path) = self.project.read(cx).absolute_path(&path, cx) else {
                continue;
            };

            let anchor = buffer.update(cx, |buffer, _cx| buffer.anchor_before(buffer.len()));
            let path_prefix = abs_path
                .file_name()
                .unwrap_or(path.path.as_os_str())
                .display()
                .to_string();
            let Some(completion) = ContextPickerCompletionProvider::completion_for_path(
                path,
                &path_prefix,
                false,
                entry.is_dir(),
                anchor..anchor,
                cx.weak_entity(),
                self.project.clone(),
                cx,
            ) else {
                continue;
            };

            self.editor.update(cx, |message_editor, cx| {
                message_editor.edit(
                    [(
                        multi_buffer::Anchor::max()..multi_buffer::Anchor::max(),
                        completion.new_text,
                    )],
                    cx,
                );
            });
            if let Some(confirm) = completion.confirm.clone() {
                confirm(CompletionIntent::Complete, window, cx);
            }
        }
    }

<<<<<<< HEAD
    fn confirm_mention_for_image(
=======
    pub fn set_read_only(&mut self, read_only: bool, cx: &mut Context<Self>) {
        self.editor.update(cx, |message_editor, cx| {
            message_editor.set_read_only(read_only);
            cx.notify()
        })
    }

    fn insert_image(
>>>>>>> f3654036
        &mut self,
        crease_id: CreaseId,
        anchor: Anchor,
        abs_path: Option<PathBuf>,
        image: Task<Result<Arc<Image>>>,
        window: &mut Window,
        cx: &mut Context<Self>,
    ) {
        self.editor.update(cx, |_editor, cx| {
            let task = cx
                .spawn_in(window, async move |editor, cx| {
                    let image = image.await.map_err(|e| e.to_string())?;
                    let format = image.format;
                    let image = cx
                        .update(|_, cx| LanguageModelImage::from_image(image, cx))
                        .map_err(|e| e.to_string())?
                        .await;
                    if let Some(image) = image {
                        Ok(MentionImage {
                            abs_path,
                            data: image.source,
                            format,
                        })
                    } else {
                        editor
                            .update(cx, |editor, cx| {
                                editor.display_map.update(cx, |display_map, cx| {
                                    display_map.unfold_intersecting(vec![anchor..anchor], true, cx);
                                });
                                editor.remove_creases([crease_id], cx);
                            })
                            .ok();
                        Err("Failed to convert image".to_string())
                    }
                })
                .shared();

            cx.spawn_in(window, {
                let task = task.clone();
                async move |_, cx| task.clone().await.notify_async_err(cx)
            })
            .detach();

            self.mention_set.insert_image(crease_id, task);
        });
    }

    pub fn set_mode(&mut self, mode: EditorMode, cx: &mut Context<Self>) {
        self.editor.update(cx, |editor, cx| {
            editor.set_mode(mode);
            cx.notify()
        });
    }

    pub fn set_message(
        &mut self,
        message: Vec<acp::ContentBlock>,
        window: &mut Window,
        cx: &mut Context<Self>,
    ) {
        self.clear(window, cx);

        let mut text = String::new();
        let mut mentions = Vec::new();
        let mut images = Vec::new();

        for chunk in message {
            match chunk {
                acp::ContentBlock::Text(text_content) => {
                    text.push_str(&text_content.text);
                }
                acp::ContentBlock::Resource(acp::EmbeddedResource {
                    resource: acp::EmbeddedResourceResource::TextResourceContents(resource),
                    ..
                }) => {
                    if let Some(mention_uri) = MentionUri::parse(&resource.uri).log_err() {
                        let start = text.len();
                        write!(&mut text, "{}", mention_uri.as_link()).ok();
                        let end = text.len();
                        mentions.push((start..end, mention_uri));
                    }
                }
                acp::ContentBlock::Image(content) => {
                    let start = text.len();
                    text.push_str("image");
                    let end = text.len();
                    images.push((start..end, content));
                }
                acp::ContentBlock::Audio(_)
                | acp::ContentBlock::Resource(_)
                | acp::ContentBlock::ResourceLink(_) => {}
            }
        }

        let snapshot = self.editor.update(cx, |editor, cx| {
            editor.set_text(text, window, cx);
            editor.buffer().read(cx).snapshot(cx)
        });

        for (range, mention_uri) in mentions {
            let anchor = snapshot.anchor_before(range.start);
            let crease_id = crate::context_picker::insert_crease_for_mention(
                anchor.excerpt_id,
                anchor.text_anchor,
                range.end - range.start,
                mention_uri.name().into(),
                mention_uri.icon_path(cx),
                self.editor.clone(),
                window,
                cx,
            );

            if let Some(crease_id) = crease_id {
                self.mention_set.insert_uri(crease_id, mention_uri);
            }
        }
        for (range, content) in images {
            let Some(format) = ImageFormat::from_mime_type(&content.mime_type) else {
                continue;
            };
            let anchor = snapshot.anchor_before(range.start);
            let abs_path = content
                .uri
                .as_ref()
                .and_then(|uri| uri.strip_prefix("file://").map(|s| Path::new(s).into()));

            let name = content
                .uri
                .as_ref()
                .and_then(|uri| {
                    uri.strip_prefix("file://")
                        .and_then(|path| Path::new(path).file_name())
                })
                .map(|name| name.to_string_lossy().to_string())
                .unwrap_or("Image".to_owned());
            let crease_id = crate::context_picker::insert_crease_for_mention(
                anchor.excerpt_id,
                anchor.text_anchor,
                range.end - range.start,
                name.into(),
                IconName::Image.path().into(),
                self.editor.clone(),
                window,
                cx,
            );
            let data: SharedString = content.data.to_string().into();

            if let Some(crease_id) = crease_id {
                self.mention_set.insert_image(
                    crease_id,
                    Task::ready(Ok(MentionImage {
                        abs_path,
                        data,
                        format,
                    }))
                    .shared(),
                );
            }
        }
        cx.notify();
    }

    #[cfg(test)]
    pub fn set_text(&mut self, text: &str, window: &mut Window, cx: &mut Context<Self>) {
        self.editor.update(cx, |editor, cx| {
            editor.set_text(text, window, cx);
        });
    }

    #[cfg(test)]
    pub fn text(&self, cx: &App) -> String {
        self.editor.read(cx).text(cx)
    }
}

impl Focusable for MessageEditor {
    fn focus_handle(&self, cx: &App) -> FocusHandle {
        self.editor.focus_handle(cx)
    }
}

impl Render for MessageEditor {
    fn render(&mut self, _window: &mut Window, cx: &mut Context<Self>) -> impl IntoElement {
        div()
            .key_context("MessageEditor")
            .on_action(cx.listener(Self::send))
            .on_action(cx.listener(Self::cancel))
            .capture_action(cx.listener(Self::paste))
            .flex_1()
            .child({
                let settings = ThemeSettings::get_global(cx);
                let font_size = TextSize::Small
                    .rems(cx)
                    .to_pixels(settings.agent_font_size(cx));
                let line_height = settings.buffer_line_height.value() * font_size;

                let text_style = TextStyle {
                    color: cx.theme().colors().text,
                    font_family: settings.buffer_font.family.clone(),
                    font_fallbacks: settings.buffer_font.fallbacks.clone(),
                    font_features: settings.buffer_font.features.clone(),
                    font_size: font_size.into(),
                    line_height: line_height.into(),
                    ..Default::default()
                };

                EditorElement::new(
                    &self.editor,
                    EditorStyle {
                        background: cx.theme().colors().editor_background,
                        local_player: cx.theme().players().local(),
                        text: text_style,
                        syntax: cx.theme().syntax().clone(),
                        ..Default::default()
                    },
                )
            })
    }
}

pub(crate) fn insert_crease_for_image(
    excerpt_id: ExcerptId,
    anchor: text::Anchor,
    content_len: usize,
    abs_path: Option<Arc<Path>>,
    editor: Entity<Editor>,
    window: &mut Window,
    cx: &mut App,
) -> Option<CreaseId> {
    let crease_label = abs_path
        .as_ref()
        .and_then(|path| path.file_name())
        .map(|name| name.to_string_lossy().to_string().into())
        .unwrap_or(SharedString::from("Image"));

    editor.update(cx, |editor, cx| {
        let snapshot = editor.buffer().read(cx).snapshot(cx);

        let start = snapshot.anchor_in_excerpt(excerpt_id, anchor)?;

        let start = start.bias_right(&snapshot);
        let end = snapshot.anchor_before(start.to_offset(&snapshot) + content_len);

        let placeholder = FoldPlaceholder {
            render: render_image_fold_icon_button(crease_label, cx.weak_entity()),
            merge_adjacent: false,
            ..Default::default()
        };

        let crease = Crease::Inline {
            range: start..end,
            placeholder,
            render_toggle: None,
            render_trailer: None,
            metadata: None,
        };

        let ids = editor.insert_creases(vec![crease.clone()], cx);
        editor.fold_creases(vec![crease], false, window, cx);

        Some(ids[0])
    })
}

fn render_image_fold_icon_button(
    label: SharedString,
    editor: WeakEntity<Editor>,
) -> Arc<dyn Send + Sync + Fn(FoldId, Range<Anchor>, &mut App) -> AnyElement> {
    Arc::new({
        move |fold_id, fold_range, cx| {
            let is_in_text_selection = editor
                .update(cx, |editor, cx| editor.is_range_selected(&fold_range, cx))
                .unwrap_or_default();

            ButtonLike::new(fold_id)
                .style(ButtonStyle::Filled)
                .selected_style(ButtonStyle::Tinted(TintColor::Accent))
                .toggle_state(is_in_text_selection)
                .child(
                    h_flex()
                        .gap_1()
                        .child(
                            Icon::new(IconName::Image)
                                .size(IconSize::XSmall)
                                .color(Color::Muted),
                        )
                        .child(
                            Label::new(label.clone())
                                .size(LabelSize::Small)
                                .buffer_font(cx)
                                .single_line(),
                        ),
                )
                .into_any_element()
        }
    })
}

#[cfg(test)]
mod tests {
    use std::path::Path;

    use agent::{TextThreadStore, ThreadStore};
    use agent_client_protocol as acp;
    use editor::EditorMode;
    use fs::FakeFs;
    use gpui::{AppContext, TestAppContext};
    use lsp::{CompletionContext, CompletionTriggerKind};
    use project::{CompletionIntent, Project};
    use serde_json::json;
    use util::path;
    use workspace::Workspace;

    use crate::acp::{message_editor::MessageEditor, thread_view::tests::init_test};

    #[gpui::test]
    async fn test_at_mention_removal(cx: &mut TestAppContext) {
        init_test(cx);

        let fs = FakeFs::new(cx.executor());
        fs.insert_tree("/project", json!({"file": ""})).await;
        let project = Project::test(fs, [Path::new(path!("/project"))], cx).await;

        let (workspace, cx) =
            cx.add_window_view(|window, cx| Workspace::test_new(project.clone(), window, cx));

        let thread_store = cx.new(|cx| ThreadStore::fake(project.clone(), cx));
        let text_thread_store = cx.new(|cx| TextThreadStore::fake(project.clone(), cx));

        let message_editor = cx.update(|window, cx| {
            cx.new(|cx| {
                MessageEditor::new(
                    workspace.downgrade(),
                    project.clone(),
                    thread_store.clone(),
                    text_thread_store.clone(),
                    EditorMode::AutoHeight {
                        min_lines: 1,
                        max_lines: None,
                    },
                    window,
                    cx,
                )
            })
        });
        let editor = message_editor.update(cx, |message_editor, _| message_editor.editor.clone());

        cx.run_until_parked();

        let excerpt_id = editor.update(cx, |editor, cx| {
            editor
                .buffer()
                .read(cx)
                .excerpt_ids()
                .into_iter()
                .next()
                .unwrap()
        });
        let completions = editor.update_in(cx, |editor, window, cx| {
            editor.set_text("Hello @file ", window, cx);
            let buffer = editor.buffer().read(cx).as_singleton().unwrap();
            let completion_provider = editor.completion_provider().unwrap();
            completion_provider.completions(
                excerpt_id,
                &buffer,
                text::Anchor::MAX,
                CompletionContext {
                    trigger_kind: CompletionTriggerKind::TRIGGER_CHARACTER,
                    trigger_character: Some("@".into()),
                },
                window,
                cx,
            )
        });
        let [_, completion]: [_; 2] = completions
            .await
            .unwrap()
            .into_iter()
            .flat_map(|response| response.completions)
            .collect::<Vec<_>>()
            .try_into()
            .unwrap();

        editor.update_in(cx, |editor, window, cx| {
            let snapshot = editor.buffer().read(cx).snapshot(cx);
            let start = snapshot
                .anchor_in_excerpt(excerpt_id, completion.replace_range.start)
                .unwrap();
            let end = snapshot
                .anchor_in_excerpt(excerpt_id, completion.replace_range.end)
                .unwrap();
            editor.edit([(start..end, completion.new_text)], cx);
            (completion.confirm.unwrap())(CompletionIntent::Complete, window, cx);
        });

        cx.run_until_parked();

        // Backspace over the inserted crease (and the following space).
        editor.update_in(cx, |editor, window, cx| {
            editor.backspace(&Default::default(), window, cx);
            editor.backspace(&Default::default(), window, cx);
        });

        let content = message_editor
            .update_in(cx, |message_editor, window, cx| {
                message_editor.contents(window, cx)
            })
            .await
            .unwrap();

        // We don't send a resource link for the deleted crease.
        pretty_assertions::assert_matches!(content.as_slice(), [acp::ContentBlock::Text { .. }]);
    }
}<|MERGE_RESOLUTION|>--- conflicted
+++ resolved
@@ -561,9 +561,6 @@
         }
     }
 
-<<<<<<< HEAD
-    fn confirm_mention_for_image(
-=======
     pub fn set_read_only(&mut self, read_only: bool, cx: &mut Context<Self>) {
         self.editor.update(cx, |message_editor, cx| {
             message_editor.set_read_only(read_only);
@@ -571,8 +568,7 @@
         })
     }
 
-    fn insert_image(
->>>>>>> f3654036
+    fn confirm_mention_for_image(
         &mut self,
         crease_id: CreaseId,
         anchor: Anchor,
