use crate::{
    acp::completion_provider::ContextPickerCompletionProvider,
    context_picker::{ContextPickerAction, fetch_context_picker::fetch_url_content},
};
use acp_thread::{MentionUri, selection_name};
use agent_client_protocol as acp;
use agent_servers::AgentServer;
use agent2::HistoryStore;
use anyhow::{Result, anyhow};
use assistant_slash_commands::codeblock_fence_for_path;
use collections::{HashMap, HashSet};
use editor::{
    Addon, Anchor, AnchorRangeExt, ContextMenuOptions, ContextMenuPlacement, Editor, EditorElement,
    EditorEvent, EditorMode, EditorSnapshot, EditorStyle, ExcerptId, FoldPlaceholder, MultiBuffer,
    SemanticsProvider, ToOffset,
    actions::Paste,
    display_map::{Crease, CreaseId, FoldId},
};
use futures::{
    FutureExt as _,
    future::{Shared, join_all},
};
use gpui::{
    AppContext, ClipboardEntry, Context, Entity, EventEmitter, FocusHandle, Focusable,
    HighlightStyle, Image, ImageFormat, Img, KeyContext, Subscription, Task, TextStyle,
    UnderlineStyle, WeakEntity,
};
use language::{Buffer, Language};
use language_model::LanguageModelImage;
use project::{CompletionIntent, Project, ProjectItem, ProjectPath, Worktree};
use prompt_store::{PromptId, PromptStore};
use rope::Point;
use settings::Settings;
use std::{
    cell::Cell,
    ffi::OsStr,
    fmt::Write,
    ops::{Range, RangeInclusive},
    path::{Path, PathBuf},
    rc::Rc,
    sync::Arc,
    time::Duration,
};
use text::{OffsetRangeExt, ToOffset as _};
use theme::ThemeSettings;
use ui::{
    ActiveTheme, AnyElement, App, ButtonCommon, ButtonLike, ButtonStyle, Color, Icon, IconName,
    IconSize, InteractiveElement, IntoElement, Label, LabelCommon, LabelSize, ParentElement,
    Render, SelectableButton, SharedString, Styled, TextSize, TintColor, Toggleable, Window, div,
    h_flex, px,
};
use util::{ResultExt, debug_panic};
use workspace::{Workspace, notifications::NotifyResultExt as _};
use zed_actions::agent::Chat;

const PARSE_SLASH_COMMAND_DEBOUNCE: Duration = Duration::from_millis(50);

pub struct MessageEditor {
    mention_set: MentionSet,
    editor: Entity<Editor>,
    project: Entity<Project>,
    workspace: WeakEntity<Workspace>,
    history_store: Entity<HistoryStore>,
    prompt_store: Option<Entity<PromptStore>>,
    prevent_slash_commands: bool,
    prompt_capabilities: Rc<Cell<acp::PromptCapabilities>>,
    _subscriptions: Vec<Subscription>,
    _parse_slash_command_task: Task<()>,
}

#[derive(Clone, Copy, Debug)]
pub enum MessageEditorEvent {
    Send,
    Cancel,
    Focus,
}

impl EventEmitter<MessageEditorEvent> for MessageEditor {}

impl MessageEditor {
    pub fn new(
        workspace: WeakEntity<Workspace>,
        project: Entity<Project>,
        history_store: Entity<HistoryStore>,
        prompt_store: Option<Entity<PromptStore>>,
        prompt_capabilities: Rc<Cell<acp::PromptCapabilities>>,
        placeholder: impl Into<Arc<str>>,
        prevent_slash_commands: bool,
        mode: EditorMode,
        window: &mut Window,
        cx: &mut Context<Self>,
    ) -> Self {
        let language = Language::new(
            language::LanguageConfig {
                completion_query_characters: HashSet::from_iter(['.', '-', '_', '@']),
                ..Default::default()
            },
            None,
        );
        let completion_provider = ContextPickerCompletionProvider::new(
            cx.weak_entity(),
            workspace.clone(),
            history_store.clone(),
            prompt_store.clone(),
            prompt_capabilities.clone(),
        );
        let semantics_provider = Rc::new(SlashCommandSemanticsProvider {
            range: Cell::new(None),
        });
        let mention_set = MentionSet::default();
        let editor = cx.new(|cx| {
            let buffer = cx.new(|cx| Buffer::local("", cx).with_language(Arc::new(language), cx));
            let buffer = cx.new(|cx| MultiBuffer::singleton(buffer, cx));

            let mut editor = Editor::new(mode, buffer, None, window, cx);
            editor.set_placeholder_text(placeholder, cx);
            editor.set_show_indent_guides(false, cx);
            editor.set_soft_wrap();
            editor.set_use_modal_editing(true);
            editor.set_completion_provider(Some(Rc::new(completion_provider)));
            editor.set_context_menu_options(ContextMenuOptions {
                min_entries_visible: 12,
                max_entries_visible: 12,
                placement: Some(ContextMenuPlacement::Above),
            });
            if prevent_slash_commands {
                editor.set_semantics_provider(Some(semantics_provider.clone()));
            }
            editor.register_addon(MessageEditorAddon::new());
            editor
        });

        cx.on_focus(&editor.focus_handle(cx), window, |_, _, cx| {
            cx.emit(MessageEditorEvent::Focus)
        })
        .detach();

        let mut subscriptions = Vec::new();
        subscriptions.push(cx.subscribe_in(&editor, window, {
            let semantics_provider = semantics_provider.clone();
            move |this, editor, event, window, cx| {
                if let EditorEvent::Edited { .. } = event {
                    if prevent_slash_commands {
                        this.highlight_slash_command(
                            semantics_provider.clone(),
                            editor.clone(),
                            window,
                            cx,
                        );
                    }
                    let snapshot = editor.update(cx, |editor, cx| editor.snapshot(window, cx));
                    this.mention_set.remove_invalid(snapshot);
                    cx.notify();
                }
            }
        }));

        Self {
            editor,
            project,
            mention_set,
            workspace,
            history_store,
            prompt_store,
            prevent_slash_commands,
            prompt_capabilities,
            _subscriptions: subscriptions,
            _parse_slash_command_task: Task::ready(()),
        }
    }

    pub fn insert_thread_summary(
        &mut self,
        thread: agent2::DbThreadMetadata,
        window: &mut Window,
        cx: &mut Context<Self>,
    ) {
        let start = self.editor.update(cx, |editor, cx| {
            editor.set_text(format!("{}\n", thread.title), window, cx);
            editor
                .buffer()
                .read(cx)
                .snapshot(cx)
                .anchor_before(Point::zero())
                .text_anchor
        });

        self.confirm_completion(
            thread.title.clone(),
            start,
            thread.title.len(),
            MentionUri::Thread {
                id: thread.id.clone(),
                name: thread.title.to_string(),
            },
            window,
            cx,
        )
        .detach();
    }

    #[cfg(test)]
    pub(crate) fn editor(&self) -> &Entity<Editor> {
        &self.editor
    }

    #[cfg(test)]
    pub(crate) fn mention_set(&mut self) -> &mut MentionSet {
        &mut self.mention_set
    }

    pub fn is_empty(&self, cx: &App) -> bool {
        self.editor.read(cx).is_empty(cx)
    }

    pub fn mentions(&self) -> HashSet<MentionUri> {
        self.mention_set
            .mentions
            .values()
            .map(|(uri, _)| uri.clone())
            .collect()
    }

    pub fn confirm_completion(
        &mut self,
        crease_text: SharedString,
        start: text::Anchor,
        content_len: usize,
        mention_uri: MentionUri,
        window: &mut Window,
        cx: &mut Context<Self>,
    ) -> Task<()> {
        let snapshot = self
            .editor
            .update(cx, |editor, cx| editor.snapshot(window, cx));
        let Some((excerpt_id, _, _)) = snapshot.buffer_snapshot.as_singleton() else {
            return Task::ready(());
        };
        let Some(start_anchor) = snapshot
            .buffer_snapshot
            .anchor_in_excerpt(*excerpt_id, start)
        else {
            return Task::ready(());
        };
        let end_anchor = snapshot
            .buffer_snapshot
            .anchor_before(start_anchor.to_offset(&snapshot.buffer_snapshot) + content_len + 1);

        let crease_id = if let MentionUri::File { abs_path } = &mention_uri
            && let Some(extension) = abs_path.extension()
            && let Some(extension) = extension.to_str()
            && Img::extensions().contains(&extension)
            && !extension.contains("svg")
        {
            let Some(project_path) = self
                .project
                .read(cx)
                .project_path_for_absolute_path(&abs_path, cx)
            else {
                log::error!("project path not found");
                return Task::ready(());
            };
            let image = self
                .project
                .update(cx, |project, cx| project.open_image(project_path, cx));
            let image = cx
                .spawn(async move |_, cx| {
                    let image = image.await.map_err(|e| e.to_string())?;
                    let image = image
                        .update(cx, |image, _| image.image.clone())
                        .map_err(|e| e.to_string())?;
                    Ok(image)
                })
                .shared();
            insert_crease_for_image(
                *excerpt_id,
                start,
                content_len,
                Some(abs_path.as_path().into()),
                image,
                self.editor.clone(),
                window,
                cx,
            )
        } else {
            crate::context_picker::insert_crease_for_mention(
                *excerpt_id,
                start,
                content_len,
                crease_text,
                mention_uri.icon_path(cx),
                self.editor.clone(),
                window,
                cx,
            )
        };
        let Some(crease_id) = crease_id else {
            return Task::ready(());
        };

        let task = match mention_uri.clone() {
            MentionUri::Fetch { url } => self.confirm_mention_for_fetch(url, cx),
            MentionUri::Directory { abs_path } => self.confirm_mention_for_directory(abs_path, cx),
            MentionUri::Thread { id, .. } => self.confirm_mention_for_thread(id, cx),
            MentionUri::TextThread { path, .. } => self.confirm_mention_for_text_thread(path, cx),
            MentionUri::File { abs_path } => self.confirm_mention_for_file(abs_path, cx),
            MentionUri::Symbol {
                abs_path,
                line_range,
                ..
            } => self.confirm_mention_for_symbol(abs_path, line_range, cx),
            MentionUri::Rule { id, .. } => self.confirm_mention_for_rule(id, cx),
            MentionUri::PastedImage => {
                debug_panic!("pasted image URI should not be included in completions");
                Task::ready(Err(anyhow!(
                    "pasted imaged URI should not be included in completions"
                )))
            }
            MentionUri::Selection { .. } => {
                // Handled elsewhere
                debug_panic!("unexpected selection URI");
                Task::ready(Err(anyhow!("unexpected selection URI")))
            }
        };
        let task = cx
            .spawn(async move |_, _| task.await.map_err(|e| e.to_string()))
            .shared();
        self.mention_set
            .mentions
            .insert(crease_id, (mention_uri, task.clone()));

        // Notify the user if we failed to load the mentioned context
        cx.spawn_in(window, async move |this, cx| {
            if task.await.notify_async_err(cx).is_none() {
                this.update(cx, |this, cx| {
                    this.editor.update(cx, |editor, cx| {
                        // Remove mention
                        editor.edit([(start_anchor..end_anchor, "")], cx);
                    });
                    this.mention_set.mentions.remove(&crease_id);
                })
                .ok();
            }
        })
    }

    fn confirm_mention_for_file(
        &mut self,
        abs_path: PathBuf,
        cx: &mut Context<Self>,
    ) -> Task<Result<Mention>> {
        let Some(project_path) = self
            .project
            .read(cx)
            .project_path_for_absolute_path(&abs_path, cx)
        else {
            return Task::ready(Err(anyhow!("project path not found")));
        };
        let extension = abs_path
            .extension()
            .and_then(OsStr::to_str)
            .unwrap_or_default();

        if Img::extensions().contains(&extension) && !extension.contains("svg") {
            if !self.prompt_capabilities.get().image {
                return Task::ready(Err(anyhow!("This agent does not support images yet")));
            }
            let task = self
                .project
                .update(cx, |project, cx| project.open_image(project_path, cx));
            return cx.spawn(async move |_, cx| {
                let image = task.await?;
                let image = image.update(cx, |image, _| image.image.clone())?;
                let format = image.format;
                let image = cx
                    .update(|cx| LanguageModelImage::from_image(image, cx))?
                    .await;
                if let Some(image) = image {
                    Ok(Mention::Image(MentionImage {
                        data: image.source,
                        format,
                    }))
                } else {
                    Err(anyhow!("Failed to convert image"))
                }
            });
        }

        let buffer = self
            .project
            .update(cx, |project, cx| project.open_buffer(project_path, cx));
        cx.spawn(async move |_, cx| {
            let buffer = buffer.await?;
            let mention = buffer.update(cx, |buffer, cx| Mention::Text {
                content: buffer.text(),
                tracked_buffers: vec![cx.entity()],
            })?;
            anyhow::Ok(mention)
        })
    }

    fn confirm_mention_for_directory(
        &mut self,
        abs_path: PathBuf,
        cx: &mut Context<Self>,
    ) -> Task<Result<Mention>> {
        fn collect_files_in_path(worktree: &Worktree, path: &Path) -> Vec<(Arc<Path>, PathBuf)> {
            let mut files = Vec::new();

            for entry in worktree.child_entries(path) {
                if entry.is_dir() {
                    files.extend(collect_files_in_path(worktree, &entry.path));
                } else if entry.is_file() {
                    files.push((entry.path.clone(), worktree.full_path(&entry.path)));
                }
            }

            files
        }

        let Some(project_path) = self
            .project
            .read(cx)
            .project_path_for_absolute_path(&abs_path, cx)
        else {
            return Task::ready(Err(anyhow!("project path not found")));
        };
        let Some(entry) = self.project.read(cx).entry_for_path(&project_path, cx) else {
            return Task::ready(Err(anyhow!("project entry not found")));
        };
        let Some(worktree) = self.project.read(cx).worktree_for_entry(entry.id, cx) else {
            return Task::ready(Err(anyhow!("worktree not found")));
        };
        let project = self.project.clone();
        cx.spawn(async move |_, cx| {
            let directory_path = entry.path.clone();

            let worktree_id = worktree.read_with(cx, |worktree, _| worktree.id())?;
            let file_paths = worktree.read_with(cx, |worktree, _cx| {
                collect_files_in_path(worktree, &directory_path)
            })?;
            let descendants_future = cx.update(|cx| {
                join_all(file_paths.into_iter().map(|(worktree_path, full_path)| {
                    let rel_path = worktree_path
                        .strip_prefix(&directory_path)
                        .log_err()
                        .map_or_else(|| worktree_path.clone(), |rel_path| rel_path.into());

                    let open_task = project.update(cx, |project, cx| {
                        project.buffer_store().update(cx, |buffer_store, cx| {
                            let project_path = ProjectPath {
                                worktree_id,
                                path: worktree_path,
                            };
                            buffer_store.open_buffer(project_path, cx)
                        })
                    });

                    // TODO: report load errors instead of just logging
                    let rope_task = cx.spawn(async move |cx| {
                        let buffer = open_task.await.log_err()?;
                        let rope = buffer
                            .read_with(cx, |buffer, _cx| buffer.as_rope().clone())
                            .log_err()?;
                        Some((rope, buffer))
                    });

                    cx.background_spawn(async move {
                        let (rope, buffer) = rope_task.await?;
                        Some((rel_path, full_path, rope.to_string(), buffer))
                    })
                }))
            })?;

            let contents = cx
                .background_spawn(async move {
                    let (contents, tracked_buffers) = descendants_future
                        .await
                        .into_iter()
                        .flatten()
                        .map(|(rel_path, full_path, rope, buffer)| {
                            ((rel_path, full_path, rope), buffer)
                        })
                        .unzip();
                    Mention::Text {
                        content: render_directory_contents(contents),
                        tracked_buffers,
                    }
                })
                .await;
            anyhow::Ok(contents)
        })
    }

    fn confirm_mention_for_fetch(
        &mut self,
        url: url::Url,
        cx: &mut Context<Self>,
    ) -> Task<Result<Mention>> {
        let http_client = match self
            .workspace
            .update(cx, |workspace, _| workspace.client().http_client())
        {
            Ok(http_client) => http_client,
            Err(e) => return Task::ready(Err(e)),
        };
        cx.background_executor().spawn(async move {
            let content = fetch_url_content(http_client, url.to_string()).await?;
            Ok(Mention::Text {
                content,
                tracked_buffers: Vec::new(),
            })
        })
    }

    fn confirm_mention_for_symbol(
        &mut self,
        abs_path: PathBuf,
        line_range: RangeInclusive<u32>,
        cx: &mut Context<Self>,
    ) -> Task<Result<Mention>> {
        let Some(project_path) = self
            .project
            .read(cx)
            .project_path_for_absolute_path(&abs_path, cx)
        else {
            return Task::ready(Err(anyhow!("project path not found")));
        };
        let buffer = self
            .project
            .update(cx, |project, cx| project.open_buffer(project_path, cx));
        cx.spawn(async move |_, cx| {
            let buffer = buffer.await?;
            let mention = buffer.update(cx, |buffer, cx| {
                let start = Point::new(*line_range.start(), 0).min(buffer.max_point());
                let end = Point::new(*line_range.end() + 1, 0).min(buffer.max_point());
                let content = buffer.text_for_range(start..end).collect();
                Mention::Text {
                    content,
                    tracked_buffers: vec![cx.entity()],
                }
            })?;
            anyhow::Ok(mention)
        })
    }

    fn confirm_mention_for_rule(
        &mut self,
        id: PromptId,
        cx: &mut Context<Self>,
    ) -> Task<Result<Mention>> {
        let Some(prompt_store) = self.prompt_store.clone() else {
            return Task::ready(Err(anyhow!("missing prompt store")));
        };
        let prompt = prompt_store.read(cx).load(id, cx);
        cx.spawn(async move |_, _| {
            let prompt = prompt.await?;
            Ok(Mention::Text {
                content: prompt,
                tracked_buffers: Vec::new(),
            })
        })
    }

    pub fn confirm_mention_for_selection(
        &mut self,
        source_range: Range<text::Anchor>,
        selections: Vec<(Entity<Buffer>, Range<text::Anchor>, Range<usize>)>,
        window: &mut Window,
        cx: &mut Context<Self>,
    ) {
        let snapshot = self.editor.read(cx).buffer().read(cx).snapshot(cx);
        let Some((&excerpt_id, _, _)) = snapshot.as_singleton() else {
            return;
        };
        let Some(start) = snapshot.anchor_in_excerpt(excerpt_id, source_range.start) else {
            return;
        };

        let offset = start.to_offset(&snapshot);

        for (buffer, selection_range, range_to_fold) in selections {
            let range = snapshot.anchor_after(offset + range_to_fold.start)
                ..snapshot.anchor_after(offset + range_to_fold.end);

            let abs_path = buffer
                .read(cx)
                .project_path(cx)
                .and_then(|project_path| self.project.read(cx).absolute_path(&project_path, cx));
            let snapshot = buffer.read(cx).snapshot();

            let text = snapshot
                .text_for_range(selection_range.clone())
                .collect::<String>();
            let point_range = selection_range.to_point(&snapshot);
            let line_range = point_range.start.row..=point_range.end.row;

            let uri = MentionUri::Selection {
                abs_path: abs_path.clone(),
                line_range: line_range.clone(),
            };
            let crease = crate::context_picker::crease_for_mention(
                selection_name(abs_path.as_deref(), &line_range).into(),
                uri.icon_path(cx),
                range,
                self.editor.downgrade(),
            );

            let crease_id = self.editor.update(cx, |editor, cx| {
                let crease_ids = editor.insert_creases(vec![crease.clone()], cx);
                editor.fold_creases(vec![crease], false, window, cx);
                crease_ids.first().copied().unwrap()
            });

            self.mention_set.mentions.insert(
                crease_id,
                (
                    uri,
                    Task::ready(Ok(Mention::Text {
                        content: text,
                        // FIXME
                        tracked_buffers: Vec::new(),
                    }))
                    .shared(),
                ),
            );
        }
    }

    fn confirm_mention_for_thread(
        &mut self,
        id: acp::SessionId,
        cx: &mut Context<Self>,
    ) -> Task<Result<Mention>> {
        let server = Rc::new(agent2::NativeAgentServer::new(
            self.project.read(cx).fs().clone(),
            self.history_store.clone(),
        ));
        let connection = server.connect(Path::new(""), &self.project, cx);
        cx.spawn(async move |_, cx| {
            let agent = connection.await?;
            let agent = agent.downcast::<agent2::NativeAgentConnection>().unwrap();
            let summary = agent
                .0
                .update(cx, |agent, cx| agent.thread_summary(id, cx))?
                .await?;
            anyhow::Ok(Mention::Text {
                content: summary.to_string(),
                tracked_buffers: Vec::new(),
            })
        })
    }

    fn confirm_mention_for_text_thread(
        &mut self,
        path: PathBuf,
        cx: &mut Context<Self>,
    ) -> Task<Result<Mention>> {
        let context = self.history_store.update(cx, |text_thread_store, cx| {
            text_thread_store.load_text_thread(path.as_path().into(), cx)
        });
        cx.spawn(async move |_, cx| {
            let context = context.await?;
            let xml = context.update(cx, |context, cx| context.to_xml(cx))?;
            Ok(Mention::Text {
                content: xml,
                tracked_buffers: Vec::new(),
            })
        })
    }

    pub fn contents(
        &self,
        cx: &mut Context<Self>,
    ) -> Task<Result<(Vec<acp::ContentBlock>, Vec<Entity<Buffer>>)>> {
<<<<<<< HEAD
        let contents = self.mention_set.contents(cx);
=======
        let contents = self.mention_set.contents(
            &self.project,
            self.prompt_store.as_ref(),
            &self.prompt_capabilities.get(),
            window,
            cx,
        );
>>>>>>> f48a8f2b
        let editor = self.editor.clone();
        let prevent_slash_commands = self.prevent_slash_commands;

        cx.spawn(async move |_, cx| {
            let contents = contents.await?;
            let mut all_tracked_buffers = Vec::new();

            editor.update(cx, |editor, cx| {
                let mut ix = 0;
                let mut chunks: Vec<acp::ContentBlock> = Vec::new();
                let text = editor.text(cx);
                editor.display_map.update(cx, |map, cx| {
                    let snapshot = map.snapshot(cx);
                    for (crease_id, crease) in snapshot.crease_snapshot.creases() {
<<<<<<< HEAD
                        // Skip creases that have been edited out of the message buffer.
                        if !crease.range().start.is_valid(&snapshot.buffer_snapshot) {
                            continue;
                        }

                        let Some((uri, mention)) = contents.get(&crease_id) else {
=======
                        let Some(mention) = contents.get(&crease_id) else {
>>>>>>> f48a8f2b
                            continue;
                        };

                        let crease_range = crease.range().to_offset(&snapshot.buffer_snapshot);
                        if crease_range.start > ix {
                            let chunk = if prevent_slash_commands
                                && ix == 0
                                && parse_slash_command(&text[ix..]).is_some()
                            {
                                format!(" {}", &text[ix..crease_range.start]).into()
                            } else {
                                text[ix..crease_range.start].into()
                            };
                            chunks.push(chunk);
                        }
                        let chunk = match mention {
                            Mention::Text {
                                content,
                                tracked_buffers,
                            } => {
                                all_tracked_buffers.extend(tracked_buffers.iter().cloned());
                                acp::ContentBlock::Resource(acp::EmbeddedResource {
                                    annotations: None,
                                    resource: acp::EmbeddedResourceResource::TextResourceContents(
                                        acp::TextResourceContents {
                                            mime_type: None,
                                            text: content.clone(),
                                            uri: uri.to_uri().to_string(),
                                        },
                                    ),
                                })
                            }
                            Mention::Image(mention_image) => {
                                let uri = match uri {
                                    MentionUri::File { .. } => Some(uri.to_uri().to_string()),
                                    MentionUri::PastedImage => None,
                                    other => {
                                        debug_panic!(
                                            "unexpected mention uri for image: {:?}",
                                            other
                                        );
                                        None
                                    }
                                };
                                acp::ContentBlock::Image(acp::ImageContent {
                                    annotations: None,
                                    data: mention_image.data.to_string(),
                                    mime_type: mention_image.format.mime_type().into(),
                                    uri,
                                })
                            }
                            Mention::UriOnly(uri) => {
                                acp::ContentBlock::ResourceLink(acp::ResourceLink {
                                    name: uri.name(),
                                    uri: uri.to_uri().to_string(),
                                    annotations: None,
                                    description: None,
                                    mime_type: None,
                                    size: None,
                                    title: None,
                                })
                            }
                        };
                        chunks.push(chunk);
                        ix = crease_range.end;
                    }

                    if ix < text.len() {
                        let last_chunk = if prevent_slash_commands
                            && ix == 0
                            && parse_slash_command(&text[ix..]).is_some()
                        {
                            format!(" {}", text[ix..].trim_end())
                        } else {
                            text[ix..].trim_end().to_owned()
                        };
                        if !last_chunk.is_empty() {
                            chunks.push(last_chunk.into());
                        }
                    }
                });

                (chunks, all_tracked_buffers)
            })
        })
    }

    pub fn clear(&mut self, window: &mut Window, cx: &mut Context<Self>) {
        self.editor.update(cx, |editor, cx| {
            editor.clear(window, cx);
            editor.remove_creases(
                self.mention_set
                    .mentions
                    .drain()
                    .map(|(crease_id, _)| crease_id),
                cx,
            )
        });
    }

    fn send(&mut self, _: &Chat, _: &mut Window, cx: &mut Context<Self>) {
        if self.is_empty(cx) {
            return;
        }
        cx.emit(MessageEditorEvent::Send)
    }

    fn cancel(&mut self, _: &editor::actions::Cancel, _: &mut Window, cx: &mut Context<Self>) {
        cx.emit(MessageEditorEvent::Cancel)
    }

    fn paste(&mut self, _: &Paste, window: &mut Window, cx: &mut Context<Self>) {
        if !self.prompt_capabilities.get().image {
            return;
        }

        let images = cx
            .read_from_clipboard()
            .map(|item| {
                item.into_entries()
                    .filter_map(|entry| {
                        if let ClipboardEntry::Image(image) = entry {
                            Some(image)
                        } else {
                            None
                        }
                    })
                    .collect::<Vec<_>>()
            })
            .unwrap_or_default();

        if images.is_empty() {
            return;
        }
        cx.stop_propagation();

        let replacement_text = MentionUri::PastedImage.as_link().to_string();
        for image in images {
            let (excerpt_id, text_anchor, multibuffer_anchor) =
                self.editor.update(cx, |message_editor, cx| {
                    let snapshot = message_editor.snapshot(window, cx);
                    let (excerpt_id, _, buffer_snapshot) =
                        snapshot.buffer_snapshot.as_singleton().unwrap();

                    let text_anchor = buffer_snapshot.anchor_before(buffer_snapshot.len());
                    let multibuffer_anchor = snapshot
                        .buffer_snapshot
                        .anchor_in_excerpt(*excerpt_id, text_anchor);
                    message_editor.edit(
                        [(
                            multi_buffer::Anchor::max()..multi_buffer::Anchor::max(),
                            format!("{replacement_text} "),
                        )],
                        cx,
                    );
                    (*excerpt_id, text_anchor, multibuffer_anchor)
                });

            let content_len = replacement_text.len();
            let Some(start_anchor) = multibuffer_anchor else {
                continue;
            };
            let end_anchor = self.editor.update(cx, |editor, cx| {
                let snapshot = editor.buffer().read(cx).snapshot(cx);
                snapshot.anchor_before(start_anchor.to_offset(&snapshot) + content_len)
            });
            let image = Arc::new(image);
            let Some(crease_id) = insert_crease_for_image(
                excerpt_id,
                text_anchor,
                content_len,
                None.clone(),
                Task::ready(Ok(image.clone())).shared(),
                self.editor.clone(),
                window,
                cx,
            ) else {
                continue;
            };
            let task = cx
                .spawn_in(window, {
                    async move |_, cx| {
                        let format = image.format;
                        let image = cx
                            .update(|_, cx| LanguageModelImage::from_image(image, cx))
                            .map_err(|e| e.to_string())?
                            .await;
                        if let Some(image) = image {
                            Ok(Mention::Image(MentionImage {
                                data: image.source,
                                format,
                            }))
                        } else {
                            Err("Failed to convert image".into())
                        }
                    }
                })
                .shared();

            self.mention_set
                .mentions
                .insert(crease_id, (MentionUri::PastedImage, task.clone()));

            cx.spawn_in(window, async move |this, cx| {
                if task.await.notify_async_err(cx).is_none() {
                    this.update(cx, |this, cx| {
                        this.editor.update(cx, |editor, cx| {
                            editor.edit([(start_anchor..end_anchor, "")], cx);
                        });
                        this.mention_set.mentions.remove(&crease_id);
                    })
                    .ok();
                }
            })
            .detach();
        }
    }

    pub fn insert_dragged_files(
        &mut self,
        paths: Vec<project::ProjectPath>,
        added_worktrees: Vec<Entity<Worktree>>,
        window: &mut Window,
        cx: &mut Context<Self>,
    ) {
        let buffer = self.editor.read(cx).buffer().clone();
        let Some(buffer) = buffer.read(cx).as_singleton() else {
            return;
        };
        let mut tasks = Vec::new();
        for path in paths {
            let Some(entry) = self.project.read(cx).entry_for_path(&path, cx) else {
                continue;
            };
            let Some(abs_path) = self.project.read(cx).absolute_path(&path, cx) else {
                continue;
            };
            let path_prefix = abs_path
                .file_name()
                .unwrap_or(path.path.as_os_str())
                .display()
                .to_string();
            let (file_name, _) =
                crate::context_picker::file_context_picker::extract_file_name_and_directory(
                    &path.path,
                    &path_prefix,
                );

            let uri = if entry.is_dir() {
                MentionUri::Directory { abs_path }
            } else {
                MentionUri::File { abs_path }
            };

            let new_text = format!("{} ", uri.as_link());
            let content_len = new_text.len() - 1;

            let anchor = buffer.update(cx, |buffer, _cx| buffer.anchor_before(buffer.len()));

            self.editor.update(cx, |message_editor, cx| {
                message_editor.edit(
                    [(
                        multi_buffer::Anchor::max()..multi_buffer::Anchor::max(),
                        new_text,
                    )],
                    cx,
                );
            });
            tasks.push(self.confirm_completion(file_name, anchor, content_len, uri, window, cx));
        }
        cx.spawn(async move |_, _| {
            join_all(tasks).await;
            drop(added_worktrees);
        })
        .detach();
    }

    pub fn insert_selections(&mut self, window: &mut Window, cx: &mut Context<Self>) {
        let buffer = self.editor.read(cx).buffer().clone();
        let Some(buffer) = buffer.read(cx).as_singleton() else {
            return;
        };
        let anchor = buffer.update(cx, |buffer, _cx| buffer.anchor_before(buffer.len()));
        let Some(workspace) = self.workspace.upgrade() else {
            return;
        };
        let Some(completion) = ContextPickerCompletionProvider::completion_for_action(
            ContextPickerAction::AddSelections,
            anchor..anchor,
            cx.weak_entity(),
            &workspace,
            cx,
        ) else {
            return;
        };
        self.editor.update(cx, |message_editor, cx| {
            message_editor.edit(
                [(
                    multi_buffer::Anchor::max()..multi_buffer::Anchor::max(),
                    completion.new_text,
                )],
                cx,
            );
        });
        if let Some(confirm) = completion.confirm {
            confirm(CompletionIntent::Complete, window, cx);
        }
    }

    pub fn set_read_only(&mut self, read_only: bool, cx: &mut Context<Self>) {
        self.editor.update(cx, |message_editor, cx| {
            message_editor.set_read_only(read_only);
            cx.notify()
        })
    }

    pub fn set_mode(&mut self, mode: EditorMode, cx: &mut Context<Self>) {
        self.editor.update(cx, |editor, cx| {
            editor.set_mode(mode);
            cx.notify()
        });
    }

    pub fn set_message(
        &mut self,
        message: Vec<acp::ContentBlock>,
        window: &mut Window,
        cx: &mut Context<Self>,
    ) {
        self.clear(window, cx);

        let mut text = String::new();
        let mut mentions = Vec::new();

        for chunk in message {
            match chunk {
                acp::ContentBlock::Text(text_content) => {
                    text.push_str(&text_content.text);
                }
                acp::ContentBlock::Resource(acp::EmbeddedResource {
                    resource: acp::EmbeddedResourceResource::TextResourceContents(resource),
                    ..
                }) => {
                    let Some(mention_uri) = MentionUri::parse(&resource.uri).log_err() else {
                        continue;
                    };
                    let start = text.len();
                    write!(&mut text, "{}", mention_uri.as_link()).ok();
                    let end = text.len();
                    mentions.push((
                        start..end,
                        mention_uri,
                        Mention::Text {
                            content: resource.text,
                            tracked_buffers: Vec::new(),
                        },
                    ));
                }
<<<<<<< HEAD
                acp::ContentBlock::Image(acp::ImageContent {
                    uri,
                    data,
                    mime_type,
                    annotations: _,
                }) => {
                    let mention_uri = if let Some(uri) = uri {
                        MentionUri::parse(&uri)
                    } else {
                        Ok(MentionUri::PastedImage)
                    };
                    let Some(mention_uri) = mention_uri.log_err() else {
                        continue;
                    };
                    let Some(format) = ImageFormat::from_mime_type(&mime_type) else {
                        log::error!("failed to parse MIME type for image: {mime_type:?}");
                        continue;
                    };
=======
                acp::ContentBlock::ResourceLink(resource) => {
                    if let Some(mention_uri) = MentionUri::parse(&resource.uri).log_err() {
                        let start = text.len();
                        write!(&mut text, "{}", mention_uri.as_link()).ok();
                        let end = text.len();
                        mentions.push((start..end, mention_uri, resource.uri));
                    }
                }
                acp::ContentBlock::Image(content) => {
>>>>>>> f48a8f2b
                    let start = text.len();
                    write!(&mut text, "{}", mention_uri.as_link()).ok();
                    let end = text.len();
                    mentions.push((
                        start..end,
                        mention_uri,
                        Mention::Image(MentionImage {
                            data: data.into(),
                            format,
                        }),
                    ));
                }
                acp::ContentBlock::Audio(_) | acp::ContentBlock::Resource(_) => {}
            }
        }

        let snapshot = self.editor.update(cx, |editor, cx| {
            editor.set_text(text, window, cx);
            editor.buffer().read(cx).snapshot(cx)
        });

        for (range, mention_uri, mention) in mentions {
            let anchor = snapshot.anchor_before(range.start);
            let Some(crease_id) = crate::context_picker::insert_crease_for_mention(
                anchor.excerpt_id,
                anchor.text_anchor,
                range.end - range.start,
                mention_uri.name().into(),
                mention_uri.icon_path(cx),
                self.editor.clone(),
                window,
                cx,
            ) else {
                continue;
            };

            self.mention_set.mentions.insert(
                crease_id,
                (mention_uri.clone(), Task::ready(Ok(mention)).shared()),
            );
        }
        cx.notify();
    }

    fn highlight_slash_command(
        &mut self,
        semantics_provider: Rc<SlashCommandSemanticsProvider>,
        editor: Entity<Editor>,
        window: &mut Window,
        cx: &mut Context<Self>,
    ) {
        struct InvalidSlashCommand;

        self._parse_slash_command_task = cx.spawn_in(window, async move |_, cx| {
            cx.background_executor()
                .timer(PARSE_SLASH_COMMAND_DEBOUNCE)
                .await;
            editor
                .update_in(cx, |editor, window, cx| {
                    let snapshot = editor.snapshot(window, cx);
                    let range = parse_slash_command(&editor.text(cx));
                    semantics_provider.range.set(range);
                    if let Some((start, end)) = range {
                        editor.highlight_text::<InvalidSlashCommand>(
                            vec![
                                snapshot.buffer_snapshot.anchor_after(start)
                                    ..snapshot.buffer_snapshot.anchor_before(end),
                            ],
                            HighlightStyle {
                                underline: Some(UnderlineStyle {
                                    thickness: px(1.),
                                    color: Some(gpui::red()),
                                    wavy: true,
                                }),
                                ..Default::default()
                            },
                            cx,
                        );
                    } else {
                        editor.clear_highlights::<InvalidSlashCommand>(cx);
                    }
                })
                .ok();
        })
    }

    #[cfg(test)]
    pub fn set_text(&mut self, text: &str, window: &mut Window, cx: &mut Context<Self>) {
        self.editor.update(cx, |editor, cx| {
            editor.set_text(text, window, cx);
        });
    }

    #[cfg(test)]
    pub fn text(&self, cx: &App) -> String {
        self.editor.read(cx).text(cx)
    }
}

fn render_directory_contents(entries: Vec<(Arc<Path>, PathBuf, String)>) -> String {
    let mut output = String::new();
    for (_relative_path, full_path, content) in entries {
        let fence = codeblock_fence_for_path(Some(&full_path), None);
        write!(output, "\n{fence}\n{content}\n```").unwrap();
    }
    output
}

impl Focusable for MessageEditor {
    fn focus_handle(&self, cx: &App) -> FocusHandle {
        self.editor.focus_handle(cx)
    }
}

impl Render for MessageEditor {
    fn render(&mut self, _window: &mut Window, cx: &mut Context<Self>) -> impl IntoElement {
        div()
            .key_context("MessageEditor")
            .on_action(cx.listener(Self::send))
            .on_action(cx.listener(Self::cancel))
            .capture_action(cx.listener(Self::paste))
            .flex_1()
            .child({
                let settings = ThemeSettings::get_global(cx);
                let font_size = TextSize::Small
                    .rems(cx)
                    .to_pixels(settings.agent_font_size(cx));
                let line_height = settings.buffer_line_height.value() * font_size;

                let text_style = TextStyle {
                    color: cx.theme().colors().text,
                    font_family: settings.buffer_font.family.clone(),
                    font_fallbacks: settings.buffer_font.fallbacks.clone(),
                    font_features: settings.buffer_font.features.clone(),
                    font_size: font_size.into(),
                    line_height: line_height.into(),
                    ..Default::default()
                };

                EditorElement::new(
                    &self.editor,
                    EditorStyle {
                        background: cx.theme().colors().editor_background,
                        local_player: cx.theme().players().local(),
                        text: text_style,
                        syntax: cx.theme().syntax().clone(),
                        ..Default::default()
                    },
                )
            })
    }
}

pub(crate) fn insert_crease_for_image(
    excerpt_id: ExcerptId,
    anchor: text::Anchor,
    content_len: usize,
    abs_path: Option<Arc<Path>>,
    image: Shared<Task<Result<Arc<Image>, String>>>,
    editor: Entity<Editor>,
    window: &mut Window,
    cx: &mut App,
) -> Option<CreaseId> {
    let crease_label = abs_path
        .as_ref()
        .and_then(|path| path.file_name())
        .map(|name| name.to_string_lossy().to_string().into())
        .unwrap_or(SharedString::from("Image"));

    editor.update(cx, |editor, cx| {
        let snapshot = editor.buffer().read(cx).snapshot(cx);

        let start = snapshot.anchor_in_excerpt(excerpt_id, anchor)?;

        let start = start.bias_right(&snapshot);
        let end = snapshot.anchor_before(start.to_offset(&snapshot) + content_len);

        let placeholder = FoldPlaceholder {
            render: render_image_fold_icon_button(crease_label, image, cx.weak_entity()),
            merge_adjacent: false,
            ..Default::default()
        };

        let crease = Crease::Inline {
            range: start..end,
            placeholder,
            render_toggle: None,
            render_trailer: None,
            metadata: None,
        };

        let ids = editor.insert_creases(vec![crease.clone()], cx);
        editor.fold_creases(vec![crease], false, window, cx);

        Some(ids[0])
    })
}

fn render_image_fold_icon_button(
    label: SharedString,
    image_task: Shared<Task<Result<Arc<Image>, String>>>,
    editor: WeakEntity<Editor>,
) -> Arc<dyn Send + Sync + Fn(FoldId, Range<Anchor>, &mut App) -> AnyElement> {
    Arc::new({
        move |fold_id, fold_range, cx| {
            let is_in_text_selection = editor
                .update(cx, |editor, cx| editor.is_range_selected(&fold_range, cx))
                .unwrap_or_default();

            ButtonLike::new(fold_id)
                .style(ButtonStyle::Filled)
                .selected_style(ButtonStyle::Tinted(TintColor::Accent))
                .toggle_state(is_in_text_selection)
                .child(
                    h_flex()
                        .gap_1()
                        .child(
                            Icon::new(IconName::Image)
                                .size(IconSize::XSmall)
                                .color(Color::Muted),
                        )
                        .child(
                            Label::new(label.clone())
                                .size(LabelSize::Small)
                                .buffer_font(cx)
                                .single_line(),
                        ),
                )
                .hoverable_tooltip({
                    let image_task = image_task.clone();
                    move |_, cx| {
                        let image = image_task.peek().cloned().transpose().ok().flatten();
                        let image_task = image_task.clone();
                        cx.new::<ImageHover>(|cx| ImageHover {
                            image,
                            _task: cx.spawn(async move |this, cx| {
                                if let Ok(image) = image_task.clone().await {
                                    this.update(cx, |this, cx| {
                                        if this.image.replace(image).is_none() {
                                            cx.notify();
                                        }
                                    })
                                    .ok();
                                }
                            }),
                        })
                        .into()
                    }
                })
                .into_any_element()
        }
    })
}

struct ImageHover {
    image: Option<Arc<Image>>,
    _task: Task<()>,
}

impl Render for ImageHover {
    fn render(&mut self, _window: &mut Window, _cx: &mut Context<Self>) -> impl IntoElement {
        if let Some(image) = self.image.clone() {
            gpui::img(image).max_w_96().max_h_96().into_any_element()
        } else {
            gpui::Empty.into_any_element()
        }
    }
}

#[derive(Debug, Clone, Eq, PartialEq)]
pub enum Mention {
    Text {
        content: String,
        tracked_buffers: Vec<Entity<Buffer>>,
    },
    Image(MentionImage),
    UriOnly(MentionUri),
}

#[derive(Clone, Debug, Eq, PartialEq)]
pub struct MentionImage {
    pub data: SharedString,
    pub format: ImageFormat,
}

#[derive(Default)]
pub struct MentionSet {
    mentions: HashMap<CreaseId, (MentionUri, Shared<Task<Result<Mention, String>>>)>,
}

impl MentionSet {
<<<<<<< HEAD
    fn contents(&self, cx: &mut App) -> Task<Result<HashMap<CreaseId, (MentionUri, Mention)>>> {
        let mentions = self.mentions.clone();
=======
    pub fn insert_uri(&mut self, crease_id: CreaseId, uri: MentionUri) {
        self.uri_by_crease_id.insert(crease_id, uri);
    }

    pub fn add_fetch_result(&mut self, url: Url, content: Shared<Task<Result<String, String>>>) {
        self.fetch_results.insert(url, content);
    }

    pub fn insert_image(
        &mut self,
        crease_id: CreaseId,
        task: Shared<Task<Result<MentionImage, String>>>,
    ) {
        self.images.insert(crease_id, task);
    }

    fn insert_thread(
        &mut self,
        id: acp::SessionId,
        task: Shared<Task<Result<SharedString, String>>>,
    ) {
        self.thread_summaries.insert(id, task);
    }

    fn insert_text_thread(&mut self, path: PathBuf, task: Shared<Task<Result<String, String>>>) {
        self.text_thread_summaries.insert(path, task);
    }

    pub fn contents(
        &self,
        project: &Entity<Project>,
        prompt_store: Option<&Entity<PromptStore>>,
        prompt_capabilities: &acp::PromptCapabilities,
        _window: &mut Window,
        cx: &mut App,
    ) -> Task<Result<HashMap<CreaseId, Mention>>> {
        if !prompt_capabilities.embedded_context {
            let mentions = self
                .uri_by_crease_id
                .iter()
                .map(|(crease_id, uri)| (*crease_id, Mention::UriOnly(uri.clone())))
                .collect();

            return Task::ready(Ok(mentions));
        }

        let mut processed_image_creases = HashSet::default();

        let mut contents = self
            .uri_by_crease_id
            .iter()
            .map(|(&crease_id, uri)| {
                match uri {
                    MentionUri::File { abs_path, .. } => {
                        let uri = uri.clone();
                        let abs_path = abs_path.to_path_buf();

                        if let Some(task) = self.images.get(&crease_id).cloned() {
                            processed_image_creases.insert(crease_id);
                            return cx.spawn(async move |_| {
                                let image = task.await.map_err(|e| anyhow!("{e}"))?;
                                anyhow::Ok((crease_id, Mention::Image(image)))
                            });
                        }

                        let buffer_task = project.update(cx, |project, cx| {
                            let path = project
                                .find_project_path(abs_path, cx)
                                .context("Failed to find project path")?;
                            anyhow::Ok(project.open_buffer(path, cx))
                        });
                        cx.spawn(async move |cx| {
                            let buffer = buffer_task?.await?;
                            let content = buffer.read_with(cx, |buffer, _cx| buffer.text())?;

                            anyhow::Ok((
                                crease_id,
                                Mention::Text {
                                    uri,
                                    content,
                                    tracked_buffers: vec![buffer],
                                },
                            ))
                        })
                    }
                    MentionUri::Directory { abs_path } => {
                        let Some(content) = self.directories.get(abs_path).cloned() else {
                            return Task::ready(Err(anyhow!("missing directory load task")));
                        };
                        let uri = uri.clone();
                        cx.spawn(async move |_| {
                            let (content, tracked_buffers) =
                                content.await.map_err(|e| anyhow::anyhow!("{e}"))?;
                            Ok((
                                crease_id,
                                Mention::Text {
                                    uri,
                                    content,
                                    tracked_buffers,
                                },
                            ))
                        })
                    }
                    MentionUri::Symbol {
                        path, line_range, ..
                    }
                    | MentionUri::Selection {
                        path, line_range, ..
                    } => {
                        let uri = uri.clone();
                        let path_buf = path.clone();
                        let line_range = line_range.clone();

                        let buffer_task = project.update(cx, |project, cx| {
                            let path = project
                                .find_project_path(&path_buf, cx)
                                .context("Failed to find project path")?;
                            anyhow::Ok(project.open_buffer(path, cx))
                        });

                        cx.spawn(async move |cx| {
                            let buffer = buffer_task?.await?;
                            let content = buffer.read_with(cx, |buffer, _cx| {
                                buffer
                                    .text_for_range(
                                        Point::new(line_range.start, 0)
                                            ..Point::new(
                                                line_range.end,
                                                buffer.line_len(line_range.end),
                                            ),
                                    )
                                    .collect()
                            })?;

                            anyhow::Ok((
                                crease_id,
                                Mention::Text {
                                    uri,
                                    content,
                                    tracked_buffers: vec![buffer],
                                },
                            ))
                        })
                    }
                    MentionUri::Thread { id, .. } => {
                        let Some(content) = self.thread_summaries.get(id).cloned() else {
                            return Task::ready(Err(anyhow!("missing thread summary")));
                        };
                        let uri = uri.clone();
                        cx.spawn(async move |_| {
                            Ok((
                                crease_id,
                                Mention::Text {
                                    uri,
                                    content: content
                                        .await
                                        .map_err(|e| anyhow::anyhow!("{e}"))?
                                        .to_string(),
                                    tracked_buffers: Vec::new(),
                                },
                            ))
                        })
                    }
                    MentionUri::TextThread { path, .. } => {
                        let Some(content) = self.text_thread_summaries.get(path).cloned() else {
                            return Task::ready(Err(anyhow!("missing text thread summary")));
                        };
                        let uri = uri.clone();
                        cx.spawn(async move |_| {
                            Ok((
                                crease_id,
                                Mention::Text {
                                    uri,
                                    content: content.await.map_err(|e| anyhow::anyhow!("{e}"))?,
                                    tracked_buffers: Vec::new(),
                                },
                            ))
                        })
                    }
                    MentionUri::Rule { id: prompt_id, .. } => {
                        let Some(prompt_store) = prompt_store else {
                            return Task::ready(Err(anyhow!("missing prompt store")));
                        };
                        let text_task = prompt_store.read(cx).load(*prompt_id, cx);
                        let uri = uri.clone();
                        cx.spawn(async move |_| {
                            // TODO: report load errors instead of just logging
                            let text = text_task.await?;
                            anyhow::Ok((
                                crease_id,
                                Mention::Text {
                                    uri,
                                    content: text,
                                    tracked_buffers: Vec::new(),
                                },
                            ))
                        })
                    }
                    MentionUri::Fetch { url } => {
                        let Some(content) = self.fetch_results.get(url).cloned() else {
                            return Task::ready(Err(anyhow!("missing fetch result")));
                        };
                        let uri = uri.clone();
                        cx.spawn(async move |_| {
                            Ok((
                                crease_id,
                                Mention::Text {
                                    uri,
                                    content: content.await.map_err(|e| anyhow::anyhow!("{e}"))?,
                                    tracked_buffers: Vec::new(),
                                },
                            ))
                        })
                    }
                }
            })
            .collect::<Vec<_>>();

        // Handle images that didn't have a mention URI (because they were added by the paste handler).
        contents.extend(self.images.iter().filter_map(|(crease_id, image)| {
            if processed_image_creases.contains(crease_id) {
                return None;
            }
            let crease_id = *crease_id;
            let image = image.clone();
            Some(cx.spawn(async move |_| {
                Ok((
                    crease_id,
                    Mention::Image(image.await.map_err(|e| anyhow::anyhow!("{e}"))?),
                ))
            }))
        }));

>>>>>>> f48a8f2b
        cx.spawn(async move |_cx| {
            let mut contents = HashMap::default();
            for (crease_id, (mention_uri, task)) in mentions {
                contents.insert(
                    crease_id,
                    (mention_uri, task.await.map_err(|e| anyhow!("{e}"))?),
                );
            }
            Ok(contents)
        })
    }

    pub fn drain(&mut self) -> impl Iterator<Item = CreaseId> {
        self.fetch_results.clear();
        self.thread_summaries.clear();
        self.text_thread_summaries.clear();
        self.directories.clear();
        self.uri_by_crease_id
            .drain()
            .map(|(id, _)| id)
            .chain(self.images.drain().map(|(id, _)| id))
    }

    pub fn remove_invalid(&mut self, snapshot: EditorSnapshot) {
        for (crease_id, crease) in snapshot.crease_snapshot.creases() {
            if !crease.range().start.is_valid(&snapshot.buffer_snapshot) {
                self.uri_by_crease_id.remove(&crease_id);
            }
        }
    }
}

struct SlashCommandSemanticsProvider {
    range: Cell<Option<(usize, usize)>>,
}

impl SemanticsProvider for SlashCommandSemanticsProvider {
    fn hover(
        &self,
        buffer: &Entity<Buffer>,
        position: text::Anchor,
        cx: &mut App,
    ) -> Option<Task<Option<Vec<project::Hover>>>> {
        let snapshot = buffer.read(cx).snapshot();
        let offset = position.to_offset(&snapshot);
        let (start, end) = self.range.get()?;
        if !(start..end).contains(&offset) {
            return None;
        }
        let range = snapshot.anchor_after(start)..snapshot.anchor_after(end);
        Some(Task::ready(Some(vec![project::Hover {
            contents: vec![project::HoverBlock {
                text: "Slash commands are not supported".into(),
                kind: project::HoverBlockKind::PlainText,
            }],
            range: Some(range),
            language: None,
        }])))
    }

    fn inline_values(
        &self,
        _buffer_handle: Entity<Buffer>,
        _range: Range<text::Anchor>,
        _cx: &mut App,
    ) -> Option<Task<anyhow::Result<Vec<project::InlayHint>>>> {
        None
    }

    fn inlay_hints(
        &self,
        _buffer_handle: Entity<Buffer>,
        _range: Range<text::Anchor>,
        _cx: &mut App,
    ) -> Option<Task<anyhow::Result<Vec<project::InlayHint>>>> {
        None
    }

    fn resolve_inlay_hint(
        &self,
        _hint: project::InlayHint,
        _buffer_handle: Entity<Buffer>,
        _server_id: lsp::LanguageServerId,
        _cx: &mut App,
    ) -> Option<Task<anyhow::Result<project::InlayHint>>> {
        None
    }

    fn supports_inlay_hints(&self, _buffer: &Entity<Buffer>, _cx: &mut App) -> bool {
        false
    }

    fn document_highlights(
        &self,
        _buffer: &Entity<Buffer>,
        _position: text::Anchor,
        _cx: &mut App,
    ) -> Option<Task<Result<Vec<project::DocumentHighlight>>>> {
        None
    }

    fn definitions(
        &self,
        _buffer: &Entity<Buffer>,
        _position: text::Anchor,
        _kind: editor::GotoDefinitionKind,
        _cx: &mut App,
    ) -> Option<Task<Result<Option<Vec<project::LocationLink>>>>> {
        None
    }

    fn range_for_rename(
        &self,
        _buffer: &Entity<Buffer>,
        _position: text::Anchor,
        _cx: &mut App,
    ) -> Option<Task<Result<Option<Range<text::Anchor>>>>> {
        None
    }

    fn perform_rename(
        &self,
        _buffer: &Entity<Buffer>,
        _position: text::Anchor,
        _new_name: String,
        _cx: &mut App,
    ) -> Option<Task<Result<project::ProjectTransaction>>> {
        None
    }
}

fn parse_slash_command(text: &str) -> Option<(usize, usize)> {
    if let Some(remainder) = text.strip_prefix('/') {
        let pos = remainder
            .find(char::is_whitespace)
            .unwrap_or(remainder.len());
        let command = &remainder[..pos];
        if !command.is_empty() && command.chars().all(char::is_alphanumeric) {
            return Some((0, 1 + command.len()));
        }
    }
    None
}

pub struct MessageEditorAddon {}

impl MessageEditorAddon {
    pub fn new() -> Self {
        Self {}
    }
}

impl Addon for MessageEditorAddon {
    fn to_any(&self) -> &dyn std::any::Any {
        self
    }

    fn to_any_mut(&mut self) -> Option<&mut dyn std::any::Any> {
        Some(self)
    }

    fn extend_key_context(&self, key_context: &mut KeyContext, cx: &App) {
        let settings = agent_settings::AgentSettings::get_global(cx);
        if settings.use_modifier_to_send {
            key_context.add("use_modifier_to_send");
        }
    }
}

#[cfg(test)]
mod tests {
    use std::{cell::Cell, ops::Range, path::Path, rc::Rc, sync::Arc};

    use acp_thread::MentionUri;
    use agent_client_protocol as acp;
    use agent2::HistoryStore;
    use assistant_context::ContextStore;
    use editor::{AnchorRangeExt as _, Editor, EditorMode};
    use fs::FakeFs;
    use futures::StreamExt as _;
    use gpui::{
        AppContext, Entity, EventEmitter, FocusHandle, Focusable, TestAppContext, VisualTestContext,
    };
    use lsp::{CompletionContext, CompletionTriggerKind};
    use project::{CompletionIntent, Project, ProjectPath};
    use serde_json::json;
    use text::Point;
    use ui::{App, Context, IntoElement, Render, SharedString, Window};
    use util::{path, uri};
    use workspace::{AppState, Item, Workspace};

    use crate::acp::{
        message_editor::{Mention, MessageEditor},
        thread_view::tests::init_test,
    };

    #[gpui::test]
    async fn test_at_mention_removal(cx: &mut TestAppContext) {
        init_test(cx);

        let fs = FakeFs::new(cx.executor());
        fs.insert_tree("/project", json!({"file": ""})).await;
        let project = Project::test(fs, [Path::new(path!("/project"))], cx).await;

        let (workspace, cx) =
            cx.add_window_view(|window, cx| Workspace::test_new(project.clone(), window, cx));

        let context_store = cx.new(|cx| ContextStore::fake(project.clone(), cx));
        let history_store = cx.new(|cx| HistoryStore::new(context_store, cx));

        let message_editor = cx.update(|window, cx| {
            cx.new(|cx| {
                MessageEditor::new(
                    workspace.downgrade(),
                    project.clone(),
                    history_store.clone(),
                    None,
                    Default::default(),
                    "Test",
                    false,
                    EditorMode::AutoHeight {
                        min_lines: 1,
                        max_lines: None,
                    },
                    window,
                    cx,
                )
            })
        });
        let editor = message_editor.update(cx, |message_editor, _| message_editor.editor.clone());

        cx.run_until_parked();

        let excerpt_id = editor.update(cx, |editor, cx| {
            editor
                .buffer()
                .read(cx)
                .excerpt_ids()
                .into_iter()
                .next()
                .unwrap()
        });
        let completions = editor.update_in(cx, |editor, window, cx| {
            editor.set_text("Hello @file ", window, cx);
            let buffer = editor.buffer().read(cx).as_singleton().unwrap();
            let completion_provider = editor.completion_provider().unwrap();
            completion_provider.completions(
                excerpt_id,
                &buffer,
                text::Anchor::MAX,
                CompletionContext {
                    trigger_kind: CompletionTriggerKind::TRIGGER_CHARACTER,
                    trigger_character: Some("@".into()),
                },
                window,
                cx,
            )
        });
        let [_, completion]: [_; 2] = completions
            .await
            .unwrap()
            .into_iter()
            .flat_map(|response| response.completions)
            .collect::<Vec<_>>()
            .try_into()
            .unwrap();

        editor.update_in(cx, |editor, window, cx| {
            let snapshot = editor.buffer().read(cx).snapshot(cx);
            let start = snapshot
                .anchor_in_excerpt(excerpt_id, completion.replace_range.start)
                .unwrap();
            let end = snapshot
                .anchor_in_excerpt(excerpt_id, completion.replace_range.end)
                .unwrap();
            editor.edit([(start..end, completion.new_text)], cx);
            (completion.confirm.unwrap())(CompletionIntent::Complete, window, cx);
        });

        cx.run_until_parked();

        // Backspace over the inserted crease (and the following space).
        editor.update_in(cx, |editor, window, cx| {
            editor.backspace(&Default::default(), window, cx);
            editor.backspace(&Default::default(), window, cx);
        });

        let (content, _) = message_editor
            .update(cx, |message_editor, cx| message_editor.contents(cx))
            .await
            .unwrap();

        // We don't send a resource link for the deleted crease.
        pretty_assertions::assert_matches!(content.as_slice(), [acp::ContentBlock::Text { .. }]);
    }

    struct MessageEditorItem(Entity<MessageEditor>);

    impl Item for MessageEditorItem {
        type Event = ();

        fn include_in_nav_history() -> bool {
            false
        }

        fn tab_content_text(&self, _detail: usize, _cx: &App) -> SharedString {
            "Test".into()
        }
    }

    impl EventEmitter<()> for MessageEditorItem {}

    impl Focusable for MessageEditorItem {
        fn focus_handle(&self, cx: &App) -> FocusHandle {
            self.0.read(cx).focus_handle(cx)
        }
    }

    impl Render for MessageEditorItem {
        fn render(&mut self, _window: &mut Window, _cx: &mut Context<Self>) -> impl IntoElement {
            self.0.clone().into_any_element()
        }
    }

    #[gpui::test]
    async fn test_context_completion_provider(cx: &mut TestAppContext) {
        init_test(cx);

        let app_state = cx.update(AppState::test);

        cx.update(|cx| {
            language::init(cx);
            editor::init(cx);
            workspace::init(app_state.clone(), cx);
            Project::init_settings(cx);
        });

        app_state
            .fs
            .as_fake()
            .insert_tree(
                path!("/dir"),
                json!({
                    "editor": "",
                    "a": {
                        "one.txt": "1",
                        "two.txt": "2",
                        "three.txt": "3",
                        "four.txt": "4"
                    },
                    "b": {
                        "five.txt": "5",
                        "six.txt": "6",
                        "seven.txt": "7",
                        "eight.txt": "8",
                    }
                }),
            )
            .await;

        let project = Project::test(app_state.fs.clone(), [path!("/dir").as_ref()], cx).await;
        let window = cx.add_window(|window, cx| Workspace::test_new(project.clone(), window, cx));
        let workspace = window.root(cx).unwrap();

        let worktree = project.update(cx, |project, cx| {
            let mut worktrees = project.worktrees(cx).collect::<Vec<_>>();
            assert_eq!(worktrees.len(), 1);
            worktrees.pop().unwrap()
        });
        let worktree_id = worktree.read_with(cx, |worktree, _| worktree.id());

        let mut cx = VisualTestContext::from_window(*window, cx);

        let paths = vec![
            path!("a/one.txt"),
            path!("a/two.txt"),
            path!("a/three.txt"),
            path!("a/four.txt"),
            path!("b/five.txt"),
            path!("b/six.txt"),
            path!("b/seven.txt"),
            path!("b/eight.txt"),
        ];

        let mut opened_editors = Vec::new();
        for path in paths {
            let buffer = workspace
                .update_in(&mut cx, |workspace, window, cx| {
                    workspace.open_path(
                        ProjectPath {
                            worktree_id,
                            path: Path::new(path).into(),
                        },
                        None,
                        false,
                        window,
                        cx,
                    )
                })
                .await
                .unwrap();
            opened_editors.push(buffer);
        }

        let context_store = cx.new(|cx| ContextStore::fake(project.clone(), cx));
        let history_store = cx.new(|cx| HistoryStore::new(context_store, cx));
        let prompt_capabilities = Rc::new(Cell::new(acp::PromptCapabilities::default()));

        let (message_editor, editor) = workspace.update_in(&mut cx, |workspace, window, cx| {
            let workspace_handle = cx.weak_entity();
            let message_editor = cx.new(|cx| {
                MessageEditor::new(
                    workspace_handle,
                    project.clone(),
                    history_store.clone(),
                    None,
                    prompt_capabilities.clone(),
                    "Test",
                    false,
                    EditorMode::AutoHeight {
                        max_lines: None,
                        min_lines: 1,
                    },
                    window,
                    cx,
                )
            });
            workspace.active_pane().update(cx, |pane, cx| {
                pane.add_item(
                    Box::new(cx.new(|_| MessageEditorItem(message_editor.clone()))),
                    true,
                    true,
                    None,
                    window,
                    cx,
                );
            });
            message_editor.read(cx).focus_handle(cx).focus(window);
            let editor = message_editor.read(cx).editor().clone();
            (message_editor, editor)
        });

        cx.simulate_input("Lorem @");

        editor.update_in(&mut cx, |editor, window, cx| {
            assert_eq!(editor.text(cx), "Lorem @");
            assert!(editor.has_visible_completions_menu());

            // Only files since we have default capabilities
            assert_eq!(
                current_completion_labels(editor),
                &[
                    "eight.txt dir/b/",
                    "seven.txt dir/b/",
                    "six.txt dir/b/",
                    "five.txt dir/b/",
                ]
            );
            editor.set_text("", window, cx);
        });

        prompt_capabilities.set(acp::PromptCapabilities {
            image: true,
            audio: true,
            embedded_context: true,
        });

        cx.simulate_input("Lorem ");

        editor.update(&mut cx, |editor, cx| {
            assert_eq!(editor.text(cx), "Lorem ");
            assert!(!editor.has_visible_completions_menu());
        });

        cx.simulate_input("@");

        editor.update(&mut cx, |editor, cx| {
            assert_eq!(editor.text(cx), "Lorem @");
            assert!(editor.has_visible_completions_menu());
            assert_eq!(
                current_completion_labels(editor),
                &[
                    "eight.txt dir/b/",
                    "seven.txt dir/b/",
                    "six.txt dir/b/",
                    "five.txt dir/b/",
                    "Files & Directories",
                    "Symbols",
                    "Threads",
                    "Fetch"
                ]
            );
        });

        // Select and confirm "File"
        editor.update_in(&mut cx, |editor, window, cx| {
            assert!(editor.has_visible_completions_menu());
            editor.context_menu_next(&editor::actions::ContextMenuNext, window, cx);
            editor.context_menu_next(&editor::actions::ContextMenuNext, window, cx);
            editor.context_menu_next(&editor::actions::ContextMenuNext, window, cx);
            editor.context_menu_next(&editor::actions::ContextMenuNext, window, cx);
            editor.confirm_completion(&editor::actions::ConfirmCompletion::default(), window, cx);
        });

        cx.run_until_parked();

        editor.update(&mut cx, |editor, cx| {
            assert_eq!(editor.text(cx), "Lorem @file ");
            assert!(editor.has_visible_completions_menu());
        });

        cx.simulate_input("one");

        editor.update(&mut cx, |editor, cx| {
            assert_eq!(editor.text(cx), "Lorem @file one");
            assert!(editor.has_visible_completions_menu());
            assert_eq!(current_completion_labels(editor), vec!["one.txt dir/a/"]);
        });

        editor.update_in(&mut cx, |editor, window, cx| {
            assert!(editor.has_visible_completions_menu());
            editor.confirm_completion(&editor::actions::ConfirmCompletion::default(), window, cx);
        });

        let url_one = uri!("file:///dir/a/one.txt");
        editor.update(&mut cx, |editor, cx| {
            let text = editor.text(cx);
            assert_eq!(text, format!("Lorem [@one.txt]({url_one}) "));
            assert!(!editor.has_visible_completions_menu());
            assert_eq!(fold_ranges(editor, cx).len(), 1);
        });

        let all_prompt_capabilities = acp::PromptCapabilities {
            image: true,
            audio: true,
            embedded_context: true,
        };

        let contents = message_editor
<<<<<<< HEAD
            .update(&mut cx, |message_editor, cx| {
                message_editor.mention_set().contents(cx)
=======
            .update_in(&mut cx, |message_editor, window, cx| {
                message_editor.mention_set().contents(
                    &project,
                    None,
                    &all_prompt_capabilities,
                    window,
                    cx,
                )
>>>>>>> f48a8f2b
            })
            .await
            .unwrap()
            .into_values()
            .collect::<Vec<_>>();

        {
            let [(uri, Mention::Text { content, .. })] = contents.as_slice() else {
                panic!("Unexpected mentions");
            };
            pretty_assertions::assert_eq!(content, "1");
            pretty_assertions::assert_eq!(uri, &url_one.parse::<MentionUri>().unwrap());
        }

        let contents = message_editor
            .update_in(&mut cx, |message_editor, window, cx| {
                message_editor.mention_set().contents(
                    &project,
                    None,
                    &acp::PromptCapabilities::default(),
                    window,
                    cx,
                )
            })
            .await
            .unwrap()
            .into_values()
            .collect::<Vec<_>>();

        {
            let [Mention::UriOnly(uri)] = contents.as_slice() else {
                panic!("Unexpected mentions");
            };
            pretty_assertions::assert_eq!(uri, &url_one.parse::<MentionUri>().unwrap());
        }

        cx.simulate_input(" ");

        editor.update(&mut cx, |editor, cx| {
            let text = editor.text(cx);
            assert_eq!(text, format!("Lorem [@one.txt]({url_one})  "));
            assert!(!editor.has_visible_completions_menu());
            assert_eq!(fold_ranges(editor, cx).len(), 1);
        });

        cx.simulate_input("Ipsum ");

        editor.update(&mut cx, |editor, cx| {
            let text = editor.text(cx);
            assert_eq!(text, format!("Lorem [@one.txt]({url_one})  Ipsum "),);
            assert!(!editor.has_visible_completions_menu());
            assert_eq!(fold_ranges(editor, cx).len(), 1);
        });

        cx.simulate_input("@file ");

        editor.update(&mut cx, |editor, cx| {
            let text = editor.text(cx);
            assert_eq!(text, format!("Lorem [@one.txt]({url_one})  Ipsum @file "),);
            assert!(editor.has_visible_completions_menu());
            assert_eq!(fold_ranges(editor, cx).len(), 1);
        });

        editor.update_in(&mut cx, |editor, window, cx| {
            editor.confirm_completion(&editor::actions::ConfirmCompletion::default(), window, cx);
        });

        cx.run_until_parked();

        let contents = message_editor
<<<<<<< HEAD
            .update(&mut cx, |message_editor, cx| {
                message_editor.mention_set().contents(cx)
=======
            .update_in(&mut cx, |message_editor, window, cx| {
                message_editor.mention_set().contents(
                    &project,
                    None,
                    &all_prompt_capabilities,
                    window,
                    cx,
                )
>>>>>>> f48a8f2b
            })
            .await
            .unwrap()
            .into_values()
            .collect::<Vec<_>>();

        let url_eight = uri!("file:///dir/b/eight.txt");

        {
            let [_, (uri, Mention::Text { content, .. })] = contents.as_slice() else {
                panic!("Unexpected mentions");
            };
            pretty_assertions::assert_eq!(content, "8");
            pretty_assertions::assert_eq!(uri, &url_eight.parse::<MentionUri>().unwrap());
        }

        editor.update(&mut cx, |editor, cx| {
            assert_eq!(
                editor.text(cx),
                format!("Lorem [@one.txt]({url_one})  Ipsum [@eight.txt]({url_eight}) ")
            );
            assert!(!editor.has_visible_completions_menu());
            assert_eq!(fold_ranges(editor, cx).len(), 2);
        });

        let plain_text_language = Arc::new(language::Language::new(
            language::LanguageConfig {
                name: "Plain Text".into(),
                matcher: language::LanguageMatcher {
                    path_suffixes: vec!["txt".to_string()],
                    ..Default::default()
                },
                ..Default::default()
            },
            None,
        ));

        // Register the language and fake LSP
        let language_registry = project.read_with(&cx, |project, _| project.languages().clone());
        language_registry.add(plain_text_language);

        let mut fake_language_servers = language_registry.register_fake_lsp(
            "Plain Text",
            language::FakeLspAdapter {
                capabilities: lsp::ServerCapabilities {
                    workspace_symbol_provider: Some(lsp::OneOf::Left(true)),
                    ..Default::default()
                },
                ..Default::default()
            },
        );

        // Open the buffer to trigger LSP initialization
        let buffer = project
            .update(&mut cx, |project, cx| {
                project.open_local_buffer(path!("/dir/a/one.txt"), cx)
            })
            .await
            .unwrap();

        // Register the buffer with language servers
        let _handle = project.update(&mut cx, |project, cx| {
            project.register_buffer_with_language_servers(&buffer, cx)
        });

        cx.run_until_parked();

        let fake_language_server = fake_language_servers.next().await.unwrap();
        fake_language_server.set_request_handler::<lsp::WorkspaceSymbolRequest, _, _>(
            move |_, _| async move {
                Ok(Some(lsp::WorkspaceSymbolResponse::Flat(vec![
                    #[allow(deprecated)]
                    lsp::SymbolInformation {
                        name: "MySymbol".into(),
                        location: lsp::Location {
                            uri: lsp::Url::from_file_path(path!("/dir/a/one.txt")).unwrap(),
                            range: lsp::Range::new(
                                lsp::Position::new(0, 0),
                                lsp::Position::new(0, 1),
                            ),
                        },
                        kind: lsp::SymbolKind::CONSTANT,
                        tags: None,
                        container_name: None,
                        deprecated: None,
                    },
                ])))
            },
        );

        cx.simulate_input("@symbol ");

        editor.update(&mut cx, |editor, cx| {
            assert_eq!(
                editor.text(cx),
                format!("Lorem [@one.txt]({url_one})  Ipsum [@eight.txt]({url_eight}) @symbol ")
            );
            assert!(editor.has_visible_completions_menu());
            assert_eq!(current_completion_labels(editor), &["MySymbol"]);
        });

        editor.update_in(&mut cx, |editor, window, cx| {
            editor.confirm_completion(&editor::actions::ConfirmCompletion::default(), window, cx);
        });

        let contents = message_editor
<<<<<<< HEAD
            .update(&mut cx, |message_editor, cx| {
                message_editor.mention_set().contents(cx)
=======
            .update_in(&mut cx, |message_editor, window, cx| {
                message_editor.mention_set().contents(
                    &project,
                    None,
                    &all_prompt_capabilities,
                    window,
                    cx,
                )
>>>>>>> f48a8f2b
            })
            .await
            .unwrap()
            .into_values()
            .collect::<Vec<_>>();

        {
            let [_, _, (uri, Mention::Text { content, .. })] = contents.as_slice() else {
                panic!("Unexpected mentions");
            };
            pretty_assertions::assert_eq!(content, "1");
            pretty_assertions::assert_eq!(
                uri,
                &format!("{url_one}?symbol=MySymbol#L1:1")
                    .parse::<MentionUri>()
                    .unwrap()
            );
        }

        cx.run_until_parked();

        editor.read_with(&cx, |editor, cx| {
                assert_eq!(
                    editor.text(cx),
                    format!("Lorem [@one.txt]({url_one})  Ipsum [@eight.txt]({url_eight}) [@MySymbol]({url_one}?symbol=MySymbol#L1:1) ")
                );
            });
    }

    fn fold_ranges(editor: &Editor, cx: &mut App) -> Vec<Range<Point>> {
        let snapshot = editor.buffer().read(cx).snapshot(cx);
        editor.display_map.update(cx, |display_map, cx| {
            display_map
                .snapshot(cx)
                .folds_in_range(0..snapshot.len())
                .map(|fold| fold.range.to_point(&snapshot))
                .collect()
        })
    }

    fn current_completion_labels(editor: &Editor) -> Vec<String> {
        let completions = editor.current_completions().expect("Missing completions");
        completions
            .into_iter()
            .map(|completion| completion.label.text)
            .collect::<Vec<_>>()
    }
}<|MERGE_RESOLUTION|>--- conflicted
+++ resolved
@@ -673,17 +673,9 @@
         &self,
         cx: &mut Context<Self>,
     ) -> Task<Result<(Vec<acp::ContentBlock>, Vec<Entity<Buffer>>)>> {
-<<<<<<< HEAD
-        let contents = self.mention_set.contents(cx);
-=======
-        let contents = self.mention_set.contents(
-            &self.project,
-            self.prompt_store.as_ref(),
-            &self.prompt_capabilities.get(),
-            window,
-            cx,
-        );
->>>>>>> f48a8f2b
+        let contents = self
+            .mention_set
+            .contents(&self.prompt_capabilities.get(), cx);
         let editor = self.editor.clone();
         let prevent_slash_commands = self.prevent_slash_commands;
 
@@ -698,16 +690,7 @@
                 editor.display_map.update(cx, |map, cx| {
                     let snapshot = map.snapshot(cx);
                     for (crease_id, crease) in snapshot.crease_snapshot.creases() {
-<<<<<<< HEAD
-                        // Skip creases that have been edited out of the message buffer.
-                        if !crease.range().start.is_valid(&snapshot.buffer_snapshot) {
-                            continue;
-                        }
-
                         let Some((uri, mention)) = contents.get(&crease_id) else {
-=======
-                        let Some(mention) = contents.get(&crease_id) else {
->>>>>>> f48a8f2b
                             continue;
                         };
 
@@ -759,7 +742,7 @@
                                     uri,
                                 })
                             }
-                            Mention::UriOnly(uri) => {
+                            Mention::UriOnly => {
                                 acp::ContentBlock::ResourceLink(acp::ResourceLink {
                                     name: uri.name(),
                                     uri: uri.to_uri().to_string(),
@@ -1066,7 +1049,14 @@
                         },
                     ));
                 }
-<<<<<<< HEAD
+                acp::ContentBlock::ResourceLink(resource) => {
+                    if let Some(mention_uri) = MentionUri::parse(&resource.uri).log_err() {
+                        let start = text.len();
+                        write!(&mut text, "{}", mention_uri.as_link()).ok();
+                        let end = text.len();
+                        mentions.push((start..end, mention_uri, Mention::UriOnly));
+                    }
+                }
                 acp::ContentBlock::Image(acp::ImageContent {
                     uri,
                     data,
@@ -1085,17 +1075,6 @@
                         log::error!("failed to parse MIME type for image: {mime_type:?}");
                         continue;
                     };
-=======
-                acp::ContentBlock::ResourceLink(resource) => {
-                    if let Some(mention_uri) = MentionUri::parse(&resource.uri).log_err() {
-                        let start = text.len();
-                        write!(&mut text, "{}", mention_uri.as_link()).ok();
-                        let end = text.len();
-                        mentions.push((start..end, mention_uri, resource.uri));
-                    }
-                }
-                acp::ContentBlock::Image(content) => {
->>>>>>> f48a8f2b
                     let start = text.len();
                     write!(&mut text, "{}", mention_uri.as_link()).ok();
                     let end = text.len();
@@ -1372,7 +1351,7 @@
         tracked_buffers: Vec<Entity<Buffer>>,
     },
     Image(MentionImage),
-    UriOnly(MentionUri),
+    UriOnly,
 }
 
 #[derive(Clone, Debug, Eq, PartialEq)]
@@ -1387,244 +1366,22 @@
 }
 
 impl MentionSet {
-<<<<<<< HEAD
-    fn contents(&self, cx: &mut App) -> Task<Result<HashMap<CreaseId, (MentionUri, Mention)>>> {
-        let mentions = self.mentions.clone();
-=======
-    pub fn insert_uri(&mut self, crease_id: CreaseId, uri: MentionUri) {
-        self.uri_by_crease_id.insert(crease_id, uri);
-    }
-
-    pub fn add_fetch_result(&mut self, url: Url, content: Shared<Task<Result<String, String>>>) {
-        self.fetch_results.insert(url, content);
-    }
-
-    pub fn insert_image(
-        &mut self,
-        crease_id: CreaseId,
-        task: Shared<Task<Result<MentionImage, String>>>,
-    ) {
-        self.images.insert(crease_id, task);
-    }
-
-    fn insert_thread(
-        &mut self,
-        id: acp::SessionId,
-        task: Shared<Task<Result<SharedString, String>>>,
-    ) {
-        self.thread_summaries.insert(id, task);
-    }
-
-    fn insert_text_thread(&mut self, path: PathBuf, task: Shared<Task<Result<String, String>>>) {
-        self.text_thread_summaries.insert(path, task);
-    }
-
-    pub fn contents(
+    fn contents(
         &self,
-        project: &Entity<Project>,
-        prompt_store: Option<&Entity<PromptStore>>,
         prompt_capabilities: &acp::PromptCapabilities,
-        _window: &mut Window,
         cx: &mut App,
-    ) -> Task<Result<HashMap<CreaseId, Mention>>> {
+    ) -> Task<Result<HashMap<CreaseId, (MentionUri, Mention)>>> {
         if !prompt_capabilities.embedded_context {
             let mentions = self
-                .uri_by_crease_id
+                .mentions
                 .iter()
-                .map(|(crease_id, uri)| (*crease_id, Mention::UriOnly(uri.clone())))
+                .map(|(crease_id, (uri, _))| (*crease_id, (uri.clone(), Mention::UriOnly)))
                 .collect();
 
             return Task::ready(Ok(mentions));
         }
 
-        let mut processed_image_creases = HashSet::default();
-
-        let mut contents = self
-            .uri_by_crease_id
-            .iter()
-            .map(|(&crease_id, uri)| {
-                match uri {
-                    MentionUri::File { abs_path, .. } => {
-                        let uri = uri.clone();
-                        let abs_path = abs_path.to_path_buf();
-
-                        if let Some(task) = self.images.get(&crease_id).cloned() {
-                            processed_image_creases.insert(crease_id);
-                            return cx.spawn(async move |_| {
-                                let image = task.await.map_err(|e| anyhow!("{e}"))?;
-                                anyhow::Ok((crease_id, Mention::Image(image)))
-                            });
-                        }
-
-                        let buffer_task = project.update(cx, |project, cx| {
-                            let path = project
-                                .find_project_path(abs_path, cx)
-                                .context("Failed to find project path")?;
-                            anyhow::Ok(project.open_buffer(path, cx))
-                        });
-                        cx.spawn(async move |cx| {
-                            let buffer = buffer_task?.await?;
-                            let content = buffer.read_with(cx, |buffer, _cx| buffer.text())?;
-
-                            anyhow::Ok((
-                                crease_id,
-                                Mention::Text {
-                                    uri,
-                                    content,
-                                    tracked_buffers: vec![buffer],
-                                },
-                            ))
-                        })
-                    }
-                    MentionUri::Directory { abs_path } => {
-                        let Some(content) = self.directories.get(abs_path).cloned() else {
-                            return Task::ready(Err(anyhow!("missing directory load task")));
-                        };
-                        let uri = uri.clone();
-                        cx.spawn(async move |_| {
-                            let (content, tracked_buffers) =
-                                content.await.map_err(|e| anyhow::anyhow!("{e}"))?;
-                            Ok((
-                                crease_id,
-                                Mention::Text {
-                                    uri,
-                                    content,
-                                    tracked_buffers,
-                                },
-                            ))
-                        })
-                    }
-                    MentionUri::Symbol {
-                        path, line_range, ..
-                    }
-                    | MentionUri::Selection {
-                        path, line_range, ..
-                    } => {
-                        let uri = uri.clone();
-                        let path_buf = path.clone();
-                        let line_range = line_range.clone();
-
-                        let buffer_task = project.update(cx, |project, cx| {
-                            let path = project
-                                .find_project_path(&path_buf, cx)
-                                .context("Failed to find project path")?;
-                            anyhow::Ok(project.open_buffer(path, cx))
-                        });
-
-                        cx.spawn(async move |cx| {
-                            let buffer = buffer_task?.await?;
-                            let content = buffer.read_with(cx, |buffer, _cx| {
-                                buffer
-                                    .text_for_range(
-                                        Point::new(line_range.start, 0)
-                                            ..Point::new(
-                                                line_range.end,
-                                                buffer.line_len(line_range.end),
-                                            ),
-                                    )
-                                    .collect()
-                            })?;
-
-                            anyhow::Ok((
-                                crease_id,
-                                Mention::Text {
-                                    uri,
-                                    content,
-                                    tracked_buffers: vec![buffer],
-                                },
-                            ))
-                        })
-                    }
-                    MentionUri::Thread { id, .. } => {
-                        let Some(content) = self.thread_summaries.get(id).cloned() else {
-                            return Task::ready(Err(anyhow!("missing thread summary")));
-                        };
-                        let uri = uri.clone();
-                        cx.spawn(async move |_| {
-                            Ok((
-                                crease_id,
-                                Mention::Text {
-                                    uri,
-                                    content: content
-                                        .await
-                                        .map_err(|e| anyhow::anyhow!("{e}"))?
-                                        .to_string(),
-                                    tracked_buffers: Vec::new(),
-                                },
-                            ))
-                        })
-                    }
-                    MentionUri::TextThread { path, .. } => {
-                        let Some(content) = self.text_thread_summaries.get(path).cloned() else {
-                            return Task::ready(Err(anyhow!("missing text thread summary")));
-                        };
-                        let uri = uri.clone();
-                        cx.spawn(async move |_| {
-                            Ok((
-                                crease_id,
-                                Mention::Text {
-                                    uri,
-                                    content: content.await.map_err(|e| anyhow::anyhow!("{e}"))?,
-                                    tracked_buffers: Vec::new(),
-                                },
-                            ))
-                        })
-                    }
-                    MentionUri::Rule { id: prompt_id, .. } => {
-                        let Some(prompt_store) = prompt_store else {
-                            return Task::ready(Err(anyhow!("missing prompt store")));
-                        };
-                        let text_task = prompt_store.read(cx).load(*prompt_id, cx);
-                        let uri = uri.clone();
-                        cx.spawn(async move |_| {
-                            // TODO: report load errors instead of just logging
-                            let text = text_task.await?;
-                            anyhow::Ok((
-                                crease_id,
-                                Mention::Text {
-                                    uri,
-                                    content: text,
-                                    tracked_buffers: Vec::new(),
-                                },
-                            ))
-                        })
-                    }
-                    MentionUri::Fetch { url } => {
-                        let Some(content) = self.fetch_results.get(url).cloned() else {
-                            return Task::ready(Err(anyhow!("missing fetch result")));
-                        };
-                        let uri = uri.clone();
-                        cx.spawn(async move |_| {
-                            Ok((
-                                crease_id,
-                                Mention::Text {
-                                    uri,
-                                    content: content.await.map_err(|e| anyhow::anyhow!("{e}"))?,
-                                    tracked_buffers: Vec::new(),
-                                },
-                            ))
-                        })
-                    }
-                }
-            })
-            .collect::<Vec<_>>();
-
-        // Handle images that didn't have a mention URI (because they were added by the paste handler).
-        contents.extend(self.images.iter().filter_map(|(crease_id, image)| {
-            if processed_image_creases.contains(crease_id) {
-                return None;
-            }
-            let crease_id = *crease_id;
-            let image = image.clone();
-            Some(cx.spawn(async move |_| {
-                Ok((
-                    crease_id,
-                    Mention::Image(image.await.map_err(|e| anyhow::anyhow!("{e}"))?),
-                ))
-            }))
-        }));
-
->>>>>>> f48a8f2b
+        let mentions = self.mentions.clone();
         cx.spawn(async move |_cx| {
             let mut contents = HashMap::default();
             for (crease_id, (mention_uri, task)) in mentions {
@@ -1637,21 +1394,10 @@
         })
     }
 
-    pub fn drain(&mut self) -> impl Iterator<Item = CreaseId> {
-        self.fetch_results.clear();
-        self.thread_summaries.clear();
-        self.text_thread_summaries.clear();
-        self.directories.clear();
-        self.uri_by_crease_id
-            .drain()
-            .map(|(id, _)| id)
-            .chain(self.images.drain().map(|(id, _)| id))
-    }
-
-    pub fn remove_invalid(&mut self, snapshot: EditorSnapshot) {
+    fn remove_invalid(&mut self, snapshot: EditorSnapshot) {
         for (crease_id, crease) in snapshot.crease_snapshot.creases() {
             if !crease.range().start.is_valid(&snapshot.buffer_snapshot) {
-                self.uri_by_crease_id.remove(&crease_id);
+                self.mentions.remove(&crease_id);
             }
         }
     }
@@ -2164,19 +1910,10 @@
         };
 
         let contents = message_editor
-<<<<<<< HEAD
             .update(&mut cx, |message_editor, cx| {
-                message_editor.mention_set().contents(cx)
-=======
-            .update_in(&mut cx, |message_editor, window, cx| {
-                message_editor.mention_set().contents(
-                    &project,
-                    None,
-                    &all_prompt_capabilities,
-                    window,
-                    cx,
-                )
->>>>>>> f48a8f2b
+                message_editor
+                    .mention_set()
+                    .contents(&all_prompt_capabilities, cx)
             })
             .await
             .unwrap()
@@ -2192,14 +1929,10 @@
         }
 
         let contents = message_editor
-            .update_in(&mut cx, |message_editor, window, cx| {
-                message_editor.mention_set().contents(
-                    &project,
-                    None,
-                    &acp::PromptCapabilities::default(),
-                    window,
-                    cx,
-                )
+            .update(&mut cx, |message_editor, cx| {
+                message_editor
+                    .mention_set()
+                    .contents(&acp::PromptCapabilities::default(), cx)
             })
             .await
             .unwrap()
@@ -2207,7 +1940,7 @@
             .collect::<Vec<_>>();
 
         {
-            let [Mention::UriOnly(uri)] = contents.as_slice() else {
+            let [(uri, Mention::UriOnly)] = contents.as_slice() else {
                 panic!("Unexpected mentions");
             };
             pretty_assertions::assert_eq!(uri, &url_one.parse::<MentionUri>().unwrap());
@@ -2247,19 +1980,10 @@
         cx.run_until_parked();
 
         let contents = message_editor
-<<<<<<< HEAD
             .update(&mut cx, |message_editor, cx| {
-                message_editor.mention_set().contents(cx)
-=======
-            .update_in(&mut cx, |message_editor, window, cx| {
-                message_editor.mention_set().contents(
-                    &project,
-                    None,
-                    &all_prompt_capabilities,
-                    window,
-                    cx,
-                )
->>>>>>> f48a8f2b
+                message_editor
+                    .mention_set()
+                    .contents(&all_prompt_capabilities, cx)
             })
             .await
             .unwrap()
@@ -2366,19 +2090,10 @@
         });
 
         let contents = message_editor
-<<<<<<< HEAD
             .update(&mut cx, |message_editor, cx| {
-                message_editor.mention_set().contents(cx)
-=======
-            .update_in(&mut cx, |message_editor, window, cx| {
-                message_editor.mention_set().contents(
-                    &project,
-                    None,
-                    &all_prompt_capabilities,
-                    window,
-                    cx,
-                )
->>>>>>> f48a8f2b
+                message_editor
+                    .mention_set()
+                    .contents(&all_prompt_capabilities, cx)
             })
             .await
             .unwrap()
