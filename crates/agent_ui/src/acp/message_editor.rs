--- conflicted
+++ resolved
@@ -317,12 +317,13 @@
         }
     }
 
-<<<<<<< HEAD
     pub fn set_read_only(&mut self, read_only: bool, cx: &mut Context<Self>) {
         self.editor.update(cx, |message_editor, cx| {
             message_editor.set_read_only(read_only);
             cx.notify()
-=======
+        })
+    }
+
     fn insert_image(
         &mut self,
         excerpt_id: ExcerptId,
@@ -382,7 +383,6 @@
             .detach();
 
             self.mention_set.lock().insert_image(crease_id, task);
->>>>>>> 10a2426a
         });
     }
 
