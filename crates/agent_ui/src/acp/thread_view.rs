use acp_thread::{
    AcpThread, AcpThreadEvent, AgentThreadEntry, AssistantMessage, AssistantMessageChunk,
    AuthRequired, LoadError, MentionUri, RetryStatus, ThreadStatus, ToolCall, ToolCallContent,
    ToolCallStatus, UserMessageId,
};
use acp_thread::{AgentConnection, Plan};
use action_log::ActionLog;
use agent_client_protocol::{self as acp};
use agent_servers::{AgentServer, ClaudeCode};
use agent_settings::{AgentProfileId, AgentSettings, CompletionMode, NotifyWhenAgentWaiting};
use agent2::{DbThreadMetadata, HistoryEntryId, HistoryStore};
use anyhow::bail;
use audio::{Audio, Sound};
use buffer_diff::BufferDiff;
use client::zed_urls;
use collections::{HashMap, HashSet};
use editor::scroll::Autoscroll;
use editor::{Editor, EditorMode, MultiBuffer, PathKey, SelectionEffects};
use file_icons::FileIcons;
use fs::Fs;
use gpui::{
    Action, Animation, AnimationExt, AnyView, App, BorderStyle, ClickEvent, ClipboardItem,
    EdgesRefinement, ElementId, Empty, Entity, FocusHandle, Focusable, Hsla, Length, ListOffset,
    ListState, MouseButton, PlatformDisplay, SharedString, Stateful, StyleRefinement, Subscription,
    Task, TextStyle, TextStyleRefinement, Transformation, UnderlineStyle, WeakEntity, Window,
    WindowHandle, div, ease_in_out, linear_color_stop, linear_gradient, list, percentage, point,
    prelude::*, pulsating_between,
};
use language::Buffer;

use language_model::LanguageModelRegistry;
use markdown::{HeadingLevelStyles, Markdown, MarkdownElement, MarkdownStyle};
use project::{Project, ProjectEntryId};
use prompt_store::{PromptId, PromptStore};
use rope::Point;
use settings::{Settings as _, SettingsStore};
use std::sync::Arc;
use std::time::Instant;
use std::{collections::BTreeMap, rc::Rc, time::Duration};
use text::Anchor;
use theme::ThemeSettings;
use ui::{
    Callout, Disclosure, Divider, DividerColor, ElevationIndex, KeyBinding, PopoverMenuHandle,
    Scrollbar, ScrollbarState, Tooltip, prelude::*,
};
use util::{ResultExt, size::format_file_size, time::duration_alt_display};
use workspace::{CollaboratorId, Workspace};
use zed_actions::agent::{Chat, ToggleModelSelector};
use zed_actions::assistant::OpenRulesLibrary;

use super::entry_view_state::EntryViewState;
use crate::acp::AcpModelSelectorPopover;
use crate::acp::entry_view_state::{EntryViewEvent, ViewEvent};
use crate::acp::message_editor::{MessageEditor, MessageEditorEvent};
use crate::agent_diff::AgentDiff;
use crate::profile_selector::{ProfileProvider, ProfileSelector};
use crate::ui::preview::UsageCallout;
use crate::ui::{AgentNotification, AgentNotificationEvent, BurnModeTooltip};
use crate::{
    AgentDiffPane, AgentPanel, ContinueThread, ContinueWithBurnMode, ExpandMessageEditor, Follow,
    KeepAll, OpenAgentDiff, RejectAll, ToggleBurnMode, ToggleProfileSelector,
};

const RESPONSE_PADDING_X: Pixels = px(19.);
pub const MIN_EDITOR_LINES: usize = 4;
pub const MAX_EDITOR_LINES: usize = 8;

enum ThreadError {
    PaymentRequired,
    ModelRequestLimitReached(cloud_llm_client::Plan),
    ToolUseLimitReached,
    Other(SharedString),
}

impl ThreadError {
    fn from_err(error: anyhow::Error) -> Self {
        if error.is::<language_model::PaymentRequiredError>() {
            Self::PaymentRequired
        } else if error.is::<language_model::ToolUseLimitReachedError>() {
            Self::ToolUseLimitReached
        } else if let Some(error) =
            error.downcast_ref::<language_model::ModelRequestLimitReachedError>()
        {
            Self::ModelRequestLimitReached(error.plan)
        } else {
            Self::Other(error.to_string().into())
        }
    }
}

impl ProfileProvider for Entity<agent2::Thread> {
    fn profile_id(&self, cx: &App) -> AgentProfileId {
        self.read(cx).profile().clone()
    }

    fn set_profile(&self, profile_id: AgentProfileId, cx: &mut App) {
        self.update(cx, |thread, _cx| {
            thread.set_profile(profile_id);
        });
    }

    fn profiles_supported(&self, cx: &App) -> bool {
        self.read(cx)
            .model()
            .is_some_and(|model| model.supports_tools())
    }
}

pub struct AcpThreadView {
    agent: Rc<dyn AgentServer>,
    workspace: WeakEntity<Workspace>,
    project: Entity<Project>,
    thread_state: ThreadState,
    history_store: Entity<HistoryStore>,
    entry_view_state: Entity<EntryViewState>,
    message_editor: Entity<MessageEditor>,
    model_selector: Option<Entity<AcpModelSelectorPopover>>,
    profile_selector: Option<Entity<ProfileSelector>>,
    notifications: Vec<WindowHandle<AgentNotification>>,
    notification_subscriptions: HashMap<WindowHandle<AgentNotification>, Vec<Subscription>>,
    thread_retry_status: Option<RetryStatus>,
    thread_error: Option<ThreadError>,
    list_state: ListState,
    scrollbar_state: ScrollbarState,
    auth_task: Option<Task<()>>,
    expanded_tool_calls: HashSet<acp::ToolCallId>,
    expanded_thinking_blocks: HashSet<(usize, usize)>,
    edits_expanded: bool,
    plan_expanded: bool,
    editor_expanded: bool,
    terminal_expanded: bool,
    editing_message: Option<usize>,
    _cancel_task: Option<Task<()>>,
    _subscriptions: [Subscription; 3],
}

enum ThreadState {
    Loading {
        _task: Task<()>,
    },
    Ready {
        thread: Entity<AcpThread>,
        _subscription: [Subscription; 2],
    },
    LoadError(LoadError),
    Unauthenticated {
        connection: Rc<dyn AgentConnection>,
        description: Option<Entity<Markdown>>,
        configuration_view: Option<AnyView>,
        _subscription: Option<Subscription>,
    },
}

impl AcpThreadView {
    pub fn new(
        agent: Rc<dyn AgentServer>,
        resume_thread: Option<DbThreadMetadata>,
        workspace: WeakEntity<Workspace>,
        project: Entity<Project>,
        history_store: Entity<HistoryStore>,
        prompt_store: Option<Entity<PromptStore>>,
        window: &mut Window,
        cx: &mut Context<Self>,
    ) -> Self {
        let prevent_slash_commands = agent.clone().downcast::<ClaudeCode>().is_some();
        let message_editor = cx.new(|cx| {
            MessageEditor::new(
                workspace.clone(),
                project.clone(),
                history_store.clone(),
                prompt_store.clone(),
                "Message the agent — @ to include context",
                prevent_slash_commands,
                editor::EditorMode::AutoHeight {
                    min_lines: MIN_EDITOR_LINES,
                    max_lines: Some(MAX_EDITOR_LINES),
                },
                window,
                cx,
            )
        });

        let list_state = ListState::new(0, gpui::ListAlignment::Bottom, px(2048.0));

        let entry_view_state = cx.new(|_| {
            EntryViewState::new(
                workspace.clone(),
                project.clone(),
                history_store.clone(),
                prompt_store.clone(),
                prevent_slash_commands,
            )
        });

        let subscriptions = [
            cx.observe_global_in::<SettingsStore>(window, Self::settings_changed),
            cx.subscribe_in(&message_editor, window, Self::handle_message_editor_event),
            cx.subscribe_in(&entry_view_state, window, Self::handle_entry_view_event),
        ];

        Self {
            agent: agent.clone(),
            workspace: workspace.clone(),
            project: project.clone(),
            entry_view_state,
            thread_state: Self::initial_state(agent, resume_thread, workspace, project, window, cx),
            message_editor,
            model_selector: None,
            profile_selector: None,
            notifications: Vec::new(),
            notification_subscriptions: HashMap::default(),
            list_state: list_state.clone(),
            scrollbar_state: ScrollbarState::new(list_state).parent_entity(&cx.entity()),
            thread_retry_status: None,
            thread_error: None,
            auth_task: None,
            expanded_tool_calls: HashSet::default(),
            expanded_thinking_blocks: HashSet::default(),
            editing_message: None,
            edits_expanded: false,
            plan_expanded: false,
            editor_expanded: false,
            terminal_expanded: true,
            history_store,
            _subscriptions: subscriptions,
            _cancel_task: None,
        }
    }

    fn initial_state(
        agent: Rc<dyn AgentServer>,
        resume_thread: Option<DbThreadMetadata>,
        workspace: WeakEntity<Workspace>,
        project: Entity<Project>,
        window: &mut Window,
        cx: &mut Context<Self>,
    ) -> ThreadState {
        let root_dir = project
            .read(cx)
            .visible_worktrees(cx)
            .next()
            .map(|worktree| worktree.read(cx).abs_path())
            .unwrap_or_else(|| paths::home_dir().as_path().into());

        let connect_task = agent.connect(&root_dir, &project, cx);
        let load_task = cx.spawn_in(window, async move |this, cx| {
            let connection = match connect_task.await {
                Ok(connection) => connection,
                Err(err) => {
                    this.update(cx, |this, cx| {
                        this.handle_load_error(err, cx);
                        cx.notify();
                    })
                    .log_err();
                    return;
                }
            };

            let result = if let Some(native_agent) = connection
                .clone()
                .downcast::<agent2::NativeAgentConnection>()
                && let Some(resume) = resume_thread.clone()
            {
                cx.update(|_, cx| {
                    native_agent
                        .0
                        .update(cx, |agent, cx| agent.open_thread(resume.id, cx))
                })
                .log_err()
            } else {
                cx.update(|_, cx| {
                    connection
                        .clone()
                        .new_thread(project.clone(), &root_dir, cx)
                })
                .log_err()
            };

            let Some(result) = result else {
                return;
            };

            let result = match result.await {
                Err(e) => match e.downcast::<acp_thread::AuthRequired>() {
                    Ok(err) => {
                        cx.update(|window, cx| {
                            Self::handle_auth_required(this, err, agent, connection, window, cx)
                        })
                        .log_err();
                        return;
                    }
                    Err(err) => Err(err),
                },
                Ok(thread) => Ok(thread),
            };

            this.update_in(cx, |this, window, cx| {
                match result {
                    Ok(thread) => {
                        let thread_subscription =
                            cx.subscribe_in(&thread, window, Self::handle_thread_event);

                        let action_log = thread.read(cx).action_log().clone();
                        let action_log_subscription =
                            cx.observe(&action_log, |_, _, cx| cx.notify());

                        let count = thread.read(cx).entries().len();
                        this.list_state.splice(0..0, count);
                        this.entry_view_state.update(cx, |view_state, cx| {
                            for ix in 0..count {
                                view_state.sync_entry(ix, &thread, window, cx);
                            }
                        });

                        if let Some(resume) = resume_thread {
                            this.history_store.update(cx, |history, cx| {
                                history.push_recently_opened_entry(
                                    HistoryEntryId::AcpThread(resume.id),
                                    cx,
                                );
                            });
                        }

                        AgentDiff::set_active_thread(&workspace, thread.clone(), window, cx);

                        this.model_selector =
                            thread
                                .read(cx)
                                .connection()
                                .model_selector()
                                .map(|selector| {
                                    cx.new(|cx| {
                                        AcpModelSelectorPopover::new(
                                            thread.read(cx).session_id().clone(),
                                            selector,
                                            PopoverMenuHandle::default(),
                                            this.focus_handle(cx),
                                            window,
                                            cx,
                                        )
                                    })
                                });

                        this.thread_state = ThreadState::Ready {
                            thread,
                            _subscription: [thread_subscription, action_log_subscription],
                        };

                        this.profile_selector = this.as_native_thread(cx).map(|thread| {
                            cx.new(|cx| {
                                ProfileSelector::new(
                                    <dyn Fs>::global(cx),
                                    Arc::new(thread.clone()),
                                    this.focus_handle(cx),
                                    cx,
                                )
                            })
                        });

                        cx.notify();
                    }
                    Err(err) => {
                        this.handle_load_error(err, cx);
                    }
                };
            })
            .log_err();
        });

        ThreadState::Loading { _task: load_task }
    }

    fn handle_auth_required(
        this: WeakEntity<Self>,
        err: AuthRequired,
        agent: Rc<dyn AgentServer>,
        connection: Rc<dyn AgentConnection>,
        window: &mut Window,
        cx: &mut App,
    ) {
        let agent_name = agent.name();
        let (configuration_view, subscription) = if let Some(provider_id) = err.provider_id {
            let registry = LanguageModelRegistry::global(cx);

            let sub = window.subscribe(&registry, cx, {
                let provider_id = provider_id.clone();
                let this = this.clone();
                move |_, ev, window, cx| {
                    if let language_model::Event::ProviderStateChanged(updated_provider_id) = &ev
                        && &provider_id == updated_provider_id
                    {
                        this.update(cx, |this, cx| {
                            this.thread_state = Self::initial_state(
                                agent.clone(),
                                None,
                                this.workspace.clone(),
                                this.project.clone(),
                                window,
                                cx,
                            );
                            cx.notify();
                        })
                        .ok();
                    }
                }
            });

            let view = registry.read(cx).provider(&provider_id).map(|provider| {
                provider.configuration_view(
                    language_model::ConfigurationViewTargetAgent::Other(agent_name),
                    window,
                    cx,
                )
            });

            (view, Some(sub))
        } else {
            (None, None)
        };

        this.update(cx, |this, cx| {
            this.thread_state = ThreadState::Unauthenticated {
                connection,
                configuration_view,
                description: err
                    .description
                    .clone()
                    .map(|desc| cx.new(|cx| Markdown::new(desc.into(), None, None, cx))),
                _subscription: subscription,
            };
            cx.notify();
        })
        .ok();
    }

    fn handle_load_error(&mut self, err: anyhow::Error, cx: &mut Context<Self>) {
        if let Some(load_err) = err.downcast_ref::<LoadError>() {
            self.thread_state = ThreadState::LoadError(load_err.clone());
        } else {
            self.thread_state = ThreadState::LoadError(LoadError::Other(err.to_string().into()))
        }
        cx.notify();
    }

    pub fn thread(&self) -> Option<&Entity<AcpThread>> {
        match &self.thread_state {
            ThreadState::Ready { thread, .. } => Some(thread),
            ThreadState::Unauthenticated { .. }
            | ThreadState::Loading { .. }
            | ThreadState::LoadError { .. } => None,
        }
    }

    pub fn title(&self, cx: &App) -> SharedString {
        match &self.thread_state {
            ThreadState::Ready { thread, .. } => thread.read(cx).title(),
            ThreadState::Loading { .. } => "Loading…".into(),
            ThreadState::LoadError(_) => "Failed to load".into(),
            ThreadState::Unauthenticated { .. } => "Authentication Required".into(),
        }
    }

    pub fn cancel_generation(&mut self, cx: &mut Context<Self>) {
        self.thread_error.take();
        self.thread_retry_status.take();

        if let Some(thread) = self.thread() {
            self._cancel_task = Some(thread.update(cx, |thread, cx| thread.cancel(cx)));
        }
    }

    pub fn expand_message_editor(
        &mut self,
        _: &ExpandMessageEditor,
        _window: &mut Window,
        cx: &mut Context<Self>,
    ) {
        self.set_editor_is_expanded(!self.editor_expanded, cx);
        cx.notify();
    }

    fn set_editor_is_expanded(&mut self, is_expanded: bool, cx: &mut Context<Self>) {
        self.editor_expanded = is_expanded;
        self.message_editor.update(cx, |editor, cx| {
            if is_expanded {
                editor.set_mode(
                    EditorMode::Full {
                        scale_ui_elements_with_buffer_font_size: false,
                        show_active_line_background: false,
                        sized_by_content: false,
                    },
                    cx,
                )
            } else {
                editor.set_mode(
                    EditorMode::AutoHeight {
                        min_lines: MIN_EDITOR_LINES,
                        max_lines: Some(MAX_EDITOR_LINES),
                    },
                    cx,
                )
            }
        });
        cx.notify();
    }

    pub fn handle_message_editor_event(
        &mut self,
        _: &Entity<MessageEditor>,
        event: &MessageEditorEvent,
        window: &mut Window,
        cx: &mut Context<Self>,
    ) {
        match event {
            MessageEditorEvent::Send => self.send(window, cx),
            MessageEditorEvent::Cancel => self.cancel_generation(cx),
            MessageEditorEvent::Focus => {
                self.cancel_editing(&Default::default(), window, cx);
            }
        }
    }

    pub fn handle_entry_view_event(
        &mut self,
        _: &Entity<EntryViewState>,
        event: &EntryViewEvent,
        window: &mut Window,
        cx: &mut Context<Self>,
    ) {
        match &event.view_event {
            ViewEvent::MessageEditorEvent(_editor, MessageEditorEvent::Focus) => {
                self.editing_message = Some(event.entry_index);
                cx.notify();
            }
            ViewEvent::MessageEditorEvent(editor, MessageEditorEvent::Send) => {
                self.regenerate(event.entry_index, editor, window, cx);
            }
            ViewEvent::MessageEditorEvent(_editor, MessageEditorEvent::Cancel) => {
                self.cancel_editing(&Default::default(), window, cx);
            }
        }
    }

    fn resume_chat(&mut self, cx: &mut Context<Self>) {
        self.thread_error.take();
        let Some(thread) = self.thread() else {
            return;
        };

        let task = thread.update(cx, |thread, cx| thread.resume(cx));
        cx.spawn(async move |this, cx| {
            let result = task.await;

            this.update(cx, |this, cx| {
                if let Err(err) = result {
                    this.handle_thread_error(err, cx);
                }
            })
        })
        .detach();
    }

    fn send(&mut self, window: &mut Window, cx: &mut Context<Self>) {
        let Some(thread) = self.thread() else { return };
        self.history_store.update(cx, |history, cx| {
            history.push_recently_opened_entry(
                HistoryEntryId::AcpThread(thread.read(cx).session_id().clone()),
                cx,
            );
        });

        if thread.read(cx).status() != ThreadStatus::Idle {
            self.stop_current_and_send_new_message(window, cx);
            return;
        }

        let contents = self
            .message_editor
            .update(cx, |message_editor, cx| message_editor.contents(window, cx));
        self.send_impl(contents, window, cx)
    }

    fn stop_current_and_send_new_message(&mut self, window: &mut Window, cx: &mut Context<Self>) {
        let Some(thread) = self.thread().cloned() else {
            return;
        };

        let cancelled = thread.update(cx, |thread, cx| thread.cancel(cx));

        let contents = self
            .message_editor
            .update(cx, |message_editor, cx| message_editor.contents(window, cx));

        cx.spawn_in(window, async move |this, cx| {
            cancelled.await;

            this.update_in(cx, |this, window, cx| {
                this.send_impl(contents, window, cx);
            })
            .ok();
        })
        .detach();
    }

    fn send_impl(
        &mut self,
        contents: Task<anyhow::Result<Vec<acp::ContentBlock>>>,
        window: &mut Window,
        cx: &mut Context<Self>,
    ) {
        self.thread_error.take();
        self.editing_message.take();

        let Some(thread) = self.thread().cloned() else {
            return;
        };
        let task = cx.spawn_in(window, async move |this, cx| {
            let contents = contents.await?;

            if contents.is_empty() {
                return Ok(());
            }

            this.update_in(cx, |this, window, cx| {
                this.set_editor_is_expanded(false, cx);
                this.scroll_to_bottom(cx);
                this.message_editor.update(cx, |message_editor, cx| {
                    message_editor.clear(window, cx);
                });
            })?;
            let send = thread.update(cx, |thread, cx| thread.send(contents, cx))?;
            send.await
        });

        cx.spawn(async move |this, cx| {
            if let Err(err) = task.await {
                this.update(cx, |this, cx| {
                    this.handle_thread_error(err, cx);
                })
                .ok();
            }
        })
        .detach();
    }

    fn cancel_editing(&mut self, _: &ClickEvent, window: &mut Window, cx: &mut Context<Self>) {
        let Some(thread) = self.thread().cloned() else {
            return;
        };

        if let Some(index) = self.editing_message.take()
            && let Some(editor) = self
                .entry_view_state
                .read(cx)
                .entry(index)
                .and_then(|e| e.message_editor())
                .cloned()
        {
            editor.update(cx, |editor, cx| {
                if let Some(user_message) = thread
                    .read(cx)
                    .entries()
                    .get(index)
                    .and_then(|e| e.user_message())
                {
                    editor.set_message(user_message.chunks.clone(), window, cx);
                }
            })
        };
        self.focus_handle(cx).focus(window);
        cx.notify();
    }

    fn regenerate(
        &mut self,
        entry_ix: usize,
        message_editor: &Entity<MessageEditor>,
        window: &mut Window,
        cx: &mut Context<Self>,
    ) {
        let Some(thread) = self.thread().cloned() else {
            return;
        };

        let Some(rewind) = thread.update(cx, |thread, cx| {
            let user_message_id = thread.entries().get(entry_ix)?.user_message()?.id.clone()?;
            Some(thread.rewind(user_message_id, cx))
        }) else {
            return;
        };

        let contents =
            message_editor.update(cx, |message_editor, cx| message_editor.contents(window, cx));

        let task = cx.foreground_executor().spawn(async move {
            rewind.await?;
            contents.await
        });
        self.send_impl(task, window, cx);
    }

    fn open_agent_diff(&mut self, _: &OpenAgentDiff, window: &mut Window, cx: &mut Context<Self>) {
        if let Some(thread) = self.thread() {
            AgentDiffPane::deploy(thread.clone(), self.workspace.clone(), window, cx).log_err();
        }
    }

    fn open_edited_buffer(
        &mut self,
        buffer: &Entity<Buffer>,
        window: &mut Window,
        cx: &mut Context<Self>,
    ) {
        let Some(thread) = self.thread() else {
            return;
        };

        let Some(diff) =
            AgentDiffPane::deploy(thread.clone(), self.workspace.clone(), window, cx).log_err()
        else {
            return;
        };

        diff.update(cx, |diff, cx| {
            diff.move_to_path(PathKey::for_buffer(buffer, cx), window, cx)
        })
    }

    fn handle_open_rules(&mut self, _: &ClickEvent, window: &mut Window, cx: &mut Context<Self>) {
        let Some(thread) = self.as_native_thread(cx) else {
            return;
        };
        let project_context = thread.read(cx).project_context().read(cx);

        let project_entry_ids = project_context
            .worktrees
            .iter()
            .flat_map(|worktree| worktree.rules_file.as_ref())
            .map(|rules_file| ProjectEntryId::from_usize(rules_file.project_entry_id))
            .collect::<Vec<_>>();

        self.workspace
            .update(cx, move |workspace, cx| {
                // TODO: Open a multibuffer instead? In some cases this doesn't make the set of rules
                // files clear. For example, if rules file 1 is already open but rules file 2 is not,
                // this would open and focus rules file 2 in a tab that is not next to rules file 1.
                let project = workspace.project().read(cx);
                let project_paths = project_entry_ids
                    .into_iter()
                    .flat_map(|entry_id| project.path_for_entry(entry_id, cx))
                    .collect::<Vec<_>>();
                for project_path in project_paths {
                    workspace
                        .open_path(project_path, None, true, window, cx)
                        .detach_and_log_err(cx);
                }
            })
            .ok();
    }

    fn handle_thread_error(&mut self, error: anyhow::Error, cx: &mut Context<Self>) {
        self.thread_error = Some(ThreadError::from_err(error));
        cx.notify();
    }

    fn clear_thread_error(&mut self, cx: &mut Context<Self>) {
        self.thread_error = None;
        cx.notify();
    }

    fn handle_thread_event(
        &mut self,
        thread: &Entity<AcpThread>,
        event: &AcpThreadEvent,
        window: &mut Window,
        cx: &mut Context<Self>,
    ) {
        match event {
            AcpThreadEvent::NewEntry => {
                let len = thread.read(cx).entries().len();
                let index = len - 1;
                self.entry_view_state.update(cx, |view_state, cx| {
                    view_state.sync_entry(index, thread, window, cx)
                });
                self.list_state.splice(index..index, 1);
            }
            AcpThreadEvent::EntryUpdated(index) => {
                self.entry_view_state.update(cx, |view_state, cx| {
                    view_state.sync_entry(*index, thread, window, cx)
                });
                self.list_state.splice(*index..index + 1, 1);
            }
            AcpThreadEvent::EntriesRemoved(range) => {
                self.entry_view_state
                    .update(cx, |view_state, _cx| view_state.remove(range.clone()));
                self.list_state.splice(range.clone(), 0);
            }
            AcpThreadEvent::ToolAuthorizationRequired => {
                self.notify_with_sound("Waiting for tool confirmation", IconName::Info, window, cx);
            }
            AcpThreadEvent::Retry(retry) => {
                self.thread_retry_status = Some(retry.clone());
            }
            AcpThreadEvent::Stopped => {
                self.thread_retry_status.take();
                let used_tools = thread.read(cx).used_tools_since_last_user_message();
                self.notify_with_sound(
                    if used_tools {
                        "Finished running tools"
                    } else {
                        "New message"
                    },
                    IconName::ZedAssistant,
                    window,
                    cx,
                );
            }
            AcpThreadEvent::Error => {
                self.thread_retry_status.take();
                self.notify_with_sound(
                    "Agent stopped due to an error",
                    IconName::Warning,
                    window,
                    cx,
                );
            }
            AcpThreadEvent::LoadError(error) => {
                self.thread_retry_status.take();
                self.thread_state = ThreadState::LoadError(error.clone());
            }
            AcpThreadEvent::TitleUpdated | AcpThreadEvent::TokenUsageUpdated => {}
        }
        cx.notify();
    }

    fn authenticate(
        &mut self,
        method: acp::AuthMethodId,
        window: &mut Window,
        cx: &mut Context<Self>,
    ) {
        let ThreadState::Unauthenticated { ref connection, .. } = self.thread_state else {
            return;
        };

        self.thread_error.take();
        let authenticate = connection.authenticate(method, cx);
        self.auth_task = Some(cx.spawn_in(window, {
            let project = self.project.clone();
            let agent = self.agent.clone();
            async move |this, cx| {
                let result = authenticate.await;

                this.update_in(cx, |this, window, cx| {
                    if let Err(err) = result {
                        this.handle_thread_error(err, cx);
                    } else {
                        this.thread_state = Self::initial_state(
                            agent,
                            None,
                            this.workspace.clone(),
                            project.clone(),
                            window,
                            cx,
                        )
                    }
                    this.auth_task.take()
                })
                .ok();
            }
        }));
    }

    fn authorize_tool_call(
        &mut self,
        tool_call_id: acp::ToolCallId,
        option_id: acp::PermissionOptionId,
        option_kind: acp::PermissionOptionKind,
        cx: &mut Context<Self>,
    ) {
        let Some(thread) = self.thread() else {
            return;
        };
        thread.update(cx, |thread, cx| {
            thread.authorize_tool_call(tool_call_id, option_id, option_kind, cx);
        });
        cx.notify();
    }

    fn rewind(&mut self, message_id: &UserMessageId, cx: &mut Context<Self>) {
        let Some(thread) = self.thread() else {
            return;
        };
        thread
            .update(cx, |thread, cx| thread.rewind(message_id.clone(), cx))
            .detach_and_log_err(cx);
        cx.notify();
    }

    fn render_entry(
        &self,
        entry_ix: usize,
        total_entries: usize,
        entry: &AgentThreadEntry,
        window: &mut Window,
        cx: &Context<Self>,
    ) -> AnyElement {
        let primary = match &entry {
            AgentThreadEntry::UserMessage(message) => {
                let Some(editor) = self
                    .entry_view_state
                    .read(cx)
                    .entry(entry_ix)
                    .and_then(|entry| entry.message_editor())
                    .cloned()
                else {
                    return Empty.into_any_element();
                };

                let editing = self.editing_message == Some(entry_ix);
                let editor_focus = editor.focus_handle(cx).is_focused(window);
                let focus_border = cx.theme().colors().border_focused;

                let rules_item = if entry_ix == 0 {
                    self.render_rules_item(cx)
                } else {
                    None
                };

                v_flex()
                    .id(("user_message", entry_ix))
                    .pt_2()
                    .pb_4()
                    .px_2()
                    .gap_1p5()
                    .w_full()
                    .children(rules_item)
                    .children(message.id.clone().and_then(|message_id| {
                        message.checkpoint.as_ref()?.show.then(|| {
                            h_flex()
                                .gap_2()
                                .child(Divider::horizontal())
                                .child(
                                    Button::new("restore-checkpoint", "Restore Checkpoint")
                                        .icon(IconName::Undo)
                                        .icon_size(IconSize::XSmall)
                                        .icon_position(IconPosition::Start)
                                        .label_size(LabelSize::XSmall)
                                        .icon_color(Color::Muted)
                                        .color(Color::Muted)
                                        .on_click(cx.listener(move |this, _, _window, cx| {
                                            this.rewind(&message_id, cx);
                                        }))
                                )
                                .child(Divider::horizontal())
                        })
                    }))
                    .child(
                        div()
                            .relative()
                            .child(
                                div()
                                    .py_3()
                                    .px_2()
                                    .rounded_lg()
                                    .shadow_md()
                                    .bg(cx.theme().colors().editor_background)
                                    .border_1()
                                    .when(editing && !editor_focus, |this| this.border_dashed())
                                    .border_color(cx.theme().colors().border)
                                    .map(|this|{
                                        if editor_focus {
                                            this.border_color(focus_border)
                                        } else {
                                            this.hover(|s| s.border_color(focus_border.opacity(0.8)))
                                        }
                                    })
                                    .text_xs()
                                    .child(editor.clone().into_any_element()),
                            )
                            .when(editor_focus, |this|
                                this.child(
                                    h_flex()
                                        .absolute()
                                        .top_neg_3p5()
                                        .right_3()
                                        .gap_1()
                                        .rounded_sm()
                                        .border_1()
                                        .border_color(cx.theme().colors().border)
                                        .bg(cx.theme().colors().editor_background)
                                        .overflow_hidden()
                                        .child(
                                            IconButton::new("cancel", IconName::Close)
                                                .icon_color(Color::Error)
                                                .icon_size(IconSize::XSmall)
                                                .on_click(cx.listener(Self::cancel_editing))
                                        )
                                        .child(
                                            IconButton::new("regenerate", IconName::Return)
                                                .icon_color(Color::Muted)
                                                .icon_size(IconSize::XSmall)
                                                .tooltip(Tooltip::text(
                                                    "Editing will restart the thread from this point."
                                                ))
                                                .on_click(cx.listener({
                                                    let editor = editor.clone();
                                                    move |this, _, window, cx| {
                                                        this.regenerate(
                                                            entry_ix, &editor, window, cx,
                                                        );
                                                    }
                                                })),
                                        )
                                )
                            ),
                    )
                    .into_any()
            }
            AgentThreadEntry::AssistantMessage(AssistantMessage { chunks }) => {
                let style = default_markdown_style(false, window, cx);
                let message_body = v_flex()
                    .w_full()
                    .gap_2p5()
                    .children(chunks.iter().enumerate().filter_map(
                        |(chunk_ix, chunk)| match chunk {
                            AssistantMessageChunk::Message { block } => {
                                block.markdown().map(|md| {
                                    self.render_markdown(md.clone(), style.clone())
                                        .into_any_element()
                                })
                            }
                            AssistantMessageChunk::Thought { block } => {
                                block.markdown().map(|md| {
                                    self.render_thinking_block(
                                        entry_ix,
                                        chunk_ix,
                                        md.clone(),
                                        window,
                                        cx,
                                    )
                                    .into_any_element()
                                })
                            }
                        },
                    ))
                    .into_any();

                v_flex()
                    .px_5()
                    .py_1()
                    .when(entry_ix + 1 == total_entries, |this| this.pb_4())
                    .w_full()
                    .text_ui(cx)
                    .child(message_body)
                    .into_any()
            }
            AgentThreadEntry::ToolCall(tool_call) => {
                let has_terminals = tool_call.terminals().next().is_some();

                div().w_full().py_1p5().px_5().map(|this| {
                    if has_terminals {
                        this.children(tool_call.terminals().map(|terminal| {
                            self.render_terminal_tool_call(
                                entry_ix, terminal, tool_call, window, cx,
                            )
                        }))
                    } else {
                        this.child(self.render_tool_call(entry_ix, tool_call, window, cx))
                    }
                })
            }
            .into_any(),
        };

        let Some(thread) = self.thread() else {
            return primary;
        };

        let is_generating = matches!(thread.read(cx).status(), ThreadStatus::Generating);
        let primary = if entry_ix == total_entries - 1 && !is_generating {
            v_flex()
                .w_full()
                .child(primary)
                .child(self.render_thread_controls(cx))
                .into_any_element()
        } else {
            primary
        };

        if let Some(editing_index) = self.editing_message.as_ref()
            && *editing_index < entry_ix
        {
            let backdrop = div()
                .id(("backdrop", entry_ix))
                .size_full()
                .absolute()
                .inset_0()
                .bg(cx.theme().colors().panel_background)
                .opacity(0.8)
                .block_mouse_except_scroll()
                .on_click(cx.listener(Self::cancel_editing));

            div()
                .relative()
                .child(primary)
                .child(backdrop)
                .into_any_element()
        } else {
            primary
        }
    }

    fn tool_card_header_bg(&self, cx: &Context<Self>) -> Hsla {
        cx.theme()
            .colors()
            .element_background
            .blend(cx.theme().colors().editor_foreground.opacity(0.025))
    }

    fn tool_card_border_color(&self, cx: &Context<Self>) -> Hsla {
        cx.theme().colors().border.opacity(0.8)
    }

    fn tool_name_font_size(&self) -> Rems {
        rems_from_px(13.)
    }

    fn render_thinking_block(
        &self,
        entry_ix: usize,
        chunk_ix: usize,
        chunk: Entity<Markdown>,
        window: &Window,
        cx: &Context<Self>,
    ) -> AnyElement {
        let header_id = SharedString::from(format!("thinking-block-header-{}", entry_ix));
        let card_header_id = SharedString::from("inner-card-header");
        let key = (entry_ix, chunk_ix);
        let is_open = self.expanded_thinking_blocks.contains(&key);

        v_flex()
            .child(
                h_flex()
                    .id(header_id)
                    .group(&card_header_id)
                    .relative()
                    .w_full()
                    .gap_1p5()
                    .opacity(0.8)
                    .hover(|style| style.opacity(1.))
                    .child(
                        h_flex()
                            .size_4()
                            .justify_center()
                            .child(
                                div()
                                    .group_hover(&card_header_id, |s| s.invisible().w_0())
                                    .child(
                                        Icon::new(IconName::ToolThink)
                                            .size(IconSize::Small)
                                            .color(Color::Muted),
                                    ),
                            )
                            .child(
                                h_flex()
                                    .absolute()
                                    .inset_0()
                                    .invisible()
                                    .justify_center()
                                    .group_hover(&card_header_id, |s| s.visible())
                                    .child(
                                        Disclosure::new(("expand", entry_ix), is_open)
                                            .opened_icon(IconName::ChevronUp)
                                            .closed_icon(IconName::ChevronRight)
                                            .on_click(cx.listener({
                                                move |this, _event, _window, cx| {
                                                    if is_open {
                                                        this.expanded_thinking_blocks.remove(&key);
                                                    } else {
                                                        this.expanded_thinking_blocks.insert(key);
                                                    }
                                                    cx.notify();
                                                }
                                            })),
                                    ),
                            ),
                    )
                    .child(
                        div()
                            .text_size(self.tool_name_font_size())
                            .child("Thinking"),
                    )
                    .on_click(cx.listener({
                        move |this, _event, _window, cx| {
                            if is_open {
                                this.expanded_thinking_blocks.remove(&key);
                            } else {
                                this.expanded_thinking_blocks.insert(key);
                            }
                            cx.notify();
                        }
                    })),
            )
            .when(is_open, |this| {
                this.child(
                    div()
                        .relative()
                        .mt_1p5()
                        .ml(px(7.))
                        .pl_4()
                        .border_l_1()
                        .border_color(self.tool_card_border_color(cx))
                        .text_ui_sm(cx)
                        .child(
                            self.render_markdown(chunk, default_markdown_style(false, window, cx)),
                        ),
                )
            })
            .into_any_element()
    }

    fn render_tool_call_icon(
        &self,
        group_name: SharedString,
        entry_ix: usize,
        is_collapsible: bool,
        is_open: bool,
        tool_call: &ToolCall,
        cx: &Context<Self>,
    ) -> Div {
        let tool_icon = Icon::new(match tool_call.kind {
            acp::ToolKind::Read => IconName::ToolRead,
            acp::ToolKind::Edit => IconName::ToolPencil,
            acp::ToolKind::Delete => IconName::ToolDeleteFile,
            acp::ToolKind::Move => IconName::ArrowRightLeft,
            acp::ToolKind::Search => IconName::ToolSearch,
            acp::ToolKind::Execute => IconName::ToolTerminal,
            acp::ToolKind::Think => IconName::ToolThink,
            acp::ToolKind::Fetch => IconName::ToolWeb,
            acp::ToolKind::Other => IconName::ToolHammer,
        })
        .size(IconSize::Small)
        .color(Color::Muted);

        let base_container = h_flex().size_4().justify_center();

        if is_collapsible {
            base_container
                .child(
                    div()
                        .group_hover(&group_name, |s| s.invisible().w_0())
                        .child(tool_icon),
                )
                .child(
                    h_flex()
                        .absolute()
                        .inset_0()
                        .invisible()
                        .justify_center()
                        .group_hover(&group_name, |s| s.visible())
                        .child(
                            Disclosure::new(("expand", entry_ix), is_open)
                                .opened_icon(IconName::ChevronUp)
                                .closed_icon(IconName::ChevronRight)
                                .on_click(cx.listener({
                                    let id = tool_call.id.clone();
                                    move |this: &mut Self, _, _, cx: &mut Context<Self>| {
                                        if is_open {
                                            this.expanded_tool_calls.remove(&id);
                                        } else {
                                            this.expanded_tool_calls.insert(id.clone());
                                        }
                                        cx.notify();
                                    }
                                })),
                        ),
                )
        } else {
            base_container.child(tool_icon)
        }
    }

    fn render_tool_call(
        &self,
        entry_ix: usize,
        tool_call: &ToolCall,
        window: &Window,
        cx: &Context<Self>,
    ) -> Div {
        let header_id = SharedString::from(format!("outer-tool-call-header-{}", entry_ix));
        let card_header_id = SharedString::from("inner-tool-call-header");

        let status_icon = match &tool_call.status {
            ToolCallStatus::Pending
            | ToolCallStatus::WaitingForConfirmation { .. }
            | ToolCallStatus::Completed => None,
            ToolCallStatus::InProgress => Some(
                Icon::new(IconName::ArrowCircle)
                    .color(Color::Accent)
                    .size(IconSize::Small)
                    .with_animation(
                        "running",
                        Animation::new(Duration::from_secs(2)).repeat(),
                        |icon, delta| icon.transform(Transformation::rotate(percentage(delta))),
                    )
                    .into_any(),
            ),
            ToolCallStatus::Rejected | ToolCallStatus::Canceled | ToolCallStatus::Failed => Some(
                Icon::new(IconName::Close)
                    .color(Color::Error)
                    .size(IconSize::Small)
                    .into_any_element(),
            ),
        };

        let needs_confirmation = matches!(
            tool_call.status,
            ToolCallStatus::WaitingForConfirmation { .. }
        );
        let is_edit =
            matches!(tool_call.kind, acp::ToolKind::Edit) || tool_call.diffs().next().is_some();
        let use_card_layout = needs_confirmation || is_edit;

        let is_collapsible = !tool_call.content.is_empty() && !use_card_layout;

        let is_open =
            needs_confirmation || is_edit || self.expanded_tool_calls.contains(&tool_call.id);

        let gradient_overlay = |color: Hsla| {
            div()
                .absolute()
                .top_0()
                .right_0()
                .w_12()
                .h_full()
                .bg(linear_gradient(
                    90.,
                    linear_color_stop(color, 1.),
                    linear_color_stop(color.opacity(0.2), 0.),
                ))
        };
        let gradient_color = if use_card_layout {
            self.tool_card_header_bg(cx)
        } else {
            cx.theme().colors().panel_background
        };

        let tool_output_display = if is_open {
            match &tool_call.status {
                ToolCallStatus::WaitingForConfirmation { options, .. } => {
                    v_flex()
                        .w_full()
                        .children(tool_call.content.iter().map(|content| {
                            div()
                                .child(self.render_tool_call_content(
                                    entry_ix, content, tool_call, window, cx,
                                ))
                                .into_any_element()
                        }))
                        .child(self.render_permission_buttons(
                            options,
                            entry_ix,
                            tool_call.id.clone(),
                            tool_call.content.is_empty(),
                            cx,
                        ))
                        .into_any()
                }
                ToolCallStatus::Pending | ToolCallStatus::InProgress
                    if is_edit && tool_call.content.is_empty() =>
                {
                    self.render_diff_loading(cx).into_any()
                }
                ToolCallStatus::Pending
                | ToolCallStatus::InProgress
                | ToolCallStatus::Completed
                | ToolCallStatus::Failed
                | ToolCallStatus::Canceled => v_flex()
                    .w_full()
                    .children(tool_call.content.iter().map(|content| {
                        div().child(
                            self.render_tool_call_content(entry_ix, content, tool_call, window, cx),
                        )
                    }))
                    .into_any(),
                ToolCallStatus::Rejected => Empty.into_any(),
            }
            .into()
        } else {
            None
        };

        v_flex()
            .when(use_card_layout, |this| {
                this.rounded_lg()
                    .border_1()
                    .border_color(self.tool_card_border_color(cx))
                    .bg(cx.theme().colors().editor_background)
                    .overflow_hidden()
            })
            .child(
                h_flex()
                    .id(header_id)
                    .w_full()
                    .gap_1()
                    .justify_between()
                    .map(|this| {
                        if use_card_layout {
                            this.pl_2()
                                .pr_1p5()
                                .py_1()
                                .rounded_t_md()
                                .when(is_open, |this| {
                                    this.border_b_1()
                                        .border_color(self.tool_card_border_color(cx))
                                })
                                .bg(self.tool_card_header_bg(cx))
                        } else {
                            this.opacity(0.8).hover(|style| style.opacity(1.))
                        }
                    })
                    .child(
                        h_flex()
                            .group(&card_header_id)
                            .relative()
                            .w_full()
                            .min_h_6()
                            .text_size(self.tool_name_font_size())
                            .child(self.render_tool_call_icon(
                                card_header_id,
                                entry_ix,
                                is_collapsible,
                                is_open,
                                tool_call,
                                cx,
                            ))
                            .child(if tool_call.locations.len() == 1 {
                                let name = tool_call.locations[0]
                                    .path
                                    .file_name()
                                    .unwrap_or_default()
                                    .display()
                                    .to_string();

                                h_flex()
                                    .id(("open-tool-call-location", entry_ix))
                                    .w_full()
                                    .max_w_full()
                                    .px_1p5()
                                    .rounded_sm()
                                    .overflow_x_scroll()
                                    .opacity(0.8)
                                    .hover(|label| {
                                        label.opacity(1.).bg(cx
                                            .theme()
                                            .colors()
                                            .element_hover
                                            .opacity(0.5))
                                    })
                                    .child(name)
                                    .tooltip(Tooltip::text("Jump to File"))
                                    .on_click(cx.listener(move |this, _, window, cx| {
                                        this.open_tool_call_location(entry_ix, 0, window, cx);
                                    }))
                                    .into_any_element()
                            } else {
                                h_flex()
                                    .id("non-card-label-container")
                                    .w_full()
                                    .relative()
                                    .ml_1p5()
                                    .overflow_hidden()
                                    .child(
                                        h_flex()
                                            .id("non-card-label")
                                            .pr_8()
                                            .w_full()
                                            .overflow_x_scroll()
                                            .child(self.render_markdown(
                                                tool_call.label.clone(),
                                                default_markdown_style(false, window, cx),
                                            )),
                                    )
                                    .child(gradient_overlay(gradient_color))
                                    .on_click(cx.listener({
                                        let id = tool_call.id.clone();
                                        move |this: &mut Self, _, _, cx: &mut Context<Self>| {
                                            if is_open {
                                                this.expanded_tool_calls.remove(&id);
                                            } else {
                                                this.expanded_tool_calls.insert(id.clone());
                                            }
                                            cx.notify();
                                        }
                                    }))
                                    .into_any()
                            }),
                    )
                    .children(status_icon),
            )
            .children(tool_output_display)
    }

    fn render_tool_call_content(
        &self,
        entry_ix: usize,
        content: &ToolCallContent,
        tool_call: &ToolCall,
        window: &Window,
        cx: &Context<Self>,
    ) -> AnyElement {
        match content {
            ToolCallContent::ContentBlock(content) => {
                if let Some(resource_link) = content.resource_link() {
                    self.render_resource_link(resource_link, cx)
                } else if let Some(markdown) = content.markdown() {
                    self.render_markdown_output(markdown.clone(), tool_call.id.clone(), window, cx)
                } else {
                    Empty.into_any_element()
                }
            }
            ToolCallContent::Diff(diff) => self.render_diff_editor(entry_ix, diff, tool_call, cx),
            ToolCallContent::Terminal(terminal) => {
                self.render_terminal_tool_call(entry_ix, terminal, tool_call, window, cx)
            }
        }
    }

    fn render_markdown_output(
        &self,
        markdown: Entity<Markdown>,
        tool_call_id: acp::ToolCallId,
        window: &Window,
        cx: &Context<Self>,
    ) -> AnyElement {
        let button_id = SharedString::from(format!("tool_output-{:?}", tool_call_id.clone()));

        v_flex()
            .mt_1p5()
            .ml(px(7.))
            .px_3p5()
            .gap_2()
            .border_l_1()
            .border_color(self.tool_card_border_color(cx))
            .text_sm()
            .text_color(cx.theme().colors().text_muted)
            .child(self.render_markdown(markdown, default_markdown_style(false, window, cx)))
            .child(
                Button::new(button_id, "Collapse Output")
                    .full_width()
                    .style(ButtonStyle::Outlined)
                    .label_size(LabelSize::Small)
                    .icon(IconName::ChevronUp)
                    .icon_color(Color::Muted)
                    .icon_position(IconPosition::Start)
                    .on_click(cx.listener({
                        let id = tool_call_id.clone();
                        move |this: &mut Self, _, _, cx: &mut Context<Self>| {
                            this.expanded_tool_calls.remove(&id);
                            cx.notify();
                        }
                    })),
            )
            .into_any_element()
    }

    fn render_resource_link(
        &self,
        resource_link: &acp::ResourceLink,
        cx: &Context<Self>,
    ) -> AnyElement {
        let uri: SharedString = resource_link.uri.clone().into();

        let label: SharedString = if let Some(path) = resource_link.uri.strip_prefix("file://") {
            path.to_string().into()
        } else {
            uri.clone()
        };

        let button_id = SharedString::from(format!("item-{}", uri.clone()));

        div()
            .ml(px(7.))
            .pl_2p5()
            .border_l_1()
            .border_color(self.tool_card_border_color(cx))
            .overflow_hidden()
            .child(
                Button::new(button_id, label)
                    .label_size(LabelSize::Small)
                    .color(Color::Muted)
                    .icon(IconName::ArrowUpRight)
                    .icon_size(IconSize::XSmall)
                    .icon_color(Color::Muted)
                    .truncate(true)
                    .on_click(cx.listener({
                        let workspace = self.workspace.clone();
                        move |_, _, window, cx: &mut Context<Self>| {
                            Self::open_link(uri.clone(), &workspace, window, cx);
                        }
                    })),
            )
            .into_any_element()
    }

    fn render_permission_buttons(
        &self,
        options: &[acp::PermissionOption],
        entry_ix: usize,
        tool_call_id: acp::ToolCallId,
        empty_content: bool,
        cx: &Context<Self>,
    ) -> Div {
        h_flex()
            .py_1()
            .pl_2()
            .pr_1()
            .gap_1()
            .justify_between()
            .flex_wrap()
            .when(!empty_content, |this| {
                this.border_t_1()
                    .border_color(self.tool_card_border_color(cx))
            })
            .child(
                div()
                    .min_w(rems_from_px(145.))
                    .child(LoadingLabel::new("Waiting for Confirmation").size(LabelSize::Small)),
            )
            .child(h_flex().gap_0p5().children(options.iter().map(|option| {
                let option_id = SharedString::from(option.id.0.clone());
                Button::new((option_id, entry_ix), option.name.clone())
                    .map(|this| match option.kind {
                        acp::PermissionOptionKind::AllowOnce => {
                            this.icon(IconName::Check).icon_color(Color::Success)
                        }
                        acp::PermissionOptionKind::AllowAlways => {
                            this.icon(IconName::CheckDouble).icon_color(Color::Success)
                        }
                        acp::PermissionOptionKind::RejectOnce => {
                            this.icon(IconName::Close).icon_color(Color::Error)
                        }
                        acp::PermissionOptionKind::RejectAlways => {
                            this.icon(IconName::Close).icon_color(Color::Error)
                        }
                    })
                    .icon_position(IconPosition::Start)
                    .icon_size(IconSize::XSmall)
                    .label_size(LabelSize::Small)
                    .on_click(cx.listener({
                        let tool_call_id = tool_call_id.clone();
                        let option_id = option.id.clone();
                        let option_kind = option.kind;
                        move |this, _, _, cx| {
                            this.authorize_tool_call(
                                tool_call_id.clone(),
                                option_id.clone(),
                                option_kind,
                                cx,
                            );
                        }
                    }))
            })))
    }

    fn render_diff_loading(&self, cx: &Context<Self>) -> AnyElement {
        let bar = |n: u64, width_class: &str| {
            let bg_color = cx.theme().colors().element_active;
            let base = h_flex().h_1().rounded_full();

            let modified = match width_class {
                "w_4_5" => base.w_3_4(),
                "w_1_4" => base.w_1_4(),
                "w_2_4" => base.w_2_4(),
                "w_3_5" => base.w_3_5(),
                "w_2_5" => base.w_2_5(),
                _ => base.w_1_2(),
            };

            modified.with_animation(
                ElementId::Integer(n),
                Animation::new(Duration::from_secs(2)).repeat(),
                move |tab, delta| {
                    let delta = (delta - 0.15 * n as f32) / 0.7;
                    let delta = 1.0 - (0.5 - delta).abs() * 2.;
                    let delta = ease_in_out(delta.clamp(0., 1.));
                    let delta = 0.1 + 0.9 * delta;

                    tab.bg(bg_color.opacity(delta))
                },
            )
        };

        v_flex()
            .p_3()
            .gap_1()
            .rounded_b_md()
            .bg(cx.theme().colors().editor_background)
            .child(bar(0, "w_4_5"))
            .child(bar(1, "w_1_4"))
            .child(bar(2, "w_2_4"))
            .child(bar(3, "w_3_5"))
            .child(bar(4, "w_2_5"))
            .into_any_element()
    }

    fn render_diff_editor(
        &self,
        entry_ix: usize,
        diff: &Entity<acp_thread::Diff>,
        tool_call: &ToolCall,
        cx: &Context<Self>,
    ) -> AnyElement {
        let tool_progress = matches!(
            &tool_call.status,
            ToolCallStatus::InProgress | ToolCallStatus::Pending
        );

        v_flex()
            .h_full()
            .child(
                if let Some(entry) = self.entry_view_state.read(cx).entry(entry_ix)
                    && let Some(editor) = entry.editor_for_diff(diff)
                    && diff.read(cx).has_revealed_range(cx)
                {
                    editor.clone().into_any_element()
                } else if tool_progress {
                    self.render_diff_loading(cx)
                } else {
                    Empty.into_any()
                },
            )
            .into_any()
    }

    fn render_terminal_tool_call(
        &self,
        entry_ix: usize,
        terminal: &Entity<acp_thread::Terminal>,
        tool_call: &ToolCall,
        window: &Window,
        cx: &Context<Self>,
    ) -> AnyElement {
        let terminal_data = terminal.read(cx);
        let working_dir = terminal_data.working_dir();
        let command = terminal_data.command();
        let started_at = terminal_data.started_at();

        let tool_failed = matches!(
            &tool_call.status,
            ToolCallStatus::Rejected | ToolCallStatus::Canceled | ToolCallStatus::Failed
        );

        let output = terminal_data.output();
        let command_finished = output.is_some();
        let truncated_output = output.is_some_and(|output| output.was_content_truncated);
        let output_line_count = output.map(|output| output.content_line_count).unwrap_or(0);

        let command_failed = command_finished
            && output.is_some_and(|o| o.exit_status.is_none_or(|status| !status.success()));

        let time_elapsed = if let Some(output) = output {
            output.ended_at.duration_since(started_at)
        } else {
            started_at.elapsed()
        };

        let header_bg = cx
            .theme()
            .colors()
            .element_background
            .blend(cx.theme().colors().editor_foreground.opacity(0.025));
        let border_color = cx.theme().colors().border.opacity(0.6);

        let working_dir = working_dir
            .as_ref()
            .map(|path| format!("{}", path.display()))
            .unwrap_or_else(|| "current directory".to_string());

        let header = h_flex()
            .id(SharedString::from(format!(
                "terminal-tool-header-{}",
                terminal.entity_id()
            )))
            .flex_none()
            .gap_1()
            .justify_between()
            .rounded_t_md()
            .child(
                div()
                    .id(("command-target-path", terminal.entity_id()))
                    .w_full()
                    .max_w_full()
                    .overflow_x_scroll()
                    .child(
                        Label::new(working_dir)
                            .buffer_font(cx)
                            .size(LabelSize::XSmall)
                            .color(Color::Muted),
                    ),
            )
            .when(!command_finished, |header| {
                header
                    .gap_1p5()
                    .child(
                        Button::new(
                            SharedString::from(format!("stop-terminal-{}", terminal.entity_id())),
                            "Stop",
                        )
                        .icon(IconName::Stop)
                        .icon_position(IconPosition::Start)
                        .icon_size(IconSize::Small)
                        .icon_color(Color::Error)
                        .label_size(LabelSize::Small)
                        .tooltip(move |window, cx| {
                            Tooltip::with_meta(
                                "Stop This Command",
                                None,
                                "Also possible by placing your cursor inside the terminal and using regular terminal bindings.",
                                window,
                                cx,
                            )
                        })
                        .on_click({
                            let terminal = terminal.clone();
                            cx.listener(move |_this, _event, _window, cx| {
                                let inner_terminal = terminal.read(cx).inner().clone();
                                inner_terminal.update(cx, |inner_terminal, _cx| {
                                    inner_terminal.kill_active_task();
                                });
                            })
                        }),
                    )
                    .child(Divider::vertical())
                    .child(
                        Icon::new(IconName::ArrowCircle)
                            .size(IconSize::XSmall)
                            .color(Color::Info)
                            .with_animation(
                                "arrow-circle",
                                Animation::new(Duration::from_secs(2)).repeat(),
                                |icon, delta| {
                                    icon.transform(Transformation::rotate(percentage(delta)))
                                },
                            ),
                    )
            })
            .when(tool_failed || command_failed, |header| {
                header.child(
                    div()
                        .id(("terminal-tool-error-code-indicator", terminal.entity_id()))
                        .child(
                            Icon::new(IconName::Close)
                                .size(IconSize::Small)
                                .color(Color::Error),
                        )
                        .when_some(output.and_then(|o| o.exit_status), |this, status| {
                            this.tooltip(Tooltip::text(format!(
                                "Exited with code {}",
                                status.code().unwrap_or(-1),
                            )))
                        }),
                )
            })
            .when(truncated_output, |header| {
                let tooltip = if let Some(output) = output {
                    if output_line_count + 10 > terminal::MAX_SCROLL_HISTORY_LINES {
                        "Output exceeded terminal max lines and was \
                            truncated, the model received the first 16 KB."
                            .to_string()
                    } else {
                        format!(
                            "Output is {} long—to avoid unexpected token usage, \
                                only 16 KB was sent back to the model.",
                            format_file_size(output.original_content_len as u64, true),
                        )
                    }
                } else {
                    "Output was truncated".to_string()
                };

                header.child(
                    h_flex()
                        .id(("terminal-tool-truncated-label", terminal.entity_id()))
                        .gap_1()
                        .child(
                            Icon::new(IconName::Info)
                                .size(IconSize::XSmall)
                                .color(Color::Ignored),
                        )
                        .child(
                            Label::new("Truncated")
                                .color(Color::Muted)
                                .size(LabelSize::XSmall),
                        )
                        .tooltip(Tooltip::text(tooltip)),
                )
            })
            .when(time_elapsed > Duration::from_secs(10), |header| {
                header.child(
                    Label::new(format!("({})", duration_alt_display(time_elapsed)))
                        .buffer_font(cx)
                        .color(Color::Muted)
                        .size(LabelSize::XSmall),
                )
            })
            .child(
                Disclosure::new(
                    SharedString::from(format!(
                        "terminal-tool-disclosure-{}",
                        terminal.entity_id()
                    )),
                    self.terminal_expanded,
                )
                .opened_icon(IconName::ChevronUp)
                .closed_icon(IconName::ChevronDown)
                .on_click(cx.listener(move |this, _event, _window, _cx| {
                    this.terminal_expanded = !this.terminal_expanded;
                })),
            );

        let terminal_view = self
            .entry_view_state
            .read(cx)
            .entry(entry_ix)
            .and_then(|entry| entry.terminal(terminal));
        let show_output = self.terminal_expanded && terminal_view.is_some();

        v_flex()
            .mb_2()
            .border_1()
            .when(tool_failed || command_failed, |card| card.border_dashed())
            .border_color(border_color)
            .rounded_lg()
            .overflow_hidden()
            .child(
                v_flex()
                    .py_1p5()
                    .pl_2()
                    .pr_1p5()
                    .gap_0p5()
                    .bg(header_bg)
                    .text_xs()
                    .child(header)
                    .child(
                        MarkdownElement::new(
                            command.clone(),
                            terminal_command_markdown_style(window, cx),
                        )
                        .code_block_renderer(
                            markdown::CodeBlockRenderer::Default {
                                copy_button: false,
                                copy_button_on_hover: true,
                                border: false,
                            },
                        ),
                    ),
            )
            .when(show_output, |this| {
                this.child(
                    div()
                        .pt_2()
                        .border_t_1()
                        .when(tool_failed || command_failed, |card| card.border_dashed())
                        .border_color(border_color)
                        .bg(cx.theme().colors().editor_background)
                        .rounded_b_md()
                        .text_ui_sm(cx)
                        .children(terminal_view.clone()),
                )
            })
            .into_any()
    }

    fn render_agent_logo(&self) -> AnyElement {
        Icon::new(self.agent.logo())
            .color(Color::Muted)
            .size(IconSize::XLarge)
            .into_any_element()
    }

    fn render_error_agent_logo(&self) -> AnyElement {
        let logo = Icon::new(self.agent.logo())
            .color(Color::Muted)
            .size(IconSize::XLarge)
            .into_any_element();

        h_flex()
            .relative()
            .justify_center()
            .child(div().opacity(0.3).child(logo))
            .child(
                h_flex()
                    .absolute()
                    .right_1()
                    .bottom_0()
                    .child(Icon::new(IconName::XCircleFilled).color(Color::Error)),
            )
            .into_any_element()
    }

    fn render_rules_item(&self, cx: &Context<Self>) -> Option<AnyElement> {
        let project_context = self
            .as_native_thread(cx)?
            .read(cx)
            .project_context()
            .read(cx);

        let user_rules_text = if project_context.user_rules.is_empty() {
            None
        } else if project_context.user_rules.len() == 1 {
            let user_rules = &project_context.user_rules[0];

            match user_rules.title.as_ref() {
                Some(title) => Some(format!("Using \"{title}\" user rule")),
                None => Some("Using user rule".into()),
            }
        } else {
            Some(format!(
                "Using {} user rules",
                project_context.user_rules.len()
            ))
        };

        let first_user_rules_id = project_context
            .user_rules
            .first()
            .map(|user_rules| user_rules.uuid.0);

        let rules_files = project_context
            .worktrees
            .iter()
            .filter_map(|worktree| worktree.rules_file.as_ref())
            .collect::<Vec<_>>();

        let rules_file_text = match rules_files.as_slice() {
            &[] => None,
            &[rules_file] => Some(format!(
                "Using project {:?} file",
                rules_file.path_in_worktree
            )),
            rules_files => Some(format!("Using {} project rules files", rules_files.len())),
        };

        if user_rules_text.is_none() && rules_file_text.is_none() {
            return None;
        }

        Some(
            v_flex()
                .px_2p5()
                .gap_1()
                .when_some(user_rules_text, |parent, user_rules_text| {
                    parent.child(
                        h_flex()
                            .group("user-rules")
                            .id("user-rules")
                            .w_full()
                            .child(
                                Icon::new(IconName::Reader)
                                    .size(IconSize::XSmall)
                                    .color(Color::Disabled),
                            )
                            .child(
                                Label::new(user_rules_text)
                                    .size(LabelSize::XSmall)
                                    .color(Color::Muted)
                                    .truncate()
                                    .buffer_font(cx)
                                    .ml_1p5()
                                    .mr_0p5(),
                            )
                            .child(
                                IconButton::new("open-prompt-library", IconName::ArrowUpRight)
                                    .shape(ui::IconButtonShape::Square)
                                    .icon_size(IconSize::XSmall)
                                    .icon_color(Color::Ignored)
                                    .visible_on_hover("user-rules")
                                    // TODO: Figure out a way to pass focus handle here so we can display the `OpenRulesLibrary`  keybinding
                                    .tooltip(Tooltip::text("View User Rules")),
                            )
                            .on_click(move |_event, window, cx| {
                                window.dispatch_action(
                                    Box::new(OpenRulesLibrary {
                                        prompt_to_select: first_user_rules_id,
                                    }),
                                    cx,
                                )
                            }),
                    )
                })
                .when_some(rules_file_text, |parent, rules_file_text| {
                    parent.child(
                        h_flex()
                            .group("project-rules")
                            .id("project-rules")
                            .w_full()
                            .child(
                                Icon::new(IconName::Reader)
                                    .size(IconSize::XSmall)
                                    .color(Color::Disabled),
                            )
                            .child(
                                Label::new(rules_file_text)
                                    .size(LabelSize::XSmall)
                                    .color(Color::Muted)
                                    .buffer_font(cx)
                                    .ml_1p5()
                                    .mr_0p5(),
                            )
                            .child(
                                IconButton::new("open-rule", IconName::ArrowUpRight)
                                    .shape(ui::IconButtonShape::Square)
                                    .icon_size(IconSize::XSmall)
                                    .icon_color(Color::Ignored)
                                    .visible_on_hover("project-rules")
                                    .tooltip(Tooltip::text("View Project Rules")),
                            )
                            .on_click(cx.listener(Self::handle_open_rules)),
                    )
                })
                .into_any(),
        )
    }

    fn render_empty_state(&self, cx: &App) -> AnyElement {
        let loading = matches!(&self.thread_state, ThreadState::Loading { .. });

        v_flex()
            .size_full()
            .items_center()
            .justify_center()
            .child(if loading {
                h_flex()
                    .justify_center()
                    .child(self.render_agent_logo())
                    .with_animation(
                        "pulsating_icon",
                        Animation::new(Duration::from_secs(2))
                            .repeat()
                            .with_easing(pulsating_between(0.4, 1.0)),
                        |icon, delta| icon.opacity(delta),
                    )
                    .into_any()
            } else {
                self.render_agent_logo().into_any_element()
            })
            .child(h_flex().mt_4().mb_1().justify_center().child(if loading {
                div()
                    .child(LoadingLabel::new("").size(LabelSize::Large))
                    .into_any_element()
            } else {
                Headline::new(self.agent.empty_state_headline())
                    .size(HeadlineSize::Medium)
                    .into_any_element()
            }))
            .child(
                div()
                    .max_w_1_2()
                    .text_sm()
                    .text_center()
                    .map(|this| {
                        if loading {
                            this.invisible()
                        } else {
                            this.text_color(cx.theme().colors().text_muted)
                        }
                    })
                    .child(self.agent.empty_state_message()),
            )
            .into_any()
    }

    fn render_auth_required_state(
        &self,
        connection: &Rc<dyn AgentConnection>,
        description: Option<&Entity<Markdown>>,
        configuration_view: Option<&AnyView>,
        window: &mut Window,
        cx: &Context<Self>,
    ) -> Div {
        v_flex()
            .p_2()
            .gap_2()
            .flex_1()
            .items_center()
            .justify_center()
            .child(
                v_flex()
                    .items_center()
                    .justify_center()
                    .child(self.render_error_agent_logo())
                    .child(h_flex().mt_4().mb_1().justify_center().child(
                        Headline::new(self.agent.empty_state_headline()).size(HeadlineSize::Medium),
                    ))
                    .into_any(),
            )
            .children(description.map(|desc| {
                div().text_ui(cx).text_center().child(
                    self.render_markdown(desc.clone(), default_markdown_style(false, window, cx)),
                )
            }))
            .children(
                configuration_view
                    .cloned()
                    .map(|view| div().px_4().w_full().max_w_128().child(view)),
            )
            .child(h_flex().mt_1p5().justify_center().children(
                connection.auth_methods().iter().map(|method| {
                    Button::new(SharedString::from(method.id.0.clone()), method.name.clone())
                        .on_click({
                            let method_id = method.id.clone();
                            cx.listener(move |this, _, window, cx| {
                                this.authenticate(method_id.clone(), window, cx)
                            })
                        })
                }),
            ))
    }

    fn render_load_error(&self, e: &LoadError, cx: &Context<Self>) -> AnyElement {
        let mut container = v_flex()
            .items_center()
            .justify_center()
            .child(self.render_error_agent_logo())
            .child(
                v_flex()
                    .mt_4()
                    .mb_2()
                    .gap_0p5()
                    .text_center()
                    .items_center()
                    .child(Headline::new("Failed to launch").size(HeadlineSize::Medium))
                    .child(
                        Label::new(e.to_string())
                            .size(LabelSize::Small)
                            .color(Color::Muted),
                    ),
            );

        if let LoadError::Unsupported {
            upgrade_message,
            upgrade_command,
            ..
        } = &e
        {
            let upgrade_message = upgrade_message.clone();
            let upgrade_command = upgrade_command.clone();
            container = container.child(
                Button::new("upgrade", upgrade_message)
                    .tooltip(Tooltip::text(upgrade_command.clone()))
                    .on_click(cx.listener(move |this, _, window, cx| {
                        let task = this
                            .workspace
                            .update(cx, |workspace, cx| {
                                let project = workspace.project().read(cx);
                                let cwd = project.first_project_directory(cx);
                                let shell = project.terminal_settings(&cwd, cx).shell.clone();
                                let spawn_in_terminal = task::SpawnInTerminal {
                                    id: task::TaskId("upgrade".to_string()),
                                    full_label: upgrade_command.clone(),
                                    label: upgrade_command.clone(),
                                    command: Some(upgrade_command.clone()),
                                    args: Vec::new(),
                                    command_label: upgrade_command.clone(),
                                    cwd,
                                    env: Default::default(),
                                    use_new_terminal: true,
                                    allow_concurrent_runs: true,
                                    reveal: Default::default(),
                                    reveal_target: Default::default(),
                                    hide: Default::default(),
                                    shell,
                                    show_summary: true,
                                    show_command: true,
                                    show_rerun: false,
                                };
                                workspace.spawn_in_terminal(spawn_in_terminal, window, cx)
                            })
                            .ok();
                        let Some(task) = task else { return };
                        cx.spawn_in(window, async move |this, cx| {
                            if let Some(Ok(_)) = task.await {
                                this.update_in(cx, |this, window, cx| {
                                    this.reset(window, cx);
                                })
                                .ok();
                            }
                        })
                        .detach()
                    })),
            );
        } else if let LoadError::NotInstalled {
            install_message,
            install_command,
            ..
        } = e
        {
            let install_message = install_message.clone();
            let install_command = install_command.clone();
            container = container.child(
                Button::new("install", install_message)
                    .tooltip(Tooltip::text(install_command.clone()))
                    .on_click(cx.listener(move |this, _, window, cx| {
                        let task = this
                            .workspace
                            .update(cx, |workspace, cx| {
                                let project = workspace.project().read(cx);
                                let cwd = project.first_project_directory(cx);
                                let shell = project.terminal_settings(&cwd, cx).shell.clone();
                                let spawn_in_terminal = task::SpawnInTerminal {
                                    id: task::TaskId("install".to_string()),
                                    full_label: install_command.clone(),
                                    label: install_command.clone(),
                                    command: Some(install_command.clone()),
                                    args: Vec::new(),
                                    command_label: install_command.clone(),
                                    cwd,
                                    env: Default::default(),
                                    use_new_terminal: true,
                                    allow_concurrent_runs: true,
                                    reveal: Default::default(),
                                    reveal_target: Default::default(),
                                    hide: Default::default(),
                                    shell,
                                    show_summary: true,
                                    show_command: true,
                                    show_rerun: false,
                                };
                                workspace.spawn_in_terminal(spawn_in_terminal, window, cx)
                            })
                            .ok();
                        let Some(task) = task else { return };
                        cx.spawn_in(window, async move |this, cx| {
                            if let Some(Ok(_)) = task.await {
                                this.update_in(cx, |this, window, cx| {
                                    this.reset(window, cx);
                                })
                                .ok();
                            }
                        })
                        .detach()
                    })),
            );
        }

        container.into_any()
    }

    fn render_activity_bar(
        &self,
        thread_entity: &Entity<AcpThread>,
        window: &mut Window,
        cx: &Context<Self>,
    ) -> Option<AnyElement> {
        let thread = thread_entity.read(cx);
        let action_log = thread.action_log();
        let changed_buffers = action_log.read(cx).changed_buffers(cx);
        let plan = thread.plan();

        if changed_buffers.is_empty() && plan.is_empty() {
            return None;
        }

        let editor_bg_color = cx.theme().colors().editor_background;
        let active_color = cx.theme().colors().element_selected;
        let bg_edit_files_disclosure = editor_bg_color.blend(active_color.opacity(0.3));

        let pending_edits = thread.has_pending_edit_tool_calls();

        v_flex()
            .mt_1()
            .mx_2()
            .bg(bg_edit_files_disclosure)
            .border_1()
            .border_b_0()
            .border_color(cx.theme().colors().border)
            .rounded_t_md()
            .shadow(vec![gpui::BoxShadow {
                color: gpui::black().opacity(0.15),
                offset: point(px(1.), px(-1.)),
                blur_radius: px(3.),
                spread_radius: px(0.),
            }])
            .when(!plan.is_empty(), |this| {
                this.child(self.render_plan_summary(plan, window, cx))
                    .when(self.plan_expanded, |parent| {
                        parent.child(self.render_plan_entries(plan, window, cx))
                    })
            })
            .when(!plan.is_empty() && !changed_buffers.is_empty(), |this| {
                this.child(Divider::horizontal().color(DividerColor::Border))
            })
            .when(!changed_buffers.is_empty(), |this| {
                this.child(self.render_edits_summary(
                    action_log,
                    &changed_buffers,
                    self.edits_expanded,
                    pending_edits,
                    window,
                    cx,
                ))
                .when(self.edits_expanded, |parent| {
                    parent.child(self.render_edited_files(
                        action_log,
                        &changed_buffers,
                        pending_edits,
                        cx,
                    ))
                })
            })
            .into_any()
            .into()
    }

    fn render_plan_summary(&self, plan: &Plan, window: &mut Window, cx: &Context<Self>) -> Div {
        let stats = plan.stats();

        let title = if let Some(entry) = stats.in_progress_entry
            && !self.plan_expanded
        {
            h_flex()
                .w_full()
                .cursor_default()
                .gap_1()
                .text_xs()
                .text_color(cx.theme().colors().text_muted)
                .justify_between()
                .child(
                    h_flex()
                        .gap_1()
                        .child(
                            Label::new("Current:")
                                .size(LabelSize::Small)
                                .color(Color::Muted),
                        )
                        .child(MarkdownElement::new(
                            entry.content.clone(),
                            plan_label_markdown_style(&entry.status, window, cx),
                        )),
                )
                .when(stats.pending > 0, |this| {
                    this.child(
                        Label::new(format!("{} left", stats.pending))
                            .size(LabelSize::Small)
                            .color(Color::Muted)
                            .mr_1(),
                    )
                })
        } else {
            let status_label = if stats.pending == 0 {
                "All Done".to_string()
            } else if stats.completed == 0 {
                format!("{} Tasks", plan.entries.len())
            } else {
                format!("{}/{}", stats.completed, plan.entries.len())
            };

            h_flex()
                .w_full()
                .gap_1()
                .justify_between()
                .child(
                    Label::new("Plan")
                        .size(LabelSize::Small)
                        .color(Color::Muted),
                )
                .child(
                    Label::new(status_label)
                        .size(LabelSize::Small)
                        .color(Color::Muted)
                        .mr_1(),
                )
        };

        h_flex()
            .p_1()
            .justify_between()
            .when(self.plan_expanded, |this| {
                this.border_b_1().border_color(cx.theme().colors().border)
            })
            .child(
                h_flex()
                    .id("plan_summary")
                    .w_full()
                    .gap_1()
                    .child(Disclosure::new("plan_disclosure", self.plan_expanded))
                    .child(title)
                    .on_click(cx.listener(|this, _, _, cx| {
                        this.plan_expanded = !this.plan_expanded;
                        cx.notify();
                    })),
            )
    }

    fn render_plan_entries(&self, plan: &Plan, window: &mut Window, cx: &Context<Self>) -> Div {
        v_flex().children(plan.entries.iter().enumerate().flat_map(|(index, entry)| {
            let element = h_flex()
                .py_1()
                .px_2()
                .gap_2()
                .justify_between()
                .bg(cx.theme().colors().editor_background)
                .when(index < plan.entries.len() - 1, |parent| {
                    parent.border_color(cx.theme().colors().border).border_b_1()
                })
                .child(
                    h_flex()
                        .id(("plan_entry", index))
                        .gap_1p5()
                        .max_w_full()
                        .overflow_x_scroll()
                        .text_xs()
                        .text_color(cx.theme().colors().text_muted)
                        .child(match entry.status {
                            acp::PlanEntryStatus::Pending => Icon::new(IconName::TodoPending)
                                .size(IconSize::Small)
                                .color(Color::Muted)
                                .into_any_element(),
                            acp::PlanEntryStatus::InProgress => Icon::new(IconName::TodoProgress)
                                .size(IconSize::Small)
                                .color(Color::Accent)
                                .with_animation(
                                    "running",
                                    Animation::new(Duration::from_secs(2)).repeat(),
                                    |icon, delta| {
                                        icon.transform(Transformation::rotate(percentage(delta)))
                                    },
                                )
                                .into_any_element(),
                            acp::PlanEntryStatus::Completed => Icon::new(IconName::TodoComplete)
                                .size(IconSize::Small)
                                .color(Color::Success)
                                .into_any_element(),
                        })
                        .child(MarkdownElement::new(
                            entry.content.clone(),
                            plan_label_markdown_style(&entry.status, window, cx),
                        )),
                );

            Some(element)
        }))
    }

    fn render_edits_summary(
        &self,
        action_log: &Entity<ActionLog>,
        changed_buffers: &BTreeMap<Entity<Buffer>, Entity<BufferDiff>>,
        expanded: bool,
        pending_edits: bool,
        window: &mut Window,
        cx: &Context<Self>,
    ) -> Div {
        const EDIT_NOT_READY_TOOLTIP_LABEL: &str = "Wait until file edits are complete.";

        let focus_handle = self.focus_handle(cx);

        h_flex()
            .p_1()
            .justify_between()
            .when(expanded, |this| {
                this.border_b_1().border_color(cx.theme().colors().border)
            })
            .child(
                h_flex()
                    .id("edits-container")
                    .w_full()
                    .gap_1()
                    .child(Disclosure::new("edits-disclosure", expanded))
                    .map(|this| {
                        if pending_edits {
                            this.child(
                                Label::new(format!(
                                    "Editing {} {}…",
                                    changed_buffers.len(),
                                    if changed_buffers.len() == 1 {
                                        "file"
                                    } else {
                                        "files"
                                    }
                                ))
                                .color(Color::Muted)
                                .size(LabelSize::Small)
                                .with_animation(
                                    "edit-label",
                                    Animation::new(Duration::from_secs(2))
                                        .repeat()
                                        .with_easing(pulsating_between(0.3, 0.7)),
                                    |label, delta| label.alpha(delta),
                                ),
                            )
                        } else {
                            this.child(
                                Label::new("Edits")
                                    .size(LabelSize::Small)
                                    .color(Color::Muted),
                            )
                            .child(Label::new("•").size(LabelSize::XSmall).color(Color::Muted))
                            .child(
                                Label::new(format!(
                                    "{} {}",
                                    changed_buffers.len(),
                                    if changed_buffers.len() == 1 {
                                        "file"
                                    } else {
                                        "files"
                                    }
                                ))
                                .size(LabelSize::Small)
                                .color(Color::Muted),
                            )
                        }
                    })
                    .on_click(cx.listener(|this, _, _, cx| {
                        this.edits_expanded = !this.edits_expanded;
                        cx.notify();
                    })),
            )
            .child(
                h_flex()
                    .gap_1()
                    .child(
                        IconButton::new("review-changes", IconName::ListTodo)
                            .icon_size(IconSize::Small)
                            .tooltip({
                                let focus_handle = focus_handle.clone();
                                move |window, cx| {
                                    Tooltip::for_action_in(
                                        "Review Changes",
                                        &OpenAgentDiff,
                                        &focus_handle,
                                        window,
                                        cx,
                                    )
                                }
                            })
                            .on_click(cx.listener(|_, _, window, cx| {
                                window.dispatch_action(OpenAgentDiff.boxed_clone(), cx);
                            })),
                    )
                    .child(Divider::vertical().color(DividerColor::Border))
                    .child(
                        Button::new("reject-all-changes", "Reject All")
                            .label_size(LabelSize::Small)
                            .disabled(pending_edits)
                            .when(pending_edits, |this| {
                                this.tooltip(Tooltip::text(EDIT_NOT_READY_TOOLTIP_LABEL))
                            })
                            .key_binding(
                                KeyBinding::for_action_in(
                                    &RejectAll,
                                    &focus_handle.clone(),
                                    window,
                                    cx,
                                )
                                .map(|kb| kb.size(rems_from_px(10.))),
                            )
                            .on_click({
                                let action_log = action_log.clone();
                                cx.listener(move |_, _, _, cx| {
                                    action_log.update(cx, |action_log, cx| {
                                        action_log.reject_all_edits(cx).detach();
                                    })
                                })
                            }),
                    )
                    .child(
                        Button::new("keep-all-changes", "Keep All")
                            .label_size(LabelSize::Small)
                            .disabled(pending_edits)
                            .when(pending_edits, |this| {
                                this.tooltip(Tooltip::text(EDIT_NOT_READY_TOOLTIP_LABEL))
                            })
                            .key_binding(
                                KeyBinding::for_action_in(&KeepAll, &focus_handle, window, cx)
                                    .map(|kb| kb.size(rems_from_px(10.))),
                            )
                            .on_click({
                                let action_log = action_log.clone();
                                cx.listener(move |_, _, _, cx| {
                                    action_log.update(cx, |action_log, cx| {
                                        action_log.keep_all_edits(cx);
                                    })
                                })
                            }),
                    ),
            )
    }

    fn render_edited_files(
        &self,
        action_log: &Entity<ActionLog>,
        changed_buffers: &BTreeMap<Entity<Buffer>, Entity<BufferDiff>>,
        pending_edits: bool,
        cx: &Context<Self>,
    ) -> Div {
        let editor_bg_color = cx.theme().colors().editor_background;

        v_flex().children(changed_buffers.iter().enumerate().flat_map(
            |(index, (buffer, _diff))| {
                let file = buffer.read(cx).file()?;
                let path = file.path();

                let file_path = path.parent().and_then(|parent| {
                    let parent_str = parent.to_string_lossy();

                    if parent_str.is_empty() {
                        None
                    } else {
                        Some(
                            Label::new(format!("/{}{}", parent_str, std::path::MAIN_SEPARATOR_STR))
                                .color(Color::Muted)
                                .size(LabelSize::XSmall)
                                .buffer_font(cx),
                        )
                    }
                });

                let file_name = path.file_name().map(|name| {
                    Label::new(name.to_string_lossy().to_string())
                        .size(LabelSize::XSmall)
                        .buffer_font(cx)
                });

                let file_icon = FileIcons::get_icon(path, cx)
                    .map(Icon::from_path)
                    .map(|icon| icon.color(Color::Muted).size(IconSize::Small))
                    .unwrap_or_else(|| {
                        Icon::new(IconName::File)
                            .color(Color::Muted)
                            .size(IconSize::Small)
                    });

                let overlay_gradient = linear_gradient(
                    90.,
                    linear_color_stop(editor_bg_color, 1.),
                    linear_color_stop(editor_bg_color.opacity(0.2), 0.),
                );

                let element = h_flex()
                    .group("edited-code")
                    .id(("file-container", index))
                    .relative()
                    .py_1()
                    .pl_2()
                    .pr_1()
                    .gap_2()
                    .justify_between()
                    .bg(editor_bg_color)
                    .when(index < changed_buffers.len() - 1, |parent| {
                        parent.border_color(cx.theme().colors().border).border_b_1()
                    })
                    .child(
                        h_flex()
                            .id(("file-name", index))
                            .pr_8()
                            .gap_1p5()
                            .max_w_full()
                            .overflow_x_scroll()
                            .child(file_icon)
                            .child(h_flex().gap_0p5().children(file_name).children(file_path))
                            .on_click({
                                let buffer = buffer.clone();
                                cx.listener(move |this, _, window, cx| {
                                    this.open_edited_buffer(&buffer, window, cx);
                                })
                            }),
                    )
                    .child(
                        h_flex()
                            .gap_1()
                            .visible_on_hover("edited-code")
                            .child(
                                Button::new("review", "Review")
                                    .label_size(LabelSize::Small)
                                    .on_click({
                                        let buffer = buffer.clone();
                                        cx.listener(move |this, _, window, cx| {
                                            this.open_edited_buffer(&buffer, window, cx);
                                        })
                                    }),
                            )
                            .child(Divider::vertical().color(DividerColor::BorderVariant))
                            .child(
                                Button::new("reject-file", "Reject")
                                    .label_size(LabelSize::Small)
                                    .disabled(pending_edits)
                                    .on_click({
                                        let buffer = buffer.clone();
                                        let action_log = action_log.clone();
                                        move |_, _, cx| {
                                            action_log.update(cx, |action_log, cx| {
                                                action_log
                                                    .reject_edits_in_ranges(
                                                        buffer.clone(),
                                                        vec![Anchor::MIN..Anchor::MAX],
                                                        cx,
                                                    )
                                                    .detach_and_log_err(cx);
                                            })
                                        }
                                    }),
                            )
                            .child(
                                Button::new("keep-file", "Keep")
                                    .label_size(LabelSize::Small)
                                    .disabled(pending_edits)
                                    .on_click({
                                        let buffer = buffer.clone();
                                        let action_log = action_log.clone();
                                        move |_, _, cx| {
                                            action_log.update(cx, |action_log, cx| {
                                                action_log.keep_edits_in_range(
                                                    buffer.clone(),
                                                    Anchor::MIN..Anchor::MAX,
                                                    cx,
                                                );
                                            })
                                        }
                                    }),
                            ),
                    )
                    .child(
                        div()
                            .id("gradient-overlay")
                            .absolute()
                            .h_full()
                            .w_12()
                            .top_0()
                            .bottom_0()
                            .right(px(152.))
                            .bg(overlay_gradient),
                    );

                Some(element)
            },
        ))
    }

    fn render_message_editor(&mut self, window: &mut Window, cx: &mut Context<Self>) -> AnyElement {
        let focus_handle = self.message_editor.focus_handle(cx);
        let editor_bg_color = cx.theme().colors().editor_background;
        let (expand_icon, expand_tooltip) = if self.editor_expanded {
            (IconName::Minimize, "Minimize Message Editor")
        } else {
            (IconName::Maximize, "Expand Message Editor")
        };

        v_flex()
            .on_action(cx.listener(Self::expand_message_editor))
            .on_action(cx.listener(|this, _: &ToggleProfileSelector, window, cx| {
                if let Some(profile_selector) = this.profile_selector.as_ref() {
                    profile_selector.read(cx).menu_handle().toggle(window, cx);
                }
            }))
            .on_action(cx.listener(|this, _: &ToggleModelSelector, window, cx| {
                if let Some(model_selector) = this.model_selector.as_ref() {
                    model_selector
                        .update(cx, |model_selector, cx| model_selector.toggle(window, cx));
                }
            }))
            .p_2()
            .gap_2()
            .border_t_1()
            .border_color(cx.theme().colors().border)
            .bg(editor_bg_color)
            .when(self.editor_expanded, |this| {
                this.h(vh(0.8, window)).size_full().justify_between()
            })
            .child(
                v_flex()
                    .relative()
                    .size_full()
                    .pt_1()
                    .pr_2p5()
                    .child(self.message_editor.clone())
                    .child(
                        h_flex()
                            .absolute()
                            .top_0()
                            .right_0()
                            .opacity(0.5)
                            .hover(|this| this.opacity(1.0))
                            .child(
                                IconButton::new("toggle-height", expand_icon)
                                    .icon_size(IconSize::Small)
                                    .icon_color(Color::Muted)
                                    .tooltip({
                                        let focus_handle = focus_handle.clone();
                                        move |window, cx| {
                                            Tooltip::for_action_in(
                                                expand_tooltip,
                                                &ExpandMessageEditor,
                                                &focus_handle,
                                                window,
                                                cx,
                                            )
                                        }
                                    })
                                    .on_click(cx.listener(|_, _, window, cx| {
                                        window.dispatch_action(Box::new(ExpandMessageEditor), cx);
                                    })),
                            ),
                    ),
            )
            .child(
                h_flex()
                    .flex_none()
                    .flex_wrap()
                    .justify_between()
                    .child(
                        h_flex()
                            .child(self.render_follow_toggle(cx))
                            .children(self.render_burn_mode_toggle(cx)),
                    )
                    .child(
                        h_flex()
                            .gap_1()
                            .children(self.render_token_usage(cx))
                            .children(self.profile_selector.clone())
                            .children(self.model_selector.clone())
                            .child(self.render_send_button(cx)),
                    ),
            )
            .into_any()
    }

    pub(crate) fn as_native_connection(
        &self,
        cx: &App,
    ) -> Option<Rc<agent2::NativeAgentConnection>> {
        let acp_thread = self.thread()?.read(cx);
        acp_thread.connection().clone().downcast()
    }

    pub(crate) fn as_native_thread(&self, cx: &App) -> Option<Entity<agent2::Thread>> {
        let acp_thread = self.thread()?.read(cx);
        self.as_native_connection(cx)?
            .thread(acp_thread.session_id(), cx)
    }

<<<<<<< HEAD
    fn is_using_zed_ai_models(&self, cx: &App) -> bool {
        self.as_native_thread(cx).map_or(false, |thread| {
            thread.read(cx).model().provider_id() == language_model::ZED_CLOUD_PROVIDER_ID
        })
=======
    fn render_token_usage(&self, cx: &mut Context<Self>) -> Option<Div> {
        let thread = self.thread()?.read(cx);
        let usage = thread.token_usage()?;
        let is_generating = thread.status() != ThreadStatus::Idle;

        let used = crate::text_thread_editor::humanize_token_count(usage.used_tokens);
        let max = crate::text_thread_editor::humanize_token_count(usage.max_tokens);

        Some(
            h_flex()
                .flex_shrink_0()
                .gap_0p5()
                .mr_1p5()
                .child(
                    Label::new(used)
                        .size(LabelSize::Small)
                        .color(Color::Muted)
                        .map(|label| {
                            if is_generating {
                                label
                                    .with_animation(
                                        "used-tokens-label",
                                        Animation::new(Duration::from_secs(2))
                                            .repeat()
                                            .with_easing(pulsating_between(0.6, 1.)),
                                        |label, delta| label.alpha(delta),
                                    )
                                    .into_any()
                            } else {
                                label.into_any_element()
                            }
                        }),
                )
                .child(
                    Label::new("/")
                        .size(LabelSize::Small)
                        .color(Color::Custom(cx.theme().colors().text_muted.opacity(0.5))),
                )
                .child(Label::new(max).size(LabelSize::Small).color(Color::Muted)),
        )
>>>>>>> 4c85a0dc
    }

    fn toggle_burn_mode(
        &mut self,
        _: &ToggleBurnMode,
        _window: &mut Window,
        cx: &mut Context<Self>,
    ) {
        let Some(thread) = self.as_native_thread(cx) else {
            return;
        };

        thread.update(cx, |thread, cx| {
            let current_mode = thread.completion_mode();
            thread.set_completion_mode(
                match current_mode {
                    CompletionMode::Burn => CompletionMode::Normal,
                    CompletionMode::Normal => CompletionMode::Burn,
                },
                cx,
            );
        });
    }

    fn render_burn_mode_toggle(&self, cx: &mut Context<Self>) -> Option<AnyElement> {
        let thread = self.as_native_thread(cx)?.read(cx);

        if thread
            .model()
            .is_none_or(|model| !model.supports_burn_mode())
        {
            return None;
        }

        let active_completion_mode = thread.completion_mode();
        let burn_mode_enabled = active_completion_mode == CompletionMode::Burn;
        let icon = if burn_mode_enabled {
            IconName::ZedBurnModeOn
        } else {
            IconName::ZedBurnMode
        };

        Some(
            IconButton::new("burn-mode", icon)
                .icon_size(IconSize::Small)
                .icon_color(Color::Muted)
                .toggle_state(burn_mode_enabled)
                .selected_icon_color(Color::Error)
                .on_click(cx.listener(|this, _event, window, cx| {
                    this.toggle_burn_mode(&ToggleBurnMode, window, cx);
                }))
                .tooltip(move |_window, cx| {
                    cx.new(|_| BurnModeTooltip::new().selected(burn_mode_enabled))
                        .into()
                })
                .into_any_element(),
        )
    }

    fn render_send_button(&self, cx: &mut Context<Self>) -> AnyElement {
        let is_editor_empty = self.message_editor.read(cx).is_empty(cx);
        let is_generating = self
            .thread()
            .is_some_and(|thread| thread.read(cx).status() != ThreadStatus::Idle);

        if is_generating && is_editor_empty {
            IconButton::new("stop-generation", IconName::Stop)
                .icon_color(Color::Error)
                .style(ButtonStyle::Tinted(ui::TintColor::Error))
                .tooltip(move |window, cx| {
                    Tooltip::for_action("Stop Generation", &editor::actions::Cancel, window, cx)
                })
                .on_click(cx.listener(|this, _event, _, cx| this.cancel_generation(cx)))
                .into_any_element()
        } else {
            let send_btn_tooltip = if is_editor_empty && !is_generating {
                "Type to Send"
            } else if is_generating {
                "Stop and Send Message"
            } else {
                "Send"
            };

            IconButton::new("send-message", IconName::Send)
                .style(ButtonStyle::Filled)
                .map(|this| {
                    if is_editor_empty && !is_generating {
                        this.disabled(true).icon_color(Color::Muted)
                    } else {
                        this.icon_color(Color::Accent)
                    }
                })
                .tooltip(move |window, cx| Tooltip::for_action(send_btn_tooltip, &Chat, window, cx))
                .on_click(cx.listener(|this, _, window, cx| {
                    this.send(window, cx);
                }))
                .into_any_element()
        }
    }

    fn render_follow_toggle(&self, cx: &mut Context<Self>) -> impl IntoElement {
        let following = self
            .workspace
            .read_with(cx, |workspace, _| {
                workspace.is_being_followed(CollaboratorId::Agent)
            })
            .unwrap_or(false);

        IconButton::new("follow-agent", IconName::Crosshair)
            .icon_size(IconSize::Small)
            .icon_color(Color::Muted)
            .toggle_state(following)
            .selected_icon_color(Some(Color::Custom(cx.theme().players().agent().cursor)))
            .tooltip(move |window, cx| {
                if following {
                    Tooltip::for_action("Stop Following Agent", &Follow, window, cx)
                } else {
                    Tooltip::with_meta(
                        "Follow Agent",
                        Some(&Follow),
                        "Track the agent's location as it reads and edits files.",
                        window,
                        cx,
                    )
                }
            })
            .on_click(cx.listener(move |this, _, window, cx| {
                this.workspace
                    .update(cx, |workspace, cx| {
                        if following {
                            workspace.unfollow(CollaboratorId::Agent, window, cx);
                        } else {
                            workspace.follow(CollaboratorId::Agent, window, cx);
                        }
                    })
                    .ok();
            }))
    }

    fn render_markdown(&self, markdown: Entity<Markdown>, style: MarkdownStyle) -> MarkdownElement {
        let workspace = self.workspace.clone();
        MarkdownElement::new(markdown, style).on_url_click(move |text, window, cx| {
            Self::open_link(text, &workspace, window, cx);
        })
    }

    fn open_link(
        url: SharedString,
        workspace: &WeakEntity<Workspace>,
        window: &mut Window,
        cx: &mut App,
    ) {
        let Some(workspace) = workspace.upgrade() else {
            cx.open_url(&url);
            return;
        };

        if let Some(mention) = MentionUri::parse(&url).log_err() {
            workspace.update(cx, |workspace, cx| match mention {
                MentionUri::File { abs_path } => {
                    let project = workspace.project();
                    let Some(path) =
                        project.update(cx, |project, cx| project.find_project_path(abs_path, cx))
                    else {
                        return;
                    };

                    workspace
                        .open_path(path, None, true, window, cx)
                        .detach_and_log_err(cx);
                }
                MentionUri::Directory { abs_path } => {
                    let project = workspace.project();
                    let Some(entry) = project.update(cx, |project, cx| {
                        let path = project.find_project_path(abs_path, cx)?;
                        project.entry_for_path(&path, cx)
                    }) else {
                        return;
                    };

                    project.update(cx, |_, cx| {
                        cx.emit(project::Event::RevealInProjectPanel(entry.id));
                    });
                }
                MentionUri::Symbol {
                    path, line_range, ..
                }
                | MentionUri::Selection { path, line_range } => {
                    let project = workspace.project();
                    let Some((path, _)) = project.update(cx, |project, cx| {
                        let path = project.find_project_path(path, cx)?;
                        let entry = project.entry_for_path(&path, cx)?;
                        Some((path, entry))
                    }) else {
                        return;
                    };

                    let item = workspace.open_path(path, None, true, window, cx);
                    window
                        .spawn(cx, async move |cx| {
                            let Some(editor) = item.await?.downcast::<Editor>() else {
                                return Ok(());
                            };
                            let range =
                                Point::new(line_range.start, 0)..Point::new(line_range.start, 0);
                            editor
                                .update_in(cx, |editor, window, cx| {
                                    editor.change_selections(
                                        SelectionEffects::scroll(Autoscroll::center()),
                                        window,
                                        cx,
                                        |s| s.select_ranges(vec![range]),
                                    );
                                })
                                .ok();
                            anyhow::Ok(())
                        })
                        .detach_and_log_err(cx);
                }
                MentionUri::Thread { id, name } => {
                    if let Some(panel) = workspace.panel::<AgentPanel>(cx) {
                        panel.update(cx, |panel, cx| {
                            panel.load_agent_thread(
                                DbThreadMetadata {
                                    id,
                                    title: name.into(),
                                    updated_at: Default::default(),
                                },
                                window,
                                cx,
                            )
                        });
                    }
                }
                MentionUri::TextThread { path, .. } => {
                    if let Some(panel) = workspace.panel::<AgentPanel>(cx) {
                        panel.update(cx, |panel, cx| {
                            panel
                                .open_saved_prompt_editor(path.as_path().into(), window, cx)
                                .detach_and_log_err(cx);
                        });
                    }
                }
                MentionUri::Rule { id, .. } => {
                    let PromptId::User { uuid } = id else {
                        return;
                    };
                    window.dispatch_action(
                        Box::new(OpenRulesLibrary {
                            prompt_to_select: Some(uuid.0),
                        }),
                        cx,
                    )
                }
                MentionUri::Fetch { url } => {
                    cx.open_url(url.as_str());
                }
            })
        } else {
            cx.open_url(&url);
        }
    }

    fn open_tool_call_location(
        &self,
        entry_ix: usize,
        location_ix: usize,
        window: &mut Window,
        cx: &mut Context<Self>,
    ) -> Option<()> {
        let (tool_call_location, agent_location) = self
            .thread()?
            .read(cx)
            .entries()
            .get(entry_ix)?
            .location(location_ix)?;

        let project_path = self
            .project
            .read(cx)
            .find_project_path(&tool_call_location.path, cx)?;

        let open_task = self
            .workspace
            .update(cx, |workspace, cx| {
                workspace.open_path(project_path, None, true, window, cx)
            })
            .log_err()?;
        window
            .spawn(cx, async move |cx| {
                let item = open_task.await?;

                let Some(active_editor) = item.downcast::<Editor>() else {
                    return anyhow::Ok(());
                };

                active_editor.update_in(cx, |editor, window, cx| {
                    let multibuffer = editor.buffer().read(cx);
                    let buffer = multibuffer.as_singleton();
                    if agent_location.buffer.upgrade() == buffer {
                        let excerpt_id = multibuffer.excerpt_ids().first().cloned();
                        let anchor = editor::Anchor::in_buffer(
                            excerpt_id.unwrap(),
                            buffer.unwrap().read(cx).remote_id(),
                            agent_location.position,
                        );
                        editor.change_selections(Default::default(), window, cx, |selections| {
                            selections.select_anchor_ranges([anchor..anchor]);
                        })
                    } else {
                        let row = tool_call_location.line.unwrap_or_default();
                        editor.change_selections(Default::default(), window, cx, |selections| {
                            selections.select_ranges([Point::new(row, 0)..Point::new(row, 0)]);
                        })
                    }
                })?;

                anyhow::Ok(())
            })
            .detach_and_log_err(cx);

        None
    }

    pub fn open_thread_as_markdown(
        &self,
        workspace: Entity<Workspace>,
        window: &mut Window,
        cx: &mut App,
    ) -> Task<anyhow::Result<()>> {
        let markdown_language_task = workspace
            .read(cx)
            .app_state()
            .languages
            .language_for_name("Markdown");

        let (thread_summary, markdown) = if let Some(thread) = self.thread() {
            let thread = thread.read(cx);
            (thread.title().to_string(), thread.to_markdown(cx))
        } else {
            return Task::ready(Ok(()));
        };

        window.spawn(cx, async move |cx| {
            let markdown_language = markdown_language_task.await?;

            workspace.update_in(cx, |workspace, window, cx| {
                let project = workspace.project().clone();

                if !project.read(cx).is_local() {
                    bail!("failed to open active thread as markdown in remote project");
                }

                let buffer = project.update(cx, |project, cx| {
                    project.create_local_buffer(&markdown, Some(markdown_language), cx)
                });
                let buffer = cx.new(|cx| {
                    MultiBuffer::singleton(buffer, cx).with_title(thread_summary.clone())
                });

                workspace.add_item_to_active_pane(
                    Box::new(cx.new(|cx| {
                        let mut editor =
                            Editor::for_multibuffer(buffer, Some(project.clone()), window, cx);
                        editor.set_breadcrumb_header(thread_summary);
                        editor
                    })),
                    None,
                    true,
                    window,
                    cx,
                );

                anyhow::Ok(())
            })??;
            anyhow::Ok(())
        })
    }

    fn scroll_to_top(&mut self, cx: &mut Context<Self>) {
        self.list_state.scroll_to(ListOffset::default());
        cx.notify();
    }

    pub fn scroll_to_bottom(&mut self, cx: &mut Context<Self>) {
        if let Some(thread) = self.thread() {
            let entry_count = thread.read(cx).entries().len();
            self.list_state.reset(entry_count);
            cx.notify();
        }
    }

    fn notify_with_sound(
        &mut self,
        caption: impl Into<SharedString>,
        icon: IconName,
        window: &mut Window,
        cx: &mut Context<Self>,
    ) {
        self.play_notification_sound(window, cx);
        self.show_notification(caption, icon, window, cx);
    }

    fn play_notification_sound(&self, window: &Window, cx: &mut App) {
        let settings = AgentSettings::get_global(cx);
        if settings.play_sound_when_agent_done && !window.is_window_active() {
            Audio::play_sound(Sound::AgentDone, cx);
        }
    }

    fn show_notification(
        &mut self,
        caption: impl Into<SharedString>,
        icon: IconName,
        window: &mut Window,
        cx: &mut Context<Self>,
    ) {
        if window.is_window_active() || !self.notifications.is_empty() {
            return;
        }

        let title = self.title(cx);

        match AgentSettings::get_global(cx).notify_when_agent_waiting {
            NotifyWhenAgentWaiting::PrimaryScreen => {
                if let Some(primary) = cx.primary_display() {
                    self.pop_up(icon, caption.into(), title, window, primary, cx);
                }
            }
            NotifyWhenAgentWaiting::AllScreens => {
                let caption = caption.into();
                for screen in cx.displays() {
                    self.pop_up(icon, caption.clone(), title.clone(), window, screen, cx);
                }
            }
            NotifyWhenAgentWaiting::Never => {
                // Don't show anything
            }
        }
    }

    fn pop_up(
        &mut self,
        icon: IconName,
        caption: SharedString,
        title: SharedString,
        window: &mut Window,
        screen: Rc<dyn PlatformDisplay>,
        cx: &mut Context<Self>,
    ) {
        let options = AgentNotification::window_options(screen, cx);

        let project_name = self.workspace.upgrade().and_then(|workspace| {
            workspace
                .read(cx)
                .project()
                .read(cx)
                .visible_worktrees(cx)
                .next()
                .map(|worktree| worktree.read(cx).root_name().to_string())
        });

        if let Some(screen_window) = cx
            .open_window(options, |_, cx| {
                cx.new(|_| {
                    AgentNotification::new(title.clone(), caption.clone(), icon, project_name)
                })
            })
            .log_err()
            && let Some(pop_up) = screen_window.entity(cx).log_err()
        {
            self.notification_subscriptions
                .entry(screen_window)
                .or_insert_with(Vec::new)
                .push(cx.subscribe_in(&pop_up, window, {
                    |this, _, event, window, cx| match event {
                        AgentNotificationEvent::Accepted => {
                            let handle = window.window_handle();
                            cx.activate(true);

                            let workspace_handle = this.workspace.clone();

                            // If there are multiple Zed windows, activate the correct one.
                            cx.defer(move |cx| {
                                handle
                                    .update(cx, |_view, window, _cx| {
                                        window.activate_window();

                                        if let Some(workspace) = workspace_handle.upgrade() {
                                            workspace.update(_cx, |workspace, cx| {
                                                workspace.focus_panel::<AgentPanel>(window, cx);
                                            });
                                        }
                                    })
                                    .log_err();
                            });

                            this.dismiss_notifications(cx);
                        }
                        AgentNotificationEvent::Dismissed => {
                            this.dismiss_notifications(cx);
                        }
                    }
                }));

            self.notifications.push(screen_window);

            // If the user manually refocuses the original window, dismiss the popup.
            self.notification_subscriptions
                .entry(screen_window)
                .or_insert_with(Vec::new)
                .push({
                    let pop_up_weak = pop_up.downgrade();

                    cx.observe_window_activation(window, move |_, window, cx| {
                        if window.is_window_active()
                            && let Some(pop_up) = pop_up_weak.upgrade()
                        {
                            pop_up.update(cx, |_, cx| {
                                cx.emit(AgentNotificationEvent::Dismissed);
                            });
                        }
                    })
                });
        }
    }

    fn dismiss_notifications(&mut self, cx: &mut Context<Self>) {
        for window in self.notifications.drain(..) {
            window
                .update(cx, |_, window, _| {
                    window.remove_window();
                })
                .ok();

            self.notification_subscriptions.remove(&window);
        }
    }

    fn render_thread_controls(&self, cx: &Context<Self>) -> impl IntoElement {
        let open_as_markdown = IconButton::new("open-as-markdown", IconName::FileMarkdown)
            .shape(ui::IconButtonShape::Square)
            .icon_size(IconSize::Small)
            .icon_color(Color::Ignored)
            .tooltip(Tooltip::text("Open Thread as Markdown"))
            .on_click(cx.listener(move |this, _, window, cx| {
                if let Some(workspace) = this.workspace.upgrade() {
                    this.open_thread_as_markdown(workspace, window, cx)
                        .detach_and_log_err(cx);
                }
            }));

        let scroll_to_top = IconButton::new("scroll_to_top", IconName::ArrowUp)
            .shape(ui::IconButtonShape::Square)
            .icon_size(IconSize::Small)
            .icon_color(Color::Ignored)
            .tooltip(Tooltip::text("Scroll To Top"))
            .on_click(cx.listener(move |this, _, _, cx| {
                this.scroll_to_top(cx);
            }));

        h_flex()
            .w_full()
            .mr_1()
            .pb_2()
            .px(RESPONSE_PADDING_X)
            .opacity(0.4)
            .hover(|style| style.opacity(1.))
            .flex_wrap()
            .justify_end()
            .child(open_as_markdown)
            .child(scroll_to_top)
    }

    fn render_vertical_scrollbar(&self, cx: &mut Context<Self>) -> Stateful<Div> {
        div()
            .id("acp-thread-scrollbar")
            .occlude()
            .on_mouse_move(cx.listener(|_, _, _, cx| {
                cx.notify();
                cx.stop_propagation()
            }))
            .on_hover(|_, _, cx| {
                cx.stop_propagation();
            })
            .on_any_mouse_down(|_, _, cx| {
                cx.stop_propagation();
            })
            .on_mouse_up(
                MouseButton::Left,
                cx.listener(|_, _, _, cx| {
                    cx.stop_propagation();
                }),
            )
            .on_scroll_wheel(cx.listener(|_, _, _, cx| {
                cx.notify();
            }))
            .h_full()
            .absolute()
            .right_1()
            .top_1()
            .bottom_0()
            .w(px(12.))
            .cursor_default()
            .children(Scrollbar::vertical(self.scrollbar_state.clone()).map(|s| s.auto_hide(cx)))
    }

    fn render_token_limit_callout(
        &self,
        line_height: Pixels,
        cx: &mut Context<Self>,
    ) -> Option<Div> {
        let thread = self.as_native_thread(cx)?;

        let token_usage_warning = false; //todo(actually hook this up)
        let token_usage_exceeded = true; //todo(actually hook this up)

        if !token_usage_warning && !token_usage_exceeded {
            return None;
        }

        let (icon, title) = if token_usage_exceeded {
            (
                Icon::new(IconName::Close)
                    .color(Color::Error)
                    .size(IconSize::XSmall),
                "Thread reached the token limit",
            )
        } else {
            (
                Icon::new(IconName::Warning)
                    .color(Color::Warning)
                    .size(IconSize::XSmall),
                "Thread reaching the token limit soon",
            )
        };

        let burn_mode_available = thread.read(cx).completion_mode() == CompletionMode::Normal
            && thread.read(cx).model().provider_id() == language_model::ZED_CLOUD_PROVIDER_ID;

        let description = if burn_mode_available {
            "To continue, start a new thread from a summary or turn Burn Mode on."
        } else {
            "To continue, start a new thread from a summary."
        };

        let callout = Callout::new()
            .line_height(line_height)
            .icon(icon)
            .title(title)
            .description(description)
            .primary_action(
                Button::new("start-new-thread", "Start New Thread")
                    .label_size(LabelSize::Small)
                    .on_click(cx.listener(|this, _, window, cx| {
                        // let from_thread_id = Some(this.thread.read(cx).id().clone());
                        // window.dispatch_action(Box::new(NewThread { from_thread_id }), cx);
                    })),
            )
            .when(burn_mode_available, |this| {
                this.secondary_action(
                    IconButton::new("burn-mode-callout", IconName::ZedBurnMode)
                        .icon_size(IconSize::XSmall)
                        .on_click(cx.listener(|this, _event, window, cx| {
                            this.toggle_burn_mode(&ToggleBurnMode, window, cx);
                        })),
                )
            });

        Some(
            div()
                .border_t_1()
                .border_color(cx.theme().colors().border)
                .child(callout),
        )
    }

    fn render_usage_callout(&self, line_height: Pixels, cx: &mut Context<Self>) -> Option<Div> {
        if !self.is_using_zed_ai_models(cx) {
            return None;
        }

        let user_store = self.project.read(cx).user_store().read(cx);
        if user_store.is_usage_based_billing_enabled() {
            return None;
        }

        let plan = user_store.plan().unwrap_or(cloud_llm_client::Plan::ZedFree);

        let usage = user_store.model_request_usage()?;

        Some(
            div()
                .child(UsageCallout::new(plan, usage))
                .line_height(line_height),
        )
    }

    fn settings_changed(&mut self, _window: &mut Window, cx: &mut Context<Self>) {
        self.entry_view_state.update(cx, |entry_view_state, cx| {
            entry_view_state.settings_changed(cx);
        });
    }

    pub(crate) fn insert_dragged_files(
        &self,
        paths: Vec<project::ProjectPath>,
        added_worktrees: Vec<Entity<project::Worktree>>,
        window: &mut Window,
        cx: &mut Context<Self>,
    ) {
        self.message_editor.update(cx, |message_editor, cx| {
            message_editor.insert_dragged_files(paths, added_worktrees, window, cx);
        })
    }

    fn render_thread_retry_status_callout(
        &self,
        _window: &mut Window,
        _cx: &mut Context<Self>,
    ) -> Option<Callout> {
        let state = self.thread_retry_status.as_ref()?;

        let next_attempt_in = state
            .duration
            .saturating_sub(Instant::now().saturating_duration_since(state.started_at));
        if next_attempt_in.is_zero() {
            return None;
        }

        let next_attempt_in_secs = next_attempt_in.as_secs() + 1;

        let retry_message = if state.max_attempts == 1 {
            if next_attempt_in_secs == 1 {
                "Retrying. Next attempt in 1 second.".to_string()
            } else {
                format!("Retrying. Next attempt in {next_attempt_in_secs} seconds.")
            }
        } else if next_attempt_in_secs == 1 {
            format!(
                "Retrying. Next attempt in 1 second (Attempt {} of {}).",
                state.attempt, state.max_attempts,
            )
        } else {
            format!(
                "Retrying. Next attempt in {next_attempt_in_secs} seconds (Attempt {} of {}).",
                state.attempt, state.max_attempts,
            )
        };

        Some(
            Callout::new()
                .severity(Severity::Warning)
                .title(state.last_error.clone())
                .description(retry_message),
        )
    }

    fn render_thread_error(&self, window: &mut Window, cx: &mut Context<Self>) -> Option<Div> {
        let content = match self.thread_error.as_ref()? {
            ThreadError::Other(error) => self.render_any_thread_error(error.clone(), cx),
            ThreadError::PaymentRequired => self.render_payment_required_error(cx),
            ThreadError::ModelRequestLimitReached(plan) => {
                self.render_model_request_limit_reached_error(*plan, cx)
            }
            ThreadError::ToolUseLimitReached => {
                self.render_tool_use_limit_reached_error(window, cx)?
            }
        };

        Some(div().child(content))
    }

    fn render_any_thread_error(&self, error: SharedString, cx: &mut Context<'_, Self>) -> Callout {
        Callout::new()
<<<<<<< HEAD
            .icon(
                Icon::new(IconName::XCircle)
                    .size(IconSize::Small)
                    .color(Color::Error),
            )
            .title("Error")
            .description(error.clone())
            .secondary_action(self.create_copy_button(error.to_string()))
            .dismiss_action(self.dismiss_error_button(cx))
            .bg_color(self.error_callout_bg(cx))
=======
            .severity(Severity::Error)
            .title("Error")
            .description(error.clone())
            .actions_slot(self.create_copy_button(error.to_string()))
            .dismiss_action(self.dismiss_error_button(cx))
>>>>>>> 4c85a0dc
    }

    fn render_payment_required_error(&self, cx: &mut Context<Self>) -> Callout {
        const ERROR_MESSAGE: &str =
            "You reached your free usage limit. Upgrade to Zed Pro for more prompts.";

        Callout::new()
<<<<<<< HEAD
            .icon(
                Icon::new(IconName::XCircle)
                    .size(IconSize::Small)
                    .color(Color::Error),
            )
            .title("Free Usage Exceeded")
            .description(ERROR_MESSAGE)
            .primary_action(self.upgrade_button(cx))
            .secondary_action(self.create_copy_button(ERROR_MESSAGE))
            .dismiss_action(self.dismiss_error_button(cx))
            .bg_color(self.error_callout_bg(cx))
=======
            .severity(Severity::Error)
            .title("Free Usage Exceeded")
            .description(ERROR_MESSAGE)
            .actions_slot(
                h_flex()
                    .gap_0p5()
                    .child(self.upgrade_button(cx))
                    .child(self.create_copy_button(ERROR_MESSAGE)),
            )
            .dismiss_action(self.dismiss_error_button(cx))
>>>>>>> 4c85a0dc
    }

    fn render_model_request_limit_reached_error(
        &self,
        plan: cloud_llm_client::Plan,
        cx: &mut Context<Self>,
    ) -> Callout {
        let error_message = match plan {
            cloud_llm_client::Plan::ZedPro => "Upgrade to usage-based billing for more prompts.",
            cloud_llm_client::Plan::ZedProTrial | cloud_llm_client::Plan::ZedFree => {
                "Upgrade to Zed Pro for more prompts."
            }
        };

        Callout::new()
            .severity(Severity::Error)
            .title("Model Prompt Limit Reached")
            .description(error_message)
            .actions_slot(
                h_flex()
                    .gap_0p5()
                    .child(self.upgrade_button(cx))
                    .child(self.create_copy_button(error_message)),
            )
            .dismiss_action(self.dismiss_error_button(cx))
    }

    fn render_tool_use_limit_reached_error(
        &self,
        window: &mut Window,
        cx: &mut Context<Self>,
    ) -> Option<Callout> {
        let thread = self.as_native_thread(cx)?;
        let supports_burn_mode = thread
            .read(cx)
            .model()
            .is_some_and(|model| model.supports_burn_mode());

        let focus_handle = self.focus_handle(cx);

        Some(
            Callout::new()
                .icon(IconName::Info)
                .title("Consecutive tool use limit reached.")
                .actions_slot(
                    h_flex()
                        .gap_0p5()
                        .when(supports_burn_mode, |this| {
                            this.child(
                                Button::new("continue-burn-mode", "Continue with Burn Mode")
                                    .style(ButtonStyle::Filled)
                                    .style(ButtonStyle::Tinted(ui::TintColor::Accent))
                                    .layer(ElevationIndex::ModalSurface)
                                    .label_size(LabelSize::Small)
                                    .key_binding(
                                        KeyBinding::for_action_in(
                                            &ContinueWithBurnMode,
                                            &focus_handle,
                                            window,
                                            cx,
                                        )
                                        .map(|kb| kb.size(rems_from_px(10.))),
                                    )
                                    .tooltip(Tooltip::text(
                                        "Enable Burn Mode for unlimited tool use.",
                                    ))
                                    .on_click({
                                        cx.listener(move |this, _, _window, cx| {
                                            thread.update(cx, |thread, cx| {
                                                thread
                                                    .set_completion_mode(CompletionMode::Burn, cx);
                                            });
                                            this.resume_chat(cx);
                                        })
                                    }),
                            )
                        })
                        .child(
                            Button::new("continue-conversation", "Continue")
                                .layer(ElevationIndex::ModalSurface)
                                .label_size(LabelSize::Small)
                                .key_binding(
                                    KeyBinding::for_action_in(
                                        &ContinueThread,
                                        &focus_handle,
                                        window,
                                        cx,
                                    )
                                    .map(|kb| kb.size(rems_from_px(10.))),
                                )
                                .on_click(cx.listener(|this, _, _window, cx| {
                                    this.resume_chat(cx);
                                })),
                        ),
                ),
        )
    }

    fn create_copy_button(&self, message: impl Into<String>) -> impl IntoElement {
        let message = message.into();

        IconButton::new("copy", IconName::Copy)
            .icon_size(IconSize::Small)
            .icon_color(Color::Muted)
            .tooltip(Tooltip::text("Copy Error Message"))
            .on_click(move |_, _, cx| {
                cx.write_to_clipboard(ClipboardItem::new_string(message.clone()))
            })
    }

    fn dismiss_error_button(&self, cx: &mut Context<Self>) -> impl IntoElement {
        IconButton::new("dismiss", IconName::Close)
            .icon_size(IconSize::Small)
            .icon_color(Color::Muted)
            .tooltip(Tooltip::text("Dismiss Error"))
            .on_click(cx.listener({
                move |this, _, _, cx| {
                    this.clear_thread_error(cx);
                    cx.notify();
                }
            }))
    }

    fn upgrade_button(&self, cx: &mut Context<Self>) -> impl IntoElement {
        Button::new("upgrade", "Upgrade")
            .label_size(LabelSize::Small)
            .style(ButtonStyle::Tinted(ui::TintColor::Accent))
            .on_click(cx.listener({
                move |this, _, _, cx| {
                    this.clear_thread_error(cx);
                    cx.open_url(&zed_urls::upgrade_to_zed_pro_url(cx));
                }
            }))
    }

    fn reset(&mut self, window: &mut Window, cx: &mut Context<Self>) {
        self.thread_state = Self::initial_state(
            self.agent.clone(),
            None,
            self.workspace.clone(),
            self.project.clone(),
            window,
            cx,
        );
        cx.notify();
    }
}

impl Focusable for AcpThreadView {
    fn focus_handle(&self, cx: &App) -> FocusHandle {
        self.message_editor.focus_handle(cx)
    }
}

impl Render for AcpThreadView {
    fn render(&mut self, window: &mut Window, cx: &mut Context<Self>) -> impl IntoElement {
        let has_messages = self.list_state.item_count() > 0;
        let line_height = TextSize::Small.rems(cx).to_pixels(window.rem_size()) * 1.5;

        v_flex()
            .size_full()
            .key_context("AcpThread")
            .on_action(cx.listener(Self::open_agent_diff))
            .on_action(cx.listener(Self::toggle_burn_mode))
            .bg(cx.theme().colors().panel_background)
            .child(match &self.thread_state {
                ThreadState::Unauthenticated {
                    connection,
                    description,
                    configuration_view,
                    ..
                } => self.render_auth_required_state(
                    connection,
                    description.as_ref(),
                    configuration_view.as_ref(),
                    window,
                    cx,
                ),
                ThreadState::Loading { .. } => v_flex().flex_1().child(self.render_empty_state(cx)),
                ThreadState::LoadError(e) => v_flex()
                    .p_2()
                    .flex_1()
                    .items_center()
                    .justify_center()
                    .child(self.render_load_error(e, cx)),
                ThreadState::Ready { thread, .. } => {
                    let thread_clone = thread.clone();

                    v_flex().flex_1().map(|this| {
                        if has_messages {
                            this.child(
                                list(
                                    self.list_state.clone(),
                                    cx.processor(|this, index: usize, window, cx| {
                                        let Some((entry, len)) = this.thread().and_then(|thread| {
                                            let entries = &thread.read(cx).entries();
                                            Some((entries.get(index)?, entries.len()))
                                        }) else {
                                            return Empty.into_any();
                                        };
                                        this.render_entry(index, len, entry, window, cx)
                                    }),
                                )
                                .with_sizing_behavior(gpui::ListSizingBehavior::Auto)
                                .flex_grow()
                                .into_any(),
                            )
                            .child(self.render_vertical_scrollbar(cx))
                            .children(
                                match thread_clone.read(cx).status() {
                                    ThreadStatus::Idle
                                    | ThreadStatus::WaitingForToolConfirmation => None,
                                    ThreadStatus::Generating => div()
                                        .px_5()
                                        .py_2()
                                        .child(LoadingLabel::new("").size(LabelSize::Small))
                                        .into(),
                                },
                            )
                        } else {
                            this.child(self.render_empty_state(cx))
                        }
                    })
                }
            })
            // The activity bar is intentionally rendered outside of the ThreadState::Ready match
            // above so that the scrollbar doesn't render behind it. The current setup allows
            // the scrollbar to stop exactly at the activity bar start.
            .when(has_messages, |this| match &self.thread_state {
                ThreadState::Ready { thread, .. } => {
                    this.children(self.render_activity_bar(thread, window, cx))
                }
                _ => this,
            })
            .children(self.render_thread_retry_status_callout(window, cx))
            .children(self.render_thread_error(window, cx))
            .children(
                if let Some(usage_callout) = self.render_usage_callout(line_height, cx) {
                    Some(usage_callout)
                } else if let Some(token_limit_callout) =
                    self.render_token_limit_callout(line_height, cx)
                {
                    Some(token_limit_callout)
                } else {
                    None
                },
            )
            .child(self.render_message_editor(window, cx))
    }
}

fn default_markdown_style(buffer_font: bool, window: &Window, cx: &App) -> MarkdownStyle {
    let theme_settings = ThemeSettings::get_global(cx);
    let colors = cx.theme().colors();

    let buffer_font_size = TextSize::Small.rems(cx);

    let mut text_style = window.text_style();
    let line_height = buffer_font_size * 1.75;

    let font_family = if buffer_font {
        theme_settings.buffer_font.family.clone()
    } else {
        theme_settings.ui_font.family.clone()
    };

    let font_size = if buffer_font {
        TextSize::Small.rems(cx)
    } else {
        TextSize::Default.rems(cx)
    };

    text_style.refine(&TextStyleRefinement {
        font_family: Some(font_family),
        font_fallbacks: theme_settings.ui_font.fallbacks.clone(),
        font_features: Some(theme_settings.ui_font.features.clone()),
        font_size: Some(font_size.into()),
        line_height: Some(line_height.into()),
        color: Some(cx.theme().colors().text),
        ..Default::default()
    });

    MarkdownStyle {
        base_text_style: text_style.clone(),
        syntax: cx.theme().syntax().clone(),
        selection_background_color: cx.theme().colors().element_selection_background,
        code_block_overflow_x_scroll: true,
        table_overflow_x_scroll: true,
        heading_level_styles: Some(HeadingLevelStyles {
            h1: Some(TextStyleRefinement {
                font_size: Some(rems(1.15).into()),
                ..Default::default()
            }),
            h2: Some(TextStyleRefinement {
                font_size: Some(rems(1.1).into()),
                ..Default::default()
            }),
            h3: Some(TextStyleRefinement {
                font_size: Some(rems(1.05).into()),
                ..Default::default()
            }),
            h4: Some(TextStyleRefinement {
                font_size: Some(rems(1.).into()),
                ..Default::default()
            }),
            h5: Some(TextStyleRefinement {
                font_size: Some(rems(0.95).into()),
                ..Default::default()
            }),
            h6: Some(TextStyleRefinement {
                font_size: Some(rems(0.875).into()),
                ..Default::default()
            }),
        }),
        code_block: StyleRefinement {
            padding: EdgesRefinement {
                top: Some(DefiniteLength::Absolute(AbsoluteLength::Pixels(Pixels(8.)))),
                left: Some(DefiniteLength::Absolute(AbsoluteLength::Pixels(Pixels(8.)))),
                right: Some(DefiniteLength::Absolute(AbsoluteLength::Pixels(Pixels(8.)))),
                bottom: Some(DefiniteLength::Absolute(AbsoluteLength::Pixels(Pixels(8.)))),
            },
            margin: EdgesRefinement {
                top: Some(Length::Definite(Pixels(8.).into())),
                left: Some(Length::Definite(Pixels(0.).into())),
                right: Some(Length::Definite(Pixels(0.).into())),
                bottom: Some(Length::Definite(Pixels(12.).into())),
            },
            border_style: Some(BorderStyle::Solid),
            border_widths: EdgesRefinement {
                top: Some(AbsoluteLength::Pixels(Pixels(1.))),
                left: Some(AbsoluteLength::Pixels(Pixels(1.))),
                right: Some(AbsoluteLength::Pixels(Pixels(1.))),
                bottom: Some(AbsoluteLength::Pixels(Pixels(1.))),
            },
            border_color: Some(colors.border_variant),
            background: Some(colors.editor_background.into()),
            text: Some(TextStyleRefinement {
                font_family: Some(theme_settings.buffer_font.family.clone()),
                font_fallbacks: theme_settings.buffer_font.fallbacks.clone(),
                font_features: Some(theme_settings.buffer_font.features.clone()),
                font_size: Some(buffer_font_size.into()),
                ..Default::default()
            }),
            ..Default::default()
        },
        inline_code: TextStyleRefinement {
            font_family: Some(theme_settings.buffer_font.family.clone()),
            font_fallbacks: theme_settings.buffer_font.fallbacks.clone(),
            font_features: Some(theme_settings.buffer_font.features.clone()),
            font_size: Some(buffer_font_size.into()),
            background_color: Some(colors.editor_foreground.opacity(0.08)),
            ..Default::default()
        },
        link: TextStyleRefinement {
            background_color: Some(colors.editor_foreground.opacity(0.025)),
            underline: Some(UnderlineStyle {
                color: Some(colors.text_accent.opacity(0.5)),
                thickness: px(1.),
                ..Default::default()
            }),
            ..Default::default()
        },
        ..Default::default()
    }
}

fn plan_label_markdown_style(
    status: &acp::PlanEntryStatus,
    window: &Window,
    cx: &App,
) -> MarkdownStyle {
    let default_md_style = default_markdown_style(false, window, cx);

    MarkdownStyle {
        base_text_style: TextStyle {
            color: cx.theme().colors().text_muted,
            strikethrough: if matches!(status, acp::PlanEntryStatus::Completed) {
                Some(gpui::StrikethroughStyle {
                    thickness: px(1.),
                    color: Some(cx.theme().colors().text_muted.opacity(0.8)),
                })
            } else {
                None
            },
            ..default_md_style.base_text_style
        },
        ..default_md_style
    }
}

fn terminal_command_markdown_style(window: &Window, cx: &App) -> MarkdownStyle {
    let default_md_style = default_markdown_style(true, window, cx);

    MarkdownStyle {
        base_text_style: TextStyle {
            ..default_md_style.base_text_style
        },
        selection_background_color: cx.theme().colors().element_selection_background,
        ..Default::default()
    }
}

#[cfg(test)]
pub(crate) mod tests {
    use acp_thread::StubAgentConnection;
    use agent_client_protocol::SessionId;
    use assistant_context::ContextStore;
    use editor::EditorSettings;
    use fs::FakeFs;
    use gpui::{EventEmitter, SemanticVersion, TestAppContext, VisualTestContext};
    use project::Project;
    use serde_json::json;
    use settings::SettingsStore;
    use std::any::Any;
    use std::path::Path;
    use workspace::Item;

    use super::*;

    #[gpui::test]
    async fn test_drop(cx: &mut TestAppContext) {
        init_test(cx);

        let (thread_view, _cx) = setup_thread_view(StubAgentServer::default_response(), cx).await;
        let weak_view = thread_view.downgrade();
        drop(thread_view);
        assert!(!weak_view.is_upgradable());
    }

    #[gpui::test]
    async fn test_notification_for_stop_event(cx: &mut TestAppContext) {
        init_test(cx);

        let (thread_view, cx) = setup_thread_view(StubAgentServer::default_response(), cx).await;

        let message_editor = cx.read(|cx| thread_view.read(cx).message_editor.clone());
        message_editor.update_in(cx, |editor, window, cx| {
            editor.set_text("Hello", window, cx);
        });

        cx.deactivate_window();

        thread_view.update_in(cx, |thread_view, window, cx| {
            thread_view.send(window, cx);
        });

        cx.run_until_parked();

        assert!(
            cx.windows()
                .iter()
                .any(|window| window.downcast::<AgentNotification>().is_some())
        );
    }

    #[gpui::test]
    async fn test_notification_for_error(cx: &mut TestAppContext) {
        init_test(cx);

        let (thread_view, cx) =
            setup_thread_view(StubAgentServer::new(SaboteurAgentConnection), cx).await;

        let message_editor = cx.read(|cx| thread_view.read(cx).message_editor.clone());
        message_editor.update_in(cx, |editor, window, cx| {
            editor.set_text("Hello", window, cx);
        });

        cx.deactivate_window();

        thread_view.update_in(cx, |thread_view, window, cx| {
            thread_view.send(window, cx);
        });

        cx.run_until_parked();

        assert!(
            cx.windows()
                .iter()
                .any(|window| window.downcast::<AgentNotification>().is_some())
        );
    }

    #[gpui::test]
    async fn test_notification_for_tool_authorization(cx: &mut TestAppContext) {
        init_test(cx);

        let tool_call_id = acp::ToolCallId("1".into());
        let tool_call = acp::ToolCall {
            id: tool_call_id.clone(),
            title: "Label".into(),
            kind: acp::ToolKind::Edit,
            status: acp::ToolCallStatus::Pending,
            content: vec!["hi".into()],
            locations: vec![],
            raw_input: None,
            raw_output: None,
        };
        let connection =
            StubAgentConnection::new().with_permission_requests(HashMap::from_iter([(
                tool_call_id,
                vec![acp::PermissionOption {
                    id: acp::PermissionOptionId("1".into()),
                    name: "Allow".into(),
                    kind: acp::PermissionOptionKind::AllowOnce,
                }],
            )]));

        connection.set_next_prompt_updates(vec![acp::SessionUpdate::ToolCall(tool_call)]);

        let (thread_view, cx) = setup_thread_view(StubAgentServer::new(connection), cx).await;

        let message_editor = cx.read(|cx| thread_view.read(cx).message_editor.clone());
        message_editor.update_in(cx, |editor, window, cx| {
            editor.set_text("Hello", window, cx);
        });

        cx.deactivate_window();

        thread_view.update_in(cx, |thread_view, window, cx| {
            thread_view.send(window, cx);
        });

        cx.run_until_parked();

        assert!(
            cx.windows()
                .iter()
                .any(|window| window.downcast::<AgentNotification>().is_some())
        );
    }

    async fn setup_thread_view(
        agent: impl AgentServer + 'static,
        cx: &mut TestAppContext,
    ) -> (Entity<AcpThreadView>, &mut VisualTestContext) {
        let fs = FakeFs::new(cx.executor());
        let project = Project::test(fs, [], cx).await;
        let (workspace, cx) =
            cx.add_window_view(|window, cx| Workspace::test_new(project.clone(), window, cx));

        let context_store =
            cx.update(|_window, cx| cx.new(|cx| ContextStore::fake(project.clone(), cx)));
        let history_store =
            cx.update(|_window, cx| cx.new(|cx| HistoryStore::new(context_store, cx)));

        let thread_view = cx.update(|window, cx| {
            cx.new(|cx| {
                AcpThreadView::new(
                    Rc::new(agent),
                    None,
                    workspace.downgrade(),
                    project,
                    history_store,
                    None,
                    window,
                    cx,
                )
            })
        });
        cx.run_until_parked();
        (thread_view, cx)
    }

    fn add_to_workspace(thread_view: Entity<AcpThreadView>, cx: &mut VisualTestContext) {
        let workspace = thread_view.read_with(cx, |thread_view, _cx| thread_view.workspace.clone());

        workspace
            .update_in(cx, |workspace, window, cx| {
                workspace.add_item_to_active_pane(
                    Box::new(cx.new(|_| ThreadViewItem(thread_view.clone()))),
                    None,
                    true,
                    window,
                    cx,
                );
            })
            .unwrap();
    }

    struct ThreadViewItem(Entity<AcpThreadView>);

    impl Item for ThreadViewItem {
        type Event = ();

        fn include_in_nav_history() -> bool {
            false
        }

        fn tab_content_text(&self, _detail: usize, _cx: &App) -> SharedString {
            "Test".into()
        }
    }

    impl EventEmitter<()> for ThreadViewItem {}

    impl Focusable for ThreadViewItem {
        fn focus_handle(&self, cx: &App) -> FocusHandle {
            self.0.read(cx).focus_handle(cx).clone()
        }
    }

    impl Render for ThreadViewItem {
        fn render(&mut self, _window: &mut Window, _cx: &mut Context<Self>) -> impl IntoElement {
            self.0.clone().into_any_element()
        }
    }

    struct StubAgentServer<C> {
        connection: C,
    }

    impl<C> StubAgentServer<C> {
        fn new(connection: C) -> Self {
            Self { connection }
        }
    }

    impl StubAgentServer<StubAgentConnection> {
        fn default_response() -> Self {
            let conn = StubAgentConnection::new();
            conn.set_next_prompt_updates(vec![acp::SessionUpdate::AgentMessageChunk {
                content: "Default response".into(),
            }]);
            Self::new(conn)
        }
    }

    impl<C> AgentServer for StubAgentServer<C>
    where
        C: 'static + AgentConnection + Send + Clone,
    {
        fn logo(&self) -> ui::IconName {
            ui::IconName::Ai
        }

        fn name(&self) -> &'static str {
            "Test"
        }

        fn empty_state_headline(&self) -> &'static str {
            "Test"
        }

        fn empty_state_message(&self) -> &'static str {
            "Test"
        }

        fn connect(
            &self,
            _root_dir: &Path,
            _project: &Entity<Project>,
            _cx: &mut App,
        ) -> Task<gpui::Result<Rc<dyn AgentConnection>>> {
            Task::ready(Ok(Rc::new(self.connection.clone())))
        }

        fn into_any(self: Rc<Self>) -> Rc<dyn Any> {
            self
        }
    }

    #[derive(Clone)]
    struct SaboteurAgentConnection;

    impl AgentConnection for SaboteurAgentConnection {
        fn new_thread(
            self: Rc<Self>,
            project: Entity<Project>,
            _cwd: &Path,
            cx: &mut gpui::App,
        ) -> Task<gpui::Result<Entity<AcpThread>>> {
            Task::ready(Ok(cx.new(|cx| {
                let action_log = cx.new(|_| ActionLog::new(project.clone()));
                AcpThread::new(
                    "SaboteurAgentConnection",
                    self,
                    project,
                    action_log,
                    SessionId("test".into()),
                )
            })))
        }

        fn auth_methods(&self) -> &[acp::AuthMethod] {
            &[]
        }

        fn authenticate(
            &self,
            _method_id: acp::AuthMethodId,
            _cx: &mut App,
        ) -> Task<gpui::Result<()>> {
            unimplemented!()
        }

        fn prompt(
            &self,
            _id: Option<acp_thread::UserMessageId>,
            _params: acp::PromptRequest,
            _cx: &mut App,
        ) -> Task<gpui::Result<acp::PromptResponse>> {
            Task::ready(Err(anyhow::anyhow!("Error prompting")))
        }

        fn cancel(&self, _session_id: &acp::SessionId, _cx: &mut App) {
            unimplemented!()
        }

        fn into_any(self: Rc<Self>) -> Rc<dyn Any> {
            self
        }
    }

    pub(crate) fn init_test(cx: &mut TestAppContext) {
        cx.update(|cx| {
            let settings_store = SettingsStore::test(cx);
            cx.set_global(settings_store);
            language::init(cx);
            Project::init_settings(cx);
            AgentSettings::register(cx);
            workspace::init_settings(cx);
            ThemeSettings::register(cx);
            release_channel::init(SemanticVersion::default(), cx);
            EditorSettings::register(cx);
            prompt_store::init(cx)
        });
    }

    #[gpui::test]
    async fn test_rewind_views(cx: &mut TestAppContext) {
        init_test(cx);

        let fs = FakeFs::new(cx.executor());
        fs.insert_tree(
            "/project",
            json!({
                "test1.txt": "old content 1",
                "test2.txt": "old content 2"
            }),
        )
        .await;
        let project = Project::test(fs, [Path::new("/project")], cx).await;
        let (workspace, cx) =
            cx.add_window_view(|window, cx| Workspace::test_new(project.clone(), window, cx));

        let context_store =
            cx.update(|_window, cx| cx.new(|cx| ContextStore::fake(project.clone(), cx)));
        let history_store =
            cx.update(|_window, cx| cx.new(|cx| HistoryStore::new(context_store, cx)));

        let connection = Rc::new(StubAgentConnection::new());
        let thread_view = cx.update(|window, cx| {
            cx.new(|cx| {
                AcpThreadView::new(
                    Rc::new(StubAgentServer::new(connection.as_ref().clone())),
                    None,
                    workspace.downgrade(),
                    project.clone(),
                    history_store.clone(),
                    None,
                    window,
                    cx,
                )
            })
        });

        cx.run_until_parked();

        let thread = thread_view
            .read_with(cx, |view, _| view.thread().cloned())
            .unwrap();

        // First user message
        connection.set_next_prompt_updates(vec![acp::SessionUpdate::ToolCall(acp::ToolCall {
            id: acp::ToolCallId("tool1".into()),
            title: "Edit file 1".into(),
            kind: acp::ToolKind::Edit,
            status: acp::ToolCallStatus::Completed,
            content: vec![acp::ToolCallContent::Diff {
                diff: acp::Diff {
                    path: "/project/test1.txt".into(),
                    old_text: Some("old content 1".into()),
                    new_text: "new content 1".into(),
                },
            }],
            locations: vec![],
            raw_input: None,
            raw_output: None,
        })]);

        thread
            .update(cx, |thread, cx| thread.send_raw("Give me a diff", cx))
            .await
            .unwrap();
        cx.run_until_parked();

        thread.read_with(cx, |thread, _| {
            assert_eq!(thread.entries().len(), 2);
        });

        thread_view.read_with(cx, |view, cx| {
            view.entry_view_state.read_with(cx, |entry_view_state, _| {
                assert!(
                    entry_view_state
                        .entry(0)
                        .unwrap()
                        .message_editor()
                        .is_some()
                );
                assert!(entry_view_state.entry(1).unwrap().has_content());
            });
        });

        // Second user message
        connection.set_next_prompt_updates(vec![acp::SessionUpdate::ToolCall(acp::ToolCall {
            id: acp::ToolCallId("tool2".into()),
            title: "Edit file 2".into(),
            kind: acp::ToolKind::Edit,
            status: acp::ToolCallStatus::Completed,
            content: vec![acp::ToolCallContent::Diff {
                diff: acp::Diff {
                    path: "/project/test2.txt".into(),
                    old_text: Some("old content 2".into()),
                    new_text: "new content 2".into(),
                },
            }],
            locations: vec![],
            raw_input: None,
            raw_output: None,
        })]);

        thread
            .update(cx, |thread, cx| thread.send_raw("Another one", cx))
            .await
            .unwrap();
        cx.run_until_parked();

        let second_user_message_id = thread.read_with(cx, |thread, _| {
            assert_eq!(thread.entries().len(), 4);
            let AgentThreadEntry::UserMessage(user_message) = &thread.entries()[2] else {
                panic!();
            };
            user_message.id.clone().unwrap()
        });

        thread_view.read_with(cx, |view, cx| {
            view.entry_view_state.read_with(cx, |entry_view_state, _| {
                assert!(
                    entry_view_state
                        .entry(0)
                        .unwrap()
                        .message_editor()
                        .is_some()
                );
                assert!(entry_view_state.entry(1).unwrap().has_content());
                assert!(
                    entry_view_state
                        .entry(2)
                        .unwrap()
                        .message_editor()
                        .is_some()
                );
                assert!(entry_view_state.entry(3).unwrap().has_content());
            });
        });

        // Rewind to first message
        thread
            .update(cx, |thread, cx| thread.rewind(second_user_message_id, cx))
            .await
            .unwrap();

        cx.run_until_parked();

        thread.read_with(cx, |thread, _| {
            assert_eq!(thread.entries().len(), 2);
        });

        thread_view.read_with(cx, |view, cx| {
            view.entry_view_state.read_with(cx, |entry_view_state, _| {
                assert!(
                    entry_view_state
                        .entry(0)
                        .unwrap()
                        .message_editor()
                        .is_some()
                );
                assert!(entry_view_state.entry(1).unwrap().has_content());

                // Old views should be dropped
                assert!(entry_view_state.entry(2).is_none());
                assert!(entry_view_state.entry(3).is_none());
            });
        });
    }

    #[gpui::test]
    async fn test_message_editing_cancel(cx: &mut TestAppContext) {
        init_test(cx);

        let connection = StubAgentConnection::new();

        connection.set_next_prompt_updates(vec![acp::SessionUpdate::AgentMessageChunk {
            content: acp::ContentBlock::Text(acp::TextContent {
                text: "Response".into(),
                annotations: None,
            }),
        }]);

        let (thread_view, cx) = setup_thread_view(StubAgentServer::new(connection), cx).await;
        add_to_workspace(thread_view.clone(), cx);

        let message_editor = cx.read(|cx| thread_view.read(cx).message_editor.clone());
        message_editor.update_in(cx, |editor, window, cx| {
            editor.set_text("Original message to edit", window, cx);
        });
        thread_view.update_in(cx, |thread_view, window, cx| {
            thread_view.send(window, cx);
        });

        cx.run_until_parked();

        let user_message_editor = thread_view.read_with(cx, |view, cx| {
            assert_eq!(view.editing_message, None);

            view.entry_view_state
                .read(cx)
                .entry(0)
                .unwrap()
                .message_editor()
                .unwrap()
                .clone()
        });

        // Focus
        cx.focus(&user_message_editor);
        thread_view.read_with(cx, |view, _cx| {
            assert_eq!(view.editing_message, Some(0));
        });

        // Edit
        user_message_editor.update_in(cx, |editor, window, cx| {
            editor.set_text("Edited message content", window, cx);
        });

        // Cancel
        user_message_editor.update_in(cx, |_editor, window, cx| {
            window.dispatch_action(Box::new(editor::actions::Cancel), cx);
        });

        thread_view.read_with(cx, |view, _cx| {
            assert_eq!(view.editing_message, None);
        });

        user_message_editor.read_with(cx, |editor, cx| {
            assert_eq!(editor.text(cx), "Original message to edit");
        });
    }

    #[gpui::test]
    async fn test_message_doesnt_send_if_empty(cx: &mut TestAppContext) {
        init_test(cx);

        let connection = StubAgentConnection::new();

        let (thread_view, cx) = setup_thread_view(StubAgentServer::new(connection), cx).await;
        add_to_workspace(thread_view.clone(), cx);

        let message_editor = cx.read(|cx| thread_view.read(cx).message_editor.clone());
        let mut events = cx.events(&message_editor);
        message_editor.update_in(cx, |editor, window, cx| {
            editor.set_text("", window, cx);
        });

        message_editor.update_in(cx, |_editor, window, cx| {
            window.dispatch_action(Box::new(Chat), cx);
        });
        cx.run_until_parked();
        // We shouldn't have received any messages
        assert!(matches!(
            events.try_next(),
            Err(futures::channel::mpsc::TryRecvError { .. })
        ));
    }

    #[gpui::test]
    async fn test_message_editing_regenerate(cx: &mut TestAppContext) {
        init_test(cx);

        let connection = StubAgentConnection::new();

        connection.set_next_prompt_updates(vec![acp::SessionUpdate::AgentMessageChunk {
            content: acp::ContentBlock::Text(acp::TextContent {
                text: "Response".into(),
                annotations: None,
            }),
        }]);

        let (thread_view, cx) =
            setup_thread_view(StubAgentServer::new(connection.clone()), cx).await;
        add_to_workspace(thread_view.clone(), cx);

        let message_editor = cx.read(|cx| thread_view.read(cx).message_editor.clone());
        message_editor.update_in(cx, |editor, window, cx| {
            editor.set_text("Original message to edit", window, cx);
        });
        thread_view.update_in(cx, |thread_view, window, cx| {
            thread_view.send(window, cx);
        });

        cx.run_until_parked();

        let user_message_editor = thread_view.read_with(cx, |view, cx| {
            assert_eq!(view.editing_message, None);
            assert_eq!(view.thread().unwrap().read(cx).entries().len(), 2);

            view.entry_view_state
                .read(cx)
                .entry(0)
                .unwrap()
                .message_editor()
                .unwrap()
                .clone()
        });

        // Focus
        cx.focus(&user_message_editor);

        // Edit
        user_message_editor.update_in(cx, |editor, window, cx| {
            editor.set_text("Edited message content", window, cx);
        });

        // Send
        connection.set_next_prompt_updates(vec![acp::SessionUpdate::AgentMessageChunk {
            content: acp::ContentBlock::Text(acp::TextContent {
                text: "New Response".into(),
                annotations: None,
            }),
        }]);

        user_message_editor.update_in(cx, |_editor, window, cx| {
            window.dispatch_action(Box::new(Chat), cx);
        });

        cx.run_until_parked();

        thread_view.read_with(cx, |view, cx| {
            assert_eq!(view.editing_message, None);

            let entries = view.thread().unwrap().read(cx).entries();
            assert_eq!(entries.len(), 2);
            assert_eq!(
                entries[0].to_markdown(cx),
                "## User\n\nEdited message content\n\n"
            );
            assert_eq!(
                entries[1].to_markdown(cx),
                "## Assistant\n\nNew Response\n\n"
            );

            let new_editor = view.entry_view_state.read_with(cx, |state, _cx| {
                assert!(!state.entry(1).unwrap().has_content());
                state.entry(0).unwrap().message_editor().unwrap().clone()
            });

            assert_eq!(new_editor.read(cx).text(cx), "Edited message content");
        })
    }

    #[gpui::test]
    async fn test_message_editing_while_generating(cx: &mut TestAppContext) {
        init_test(cx);

        let connection = StubAgentConnection::new();

        let (thread_view, cx) =
            setup_thread_view(StubAgentServer::new(connection.clone()), cx).await;
        add_to_workspace(thread_view.clone(), cx);

        let message_editor = cx.read(|cx| thread_view.read(cx).message_editor.clone());
        message_editor.update_in(cx, |editor, window, cx| {
            editor.set_text("Original message to edit", window, cx);
        });
        thread_view.update_in(cx, |thread_view, window, cx| {
            thread_view.send(window, cx);
        });

        cx.run_until_parked();

        let (user_message_editor, session_id) = thread_view.read_with(cx, |view, cx| {
            let thread = view.thread().unwrap().read(cx);
            assert_eq!(thread.entries().len(), 1);

            let editor = view
                .entry_view_state
                .read(cx)
                .entry(0)
                .unwrap()
                .message_editor()
                .unwrap()
                .clone();

            (editor, thread.session_id().clone())
        });

        // Focus
        cx.focus(&user_message_editor);

        thread_view.read_with(cx, |view, _cx| {
            assert_eq!(view.editing_message, Some(0));
        });

        // Edit
        user_message_editor.update_in(cx, |editor, window, cx| {
            editor.set_text("Edited message content", window, cx);
        });

        thread_view.read_with(cx, |view, _cx| {
            assert_eq!(view.editing_message, Some(0));
        });

        // Finish streaming response
        cx.update(|_, cx| {
            connection.send_update(
                session_id.clone(),
                acp::SessionUpdate::AgentMessageChunk {
                    content: acp::ContentBlock::Text(acp::TextContent {
                        text: "Response".into(),
                        annotations: None,
                    }),
                },
                cx,
            );
            connection.end_turn(session_id, acp::StopReason::EndTurn);
        });

        thread_view.read_with(cx, |view, _cx| {
            assert_eq!(view.editing_message, Some(0));
        });

        cx.run_until_parked();

        // Should still be editing
        cx.update(|window, cx| {
            assert!(user_message_editor.focus_handle(cx).is_focused(window));
            assert_eq!(thread_view.read(cx).editing_message, Some(0));
            assert_eq!(
                user_message_editor.read(cx).text(cx),
                "Edited message content"
            );
        });
    }

    #[gpui::test]
    async fn test_interrupt(cx: &mut TestAppContext) {
        init_test(cx);

        let connection = StubAgentConnection::new();

        let (thread_view, cx) =
            setup_thread_view(StubAgentServer::new(connection.clone()), cx).await;
        add_to_workspace(thread_view.clone(), cx);

        let message_editor = cx.read(|cx| thread_view.read(cx).message_editor.clone());
        message_editor.update_in(cx, |editor, window, cx| {
            editor.set_text("Message 1", window, cx);
        });
        thread_view.update_in(cx, |thread_view, window, cx| {
            thread_view.send(window, cx);
        });

        let (thread, session_id) = thread_view.read_with(cx, |view, cx| {
            let thread = view.thread().unwrap();

            (thread.clone(), thread.read(cx).session_id().clone())
        });

        cx.run_until_parked();

        cx.update(|_, cx| {
            connection.send_update(
                session_id.clone(),
                acp::SessionUpdate::AgentMessageChunk {
                    content: "Message 1 resp".into(),
                },
                cx,
            );
        });

        cx.run_until_parked();

        thread.read_with(cx, |thread, cx| {
            assert_eq!(
                thread.to_markdown(cx),
                indoc::indoc! {"
                    ## User

                    Message 1

                    ## Assistant

                    Message 1 resp

                "}
            )
        });

        message_editor.update_in(cx, |editor, window, cx| {
            editor.set_text("Message 2", window, cx);
        });
        thread_view.update_in(cx, |thread_view, window, cx| {
            thread_view.send(window, cx);
        });

        cx.update(|_, cx| {
            // Simulate a response sent after beginning to cancel
            connection.send_update(
                session_id.clone(),
                acp::SessionUpdate::AgentMessageChunk {
                    content: "onse".into(),
                },
                cx,
            );
        });

        cx.run_until_parked();

        // Last Message 1 response should appear before Message 2
        thread.read_with(cx, |thread, cx| {
            assert_eq!(
                thread.to_markdown(cx),
                indoc::indoc! {"
                    ## User

                    Message 1

                    ## Assistant

                    Message 1 response

                    ## User

                    Message 2

                "}
            )
        });

        cx.update(|_, cx| {
            connection.send_update(
                session_id.clone(),
                acp::SessionUpdate::AgentMessageChunk {
                    content: "Message 2 response".into(),
                },
                cx,
            );
            connection.end_turn(session_id.clone(), acp::StopReason::EndTurn);
        });

        cx.run_until_parked();

        thread.read_with(cx, |thread, cx| {
            assert_eq!(
                thread.to_markdown(cx),
                indoc::indoc! {"
                    ## User

                    Message 1

                    ## Assistant

                    Message 1 response

                    ## User

                    Message 2

                    ## Assistant

                    Message 2 response

                "}
            )
        });
    }
}<|MERGE_RESOLUTION|>--- conflicted
+++ resolved
@@ -2941,12 +2941,14 @@
             .thread(acp_thread.session_id(), cx)
     }
 
-<<<<<<< HEAD
     fn is_using_zed_ai_models(&self, cx: &App) -> bool {
-        self.as_native_thread(cx).map_or(false, |thread| {
-            thread.read(cx).model().provider_id() == language_model::ZED_CLOUD_PROVIDER_ID
-        })
-=======
+        self.as_native_thread(cx)
+            .and_then(|thread| thread.read(cx).model())
+            .map_or(false, |model| {
+                model.provider_id() == language_model::ZED_CLOUD_PROVIDER_ID
+            })
+    }
+
     fn render_token_usage(&self, cx: &mut Context<Self>) -> Option<Div> {
         let thread = self.thread()?.read(cx);
         let usage = thread.token_usage()?;
@@ -2987,7 +2989,6 @@
                 )
                 .child(Label::new(max).size(LabelSize::Small).color(Color::Muted)),
         )
->>>>>>> 4c85a0dc
     }
 
     fn toggle_burn_mode(
@@ -3599,34 +3600,27 @@
         &self,
         line_height: Pixels,
         cx: &mut Context<Self>,
-    ) -> Option<Div> {
-        let thread = self.as_native_thread(cx)?;
-
-        let token_usage_warning = false; //todo(actually hook this up)
-        let token_usage_exceeded = true; //todo(actually hook this up)
-
-        if !token_usage_warning && !token_usage_exceeded {
-            return None;
-        }
-
-        let (icon, title) = if token_usage_exceeded {
-            (
-                Icon::new(IconName::Close)
-                    .color(Color::Error)
-                    .size(IconSize::XSmall),
-                "Thread reached the token limit",
-            )
-        } else {
-            (
-                Icon::new(IconName::Warning)
-                    .color(Color::Warning)
-                    .size(IconSize::XSmall),
-                "Thread reaching the token limit soon",
-            )
+    ) -> Option<Callout> {
+        let token_usage = self.thread()?.read(cx).token_usage()?;
+        let ratio = token_usage.ratio();
+
+        let (severity, title) = match ratio {
+            acp_thread::TokenUsageRatio::Normal => return None,
+            acp_thread::TokenUsageRatio::Warning => {
+                (Severity::Warning, "Thread reaching the token limit soon")
+            }
+            acp_thread::TokenUsageRatio::Exceeded => {
+                (Severity::Error, "Thread reached the token limit")
+            }
         };
 
-        let burn_mode_available = thread.read(cx).completion_mode() == CompletionMode::Normal
-            && thread.read(cx).model().provider_id() == language_model::ZED_CLOUD_PROVIDER_ID;
+        let burn_mode_available = self.as_native_thread(cx).map_or(false, |thread| {
+            thread.read(cx).completion_mode() == CompletionMode::Normal
+                && thread
+                    .read(cx)
+                    .model()
+                    .map_or(false, |model| model.supports_burn_mode())
+        });
 
         let description = if burn_mode_available {
             "To continue, start a new thread from a summary or turn Burn Mode on."
@@ -3634,34 +3628,32 @@
             "To continue, start a new thread from a summary."
         };
 
-        let callout = Callout::new()
-            .line_height(line_height)
-            .icon(icon)
-            .title(title)
-            .description(description)
-            .primary_action(
-                Button::new("start-new-thread", "Start New Thread")
-                    .label_size(LabelSize::Small)
-                    .on_click(cx.listener(|this, _, window, cx| {
-                        // let from_thread_id = Some(this.thread.read(cx).id().clone());
-                        // window.dispatch_action(Box::new(NewThread { from_thread_id }), cx);
-                    })),
-            )
-            .when(burn_mode_available, |this| {
-                this.secondary_action(
-                    IconButton::new("burn-mode-callout", IconName::ZedBurnMode)
-                        .icon_size(IconSize::XSmall)
-                        .on_click(cx.listener(|this, _event, window, cx| {
-                            this.toggle_burn_mode(&ToggleBurnMode, window, cx);
-                        })),
-                )
-            });
-
         Some(
-            div()
-                .border_t_1()
-                .border_color(cx.theme().colors().border)
-                .child(callout),
+            Callout::new()
+                .severity(severity)
+                .line_height(line_height)
+                .title(title)
+                .description(description)
+                .actions_slot(
+                    h_flex()
+                        .gap_0p5()
+                        .child(
+                            Button::new("start-new-thread", "Start New Thread")
+                                .label_size(LabelSize::Small)
+                                .on_click(cx.listener(|_this, _, _window, _cx| {
+                                    // todo: Once thread summarization is implemented, start a new thread from a summary.
+                                })),
+                        )
+                        .when(burn_mode_available, |this| {
+                            this.child(
+                                IconButton::new("burn-mode-callout", IconName::ZedBurnMode)
+                                    .icon_size(IconSize::XSmall)
+                                    .on_click(cx.listener(|this, _event, window, cx| {
+                                        this.toggle_burn_mode(&ToggleBurnMode, window, cx);
+                                    })),
+                            )
+                        }),
+                ),
         )
     }
 
@@ -3763,24 +3755,11 @@
 
     fn render_any_thread_error(&self, error: SharedString, cx: &mut Context<'_, Self>) -> Callout {
         Callout::new()
-<<<<<<< HEAD
-            .icon(
-                Icon::new(IconName::XCircle)
-                    .size(IconSize::Small)
-                    .color(Color::Error),
-            )
-            .title("Error")
-            .description(error.clone())
-            .secondary_action(self.create_copy_button(error.to_string()))
-            .dismiss_action(self.dismiss_error_button(cx))
-            .bg_color(self.error_callout_bg(cx))
-=======
             .severity(Severity::Error)
             .title("Error")
             .description(error.clone())
             .actions_slot(self.create_copy_button(error.to_string()))
             .dismiss_action(self.dismiss_error_button(cx))
->>>>>>> 4c85a0dc
     }
 
     fn render_payment_required_error(&self, cx: &mut Context<Self>) -> Callout {
@@ -3788,19 +3767,6 @@
             "You reached your free usage limit. Upgrade to Zed Pro for more prompts.";
 
         Callout::new()
-<<<<<<< HEAD
-            .icon(
-                Icon::new(IconName::XCircle)
-                    .size(IconSize::Small)
-                    .color(Color::Error),
-            )
-            .title("Free Usage Exceeded")
-            .description(ERROR_MESSAGE)
-            .primary_action(self.upgrade_button(cx))
-            .secondary_action(self.create_copy_button(ERROR_MESSAGE))
-            .dismiss_action(self.dismiss_error_button(cx))
-            .bg_color(self.error_callout_bg(cx))
-=======
             .severity(Severity::Error)
             .title("Free Usage Exceeded")
             .description(ERROR_MESSAGE)
@@ -3811,7 +3777,6 @@
                     .child(self.create_copy_button(ERROR_MESSAGE)),
             )
             .dismiss_action(self.dismiss_error_button(cx))
->>>>>>> 4c85a0dc
     }
 
     fn render_model_request_limit_reached_error(
@@ -4050,11 +4015,11 @@
             .children(self.render_thread_error(window, cx))
             .children(
                 if let Some(usage_callout) = self.render_usage_callout(line_height, cx) {
-                    Some(usage_callout)
+                    Some(usage_callout.into_any_element())
                 } else if let Some(token_limit_callout) =
                     self.render_token_limit_callout(line_height, cx)
                 {
-                    Some(token_limit_callout)
+                    Some(token_limit_callout.into_any_element())
                 } else {
                     None
                 },
