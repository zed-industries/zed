use acp_thread::{
    AcpThread, AcpThreadEvent, AgentThreadEntry, AssistantMessage, AssistantMessageChunk,
    AuthRequired, LoadError, MentionUri, RetryStatus, ThreadStatus, ToolCall, ToolCallContent,
    ToolCallStatus, UserMessageId,
};
use acp_thread::{AgentConnection, Plan};
use action_log::ActionLog;
use agent_client_protocol::{self as acp, PromptCapabilities};
use agent_servers::{AgentServer, AgentServerDelegate, ClaudeCode};
use agent_settings::{AgentProfileId, AgentSettings, CompletionMode, NotifyWhenAgentWaiting};
use agent2::{DbThreadMetadata, HistoryEntry, HistoryEntryId, HistoryStore, NativeAgentServer};
use anyhow::{Context as _, Result, anyhow, bail};
use audio::{Audio, Sound};
use buffer_diff::BufferDiff;
use client::zed_urls;
use collections::{HashMap, HashSet};
use editor::scroll::Autoscroll;
use editor::{Editor, EditorEvent, EditorMode, MultiBuffer, PathKey, SelectionEffects};
use file_icons::FileIcons;
use fs::Fs;
use futures::FutureExt as _;
use gpui::{
    Action, Animation, AnimationExt, AnyView, App, BorderStyle, ClickEvent, ClipboardItem,
    CursorStyle, EdgesRefinement, ElementId, Empty, Entity, FocusHandle, Focusable, Hsla, Length,
    ListOffset, ListState, PlatformDisplay, SharedString, StyleRefinement, Subscription, Task,
    TextStyle, TextStyleRefinement, UnderlineStyle, WeakEntity, Window, WindowHandle, div,
    ease_in_out, linear_color_stop, linear_gradient, list, point, prelude::*, pulsating_between,
};
use language::Buffer;

use language_model::LanguageModelRegistry;
use markdown::{HeadingLevelStyles, Markdown, MarkdownElement, MarkdownStyle};
use project::{Project, ProjectEntryId};
use prompt_store::{PromptId, PromptStore};
use rope::Point;
use settings::{Settings as _, SettingsStore};
use std::cell::{Cell, RefCell};
use std::path::Path;
use std::sync::Arc;
use std::time::Instant;
use std::{collections::BTreeMap, rc::Rc, time::Duration};
use task::SpawnInTerminal;
use terminal_view::terminal_panel::TerminalPanel;
use text::Anchor;
use theme::{AgentFontSize, ThemeSettings};
use ui::{
    Callout, CommonAnimationExt, Disclosure, Divider, DividerColor, ElevationIndex, KeyBinding,
<<<<<<< HEAD
    PopoverMenuHandle, SpinnerLabel, Tooltip, WithScrollbar, prelude::*,
=======
    PopoverMenuHandle, Scrollbar, ScrollbarState, SpinnerLabel, TintColor, Tooltip, prelude::*,
>>>>>>> 1c5c8552
};
use util::{ResultExt, size::format_file_size, time::duration_alt_display};
use workspace::{CollaboratorId, Workspace};
use zed_actions::agent::{Chat, ToggleModelSelector};
use zed_actions::assistant::OpenRulesLibrary;

use super::entry_view_state::EntryViewState;
use crate::acp::AcpModelSelectorPopover;
use crate::acp::entry_view_state::{EntryViewEvent, ViewEvent};
use crate::acp::message_editor::{MessageEditor, MessageEditorEvent};
use crate::agent_diff::AgentDiff;
use crate::profile_selector::{ProfileProvider, ProfileSelector};

use crate::ui::preview::UsageCallout;
use crate::ui::{
    AgentNotification, AgentNotificationEvent, BurnModeTooltip, UnavailableEditingTooltip,
};
use crate::{
    AgentDiffPane, AgentPanel, ContinueThread, ContinueWithBurnMode, ExpandMessageEditor, Follow,
    KeepAll, OpenAgentDiff, OpenHistory, RejectAll, ToggleBurnMode, ToggleProfileSelector,
};

pub const MIN_EDITOR_LINES: usize = 4;
pub const MAX_EDITOR_LINES: usize = 8;

#[derive(Copy, Clone, Debug, PartialEq, Eq)]
enum ThreadFeedback {
    Positive,
    Negative,
}

#[derive(Debug)]
enum ThreadError {
    PaymentRequired,
    ModelRequestLimitReached(cloud_llm_client::Plan),
    ToolUseLimitReached,
    Refusal,
    AuthenticationRequired(SharedString),
    Other(SharedString),
}

impl ThreadError {
    fn from_err(error: anyhow::Error, agent: &Rc<dyn AgentServer>) -> Self {
        if error.is::<language_model::PaymentRequiredError>() {
            Self::PaymentRequired
        } else if error.is::<language_model::ToolUseLimitReachedError>() {
            Self::ToolUseLimitReached
        } else if let Some(error) =
            error.downcast_ref::<language_model::ModelRequestLimitReachedError>()
        {
            Self::ModelRequestLimitReached(error.plan)
        } else if let Some(acp_error) = error.downcast_ref::<acp::Error>()
            && acp_error.code == acp::ErrorCode::AUTH_REQUIRED.code
        {
            Self::AuthenticationRequired(acp_error.message.clone().into())
        } else {
            let string = error.to_string();
            // TODO: we should have Gemini return better errors here.
            if agent.clone().downcast::<agent_servers::Gemini>().is_some()
                && string.contains("Could not load the default credentials")
                || string.contains("API key not valid")
                || string.contains("Request had invalid authentication credentials")
            {
                Self::AuthenticationRequired(string.into())
            } else {
                Self::Other(error.to_string().into())
            }
        }
    }
}

impl ProfileProvider for Entity<agent2::Thread> {
    fn profile_id(&self, cx: &App) -> AgentProfileId {
        self.read(cx).profile().clone()
    }

    fn set_profile(&self, profile_id: AgentProfileId, cx: &mut App) {
        self.update(cx, |thread, _cx| {
            thread.set_profile(profile_id);
        });
    }

    fn profiles_supported(&self, cx: &App) -> bool {
        self.read(cx)
            .model()
            .is_some_and(|model| model.supports_tools())
    }
}

#[derive(Default)]
struct ThreadFeedbackState {
    feedback: Option<ThreadFeedback>,
    comments_editor: Option<Entity<Editor>>,
}

impl ThreadFeedbackState {
    pub fn submit(
        &mut self,
        thread: Entity<AcpThread>,
        feedback: ThreadFeedback,
        window: &mut Window,
        cx: &mut App,
    ) {
        let Some(telemetry) = thread.read(cx).connection().telemetry() else {
            return;
        };

        if self.feedback == Some(feedback) {
            return;
        }

        self.feedback = Some(feedback);
        match feedback {
            ThreadFeedback::Positive => {
                self.comments_editor = None;
            }
            ThreadFeedback::Negative => {
                self.comments_editor = Some(Self::build_feedback_comments_editor(window, cx));
            }
        }
        let session_id = thread.read(cx).session_id().clone();
        let agent_name = telemetry.agent_name();
        let task = telemetry.thread_data(&session_id, cx);
        let rating = match feedback {
            ThreadFeedback::Positive => "positive",
            ThreadFeedback::Negative => "negative",
        };
        cx.background_spawn(async move {
            let thread = task.await?;
            telemetry::event!(
                "Agent Thread Rated",
                session_id = session_id,
                rating = rating,
                agent = agent_name,
                thread = thread
            );
            anyhow::Ok(())
        })
        .detach_and_log_err(cx);
    }

    pub fn submit_comments(&mut self, thread: Entity<AcpThread>, cx: &mut App) {
        let Some(telemetry) = thread.read(cx).connection().telemetry() else {
            return;
        };

        let Some(comments) = self
            .comments_editor
            .as_ref()
            .map(|editor| editor.read(cx).text(cx))
            .filter(|text| !text.trim().is_empty())
        else {
            return;
        };

        self.comments_editor.take();

        let session_id = thread.read(cx).session_id().clone();
        let agent_name = telemetry.agent_name();
        let task = telemetry.thread_data(&session_id, cx);
        cx.background_spawn(async move {
            let thread = task.await?;
            telemetry::event!(
                "Agent Thread Feedback Comments",
                session_id = session_id,
                comments = comments,
                agent = agent_name,
                thread = thread
            );
            anyhow::Ok(())
        })
        .detach_and_log_err(cx);
    }

    pub fn clear(&mut self) {
        *self = Self::default()
    }

    pub fn dismiss_comments(&mut self) {
        self.comments_editor.take();
    }

    fn build_feedback_comments_editor(window: &mut Window, cx: &mut App) -> Entity<Editor> {
        let buffer = cx.new(|cx| {
            let empty_string = String::new();
            MultiBuffer::singleton(cx.new(|cx| Buffer::local(empty_string, cx)), cx)
        });

        let editor = cx.new(|cx| {
            let mut editor = Editor::new(
                editor::EditorMode::AutoHeight {
                    min_lines: 1,
                    max_lines: Some(4),
                },
                buffer,
                None,
                window,
                cx,
            );
            editor.set_placeholder_text(
                "What went wrong? Share your feedback so we can improve.",
                cx,
            );
            editor
        });

        editor.read(cx).focus_handle(cx).focus(window);
        editor
    }
}

pub struct AcpThreadView {
    agent: Rc<dyn AgentServer>,
    workspace: WeakEntity<Workspace>,
    project: Entity<Project>,
    thread_state: ThreadState,
    history_store: Entity<HistoryStore>,
    hovered_recent_history_item: Option<usize>,
    entry_view_state: Entity<EntryViewState>,
    message_editor: Entity<MessageEditor>,
    focus_handle: FocusHandle,
    model_selector: Option<Entity<AcpModelSelectorPopover>>,
    profile_selector: Option<Entity<ProfileSelector>>,
    notifications: Vec<WindowHandle<AgentNotification>>,
    notification_subscriptions: HashMap<WindowHandle<AgentNotification>, Vec<Subscription>>,
    thread_retry_status: Option<RetryStatus>,
    thread_error: Option<ThreadError>,
    thread_feedback: ThreadFeedbackState,
    list_state: ListState,
    auth_task: Option<Task<()>>,
    expanded_tool_calls: HashSet<acp::ToolCallId>,
    expanded_thinking_blocks: HashSet<(usize, usize)>,
    edits_expanded: bool,
    plan_expanded: bool,
    editor_expanded: bool,
    should_be_following: bool,
    editing_message: Option<usize>,
    prompt_capabilities: Rc<Cell<PromptCapabilities>>,
    available_commands: Rc<RefCell<Vec<acp::AvailableCommand>>>,
    is_loading_contents: bool,
    new_server_version_available: Option<SharedString>,
    _cancel_task: Option<Task<()>>,
    _subscriptions: [Subscription; 4],
}

enum ThreadState {
    Loading(Entity<LoadingView>),
    Ready {
        thread: Entity<AcpThread>,
        title_editor: Option<Entity<Editor>>,
        _subscriptions: Vec<Subscription>,
    },
    LoadError(LoadError),
    Unauthenticated {
        connection: Rc<dyn AgentConnection>,
        description: Option<Entity<Markdown>>,
        configuration_view: Option<AnyView>,
        pending_auth_method: Option<acp::AuthMethodId>,
        _subscription: Option<Subscription>,
    },
}

struct LoadingView {
    title: SharedString,
    _load_task: Task<()>,
    _update_title_task: Task<anyhow::Result<()>>,
}

impl AcpThreadView {
    pub fn new(
        agent: Rc<dyn AgentServer>,
        resume_thread: Option<DbThreadMetadata>,
        summarize_thread: Option<DbThreadMetadata>,
        workspace: WeakEntity<Workspace>,
        project: Entity<Project>,
        history_store: Entity<HistoryStore>,
        prompt_store: Option<Entity<PromptStore>>,
        window: &mut Window,
        cx: &mut Context<Self>,
    ) -> Self {
        let prompt_capabilities = Rc::new(Cell::new(acp::PromptCapabilities::default()));
        let available_commands = Rc::new(RefCell::new(vec![]));

        let placeholder = if agent.name() == "Zed Agent" {
            format!("Message the {} — @ to include context", agent.name())
        } else if agent.name() == "Claude Code" || !available_commands.borrow().is_empty() {
            format!(
                "Message {} — @ to include context, / for commands",
                agent.name()
            )
        } else {
            format!("Message {} — @ to include context", agent.name())
        };

        let message_editor = cx.new(|cx| {
            let mut editor = MessageEditor::new(
                workspace.clone(),
                project.clone(),
                history_store.clone(),
                prompt_store.clone(),
                prompt_capabilities.clone(),
                available_commands.clone(),
                agent.name(),
                placeholder,
                editor::EditorMode::AutoHeight {
                    min_lines: MIN_EDITOR_LINES,
                    max_lines: Some(MAX_EDITOR_LINES),
                },
                window,
                cx,
            );
            if let Some(entry) = summarize_thread {
                editor.insert_thread_summary(entry, window, cx);
            }
            editor
        });

        let list_state = ListState::new(0, gpui::ListAlignment::Bottom, px(2048.0));

        let entry_view_state = cx.new(|_| {
            EntryViewState::new(
                workspace.clone(),
                project.clone(),
                history_store.clone(),
                prompt_store.clone(),
                prompt_capabilities.clone(),
                available_commands.clone(),
                agent.name(),
            )
        });

        let subscriptions = [
            cx.observe_global_in::<SettingsStore>(window, Self::agent_font_size_changed),
            cx.observe_global_in::<AgentFontSize>(window, Self::agent_font_size_changed),
            cx.subscribe_in(&message_editor, window, Self::handle_message_editor_event),
            cx.subscribe_in(&entry_view_state, window, Self::handle_entry_view_event),
        ];

        Self {
            agent: agent.clone(),
            workspace: workspace.clone(),
            project: project.clone(),
            entry_view_state,
            thread_state: Self::initial_state(agent, resume_thread, workspace, project, window, cx),
            message_editor,
            model_selector: None,
            profile_selector: None,
            notifications: Vec::new(),
            notification_subscriptions: HashMap::default(),
            list_state: list_state,
            thread_retry_status: None,
            thread_error: None,
            thread_feedback: Default::default(),
            auth_task: None,
            expanded_tool_calls: HashSet::default(),
            expanded_thinking_blocks: HashSet::default(),
            editing_message: None,
            edits_expanded: false,
            plan_expanded: false,
            prompt_capabilities,
            available_commands,
            editor_expanded: false,
            should_be_following: false,
            history_store,
            hovered_recent_history_item: None,
            is_loading_contents: false,
            _subscriptions: subscriptions,
            _cancel_task: None,
            focus_handle: cx.focus_handle(),
            new_server_version_available: None,
        }
    }

    fn reset(&mut self, window: &mut Window, cx: &mut Context<Self>) {
        self.thread_state = Self::initial_state(
            self.agent.clone(),
            None,
            self.workspace.clone(),
            self.project.clone(),
            window,
            cx,
        );
        self.available_commands.replace(vec![]);
        self.new_server_version_available.take();
        cx.notify();
    }

    fn initial_state(
        agent: Rc<dyn AgentServer>,
        resume_thread: Option<DbThreadMetadata>,
        workspace: WeakEntity<Workspace>,
        project: Entity<Project>,
        window: &mut Window,
        cx: &mut Context<Self>,
    ) -> ThreadState {
        if !project.read(cx).is_local() && agent.clone().downcast::<NativeAgentServer>().is_none() {
            return ThreadState::LoadError(LoadError::Other(
                "External agents are not yet supported for remote projects.".into(),
            ));
        }
        let mut worktrees = project.read(cx).visible_worktrees(cx).collect::<Vec<_>>();
        // Pick the first non-single-file worktree for the root directory if there are any,
        // and otherwise the parent of a single-file worktree, falling back to $HOME if there are no visible worktrees.
        worktrees.sort_by(|l, r| {
            l.read(cx)
                .is_single_file()
                .cmp(&r.read(cx).is_single_file())
        });
        let root_dir = worktrees
            .into_iter()
            .filter_map(|worktree| {
                if worktree.read(cx).is_single_file() {
                    Some(worktree.read(cx).abs_path().parent()?.into())
                } else {
                    Some(worktree.read(cx).abs_path())
                }
            })
            .next()
            .unwrap_or_else(|| paths::home_dir().as_path().into());
        let (status_tx, mut status_rx) = watch::channel("Loading…".into());
        let (new_version_available_tx, mut new_version_available_rx) = watch::channel(None);
        let delegate = AgentServerDelegate::new(
            project.clone(),
            Some(status_tx),
            Some(new_version_available_tx),
        );

        let connect_task = agent.connect(&root_dir, delegate, cx);
        let load_task = cx.spawn_in(window, async move |this, cx| {
            let connection = match connect_task.await {
                Ok(connection) => connection,
                Err(err) => {
                    this.update_in(cx, |this, window, cx| {
                        if err.downcast_ref::<LoadError>().is_some() {
                            this.handle_load_error(err, window, cx);
                        } else {
                            this.handle_thread_error(err, cx);
                        }
                        cx.notify();
                    })
                    .log_err();
                    return;
                }
            };

            let result = if let Some(native_agent) = connection
                .clone()
                .downcast::<agent2::NativeAgentConnection>()
                && let Some(resume) = resume_thread.clone()
            {
                cx.update(|_, cx| {
                    native_agent
                        .0
                        .update(cx, |agent, cx| agent.open_thread(resume.id, cx))
                })
                .log_err()
            } else {
                cx.update(|_, cx| {
                    connection
                        .clone()
                        .new_thread(project.clone(), &root_dir, cx)
                })
                .log_err()
            };

            let Some(result) = result else {
                return;
            };

            let result = match result.await {
                Err(e) => match e.downcast::<acp_thread::AuthRequired>() {
                    Ok(err) => {
                        cx.update(|window, cx| {
                            Self::handle_auth_required(this, err, agent, connection, window, cx)
                        })
                        .log_err();
                        return;
                    }
                    Err(err) => Err(err),
                },
                Ok(thread) => Ok(thread),
            };

            this.update_in(cx, |this, window, cx| {
                match result {
                    Ok(thread) => {
                        let action_log = thread.read(cx).action_log().clone();

                        this.prompt_capabilities
                            .set(thread.read(cx).prompt_capabilities());

                        let count = thread.read(cx).entries().len();
                        this.entry_view_state.update(cx, |view_state, cx| {
                            for ix in 0..count {
                                view_state.sync_entry(ix, &thread, window, cx);
                            }
                            this.list_state.splice_focusable(
                                0..0,
                                (0..count).map(|ix| view_state.entry(ix)?.focus_handle(cx)),
                            );
                        });

                        if let Some(resume) = resume_thread {
                            this.history_store.update(cx, |history, cx| {
                                history.push_recently_opened_entry(
                                    HistoryEntryId::AcpThread(resume.id),
                                    cx,
                                );
                            });
                        }

                        AgentDiff::set_active_thread(&workspace, thread.clone(), window, cx);

                        this.model_selector =
                            thread
                                .read(cx)
                                .connection()
                                .model_selector()
                                .map(|selector| {
                                    cx.new(|cx| {
                                        AcpModelSelectorPopover::new(
                                            thread.read(cx).session_id().clone(),
                                            selector,
                                            PopoverMenuHandle::default(),
                                            this.focus_handle(cx),
                                            window,
                                            cx,
                                        )
                                    })
                                });

                        let mut subscriptions = vec![
                            cx.subscribe_in(&thread, window, Self::handle_thread_event),
                            cx.observe(&action_log, |_, _, cx| cx.notify()),
                        ];

                        let title_editor =
                            if thread.update(cx, |thread, cx| thread.can_set_title(cx)) {
                                let editor = cx.new(|cx| {
                                    let mut editor = Editor::single_line(window, cx);
                                    editor.set_text(thread.read(cx).title(), window, cx);
                                    editor
                                });
                                subscriptions.push(cx.subscribe_in(
                                    &editor,
                                    window,
                                    Self::handle_title_editor_event,
                                ));
                                Some(editor)
                            } else {
                                None
                            };
                        this.thread_state = ThreadState::Ready {
                            thread,
                            title_editor,
                            _subscriptions: subscriptions,
                        };
                        this.message_editor.focus_handle(cx).focus(window);

                        this.profile_selector = this.as_native_thread(cx).map(|thread| {
                            cx.new(|cx| {
                                ProfileSelector::new(
                                    <dyn Fs>::global(cx),
                                    Arc::new(thread.clone()),
                                    this.focus_handle(cx),
                                    cx,
                                )
                            })
                        });

                        cx.notify();
                    }
                    Err(err) => {
                        this.handle_load_error(err, window, cx);
                    }
                };
            })
            .log_err();
        });

        cx.spawn(async move |this, cx| {
            while let Ok(new_version) = new_version_available_rx.recv().await {
                if let Some(new_version) = new_version {
                    this.update(cx, |this, cx| {
                        this.new_server_version_available = Some(new_version.into());
                        cx.notify();
                    })
                    .log_err();
                }
            }
        })
        .detach();

        let loading_view = cx.new(|cx| {
            let update_title_task = cx.spawn(async move |this, cx| {
                loop {
                    let status = status_rx.recv().await?;
                    this.update(cx, |this: &mut LoadingView, cx| {
                        this.title = status;
                        cx.notify();
                    })?;
                }
            });

            LoadingView {
                title: "Loading…".into(),
                _load_task: load_task,
                _update_title_task: update_title_task,
            }
        });

        ThreadState::Loading(loading_view)
    }

    fn handle_auth_required(
        this: WeakEntity<Self>,
        err: AuthRequired,
        agent: Rc<dyn AgentServer>,
        connection: Rc<dyn AgentConnection>,
        window: &mut Window,
        cx: &mut App,
    ) {
        let agent_name = agent.name();
        let (configuration_view, subscription) = if let Some(provider_id) = err.provider_id {
            let registry = LanguageModelRegistry::global(cx);

            let sub = window.subscribe(&registry, cx, {
                let provider_id = provider_id.clone();
                let this = this.clone();
                move |_, ev, window, cx| {
                    if let language_model::Event::ProviderStateChanged(updated_provider_id) = &ev
                        && &provider_id == updated_provider_id
                        && LanguageModelRegistry::global(cx)
                            .read(cx)
                            .provider(&provider_id)
                            .map_or(false, |provider| provider.is_authenticated(cx))
                    {
                        this.update(cx, |this, cx| {
                            this.reset(window, cx);
                        })
                        .ok();
                    }
                }
            });

            let view = registry.read(cx).provider(&provider_id).map(|provider| {
                provider.configuration_view(
                    language_model::ConfigurationViewTargetAgent::Other(agent_name.clone()),
                    window,
                    cx,
                )
            });

            (view, Some(sub))
        } else {
            (None, None)
        };

        this.update(cx, |this, cx| {
            this.thread_state = ThreadState::Unauthenticated {
                pending_auth_method: None,
                connection,
                configuration_view,
                description: err
                    .description
                    .clone()
                    .map(|desc| cx.new(|cx| Markdown::new(desc.into(), None, None, cx))),
                _subscription: subscription,
            };
            if this.message_editor.focus_handle(cx).is_focused(window) {
                this.focus_handle.focus(window)
            }
            cx.notify();
        })
        .ok();
    }

    fn handle_load_error(
        &mut self,
        err: anyhow::Error,
        window: &mut Window,
        cx: &mut Context<Self>,
    ) {
        if let Some(load_err) = err.downcast_ref::<LoadError>() {
            self.thread_state = ThreadState::LoadError(load_err.clone());
        } else {
            self.thread_state = ThreadState::LoadError(LoadError::Other(err.to_string().into()))
        }
        if self.message_editor.focus_handle(cx).is_focused(window) {
            self.focus_handle.focus(window)
        }
        cx.notify();
    }

    pub fn workspace(&self) -> &WeakEntity<Workspace> {
        &self.workspace
    }

    pub fn thread(&self) -> Option<&Entity<AcpThread>> {
        match &self.thread_state {
            ThreadState::Ready { thread, .. } => Some(thread),
            ThreadState::Unauthenticated { .. }
            | ThreadState::Loading { .. }
            | ThreadState::LoadError { .. } => None,
        }
    }

    pub fn title(&self, cx: &App) -> SharedString {
        match &self.thread_state {
            ThreadState::Ready { .. } | ThreadState::Unauthenticated { .. } => "New Thread".into(),
            ThreadState::Loading(loading_view) => loading_view.read(cx).title.clone(),
            ThreadState::LoadError(error) => match error {
                LoadError::Unsupported { .. } => format!("Upgrade {}", self.agent.name()).into(),
                LoadError::FailedToInstall(_) => {
                    format!("Failed to Install {}", self.agent.name()).into()
                }
                LoadError::Exited { .. } => format!("{} Exited", self.agent.name()).into(),
                LoadError::Other(_) => format!("Error Loading {}", self.agent.name()).into(),
            },
        }
    }

    pub fn title_editor(&self) -> Option<Entity<Editor>> {
        if let ThreadState::Ready { title_editor, .. } = &self.thread_state {
            title_editor.clone()
        } else {
            None
        }
    }

    pub fn cancel_generation(&mut self, cx: &mut Context<Self>) {
        self.thread_error.take();
        self.thread_retry_status.take();

        if let Some(thread) = self.thread() {
            self._cancel_task = Some(thread.update(cx, |thread, cx| thread.cancel(cx)));
        }
    }

    pub fn expand_message_editor(
        &mut self,
        _: &ExpandMessageEditor,
        _window: &mut Window,
        cx: &mut Context<Self>,
    ) {
        self.set_editor_is_expanded(!self.editor_expanded, cx);
        cx.notify();
    }

    fn set_editor_is_expanded(&mut self, is_expanded: bool, cx: &mut Context<Self>) {
        self.editor_expanded = is_expanded;
        self.message_editor.update(cx, |editor, cx| {
            if is_expanded {
                editor.set_mode(
                    EditorMode::Full {
                        scale_ui_elements_with_buffer_font_size: false,
                        show_active_line_background: false,
                        sized_by_content: false,
                    },
                    cx,
                )
            } else {
                editor.set_mode(
                    EditorMode::AutoHeight {
                        min_lines: MIN_EDITOR_LINES,
                        max_lines: Some(MAX_EDITOR_LINES),
                    },
                    cx,
                )
            }
        });
        cx.notify();
    }

    pub fn handle_title_editor_event(
        &mut self,
        title_editor: &Entity<Editor>,
        event: &EditorEvent,
        window: &mut Window,
        cx: &mut Context<Self>,
    ) {
        let Some(thread) = self.thread() else { return };

        match event {
            EditorEvent::BufferEdited => {
                let new_title = title_editor.read(cx).text(cx);
                thread.update(cx, |thread, cx| {
                    thread
                        .set_title(new_title.into(), cx)
                        .detach_and_log_err(cx);
                })
            }
            EditorEvent::Blurred => {
                if title_editor.read(cx).text(cx).is_empty() {
                    title_editor.update(cx, |editor, cx| {
                        editor.set_text("New Thread", window, cx);
                    });
                }
            }
            _ => {}
        }
    }

    pub fn handle_message_editor_event(
        &mut self,
        _: &Entity<MessageEditor>,
        event: &MessageEditorEvent,
        window: &mut Window,
        cx: &mut Context<Self>,
    ) {
        match event {
            MessageEditorEvent::Send => self.send(window, cx),
            MessageEditorEvent::Cancel => self.cancel_generation(cx),
            MessageEditorEvent::Focus => {
                self.cancel_editing(&Default::default(), window, cx);
            }
            MessageEditorEvent::LostFocus => {}
        }
    }

    pub fn handle_entry_view_event(
        &mut self,
        _: &Entity<EntryViewState>,
        event: &EntryViewEvent,
        window: &mut Window,
        cx: &mut Context<Self>,
    ) {
        match &event.view_event {
            ViewEvent::NewDiff(tool_call_id) => {
                if AgentSettings::get_global(cx).expand_edit_card {
                    self.expanded_tool_calls.insert(tool_call_id.clone());
                }
            }
            ViewEvent::NewTerminal(tool_call_id) => {
                if AgentSettings::get_global(cx).expand_terminal_card {
                    self.expanded_tool_calls.insert(tool_call_id.clone());
                }
            }
            ViewEvent::TerminalMovedToBackground(tool_call_id) => {
                self.expanded_tool_calls.remove(tool_call_id);
            }
            ViewEvent::MessageEditorEvent(_editor, MessageEditorEvent::Focus) => {
                if let Some(thread) = self.thread()
                    && let Some(AgentThreadEntry::UserMessage(user_message)) =
                        thread.read(cx).entries().get(event.entry_index)
                    && user_message.id.is_some()
                {
                    self.editing_message = Some(event.entry_index);
                    cx.notify();
                }
            }
            ViewEvent::MessageEditorEvent(editor, MessageEditorEvent::LostFocus) => {
                if let Some(thread) = self.thread()
                    && let Some(AgentThreadEntry::UserMessage(user_message)) =
                        thread.read(cx).entries().get(event.entry_index)
                    && user_message.id.is_some()
                {
                    if editor.read(cx).text(cx).as_str() == user_message.content.to_markdown(cx) {
                        self.editing_message = None;
                        cx.notify();
                    }
                }
            }
            ViewEvent::MessageEditorEvent(editor, MessageEditorEvent::Send) => {
                self.regenerate(event.entry_index, editor, window, cx);
            }
            ViewEvent::MessageEditorEvent(_editor, MessageEditorEvent::Cancel) => {
                self.cancel_editing(&Default::default(), window, cx);
            }
        }
    }

    fn resume_chat(&mut self, cx: &mut Context<Self>) {
        self.thread_error.take();
        let Some(thread) = self.thread() else {
            return;
        };
        if !thread.read(cx).can_resume(cx) {
            return;
        }

        let task = thread.update(cx, |thread, cx| thread.resume(cx));
        cx.spawn(async move |this, cx| {
            let result = task.await;

            this.update(cx, |this, cx| {
                if let Err(err) = result {
                    this.handle_thread_error(err, cx);
                }
            })
        })
        .detach();
    }

    fn send(&mut self, window: &mut Window, cx: &mut Context<Self>) {
        let Some(thread) = self.thread() else { return };

        if self.is_loading_contents {
            return;
        }

        self.history_store.update(cx, |history, cx| {
            history.push_recently_opened_entry(
                HistoryEntryId::AcpThread(thread.read(cx).session_id().clone()),
                cx,
            );
        });

        if thread.read(cx).status() != ThreadStatus::Idle {
            self.stop_current_and_send_new_message(window, cx);
            return;
        }

        let text = self.message_editor.read(cx).text(cx);
        let text = text.trim();
        if text == "/login" || text == "/logout" {
            let ThreadState::Ready { thread, .. } = &self.thread_state else {
                return;
            };

            let connection = thread.read(cx).connection().clone();
            if !connection
                .auth_methods()
                .iter()
                .any(|method| method.id.0.as_ref() == "claude-login")
            {
                return;
            };
            let this = cx.weak_entity();
            let agent = self.agent.clone();
            window.defer(cx, |window, cx| {
                Self::handle_auth_required(
                    this,
                    AuthRequired {
                        description: None,
                        provider_id: None,
                    },
                    agent,
                    connection,
                    window,
                    cx,
                );
            });
            cx.notify();
            return;
        }

        let contents = self
            .message_editor
            .update(cx, |message_editor, cx| message_editor.contents(cx));
        self.send_impl(contents, window, cx)
    }

    fn stop_current_and_send_new_message(&mut self, window: &mut Window, cx: &mut Context<Self>) {
        let Some(thread) = self.thread().cloned() else {
            return;
        };

        let cancelled = thread.update(cx, |thread, cx| thread.cancel(cx));

        let contents = self
            .message_editor
            .update(cx, |message_editor, cx| message_editor.contents(cx));

        cx.spawn_in(window, async move |this, cx| {
            cancelled.await;

            this.update_in(cx, |this, window, cx| {
                this.send_impl(contents, window, cx);
            })
            .ok();
        })
        .detach();
    }

    fn send_impl(
        &mut self,
        contents: Task<Result<(Vec<acp::ContentBlock>, Vec<Entity<Buffer>>)>>,
        window: &mut Window,
        cx: &mut Context<Self>,
    ) {
        let agent_telemetry_id = self.agent.telemetry_id();

        self.thread_error.take();
        self.editing_message.take();
        self.thread_feedback.clear();

        let Some(thread) = self.thread() else {
            return;
        };
        let thread = thread.downgrade();
        if self.should_be_following {
            self.workspace
                .update(cx, |workspace, cx| {
                    workspace.follow(CollaboratorId::Agent, window, cx);
                })
                .ok();
        }

        self.is_loading_contents = true;
        let guard = cx.new(|_| ());
        cx.observe_release(&guard, |this, _guard, cx| {
            this.is_loading_contents = false;
            cx.notify();
        })
        .detach();

        let task = cx.spawn_in(window, async move |this, cx| {
            let (contents, tracked_buffers) = contents.await?;

            if contents.is_empty() {
                return Ok(());
            }

            this.update_in(cx, |this, window, cx| {
                this.set_editor_is_expanded(false, cx);
                this.scroll_to_bottom(cx);
                this.message_editor.update(cx, |message_editor, cx| {
                    message_editor.clear(window, cx);
                });
            })?;
            let send = thread.update(cx, |thread, cx| {
                thread.action_log().update(cx, |action_log, cx| {
                    for buffer in tracked_buffers {
                        action_log.buffer_read(buffer, cx)
                    }
                });
                drop(guard);

                telemetry::event!("Agent Message Sent", agent = agent_telemetry_id);

                thread.send(contents, cx)
            })?;
            send.await
        });

        cx.spawn(async move |this, cx| {
            if let Err(err) = task.await {
                this.update(cx, |this, cx| {
                    this.handle_thread_error(err, cx);
                })
                .ok();
            } else {
                this.update(cx, |this, cx| {
                    this.should_be_following = this
                        .workspace
                        .update(cx, |workspace, _| {
                            workspace.is_being_followed(CollaboratorId::Agent)
                        })
                        .unwrap_or_default();
                })
                .ok();
            }
        })
        .detach();
    }

    fn cancel_editing(&mut self, _: &ClickEvent, window: &mut Window, cx: &mut Context<Self>) {
        let Some(thread) = self.thread().cloned() else {
            return;
        };

        if let Some(index) = self.editing_message.take()
            && let Some(editor) = self
                .entry_view_state
                .read(cx)
                .entry(index)
                .and_then(|e| e.message_editor())
                .cloned()
        {
            editor.update(cx, |editor, cx| {
                if let Some(user_message) = thread
                    .read(cx)
                    .entries()
                    .get(index)
                    .and_then(|e| e.user_message())
                {
                    editor.set_message(user_message.chunks.clone(), window, cx);
                }
            })
        };
        self.focus_handle(cx).focus(window);
        cx.notify();
    }

    fn regenerate(
        &mut self,
        entry_ix: usize,
        message_editor: &Entity<MessageEditor>,
        window: &mut Window,
        cx: &mut Context<Self>,
    ) {
        let Some(thread) = self.thread().cloned() else {
            return;
        };
        if self.is_loading_contents {
            return;
        }

        let Some(user_message_id) = thread.update(cx, |thread, _| {
            thread.entries().get(entry_ix)?.user_message()?.id.clone()
        }) else {
            return;
        };

        let contents = message_editor.update(cx, |message_editor, cx| message_editor.contents(cx));

        let task = cx.spawn(async move |_, cx| {
            let contents = contents.await?;
            thread
                .update(cx, |thread, cx| thread.rewind(user_message_id, cx))?
                .await?;
            Ok(contents)
        });
        self.send_impl(task, window, cx);
    }

    fn open_agent_diff(&mut self, _: &OpenAgentDiff, window: &mut Window, cx: &mut Context<Self>) {
        if let Some(thread) = self.thread() {
            AgentDiffPane::deploy(thread.clone(), self.workspace.clone(), window, cx).log_err();
        }
    }

    fn open_edited_buffer(
        &mut self,
        buffer: &Entity<Buffer>,
        window: &mut Window,
        cx: &mut Context<Self>,
    ) {
        let Some(thread) = self.thread() else {
            return;
        };

        let Some(diff) =
            AgentDiffPane::deploy(thread.clone(), self.workspace.clone(), window, cx).log_err()
        else {
            return;
        };

        diff.update(cx, |diff, cx| {
            diff.move_to_path(PathKey::for_buffer(buffer, cx), window, cx)
        })
    }

    fn handle_open_rules(&mut self, _: &ClickEvent, window: &mut Window, cx: &mut Context<Self>) {
        let Some(thread) = self.as_native_thread(cx) else {
            return;
        };
        let project_context = thread.read(cx).project_context().read(cx);

        let project_entry_ids = project_context
            .worktrees
            .iter()
            .flat_map(|worktree| worktree.rules_file.as_ref())
            .map(|rules_file| ProjectEntryId::from_usize(rules_file.project_entry_id))
            .collect::<Vec<_>>();

        self.workspace
            .update(cx, move |workspace, cx| {
                // TODO: Open a multibuffer instead? In some cases this doesn't make the set of rules
                // files clear. For example, if rules file 1 is already open but rules file 2 is not,
                // this would open and focus rules file 2 in a tab that is not next to rules file 1.
                let project = workspace.project().read(cx);
                let project_paths = project_entry_ids
                    .into_iter()
                    .flat_map(|entry_id| project.path_for_entry(entry_id, cx))
                    .collect::<Vec<_>>();
                for project_path in project_paths {
                    workspace
                        .open_path(project_path, None, true, window, cx)
                        .detach_and_log_err(cx);
                }
            })
            .ok();
    }

    fn handle_thread_error(&mut self, error: anyhow::Error, cx: &mut Context<Self>) {
        self.thread_error = Some(ThreadError::from_err(error, &self.agent));
        cx.notify();
    }

    fn clear_thread_error(&mut self, cx: &mut Context<Self>) {
        self.thread_error = None;
        cx.notify();
    }

    fn handle_thread_event(
        &mut self,
        thread: &Entity<AcpThread>,
        event: &AcpThreadEvent,
        window: &mut Window,
        cx: &mut Context<Self>,
    ) {
        match event {
            AcpThreadEvent::NewEntry => {
                let len = thread.read(cx).entries().len();
                let index = len - 1;
                self.entry_view_state.update(cx, |view_state, cx| {
                    view_state.sync_entry(index, thread, window, cx);
                    self.list_state.splice_focusable(
                        index..index,
                        [view_state
                            .entry(index)
                            .and_then(|entry| entry.focus_handle(cx))],
                    );
                });
            }
            AcpThreadEvent::EntryUpdated(index) => {
                self.entry_view_state.update(cx, |view_state, cx| {
                    view_state.sync_entry(*index, thread, window, cx)
                });
            }
            AcpThreadEvent::EntriesRemoved(range) => {
                self.entry_view_state
                    .update(cx, |view_state, _cx| view_state.remove(range.clone()));
                self.list_state.splice(range.clone(), 0);
            }
            AcpThreadEvent::ToolAuthorizationRequired => {
                self.notify_with_sound("Waiting for tool confirmation", IconName::Info, window, cx);
            }
            AcpThreadEvent::Retry(retry) => {
                self.thread_retry_status = Some(retry.clone());
            }
            AcpThreadEvent::Stopped => {
                self.thread_retry_status.take();
                let used_tools = thread.read(cx).used_tools_since_last_user_message();
                self.notify_with_sound(
                    if used_tools {
                        "Finished running tools"
                    } else {
                        "New message"
                    },
                    IconName::ZedAssistant,
                    window,
                    cx,
                );
            }
            AcpThreadEvent::Refusal => {
                self.thread_retry_status.take();
                self.thread_error = Some(ThreadError::Refusal);
                let model_or_agent_name = self.get_current_model_name(cx);
                let notification_message =
                    format!("{} refused to respond to this request", model_or_agent_name);
                self.notify_with_sound(&notification_message, IconName::Warning, window, cx);
            }
            AcpThreadEvent::Error => {
                self.thread_retry_status.take();
                self.notify_with_sound(
                    "Agent stopped due to an error",
                    IconName::Warning,
                    window,
                    cx,
                );
            }
            AcpThreadEvent::LoadError(error) => {
                self.thread_retry_status.take();
                self.thread_state = ThreadState::LoadError(error.clone());
                if self.message_editor.focus_handle(cx).is_focused(window) {
                    self.focus_handle.focus(window)
                }
            }
            AcpThreadEvent::TitleUpdated => {
                let title = thread.read(cx).title();
                if let Some(title_editor) = self.title_editor() {
                    title_editor.update(cx, |editor, cx| {
                        if editor.text(cx) != title {
                            editor.set_text(title, window, cx);
                        }
                    });
                }
            }
            AcpThreadEvent::PromptCapabilitiesUpdated => {
                self.prompt_capabilities
                    .set(thread.read(cx).prompt_capabilities());
            }
            AcpThreadEvent::TokenUsageUpdated => {}
            AcpThreadEvent::AvailableCommandsUpdated(available_commands) => {
                let mut available_commands = available_commands.clone();

                if thread
                    .read(cx)
                    .connection()
                    .auth_methods()
                    .iter()
                    .any(|method| method.id.0.as_ref() == "claude-login")
                {
                    available_commands.push(acp::AvailableCommand {
                        name: "login".to_owned(),
                        description: "Authenticate".to_owned(),
                        input: None,
                    });
                    available_commands.push(acp::AvailableCommand {
                        name: "logout".to_owned(),
                        description: "Authenticate".to_owned(),
                        input: None,
                    });
                }

                self.available_commands.replace(available_commands);
            }
        }
        cx.notify();
    }

    fn authenticate(
        &mut self,
        method: acp::AuthMethodId,
        window: &mut Window,
        cx: &mut Context<Self>,
    ) {
        let ThreadState::Unauthenticated {
            connection,
            pending_auth_method,
            configuration_view,
            ..
        } = &mut self.thread_state
        else {
            return;
        };

        if method.0.as_ref() == "gemini-api-key" {
            let registry = LanguageModelRegistry::global(cx);
            let provider = registry
                .read(cx)
                .provider(&language_model::GOOGLE_PROVIDER_ID)
                .unwrap();
            if !provider.is_authenticated(cx) {
                let this = cx.weak_entity();
                let agent = self.agent.clone();
                let connection = connection.clone();
                window.defer(cx, |window, cx| {
                    Self::handle_auth_required(
                        this,
                        AuthRequired {
                            description: Some("GEMINI_API_KEY must be set".to_owned()),
                            provider_id: Some(language_model::GOOGLE_PROVIDER_ID),
                        },
                        agent,
                        connection,
                        window,
                        cx,
                    );
                });
                return;
            }
        } else if method.0.as_ref() == "anthropic-api-key" {
            let registry = LanguageModelRegistry::global(cx);
            let provider = registry
                .read(cx)
                .provider(&language_model::ANTHROPIC_PROVIDER_ID)
                .unwrap();
            let this = cx.weak_entity();
            let agent = self.agent.clone();
            let connection = connection.clone();
            window.defer(cx, move |window, cx| {
                if !provider.is_authenticated(cx) {
                    Self::handle_auth_required(
                        this,
                        AuthRequired {
                            description: Some("ANTHROPIC_API_KEY must be set".to_owned()),
                            provider_id: Some(language_model::ANTHROPIC_PROVIDER_ID),
                        },
                        agent,
                        connection,
                        window,
                        cx,
                    );
                } else {
                    this.update(cx, |this, cx| {
                        this.thread_state = Self::initial_state(
                            agent,
                            None,
                            this.workspace.clone(),
                            this.project.clone(),
                            window,
                            cx,
                        )
                    })
                    .ok();
                }
            });
            return;
        } else if method.0.as_ref() == "vertex-ai"
            && std::env::var("GOOGLE_API_KEY").is_err()
            && (std::env::var("GOOGLE_CLOUD_PROJECT").is_err()
                || (std::env::var("GOOGLE_CLOUD_PROJECT").is_err()))
        {
            let this = cx.weak_entity();
            let agent = self.agent.clone();
            let connection = connection.clone();

            window.defer(cx, |window, cx| {
                    Self::handle_auth_required(
                        this,
                        AuthRequired {
                            description: Some(
                                "GOOGLE_API_KEY must be set in the environment to use Vertex AI authentication for Gemini CLI. Please export it and restart Zed."
                                    .to_owned(),
                            ),
                            provider_id: None,
                        },
                        agent,
                        connection,
                        window,
                        cx,
                    )
                });
            return;
        }

        self.thread_error.take();
        configuration_view.take();
        pending_auth_method.replace(method.clone());
        let authenticate = if method.0.as_ref() == "claude-login" {
            if let Some(workspace) = self.workspace.upgrade() {
                Self::spawn_claude_login(&workspace, window, cx)
            } else {
                Task::ready(Ok(()))
            }
        } else {
            connection.authenticate(method, cx)
        };
        cx.notify();
        self.auth_task =
            Some(cx.spawn_in(window, {
                let agent = self.agent.clone();
                async move |this, cx| {
                    let result = authenticate.await;

                    match &result {
                        Ok(_) => telemetry::event!(
                            "Authenticate Agent Succeeded",
                            agent = agent.telemetry_id()
                        ),
                        Err(_) => {
                            telemetry::event!(
                                "Authenticate Agent Failed",
                                agent = agent.telemetry_id(),
                            )
                        }
                    }

                    this.update_in(cx, |this, window, cx| {
                        if let Err(err) = result {
                            if let ThreadState::Unauthenticated {
                                pending_auth_method,
                                ..
                            } = &mut this.thread_state
                            {
                                pending_auth_method.take();
                            }
                            this.handle_thread_error(err, cx);
                        } else {
                            this.reset(window, cx);
                        }
                        this.auth_task.take()
                    })
                    .ok();
                }
            }));
    }

    fn spawn_claude_login(
        workspace: &Entity<Workspace>,
        window: &mut Window,
        cx: &mut App,
    ) -> Task<Result<()>> {
        let Some(terminal_panel) = workspace.read(cx).panel::<TerminalPanel>(cx) else {
            return Task::ready(Ok(()));
        };
        let project_entity = workspace.read(cx).project();
        let project = project_entity.read(cx);
        let cwd = project.first_project_directory(cx);
        let shell = project.terminal_settings(&cwd, cx).shell.clone();

        let delegate = AgentServerDelegate::new(project_entity.clone(), None, None);
        let command = ClaudeCode::login_command(delegate, cx);

        window.spawn(cx, async move |cx| {
            let login_command = command.await?;
            let command = login_command
                .path
                .to_str()
                .with_context(|| format!("invalid login command: {:?}", login_command.path))?;
            let command = shlex::try_quote(command)?;
            let args = login_command
                .arguments
                .iter()
                .map(|arg| {
                    Ok(shlex::try_quote(arg)
                        .context("Failed to quote argument")?
                        .to_string())
                })
                .collect::<Result<Vec<_>>>()?;

            let terminal = terminal_panel.update_in(cx, |terminal_panel, window, cx| {
                terminal_panel.spawn_task(
                    &SpawnInTerminal {
                        id: task::TaskId("claude-login".into()),
                        full_label: "claude /login".to_owned(),
                        label: "claude /login".to_owned(),
                        command: Some(command.into()),
                        args,
                        command_label: "claude /login".to_owned(),
                        cwd,
                        use_new_terminal: true,
                        allow_concurrent_runs: true,
                        hide: task::HideStrategy::Always,
                        shell,
                        ..Default::default()
                    },
                    window,
                    cx,
                )
            })?;

            let terminal = terminal.await?;
            let mut exit_status = terminal
                .read_with(cx, |terminal, cx| terminal.wait_for_completed_task(cx))?
                .fuse();

            let logged_in = cx
                .spawn({
                    let terminal = terminal.clone();
                    async move |cx| {
                        loop {
                            cx.background_executor().timer(Duration::from_secs(1)).await;
                            let content =
                                terminal.update(cx, |terminal, _cx| terminal.get_content())?;
                            if content.contains("Login successful") {
                                return anyhow::Ok(());
                            }
                        }
                    }
                })
                .fuse();
            futures::pin_mut!(logged_in);
            futures::select_biased! {
                result = logged_in => {
                    if let Err(e) = result {
                        log::error!("{e}");
                        return Err(anyhow!("exited before logging in"));
                    }
                }
                _ = exit_status => {
                    return Err(anyhow!("exited before logging in"));
                }
            }
            terminal.update(cx, |terminal, _| terminal.kill_active_task())?;
            Ok(())
        })
    }

    fn authorize_tool_call(
        &mut self,
        tool_call_id: acp::ToolCallId,
        option_id: acp::PermissionOptionId,
        option_kind: acp::PermissionOptionKind,
        window: &mut Window,
        cx: &mut Context<Self>,
    ) {
        let Some(thread) = self.thread() else {
            return;
        };
        thread.update(cx, |thread, cx| {
            thread.authorize_tool_call(tool_call_id, option_id, option_kind, cx);
        });
        if self.should_be_following {
            self.workspace
                .update(cx, |workspace, cx| {
                    workspace.follow(CollaboratorId::Agent, window, cx);
                })
                .ok();
        }
        cx.notify();
    }

    fn rewind(&mut self, message_id: &UserMessageId, cx: &mut Context<Self>) {
        let Some(thread) = self.thread() else {
            return;
        };
        thread
            .update(cx, |thread, cx| thread.rewind(message_id.clone(), cx))
            .detach_and_log_err(cx);
        cx.notify();
    }

    fn render_entry(
        &self,
        entry_ix: usize,
        total_entries: usize,
        entry: &AgentThreadEntry,
        window: &mut Window,
        cx: &Context<Self>,
    ) -> AnyElement {
        let primary = match &entry {
            AgentThreadEntry::UserMessage(message) => {
                let Some(editor) = self
                    .entry_view_state
                    .read(cx)
                    .entry(entry_ix)
                    .and_then(|entry| entry.message_editor())
                    .cloned()
                else {
                    return Empty.into_any_element();
                };

                let editing = self.editing_message == Some(entry_ix);
                let editor_focus = editor.focus_handle(cx).is_focused(window);
                let focus_border = cx.theme().colors().border_focused;

                let rules_item = if entry_ix == 0 {
                    self.render_rules_item(cx)
                } else {
                    None
                };

                let has_checkpoint_button = message
                    .checkpoint
                    .as_ref()
                    .is_some_and(|checkpoint| checkpoint.show);

                let agent_name = self.agent.name();

                v_flex()
                    .id(("user_message", entry_ix))
                    .map(|this| {
                        if entry_ix == 0 && !has_checkpoint_button && rules_item.is_none()  {
                            this.pt(rems_from_px(18.))
                        } else if rules_item.is_some() {
                            this.pt_3()
                        } else {
                            this.pt_2()
                        }
                    })
                    .pb_3()
                    .px_2()
                    .gap_1p5()
                    .w_full()
                    .children(rules_item)
                    .children(message.id.clone().and_then(|message_id| {
                        message.checkpoint.as_ref()?.show.then(|| {
                            h_flex()
                                .px_3()
                                .gap_2()
                                .child(Divider::horizontal())
                                .child(
                                    Button::new("restore-checkpoint", "Restore Checkpoint")
                                        .icon(IconName::Undo)
                                        .icon_size(IconSize::XSmall)
                                        .icon_position(IconPosition::Start)
                                        .label_size(LabelSize::XSmall)
                                        .icon_color(Color::Muted)
                                        .color(Color::Muted)
                                        .on_click(cx.listener(move |this, _, _window, cx| {
                                            this.rewind(&message_id, cx);
                                        }))
                                )
                                .child(Divider::horizontal())
                        })
                    }))
                    .child(
                        div()
                            .relative()
                            .child(
                                div()
                                    .py_3()
                                    .px_2()
                                    .rounded_md()
                                    .shadow_md()
                                    .bg(cx.theme().colors().editor_background)
                                    .border_1()
                                    .when(editing && !editor_focus, |this| this.border_dashed())
                                    .border_color(cx.theme().colors().border)
                                    .map(|this|{
                                        if editing && editor_focus {
                                            this.border_color(focus_border)
                                        } else if message.id.is_some() {
                                            this.hover(|s| s.border_color(focus_border.opacity(0.8)))
                                        } else {
                                            this
                                        }
                                    })
                                    .text_xs()
                                    .child(editor.clone().into_any_element()),
                            )
                            .when(editor_focus, |this| {
                                let base_container = h_flex()
                                    .absolute()
                                    .top_neg_3p5()
                                    .right_3()
                                    .gap_1()
                                    .rounded_sm()
                                    .border_1()
                                    .border_color(cx.theme().colors().border)
                                    .bg(cx.theme().colors().editor_background)
                                    .overflow_hidden();

                                if message.id.is_some() {
                                    this.child(
                                        base_container
                                            .child(
                                                IconButton::new("cancel", IconName::Close)
                                                    .disabled(self.is_loading_contents)
                                                    .icon_color(Color::Error)
                                                    .icon_size(IconSize::XSmall)
                                                    .on_click(cx.listener(Self::cancel_editing))
                                            )
                                            .child(
                                                if self.is_loading_contents {
                                                    div()
                                                        .id("loading-edited-message-content")
                                                        .tooltip(Tooltip::text("Loading Added Context…"))
                                                        .child(loading_contents_spinner(IconSize::XSmall))
                                                        .into_any_element()
                                                } else {
                                                    IconButton::new("regenerate", IconName::Return)
                                                        .icon_color(Color::Muted)
                                                        .icon_size(IconSize::XSmall)
                                                        .tooltip(Tooltip::text(
                                                            "Editing will restart the thread from this point."
                                                        ))
                                                        .on_click(cx.listener({
                                                            let editor = editor.clone();
                                                            move |this, _, window, cx| {
                                                                this.regenerate(
                                                                    entry_ix, &editor, window, cx,
                                                                );
                                                            }
                                                        })).into_any_element()
                                                }
                                            )
                                    )
                                } else {
                                    this.child(
                                        base_container
                                            .border_dashed()
                                            .child(
                                                IconButton::new("editing_unavailable", IconName::PencilUnavailable)
                                                    .icon_size(IconSize::Small)
                                                    .icon_color(Color::Muted)
                                                    .style(ButtonStyle::Transparent)
                                                    .tooltip(move |_window, cx| {
                                                        cx.new(|_| UnavailableEditingTooltip::new(agent_name.clone()))
                                                            .into()
                                                    })
                                            )
                                    )
                                }
                            }),
                    )
                    .into_any()
            }
            AgentThreadEntry::AssistantMessage(AssistantMessage { chunks }) => {
                let is_last = entry_ix + 1 == total_entries;

                let style = default_markdown_style(false, false, window, cx);
                let message_body = v_flex()
                    .w_full()
                    .gap_3()
                    .children(chunks.iter().enumerate().filter_map(
                        |(chunk_ix, chunk)| match chunk {
                            AssistantMessageChunk::Message { block } => {
                                block.markdown().map(|md| {
                                    self.render_markdown(md.clone(), style.clone())
                                        .into_any_element()
                                })
                            }
                            AssistantMessageChunk::Thought { block } => {
                                block.markdown().map(|md| {
                                    self.render_thinking_block(
                                        entry_ix,
                                        chunk_ix,
                                        md.clone(),
                                        window,
                                        cx,
                                    )
                                    .into_any_element()
                                })
                            }
                        },
                    ))
                    .into_any();

                v_flex()
                    .px_5()
                    .py_1p5()
                    .when(is_last, |this| this.pb_4())
                    .w_full()
                    .text_ui(cx)
                    .child(message_body)
                    .into_any()
            }
            AgentThreadEntry::ToolCall(tool_call) => {
                let has_terminals = tool_call.terminals().next().is_some();

                div().w_full().map(|this| {
                    if has_terminals {
                        this.children(tool_call.terminals().map(|terminal| {
                            self.render_terminal_tool_call(
                                entry_ix, terminal, tool_call, window, cx,
                            )
                        }))
                    } else {
                        this.child(self.render_tool_call(entry_ix, tool_call, window, cx))
                    }
                })
            }
            .into_any(),
        };

        let Some(thread) = self.thread() else {
            return primary;
        };

        let primary = if entry_ix == total_entries - 1 {
            v_flex()
                .w_full()
                .child(primary)
                .child(self.render_thread_controls(&thread, cx))
                .when_some(
                    self.thread_feedback.comments_editor.clone(),
                    |this, editor| this.child(Self::render_feedback_feedback_editor(editor, cx)),
                )
                .into_any_element()
        } else {
            primary
        };

        if let Some(editing_index) = self.editing_message.as_ref()
            && *editing_index < entry_ix
        {
            let backdrop = div()
                .id(("backdrop", entry_ix))
                .size_full()
                .absolute()
                .inset_0()
                .bg(cx.theme().colors().panel_background)
                .opacity(0.8)
                .block_mouse_except_scroll()
                .on_click(cx.listener(Self::cancel_editing));

            div()
                .relative()
                .child(primary)
                .child(backdrop)
                .into_any_element()
        } else {
            primary
        }
    }

    fn tool_card_header_bg(&self, cx: &Context<Self>) -> Hsla {
        cx.theme()
            .colors()
            .element_background
            .blend(cx.theme().colors().editor_foreground.opacity(0.025))
    }

    fn tool_card_border_color(&self, cx: &Context<Self>) -> Hsla {
        cx.theme().colors().border.opacity(0.8)
    }

    fn tool_name_font_size(&self) -> Rems {
        rems_from_px(13.)
    }

    fn render_thinking_block(
        &self,
        entry_ix: usize,
        chunk_ix: usize,
        chunk: Entity<Markdown>,
        window: &Window,
        cx: &Context<Self>,
    ) -> AnyElement {
        let header_id = SharedString::from(format!("thinking-block-header-{}", entry_ix));
        let card_header_id = SharedString::from("inner-card-header");

        let key = (entry_ix, chunk_ix);

        let is_open = self.expanded_thinking_blocks.contains(&key);

        let scroll_handle = self
            .entry_view_state
            .read(cx)
            .entry(entry_ix)
            .and_then(|entry| entry.scroll_handle_for_assistant_message_chunk(chunk_ix));

        let thinking_content = {
            div()
                .id(("thinking-content", chunk_ix))
                .when_some(scroll_handle, |this, scroll_handle| {
                    this.track_scroll(&scroll_handle)
                })
                .text_ui_sm(cx)
                .overflow_hidden()
                .child(
                    self.render_markdown(chunk, default_markdown_style(false, false, window, cx)),
                )
        };

        v_flex()
            .gap_1()
            .child(
                h_flex()
                    .id(header_id)
                    .group(&card_header_id)
                    .relative()
                    .w_full()
                    .pr_1()
                    .justify_between()
                    .child(
                        h_flex()
                            .h(window.line_height() - px(2.))
                            .gap_1p5()
                            .overflow_hidden()
                            .child(
                                Icon::new(IconName::ToolThink)
                                    .size(IconSize::Small)
                                    .color(Color::Muted),
                            )
                            .child(
                                div()
                                    .text_size(self.tool_name_font_size())
                                    .text_color(cx.theme().colors().text_muted)
                                    .child("Thinking"),
                            ),
                    )
                    .child(
                        Disclosure::new(("expand", entry_ix), is_open)
                            .opened_icon(IconName::ChevronUp)
                            .closed_icon(IconName::ChevronDown)
                            .visible_on_hover(&card_header_id)
                            .on_click(cx.listener({
                                move |this, _event, _window, cx| {
                                    if is_open {
                                        this.expanded_thinking_blocks.remove(&key);
                                    } else {
                                        this.expanded_thinking_blocks.insert(key);
                                    }
                                    cx.notify();
                                }
                            })),
                    )
                    .on_click(cx.listener({
                        move |this, _event, _window, cx| {
                            if is_open {
                                this.expanded_thinking_blocks.remove(&key);
                            } else {
                                this.expanded_thinking_blocks.insert(key);
                            }
                            cx.notify();
                        }
                    })),
            )
            .when(is_open, |this| {
                this.child(
                    div()
                        .ml_1p5()
                        .pl_3p5()
                        .border_l_1()
                        .border_color(self.tool_card_border_color(cx))
                        .child(thinking_content),
                )
            })
            .into_any_element()
    }

    fn render_tool_call(
        &self,
        entry_ix: usize,
        tool_call: &ToolCall,
        window: &Window,
        cx: &Context<Self>,
    ) -> Div {
        let card_header_id = SharedString::from("inner-tool-call-header");

        let tool_icon =
            if tool_call.kind == acp::ToolKind::Edit && tool_call.locations.len() == 1 {
                FileIcons::get_icon(&tool_call.locations[0].path, cx)
                    .map(Icon::from_path)
                    .unwrap_or(Icon::new(IconName::ToolPencil))
            } else {
                Icon::new(match tool_call.kind {
                    acp::ToolKind::Read => IconName::ToolSearch,
                    acp::ToolKind::Edit => IconName::ToolPencil,
                    acp::ToolKind::Delete => IconName::ToolDeleteFile,
                    acp::ToolKind::Move => IconName::ArrowRightLeft,
                    acp::ToolKind::Search => IconName::ToolSearch,
                    acp::ToolKind::Execute => IconName::ToolTerminal,
                    acp::ToolKind::Think => IconName::ToolThink,
                    acp::ToolKind::Fetch => IconName::ToolWeb,
                    acp::ToolKind::Other => IconName::ToolHammer,
                })
            }
            .size(IconSize::Small)
            .color(Color::Muted);

        let failed_or_canceled = match &tool_call.status {
            ToolCallStatus::Rejected | ToolCallStatus::Canceled | ToolCallStatus::Failed => true,
            _ => false,
        };

        let has_location = tool_call.locations.len() == 1;
        let needs_confirmation = matches!(
            tool_call.status,
            ToolCallStatus::WaitingForConfirmation { .. }
        );
        let is_edit =
            matches!(tool_call.kind, acp::ToolKind::Edit) || tool_call.diffs().next().is_some();
        let use_card_layout = needs_confirmation || is_edit;

        let is_collapsible = !tool_call.content.is_empty() && !needs_confirmation;

        let is_open = needs_confirmation || self.expanded_tool_calls.contains(&tool_call.id);

        let gradient_overlay = {
            div()
                .absolute()
                .top_0()
                .right_0()
                .w_12()
                .h_full()
                .map(|this| {
                    if use_card_layout {
                        this.bg(linear_gradient(
                            90.,
                            linear_color_stop(self.tool_card_header_bg(cx), 1.),
                            linear_color_stop(self.tool_card_header_bg(cx).opacity(0.2), 0.),
                        ))
                    } else {
                        this.bg(linear_gradient(
                            90.,
                            linear_color_stop(cx.theme().colors().panel_background, 1.),
                            linear_color_stop(
                                cx.theme().colors().panel_background.opacity(0.2),
                                0.,
                            ),
                        ))
                    }
                })
        };

        let tool_output_display = if is_open {
            match &tool_call.status {
                ToolCallStatus::WaitingForConfirmation { options, .. } => v_flex()
                    .w_full()
                    .children(tool_call.content.iter().map(|content| {
                        div()
                            .child(self.render_tool_call_content(
                                entry_ix,
                                content,
                                tool_call,
                                use_card_layout,
                                window,
                                cx,
                            ))
                            .into_any_element()
                    }))
                    .child(self.render_permission_buttons(
                        options,
                        entry_ix,
                        tool_call.id.clone(),
                        cx,
                    ))
                    .into_any(),
                ToolCallStatus::Pending | ToolCallStatus::InProgress
                    if is_edit
                        && tool_call.content.is_empty()
                        && self.as_native_connection(cx).is_some() =>
                {
                    self.render_diff_loading(cx).into_any()
                }
                ToolCallStatus::Pending
                | ToolCallStatus::InProgress
                | ToolCallStatus::Completed
                | ToolCallStatus::Failed
                | ToolCallStatus::Canceled => v_flex()
                    .w_full()
                    .children(tool_call.content.iter().map(|content| {
                        div().child(self.render_tool_call_content(
                            entry_ix,
                            content,
                            tool_call,
                            use_card_layout,
                            window,
                            cx,
                        ))
                    }))
                    .into_any(),
                ToolCallStatus::Rejected => Empty.into_any(),
            }
            .into()
        } else {
            None
        };

        v_flex()
            .map(|this| {
                if use_card_layout {
                    this.my_1p5()
                        .rounded_md()
                        .border_1()
                        .border_color(self.tool_card_border_color(cx))
                        .bg(cx.theme().colors().editor_background)
                        .overflow_hidden()
                } else {
                    this.my_1()
                }
            })
            .map(|this| {
                if has_location && !use_card_layout {
                    this.ml_4()
                } else {
                    this.ml_5()
                }
            })
            .mr_5()
            .child(
                h_flex()
                    .group(&card_header_id)
                    .relative()
                    .w_full()
                    .gap_1()
                    .justify_between()
                    .when(use_card_layout, |this| {
                        this.p_0p5()
                            .rounded_t(rems_from_px(5.))
                            .bg(self.tool_card_header_bg(cx))
                    })
                    .child(
                        h_flex()
                            .relative()
                            .w_full()
                            .h(window.line_height() - px(2.))
                            .text_size(self.tool_name_font_size())
                            .gap_1p5()
                            .when(has_location || use_card_layout, |this| this.px_1())
                            .when(has_location, |this| {
                                this.cursor(CursorStyle::PointingHand)
                                    .rounded(rems_from_px(3.)) // Concentric border radius
                                    .hover(|s| s.bg(cx.theme().colors().element_hover.opacity(0.5)))
                            })
                            .overflow_hidden()
                            .child(tool_icon)
                            .child(if has_location {
                                let name = tool_call.locations[0]
                                    .path
                                    .file_name()
                                    .unwrap_or_default()
                                    .display()
                                    .to_string();

                                h_flex()
                                    .id(("open-tool-call-location", entry_ix))
                                    .w_full()
                                    .map(|this| {
                                        if use_card_layout {
                                            this.text_color(cx.theme().colors().text)
                                        } else {
                                            this.text_color(cx.theme().colors().text_muted)
                                        }
                                    })
                                    .child(name)
                                    .tooltip(Tooltip::text("Jump to File"))
                                    .on_click(cx.listener(move |this, _, window, cx| {
                                        this.open_tool_call_location(entry_ix, 0, window, cx);
                                    }))
                                    .into_any_element()
                            } else {
                                h_flex()
                                    .w_full()
                                    .child(self.render_markdown(
                                        tool_call.label.clone(),
                                        default_markdown_style(false, true, window, cx),
                                    ))
                                    .into_any()
                            })
                            .when(!has_location, |this| this.child(gradient_overlay)),
                    )
                    .when(is_collapsible || failed_or_canceled, |this| {
                        this.child(
                            h_flex()
                                .px_1()
                                .gap_px()
                                .when(is_collapsible, |this| {
                                    this.child(
                                    Disclosure::new(("expand", entry_ix), is_open)
                                        .opened_icon(IconName::ChevronUp)
                                        .closed_icon(IconName::ChevronDown)
                                        .visible_on_hover(&card_header_id)
                                        .on_click(cx.listener({
                                            let id = tool_call.id.clone();
                                            move |this: &mut Self, _, _, cx: &mut Context<Self>| {
                                                if is_open {
                                                    this.expanded_tool_calls.remove(&id);
                                                } else {
                                                    this.expanded_tool_calls.insert(id.clone());
                                                }
                                                cx.notify();
                                            }
                                        })),
                                )
                                })
                                .when(failed_or_canceled, |this| {
                                    this.child(
                                        Icon::new(IconName::Close)
                                            .color(Color::Error)
                                            .size(IconSize::Small),
                                    )
                                }),
                        )
                    }),
            )
            .children(tool_output_display)
    }

    fn render_tool_call_content(
        &self,
        entry_ix: usize,
        content: &ToolCallContent,
        tool_call: &ToolCall,
        card_layout: bool,
        window: &Window,
        cx: &Context<Self>,
    ) -> AnyElement {
        match content {
            ToolCallContent::ContentBlock(content) => {
                if let Some(resource_link) = content.resource_link() {
                    self.render_resource_link(resource_link, cx)
                } else if let Some(markdown) = content.markdown() {
                    self.render_markdown_output(
                        markdown.clone(),
                        tool_call.id.clone(),
                        card_layout,
                        window,
                        cx,
                    )
                } else {
                    Empty.into_any_element()
                }
            }
            ToolCallContent::Diff(diff) => self.render_diff_editor(entry_ix, diff, tool_call, cx),
            ToolCallContent::Terminal(terminal) => {
                self.render_terminal_tool_call(entry_ix, terminal, tool_call, window, cx)
            }
        }
    }

    fn render_markdown_output(
        &self,
        markdown: Entity<Markdown>,
        tool_call_id: acp::ToolCallId,
        card_layout: bool,
        window: &Window,
        cx: &Context<Self>,
    ) -> AnyElement {
        let button_id = SharedString::from(format!("tool_output-{:?}", tool_call_id));

        v_flex()
            .mt_1p5()
            .gap_2()
            .when(!card_layout, |this| {
                this.ml(rems(0.4))
                    .px_3p5()
                    .border_l_1()
                    .border_color(self.tool_card_border_color(cx))
            })
            .when(card_layout, |this| {
                this.p_2()
                    .border_t_1()
                    .border_color(self.tool_card_border_color(cx))
            })
            .text_sm()
            .text_color(cx.theme().colors().text_muted)
            .child(self.render_markdown(markdown, default_markdown_style(false, false, window, cx)))
            .when(!card_layout, |this| {
                this.child(
                    IconButton::new(button_id, IconName::ChevronUp)
                        .full_width()
                        .style(ButtonStyle::Outlined)
                        .icon_color(Color::Muted)
                        .on_click(cx.listener({
                            move |this: &mut Self, _, _, cx: &mut Context<Self>| {
                                this.expanded_tool_calls.remove(&tool_call_id);
                                cx.notify();
                            }
                        })),
                )
            })
            .into_any_element()
    }

    fn render_resource_link(
        &self,
        resource_link: &acp::ResourceLink,
        cx: &Context<Self>,
    ) -> AnyElement {
        let uri: SharedString = resource_link.uri.clone().into();
        let is_file = resource_link.uri.strip_prefix("file://");

        let label: SharedString = if let Some(abs_path) = is_file {
            if let Some(project_path) = self
                .project
                .read(cx)
                .project_path_for_absolute_path(&Path::new(abs_path), cx)
                && let Some(worktree) = self
                    .project
                    .read(cx)
                    .worktree_for_id(project_path.worktree_id, cx)
            {
                worktree
                    .read(cx)
                    .full_path(&project_path.path)
                    .to_string_lossy()
                    .to_string()
                    .into()
            } else {
                abs_path.to_string().into()
            }
        } else {
            uri.clone()
        };

        let button_id = SharedString::from(format!("item-{}", uri));

        div()
            .ml(rems(0.4))
            .pl_2p5()
            .border_l_1()
            .border_color(self.tool_card_border_color(cx))
            .overflow_hidden()
            .child(
                Button::new(button_id, label)
                    .label_size(LabelSize::Small)
                    .color(Color::Muted)
                    .truncate(true)
                    .when(is_file.is_none(), |this| {
                        this.icon(IconName::ArrowUpRight)
                            .icon_size(IconSize::XSmall)
                            .icon_color(Color::Muted)
                    })
                    .on_click(cx.listener({
                        let workspace = self.workspace.clone();
                        move |_, _, window, cx: &mut Context<Self>| {
                            Self::open_link(uri.clone(), &workspace, window, cx);
                        }
                    })),
            )
            .into_any_element()
    }

    fn render_permission_buttons(
        &self,
        options: &[acp::PermissionOption],
        entry_ix: usize,
        tool_call_id: acp::ToolCallId,
        cx: &Context<Self>,
    ) -> Div {
        h_flex()
            .py_1()
            .pl_2()
            .pr_1()
            .gap_1()
            .justify_between()
            .flex_wrap()
            .border_t_1()
            .border_color(self.tool_card_border_color(cx))
            .child(
                div()
                    .min_w(rems_from_px(145.))
                    .child(LoadingLabel::new("Waiting for Confirmation").size(LabelSize::Small)),
            )
            .child(h_flex().gap_0p5().children(options.iter().map(|option| {
                let option_id = SharedString::from(option.id.0.clone());
                Button::new((option_id, entry_ix), option.name.clone())
                    .map(|this| match option.kind {
                        acp::PermissionOptionKind::AllowOnce => {
                            this.icon(IconName::Check).icon_color(Color::Success)
                        }
                        acp::PermissionOptionKind::AllowAlways => {
                            this.icon(IconName::CheckDouble).icon_color(Color::Success)
                        }
                        acp::PermissionOptionKind::RejectOnce => {
                            this.icon(IconName::Close).icon_color(Color::Error)
                        }
                        acp::PermissionOptionKind::RejectAlways => {
                            this.icon(IconName::Close).icon_color(Color::Error)
                        }
                    })
                    .icon_position(IconPosition::Start)
                    .icon_size(IconSize::XSmall)
                    .label_size(LabelSize::Small)
                    .on_click(cx.listener({
                        let tool_call_id = tool_call_id.clone();
                        let option_id = option.id.clone();
                        let option_kind = option.kind;
                        move |this, _, window, cx| {
                            this.authorize_tool_call(
                                tool_call_id.clone(),
                                option_id.clone(),
                                option_kind,
                                window,
                                cx,
                            );
                        }
                    }))
            })))
    }

    fn render_diff_loading(&self, cx: &Context<Self>) -> AnyElement {
        let bar = |n: u64, width_class: &str| {
            let bg_color = cx.theme().colors().element_active;
            let base = h_flex().h_1().rounded_full();

            let modified = match width_class {
                "w_4_5" => base.w_3_4(),
                "w_1_4" => base.w_1_4(),
                "w_2_4" => base.w_2_4(),
                "w_3_5" => base.w_3_5(),
                "w_2_5" => base.w_2_5(),
                _ => base.w_1_2(),
            };

            modified.with_animation(
                ElementId::Integer(n),
                Animation::new(Duration::from_secs(2)).repeat(),
                move |tab, delta| {
                    let delta = (delta - 0.15 * n as f32) / 0.7;
                    let delta = 1.0 - (0.5 - delta).abs() * 2.;
                    let delta = ease_in_out(delta.clamp(0., 1.));
                    let delta = 0.1 + 0.9 * delta;

                    tab.bg(bg_color.opacity(delta))
                },
            )
        };

        v_flex()
            .p_3()
            .gap_1()
            .rounded_b_md()
            .bg(cx.theme().colors().editor_background)
            .child(bar(0, "w_4_5"))
            .child(bar(1, "w_1_4"))
            .child(bar(2, "w_2_4"))
            .child(bar(3, "w_3_5"))
            .child(bar(4, "w_2_5"))
            .into_any_element()
    }

    fn render_diff_editor(
        &self,
        entry_ix: usize,
        diff: &Entity<acp_thread::Diff>,
        tool_call: &ToolCall,
        cx: &Context<Self>,
    ) -> AnyElement {
        let tool_progress = matches!(
            &tool_call.status,
            ToolCallStatus::InProgress | ToolCallStatus::Pending
        );

        v_flex()
            .h_full()
            .border_t_1()
            .border_color(self.tool_card_border_color(cx))
            .child(
                if let Some(entry) = self.entry_view_state.read(cx).entry(entry_ix)
                    && let Some(editor) = entry.editor_for_diff(diff)
                    && diff.read(cx).has_revealed_range(cx)
                {
                    editor.into_any_element()
                } else if tool_progress && self.as_native_connection(cx).is_some() {
                    self.render_diff_loading(cx)
                } else {
                    Empty.into_any()
                },
            )
            .into_any()
    }

    fn render_terminal_tool_call(
        &self,
        entry_ix: usize,
        terminal: &Entity<acp_thread::Terminal>,
        tool_call: &ToolCall,
        window: &Window,
        cx: &Context<Self>,
    ) -> AnyElement {
        let terminal_data = terminal.read(cx);
        let working_dir = terminal_data.working_dir();
        let command = terminal_data.command();
        let started_at = terminal_data.started_at();

        let tool_failed = matches!(
            &tool_call.status,
            ToolCallStatus::Rejected | ToolCallStatus::Canceled | ToolCallStatus::Failed
        );

        let output = terminal_data.output();
        let command_finished = output.is_some();
        let truncated_output =
            output.is_some_and(|output| output.original_content_len > output.content.len());
        let output_line_count = output.map(|output| output.content_line_count).unwrap_or(0);

        let command_failed = command_finished
            && output.is_some_and(|o| o.exit_status.is_none_or(|status| !status.success()));

        let time_elapsed = if let Some(output) = output {
            output.ended_at.duration_since(started_at)
        } else {
            started_at.elapsed()
        };

        let header_id =
            SharedString::from(format!("terminal-tool-header-{}", terminal.entity_id()));
        let header_group = SharedString::from(format!(
            "terminal-tool-header-group-{}",
            terminal.entity_id()
        ));
        let header_bg = cx
            .theme()
            .colors()
            .element_background
            .blend(cx.theme().colors().editor_foreground.opacity(0.025));
        let border_color = cx.theme().colors().border.opacity(0.6);

        let working_dir = working_dir
            .as_ref()
            .map(|path| format!("{}", path.display()))
            .unwrap_or_else(|| "current directory".to_string());

        let is_expanded = self.expanded_tool_calls.contains(&tool_call.id);

        let header = h_flex()
            .id(header_id)
            .flex_none()
            .gap_1()
            .justify_between()
            .rounded_t_md()
            .child(
                div()
                    .id(("command-target-path", terminal.entity_id()))
                    .w_full()
                    .max_w_full()
                    .overflow_x_scroll()
                    .child(
                        Label::new(working_dir)
                            .buffer_font(cx)
                            .size(LabelSize::XSmall)
                            .color(Color::Muted),
                    ),
            )
            .when(!command_finished, |header| {
                header
                    .gap_1p5()
                    .child(
                        Button::new(
                            SharedString::from(format!("stop-terminal-{}", terminal.entity_id())),
                            "Stop",
                        )
                        .icon(IconName::Stop)
                        .icon_position(IconPosition::Start)
                        .icon_size(IconSize::Small)
                        .icon_color(Color::Error)
                        .label_size(LabelSize::Small)
                        .tooltip(move |window, cx| {
                            Tooltip::with_meta(
                                "Stop This Command",
                                None,
                                "Also possible by placing your cursor inside the terminal and using regular terminal bindings.",
                                window,
                                cx,
                            )
                        })
                        .on_click({
                            let terminal = terminal.clone();
                            cx.listener(move |_this, _event, _window, cx| {
                                let inner_terminal = terminal.read(cx).inner().clone();
                                inner_terminal.update(cx, |inner_terminal, _cx| {
                                    inner_terminal.kill_active_task();
                                });
                            })
                        }),
                    )
                    .child(Divider::vertical())
                    .child(
                        Icon::new(IconName::ArrowCircle)
                            .size(IconSize::XSmall)
                            .color(Color::Info)
                            .with_rotate_animation(2)
                    )
            })
            .when(truncated_output, |header| {
                let tooltip = if let Some(output) = output {
                    if output_line_count + 10 > terminal::MAX_SCROLL_HISTORY_LINES {
                       format!("Output exceeded terminal max lines and was \
                            truncated, the model received the first {}.", format_file_size(output.content.len() as u64, true))
                    } else {
                        format!(
                            "Output is {} long, and to avoid unexpected token usage, \
                                only {} was sent back to the agent.",
                            format_file_size(output.original_content_len as u64, true),
                             format_file_size(output.content.len() as u64, true)
                        )
                    }
                } else {
                    "Output was truncated".to_string()
                };

                header.child(
                    h_flex()
                        .id(("terminal-tool-truncated-label", terminal.entity_id()))
                        .gap_1()
                        .child(
                            Icon::new(IconName::Info)
                                .size(IconSize::XSmall)
                                .color(Color::Ignored),
                        )
                        .child(
                            Label::new("Truncated")
                                .color(Color::Muted)
                                .size(LabelSize::XSmall),
                        )
                        .tooltip(Tooltip::text(tooltip)),
                )
            })
            .when(time_elapsed > Duration::from_secs(10), |header| {
                header.child(
                    Label::new(format!("({})", duration_alt_display(time_elapsed)))
                        .buffer_font(cx)
                        .color(Color::Muted)
                        .size(LabelSize::XSmall),
                )
            })
            .when(tool_failed || command_failed, |header| {
                header.child(
                    div()
                        .id(("terminal-tool-error-code-indicator", terminal.entity_id()))
                        .child(
                            Icon::new(IconName::Close)
                                .size(IconSize::Small)
                                .color(Color::Error),
                        )
                        .when_some(output.and_then(|o| o.exit_status), |this, status| {
                            this.tooltip(Tooltip::text(format!(
                                "Exited with code {}",
                                status.code().unwrap_or(-1),
                            )))
                        }),
                )
            })
            .child(
                Disclosure::new(
                    SharedString::from(format!(
                        "terminal-tool-disclosure-{}",
                        terminal.entity_id()
                    )),
                    is_expanded,
                )
                .opened_icon(IconName::ChevronUp)
                .closed_icon(IconName::ChevronDown)
                .visible_on_hover(&header_group)
                .on_click(cx.listener({
                    let id = tool_call.id.clone();
                    move |this, _event, _window, _cx| {
                        if is_expanded {
                            this.expanded_tool_calls.remove(&id);
                        } else {
                            this.expanded_tool_calls.insert(id.clone());
                        }
                    }
                })),
            );

        let terminal_view = self
            .entry_view_state
            .read(cx)
            .entry(entry_ix)
            .and_then(|entry| entry.terminal(terminal));
        let show_output = is_expanded && terminal_view.is_some();

        v_flex()
            .my_1p5()
            .mx_5()
            .border_1()
            .when(tool_failed || command_failed, |card| card.border_dashed())
            .border_color(border_color)
            .rounded_md()
            .overflow_hidden()
            .child(
                v_flex()
                    .group(&header_group)
                    .py_1p5()
                    .pr_1p5()
                    .pl_2()
                    .gap_0p5()
                    .bg(header_bg)
                    .text_xs()
                    .child(header)
                    .child(
                        MarkdownElement::new(
                            command.clone(),
                            terminal_command_markdown_style(window, cx),
                        )
                        .code_block_renderer(
                            markdown::CodeBlockRenderer::Default {
                                copy_button: false,
                                copy_button_on_hover: true,
                                border: false,
                            },
                        ),
                    ),
            )
            .when(show_output, |this| {
                this.child(
                    div()
                        .pt_2()
                        .border_t_1()
                        .when(tool_failed || command_failed, |card| card.border_dashed())
                        .border_color(border_color)
                        .bg(cx.theme().colors().editor_background)
                        .rounded_b_md()
                        .text_ui_sm(cx)
                        .h_full()
                        .children(terminal_view.map(|terminal_view| {
                            if terminal_view
                                .read(cx)
                                .content_mode(window, cx)
                                .is_scrollable()
                            {
                                div().h_72().child(terminal_view).into_any_element()
                            } else {
                                terminal_view.into_any_element()
                            }
                        })),
                )
            })
            .into_any()
    }

    fn render_rules_item(&self, cx: &Context<Self>) -> Option<AnyElement> {
        let project_context = self
            .as_native_thread(cx)?
            .read(cx)
            .project_context()
            .read(cx);

        let user_rules_text = if project_context.user_rules.is_empty() {
            None
        } else if project_context.user_rules.len() == 1 {
            let user_rules = &project_context.user_rules[0];

            match user_rules.title.as_ref() {
                Some(title) => Some(format!("Using \"{title}\" user rule")),
                None => Some("Using user rule".into()),
            }
        } else {
            Some(format!(
                "Using {} user rules",
                project_context.user_rules.len()
            ))
        };

        let first_user_rules_id = project_context
            .user_rules
            .first()
            .map(|user_rules| user_rules.uuid.0);

        let rules_files = project_context
            .worktrees
            .iter()
            .filter_map(|worktree| worktree.rules_file.as_ref())
            .collect::<Vec<_>>();

        let rules_file_text = match rules_files.as_slice() {
            &[] => None,
            &[rules_file] => Some(format!(
                "Using project {:?} file",
                rules_file.path_in_worktree
            )),
            rules_files => Some(format!("Using {} project rules files", rules_files.len())),
        };

        if user_rules_text.is_none() && rules_file_text.is_none() {
            return None;
        }

        let has_both = user_rules_text.is_some() && rules_file_text.is_some();

        Some(
            h_flex()
                .px_2p5()
                .child(
                    Icon::new(IconName::Attach)
                        .size(IconSize::XSmall)
                        .color(Color::Disabled),
                )
                .when_some(user_rules_text, |parent, user_rules_text| {
                    parent.child(
                        h_flex()
                            .id("user-rules")
                            .ml_1()
                            .mr_1p5()
                            .child(
                                Label::new(user_rules_text)
                                    .size(LabelSize::XSmall)
                                    .color(Color::Muted)
                                    .truncate(),
                            )
                            .hover(|s| s.bg(cx.theme().colors().element_hover))
                            .tooltip(Tooltip::text("View User Rules"))
                            .on_click(move |_event, window, cx| {
                                window.dispatch_action(
                                    Box::new(OpenRulesLibrary {
                                        prompt_to_select: first_user_rules_id,
                                    }),
                                    cx,
                                )
                            }),
                    )
                })
                .when(has_both, |this| {
                    this.child(
                        Label::new("•")
                            .size(LabelSize::XSmall)
                            .color(Color::Disabled),
                    )
                })
                .when_some(rules_file_text, |parent, rules_file_text| {
                    parent.child(
                        h_flex()
                            .id("project-rules")
                            .ml_1p5()
                            .child(
                                Label::new(rules_file_text)
                                    .size(LabelSize::XSmall)
                                    .color(Color::Muted),
                            )
                            .hover(|s| s.bg(cx.theme().colors().element_hover))
                            .tooltip(Tooltip::text("View Project Rules"))
                            .on_click(cx.listener(Self::handle_open_rules)),
                    )
                })
                .into_any(),
        )
    }

    fn render_empty_state_section_header(
        &self,
        label: impl Into<SharedString>,
        action_slot: Option<AnyElement>,
        cx: &mut Context<Self>,
    ) -> impl IntoElement {
        div().pl_1().pr_1p5().child(
            h_flex()
                .mt_2()
                .pl_1p5()
                .pb_1()
                .w_full()
                .justify_between()
                .border_b_1()
                .border_color(cx.theme().colors().border_variant)
                .child(
                    Label::new(label.into())
                        .size(LabelSize::Small)
                        .color(Color::Muted),
                )
                .children(action_slot),
        )
    }

    fn render_recent_history(&self, window: &mut Window, cx: &mut Context<Self>) -> AnyElement {
        let render_history = self
            .agent
            .clone()
            .downcast::<agent2::NativeAgentServer>()
            .is_some()
            && self
                .history_store
                .update(cx, |history_store, cx| !history_store.is_empty(cx));

        v_flex()
            .size_full()
            .when(render_history, |this| {
                let recent_history: Vec<_> = self.history_store.update(cx, |history_store, _| {
                    history_store.entries().take(3).collect()
                });
                this.justify_end().child(
                    v_flex()
                        .child(
                            self.render_empty_state_section_header(
                                "Recent",
                                Some(
                                    Button::new("view-history", "View All")
                                        .style(ButtonStyle::Subtle)
                                        .label_size(LabelSize::Small)
                                        .key_binding(
                                            KeyBinding::for_action_in(
                                                &OpenHistory,
                                                &self.focus_handle(cx),
                                                window,
                                                cx,
                                            )
                                            .map(|kb| kb.size(rems_from_px(12.))),
                                        )
                                        .on_click(move |_event, window, cx| {
                                            window.dispatch_action(OpenHistory.boxed_clone(), cx);
                                        })
                                        .into_any_element(),
                                ),
                                cx,
                            ),
                        )
                        .child(
                            v_flex().p_1().pr_1p5().gap_1().children(
                                recent_history
                                    .into_iter()
                                    .enumerate()
                                    .map(|(index, entry)| {
                                        // TODO: Add keyboard navigation.
                                        let is_hovered =
                                            self.hovered_recent_history_item == Some(index);
                                        crate::acp::thread_history::AcpHistoryEntryElement::new(
                                            entry,
                                            cx.entity().downgrade(),
                                        )
                                        .hovered(is_hovered)
                                        .on_hover(cx.listener(
                                            move |this, is_hovered, _window, cx| {
                                                if *is_hovered {
                                                    this.hovered_recent_history_item = Some(index);
                                                } else if this.hovered_recent_history_item
                                                    == Some(index)
                                                {
                                                    this.hovered_recent_history_item = None;
                                                }
                                                cx.notify();
                                            },
                                        ))
                                        .into_any_element()
                                    }),
                            ),
                        ),
                )
            })
            .into_any()
    }

    fn render_auth_required_state(
        &self,
        connection: &Rc<dyn AgentConnection>,
        description: Option<&Entity<Markdown>>,
        configuration_view: Option<&AnyView>,
        pending_auth_method: Option<&acp::AuthMethodId>,
        window: &mut Window,
        cx: &Context<Self>,
    ) -> Div {
        let show_description =
            configuration_view.is_none() && description.is_none() && pending_auth_method.is_none();

        let auth_methods = connection.auth_methods();

        v_flex().flex_1().size_full().justify_end().child(
            v_flex()
                .p_2()
                .pr_3()
                .w_full()
                .gap_1()
                .border_t_1()
                .border_color(cx.theme().colors().border)
                .bg(cx.theme().status().warning.opacity(0.04))
                .child(
                    h_flex()
                        .gap_1p5()
                        .child(
                            Icon::new(IconName::Warning)
                                .color(Color::Warning)
                                .size(IconSize::Small),
                        )
                        .child(Label::new("Authentication Required").size(LabelSize::Small)),
                )
                .children(description.map(|desc| {
                    div().text_ui(cx).child(self.render_markdown(
                        desc.clone(),
                        default_markdown_style(false, false, window, cx),
                    ))
                }))
                .children(
                    configuration_view
                        .cloned()
                        .map(|view| div().w_full().child(view)),
                )
                .when(show_description, |el| {
                    el.child(
                        Label::new(format!(
                            "You are not currently authenticated with {}.{}",
                            self.agent.name(),
                            if auth_methods.len() > 1 {
                                " Please choose one of the following options:"
                            } else {
                                ""
                            }
                        ))
                        .size(LabelSize::Small)
                        .color(Color::Muted)
                        .mb_1()
                        .ml_5(),
                    )
                })
                .when_some(pending_auth_method, |el, _| {
                    el.child(
                        h_flex()
                            .py_4()
                            .w_full()
                            .justify_center()
                            .gap_1()
                            .child(
                                Icon::new(IconName::ArrowCircle)
                                    .size(IconSize::Small)
                                    .color(Color::Muted)
                                    .with_rotate_animation(2),
                            )
                            .child(Label::new("Authenticating…").size(LabelSize::Small)),
                    )
                })
                .when(!auth_methods.is_empty(), |this| {
                    this.child(
                        h_flex()
                            .justify_end()
                            .flex_wrap()
                            .gap_1()
                            .when(!show_description, |this| {
                                this.border_t_1()
                                    .mt_1()
                                    .pt_2()
                                    .border_color(cx.theme().colors().border.opacity(0.8))
                            })
                            .children(connection.auth_methods().iter().enumerate().rev().map(
                                |(ix, method)| {
                                    Button::new(
                                        SharedString::from(method.id.0.clone()),
                                        method.name.clone(),
                                    )
                                    .when(ix == 0, |el| {
                                        el.style(ButtonStyle::Tinted(ui::TintColor::Warning))
                                    })
                                    .label_size(LabelSize::Small)
                                    .on_click({
                                        let method_id = method.id.clone();
                                        cx.listener(move |this, _, window, cx| {
                                            telemetry::event!(
                                                "Authenticate Agent Started",
                                                agent = this.agent.telemetry_id(),
                                                method = method_id
                                            );

                                            this.authenticate(method_id.clone(), window, cx)
                                        })
                                    })
                                },
                            )),
                    )
                }),
        )
    }

    fn render_load_error(
        &self,
        e: &LoadError,
        window: &mut Window,
        cx: &mut Context<Self>,
    ) -> AnyElement {
        let (title, message, action_slot): (_, SharedString, _) = match e {
            LoadError::Unsupported {
                command: path,
                current_version,
                minimum_version,
            } => {
                return self.render_unsupported(path, current_version, minimum_version, window, cx);
            }
            LoadError::FailedToInstall(msg) => (
                "Failed to Install",
                msg.into(),
                Some(self.create_copy_button(msg.to_string()).into_any_element()),
            ),
            LoadError::Exited { status } => (
                "Failed to Launch",
                format!("Server exited with status {status}").into(),
                None,
            ),
            LoadError::Other(msg) => (
                "Failed to Launch",
                msg.into(),
                Some(self.create_copy_button(msg.to_string()).into_any_element()),
            ),
        };

        Callout::new()
            .severity(Severity::Error)
            .icon(IconName::XCircleFilled)
            .title(title)
            .description(message)
            .actions_slot(div().children(action_slot))
            .into_any_element()
    }

    fn render_unsupported(
        &self,
        path: &SharedString,
        version: &SharedString,
        minimum_version: &SharedString,
        _window: &mut Window,
        cx: &mut Context<Self>,
    ) -> AnyElement {
        let (heading_label, description_label) = (
            format!("Upgrade {} to work with Zed", self.agent.name()),
            if version.is_empty() {
                format!(
                    "Currently using {}, which does not report a valid --version",
                    path,
                )
            } else {
                format!(
                    "Currently using {}, which is only version {} (need at least {minimum_version})",
                    path, version
                )
            },
        );

        v_flex()
            .w_full()
            .p_3p5()
            .gap_2p5()
            .border_t_1()
            .border_color(cx.theme().colors().border)
            .bg(linear_gradient(
                180.,
                linear_color_stop(cx.theme().colors().editor_background.opacity(0.4), 4.),
                linear_color_stop(cx.theme().status().info_background.opacity(0.), 0.),
            ))
            .child(
                v_flex().gap_0p5().child(Label::new(heading_label)).child(
                    Label::new(description_label)
                        .size(LabelSize::Small)
                        .color(Color::Muted),
                ),
            )
            .into_any_element()
    }

    fn render_activity_bar(
        &self,
        thread_entity: &Entity<AcpThread>,
        window: &mut Window,
        cx: &Context<Self>,
    ) -> Option<AnyElement> {
        let thread = thread_entity.read(cx);
        let action_log = thread.action_log();
        let changed_buffers = action_log.read(cx).changed_buffers(cx);
        let plan = thread.plan();

        if changed_buffers.is_empty() && plan.is_empty() {
            return None;
        }

        let editor_bg_color = cx.theme().colors().editor_background;
        let active_color = cx.theme().colors().element_selected;
        let bg_edit_files_disclosure = editor_bg_color.blend(active_color.opacity(0.3));

        // Temporarily always enable ACP edit controls. This is temporary, to lessen the
        // impact of a nasty bug that causes them to sometimes be disabled when they shouldn't
        // be, which blocks you from being able to accept or reject edits. This switches the
        // bug to be that sometimes it's enabled when it shouldn't be, which at least doesn't
        // block you from using the panel.
        let pending_edits = false;

        v_flex()
            .mt_1()
            .mx_2()
            .bg(bg_edit_files_disclosure)
            .border_1()
            .border_b_0()
            .border_color(cx.theme().colors().border)
            .rounded_t_md()
            .shadow(vec![gpui::BoxShadow {
                color: gpui::black().opacity(0.15),
                offset: point(px(1.), px(-1.)),
                blur_radius: px(3.),
                spread_radius: px(0.),
            }])
            .when(!plan.is_empty(), |this| {
                this.child(self.render_plan_summary(plan, window, cx))
                    .when(self.plan_expanded, |parent| {
                        parent.child(self.render_plan_entries(plan, window, cx))
                    })
            })
            .when(!plan.is_empty() && !changed_buffers.is_empty(), |this| {
                this.child(Divider::horizontal().color(DividerColor::Border))
            })
            .when(!changed_buffers.is_empty(), |this| {
                this.child(self.render_edits_summary(
                    &changed_buffers,
                    self.edits_expanded,
                    pending_edits,
                    window,
                    cx,
                ))
                .when(self.edits_expanded, |parent| {
                    parent.child(self.render_edited_files(
                        action_log,
                        &changed_buffers,
                        pending_edits,
                        cx,
                    ))
                })
            })
            .into_any()
            .into()
    }

    fn render_plan_summary(&self, plan: &Plan, window: &mut Window, cx: &Context<Self>) -> Div {
        let stats = plan.stats();

        let title = if let Some(entry) = stats.in_progress_entry
            && !self.plan_expanded
        {
            h_flex()
                .w_full()
                .cursor_default()
                .gap_1()
                .text_xs()
                .text_color(cx.theme().colors().text_muted)
                .justify_between()
                .child(
                    h_flex()
                        .gap_1()
                        .child(
                            Label::new("Current:")
                                .size(LabelSize::Small)
                                .color(Color::Muted),
                        )
                        .child(MarkdownElement::new(
                            entry.content.clone(),
                            plan_label_markdown_style(&entry.status, window, cx),
                        )),
                )
                .when(stats.pending > 0, |this| {
                    this.child(
                        Label::new(format!("{} left", stats.pending))
                            .size(LabelSize::Small)
                            .color(Color::Muted)
                            .mr_1(),
                    )
                })
        } else {
            let status_label = if stats.pending == 0 {
                "All Done".to_string()
            } else if stats.completed == 0 {
                format!("{} Tasks", plan.entries.len())
            } else {
                format!("{}/{}", stats.completed, plan.entries.len())
            };

            h_flex()
                .w_full()
                .gap_1()
                .justify_between()
                .child(
                    Label::new("Plan")
                        .size(LabelSize::Small)
                        .color(Color::Muted),
                )
                .child(
                    Label::new(status_label)
                        .size(LabelSize::Small)
                        .color(Color::Muted)
                        .mr_1(),
                )
        };

        h_flex()
            .p_1()
            .justify_between()
            .when(self.plan_expanded, |this| {
                this.border_b_1().border_color(cx.theme().colors().border)
            })
            .child(
                h_flex()
                    .id("plan_summary")
                    .w_full()
                    .gap_1()
                    .child(Disclosure::new("plan_disclosure", self.plan_expanded))
                    .child(title)
                    .on_click(cx.listener(|this, _, _, cx| {
                        this.plan_expanded = !this.plan_expanded;
                        cx.notify();
                    })),
            )
    }

    fn render_plan_entries(&self, plan: &Plan, window: &mut Window, cx: &Context<Self>) -> Div {
        v_flex().children(plan.entries.iter().enumerate().flat_map(|(index, entry)| {
            let element = h_flex()
                .py_1()
                .px_2()
                .gap_2()
                .justify_between()
                .bg(cx.theme().colors().editor_background)
                .when(index < plan.entries.len() - 1, |parent| {
                    parent.border_color(cx.theme().colors().border).border_b_1()
                })
                .child(
                    h_flex()
                        .id(("plan_entry", index))
                        .gap_1p5()
                        .max_w_full()
                        .overflow_x_scroll()
                        .text_xs()
                        .text_color(cx.theme().colors().text_muted)
                        .child(match entry.status {
                            acp::PlanEntryStatus::Pending => Icon::new(IconName::TodoPending)
                                .size(IconSize::Small)
                                .color(Color::Muted)
                                .into_any_element(),
                            acp::PlanEntryStatus::InProgress => Icon::new(IconName::TodoProgress)
                                .size(IconSize::Small)
                                .color(Color::Accent)
                                .with_rotate_animation(2)
                                .into_any_element(),
                            acp::PlanEntryStatus::Completed => Icon::new(IconName::TodoComplete)
                                .size(IconSize::Small)
                                .color(Color::Success)
                                .into_any_element(),
                        })
                        .child(MarkdownElement::new(
                            entry.content.clone(),
                            plan_label_markdown_style(&entry.status, window, cx),
                        )),
                );

            Some(element)
        }))
    }

    fn render_edits_summary(
        &self,
        changed_buffers: &BTreeMap<Entity<Buffer>, Entity<BufferDiff>>,
        expanded: bool,
        pending_edits: bool,
        window: &mut Window,
        cx: &Context<Self>,
    ) -> Div {
        const EDIT_NOT_READY_TOOLTIP_LABEL: &str = "Wait until file edits are complete.";

        let focus_handle = self.focus_handle(cx);

        h_flex()
            .p_1()
            .justify_between()
            .flex_wrap()
            .when(expanded, |this| {
                this.border_b_1().border_color(cx.theme().colors().border)
            })
            .child(
                h_flex()
                    .id("edits-container")
                    .gap_1()
                    .child(Disclosure::new("edits-disclosure", expanded))
                    .map(|this| {
                        if pending_edits {
                            this.child(
                                Label::new(format!(
                                    "Editing {} {}…",
                                    changed_buffers.len(),
                                    if changed_buffers.len() == 1 {
                                        "file"
                                    } else {
                                        "files"
                                    }
                                ))
                                .color(Color::Muted)
                                .size(LabelSize::Small)
                                .with_animation(
                                    "edit-label",
                                    Animation::new(Duration::from_secs(2))
                                        .repeat()
                                        .with_easing(pulsating_between(0.3, 0.7)),
                                    |label, delta| label.alpha(delta),
                                ),
                            )
                        } else {
                            this.child(
                                Label::new("Edits")
                                    .size(LabelSize::Small)
                                    .color(Color::Muted),
                            )
                            .child(Label::new("•").size(LabelSize::XSmall).color(Color::Muted))
                            .child(
                                Label::new(format!(
                                    "{} {}",
                                    changed_buffers.len(),
                                    if changed_buffers.len() == 1 {
                                        "file"
                                    } else {
                                        "files"
                                    }
                                ))
                                .size(LabelSize::Small)
                                .color(Color::Muted),
                            )
                        }
                    })
                    .on_click(cx.listener(|this, _, _, cx| {
                        this.edits_expanded = !this.edits_expanded;
                        cx.notify();
                    })),
            )
            .child(
                h_flex()
                    .gap_1()
                    .child(
                        IconButton::new("review-changes", IconName::ListTodo)
                            .icon_size(IconSize::Small)
                            .tooltip({
                                let focus_handle = focus_handle.clone();
                                move |window, cx| {
                                    Tooltip::for_action_in(
                                        "Review Changes",
                                        &OpenAgentDiff,
                                        &focus_handle,
                                        window,
                                        cx,
                                    )
                                }
                            })
                            .on_click(cx.listener(|_, _, window, cx| {
                                window.dispatch_action(OpenAgentDiff.boxed_clone(), cx);
                            })),
                    )
                    .child(Divider::vertical().color(DividerColor::Border))
                    .child(
                        Button::new("reject-all-changes", "Reject All")
                            .label_size(LabelSize::Small)
                            .disabled(pending_edits)
                            .when(pending_edits, |this| {
                                this.tooltip(Tooltip::text(EDIT_NOT_READY_TOOLTIP_LABEL))
                            })
                            .key_binding(
                                KeyBinding::for_action_in(
                                    &RejectAll,
                                    &focus_handle.clone(),
                                    window,
                                    cx,
                                )
                                .map(|kb| kb.size(rems_from_px(10.))),
                            )
                            .on_click(cx.listener(move |this, _, window, cx| {
                                this.reject_all(&RejectAll, window, cx);
                            })),
                    )
                    .child(
                        Button::new("keep-all-changes", "Keep All")
                            .label_size(LabelSize::Small)
                            .disabled(pending_edits)
                            .when(pending_edits, |this| {
                                this.tooltip(Tooltip::text(EDIT_NOT_READY_TOOLTIP_LABEL))
                            })
                            .key_binding(
                                KeyBinding::for_action_in(&KeepAll, &focus_handle, window, cx)
                                    .map(|kb| kb.size(rems_from_px(10.))),
                            )
                            .on_click(cx.listener(move |this, _, window, cx| {
                                this.keep_all(&KeepAll, window, cx);
                            })),
                    ),
            )
    }

    fn render_edited_files(
        &self,
        action_log: &Entity<ActionLog>,
        changed_buffers: &BTreeMap<Entity<Buffer>, Entity<BufferDiff>>,
        pending_edits: bool,
        cx: &Context<Self>,
    ) -> Div {
        let editor_bg_color = cx.theme().colors().editor_background;

        v_flex().children(changed_buffers.iter().enumerate().flat_map(
            |(index, (buffer, _diff))| {
                let file = buffer.read(cx).file()?;
                let path = file.path();

                let file_path = path.parent().and_then(|parent| {
                    let parent_str = parent.to_string_lossy();

                    if parent_str.is_empty() {
                        None
                    } else {
                        Some(
                            Label::new(format!("/{}{}", parent_str, std::path::MAIN_SEPARATOR_STR))
                                .color(Color::Muted)
                                .size(LabelSize::XSmall)
                                .buffer_font(cx),
                        )
                    }
                });

                let file_name = path.file_name().map(|name| {
                    Label::new(name.to_string_lossy().to_string())
                        .size(LabelSize::XSmall)
                        .buffer_font(cx)
                });

                let file_icon = FileIcons::get_icon(path, cx)
                    .map(Icon::from_path)
                    .map(|icon| icon.color(Color::Muted).size(IconSize::Small))
                    .unwrap_or_else(|| {
                        Icon::new(IconName::File)
                            .color(Color::Muted)
                            .size(IconSize::Small)
                    });

                let overlay_gradient = linear_gradient(
                    90.,
                    linear_color_stop(editor_bg_color, 1.),
                    linear_color_stop(editor_bg_color.opacity(0.2), 0.),
                );

                let element = h_flex()
                    .group("edited-code")
                    .id(("file-container", index))
                    .py_1()
                    .pl_2()
                    .pr_1()
                    .gap_2()
                    .justify_between()
                    .bg(editor_bg_color)
                    .when(index < changed_buffers.len() - 1, |parent| {
                        parent.border_color(cx.theme().colors().border).border_b_1()
                    })
                    .child(
                        h_flex()
                            .relative()
                            .id(("file-name", index))
                            .pr_8()
                            .gap_1p5()
                            .max_w_full()
                            .overflow_x_scroll()
                            .child(file_icon)
                            .child(h_flex().gap_0p5().children(file_name).children(file_path))
                            .child(
                                div()
                                    .absolute()
                                    .h_full()
                                    .w_12()
                                    .top_0()
                                    .bottom_0()
                                    .right_0()
                                    .bg(overlay_gradient),
                            )
                            .on_click({
                                let buffer = buffer.clone();
                                cx.listener(move |this, _, window, cx| {
                                    this.open_edited_buffer(&buffer, window, cx);
                                })
                            }),
                    )
                    .child(
                        h_flex()
                            .gap_1()
                            .visible_on_hover("edited-code")
                            .child(
                                Button::new("review", "Review")
                                    .label_size(LabelSize::Small)
                                    .on_click({
                                        let buffer = buffer.clone();
                                        cx.listener(move |this, _, window, cx| {
                                            this.open_edited_buffer(&buffer, window, cx);
                                        })
                                    }),
                            )
                            .child(Divider::vertical().color(DividerColor::BorderVariant))
                            .child(
                                Button::new("reject-file", "Reject")
                                    .label_size(LabelSize::Small)
                                    .disabled(pending_edits)
                                    .on_click({
                                        let buffer = buffer.clone();
                                        let action_log = action_log.clone();
                                        move |_, _, cx| {
                                            action_log.update(cx, |action_log, cx| {
                                                action_log
                                                    .reject_edits_in_ranges(
                                                        buffer.clone(),
                                                        vec![Anchor::MIN..Anchor::MAX],
                                                        cx,
                                                    )
                                                    .detach_and_log_err(cx);
                                            })
                                        }
                                    }),
                            )
                            .child(
                                Button::new("keep-file", "Keep")
                                    .label_size(LabelSize::Small)
                                    .disabled(pending_edits)
                                    .on_click({
                                        let buffer = buffer.clone();
                                        let action_log = action_log.clone();
                                        move |_, _, cx| {
                                            action_log.update(cx, |action_log, cx| {
                                                action_log.keep_edits_in_range(
                                                    buffer.clone(),
                                                    Anchor::MIN..Anchor::MAX,
                                                    cx,
                                                );
                                            })
                                        }
                                    }),
                            ),
                    );

                Some(element)
            },
        ))
    }

    fn render_message_editor(&mut self, window: &mut Window, cx: &mut Context<Self>) -> AnyElement {
        let focus_handle = self.message_editor.focus_handle(cx);
        let editor_bg_color = cx.theme().colors().editor_background;
        let (expand_icon, expand_tooltip) = if self.editor_expanded {
            (IconName::Minimize, "Minimize Message Editor")
        } else {
            (IconName::Maximize, "Expand Message Editor")
        };

        let backdrop = div()
            .size_full()
            .absolute()
            .inset_0()
            .bg(cx.theme().colors().panel_background)
            .opacity(0.8)
            .block_mouse_except_scroll();

        let enable_editor = match self.thread_state {
            ThreadState::Loading { .. } | ThreadState::Ready { .. } => true,
            ThreadState::Unauthenticated { .. } | ThreadState::LoadError(..) => false,
        };

        v_flex()
            .on_action(cx.listener(Self::expand_message_editor))
            .on_action(cx.listener(|this, _: &ToggleProfileSelector, window, cx| {
                if let Some(profile_selector) = this.profile_selector.as_ref() {
                    profile_selector.read(cx).menu_handle().toggle(window, cx);
                }
            }))
            .on_action(cx.listener(|this, _: &ToggleModelSelector, window, cx| {
                if let Some(model_selector) = this.model_selector.as_ref() {
                    model_selector
                        .update(cx, |model_selector, cx| model_selector.toggle(window, cx));
                }
            }))
            .p_2()
            .gap_2()
            .border_t_1()
            .border_color(cx.theme().colors().border)
            .bg(editor_bg_color)
            .when(self.editor_expanded, |this| {
                this.h(vh(0.8, window)).size_full().justify_between()
            })
            .child(
                v_flex()
                    .relative()
                    .size_full()
                    .pt_1()
                    .pr_2p5()
                    .child(self.message_editor.clone())
                    .child(
                        h_flex()
                            .absolute()
                            .top_0()
                            .right_0()
                            .opacity(0.5)
                            .hover(|this| this.opacity(1.0))
                            .child(
                                IconButton::new("toggle-height", expand_icon)
                                    .icon_size(IconSize::Small)
                                    .icon_color(Color::Muted)
                                    .tooltip({
                                        move |window, cx| {
                                            Tooltip::for_action_in(
                                                expand_tooltip,
                                                &ExpandMessageEditor,
                                                &focus_handle,
                                                window,
                                                cx,
                                            )
                                        }
                                    })
                                    .on_click(cx.listener(|_, _, window, cx| {
                                        window.dispatch_action(Box::new(ExpandMessageEditor), cx);
                                    })),
                            ),
                    ),
            )
            .child(
                h_flex()
                    .flex_none()
                    .flex_wrap()
                    .justify_between()
                    .child(
                        h_flex()
                            .child(self.render_follow_toggle(cx))
                            .children(self.render_burn_mode_toggle(cx)),
                    )
                    .child(
                        h_flex()
                            .gap_1()
                            .children(self.render_token_usage(cx))
                            .children(self.profile_selector.clone())
                            .children(self.model_selector.clone())
                            .child(self.render_send_button(cx)),
                    ),
            )
            .when(!enable_editor, |this| this.child(backdrop))
            .into_any()
    }

    pub(crate) fn as_native_connection(
        &self,
        cx: &App,
    ) -> Option<Rc<agent2::NativeAgentConnection>> {
        let acp_thread = self.thread()?.read(cx);
        acp_thread.connection().clone().downcast()
    }

    pub(crate) fn as_native_thread(&self, cx: &App) -> Option<Entity<agent2::Thread>> {
        let acp_thread = self.thread()?.read(cx);
        self.as_native_connection(cx)?
            .thread(acp_thread.session_id(), cx)
    }

    fn is_using_zed_ai_models(&self, cx: &App) -> bool {
        self.as_native_thread(cx)
            .and_then(|thread| thread.read(cx).model())
            .is_some_and(|model| model.provider_id() == language_model::ZED_CLOUD_PROVIDER_ID)
    }

    fn render_token_usage(&self, cx: &mut Context<Self>) -> Option<Div> {
        let thread = self.thread()?.read(cx);
        let usage = thread.token_usage()?;
        let is_generating = thread.status() != ThreadStatus::Idle;

        let used = crate::text_thread_editor::humanize_token_count(usage.used_tokens);
        let max = crate::text_thread_editor::humanize_token_count(usage.max_tokens);

        Some(
            h_flex()
                .flex_shrink_0()
                .gap_0p5()
                .mr_1p5()
                .child(
                    Label::new(used)
                        .size(LabelSize::Small)
                        .color(Color::Muted)
                        .map(|label| {
                            if is_generating {
                                label
                                    .with_animation(
                                        "used-tokens-label",
                                        Animation::new(Duration::from_secs(2))
                                            .repeat()
                                            .with_easing(pulsating_between(0.3, 0.8)),
                                        |label, delta| label.alpha(delta),
                                    )
                                    .into_any()
                            } else {
                                label.into_any_element()
                            }
                        }),
                )
                .child(
                    Label::new("/")
                        .size(LabelSize::Small)
                        .color(Color::Custom(cx.theme().colors().text_muted.opacity(0.5))),
                )
                .child(Label::new(max).size(LabelSize::Small).color(Color::Muted)),
        )
    }

    fn toggle_burn_mode(
        &mut self,
        _: &ToggleBurnMode,
        _window: &mut Window,
        cx: &mut Context<Self>,
    ) {
        let Some(thread) = self.as_native_thread(cx) else {
            return;
        };

        thread.update(cx, |thread, cx| {
            let current_mode = thread.completion_mode();
            thread.set_completion_mode(
                match current_mode {
                    CompletionMode::Burn => CompletionMode::Normal,
                    CompletionMode::Normal => CompletionMode::Burn,
                },
                cx,
            );
        });
    }

    fn keep_all(&mut self, _: &KeepAll, _window: &mut Window, cx: &mut Context<Self>) {
        let Some(thread) = self.thread() else {
            return;
        };
        let action_log = thread.read(cx).action_log().clone();
        action_log.update(cx, |action_log, cx| action_log.keep_all_edits(cx));
    }

    fn reject_all(&mut self, _: &RejectAll, _window: &mut Window, cx: &mut Context<Self>) {
        let Some(thread) = self.thread() else {
            return;
        };
        let action_log = thread.read(cx).action_log().clone();
        action_log
            .update(cx, |action_log, cx| action_log.reject_all_edits(cx))
            .detach();
    }

    fn render_burn_mode_toggle(&self, cx: &mut Context<Self>) -> Option<AnyElement> {
        let thread = self.as_native_thread(cx)?.read(cx);

        if thread
            .model()
            .is_none_or(|model| !model.supports_burn_mode())
        {
            return None;
        }

        let active_completion_mode = thread.completion_mode();
        let burn_mode_enabled = active_completion_mode == CompletionMode::Burn;
        let icon = if burn_mode_enabled {
            IconName::ZedBurnModeOn
        } else {
            IconName::ZedBurnMode
        };

        Some(
            IconButton::new("burn-mode", icon)
                .icon_size(IconSize::Small)
                .icon_color(Color::Muted)
                .toggle_state(burn_mode_enabled)
                .selected_icon_color(Color::Error)
                .on_click(cx.listener(|this, _event, window, cx| {
                    this.toggle_burn_mode(&ToggleBurnMode, window, cx);
                }))
                .tooltip(move |_window, cx| {
                    cx.new(|_| BurnModeTooltip::new().selected(burn_mode_enabled))
                        .into()
                })
                .into_any_element(),
        )
    }

    fn render_send_button(&self, cx: &mut Context<Self>) -> AnyElement {
        let is_editor_empty = self.message_editor.read(cx).is_empty(cx);
        let is_generating = self
            .thread()
            .is_some_and(|thread| thread.read(cx).status() != ThreadStatus::Idle);

        if self.is_loading_contents {
            div()
                .id("loading-message-content")
                .px_1()
                .tooltip(Tooltip::text("Loading Added Context…"))
                .child(loading_contents_spinner(IconSize::default()))
                .into_any_element()
        } else if is_generating && is_editor_empty {
            IconButton::new("stop-generation", IconName::Stop)
                .icon_color(Color::Error)
                .style(ButtonStyle::Tinted(ui::TintColor::Error))
                .tooltip(move |window, cx| {
                    Tooltip::for_action("Stop Generation", &editor::actions::Cancel, window, cx)
                })
                .on_click(cx.listener(|this, _event, _, cx| this.cancel_generation(cx)))
                .into_any_element()
        } else {
            let send_btn_tooltip = if is_editor_empty && !is_generating {
                "Type to Send"
            } else if is_generating {
                "Stop and Send Message"
            } else {
                "Send"
            };

            IconButton::new("send-message", IconName::Send)
                .style(ButtonStyle::Filled)
                .map(|this| {
                    if is_editor_empty && !is_generating {
                        this.disabled(true).icon_color(Color::Muted)
                    } else {
                        this.icon_color(Color::Accent)
                    }
                })
                .tooltip(move |window, cx| Tooltip::for_action(send_btn_tooltip, &Chat, window, cx))
                .on_click(cx.listener(|this, _, window, cx| {
                    this.send(window, cx);
                }))
                .into_any_element()
        }
    }

    fn is_following(&self, cx: &App) -> bool {
        match self.thread().map(|thread| thread.read(cx).status()) {
            Some(ThreadStatus::Generating) => self
                .workspace
                .read_with(cx, |workspace, _| {
                    workspace.is_being_followed(CollaboratorId::Agent)
                })
                .unwrap_or(false),
            _ => self.should_be_following,
        }
    }

    fn toggle_following(&mut self, window: &mut Window, cx: &mut Context<Self>) {
        let following = self.is_following(cx);

        self.should_be_following = !following;
        if self.thread().map(|thread| thread.read(cx).status()) == Some(ThreadStatus::Generating) {
            self.workspace
                .update(cx, |workspace, cx| {
                    if following {
                        workspace.unfollow(CollaboratorId::Agent, window, cx);
                    } else {
                        workspace.follow(CollaboratorId::Agent, window, cx);
                    }
                })
                .ok();
        }

        telemetry::event!("Follow Agent Selected", following = !following);
    }

    fn render_follow_toggle(&self, cx: &mut Context<Self>) -> impl IntoElement {
        let following = self.is_following(cx);

        let tooltip_label = if following {
            if self.agent.name() == "Zed Agent" {
                format!("Stop Following the {}", self.agent.name())
            } else {
                format!("Stop Following {}", self.agent.name())
            }
        } else {
            if self.agent.name() == "Zed Agent" {
                format!("Follow the {}", self.agent.name())
            } else {
                format!("Follow {}", self.agent.name())
            }
        };

        IconButton::new("follow-agent", IconName::Crosshair)
            .icon_size(IconSize::Small)
            .icon_color(Color::Muted)
            .toggle_state(following)
            .selected_icon_color(Some(Color::Custom(cx.theme().players().agent().cursor)))
            .tooltip(move |window, cx| {
                if following {
                    Tooltip::for_action(tooltip_label.clone(), &Follow, window, cx)
                } else {
                    Tooltip::with_meta(
                        tooltip_label.clone(),
                        Some(&Follow),
                        "Track the agent's location as it reads and edits files.",
                        window,
                        cx,
                    )
                }
            })
            .on_click(cx.listener(move |this, _, window, cx| {
                this.toggle_following(window, cx);
            }))
    }

    fn render_markdown(&self, markdown: Entity<Markdown>, style: MarkdownStyle) -> MarkdownElement {
        let workspace = self.workspace.clone();
        MarkdownElement::new(markdown, style).on_url_click(move |text, window, cx| {
            Self::open_link(text, &workspace, window, cx);
        })
    }

    fn open_link(
        url: SharedString,
        workspace: &WeakEntity<Workspace>,
        window: &mut Window,
        cx: &mut App,
    ) {
        let Some(workspace) = workspace.upgrade() else {
            cx.open_url(&url);
            return;
        };

        if let Some(mention) = MentionUri::parse(&url).log_err() {
            workspace.update(cx, |workspace, cx| match mention {
                MentionUri::File { abs_path } => {
                    let project = workspace.project();
                    let Some(path) =
                        project.update(cx, |project, cx| project.find_project_path(abs_path, cx))
                    else {
                        return;
                    };

                    workspace
                        .open_path(path, None, true, window, cx)
                        .detach_and_log_err(cx);
                }
                MentionUri::PastedImage => {}
                MentionUri::Directory { abs_path } => {
                    let project = workspace.project();
                    let Some(entry_id) = project.update(cx, |project, cx| {
                        let path = project.find_project_path(abs_path, cx)?;
                        project.entry_for_path(&path, cx).map(|entry| entry.id)
                    }) else {
                        return;
                    };

                    project.update(cx, |_, cx| {
                        cx.emit(project::Event::RevealInProjectPanel(entry_id));
                    });
                }
                MentionUri::Symbol {
                    abs_path: path,
                    line_range,
                    ..
                }
                | MentionUri::Selection {
                    abs_path: Some(path),
                    line_range,
                } => {
                    let project = workspace.project();
                    let Some(path) =
                        project.update(cx, |project, cx| project.find_project_path(path, cx))
                    else {
                        return;
                    };

                    let item = workspace.open_path(path, None, true, window, cx);
                    window
                        .spawn(cx, async move |cx| {
                            let Some(editor) = item.await?.downcast::<Editor>() else {
                                return Ok(());
                            };
                            let range = Point::new(*line_range.start(), 0)
                                ..Point::new(*line_range.start(), 0);
                            editor
                                .update_in(cx, |editor, window, cx| {
                                    editor.change_selections(
                                        SelectionEffects::scroll(Autoscroll::center()),
                                        window,
                                        cx,
                                        |s| s.select_ranges(vec![range]),
                                    );
                                })
                                .ok();
                            anyhow::Ok(())
                        })
                        .detach_and_log_err(cx);
                }
                MentionUri::Selection { abs_path: None, .. } => {}
                MentionUri::Thread { id, name } => {
                    if let Some(panel) = workspace.panel::<AgentPanel>(cx) {
                        panel.update(cx, |panel, cx| {
                            panel.load_agent_thread(
                                DbThreadMetadata {
                                    id,
                                    title: name.into(),
                                    updated_at: Default::default(),
                                },
                                window,
                                cx,
                            )
                        });
                    }
                }
                MentionUri::TextThread { path, .. } => {
                    if let Some(panel) = workspace.panel::<AgentPanel>(cx) {
                        panel.update(cx, |panel, cx| {
                            panel
                                .open_saved_prompt_editor(path.as_path().into(), window, cx)
                                .detach_and_log_err(cx);
                        });
                    }
                }
                MentionUri::Rule { id, .. } => {
                    let PromptId::User { uuid } = id else {
                        return;
                    };
                    window.dispatch_action(
                        Box::new(OpenRulesLibrary {
                            prompt_to_select: Some(uuid.0),
                        }),
                        cx,
                    )
                }
                MentionUri::Fetch { url } => {
                    cx.open_url(url.as_str());
                }
            })
        } else {
            cx.open_url(&url);
        }
    }

    fn open_tool_call_location(
        &self,
        entry_ix: usize,
        location_ix: usize,
        window: &mut Window,
        cx: &mut Context<Self>,
    ) -> Option<()> {
        let (tool_call_location, agent_location) = self
            .thread()?
            .read(cx)
            .entries()
            .get(entry_ix)?
            .location(location_ix)?;

        let project_path = self
            .project
            .read(cx)
            .find_project_path(&tool_call_location.path, cx)?;

        let open_task = self
            .workspace
            .update(cx, |workspace, cx| {
                workspace.open_path(project_path, None, true, window, cx)
            })
            .log_err()?;
        window
            .spawn(cx, async move |cx| {
                let item = open_task.await?;

                let Some(active_editor) = item.downcast::<Editor>() else {
                    return anyhow::Ok(());
                };

                active_editor.update_in(cx, |editor, window, cx| {
                    let multibuffer = editor.buffer().read(cx);
                    let buffer = multibuffer.as_singleton();
                    if agent_location.buffer.upgrade() == buffer {
                        let excerpt_id = multibuffer.excerpt_ids().first().cloned();
                        let anchor = editor::Anchor::in_buffer(
                            excerpt_id.unwrap(),
                            buffer.unwrap().read(cx).remote_id(),
                            agent_location.position,
                        );
                        editor.change_selections(Default::default(), window, cx, |selections| {
                            selections.select_anchor_ranges([anchor..anchor]);
                        })
                    } else {
                        let row = tool_call_location.line.unwrap_or_default();
                        editor.change_selections(Default::default(), window, cx, |selections| {
                            selections.select_ranges([Point::new(row, 0)..Point::new(row, 0)]);
                        })
                    }
                })?;

                anyhow::Ok(())
            })
            .detach_and_log_err(cx);

        None
    }

    pub fn open_thread_as_markdown(
        &self,
        workspace: Entity<Workspace>,
        window: &mut Window,
        cx: &mut App,
    ) -> Task<Result<()>> {
        let markdown_language_task = workspace
            .read(cx)
            .app_state()
            .languages
            .language_for_name("Markdown");

        let (thread_summary, markdown) = if let Some(thread) = self.thread() {
            let thread = thread.read(cx);
            (thread.title().to_string(), thread.to_markdown(cx))
        } else {
            return Task::ready(Ok(()));
        };

        window.spawn(cx, async move |cx| {
            let markdown_language = markdown_language_task.await?;

            workspace.update_in(cx, |workspace, window, cx| {
                let project = workspace.project().clone();

                if !project.read(cx).is_local() {
                    bail!("failed to open active thread as markdown in remote project");
                }

                let buffer = project.update(cx, |project, cx| {
                    project.create_local_buffer(&markdown, Some(markdown_language), cx)
                });
                let buffer = cx.new(|cx| {
                    MultiBuffer::singleton(buffer, cx).with_title(thread_summary.clone())
                });

                workspace.add_item_to_active_pane(
                    Box::new(cx.new(|cx| {
                        let mut editor =
                            Editor::for_multibuffer(buffer, Some(project.clone()), window, cx);
                        editor.set_breadcrumb_header(thread_summary);
                        editor
                    })),
                    None,
                    true,
                    window,
                    cx,
                );

                anyhow::Ok(())
            })??;
            anyhow::Ok(())
        })
    }

    fn scroll_to_top(&mut self, cx: &mut Context<Self>) {
        self.list_state.scroll_to(ListOffset::default());
        cx.notify();
    }

    pub fn scroll_to_bottom(&mut self, cx: &mut Context<Self>) {
        if let Some(thread) = self.thread() {
            let entry_count = thread.read(cx).entries().len();
            self.list_state.reset(entry_count);
            cx.notify();
        }
    }

    fn notify_with_sound(
        &mut self,
        caption: impl Into<SharedString>,
        icon: IconName,
        window: &mut Window,
        cx: &mut Context<Self>,
    ) {
        self.play_notification_sound(window, cx);
        self.show_notification(caption, icon, window, cx);
    }

    fn play_notification_sound(&self, window: &Window, cx: &mut App) {
        let settings = AgentSettings::get_global(cx);
        if settings.play_sound_when_agent_done && !window.is_window_active() {
            Audio::play_sound(Sound::AgentDone, cx);
        }
    }

    fn show_notification(
        &mut self,
        caption: impl Into<SharedString>,
        icon: IconName,
        window: &mut Window,
        cx: &mut Context<Self>,
    ) {
        if window.is_window_active() || !self.notifications.is_empty() {
            return;
        }

        // TODO: Change this once we have title summarization for external agents.
        let title = self.agent.name();

        match AgentSettings::get_global(cx).notify_when_agent_waiting {
            NotifyWhenAgentWaiting::PrimaryScreen => {
                if let Some(primary) = cx.primary_display() {
                    self.pop_up(icon, caption.into(), title, window, primary, cx);
                }
            }
            NotifyWhenAgentWaiting::AllScreens => {
                let caption = caption.into();
                for screen in cx.displays() {
                    self.pop_up(icon, caption.clone(), title.clone(), window, screen, cx);
                }
            }
            NotifyWhenAgentWaiting::Never => {
                // Don't show anything
            }
        }
    }

    fn pop_up(
        &mut self,
        icon: IconName,
        caption: SharedString,
        title: SharedString,
        window: &mut Window,
        screen: Rc<dyn PlatformDisplay>,
        cx: &mut Context<Self>,
    ) {
        let options = AgentNotification::window_options(screen, cx);

        let project_name = self.workspace.upgrade().and_then(|workspace| {
            workspace
                .read(cx)
                .project()
                .read(cx)
                .visible_worktrees(cx)
                .next()
                .map(|worktree| worktree.read(cx).root_name().to_string())
        });

        if let Some(screen_window) = cx
            .open_window(options, |_, cx| {
                cx.new(|_| {
                    AgentNotification::new(title.clone(), caption.clone(), icon, project_name)
                })
            })
            .log_err()
            && let Some(pop_up) = screen_window.entity(cx).log_err()
        {
            self.notification_subscriptions
                .entry(screen_window)
                .or_insert_with(Vec::new)
                .push(cx.subscribe_in(&pop_up, window, {
                    |this, _, event, window, cx| match event {
                        AgentNotificationEvent::Accepted => {
                            let handle = window.window_handle();
                            cx.activate(true);

                            let workspace_handle = this.workspace.clone();

                            // If there are multiple Zed windows, activate the correct one.
                            cx.defer(move |cx| {
                                handle
                                    .update(cx, |_view, window, _cx| {
                                        window.activate_window();

                                        if let Some(workspace) = workspace_handle.upgrade() {
                                            workspace.update(_cx, |workspace, cx| {
                                                workspace.focus_panel::<AgentPanel>(window, cx);
                                            });
                                        }
                                    })
                                    .log_err();
                            });

                            this.dismiss_notifications(cx);
                        }
                        AgentNotificationEvent::Dismissed => {
                            this.dismiss_notifications(cx);
                        }
                    }
                }));

            self.notifications.push(screen_window);

            // If the user manually refocuses the original window, dismiss the popup.
            self.notification_subscriptions
                .entry(screen_window)
                .or_insert_with(Vec::new)
                .push({
                    let pop_up_weak = pop_up.downgrade();

                    cx.observe_window_activation(window, move |_, window, cx| {
                        if window.is_window_active()
                            && let Some(pop_up) = pop_up_weak.upgrade()
                        {
                            pop_up.update(cx, |_, cx| {
                                cx.emit(AgentNotificationEvent::Dismissed);
                            });
                        }
                    })
                });
        }
    }

    fn dismiss_notifications(&mut self, cx: &mut Context<Self>) {
        for window in self.notifications.drain(..) {
            window
                .update(cx, |_, window, _| {
                    window.remove_window();
                })
                .ok();

            self.notification_subscriptions.remove(&window);
        }
    }

    fn render_thread_controls(
        &self,
        thread: &Entity<AcpThread>,
        cx: &Context<Self>,
    ) -> impl IntoElement {
        let is_generating = matches!(thread.read(cx).status(), ThreadStatus::Generating);
        if is_generating {
            return h_flex().id("thread-controls-container").child(
                div()
                    .py_2()
                    .px(rems_from_px(22.))
                    .child(SpinnerLabel::new().size(LabelSize::Small)),
            );
        }

        let open_as_markdown = IconButton::new("open-as-markdown", IconName::FileMarkdown)
            .shape(ui::IconButtonShape::Square)
            .icon_size(IconSize::Small)
            .icon_color(Color::Ignored)
            .tooltip(Tooltip::text("Open Thread as Markdown"))
            .on_click(cx.listener(move |this, _, window, cx| {
                if let Some(workspace) = this.workspace.upgrade() {
                    this.open_thread_as_markdown(workspace, window, cx)
                        .detach_and_log_err(cx);
                }
            }));

        let scroll_to_top = IconButton::new("scroll_to_top", IconName::ArrowUp)
            .shape(ui::IconButtonShape::Square)
            .icon_size(IconSize::Small)
            .icon_color(Color::Ignored)
            .tooltip(Tooltip::text("Scroll To Top"))
            .on_click(cx.listener(move |this, _, _, cx| {
                this.scroll_to_top(cx);
            }));

        let mut container = h_flex()
            .id("thread-controls-container")
            .group("thread-controls-container")
            .w_full()
            .py_2()
            .px_5()
            .gap_px()
            .opacity(0.6)
            .hover(|style| style.opacity(1.))
            .flex_wrap()
            .justify_end();

        if AgentSettings::get_global(cx).enable_feedback
            && self
                .thread()
                .is_some_and(|thread| thread.read(cx).connection().telemetry().is_some())
        {
            let feedback = self.thread_feedback.feedback;

            container = container
                .child(
                    div().visible_on_hover("thread-controls-container").child(
                        Label::new(match feedback {
                            Some(ThreadFeedback::Positive) => "Thanks for your feedback!",
                            Some(ThreadFeedback::Negative) => {
                                "We appreciate your feedback and will use it to improve."
                            }
                            None => {
                                "Rating the thread sends all of your current conversation to the Zed team."
                            }
                        })
                        .color(Color::Muted)
                        .size(LabelSize::XSmall)
                        .truncate(),
                    ),
                )
                .child(
                    IconButton::new("feedback-thumbs-up", IconName::ThumbsUp)
                        .shape(ui::IconButtonShape::Square)
                        .icon_size(IconSize::Small)
                        .icon_color(match feedback {
                            Some(ThreadFeedback::Positive) => Color::Accent,
                            _ => Color::Ignored,
                        })
                        .tooltip(Tooltip::text("Helpful Response"))
                        .on_click(cx.listener(move |this, _, window, cx| {
                            this.handle_feedback_click(ThreadFeedback::Positive, window, cx);
                        })),
                )
                .child(
                    IconButton::new("feedback-thumbs-down", IconName::ThumbsDown)
                        .shape(ui::IconButtonShape::Square)
                        .icon_size(IconSize::Small)
                        .icon_color(match feedback {
                            Some(ThreadFeedback::Negative) => Color::Accent,
                            _ => Color::Ignored,
                        })
                        .tooltip(Tooltip::text("Not Helpful"))
                        .on_click(cx.listener(move |this, _, window, cx| {
                            this.handle_feedback_click(ThreadFeedback::Negative, window, cx);
                        })),
                );
        }

        container.child(open_as_markdown).child(scroll_to_top)
    }

    fn render_feedback_feedback_editor(editor: Entity<Editor>, cx: &Context<Self>) -> Div {
        h_flex()
            .key_context("AgentFeedbackMessageEditor")
            .on_action(cx.listener(move |this, _: &menu::Cancel, _, cx| {
                this.thread_feedback.dismiss_comments();
                cx.notify();
            }))
            .on_action(cx.listener(move |this, _: &menu::Confirm, _window, cx| {
                this.submit_feedback_message(cx);
            }))
            .p_2()
            .mb_2()
            .mx_5()
            .gap_1()
            .rounded_md()
            .border_1()
            .border_color(cx.theme().colors().border)
            .bg(cx.theme().colors().editor_background)
            .child(div().w_full().child(editor))
            .child(
                h_flex()
                    .child(
                        IconButton::new("dismiss-feedback-message", IconName::Close)
                            .icon_color(Color::Error)
                            .icon_size(IconSize::XSmall)
                            .shape(ui::IconButtonShape::Square)
                            .on_click(cx.listener(move |this, _, _window, cx| {
                                this.thread_feedback.dismiss_comments();
                                cx.notify();
                            })),
                    )
                    .child(
                        IconButton::new("submit-feedback-message", IconName::Return)
                            .icon_size(IconSize::XSmall)
                            .shape(ui::IconButtonShape::Square)
                            .on_click(cx.listener(move |this, _, _window, cx| {
                                this.submit_feedback_message(cx);
                            })),
                    ),
            )
    }

    fn handle_feedback_click(
        &mut self,
        feedback: ThreadFeedback,
        window: &mut Window,
        cx: &mut Context<Self>,
    ) {
        let Some(thread) = self.thread().cloned() else {
            return;
        };

        self.thread_feedback.submit(thread, feedback, window, cx);
        cx.notify();
    }

    fn submit_feedback_message(&mut self, cx: &mut Context<Self>) {
        let Some(thread) = self.thread().cloned() else {
            return;
        };

        self.thread_feedback.submit_comments(thread, cx);
        cx.notify();
    }

    fn render_token_limit_callout(
        &self,
        line_height: Pixels,
        cx: &mut Context<Self>,
    ) -> Option<Callout> {
        let token_usage = self.thread()?.read(cx).token_usage()?;
        let ratio = token_usage.ratio();

        let (severity, title) = match ratio {
            acp_thread::TokenUsageRatio::Normal => return None,
            acp_thread::TokenUsageRatio::Warning => {
                (Severity::Warning, "Thread reaching the token limit soon")
            }
            acp_thread::TokenUsageRatio::Exceeded => {
                (Severity::Error, "Thread reached the token limit")
            }
        };

        let burn_mode_available = self.as_native_thread(cx).is_some_and(|thread| {
            thread.read(cx).completion_mode() == CompletionMode::Normal
                && thread
                    .read(cx)
                    .model()
                    .is_some_and(|model| model.supports_burn_mode())
        });

        let description = if burn_mode_available {
            "To continue, start a new thread from a summary or turn Burn Mode on."
        } else {
            "To continue, start a new thread from a summary."
        };

        Some(
            Callout::new()
                .severity(severity)
                .line_height(line_height)
                .title(title)
                .description(description)
                .actions_slot(
                    h_flex()
                        .gap_0p5()
                        .child(
                            Button::new("start-new-thread", "Start New Thread")
                                .label_size(LabelSize::Small)
                                .on_click(cx.listener(|this, _, window, cx| {
                                    let Some(thread) = this.thread() else {
                                        return;
                                    };
                                    let session_id = thread.read(cx).session_id().clone();
                                    window.dispatch_action(
                                        crate::NewNativeAgentThreadFromSummary {
                                            from_session_id: session_id,
                                        }
                                        .boxed_clone(),
                                        cx,
                                    );
                                })),
                        )
                        .when(burn_mode_available, |this| {
                            this.child(
                                IconButton::new("burn-mode-callout", IconName::ZedBurnMode)
                                    .icon_size(IconSize::XSmall)
                                    .on_click(cx.listener(|this, _event, window, cx| {
                                        this.toggle_burn_mode(&ToggleBurnMode, window, cx);
                                    })),
                            )
                        }),
                ),
        )
    }

    fn render_usage_callout(&self, line_height: Pixels, cx: &mut Context<Self>) -> Option<Div> {
        if !self.is_using_zed_ai_models(cx) {
            return None;
        }

        let user_store = self.project.read(cx).user_store().read(cx);
        if user_store.is_usage_based_billing_enabled() {
            return None;
        }

        let plan = user_store.plan().unwrap_or(cloud_llm_client::Plan::ZedFree);

        let usage = user_store.model_request_usage()?;

        Some(
            div()
                .child(UsageCallout::new(plan, usage))
                .line_height(line_height),
        )
    }

    fn agent_font_size_changed(&mut self, _window: &mut Window, cx: &mut Context<Self>) {
        self.entry_view_state.update(cx, |entry_view_state, cx| {
            entry_view_state.agent_font_size_changed(cx);
        });
    }

    pub(crate) fn insert_dragged_files(
        &self,
        paths: Vec<project::ProjectPath>,
        added_worktrees: Vec<Entity<project::Worktree>>,
        window: &mut Window,
        cx: &mut Context<Self>,
    ) {
        self.message_editor.update(cx, |message_editor, cx| {
            message_editor.insert_dragged_files(paths, added_worktrees, window, cx);
        })
    }

    pub(crate) fn insert_selections(&self, window: &mut Window, cx: &mut Context<Self>) {
        self.message_editor.update(cx, |message_editor, cx| {
            message_editor.insert_selections(window, cx);
        })
    }

    fn render_thread_retry_status_callout(
        &self,
        _window: &mut Window,
        _cx: &mut Context<Self>,
    ) -> Option<Callout> {
        let state = self.thread_retry_status.as_ref()?;

        let next_attempt_in = state
            .duration
            .saturating_sub(Instant::now().saturating_duration_since(state.started_at));
        if next_attempt_in.is_zero() {
            return None;
        }

        let next_attempt_in_secs = next_attempt_in.as_secs() + 1;

        let retry_message = if state.max_attempts == 1 {
            if next_attempt_in_secs == 1 {
                "Retrying. Next attempt in 1 second.".to_string()
            } else {
                format!("Retrying. Next attempt in {next_attempt_in_secs} seconds.")
            }
        } else if next_attempt_in_secs == 1 {
            format!(
                "Retrying. Next attempt in 1 second (Attempt {} of {}).",
                state.attempt, state.max_attempts,
            )
        } else {
            format!(
                "Retrying. Next attempt in {next_attempt_in_secs} seconds (Attempt {} of {}).",
                state.attempt, state.max_attempts,
            )
        };

        Some(
            Callout::new()
                .severity(Severity::Warning)
                .title(state.last_error.clone())
                .description(retry_message),
        )
    }

    fn render_thread_error(&self, window: &mut Window, cx: &mut Context<Self>) -> Option<Div> {
        let content = match self.thread_error.as_ref()? {
            ThreadError::Other(error) => self.render_any_thread_error(error.clone(), cx),
            ThreadError::Refusal => self.render_refusal_error(cx),
            ThreadError::AuthenticationRequired(error) => {
                self.render_authentication_required_error(error.clone(), cx)
            }
            ThreadError::PaymentRequired => self.render_payment_required_error(cx),
            ThreadError::ModelRequestLimitReached(plan) => {
                self.render_model_request_limit_reached_error(*plan, cx)
            }
            ThreadError::ToolUseLimitReached => {
                self.render_tool_use_limit_reached_error(window, cx)?
            }
        };

        Some(div().child(content))
    }

    fn render_new_version_callout(&self, version: &SharedString, cx: &mut Context<Self>) -> Div {
        v_flex().w_full().justify_end().child(
            h_flex()
                .p_2()
                .pr_3()
                .w_full()
                .gap_1p5()
                .border_t_1()
                .border_color(cx.theme().colors().border)
                .bg(cx.theme().colors().element_background)
                .child(
                    h_flex()
                        .flex_1()
                        .gap_1p5()
                        .child(
                            Icon::new(IconName::Download)
                                .color(Color::Accent)
                                .size(IconSize::Small),
                        )
                        .child(Label::new("New version available").size(LabelSize::Small)),
                )
                .child(
                    Button::new("update-button", format!("Update to v{}", version))
                        .label_size(LabelSize::Small)
                        .style(ButtonStyle::Tinted(TintColor::Accent))
                        .on_click(cx.listener(|this, _, window, cx| {
                            this.reset(window, cx);
                        })),
                ),
        )
    }

    fn get_current_model_name(&self, cx: &App) -> SharedString {
        // For native agent (Zed Agent), use the specific model name (e.g., "Claude 3.5 Sonnet")
        // For ACP agents, use the agent name (e.g., "Claude Code", "Gemini CLI")
        // This provides better clarity about what refused the request
        if self
            .agent
            .clone()
            .downcast::<agent2::NativeAgentServer>()
            .is_some()
        {
            // Native agent - use the model name
            self.model_selector
                .as_ref()
                .and_then(|selector| selector.read(cx).active_model_name(cx))
                .unwrap_or_else(|| SharedString::from("The model"))
        } else {
            // ACP agent - use the agent name (e.g., "Claude Code", "Gemini CLI")
            self.agent.name()
        }
    }

    fn render_refusal_error(&self, cx: &mut Context<'_, Self>) -> Callout {
        let model_or_agent_name = self.get_current_model_name(cx);
        let refusal_message = format!(
            "{} refused to respond to this prompt. This can happen when a model believes the prompt violates its content policy or safety guidelines, so rephrasing it can sometimes address the issue.",
            model_or_agent_name
        );

        Callout::new()
            .severity(Severity::Error)
            .title("Request Refused")
            .icon(IconName::XCircle)
            .description(refusal_message.clone())
            .actions_slot(self.create_copy_button(&refusal_message))
            .dismiss_action(self.dismiss_error_button(cx))
    }

    fn render_any_thread_error(&self, error: SharedString, cx: &mut Context<'_, Self>) -> Callout {
        let can_resume = self
            .thread()
            .map_or(false, |thread| thread.read(cx).can_resume(cx));

        let can_enable_burn_mode = self.as_native_thread(cx).map_or(false, |thread| {
            let thread = thread.read(cx);
            let supports_burn_mode = thread
                .model()
                .map_or(false, |model| model.supports_burn_mode());
            supports_burn_mode && thread.completion_mode() == CompletionMode::Normal
        });

        Callout::new()
            .severity(Severity::Error)
            .title("Error")
            .icon(IconName::XCircle)
            .description(error.clone())
            .actions_slot(
                h_flex()
                    .gap_0p5()
                    .when(can_resume && can_enable_burn_mode, |this| {
                        this.child(
                            Button::new("enable-burn-mode-and-retry", "Enable Burn Mode and Retry")
                                .icon(IconName::ZedBurnMode)
                                .icon_position(IconPosition::Start)
                                .icon_size(IconSize::Small)
                                .label_size(LabelSize::Small)
                                .on_click(cx.listener(|this, _, window, cx| {
                                    this.toggle_burn_mode(&ToggleBurnMode, window, cx);
                                    this.resume_chat(cx);
                                })),
                        )
                    })
                    .when(can_resume, |this| {
                        this.child(
                            Button::new("retry", "Retry")
                                .icon(IconName::RotateCw)
                                .icon_position(IconPosition::Start)
                                .icon_size(IconSize::Small)
                                .label_size(LabelSize::Small)
                                .on_click(cx.listener(|this, _, _window, cx| {
                                    this.resume_chat(cx);
                                })),
                        )
                    })
                    .child(self.create_copy_button(error.to_string())),
            )
            .dismiss_action(self.dismiss_error_button(cx))
    }

    fn render_payment_required_error(&self, cx: &mut Context<Self>) -> Callout {
        const ERROR_MESSAGE: &str =
            "You reached your free usage limit. Upgrade to Zed Pro for more prompts.";

        Callout::new()
            .severity(Severity::Error)
            .icon(IconName::XCircle)
            .title("Free Usage Exceeded")
            .description(ERROR_MESSAGE)
            .actions_slot(
                h_flex()
                    .gap_0p5()
                    .child(self.upgrade_button(cx))
                    .child(self.create_copy_button(ERROR_MESSAGE)),
            )
            .dismiss_action(self.dismiss_error_button(cx))
    }

    fn render_authentication_required_error(
        &self,
        error: SharedString,
        cx: &mut Context<Self>,
    ) -> Callout {
        Callout::new()
            .severity(Severity::Error)
            .title("Authentication Required")
            .icon(IconName::XCircle)
            .description(error.clone())
            .actions_slot(
                h_flex()
                    .gap_0p5()
                    .child(self.authenticate_button(cx))
                    .child(self.create_copy_button(error)),
            )
            .dismiss_action(self.dismiss_error_button(cx))
    }

    fn render_model_request_limit_reached_error(
        &self,
        plan: cloud_llm_client::Plan,
        cx: &mut Context<Self>,
    ) -> Callout {
        let error_message = match plan {
            cloud_llm_client::Plan::ZedPro => "Upgrade to usage-based billing for more prompts.",
            cloud_llm_client::Plan::ZedProTrial | cloud_llm_client::Plan::ZedFree => {
                "Upgrade to Zed Pro for more prompts."
            }
        };

        Callout::new()
            .severity(Severity::Error)
            .title("Model Prompt Limit Reached")
            .icon(IconName::XCircle)
            .description(error_message)
            .actions_slot(
                h_flex()
                    .gap_0p5()
                    .child(self.upgrade_button(cx))
                    .child(self.create_copy_button(error_message)),
            )
            .dismiss_action(self.dismiss_error_button(cx))
    }

    fn render_tool_use_limit_reached_error(
        &self,
        window: &mut Window,
        cx: &mut Context<Self>,
    ) -> Option<Callout> {
        let thread = self.as_native_thread(cx)?;
        let supports_burn_mode = thread
            .read(cx)
            .model()
            .is_some_and(|model| model.supports_burn_mode());

        let focus_handle = self.focus_handle(cx);

        Some(
            Callout::new()
                .icon(IconName::Info)
                .title("Consecutive tool use limit reached.")
                .actions_slot(
                    h_flex()
                        .gap_0p5()
                        .when(supports_burn_mode, |this| {
                            this.child(
                                Button::new("continue-burn-mode", "Continue with Burn Mode")
                                    .style(ButtonStyle::Filled)
                                    .style(ButtonStyle::Tinted(ui::TintColor::Accent))
                                    .layer(ElevationIndex::ModalSurface)
                                    .label_size(LabelSize::Small)
                                    .key_binding(
                                        KeyBinding::for_action_in(
                                            &ContinueWithBurnMode,
                                            &focus_handle,
                                            window,
                                            cx,
                                        )
                                        .map(|kb| kb.size(rems_from_px(10.))),
                                    )
                                    .tooltip(Tooltip::text(
                                        "Enable Burn Mode for unlimited tool use.",
                                    ))
                                    .on_click({
                                        cx.listener(move |this, _, _window, cx| {
                                            thread.update(cx, |thread, cx| {
                                                thread
                                                    .set_completion_mode(CompletionMode::Burn, cx);
                                            });
                                            this.resume_chat(cx);
                                        })
                                    }),
                            )
                        })
                        .child(
                            Button::new("continue-conversation", "Continue")
                                .layer(ElevationIndex::ModalSurface)
                                .label_size(LabelSize::Small)
                                .key_binding(
                                    KeyBinding::for_action_in(
                                        &ContinueThread,
                                        &focus_handle,
                                        window,
                                        cx,
                                    )
                                    .map(|kb| kb.size(rems_from_px(10.))),
                                )
                                .on_click(cx.listener(|this, _, _window, cx| {
                                    this.resume_chat(cx);
                                })),
                        ),
                ),
        )
    }

    fn create_copy_button(&self, message: impl Into<String>) -> impl IntoElement {
        let message = message.into();

        IconButton::new("copy", IconName::Copy)
            .icon_size(IconSize::Small)
            .icon_color(Color::Muted)
            .tooltip(Tooltip::text("Copy Error Message"))
            .on_click(move |_, _, cx| {
                cx.write_to_clipboard(ClipboardItem::new_string(message.clone()))
            })
    }

    fn dismiss_error_button(&self, cx: &mut Context<Self>) -> impl IntoElement {
        IconButton::new("dismiss", IconName::Close)
            .icon_size(IconSize::Small)
            .icon_color(Color::Muted)
            .tooltip(Tooltip::text("Dismiss Error"))
            .on_click(cx.listener({
                move |this, _, _, cx| {
                    this.clear_thread_error(cx);
                    cx.notify();
                }
            }))
    }

    fn authenticate_button(&self, cx: &mut Context<Self>) -> impl IntoElement {
        Button::new("authenticate", "Authenticate")
            .label_size(LabelSize::Small)
            .style(ButtonStyle::Filled)
            .on_click(cx.listener({
                move |this, _, window, cx| {
                    let agent = this.agent.clone();
                    let ThreadState::Ready { thread, .. } = &this.thread_state else {
                        return;
                    };

                    let connection = thread.read(cx).connection().clone();
                    let err = AuthRequired {
                        description: None,
                        provider_id: None,
                    };
                    this.clear_thread_error(cx);
                    let this = cx.weak_entity();
                    window.defer(cx, |window, cx| {
                        Self::handle_auth_required(this, err, agent, connection, window, cx);
                    })
                }
            }))
    }

    pub(crate) fn reauthenticate(&mut self, window: &mut Window, cx: &mut Context<Self>) {
        let agent = self.agent.clone();
        let ThreadState::Ready { thread, .. } = &self.thread_state else {
            return;
        };

        let connection = thread.read(cx).connection().clone();
        let err = AuthRequired {
            description: None,
            provider_id: None,
        };
        self.clear_thread_error(cx);
        let this = cx.weak_entity();
        window.defer(cx, |window, cx| {
            Self::handle_auth_required(this, err, agent, connection, window, cx);
        })
    }

    fn upgrade_button(&self, cx: &mut Context<Self>) -> impl IntoElement {
        Button::new("upgrade", "Upgrade")
            .label_size(LabelSize::Small)
            .style(ButtonStyle::Tinted(ui::TintColor::Accent))
            .on_click(cx.listener({
                move |this, _, _, cx| {
                    this.clear_thread_error(cx);
                    cx.open_url(&zed_urls::upgrade_to_zed_pro_url(cx));
                }
            }))
    }

    pub fn delete_history_entry(&mut self, entry: HistoryEntry, cx: &mut Context<Self>) {
        let task = match entry {
            HistoryEntry::AcpThread(thread) => self.history_store.update(cx, |history, cx| {
                history.delete_thread(thread.id.clone(), cx)
            }),
            HistoryEntry::TextThread(context) => self.history_store.update(cx, |history, cx| {
                history.delete_text_thread(context.path.clone(), cx)
            }),
        };
        task.detach_and_log_err(cx);
    }
}

fn loading_contents_spinner(size: IconSize) -> AnyElement {
    Icon::new(IconName::LoadCircle)
        .size(size)
        .color(Color::Accent)
        .with_rotate_animation(3)
        .into_any_element()
}

impl Focusable for AcpThreadView {
    fn focus_handle(&self, cx: &App) -> FocusHandle {
        match self.thread_state {
            ThreadState::Loading { .. } | ThreadState::Ready { .. } => {
                self.message_editor.focus_handle(cx)
            }
            ThreadState::LoadError(_) | ThreadState::Unauthenticated { .. } => {
                self.focus_handle.clone()
            }
        }
    }
}

impl Render for AcpThreadView {
    fn render(&mut self, window: &mut Window, cx: &mut Context<Self>) -> impl IntoElement {
        let has_messages = self.list_state.item_count() > 0;
        let line_height = TextSize::Small.rems(cx).to_pixels(window.rem_size()) * 1.5;

        v_flex()
            .size_full()
            .key_context("AcpThread")
            .on_action(cx.listener(Self::open_agent_diff))
            .on_action(cx.listener(Self::toggle_burn_mode))
            .on_action(cx.listener(Self::keep_all))
            .on_action(cx.listener(Self::reject_all))
            .track_focus(&self.focus_handle)
            .bg(cx.theme().colors().panel_background)
            .child(match &self.thread_state {
                ThreadState::Unauthenticated {
                    connection,
                    description,
                    configuration_view,
                    pending_auth_method,
                    ..
                } => self
                    .render_auth_required_state(
                        connection,
                        description.as_ref(),
                        configuration_view.as_ref(),
                        pending_auth_method.as_ref(),
                        window,
                        cx,
                    )
                    .into_any(),
                ThreadState::Loading { .. } => v_flex()
                    .flex_1()
                    .child(self.render_recent_history(window, cx))
                    .into_any(),
                ThreadState::LoadError(e) => v_flex()
                    .flex_1()
                    .size_full()
                    .items_center()
                    .justify_end()
                    .child(self.render_load_error(e, window, cx))
                    .into_any(),
                ThreadState::Ready { .. } => v_flex().flex_1().map(|this| {
                    if has_messages {
                        this.child(
                            list(
                                self.list_state.clone(),
                                cx.processor(|this, index: usize, window, cx| {
                                    let Some((entry, len)) = this.thread().and_then(|thread| {
                                        let entries = &thread.read(cx).entries();
                                        Some((entries.get(index)?, entries.len()))
                                    }) else {
                                        return Empty.into_any();
                                    };
                                    this.render_entry(index, len, entry, window, cx)
                                }),
                            )
                            .with_sizing_behavior(gpui::ListSizingBehavior::Auto)
                            .flex_grow()
                            .into_any(),
                        )
                        .vertical_scrollbar_for(self.list_state.clone(), window, cx)
                        .into_any()
                    } else {
                        this.child(self.render_recent_history(window, cx))
                            .into_any()
                    }
                }),
            })
            // The activity bar is intentionally rendered outside of the ThreadState::Ready match
            // above so that the scrollbar doesn't render behind it. The current setup allows
            // the scrollbar to stop exactly at the activity bar start.
            .when(has_messages, |this| match &self.thread_state {
                ThreadState::Ready { thread, .. } => {
                    this.children(self.render_activity_bar(thread, window, cx))
                }
                _ => this,
            })
            .children(self.render_thread_retry_status_callout(window, cx))
            .children(self.render_thread_error(window, cx))
            .when_some(
                self.new_server_version_available.as_ref().filter(|_| {
                    !has_messages || !matches!(self.thread_state, ThreadState::Ready { .. })
                }),
                |this, version| this.child(self.render_new_version_callout(&version, cx)),
            )
            .children(
                if let Some(usage_callout) = self.render_usage_callout(line_height, cx) {
                    Some(usage_callout.into_any_element())
                } else {
                    self.render_token_limit_callout(line_height, cx)
                        .map(|token_limit_callout| token_limit_callout.into_any_element())
                },
            )
            .child(self.render_message_editor(window, cx))
    }
}

fn default_markdown_style(
    buffer_font: bool,
    muted_text: bool,
    window: &Window,
    cx: &App,
) -> MarkdownStyle {
    let theme_settings = ThemeSettings::get_global(cx);
    let colors = cx.theme().colors();

    let buffer_font_size = TextSize::Small.rems(cx);

    let mut text_style = window.text_style();
    let line_height = buffer_font_size * 1.75;

    let font_family = if buffer_font {
        theme_settings.buffer_font.family.clone()
    } else {
        theme_settings.ui_font.family.clone()
    };

    let font_size = if buffer_font {
        TextSize::Small.rems(cx)
    } else {
        TextSize::Default.rems(cx)
    };

    let text_color = if muted_text {
        colors.text_muted
    } else {
        colors.text
    };

    text_style.refine(&TextStyleRefinement {
        font_family: Some(font_family),
        font_fallbacks: theme_settings.ui_font.fallbacks.clone(),
        font_features: Some(theme_settings.ui_font.features.clone()),
        font_size: Some(font_size.into()),
        line_height: Some(line_height.into()),
        color: Some(text_color),
        ..Default::default()
    });

    MarkdownStyle {
        base_text_style: text_style.clone(),
        syntax: cx.theme().syntax().clone(),
        selection_background_color: colors.element_selection_background,
        code_block_overflow_x_scroll: true,
        table_overflow_x_scroll: true,
        heading_level_styles: Some(HeadingLevelStyles {
            h1: Some(TextStyleRefinement {
                font_size: Some(rems(1.15).into()),
                ..Default::default()
            }),
            h2: Some(TextStyleRefinement {
                font_size: Some(rems(1.1).into()),
                ..Default::default()
            }),
            h3: Some(TextStyleRefinement {
                font_size: Some(rems(1.05).into()),
                ..Default::default()
            }),
            h4: Some(TextStyleRefinement {
                font_size: Some(rems(1.).into()),
                ..Default::default()
            }),
            h5: Some(TextStyleRefinement {
                font_size: Some(rems(0.95).into()),
                ..Default::default()
            }),
            h6: Some(TextStyleRefinement {
                font_size: Some(rems(0.875).into()),
                ..Default::default()
            }),
        }),
        code_block: StyleRefinement {
            padding: EdgesRefinement {
                top: Some(DefiniteLength::Absolute(AbsoluteLength::Pixels(Pixels(8.)))),
                left: Some(DefiniteLength::Absolute(AbsoluteLength::Pixels(Pixels(8.)))),
                right: Some(DefiniteLength::Absolute(AbsoluteLength::Pixels(Pixels(8.)))),
                bottom: Some(DefiniteLength::Absolute(AbsoluteLength::Pixels(Pixels(8.)))),
            },
            margin: EdgesRefinement {
                top: Some(Length::Definite(Pixels(8.).into())),
                left: Some(Length::Definite(Pixels(0.).into())),
                right: Some(Length::Definite(Pixels(0.).into())),
                bottom: Some(Length::Definite(Pixels(12.).into())),
            },
            border_style: Some(BorderStyle::Solid),
            border_widths: EdgesRefinement {
                top: Some(AbsoluteLength::Pixels(Pixels(1.))),
                left: Some(AbsoluteLength::Pixels(Pixels(1.))),
                right: Some(AbsoluteLength::Pixels(Pixels(1.))),
                bottom: Some(AbsoluteLength::Pixels(Pixels(1.))),
            },
            border_color: Some(colors.border_variant),
            background: Some(colors.editor_background.into()),
            text: Some(TextStyleRefinement {
                font_family: Some(theme_settings.buffer_font.family.clone()),
                font_fallbacks: theme_settings.buffer_font.fallbacks.clone(),
                font_features: Some(theme_settings.buffer_font.features.clone()),
                font_size: Some(buffer_font_size.into()),
                ..Default::default()
            }),
            ..Default::default()
        },
        inline_code: TextStyleRefinement {
            font_family: Some(theme_settings.buffer_font.family.clone()),
            font_fallbacks: theme_settings.buffer_font.fallbacks.clone(),
            font_features: Some(theme_settings.buffer_font.features.clone()),
            font_size: Some(buffer_font_size.into()),
            background_color: Some(colors.editor_foreground.opacity(0.08)),
            ..Default::default()
        },
        link: TextStyleRefinement {
            background_color: Some(colors.editor_foreground.opacity(0.025)),
            underline: Some(UnderlineStyle {
                color: Some(colors.text_accent.opacity(0.5)),
                thickness: px(1.),
                ..Default::default()
            }),
            ..Default::default()
        },
        ..Default::default()
    }
}

fn plan_label_markdown_style(
    status: &acp::PlanEntryStatus,
    window: &Window,
    cx: &App,
) -> MarkdownStyle {
    let default_md_style = default_markdown_style(false, false, window, cx);

    MarkdownStyle {
        base_text_style: TextStyle {
            color: cx.theme().colors().text_muted,
            strikethrough: if matches!(status, acp::PlanEntryStatus::Completed) {
                Some(gpui::StrikethroughStyle {
                    thickness: px(1.),
                    color: Some(cx.theme().colors().text_muted.opacity(0.8)),
                })
            } else {
                None
            },
            ..default_md_style.base_text_style
        },
        ..default_md_style
    }
}

fn terminal_command_markdown_style(window: &Window, cx: &App) -> MarkdownStyle {
    let default_md_style = default_markdown_style(true, false, window, cx);

    MarkdownStyle {
        base_text_style: TextStyle {
            ..default_md_style.base_text_style
        },
        selection_background_color: cx.theme().colors().element_selection_background,
        ..Default::default()
    }
}

#[cfg(test)]
pub(crate) mod tests {
    use acp_thread::StubAgentConnection;
    use agent_client_protocol::SessionId;
    use assistant_context::ContextStore;
    use editor::EditorSettings;
    use fs::FakeFs;
    use gpui::{EventEmitter, SemanticVersion, TestAppContext, VisualTestContext};
    use project::Project;
    use serde_json::json;
    use settings::SettingsStore;
    use std::any::Any;
    use std::path::Path;
    use workspace::Item;

    use super::*;

    #[gpui::test]
    async fn test_drop(cx: &mut TestAppContext) {
        init_test(cx);

        let (thread_view, _cx) = setup_thread_view(StubAgentServer::default_response(), cx).await;
        let weak_view = thread_view.downgrade();
        drop(thread_view);
        assert!(!weak_view.is_upgradable());
    }

    #[gpui::test]
    async fn test_notification_for_stop_event(cx: &mut TestAppContext) {
        init_test(cx);

        let (thread_view, cx) = setup_thread_view(StubAgentServer::default_response(), cx).await;

        let message_editor = cx.read(|cx| thread_view.read(cx).message_editor.clone());
        message_editor.update_in(cx, |editor, window, cx| {
            editor.set_text("Hello", window, cx);
        });

        cx.deactivate_window();

        thread_view.update_in(cx, |thread_view, window, cx| {
            thread_view.send(window, cx);
        });

        cx.run_until_parked();

        assert!(
            cx.windows()
                .iter()
                .any(|window| window.downcast::<AgentNotification>().is_some())
        );
    }

    #[gpui::test]
    async fn test_notification_for_error(cx: &mut TestAppContext) {
        init_test(cx);

        let (thread_view, cx) =
            setup_thread_view(StubAgentServer::new(SaboteurAgentConnection), cx).await;

        let message_editor = cx.read(|cx| thread_view.read(cx).message_editor.clone());
        message_editor.update_in(cx, |editor, window, cx| {
            editor.set_text("Hello", window, cx);
        });

        cx.deactivate_window();

        thread_view.update_in(cx, |thread_view, window, cx| {
            thread_view.send(window, cx);
        });

        cx.run_until_parked();

        assert!(
            cx.windows()
                .iter()
                .any(|window| window.downcast::<AgentNotification>().is_some())
        );
    }

    #[gpui::test]
    async fn test_refusal_handling(cx: &mut TestAppContext) {
        init_test(cx);

        let (thread_view, cx) =
            setup_thread_view(StubAgentServer::new(RefusalAgentConnection), cx).await;

        let message_editor = cx.read(|cx| thread_view.read(cx).message_editor.clone());
        message_editor.update_in(cx, |editor, window, cx| {
            editor.set_text("Do something harmful", window, cx);
        });

        thread_view.update_in(cx, |thread_view, window, cx| {
            thread_view.send(window, cx);
        });

        cx.run_until_parked();

        // Check that the refusal error is set
        thread_view.read_with(cx, |thread_view, _cx| {
            assert!(
                matches!(thread_view.thread_error, Some(ThreadError::Refusal)),
                "Expected refusal error to be set"
            );
        });
    }

    #[gpui::test]
    async fn test_notification_for_tool_authorization(cx: &mut TestAppContext) {
        init_test(cx);

        let tool_call_id = acp::ToolCallId("1".into());
        let tool_call = acp::ToolCall {
            id: tool_call_id.clone(),
            title: "Label".into(),
            kind: acp::ToolKind::Edit,
            status: acp::ToolCallStatus::Pending,
            content: vec!["hi".into()],
            locations: vec![],
            raw_input: None,
            raw_output: None,
        };
        let connection =
            StubAgentConnection::new().with_permission_requests(HashMap::from_iter([(
                tool_call_id,
                vec![acp::PermissionOption {
                    id: acp::PermissionOptionId("1".into()),
                    name: "Allow".into(),
                    kind: acp::PermissionOptionKind::AllowOnce,
                }],
            )]));

        connection.set_next_prompt_updates(vec![acp::SessionUpdate::ToolCall(tool_call)]);

        let (thread_view, cx) = setup_thread_view(StubAgentServer::new(connection), cx).await;

        let message_editor = cx.read(|cx| thread_view.read(cx).message_editor.clone());
        message_editor.update_in(cx, |editor, window, cx| {
            editor.set_text("Hello", window, cx);
        });

        cx.deactivate_window();

        thread_view.update_in(cx, |thread_view, window, cx| {
            thread_view.send(window, cx);
        });

        cx.run_until_parked();

        assert!(
            cx.windows()
                .iter()
                .any(|window| window.downcast::<AgentNotification>().is_some())
        );
    }

    async fn setup_thread_view(
        agent: impl AgentServer + 'static,
        cx: &mut TestAppContext,
    ) -> (Entity<AcpThreadView>, &mut VisualTestContext) {
        let fs = FakeFs::new(cx.executor());
        let project = Project::test(fs, [], cx).await;
        let (workspace, cx) =
            cx.add_window_view(|window, cx| Workspace::test_new(project.clone(), window, cx));

        let context_store =
            cx.update(|_window, cx| cx.new(|cx| ContextStore::fake(project.clone(), cx)));
        let history_store =
            cx.update(|_window, cx| cx.new(|cx| HistoryStore::new(context_store, cx)));

        let thread_view = cx.update(|window, cx| {
            cx.new(|cx| {
                AcpThreadView::new(
                    Rc::new(agent),
                    None,
                    None,
                    workspace.downgrade(),
                    project,
                    history_store,
                    None,
                    window,
                    cx,
                )
            })
        });
        cx.run_until_parked();
        (thread_view, cx)
    }

    fn add_to_workspace(thread_view: Entity<AcpThreadView>, cx: &mut VisualTestContext) {
        let workspace = thread_view.read_with(cx, |thread_view, _cx| thread_view.workspace.clone());

        workspace
            .update_in(cx, |workspace, window, cx| {
                workspace.add_item_to_active_pane(
                    Box::new(cx.new(|_| ThreadViewItem(thread_view.clone()))),
                    None,
                    true,
                    window,
                    cx,
                );
            })
            .unwrap();
    }

    struct ThreadViewItem(Entity<AcpThreadView>);

    impl Item for ThreadViewItem {
        type Event = ();

        fn include_in_nav_history() -> bool {
            false
        }

        fn tab_content_text(&self, _detail: usize, _cx: &App) -> SharedString {
            "Test".into()
        }
    }

    impl EventEmitter<()> for ThreadViewItem {}

    impl Focusable for ThreadViewItem {
        fn focus_handle(&self, cx: &App) -> FocusHandle {
            self.0.read(cx).focus_handle(cx)
        }
    }

    impl Render for ThreadViewItem {
        fn render(&mut self, _window: &mut Window, _cx: &mut Context<Self>) -> impl IntoElement {
            self.0.clone().into_any_element()
        }
    }

    struct StubAgentServer<C> {
        connection: C,
    }

    impl<C> StubAgentServer<C> {
        fn new(connection: C) -> Self {
            Self { connection }
        }
    }

    impl StubAgentServer<StubAgentConnection> {
        fn default_response() -> Self {
            let conn = StubAgentConnection::new();
            conn.set_next_prompt_updates(vec![acp::SessionUpdate::AgentMessageChunk {
                content: "Default response".into(),
            }]);
            Self::new(conn)
        }
    }

    impl<C> AgentServer for StubAgentServer<C>
    where
        C: 'static + AgentConnection + Send + Clone,
    {
        fn telemetry_id(&self) -> &'static str {
            "test"
        }

        fn logo(&self) -> ui::IconName {
            ui::IconName::Ai
        }

        fn name(&self) -> SharedString {
            "Test".into()
        }

        fn connect(
            &self,
            _root_dir: &Path,
            _delegate: AgentServerDelegate,
            _cx: &mut App,
        ) -> Task<gpui::Result<Rc<dyn AgentConnection>>> {
            Task::ready(Ok(Rc::new(self.connection.clone())))
        }

        fn into_any(self: Rc<Self>) -> Rc<dyn Any> {
            self
        }
    }

    #[derive(Clone)]
    struct SaboteurAgentConnection;

    impl AgentConnection for SaboteurAgentConnection {
        fn new_thread(
            self: Rc<Self>,
            project: Entity<Project>,
            _cwd: &Path,
            cx: &mut gpui::App,
        ) -> Task<gpui::Result<Entity<AcpThread>>> {
            Task::ready(Ok(cx.new(|cx| {
                let action_log = cx.new(|_| ActionLog::new(project.clone()));
                AcpThread::new(
                    "SaboteurAgentConnection",
                    self,
                    project,
                    action_log,
                    SessionId("test".into()),
                    watch::Receiver::constant(acp::PromptCapabilities {
                        image: true,
                        audio: true,
                        embedded_context: true,
                    }),
                    cx,
                )
            })))
        }

        fn auth_methods(&self) -> &[acp::AuthMethod] {
            &[]
        }

        fn authenticate(
            &self,
            _method_id: acp::AuthMethodId,
            _cx: &mut App,
        ) -> Task<gpui::Result<()>> {
            unimplemented!()
        }

        fn prompt(
            &self,
            _id: Option<acp_thread::UserMessageId>,
            _params: acp::PromptRequest,
            _cx: &mut App,
        ) -> Task<gpui::Result<acp::PromptResponse>> {
            Task::ready(Err(anyhow::anyhow!("Error prompting")))
        }

        fn cancel(&self, _session_id: &acp::SessionId, _cx: &mut App) {
            unimplemented!()
        }

        fn into_any(self: Rc<Self>) -> Rc<dyn Any> {
            self
        }
    }

    /// Simulates a model which always returns a refusal response
    #[derive(Clone)]
    struct RefusalAgentConnection;

    impl AgentConnection for RefusalAgentConnection {
        fn new_thread(
            self: Rc<Self>,
            project: Entity<Project>,
            _cwd: &Path,
            cx: &mut gpui::App,
        ) -> Task<gpui::Result<Entity<AcpThread>>> {
            Task::ready(Ok(cx.new(|cx| {
                let action_log = cx.new(|_| ActionLog::new(project.clone()));
                AcpThread::new(
                    "RefusalAgentConnection",
                    self,
                    project,
                    action_log,
                    SessionId("test".into()),
                    watch::Receiver::constant(acp::PromptCapabilities {
                        image: true,
                        audio: true,
                        embedded_context: true,
                    }),
                    cx,
                )
            })))
        }

        fn auth_methods(&self) -> &[acp::AuthMethod] {
            &[]
        }

        fn authenticate(
            &self,
            _method_id: acp::AuthMethodId,
            _cx: &mut App,
        ) -> Task<gpui::Result<()>> {
            unimplemented!()
        }

        fn prompt(
            &self,
            _id: Option<acp_thread::UserMessageId>,
            _params: acp::PromptRequest,
            _cx: &mut App,
        ) -> Task<gpui::Result<acp::PromptResponse>> {
            Task::ready(Ok(acp::PromptResponse {
                stop_reason: acp::StopReason::Refusal,
            }))
        }

        fn cancel(&self, _session_id: &acp::SessionId, _cx: &mut App) {
            unimplemented!()
        }

        fn into_any(self: Rc<Self>) -> Rc<dyn Any> {
            self
        }
    }

    pub(crate) fn init_test(cx: &mut TestAppContext) {
        cx.update(|cx| {
            let settings_store = SettingsStore::test(cx);
            cx.set_global(settings_store);
            language::init(cx);
            Project::init_settings(cx);
            AgentSettings::register(cx);
            workspace::init_settings(cx);
            ThemeSettings::register(cx);
            release_channel::init(SemanticVersion::default(), cx);
            EditorSettings::register(cx);
            prompt_store::init(cx)
        });
    }

    #[gpui::test]
    async fn test_rewind_views(cx: &mut TestAppContext) {
        init_test(cx);

        let fs = FakeFs::new(cx.executor());
        fs.insert_tree(
            "/project",
            json!({
                "test1.txt": "old content 1",
                "test2.txt": "old content 2"
            }),
        )
        .await;
        let project = Project::test(fs, [Path::new("/project")], cx).await;
        let (workspace, cx) =
            cx.add_window_view(|window, cx| Workspace::test_new(project.clone(), window, cx));

        let context_store =
            cx.update(|_window, cx| cx.new(|cx| ContextStore::fake(project.clone(), cx)));
        let history_store =
            cx.update(|_window, cx| cx.new(|cx| HistoryStore::new(context_store, cx)));

        let connection = Rc::new(StubAgentConnection::new());
        let thread_view = cx.update(|window, cx| {
            cx.new(|cx| {
                AcpThreadView::new(
                    Rc::new(StubAgentServer::new(connection.as_ref().clone())),
                    None,
                    None,
                    workspace.downgrade(),
                    project.clone(),
                    history_store.clone(),
                    None,
                    window,
                    cx,
                )
            })
        });

        cx.run_until_parked();

        let thread = thread_view
            .read_with(cx, |view, _| view.thread().cloned())
            .unwrap();

        // First user message
        connection.set_next_prompt_updates(vec![acp::SessionUpdate::ToolCall(acp::ToolCall {
            id: acp::ToolCallId("tool1".into()),
            title: "Edit file 1".into(),
            kind: acp::ToolKind::Edit,
            status: acp::ToolCallStatus::Completed,
            content: vec![acp::ToolCallContent::Diff {
                diff: acp::Diff {
                    path: "/project/test1.txt".into(),
                    old_text: Some("old content 1".into()),
                    new_text: "new content 1".into(),
                },
            }],
            locations: vec![],
            raw_input: None,
            raw_output: None,
        })]);

        thread
            .update(cx, |thread, cx| thread.send_raw("Give me a diff", cx))
            .await
            .unwrap();
        cx.run_until_parked();

        thread.read_with(cx, |thread, _| {
            assert_eq!(thread.entries().len(), 2);
        });

        thread_view.read_with(cx, |view, cx| {
            view.entry_view_state.read_with(cx, |entry_view_state, _| {
                assert!(
                    entry_view_state
                        .entry(0)
                        .unwrap()
                        .message_editor()
                        .is_some()
                );
                assert!(entry_view_state.entry(1).unwrap().has_content());
            });
        });

        // Second user message
        connection.set_next_prompt_updates(vec![acp::SessionUpdate::ToolCall(acp::ToolCall {
            id: acp::ToolCallId("tool2".into()),
            title: "Edit file 2".into(),
            kind: acp::ToolKind::Edit,
            status: acp::ToolCallStatus::Completed,
            content: vec![acp::ToolCallContent::Diff {
                diff: acp::Diff {
                    path: "/project/test2.txt".into(),
                    old_text: Some("old content 2".into()),
                    new_text: "new content 2".into(),
                },
            }],
            locations: vec![],
            raw_input: None,
            raw_output: None,
        })]);

        thread
            .update(cx, |thread, cx| thread.send_raw("Another one", cx))
            .await
            .unwrap();
        cx.run_until_parked();

        let second_user_message_id = thread.read_with(cx, |thread, _| {
            assert_eq!(thread.entries().len(), 4);
            let AgentThreadEntry::UserMessage(user_message) = &thread.entries()[2] else {
                panic!();
            };
            user_message.id.clone().unwrap()
        });

        thread_view.read_with(cx, |view, cx| {
            view.entry_view_state.read_with(cx, |entry_view_state, _| {
                assert!(
                    entry_view_state
                        .entry(0)
                        .unwrap()
                        .message_editor()
                        .is_some()
                );
                assert!(entry_view_state.entry(1).unwrap().has_content());
                assert!(
                    entry_view_state
                        .entry(2)
                        .unwrap()
                        .message_editor()
                        .is_some()
                );
                assert!(entry_view_state.entry(3).unwrap().has_content());
            });
        });

        // Rewind to first message
        thread
            .update(cx, |thread, cx| thread.rewind(second_user_message_id, cx))
            .await
            .unwrap();

        cx.run_until_parked();

        thread.read_with(cx, |thread, _| {
            assert_eq!(thread.entries().len(), 2);
        });

        thread_view.read_with(cx, |view, cx| {
            view.entry_view_state.read_with(cx, |entry_view_state, _| {
                assert!(
                    entry_view_state
                        .entry(0)
                        .unwrap()
                        .message_editor()
                        .is_some()
                );
                assert!(entry_view_state.entry(1).unwrap().has_content());

                // Old views should be dropped
                assert!(entry_view_state.entry(2).is_none());
                assert!(entry_view_state.entry(3).is_none());
            });
        });
    }

    #[gpui::test]
    async fn test_message_editing_cancel(cx: &mut TestAppContext) {
        init_test(cx);

        let connection = StubAgentConnection::new();

        connection.set_next_prompt_updates(vec![acp::SessionUpdate::AgentMessageChunk {
            content: acp::ContentBlock::Text(acp::TextContent {
                text: "Response".into(),
                annotations: None,
            }),
        }]);

        let (thread_view, cx) = setup_thread_view(StubAgentServer::new(connection), cx).await;
        add_to_workspace(thread_view.clone(), cx);

        let message_editor = cx.read(|cx| thread_view.read(cx).message_editor.clone());
        message_editor.update_in(cx, |editor, window, cx| {
            editor.set_text("Original message to edit", window, cx);
        });
        thread_view.update_in(cx, |thread_view, window, cx| {
            thread_view.send(window, cx);
        });

        cx.run_until_parked();

        let user_message_editor = thread_view.read_with(cx, |view, cx| {
            assert_eq!(view.editing_message, None);

            view.entry_view_state
                .read(cx)
                .entry(0)
                .unwrap()
                .message_editor()
                .unwrap()
                .clone()
        });

        // Focus
        cx.focus(&user_message_editor);
        thread_view.read_with(cx, |view, _cx| {
            assert_eq!(view.editing_message, Some(0));
        });

        // Edit
        user_message_editor.update_in(cx, |editor, window, cx| {
            editor.set_text("Edited message content", window, cx);
        });

        // Cancel
        user_message_editor.update_in(cx, |_editor, window, cx| {
            window.dispatch_action(Box::new(editor::actions::Cancel), cx);
        });

        thread_view.read_with(cx, |view, _cx| {
            assert_eq!(view.editing_message, None);
        });

        user_message_editor.read_with(cx, |editor, cx| {
            assert_eq!(editor.text(cx), "Original message to edit");
        });
    }

    #[gpui::test]
    async fn test_message_doesnt_send_if_empty(cx: &mut TestAppContext) {
        init_test(cx);

        let connection = StubAgentConnection::new();

        let (thread_view, cx) = setup_thread_view(StubAgentServer::new(connection), cx).await;
        add_to_workspace(thread_view.clone(), cx);

        let message_editor = cx.read(|cx| thread_view.read(cx).message_editor.clone());
        let mut events = cx.events(&message_editor);
        message_editor.update_in(cx, |editor, window, cx| {
            editor.set_text("", window, cx);
        });

        message_editor.update_in(cx, |_editor, window, cx| {
            window.dispatch_action(Box::new(Chat), cx);
        });
        cx.run_until_parked();
        // We shouldn't have received any messages
        assert!(matches!(
            events.try_next(),
            Err(futures::channel::mpsc::TryRecvError { .. })
        ));
    }

    #[gpui::test]
    async fn test_message_editing_regenerate(cx: &mut TestAppContext) {
        init_test(cx);

        let connection = StubAgentConnection::new();

        connection.set_next_prompt_updates(vec![acp::SessionUpdate::AgentMessageChunk {
            content: acp::ContentBlock::Text(acp::TextContent {
                text: "Response".into(),
                annotations: None,
            }),
        }]);

        let (thread_view, cx) =
            setup_thread_view(StubAgentServer::new(connection.clone()), cx).await;
        add_to_workspace(thread_view.clone(), cx);

        let message_editor = cx.read(|cx| thread_view.read(cx).message_editor.clone());
        message_editor.update_in(cx, |editor, window, cx| {
            editor.set_text("Original message to edit", window, cx);
        });
        thread_view.update_in(cx, |thread_view, window, cx| {
            thread_view.send(window, cx);
        });

        cx.run_until_parked();

        let user_message_editor = thread_view.read_with(cx, |view, cx| {
            assert_eq!(view.editing_message, None);
            assert_eq!(view.thread().unwrap().read(cx).entries().len(), 2);

            view.entry_view_state
                .read(cx)
                .entry(0)
                .unwrap()
                .message_editor()
                .unwrap()
                .clone()
        });

        // Focus
        cx.focus(&user_message_editor);

        // Edit
        user_message_editor.update_in(cx, |editor, window, cx| {
            editor.set_text("Edited message content", window, cx);
        });

        // Send
        connection.set_next_prompt_updates(vec![acp::SessionUpdate::AgentMessageChunk {
            content: acp::ContentBlock::Text(acp::TextContent {
                text: "New Response".into(),
                annotations: None,
            }),
        }]);

        user_message_editor.update_in(cx, |_editor, window, cx| {
            window.dispatch_action(Box::new(Chat), cx);
        });

        cx.run_until_parked();

        thread_view.read_with(cx, |view, cx| {
            assert_eq!(view.editing_message, None);

            let entries = view.thread().unwrap().read(cx).entries();
            assert_eq!(entries.len(), 2);
            assert_eq!(
                entries[0].to_markdown(cx),
                "## User\n\nEdited message content\n\n"
            );
            assert_eq!(
                entries[1].to_markdown(cx),
                "## Assistant\n\nNew Response\n\n"
            );

            let new_editor = view.entry_view_state.read_with(cx, |state, _cx| {
                assert!(!state.entry(1).unwrap().has_content());
                state.entry(0).unwrap().message_editor().unwrap().clone()
            });

            assert_eq!(new_editor.read(cx).text(cx), "Edited message content");
        })
    }

    #[gpui::test]
    async fn test_message_editing_while_generating(cx: &mut TestAppContext) {
        init_test(cx);

        let connection = StubAgentConnection::new();

        let (thread_view, cx) =
            setup_thread_view(StubAgentServer::new(connection.clone()), cx).await;
        add_to_workspace(thread_view.clone(), cx);

        let message_editor = cx.read(|cx| thread_view.read(cx).message_editor.clone());
        message_editor.update_in(cx, |editor, window, cx| {
            editor.set_text("Original message to edit", window, cx);
        });
        thread_view.update_in(cx, |thread_view, window, cx| {
            thread_view.send(window, cx);
        });

        cx.run_until_parked();

        let (user_message_editor, session_id) = thread_view.read_with(cx, |view, cx| {
            let thread = view.thread().unwrap().read(cx);
            assert_eq!(thread.entries().len(), 1);

            let editor = view
                .entry_view_state
                .read(cx)
                .entry(0)
                .unwrap()
                .message_editor()
                .unwrap()
                .clone();

            (editor, thread.session_id().clone())
        });

        // Focus
        cx.focus(&user_message_editor);

        thread_view.read_with(cx, |view, _cx| {
            assert_eq!(view.editing_message, Some(0));
        });

        // Edit
        user_message_editor.update_in(cx, |editor, window, cx| {
            editor.set_text("Edited message content", window, cx);
        });

        thread_view.read_with(cx, |view, _cx| {
            assert_eq!(view.editing_message, Some(0));
        });

        // Finish streaming response
        cx.update(|_, cx| {
            connection.send_update(
                session_id.clone(),
                acp::SessionUpdate::AgentMessageChunk {
                    content: acp::ContentBlock::Text(acp::TextContent {
                        text: "Response".into(),
                        annotations: None,
                    }),
                },
                cx,
            );
            connection.end_turn(session_id, acp::StopReason::EndTurn);
        });

        thread_view.read_with(cx, |view, _cx| {
            assert_eq!(view.editing_message, Some(0));
        });

        cx.run_until_parked();

        // Should still be editing
        cx.update(|window, cx| {
            assert!(user_message_editor.focus_handle(cx).is_focused(window));
            assert_eq!(thread_view.read(cx).editing_message, Some(0));
            assert_eq!(
                user_message_editor.read(cx).text(cx),
                "Edited message content"
            );
        });
    }

    #[gpui::test]
    async fn test_interrupt(cx: &mut TestAppContext) {
        init_test(cx);

        let connection = StubAgentConnection::new();

        let (thread_view, cx) =
            setup_thread_view(StubAgentServer::new(connection.clone()), cx).await;
        add_to_workspace(thread_view.clone(), cx);

        let message_editor = cx.read(|cx| thread_view.read(cx).message_editor.clone());
        message_editor.update_in(cx, |editor, window, cx| {
            editor.set_text("Message 1", window, cx);
        });
        thread_view.update_in(cx, |thread_view, window, cx| {
            thread_view.send(window, cx);
        });

        let (thread, session_id) = thread_view.read_with(cx, |view, cx| {
            let thread = view.thread().unwrap();

            (thread.clone(), thread.read(cx).session_id().clone())
        });

        cx.run_until_parked();

        cx.update(|_, cx| {
            connection.send_update(
                session_id.clone(),
                acp::SessionUpdate::AgentMessageChunk {
                    content: "Message 1 resp".into(),
                },
                cx,
            );
        });

        cx.run_until_parked();

        thread.read_with(cx, |thread, cx| {
            assert_eq!(
                thread.to_markdown(cx),
                indoc::indoc! {"
                    ## User

                    Message 1

                    ## Assistant

                    Message 1 resp

                "}
            )
        });

        message_editor.update_in(cx, |editor, window, cx| {
            editor.set_text("Message 2", window, cx);
        });
        thread_view.update_in(cx, |thread_view, window, cx| {
            thread_view.send(window, cx);
        });

        cx.update(|_, cx| {
            // Simulate a response sent after beginning to cancel
            connection.send_update(
                session_id.clone(),
                acp::SessionUpdate::AgentMessageChunk {
                    content: "onse".into(),
                },
                cx,
            );
        });

        cx.run_until_parked();

        // Last Message 1 response should appear before Message 2
        thread.read_with(cx, |thread, cx| {
            assert_eq!(
                thread.to_markdown(cx),
                indoc::indoc! {"
                    ## User

                    Message 1

                    ## Assistant

                    Message 1 response

                    ## User

                    Message 2

                "}
            )
        });

        cx.update(|_, cx| {
            connection.send_update(
                session_id.clone(),
                acp::SessionUpdate::AgentMessageChunk {
                    content: "Message 2 response".into(),
                },
                cx,
            );
            connection.end_turn(session_id.clone(), acp::StopReason::EndTurn);
        });

        cx.run_until_parked();

        thread.read_with(cx, |thread, cx| {
            assert_eq!(
                thread.to_markdown(cx),
                indoc::indoc! {"
                    ## User

                    Message 1

                    ## Assistant

                    Message 1 response

                    ## User

                    Message 2

                    ## Assistant

                    Message 2 response

                "}
            )
        });
    }
}<|MERGE_RESOLUTION|>--- conflicted
+++ resolved
@@ -45,11 +45,7 @@
 use theme::{AgentFontSize, ThemeSettings};
 use ui::{
     Callout, CommonAnimationExt, Disclosure, Divider, DividerColor, ElevationIndex, KeyBinding,
-<<<<<<< HEAD
-    PopoverMenuHandle, SpinnerLabel, Tooltip, WithScrollbar, prelude::*,
-=======
-    PopoverMenuHandle, Scrollbar, ScrollbarState, SpinnerLabel, TintColor, Tooltip, prelude::*,
->>>>>>> 1c5c8552
+    PopoverMenuHandle, SpinnerLabel, TintColor, Tooltip, WithScrollbar, prelude::*,
 };
 use util::{ResultExt, size::format_file_size, time::duration_alt_display};
 use workspace::{CollaboratorId, Workspace};
