--- conflicted
+++ resolved
@@ -1153,7 +1153,6 @@
             ),
         };
 
-<<<<<<< HEAD
         let needs_confirmation = matches!(
             tool_call.status,
             ToolCallStatus::WaitingForConfirmation { .. }
@@ -1164,7 +1163,7 @@
             .iter()
             .any(|content| matches!(content, ToolCallContent::Diff { .. }));
         let has_nonempty_diff = tool_call.content.iter().any(|content| match content {
-            ToolCallContent::Diff { diff } => diff.read(cx).has_revealed_range(cx),
+            ToolCallContent::Diff(diff) => diff.read(cx).has_revealed_range(cx),
             _ => false,
         });
         let is_collapsible =
@@ -1173,18 +1172,6 @@
             || needs_confirmation
             || has_nonempty_diff
             || self.expanded_tool_calls.contains(&tool_call.id);
-=======
-        let needs_confirmation = match &tool_call.status {
-            ToolCallStatus::WaitingForConfirmation { .. } => true,
-            _ => tool_call
-                .content
-                .iter()
-                .any(|content| matches!(content, ToolCallContent::Diff(_))),
-        };
-
-        let is_collapsible = !tool_call.content.is_empty() && !needs_confirmation;
-        let is_open = !is_collapsible || self.expanded_tool_calls.contains(&tool_call.id);
->>>>>>> abb64d23
 
         let gradient_color = cx.theme().colors().panel_background;
         let gradient_overlay = {
@@ -1392,14 +1379,8 @@
                     Empty.into_any_element()
                 }
             }
-<<<<<<< HEAD
-            ToolCallContent::Diff { diff, .. } => {
-                self.render_diff_editor(diff.read(cx).multibuffer())
-            }
-=======
             ToolCallContent::Diff(diff) => self.render_diff_editor(&diff.read(cx).multibuffer()),
             ToolCallContent::Terminal(terminal) => self.render_terminal(terminal),
->>>>>>> abb64d23
         }
     }
 
