use acp_thread::{
    AcpThread, AcpThreadEvent, AgentThreadEntry, AssistantMessage, AssistantMessageChunk,
    AuthRequired, LoadError, MentionUri, RetryStatus, ThreadStatus, ToolCall, ToolCallContent,
    ToolCallStatus, UserMessageId,
};
use acp_thread::{AgentConnection, Plan};
use action_log::ActionLog;
use agent_client_protocol::{self as acp, PromptCapabilities};
use agent_servers::{AgentServer, AgentServerDelegate, ClaudeCode};
use agent_settings::{AgentProfileId, AgentSettings, CompletionMode, NotifyWhenAgentWaiting};
use agent2::{DbThreadMetadata, HistoryEntry, HistoryEntryId, HistoryStore};
use anyhow::{Context as _, Result, anyhow, bail};
use audio::{Audio, Sound};
use buffer_diff::BufferDiff;
use client::zed_urls;
use collections::{HashMap, HashSet};
use editor::scroll::Autoscroll;
use editor::{Editor, EditorEvent, EditorMode, MultiBuffer, PathKey, SelectionEffects};
use file_icons::FileIcons;
use fs::Fs;
use futures::FutureExt as _;
use gpui::{
    Action, Animation, AnimationExt, AnyView, App, BorderStyle, ClickEvent, ClipboardItem,
<<<<<<< HEAD
    EdgesRefinement, ElementId, Empty, Entity, FocusHandle, Focusable, Hsla, Length, ListOffset,
    ListState, PlatformDisplay, SharedString, StyleRefinement, Subscription, Task, TextStyle,
    TextStyleRefinement, Transformation, UnderlineStyle, WeakEntity, Window, WindowHandle, div,
    ease_in_out, linear_color_stop, linear_gradient, list, percentage, point, prelude::*,
    pulsating_between,
=======
    CursorStyle, EdgesRefinement, ElementId, Empty, Entity, FocusHandle, Focusable, Hsla, Length,
    ListOffset, ListState, MouseButton, PlatformDisplay, SharedString, Stateful, StyleRefinement,
    Subscription, Task, TextStyle, TextStyleRefinement, Transformation, UnderlineStyle, WeakEntity,
    Window, WindowHandle, div, ease_in_out, linear_color_stop, linear_gradient, list, percentage,
    point, prelude::*, pulsating_between,
>>>>>>> 2ba25b5c
};
use language::Buffer;

use language_model::LanguageModelRegistry;
use markdown::{HeadingLevelStyles, Markdown, MarkdownElement, MarkdownStyle};
use project::{Project, ProjectEntryId};
use prompt_store::{PromptId, PromptStore};
use rope::Point;
use settings::{Settings as _, SettingsStore};
use std::cell::Cell;
use std::path::Path;
use std::sync::Arc;
use std::time::Instant;
use std::{collections::BTreeMap, rc::Rc, time::Duration};
use task::SpawnInTerminal;
use terminal_view::terminal_panel::TerminalPanel;
use text::Anchor;
use theme::ThemeSettings;
use ui::{
    Callout, Disclosure, Divider, DividerColor, ElevationIndex, KeyBinding, PopoverMenuHandle,
    SpinnerLabel, Tooltip, WithScrollbar, prelude::*,
};
use util::{ResultExt, size::format_file_size, time::duration_alt_display};
use workspace::{CollaboratorId, Workspace};
use zed_actions::agent::{Chat, ToggleModelSelector};
use zed_actions::assistant::OpenRulesLibrary;

use super::entry_view_state::EntryViewState;
use crate::acp::AcpModelSelectorPopover;
use crate::acp::entry_view_state::{EntryViewEvent, ViewEvent};
use crate::acp::message_editor::{MessageEditor, MessageEditorEvent};
use crate::agent_diff::AgentDiff;
use crate::profile_selector::{ProfileProvider, ProfileSelector};

use crate::ui::preview::UsageCallout;
use crate::ui::{
    AgentNotification, AgentNotificationEvent, BurnModeTooltip, UnavailableEditingTooltip,
};
use crate::{
    AgentDiffPane, AgentPanel, ContinueThread, ContinueWithBurnMode, ExpandMessageEditor, Follow,
    KeepAll, OpenAgentDiff, OpenHistory, RejectAll, ToggleBurnMode, ToggleProfileSelector,
};

pub const MIN_EDITOR_LINES: usize = 4;
pub const MAX_EDITOR_LINES: usize = 8;

#[derive(Copy, Clone, Debug, PartialEq, Eq)]
enum ThreadFeedback {
    Positive,
    Negative,
}

enum ThreadError {
    PaymentRequired,
    ModelRequestLimitReached(cloud_llm_client::Plan),
    ToolUseLimitReached,
    AuthenticationRequired(SharedString),
    Other(SharedString),
}

impl ThreadError {
    fn from_err(error: anyhow::Error, agent: &Rc<dyn AgentServer>) -> Self {
        if error.is::<language_model::PaymentRequiredError>() {
            Self::PaymentRequired
        } else if error.is::<language_model::ToolUseLimitReachedError>() {
            Self::ToolUseLimitReached
        } else if let Some(error) =
            error.downcast_ref::<language_model::ModelRequestLimitReachedError>()
        {
            Self::ModelRequestLimitReached(error.plan)
        } else if let Some(acp_error) = error.downcast_ref::<acp::Error>()
            && acp_error.code == acp::ErrorCode::AUTH_REQUIRED.code
        {
            Self::AuthenticationRequired(acp_error.message.clone().into())
        } else {
            let string = error.to_string();
            // TODO: we should have Gemini return better errors here.
            if agent.clone().downcast::<agent_servers::Gemini>().is_some()
                && string.contains("Could not load the default credentials")
                || string.contains("API key not valid")
                || string.contains("Request had invalid authentication credentials")
            {
                Self::AuthenticationRequired(string.into())
            } else {
                Self::Other(error.to_string().into())
            }
        }
    }
}

impl ProfileProvider for Entity<agent2::Thread> {
    fn profile_id(&self, cx: &App) -> AgentProfileId {
        self.read(cx).profile().clone()
    }

    fn set_profile(&self, profile_id: AgentProfileId, cx: &mut App) {
        self.update(cx, |thread, _cx| {
            thread.set_profile(profile_id);
        });
    }

    fn profiles_supported(&self, cx: &App) -> bool {
        self.read(cx)
            .model()
            .is_some_and(|model| model.supports_tools())
    }
}

#[derive(Default)]
struct ThreadFeedbackState {
    feedback: Option<ThreadFeedback>,
    comments_editor: Option<Entity<Editor>>,
}

impl ThreadFeedbackState {
    pub fn submit(
        &mut self,
        thread: Entity<AcpThread>,
        feedback: ThreadFeedback,
        window: &mut Window,
        cx: &mut App,
    ) {
        let Some(telemetry) = thread.read(cx).connection().telemetry() else {
            return;
        };

        if self.feedback == Some(feedback) {
            return;
        }

        self.feedback = Some(feedback);
        match feedback {
            ThreadFeedback::Positive => {
                self.comments_editor = None;
            }
            ThreadFeedback::Negative => {
                self.comments_editor = Some(Self::build_feedback_comments_editor(window, cx));
            }
        }
        let session_id = thread.read(cx).session_id().clone();
        let agent_name = telemetry.agent_name();
        let task = telemetry.thread_data(&session_id, cx);
        let rating = match feedback {
            ThreadFeedback::Positive => "positive",
            ThreadFeedback::Negative => "negative",
        };
        cx.background_spawn(async move {
            let thread = task.await?;
            telemetry::event!(
                "Agent Thread Rated",
                session_id = session_id,
                rating = rating,
                agent = agent_name,
                thread = thread
            );
            anyhow::Ok(())
        })
        .detach_and_log_err(cx);
    }

    pub fn submit_comments(&mut self, thread: Entity<AcpThread>, cx: &mut App) {
        let Some(telemetry) = thread.read(cx).connection().telemetry() else {
            return;
        };

        let Some(comments) = self
            .comments_editor
            .as_ref()
            .map(|editor| editor.read(cx).text(cx))
            .filter(|text| !text.trim().is_empty())
        else {
            return;
        };

        self.comments_editor.take();

        let session_id = thread.read(cx).session_id().clone();
        let agent_name = telemetry.agent_name();
        let task = telemetry.thread_data(&session_id, cx);
        cx.background_spawn(async move {
            let thread = task.await?;
            telemetry::event!(
                "Agent Thread Feedback Comments",
                session_id = session_id,
                comments = comments,
                agent = agent_name,
                thread = thread
            );
            anyhow::Ok(())
        })
        .detach_and_log_err(cx);
    }

    pub fn clear(&mut self) {
        *self = Self::default()
    }

    pub fn dismiss_comments(&mut self) {
        self.comments_editor.take();
    }

    fn build_feedback_comments_editor(window: &mut Window, cx: &mut App) -> Entity<Editor> {
        let buffer = cx.new(|cx| {
            let empty_string = String::new();
            MultiBuffer::singleton(cx.new(|cx| Buffer::local(empty_string, cx)), cx)
        });

        let editor = cx.new(|cx| {
            let mut editor = Editor::new(
                editor::EditorMode::AutoHeight {
                    min_lines: 1,
                    max_lines: Some(4),
                },
                buffer,
                None,
                window,
                cx,
            );
            editor.set_placeholder_text(
                "What went wrong? Share your feedback so we can improve.",
                cx,
            );
            editor
        });

        editor.read(cx).focus_handle(cx).focus(window);
        editor
    }
}

pub struct AcpThreadView {
    agent: Rc<dyn AgentServer>,
    workspace: WeakEntity<Workspace>,
    project: Entity<Project>,
    thread_state: ThreadState,
    history_store: Entity<HistoryStore>,
    hovered_recent_history_item: Option<usize>,
    entry_view_state: Entity<EntryViewState>,
    message_editor: Entity<MessageEditor>,
    focus_handle: FocusHandle,
    model_selector: Option<Entity<AcpModelSelectorPopover>>,
    profile_selector: Option<Entity<ProfileSelector>>,
    notifications: Vec<WindowHandle<AgentNotification>>,
    notification_subscriptions: HashMap<WindowHandle<AgentNotification>, Vec<Subscription>>,
    thread_retry_status: Option<RetryStatus>,
    thread_error: Option<ThreadError>,
    thread_feedback: ThreadFeedbackState,
    list_state: ListState,
    auth_task: Option<Task<()>>,
    expanded_tool_calls: HashSet<acp::ToolCallId>,
    expanded_thinking_blocks: HashSet<(usize, usize)>,
    edits_expanded: bool,
    plan_expanded: bool,
    editor_expanded: bool,
    should_be_following: bool,
    editing_message: Option<usize>,
    prompt_capabilities: Rc<Cell<PromptCapabilities>>,
    is_loading_contents: bool,
    _cancel_task: Option<Task<()>>,
    _subscriptions: [Subscription; 3],
}

enum ThreadState {
    Loading(Entity<LoadingView>),
    Ready {
        thread: Entity<AcpThread>,
        title_editor: Option<Entity<Editor>>,
        _subscriptions: Vec<Subscription>,
    },
    LoadError(LoadError),
    Unauthenticated {
        connection: Rc<dyn AgentConnection>,
        description: Option<Entity<Markdown>>,
        configuration_view: Option<AnyView>,
        pending_auth_method: Option<acp::AuthMethodId>,
        _subscription: Option<Subscription>,
    },
}

struct LoadingView {
    title: SharedString,
    _load_task: Task<()>,
    _update_title_task: Task<anyhow::Result<()>>,
}

impl AcpThreadView {
    pub fn new(
        agent: Rc<dyn AgentServer>,
        resume_thread: Option<DbThreadMetadata>,
        summarize_thread: Option<DbThreadMetadata>,
        workspace: WeakEntity<Workspace>,
        project: Entity<Project>,
        history_store: Entity<HistoryStore>,
        prompt_store: Option<Entity<PromptStore>>,
        window: &mut Window,
        cx: &mut Context<Self>,
    ) -> Self {
        let prompt_capabilities = Rc::new(Cell::new(acp::PromptCapabilities::default()));
        let prevent_slash_commands = agent.clone().downcast::<ClaudeCode>().is_some();

        let placeholder = if agent.name() == "Zed Agent" {
            format!("Message the {} — @ to include context", agent.name())
        } else {
            format!("Message {} — @ to include context", agent.name())
        };

        let message_editor = cx.new(|cx| {
            let mut editor = MessageEditor::new(
                workspace.clone(),
                project.clone(),
                history_store.clone(),
                prompt_store.clone(),
                prompt_capabilities.clone(),
                placeholder,
                prevent_slash_commands,
                editor::EditorMode::AutoHeight {
                    min_lines: MIN_EDITOR_LINES,
                    max_lines: Some(MAX_EDITOR_LINES),
                },
                window,
                cx,
            );
            if let Some(entry) = summarize_thread {
                editor.insert_thread_summary(entry, window, cx);
            }
            editor
        });

        let list_state = ListState::new(0, gpui::ListAlignment::Bottom, px(2048.0));

        let entry_view_state = cx.new(|_| {
            EntryViewState::new(
                workspace.clone(),
                project.clone(),
                history_store.clone(),
                prompt_store.clone(),
                prompt_capabilities.clone(),
                prevent_slash_commands,
            )
        });

        let subscriptions = [
            cx.observe_global_in::<SettingsStore>(window, Self::settings_changed),
            cx.subscribe_in(&message_editor, window, Self::handle_message_editor_event),
            cx.subscribe_in(&entry_view_state, window, Self::handle_entry_view_event),
        ];

        Self {
            agent: agent.clone(),
            workspace: workspace.clone(),
            project: project.clone(),
            entry_view_state,
            thread_state: Self::initial_state(agent, resume_thread, workspace, project, window, cx),
            message_editor,
            model_selector: None,
            profile_selector: None,
            notifications: Vec::new(),
            notification_subscriptions: HashMap::default(),
            list_state: list_state,
            thread_retry_status: None,
            thread_error: None,
            thread_feedback: Default::default(),
            auth_task: None,
            expanded_tool_calls: HashSet::default(),
            expanded_thinking_blocks: HashSet::default(),
            editing_message: None,
            edits_expanded: false,
            plan_expanded: false,
            editor_expanded: false,
            should_be_following: false,
            history_store,
            hovered_recent_history_item: None,
            prompt_capabilities,
            is_loading_contents: false,
            _subscriptions: subscriptions,
            _cancel_task: None,
            focus_handle: cx.focus_handle(),
        }
    }

    fn initial_state(
        agent: Rc<dyn AgentServer>,
        resume_thread: Option<DbThreadMetadata>,
        workspace: WeakEntity<Workspace>,
        project: Entity<Project>,
        window: &mut Window,
        cx: &mut Context<Self>,
    ) -> ThreadState {
        let root_dir = project
            .read(cx)
            .visible_worktrees(cx)
            .next()
            .map(|worktree| worktree.read(cx).abs_path())
            .unwrap_or_else(|| paths::home_dir().as_path().into());
        let (tx, mut rx) = watch::channel("Loading…".into());
        let delegate = AgentServerDelegate::new(project.clone(), Some(tx));

        let connect_task = agent.connect(&root_dir, delegate, cx);
        let load_task = cx.spawn_in(window, async move |this, cx| {
            let connection = match connect_task.await {
                Ok(connection) => connection,
                Err(err) => {
                    this.update_in(cx, |this, window, cx| {
                        if err.downcast_ref::<LoadError>().is_some() {
                            this.handle_load_error(err, window, cx);
                        } else {
                            this.handle_thread_error(err, cx);
                        }
                        cx.notify();
                    })
                    .log_err();
                    return;
                }
            };

            let result = if let Some(native_agent) = connection
                .clone()
                .downcast::<agent2::NativeAgentConnection>()
                && let Some(resume) = resume_thread.clone()
            {
                cx.update(|_, cx| {
                    native_agent
                        .0
                        .update(cx, |agent, cx| agent.open_thread(resume.id, cx))
                })
                .log_err()
            } else {
                cx.update(|_, cx| {
                    connection
                        .clone()
                        .new_thread(project.clone(), &root_dir, cx)
                })
                .log_err()
            };

            let Some(result) = result else {
                return;
            };

            let result = match result.await {
                Err(e) => match e.downcast::<acp_thread::AuthRequired>() {
                    Ok(err) => {
                        cx.update(|window, cx| {
                            Self::handle_auth_required(this, err, agent, connection, window, cx)
                        })
                        .log_err();
                        return;
                    }
                    Err(err) => Err(err),
                },
                Ok(thread) => Ok(thread),
            };

            this.update_in(cx, |this, window, cx| {
                match result {
                    Ok(thread) => {
                        let action_log = thread.read(cx).action_log().clone();

                        this.prompt_capabilities
                            .set(thread.read(cx).prompt_capabilities());

                        let count = thread.read(cx).entries().len();
                        this.entry_view_state.update(cx, |view_state, cx| {
                            for ix in 0..count {
                                view_state.sync_entry(ix, &thread, window, cx);
                            }
                            this.list_state.splice_focusable(
                                0..0,
                                (0..count).map(|ix| view_state.entry(ix)?.focus_handle(cx)),
                            );
                        });

                        if let Some(resume) = resume_thread {
                            this.history_store.update(cx, |history, cx| {
                                history.push_recently_opened_entry(
                                    HistoryEntryId::AcpThread(resume.id),
                                    cx,
                                );
                            });
                        }

                        AgentDiff::set_active_thread(&workspace, thread.clone(), window, cx);

                        this.model_selector =
                            thread
                                .read(cx)
                                .connection()
                                .model_selector()
                                .map(|selector| {
                                    cx.new(|cx| {
                                        AcpModelSelectorPopover::new(
                                            thread.read(cx).session_id().clone(),
                                            selector,
                                            PopoverMenuHandle::default(),
                                            this.focus_handle(cx),
                                            window,
                                            cx,
                                        )
                                    })
                                });

                        let mut subscriptions = vec![
                            cx.subscribe_in(&thread, window, Self::handle_thread_event),
                            cx.observe(&action_log, |_, _, cx| cx.notify()),
                        ];

                        let title_editor =
                            if thread.update(cx, |thread, cx| thread.can_set_title(cx)) {
                                let editor = cx.new(|cx| {
                                    let mut editor = Editor::single_line(window, cx);
                                    editor.set_text(thread.read(cx).title(), window, cx);
                                    editor
                                });
                                subscriptions.push(cx.subscribe_in(
                                    &editor,
                                    window,
                                    Self::handle_title_editor_event,
                                ));
                                Some(editor)
                            } else {
                                None
                            };
                        this.thread_state = ThreadState::Ready {
                            thread,
                            title_editor,
                            _subscriptions: subscriptions,
                        };
                        this.message_editor.focus_handle(cx).focus(window);

                        this.profile_selector = this.as_native_thread(cx).map(|thread| {
                            cx.new(|cx| {
                                ProfileSelector::new(
                                    <dyn Fs>::global(cx),
                                    Arc::new(thread.clone()),
                                    this.focus_handle(cx),
                                    cx,
                                )
                            })
                        });

                        cx.notify();
                    }
                    Err(err) => {
                        this.handle_load_error(err, window, cx);
                    }
                };
            })
            .log_err();
        });

        let loading_view = cx.new(|cx| {
            let update_title_task = cx.spawn(async move |this, cx| {
                loop {
                    let status = rx.recv().await?;
                    this.update(cx, |this: &mut LoadingView, cx| {
                        this.title = status;
                        cx.notify();
                    })?;
                }
            });

            LoadingView {
                title: "Loading…".into(),
                _load_task: load_task,
                _update_title_task: update_title_task,
            }
        });

        ThreadState::Loading(loading_view)
    }

    fn handle_auth_required(
        this: WeakEntity<Self>,
        err: AuthRequired,
        agent: Rc<dyn AgentServer>,
        connection: Rc<dyn AgentConnection>,
        window: &mut Window,
        cx: &mut App,
    ) {
        let agent_name = agent.name();
        let (configuration_view, subscription) = if let Some(provider_id) = err.provider_id {
            let registry = LanguageModelRegistry::global(cx);

            let sub = window.subscribe(&registry, cx, {
                let provider_id = provider_id.clone();
                let this = this.clone();
                move |_, ev, window, cx| {
                    if let language_model::Event::ProviderStateChanged(updated_provider_id) = &ev
                        && &provider_id == updated_provider_id
                    {
                        this.update(cx, |this, cx| {
                            this.thread_state = Self::initial_state(
                                agent.clone(),
                                None,
                                this.workspace.clone(),
                                this.project.clone(),
                                window,
                                cx,
                            );
                            cx.notify();
                        })
                        .ok();
                    }
                }
            });

            let view = registry.read(cx).provider(&provider_id).map(|provider| {
                provider.configuration_view(
                    language_model::ConfigurationViewTargetAgent::Other(agent_name.clone()),
                    window,
                    cx,
                )
            });

            (view, Some(sub))
        } else {
            (None, None)
        };

        this.update(cx, |this, cx| {
            this.thread_state = ThreadState::Unauthenticated {
                pending_auth_method: None,
                connection,
                configuration_view,
                description: err
                    .description
                    .clone()
                    .map(|desc| cx.new(|cx| Markdown::new(desc.into(), None, None, cx))),
                _subscription: subscription,
            };
            if this.message_editor.focus_handle(cx).is_focused(window) {
                this.focus_handle.focus(window)
            }
            cx.notify();
        })
        .ok();
    }

    fn handle_load_error(
        &mut self,
        err: anyhow::Error,
        window: &mut Window,
        cx: &mut Context<Self>,
    ) {
        if let Some(load_err) = err.downcast_ref::<LoadError>() {
            self.thread_state = ThreadState::LoadError(load_err.clone());
        } else {
            self.thread_state = ThreadState::LoadError(LoadError::Other(err.to_string().into()))
        }
        if self.message_editor.focus_handle(cx).is_focused(window) {
            self.focus_handle.focus(window)
        }
        cx.notify();
    }

    pub fn workspace(&self) -> &WeakEntity<Workspace> {
        &self.workspace
    }

    pub fn thread(&self) -> Option<&Entity<AcpThread>> {
        match &self.thread_state {
            ThreadState::Ready { thread, .. } => Some(thread),
            ThreadState::Unauthenticated { .. }
            | ThreadState::Loading { .. }
            | ThreadState::LoadError { .. } => None,
        }
    }

    pub fn title(&self, cx: &App) -> SharedString {
        match &self.thread_state {
            ThreadState::Ready { .. } | ThreadState::Unauthenticated { .. } => "New Thread".into(),
            ThreadState::Loading(loading_view) => loading_view.read(cx).title.clone(),
            ThreadState::LoadError(error) => match error {
                LoadError::Unsupported { .. } => format!("Upgrade {}", self.agent.name()).into(),
                LoadError::FailedToInstall(_) => {
                    format!("Failed to Install {}", self.agent.name()).into()
                }
                LoadError::Exited { .. } => format!("{} Exited", self.agent.name()).into(),
                LoadError::Other(_) => format!("Error Loading {}", self.agent.name()).into(),
            },
        }
    }

    pub fn title_editor(&self) -> Option<Entity<Editor>> {
        if let ThreadState::Ready { title_editor, .. } = &self.thread_state {
            title_editor.clone()
        } else {
            None
        }
    }

    pub fn cancel_generation(&mut self, cx: &mut Context<Self>) {
        self.thread_error.take();
        self.thread_retry_status.take();

        if let Some(thread) = self.thread() {
            self._cancel_task = Some(thread.update(cx, |thread, cx| thread.cancel(cx)));
        }
    }

    pub fn expand_message_editor(
        &mut self,
        _: &ExpandMessageEditor,
        _window: &mut Window,
        cx: &mut Context<Self>,
    ) {
        self.set_editor_is_expanded(!self.editor_expanded, cx);
        cx.notify();
    }

    fn set_editor_is_expanded(&mut self, is_expanded: bool, cx: &mut Context<Self>) {
        self.editor_expanded = is_expanded;
        self.message_editor.update(cx, |editor, cx| {
            if is_expanded {
                editor.set_mode(
                    EditorMode::Full {
                        scale_ui_elements_with_buffer_font_size: false,
                        show_active_line_background: false,
                        sized_by_content: false,
                    },
                    cx,
                )
            } else {
                editor.set_mode(
                    EditorMode::AutoHeight {
                        min_lines: MIN_EDITOR_LINES,
                        max_lines: Some(MAX_EDITOR_LINES),
                    },
                    cx,
                )
            }
        });
        cx.notify();
    }

    pub fn handle_title_editor_event(
        &mut self,
        title_editor: &Entity<Editor>,
        event: &EditorEvent,
        window: &mut Window,
        cx: &mut Context<Self>,
    ) {
        let Some(thread) = self.thread() else { return };

        match event {
            EditorEvent::BufferEdited => {
                let new_title = title_editor.read(cx).text(cx);
                thread.update(cx, |thread, cx| {
                    thread
                        .set_title(new_title.into(), cx)
                        .detach_and_log_err(cx);
                })
            }
            EditorEvent::Blurred => {
                if title_editor.read(cx).text(cx).is_empty() {
                    title_editor.update(cx, |editor, cx| {
                        editor.set_text("New Thread", window, cx);
                    });
                }
            }
            _ => {}
        }
    }

    pub fn handle_message_editor_event(
        &mut self,
        _: &Entity<MessageEditor>,
        event: &MessageEditorEvent,
        window: &mut Window,
        cx: &mut Context<Self>,
    ) {
        match event {
            MessageEditorEvent::Send => self.send(window, cx),
            MessageEditorEvent::Cancel => self.cancel_generation(cx),
            MessageEditorEvent::Focus => {
                self.cancel_editing(&Default::default(), window, cx);
            }
            MessageEditorEvent::LostFocus => {}
        }
    }

    pub fn handle_entry_view_event(
        &mut self,
        _: &Entity<EntryViewState>,
        event: &EntryViewEvent,
        window: &mut Window,
        cx: &mut Context<Self>,
    ) {
        match &event.view_event {
            ViewEvent::NewDiff(tool_call_id) => {
                if AgentSettings::get_global(cx).expand_edit_card {
                    self.expanded_tool_calls.insert(tool_call_id.clone());
                }
            }
            ViewEvent::NewTerminal(tool_call_id) => {
                if AgentSettings::get_global(cx).expand_terminal_card {
                    self.expanded_tool_calls.insert(tool_call_id.clone());
                }
            }
            ViewEvent::TerminalMovedToBackground(tool_call_id) => {
                self.expanded_tool_calls.remove(tool_call_id);
            }
            ViewEvent::MessageEditorEvent(_editor, MessageEditorEvent::Focus) => {
                if let Some(thread) = self.thread()
                    && let Some(AgentThreadEntry::UserMessage(user_message)) =
                        thread.read(cx).entries().get(event.entry_index)
                    && user_message.id.is_some()
                {
                    self.editing_message = Some(event.entry_index);
                    cx.notify();
                }
            }
            ViewEvent::MessageEditorEvent(editor, MessageEditorEvent::LostFocus) => {
                if let Some(thread) = self.thread()
                    && let Some(AgentThreadEntry::UserMessage(user_message)) =
                        thread.read(cx).entries().get(event.entry_index)
                    && user_message.id.is_some()
                {
                    if editor.read(cx).text(cx).as_str() == user_message.content.to_markdown(cx) {
                        self.editing_message = None;
                        cx.notify();
                    }
                }
            }
            ViewEvent::MessageEditorEvent(editor, MessageEditorEvent::Send) => {
                self.regenerate(event.entry_index, editor, window, cx);
            }
            ViewEvent::MessageEditorEvent(_editor, MessageEditorEvent::Cancel) => {
                self.cancel_editing(&Default::default(), window, cx);
            }
        }
    }

    fn resume_chat(&mut self, cx: &mut Context<Self>) {
        self.thread_error.take();
        let Some(thread) = self.thread() else {
            return;
        };
        if !thread.read(cx).can_resume(cx) {
            return;
        }

        let task = thread.update(cx, |thread, cx| thread.resume(cx));
        cx.spawn(async move |this, cx| {
            let result = task.await;

            this.update(cx, |this, cx| {
                if let Err(err) = result {
                    this.handle_thread_error(err, cx);
                }
            })
        })
        .detach();
    }

    fn send(&mut self, window: &mut Window, cx: &mut Context<Self>) {
        let Some(thread) = self.thread() else { return };

        if self.is_loading_contents {
            return;
        }

        self.history_store.update(cx, |history, cx| {
            history.push_recently_opened_entry(
                HistoryEntryId::AcpThread(thread.read(cx).session_id().clone()),
                cx,
            );
        });

        if thread.read(cx).status() != ThreadStatus::Idle {
            self.stop_current_and_send_new_message(window, cx);
            return;
        }

        let contents = self
            .message_editor
            .update(cx, |message_editor, cx| message_editor.contents(cx));
        self.send_impl(contents, window, cx)
    }

    fn stop_current_and_send_new_message(&mut self, window: &mut Window, cx: &mut Context<Self>) {
        let Some(thread) = self.thread().cloned() else {
            return;
        };

        let cancelled = thread.update(cx, |thread, cx| thread.cancel(cx));

        let contents = self
            .message_editor
            .update(cx, |message_editor, cx| message_editor.contents(cx));

        cx.spawn_in(window, async move |this, cx| {
            cancelled.await;

            this.update_in(cx, |this, window, cx| {
                this.send_impl(contents, window, cx);
            })
            .ok();
        })
        .detach();
    }

    fn send_impl(
        &mut self,
        contents: Task<Result<(Vec<acp::ContentBlock>, Vec<Entity<Buffer>>)>>,
        window: &mut Window,
        cx: &mut Context<Self>,
    ) {
        let agent_telemetry_id = self.agent.telemetry_id();

        self.thread_error.take();
        self.editing_message.take();
        self.thread_feedback.clear();

        let Some(thread) = self.thread() else {
            return;
        };
        let thread = thread.downgrade();
        if self.should_be_following {
            self.workspace
                .update(cx, |workspace, cx| {
                    workspace.follow(CollaboratorId::Agent, window, cx);
                })
                .ok();
        }

        self.is_loading_contents = true;
        let guard = cx.new(|_| ());
        cx.observe_release(&guard, |this, _guard, cx| {
            this.is_loading_contents = false;
            cx.notify();
        })
        .detach();

        let task = cx.spawn_in(window, async move |this, cx| {
            let (contents, tracked_buffers) = contents.await?;

            if contents.is_empty() {
                return Ok(());
            }

            this.update_in(cx, |this, window, cx| {
                this.set_editor_is_expanded(false, cx);
                this.scroll_to_bottom(cx);
                this.message_editor.update(cx, |message_editor, cx| {
                    message_editor.clear(window, cx);
                });
            })?;
            let send = thread.update(cx, |thread, cx| {
                thread.action_log().update(cx, |action_log, cx| {
                    for buffer in tracked_buffers {
                        action_log.buffer_read(buffer, cx)
                    }
                });
                drop(guard);

                telemetry::event!("Agent Message Sent", agent = agent_telemetry_id);

                thread.send(contents, cx)
            })?;
            send.await
        });

        cx.spawn(async move |this, cx| {
            if let Err(err) = task.await {
                this.update(cx, |this, cx| {
                    this.handle_thread_error(err, cx);
                })
                .ok();
            } else {
                this.update(cx, |this, cx| {
                    this.should_be_following = this
                        .workspace
                        .update(cx, |workspace, _| {
                            workspace.is_being_followed(CollaboratorId::Agent)
                        })
                        .unwrap_or_default();
                })
                .ok();
            }
        })
        .detach();
    }

    fn cancel_editing(&mut self, _: &ClickEvent, window: &mut Window, cx: &mut Context<Self>) {
        let Some(thread) = self.thread().cloned() else {
            return;
        };

        if let Some(index) = self.editing_message.take()
            && let Some(editor) = self
                .entry_view_state
                .read(cx)
                .entry(index)
                .and_then(|e| e.message_editor())
                .cloned()
        {
            editor.update(cx, |editor, cx| {
                if let Some(user_message) = thread
                    .read(cx)
                    .entries()
                    .get(index)
                    .and_then(|e| e.user_message())
                {
                    editor.set_message(user_message.chunks.clone(), window, cx);
                }
            })
        };
        self.focus_handle(cx).focus(window);
        cx.notify();
    }

    fn regenerate(
        &mut self,
        entry_ix: usize,
        message_editor: &Entity<MessageEditor>,
        window: &mut Window,
        cx: &mut Context<Self>,
    ) {
        let Some(thread) = self.thread().cloned() else {
            return;
        };
        if self.is_loading_contents {
            return;
        }

        let Some(user_message_id) = thread.update(cx, |thread, _| {
            thread.entries().get(entry_ix)?.user_message()?.id.clone()
        }) else {
            return;
        };

        let contents = message_editor.update(cx, |message_editor, cx| message_editor.contents(cx));

        let task = cx.spawn(async move |_, cx| {
            let contents = contents.await?;
            thread
                .update(cx, |thread, cx| thread.rewind(user_message_id, cx))?
                .await?;
            Ok(contents)
        });
        self.send_impl(task, window, cx);
    }

    fn open_agent_diff(&mut self, _: &OpenAgentDiff, window: &mut Window, cx: &mut Context<Self>) {
        if let Some(thread) = self.thread() {
            AgentDiffPane::deploy(thread.clone(), self.workspace.clone(), window, cx).log_err();
        }
    }

    fn open_edited_buffer(
        &mut self,
        buffer: &Entity<Buffer>,
        window: &mut Window,
        cx: &mut Context<Self>,
    ) {
        let Some(thread) = self.thread() else {
            return;
        };

        let Some(diff) =
            AgentDiffPane::deploy(thread.clone(), self.workspace.clone(), window, cx).log_err()
        else {
            return;
        };

        diff.update(cx, |diff, cx| {
            diff.move_to_path(PathKey::for_buffer(buffer, cx), window, cx)
        })
    }

    fn handle_open_rules(&mut self, _: &ClickEvent, window: &mut Window, cx: &mut Context<Self>) {
        let Some(thread) = self.as_native_thread(cx) else {
            return;
        };
        let project_context = thread.read(cx).project_context().read(cx);

        let project_entry_ids = project_context
            .worktrees
            .iter()
            .flat_map(|worktree| worktree.rules_file.as_ref())
            .map(|rules_file| ProjectEntryId::from_usize(rules_file.project_entry_id))
            .collect::<Vec<_>>();

        self.workspace
            .update(cx, move |workspace, cx| {
                // TODO: Open a multibuffer instead? In some cases this doesn't make the set of rules
                // files clear. For example, if rules file 1 is already open but rules file 2 is not,
                // this would open and focus rules file 2 in a tab that is not next to rules file 1.
                let project = workspace.project().read(cx);
                let project_paths = project_entry_ids
                    .into_iter()
                    .flat_map(|entry_id| project.path_for_entry(entry_id, cx))
                    .collect::<Vec<_>>();
                for project_path in project_paths {
                    workspace
                        .open_path(project_path, None, true, window, cx)
                        .detach_and_log_err(cx);
                }
            })
            .ok();
    }

    fn handle_thread_error(&mut self, error: anyhow::Error, cx: &mut Context<Self>) {
        self.thread_error = Some(ThreadError::from_err(error, &self.agent));
        cx.notify();
    }

    fn clear_thread_error(&mut self, cx: &mut Context<Self>) {
        self.thread_error = None;
        cx.notify();
    }

    fn handle_thread_event(
        &mut self,
        thread: &Entity<AcpThread>,
        event: &AcpThreadEvent,
        window: &mut Window,
        cx: &mut Context<Self>,
    ) {
        match event {
            AcpThreadEvent::NewEntry => {
                let len = thread.read(cx).entries().len();
                let index = len - 1;
                self.entry_view_state.update(cx, |view_state, cx| {
                    view_state.sync_entry(index, thread, window, cx);
                    self.list_state.splice_focusable(
                        index..index,
                        [view_state
                            .entry(index)
                            .and_then(|entry| entry.focus_handle(cx))],
                    );
                });
            }
            AcpThreadEvent::EntryUpdated(index) => {
                self.entry_view_state.update(cx, |view_state, cx| {
                    view_state.sync_entry(*index, thread, window, cx)
                });
            }
            AcpThreadEvent::EntriesRemoved(range) => {
                self.entry_view_state
                    .update(cx, |view_state, _cx| view_state.remove(range.clone()));
                self.list_state.splice(range.clone(), 0);
            }
            AcpThreadEvent::ToolAuthorizationRequired => {
                self.notify_with_sound("Waiting for tool confirmation", IconName::Info, window, cx);
            }
            AcpThreadEvent::Retry(retry) => {
                self.thread_retry_status = Some(retry.clone());
            }
            AcpThreadEvent::Stopped => {
                self.thread_retry_status.take();
                let used_tools = thread.read(cx).used_tools_since_last_user_message();
                self.notify_with_sound(
                    if used_tools {
                        "Finished running tools"
                    } else {
                        "New message"
                    },
                    IconName::ZedAssistant,
                    window,
                    cx,
                );
            }
            AcpThreadEvent::Error => {
                self.thread_retry_status.take();
                self.notify_with_sound(
                    "Agent stopped due to an error",
                    IconName::Warning,
                    window,
                    cx,
                );
            }
            AcpThreadEvent::LoadError(error) => {
                self.thread_retry_status.take();
                self.thread_state = ThreadState::LoadError(error.clone());
                if self.message_editor.focus_handle(cx).is_focused(window) {
                    self.focus_handle.focus(window)
                }
            }
            AcpThreadEvent::TitleUpdated => {
                let title = thread.read(cx).title();
                if let Some(title_editor) = self.title_editor() {
                    title_editor.update(cx, |editor, cx| {
                        if editor.text(cx) != title {
                            editor.set_text(title, window, cx);
                        }
                    });
                }
            }
            AcpThreadEvent::PromptCapabilitiesUpdated => {
                self.prompt_capabilities
                    .set(thread.read(cx).prompt_capabilities());
            }
            AcpThreadEvent::TokenUsageUpdated => {}
        }
        cx.notify();
    }

    fn authenticate(
        &mut self,
        method: acp::AuthMethodId,
        window: &mut Window,
        cx: &mut Context<Self>,
    ) {
        let ThreadState::Unauthenticated {
            connection,
            pending_auth_method,
            configuration_view,
            ..
        } = &mut self.thread_state
        else {
            return;
        };

        if method.0.as_ref() == "gemini-api-key" {
            let registry = LanguageModelRegistry::global(cx);
            let provider = registry
                .read(cx)
                .provider(&language_model::GOOGLE_PROVIDER_ID)
                .unwrap();
            if !provider.is_authenticated(cx) {
                let this = cx.weak_entity();
                let agent = self.agent.clone();
                let connection = connection.clone();
                window.defer(cx, |window, cx| {
                    Self::handle_auth_required(
                        this,
                        AuthRequired {
                            description: Some("GEMINI_API_KEY must be set".to_owned()),
                            provider_id: Some(language_model::GOOGLE_PROVIDER_ID),
                        },
                        agent,
                        connection,
                        window,
                        cx,
                    );
                });
                return;
            }
        } else if method.0.as_ref() == "anthropic-api-key" {
            let registry = LanguageModelRegistry::global(cx);
            let provider = registry
                .read(cx)
                .provider(&language_model::ANTHROPIC_PROVIDER_ID)
                .unwrap();
            if !provider.is_authenticated(cx) {
                let this = cx.weak_entity();
                let agent = self.agent.clone();
                let connection = connection.clone();
                window.defer(cx, |window, cx| {
                    Self::handle_auth_required(
                        this,
                        AuthRequired {
                            description: Some("ANTHROPIC_API_KEY must be set".to_owned()),
                            provider_id: Some(language_model::ANTHROPIC_PROVIDER_ID),
                        },
                        agent,
                        connection,
                        window,
                        cx,
                    );
                });
                return;
            }
        } else if method.0.as_ref() == "vertex-ai"
            && std::env::var("GOOGLE_API_KEY").is_err()
            && (std::env::var("GOOGLE_CLOUD_PROJECT").is_err()
                || (std::env::var("GOOGLE_CLOUD_PROJECT").is_err()))
        {
            let this = cx.weak_entity();
            let agent = self.agent.clone();
            let connection = connection.clone();

            window.defer(cx, |window, cx| {
                    Self::handle_auth_required(
                        this,
                        AuthRequired {
                            description: Some(
                                "GOOGLE_API_KEY must be set in the environment to use Vertex AI authentication for Gemini CLI. Please export it and restart Zed."
                                    .to_owned(),
                            ),
                            provider_id: None,
                        },
                        agent,
                        connection,
                        window,
                        cx,
                    )
                });
            return;
        }

        self.thread_error.take();
        configuration_view.take();
        pending_auth_method.replace(method.clone());
        let authenticate = if method.0.as_ref() == "claude-login" {
            if let Some(workspace) = self.workspace.upgrade() {
                Self::spawn_claude_login(&workspace, window, cx)
            } else {
                Task::ready(Ok(()))
            }
        } else {
            connection.authenticate(method, cx)
        };
        cx.notify();
        self.auth_task =
            Some(cx.spawn_in(window, {
                let project = self.project.clone();
                let agent = self.agent.clone();
                async move |this, cx| {
                    let result = authenticate.await;

                    match &result {
                        Ok(_) => telemetry::event!(
                            "Authenticate Agent Succeeded",
                            agent = agent.telemetry_id()
                        ),
                        Err(_) => {
                            telemetry::event!(
                                "Authenticate Agent Failed",
                                agent = agent.telemetry_id(),
                            )
                        }
                    }

                    this.update_in(cx, |this, window, cx| {
                        if let Err(err) = result {
                            if let ThreadState::Unauthenticated {
                                pending_auth_method,
                                ..
                            } = &mut this.thread_state
                            {
                                pending_auth_method.take();
                            }
                            this.handle_thread_error(err, cx);
                        } else {
                            this.thread_state = Self::initial_state(
                                agent,
                                None,
                                this.workspace.clone(),
                                project.clone(),
                                window,
                                cx,
                            )
                        }
                        this.auth_task.take()
                    })
                    .ok();
                }
            }));
    }

    fn spawn_claude_login(
        workspace: &Entity<Workspace>,
        window: &mut Window,
        cx: &mut App,
    ) -> Task<Result<()>> {
        let Some(terminal_panel) = workspace.read(cx).panel::<TerminalPanel>(cx) else {
            return Task::ready(Ok(()));
        };
        let project_entity = workspace.read(cx).project();
        let project = project_entity.read(cx);
        let cwd = project.first_project_directory(cx);
        let shell = project.terminal_settings(&cwd, cx).shell.clone();

        let delegate = AgentServerDelegate::new(project_entity.clone(), None);
        let command = ClaudeCode::login_command(delegate, cx);

        window.spawn(cx, async move |cx| {
            let login_command = command.await?;
            let command = login_command
                .path
                .to_str()
                .with_context(|| format!("invalid login command: {:?}", login_command.path))?;
            let command = shlex::try_quote(command)?;
            let args = login_command
                .arguments
                .iter()
                .map(|arg| {
                    Ok(shlex::try_quote(arg)
                        .context("Failed to quote argument")?
                        .to_string())
                })
                .collect::<Result<Vec<_>>>()?;

            let terminal = terminal_panel.update_in(cx, |terminal_panel, window, cx| {
                terminal_panel.spawn_task(
                    &SpawnInTerminal {
                        id: task::TaskId("claude-login".into()),
                        full_label: "claude /login".to_owned(),
                        label: "claude /login".to_owned(),
                        command: Some(command.into()),
                        args,
                        command_label: "claude /login".to_owned(),
                        cwd,
                        use_new_terminal: true,
                        allow_concurrent_runs: true,
                        hide: task::HideStrategy::Always,
                        shell,
                        ..Default::default()
                    },
                    window,
                    cx,
                )
            })?;

            let terminal = terminal.await?;
            let mut exit_status = terminal
                .read_with(cx, |terminal, cx| terminal.wait_for_completed_task(cx))?
                .fuse();

            let logged_in = cx
                .spawn({
                    let terminal = terminal.clone();
                    async move |cx| {
                        loop {
                            cx.background_executor().timer(Duration::from_secs(1)).await;
                            let content =
                                terminal.update(cx, |terminal, _cx| terminal.get_content())?;
                            if content.contains("Login successful") {
                                return anyhow::Ok(());
                            }
                        }
                    }
                })
                .fuse();
            futures::pin_mut!(logged_in);
            futures::select_biased! {
                result = logged_in => {
                    if let Err(e) = result {
                        log::error!("{e}");
                        return Err(anyhow!("exited before logging in"));
                    }
                }
                _ = exit_status => {
                    return Err(anyhow!("exited before logging in"));
                }
            }
            terminal.update(cx, |terminal, _| terminal.kill_active_task())?;
            Ok(())
        })
    }

    fn authorize_tool_call(
        &mut self,
        tool_call_id: acp::ToolCallId,
        option_id: acp::PermissionOptionId,
        option_kind: acp::PermissionOptionKind,
        window: &mut Window,
        cx: &mut Context<Self>,
    ) {
        let Some(thread) = self.thread() else {
            return;
        };
        thread.update(cx, |thread, cx| {
            thread.authorize_tool_call(tool_call_id, option_id, option_kind, cx);
        });
        if self.should_be_following {
            self.workspace
                .update(cx, |workspace, cx| {
                    workspace.follow(CollaboratorId::Agent, window, cx);
                })
                .ok();
        }
        cx.notify();
    }

    fn rewind(&mut self, message_id: &UserMessageId, cx: &mut Context<Self>) {
        let Some(thread) = self.thread() else {
            return;
        };
        thread
            .update(cx, |thread, cx| thread.rewind(message_id.clone(), cx))
            .detach_and_log_err(cx);
        cx.notify();
    }

    fn render_entry(
        &self,
        entry_ix: usize,
        total_entries: usize,
        entry: &AgentThreadEntry,
        window: &mut Window,
        cx: &Context<Self>,
    ) -> AnyElement {
        let primary = match &entry {
            AgentThreadEntry::UserMessage(message) => {
                let Some(editor) = self
                    .entry_view_state
                    .read(cx)
                    .entry(entry_ix)
                    .and_then(|entry| entry.message_editor())
                    .cloned()
                else {
                    return Empty.into_any_element();
                };

                let editing = self.editing_message == Some(entry_ix);
                let editor_focus = editor.focus_handle(cx).is_focused(window);
                let focus_border = cx.theme().colors().border_focused;

                let rules_item = if entry_ix == 0 {
                    self.render_rules_item(cx)
                } else {
                    None
                };

                let has_checkpoint_button = message
                    .checkpoint
                    .as_ref()
                    .is_some_and(|checkpoint| checkpoint.show);

                let agent_name = self.agent.name();

                v_flex()
                    .id(("user_message", entry_ix))
                    .map(|this| {
                        if entry_ix == 0 && !has_checkpoint_button && rules_item.is_none()  {
                            this.pt(rems_from_px(18.))
                        } else if rules_item.is_some() {
                            this.pt_3()
                        } else {
                            this.pt_2()
                        }
                    })
                    .pb_3()
                    .px_2()
                    .gap_1p5()
                    .w_full()
                    .children(rules_item)
                    .children(message.id.clone().and_then(|message_id| {
                        message.checkpoint.as_ref()?.show.then(|| {
                            h_flex()
                                .px_3()
                                .gap_2()
                                .child(Divider::horizontal())
                                .child(
                                    Button::new("restore-checkpoint", "Restore Checkpoint")
                                        .icon(IconName::Undo)
                                        .icon_size(IconSize::XSmall)
                                        .icon_position(IconPosition::Start)
                                        .label_size(LabelSize::XSmall)
                                        .icon_color(Color::Muted)
                                        .color(Color::Muted)
                                        .on_click(cx.listener(move |this, _, _window, cx| {
                                            this.rewind(&message_id, cx);
                                        }))
                                )
                                .child(Divider::horizontal())
                        })
                    }))
                    .child(
                        div()
                            .relative()
                            .child(
                                div()
                                    .py_3()
                                    .px_2()
                                    .rounded_md()
                                    .shadow_md()
                                    .bg(cx.theme().colors().editor_background)
                                    .border_1()
                                    .when(editing && !editor_focus, |this| this.border_dashed())
                                    .border_color(cx.theme().colors().border)
                                    .map(|this|{
                                        if editing && editor_focus {
                                            this.border_color(focus_border)
                                        } else if message.id.is_some() {
                                            this.hover(|s| s.border_color(focus_border.opacity(0.8)))
                                        } else {
                                            this
                                        }
                                    })
                                    .text_xs()
                                    .child(editor.clone().into_any_element()),
                            )
                            .when(editor_focus, |this| {
                                let base_container = h_flex()
                                    .absolute()
                                    .top_neg_3p5()
                                    .right_3()
                                    .gap_1()
                                    .rounded_sm()
                                    .border_1()
                                    .border_color(cx.theme().colors().border)
                                    .bg(cx.theme().colors().editor_background)
                                    .overflow_hidden();

                                if message.id.is_some() {
                                    this.child(
                                        base_container
                                            .child(
                                                IconButton::new("cancel", IconName::Close)
                                                    .disabled(self.is_loading_contents)
                                                    .icon_color(Color::Error)
                                                    .icon_size(IconSize::XSmall)
                                                    .on_click(cx.listener(Self::cancel_editing))
                                            )
                                            .child(
                                                if self.is_loading_contents {
                                                    div()
                                                        .id("loading-edited-message-content")
                                                        .tooltip(Tooltip::text("Loading Added Context…"))
                                                        .child(loading_contents_spinner(IconSize::XSmall))
                                                        .into_any_element()
                                                } else {
                                                    IconButton::new("regenerate", IconName::Return)
                                                        .icon_color(Color::Muted)
                                                        .icon_size(IconSize::XSmall)
                                                        .tooltip(Tooltip::text(
                                                            "Editing will restart the thread from this point."
                                                        ))
                                                        .on_click(cx.listener({
                                                            let editor = editor.clone();
                                                            move |this, _, window, cx| {
                                                                this.regenerate(
                                                                    entry_ix, &editor, window, cx,
                                                                );
                                                            }
                                                        })).into_any_element()
                                                }
                                            )
                                    )
                                } else {
                                    this.child(
                                        base_container
                                            .border_dashed()
                                            .child(
                                                IconButton::new("editing_unavailable", IconName::PencilUnavailable)
                                                    .icon_size(IconSize::Small)
                                                    .icon_color(Color::Muted)
                                                    .style(ButtonStyle::Transparent)
                                                    .tooltip(move |_window, cx| {
                                                        cx.new(|_| UnavailableEditingTooltip::new(agent_name.clone()))
                                                            .into()
                                                    })
                                            )
                                    )
                                }
                            }),
                    )
                    .into_any()
            }
            AgentThreadEntry::AssistantMessage(AssistantMessage { chunks }) => {
                let is_last = entry_ix + 1 == total_entries;

                let style = default_markdown_style(false, false, window, cx);
                let message_body = v_flex()
                    .w_full()
                    .gap_3()
                    .children(chunks.iter().enumerate().filter_map(
                        |(chunk_ix, chunk)| match chunk {
                            AssistantMessageChunk::Message { block } => {
                                block.markdown().map(|md| {
                                    self.render_markdown(md.clone(), style.clone())
                                        .into_any_element()
                                })
                            }
                            AssistantMessageChunk::Thought { block } => {
                                block.markdown().map(|md| {
                                    self.render_thinking_block(
                                        entry_ix,
                                        chunk_ix,
                                        md.clone(),
                                        window,
                                        cx,
                                    )
                                    .into_any_element()
                                })
                            }
                        },
                    ))
                    .into_any();

                v_flex()
                    .px_5()
                    .py_1p5()
                    .when(is_last, |this| this.pb_4())
                    .w_full()
                    .text_ui(cx)
                    .child(message_body)
                    .into_any()
            }
            AgentThreadEntry::ToolCall(tool_call) => {
                let has_terminals = tool_call.terminals().next().is_some();

                div().w_full().map(|this| {
                    if has_terminals {
                        this.children(tool_call.terminals().map(|terminal| {
                            self.render_terminal_tool_call(
                                entry_ix, terminal, tool_call, window, cx,
                            )
                        }))
                    } else {
                        this.child(self.render_tool_call(entry_ix, tool_call, window, cx))
                    }
                })
            }
            .into_any(),
        };

        let Some(thread) = self.thread() else {
            return primary;
        };

        let primary = if entry_ix == total_entries - 1 {
            v_flex()
                .w_full()
                .child(primary)
                .child(self.render_thread_controls(&thread, cx))
                .when_some(
                    self.thread_feedback.comments_editor.clone(),
                    |this, editor| this.child(Self::render_feedback_feedback_editor(editor, cx)),
                )
                .into_any_element()
        } else {
            primary
        };

        if let Some(editing_index) = self.editing_message.as_ref()
            && *editing_index < entry_ix
        {
            let backdrop = div()
                .id(("backdrop", entry_ix))
                .size_full()
                .absolute()
                .inset_0()
                .bg(cx.theme().colors().panel_background)
                .opacity(0.8)
                .block_mouse_except_scroll()
                .on_click(cx.listener(Self::cancel_editing));

            div()
                .relative()
                .child(primary)
                .child(backdrop)
                .into_any_element()
        } else {
            primary
        }
    }

    fn tool_card_header_bg(&self, cx: &Context<Self>) -> Hsla {
        cx.theme()
            .colors()
            .element_background
            .blend(cx.theme().colors().editor_foreground.opacity(0.025))
    }

    fn tool_card_border_color(&self, cx: &Context<Self>) -> Hsla {
        cx.theme().colors().border.opacity(0.8)
    }

    fn tool_name_font_size(&self) -> Rems {
        rems_from_px(13.)
    }

    fn render_thinking_block(
        &self,
        entry_ix: usize,
        chunk_ix: usize,
        chunk: Entity<Markdown>,
        window: &Window,
        cx: &Context<Self>,
    ) -> AnyElement {
        let header_id = SharedString::from(format!("thinking-block-header-{}", entry_ix));
        let card_header_id = SharedString::from("inner-card-header");

        let key = (entry_ix, chunk_ix);

        let is_open = self.expanded_thinking_blocks.contains(&key);

        let scroll_handle = self
            .entry_view_state
            .read(cx)
            .entry(entry_ix)
            .and_then(|entry| entry.scroll_handle_for_assistant_message_chunk(chunk_ix));

        let thinking_content = {
            div()
                .id(("thinking-content", chunk_ix))
                .when_some(scroll_handle, |this, scroll_handle| {
                    this.track_scroll(&scroll_handle)
                })
                .text_ui_sm(cx)
                .overflow_hidden()
                .child(
                    self.render_markdown(chunk, default_markdown_style(false, false, window, cx)),
                )
        };

        v_flex()
            .gap_1()
            .child(
                h_flex()
                    .id(header_id)
                    .group(&card_header_id)
                    .relative()
                    .w_full()
                    .pr_1()
                    .justify_between()
                    .child(
                        h_flex()
                            .h(window.line_height() - px(2.))
                            .gap_1p5()
                            .overflow_hidden()
                            .child(
                                Icon::new(IconName::ToolThink)
                                    .size(IconSize::Small)
                                    .color(Color::Muted),
                            )
                            .child(
                                div()
                                    .text_size(self.tool_name_font_size())
                                    .text_color(cx.theme().colors().text_muted)
                                    .child("Thinking"),
                            ),
                    )
                    .child(
                        Disclosure::new(("expand", entry_ix), is_open)
                            .opened_icon(IconName::ChevronUp)
                            .closed_icon(IconName::ChevronDown)
                            .visible_on_hover(&card_header_id)
                            .on_click(cx.listener({
                                move |this, _event, _window, cx| {
                                    if is_open {
                                        this.expanded_thinking_blocks.remove(&key);
                                    } else {
                                        this.expanded_thinking_blocks.insert(key);
                                    }
                                    cx.notify();
                                }
                            })),
                    )
                    .on_click(cx.listener({
                        move |this, _event, _window, cx| {
                            if is_open {
                                this.expanded_thinking_blocks.remove(&key);
                            } else {
                                this.expanded_thinking_blocks.insert(key);
                            }
                            cx.notify();
                        }
                    })),
            )
            .when(is_open, |this| {
                this.child(
                    div()
                        .ml_1p5()
                        .pl_3p5()
                        .border_l_1()
                        .border_color(self.tool_card_border_color(cx))
                        .child(thinking_content),
                )
            })
            .into_any_element()
    }

    fn render_tool_call(
        &self,
        entry_ix: usize,
        tool_call: &ToolCall,
        window: &Window,
        cx: &Context<Self>,
    ) -> Div {
        let card_header_id = SharedString::from("inner-tool-call-header");

        let tool_icon =
            if tool_call.kind == acp::ToolKind::Edit && tool_call.locations.len() == 1 {
                FileIcons::get_icon(&tool_call.locations[0].path, cx)
                    .map(Icon::from_path)
                    .unwrap_or(Icon::new(IconName::ToolPencil))
            } else {
                Icon::new(match tool_call.kind {
                    acp::ToolKind::Read => IconName::ToolSearch,
                    acp::ToolKind::Edit => IconName::ToolPencil,
                    acp::ToolKind::Delete => IconName::ToolDeleteFile,
                    acp::ToolKind::Move => IconName::ArrowRightLeft,
                    acp::ToolKind::Search => IconName::ToolSearch,
                    acp::ToolKind::Execute => IconName::ToolTerminal,
                    acp::ToolKind::Think => IconName::ToolThink,
                    acp::ToolKind::Fetch => IconName::ToolWeb,
                    acp::ToolKind::Other => IconName::ToolHammer,
                })
            }
            .size(IconSize::Small)
            .color(Color::Muted);

        let failed_or_canceled = match &tool_call.status {
            ToolCallStatus::Rejected | ToolCallStatus::Canceled | ToolCallStatus::Failed => true,
            _ => false,
        };

        let has_location = tool_call.locations.len() == 1;
        let needs_confirmation = matches!(
            tool_call.status,
            ToolCallStatus::WaitingForConfirmation { .. }
        );
        let is_edit =
            matches!(tool_call.kind, acp::ToolKind::Edit) || tool_call.diffs().next().is_some();
        let use_card_layout = needs_confirmation || is_edit;

        let is_collapsible = !tool_call.content.is_empty() && !needs_confirmation;

        let is_open = needs_confirmation || self.expanded_tool_calls.contains(&tool_call.id);

        let gradient_overlay = {
            div()
                .absolute()
                .top_0()
                .right_0()
                .w_12()
                .h_full()
                .map(|this| {
                    if use_card_layout {
                        this.bg(linear_gradient(
                            90.,
                            linear_color_stop(self.tool_card_header_bg(cx), 1.),
                            linear_color_stop(self.tool_card_header_bg(cx).opacity(0.2), 0.),
                        ))
                    } else {
                        this.bg(linear_gradient(
                            90.,
                            linear_color_stop(cx.theme().colors().panel_background, 1.),
                            linear_color_stop(
                                cx.theme().colors().panel_background.opacity(0.2),
                                0.,
                            ),
                        ))
                    }
                })
        };

        let tool_output_display = if is_open {
            match &tool_call.status {
                ToolCallStatus::WaitingForConfirmation { options, .. } => v_flex()
                    .w_full()
                    .children(tool_call.content.iter().map(|content| {
                        div()
                            .child(self.render_tool_call_content(
                                entry_ix,
                                content,
                                tool_call,
                                use_card_layout,
                                window,
                                cx,
                            ))
                            .into_any_element()
                    }))
                    .child(self.render_permission_buttons(
                        options,
                        entry_ix,
                        tool_call.id.clone(),
                        cx,
                    ))
                    .into_any(),
                ToolCallStatus::Pending | ToolCallStatus::InProgress
                    if is_edit
                        && tool_call.content.is_empty()
                        && self.as_native_connection(cx).is_some() =>
                {
                    self.render_diff_loading(cx).into_any()
                }
                ToolCallStatus::Pending
                | ToolCallStatus::InProgress
                | ToolCallStatus::Completed
                | ToolCallStatus::Failed
                | ToolCallStatus::Canceled => v_flex()
                    .w_full()
                    .children(tool_call.content.iter().map(|content| {
                        div().child(self.render_tool_call_content(
                            entry_ix,
                            content,
                            tool_call,
                            use_card_layout,
                            window,
                            cx,
                        ))
                    }))
                    .into_any(),
                ToolCallStatus::Rejected => Empty.into_any(),
            }
            .into()
        } else {
            None
        };

        v_flex()
            .map(|this| {
                if use_card_layout {
                    this.my_1p5()
                        .rounded_md()
                        .border_1()
                        .border_color(self.tool_card_border_color(cx))
                        .bg(cx.theme().colors().editor_background)
                        .overflow_hidden()
                } else {
                    this.my_1()
                }
            })
            .map(|this| {
                if has_location && !use_card_layout {
                    this.ml_4()
                } else {
                    this.ml_5()
                }
            })
            .mr_5()
            .child(
                h_flex()
                    .group(&card_header_id)
                    .relative()
                    .w_full()
                    .gap_1()
                    .justify_between()
                    .when(use_card_layout, |this| {
                        this.p_0p5()
                            .rounded_t(rems_from_px(5.))
                            .bg(self.tool_card_header_bg(cx))
                    })
                    .child(
                        h_flex()
                            .relative()
                            .w_full()
                            .h(window.line_height() - px(2.))
                            .text_size(self.tool_name_font_size())
                            .gap_1p5()
                            .when(has_location || use_card_layout, |this| this.px_1())
                            .when(has_location, |this| {
                                this.cursor(CursorStyle::PointingHand)
                                    .rounded(rems_from_px(3.)) // Concentric border radius
                                    .hover(|s| s.bg(cx.theme().colors().element_hover.opacity(0.5)))
                            })
                            .overflow_hidden()
                            .child(tool_icon)
                            .child(if has_location {
                                let name = tool_call.locations[0]
                                    .path
                                    .file_name()
                                    .unwrap_or_default()
                                    .display()
                                    .to_string();

                                h_flex()
                                    .id(("open-tool-call-location", entry_ix))
                                    .w_full()
                                    .map(|this| {
                                        if use_card_layout {
                                            this.text_color(cx.theme().colors().text)
                                        } else {
                                            this.text_color(cx.theme().colors().text_muted)
                                        }
                                    })
                                    .child(name)
                                    .tooltip(Tooltip::text("Jump to File"))
                                    .on_click(cx.listener(move |this, _, window, cx| {
                                        this.open_tool_call_location(entry_ix, 0, window, cx);
                                    }))
                                    .into_any_element()
                            } else {
                                h_flex()
                                    .w_full()
                                    .child(self.render_markdown(
                                        tool_call.label.clone(),
                                        default_markdown_style(false, true, window, cx),
                                    ))
                                    .into_any()
                            })
                            .when(!has_location, |this| this.child(gradient_overlay)),
                    )
                    .when(is_collapsible || failed_or_canceled, |this| {
                        this.child(
                            h_flex()
                                .px_1()
                                .gap_px()
                                .when(is_collapsible, |this| {
                                    this.child(
                                    Disclosure::new(("expand", entry_ix), is_open)
                                        .opened_icon(IconName::ChevronUp)
                                        .closed_icon(IconName::ChevronDown)
                                        .visible_on_hover(&card_header_id)
                                        .on_click(cx.listener({
                                            let id = tool_call.id.clone();
                                            move |this: &mut Self, _, _, cx: &mut Context<Self>| {
                                                if is_open {
                                                    this.expanded_tool_calls.remove(&id);
                                                } else {
                                                    this.expanded_tool_calls.insert(id.clone());
                                                }
                                                cx.notify();
                                            }
                                        })),
                                )
                                })
                                .when(failed_or_canceled, |this| {
                                    this.child(
                                        Icon::new(IconName::Close)
                                            .color(Color::Error)
                                            .size(IconSize::Small),
                                    )
                                }),
                        )
                    }),
            )
            .children(tool_output_display)
    }

    fn render_tool_call_content(
        &self,
        entry_ix: usize,
        content: &ToolCallContent,
        tool_call: &ToolCall,
        card_layout: bool,
        window: &Window,
        cx: &Context<Self>,
    ) -> AnyElement {
        match content {
            ToolCallContent::ContentBlock(content) => {
                if let Some(resource_link) = content.resource_link() {
                    self.render_resource_link(resource_link, cx)
                } else if let Some(markdown) = content.markdown() {
                    self.render_markdown_output(
                        markdown.clone(),
                        tool_call.id.clone(),
                        card_layout,
                        window,
                        cx,
                    )
                } else {
                    Empty.into_any_element()
                }
            }
            ToolCallContent::Diff(diff) => self.render_diff_editor(entry_ix, diff, tool_call, cx),
            ToolCallContent::Terminal(terminal) => {
                self.render_terminal_tool_call(entry_ix, terminal, tool_call, window, cx)
            }
        }
    }

    fn render_markdown_output(
        &self,
        markdown: Entity<Markdown>,
        tool_call_id: acp::ToolCallId,
        card_layout: bool,
        window: &Window,
        cx: &Context<Self>,
    ) -> AnyElement {
        let button_id = SharedString::from(format!("tool_output-{:?}", tool_call_id));

        v_flex()
            .mt_1p5()
            .gap_2()
            .when(!card_layout, |this| {
                this.ml(rems(0.4))
                    .px_3p5()
                    .border_l_1()
                    .border_color(self.tool_card_border_color(cx))
            })
            .when(card_layout, |this| {
                this.p_2()
                    .border_t_1()
                    .border_color(self.tool_card_border_color(cx))
            })
            .text_sm()
            .text_color(cx.theme().colors().text_muted)
            .child(self.render_markdown(markdown, default_markdown_style(false, false, window, cx)))
            .when(!card_layout, |this| {
                this.child(
                    IconButton::new(button_id, IconName::ChevronUp)
                        .full_width()
                        .style(ButtonStyle::Outlined)
                        .icon_color(Color::Muted)
                        .on_click(cx.listener({
                            move |this: &mut Self, _, _, cx: &mut Context<Self>| {
                                this.expanded_tool_calls.remove(&tool_call_id);
                                cx.notify();
                            }
                        })),
                )
            })
            .into_any_element()
    }

    fn render_resource_link(
        &self,
        resource_link: &acp::ResourceLink,
        cx: &Context<Self>,
    ) -> AnyElement {
        let uri: SharedString = resource_link.uri.clone().into();
        let is_file = resource_link.uri.strip_prefix("file://");

        let label: SharedString = if let Some(abs_path) = is_file {
            if let Some(project_path) = self
                .project
                .read(cx)
                .project_path_for_absolute_path(&Path::new(abs_path), cx)
                && let Some(worktree) = self
                    .project
                    .read(cx)
                    .worktree_for_id(project_path.worktree_id, cx)
            {
                worktree
                    .read(cx)
                    .full_path(&project_path.path)
                    .to_string_lossy()
                    .to_string()
                    .into()
            } else {
                abs_path.to_string().into()
            }
        } else {
            uri.clone()
        };

        let button_id = SharedString::from(format!("item-{}", uri));

        div()
            .ml(rems(0.4))
            .pl_2p5()
            .border_l_1()
            .border_color(self.tool_card_border_color(cx))
            .overflow_hidden()
            .child(
                Button::new(button_id, label)
                    .label_size(LabelSize::Small)
                    .color(Color::Muted)
                    .truncate(true)
                    .when(is_file.is_none(), |this| {
                        this.icon(IconName::ArrowUpRight)
                            .icon_size(IconSize::XSmall)
                            .icon_color(Color::Muted)
                    })
                    .on_click(cx.listener({
                        let workspace = self.workspace.clone();
                        move |_, _, window, cx: &mut Context<Self>| {
                            Self::open_link(uri.clone(), &workspace, window, cx);
                        }
                    })),
            )
            .into_any_element()
    }

    fn render_permission_buttons(
        &self,
        options: &[acp::PermissionOption],
        entry_ix: usize,
        tool_call_id: acp::ToolCallId,
        cx: &Context<Self>,
    ) -> Div {
        h_flex()
            .py_1()
            .pl_2()
            .pr_1()
            .gap_1()
            .justify_between()
            .flex_wrap()
            .border_t_1()
            .border_color(self.tool_card_border_color(cx))
            .child(
                div()
                    .min_w(rems_from_px(145.))
                    .child(LoadingLabel::new("Waiting for Confirmation").size(LabelSize::Small)),
            )
            .child(h_flex().gap_0p5().children(options.iter().map(|option| {
                let option_id = SharedString::from(option.id.0.clone());
                Button::new((option_id, entry_ix), option.name.clone())
                    .map(|this| match option.kind {
                        acp::PermissionOptionKind::AllowOnce => {
                            this.icon(IconName::Check).icon_color(Color::Success)
                        }
                        acp::PermissionOptionKind::AllowAlways => {
                            this.icon(IconName::CheckDouble).icon_color(Color::Success)
                        }
                        acp::PermissionOptionKind::RejectOnce => {
                            this.icon(IconName::Close).icon_color(Color::Error)
                        }
                        acp::PermissionOptionKind::RejectAlways => {
                            this.icon(IconName::Close).icon_color(Color::Error)
                        }
                    })
                    .icon_position(IconPosition::Start)
                    .icon_size(IconSize::XSmall)
                    .label_size(LabelSize::Small)
                    .on_click(cx.listener({
                        let tool_call_id = tool_call_id.clone();
                        let option_id = option.id.clone();
                        let option_kind = option.kind;
                        move |this, _, window, cx| {
                            this.authorize_tool_call(
                                tool_call_id.clone(),
                                option_id.clone(),
                                option_kind,
                                window,
                                cx,
                            );
                        }
                    }))
            })))
    }

    fn render_diff_loading(&self, cx: &Context<Self>) -> AnyElement {
        let bar = |n: u64, width_class: &str| {
            let bg_color = cx.theme().colors().element_active;
            let base = h_flex().h_1().rounded_full();

            let modified = match width_class {
                "w_4_5" => base.w_3_4(),
                "w_1_4" => base.w_1_4(),
                "w_2_4" => base.w_2_4(),
                "w_3_5" => base.w_3_5(),
                "w_2_5" => base.w_2_5(),
                _ => base.w_1_2(),
            };

            modified.with_animation(
                ElementId::Integer(n),
                Animation::new(Duration::from_secs(2)).repeat(),
                move |tab, delta| {
                    let delta = (delta - 0.15 * n as f32) / 0.7;
                    let delta = 1.0 - (0.5 - delta).abs() * 2.;
                    let delta = ease_in_out(delta.clamp(0., 1.));
                    let delta = 0.1 + 0.9 * delta;

                    tab.bg(bg_color.opacity(delta))
                },
            )
        };

        v_flex()
            .p_3()
            .gap_1()
            .rounded_b_md()
            .bg(cx.theme().colors().editor_background)
            .child(bar(0, "w_4_5"))
            .child(bar(1, "w_1_4"))
            .child(bar(2, "w_2_4"))
            .child(bar(3, "w_3_5"))
            .child(bar(4, "w_2_5"))
            .into_any_element()
    }

    fn render_diff_editor(
        &self,
        entry_ix: usize,
        diff: &Entity<acp_thread::Diff>,
        tool_call: &ToolCall,
        cx: &Context<Self>,
    ) -> AnyElement {
        let tool_progress = matches!(
            &tool_call.status,
            ToolCallStatus::InProgress | ToolCallStatus::Pending
        );

        v_flex()
            .h_full()
            .border_t_1()
            .border_color(self.tool_card_border_color(cx))
            .child(
                if let Some(entry) = self.entry_view_state.read(cx).entry(entry_ix)
                    && let Some(editor) = entry.editor_for_diff(diff)
                    && diff.read(cx).has_revealed_range(cx)
                {
                    editor.into_any_element()
                } else if tool_progress && self.as_native_connection(cx).is_some() {
                    self.render_diff_loading(cx)
                } else {
                    Empty.into_any()
                },
            )
            .into_any()
    }

    fn render_terminal_tool_call(
        &self,
        entry_ix: usize,
        terminal: &Entity<acp_thread::Terminal>,
        tool_call: &ToolCall,
        window: &Window,
        cx: &Context<Self>,
    ) -> AnyElement {
        let terminal_data = terminal.read(cx);
        let working_dir = terminal_data.working_dir();
        let command = terminal_data.command();
        let started_at = terminal_data.started_at();

        let tool_failed = matches!(
            &tool_call.status,
            ToolCallStatus::Rejected | ToolCallStatus::Canceled | ToolCallStatus::Failed
        );

        let output = terminal_data.output();
        let command_finished = output.is_some();
        let truncated_output =
            output.is_some_and(|output| output.original_content_len > output.content.len());
        let output_line_count = output.map(|output| output.content_line_count).unwrap_or(0);

        let command_failed = command_finished
            && output.is_some_and(|o| o.exit_status.is_none_or(|status| !status.success()));

        let time_elapsed = if let Some(output) = output {
            output.ended_at.duration_since(started_at)
        } else {
            started_at.elapsed()
        };

        let header_id =
            SharedString::from(format!("terminal-tool-header-{}", terminal.entity_id()));
        let header_group = SharedString::from(format!(
            "terminal-tool-header-group-{}",
            terminal.entity_id()
        ));
        let header_bg = cx
            .theme()
            .colors()
            .element_background
            .blend(cx.theme().colors().editor_foreground.opacity(0.025));
        let border_color = cx.theme().colors().border.opacity(0.6);

        let working_dir = working_dir
            .as_ref()
            .map(|path| format!("{}", path.display()))
            .unwrap_or_else(|| "current directory".to_string());

        let is_expanded = self.expanded_tool_calls.contains(&tool_call.id);

        let header = h_flex()
            .id(header_id)
            .flex_none()
            .gap_1()
            .justify_between()
            .rounded_t_md()
            .child(
                div()
                    .id(("command-target-path", terminal.entity_id()))
                    .w_full()
                    .max_w_full()
                    .overflow_x_scroll()
                    .child(
                        Label::new(working_dir)
                            .buffer_font(cx)
                            .size(LabelSize::XSmall)
                            .color(Color::Muted),
                    ),
            )
            .when(!command_finished, |header| {
                header
                    .gap_1p5()
                    .child(
                        Button::new(
                            SharedString::from(format!("stop-terminal-{}", terminal.entity_id())),
                            "Stop",
                        )
                        .icon(IconName::Stop)
                        .icon_position(IconPosition::Start)
                        .icon_size(IconSize::Small)
                        .icon_color(Color::Error)
                        .label_size(LabelSize::Small)
                        .tooltip(move |window, cx| {
                            Tooltip::with_meta(
                                "Stop This Command",
                                None,
                                "Also possible by placing your cursor inside the terminal and using regular terminal bindings.",
                                window,
                                cx,
                            )
                        })
                        .on_click({
                            let terminal = terminal.clone();
                            cx.listener(move |_this, _event, _window, cx| {
                                let inner_terminal = terminal.read(cx).inner().clone();
                                inner_terminal.update(cx, |inner_terminal, _cx| {
                                    inner_terminal.kill_active_task();
                                });
                            })
                        }),
                    )
                    .child(Divider::vertical())
                    .child(
                        Icon::new(IconName::ArrowCircle)
                            .size(IconSize::XSmall)
                            .color(Color::Info)
                            .with_animation(
                                "arrow-circle",
                                Animation::new(Duration::from_secs(2)).repeat(),
                                |icon, delta| {
                                    icon.transform(Transformation::rotate(percentage(delta)))
                                },
                            ),
                    )
            })
            .child(
                Disclosure::new(
                    SharedString::from(format!(
                        "terminal-tool-disclosure-{}",
                        terminal.entity_id()
                    )),
                    is_expanded,
                )
                .opened_icon(IconName::ChevronUp)
                .closed_icon(IconName::ChevronDown)
                .visible_on_hover(&header_group)
                .on_click(cx.listener({
                    let id = tool_call.id.clone();
                    move |this, _event, _window, _cx| {
                        if is_expanded {
                            this.expanded_tool_calls.remove(&id);
                        } else {
                            this.expanded_tool_calls.insert(id.clone());
                        }
                    }
                })),
            )
            .when(truncated_output, |header| {
                let tooltip = if let Some(output) = output {
                    if output_line_count + 10 > terminal::MAX_SCROLL_HISTORY_LINES {
                       format!("Output exceeded terminal max lines and was \
                            truncated, the model received the first {}.", format_file_size(output.content.len() as u64, true))
                    } else {
                        format!(
                            "Output is {} long, and to avoid unexpected token usage, \
                                only {} was sent back to the agent.",
                            format_file_size(output.original_content_len as u64, true),
                             format_file_size(output.content.len() as u64, true)
                        )
                    }
                } else {
                    "Output was truncated".to_string()
                };

                header.child(
                    h_flex()
                        .id(("terminal-tool-truncated-label", terminal.entity_id()))
                        .gap_1()
                        .child(
                            Icon::new(IconName::Info)
                                .size(IconSize::XSmall)
                                .color(Color::Ignored),
                        )
                        .child(
                            Label::new("Truncated")
                                .color(Color::Muted)
                                .size(LabelSize::XSmall),
                        )
                        .tooltip(Tooltip::text(tooltip)),
                )
            })
            .when(time_elapsed > Duration::from_secs(10), |header| {
                header.child(
                    Label::new(format!("({})", duration_alt_display(time_elapsed)))
                        .buffer_font(cx)
                        .color(Color::Muted)
                        .size(LabelSize::XSmall),
                )
            })
            .when(tool_failed || command_failed, |header| {
                header.child(
                    div()
                        .id(("terminal-tool-error-code-indicator", terminal.entity_id()))
                        .child(
                            Icon::new(IconName::Close)
                                .size(IconSize::Small)
                                .color(Color::Error),
                        )
                        .when_some(output.and_then(|o| o.exit_status), |this, status| {
                            this.tooltip(Tooltip::text(format!(
                                "Exited with code {}",
                                status.code().unwrap_or(-1),
                            )))
                        }),
                )
            });

        let terminal_view = self
            .entry_view_state
            .read(cx)
            .entry(entry_ix)
            .and_then(|entry| entry.terminal(terminal));
        let show_output = is_expanded && terminal_view.is_some();

        v_flex()
            .my_1p5()
            .mx_5()
            .border_1()
            .when(tool_failed || command_failed, |card| card.border_dashed())
            .border_color(border_color)
            .rounded_md()
            .overflow_hidden()
            .child(
                v_flex()
                    .group(&header_group)
                    .py_1p5()
                    .pr_1p5()
                    .pl_2()
                    .gap_0p5()
                    .bg(header_bg)
                    .text_xs()
                    .child(header)
                    .child(
                        MarkdownElement::new(
                            command.clone(),
                            terminal_command_markdown_style(window, cx),
                        )
                        .code_block_renderer(
                            markdown::CodeBlockRenderer::Default {
                                copy_button: false,
                                copy_button_on_hover: true,
                                border: false,
                            },
                        ),
                    ),
            )
            .when(show_output, |this| {
                this.child(
                    div()
                        .pt_2()
                        .border_t_1()
                        .when(tool_failed || command_failed, |card| card.border_dashed())
                        .border_color(border_color)
                        .bg(cx.theme().colors().editor_background)
                        .rounded_b_md()
                        .text_ui_sm(cx)
                        .children(terminal_view.clone()),
                )
            })
            .into_any()
    }

    fn render_rules_item(&self, cx: &Context<Self>) -> Option<AnyElement> {
        let project_context = self
            .as_native_thread(cx)?
            .read(cx)
            .project_context()
            .read(cx);

        let user_rules_text = if project_context.user_rules.is_empty() {
            None
        } else if project_context.user_rules.len() == 1 {
            let user_rules = &project_context.user_rules[0];

            match user_rules.title.as_ref() {
                Some(title) => Some(format!("Using \"{title}\" user rule")),
                None => Some("Using user rule".into()),
            }
        } else {
            Some(format!(
                "Using {} user rules",
                project_context.user_rules.len()
            ))
        };

        let first_user_rules_id = project_context
            .user_rules
            .first()
            .map(|user_rules| user_rules.uuid.0);

        let rules_files = project_context
            .worktrees
            .iter()
            .filter_map(|worktree| worktree.rules_file.as_ref())
            .collect::<Vec<_>>();

        let rules_file_text = match rules_files.as_slice() {
            &[] => None,
            &[rules_file] => Some(format!(
                "Using project {:?} file",
                rules_file.path_in_worktree
            )),
            rules_files => Some(format!("Using {} project rules files", rules_files.len())),
        };

        if user_rules_text.is_none() && rules_file_text.is_none() {
            return None;
        }

        let has_both = user_rules_text.is_some() && rules_file_text.is_some();

        Some(
            h_flex()
                .px_2p5()
                .child(
                    Icon::new(IconName::Attach)
                        .size(IconSize::XSmall)
                        .color(Color::Disabled),
                )
                .when_some(user_rules_text, |parent, user_rules_text| {
                    parent.child(
                        h_flex()
                            .id("user-rules")
                            .ml_1()
                            .mr_1p5()
                            .child(
                                Label::new(user_rules_text)
                                    .size(LabelSize::XSmall)
                                    .color(Color::Muted)
                                    .truncate(),
                            )
                            .hover(|s| s.bg(cx.theme().colors().element_hover))
                            .tooltip(Tooltip::text("View User Rules"))
                            .on_click(move |_event, window, cx| {
                                window.dispatch_action(
                                    Box::new(OpenRulesLibrary {
                                        prompt_to_select: first_user_rules_id,
                                    }),
                                    cx,
                                )
                            }),
                    )
                })
                .when(has_both, |this| {
                    this.child(
                        Label::new("•")
                            .size(LabelSize::XSmall)
                            .color(Color::Disabled),
                    )
                })
                .when_some(rules_file_text, |parent, rules_file_text| {
                    parent.child(
                        h_flex()
                            .id("project-rules")
                            .ml_1p5()
                            .child(
                                Label::new(rules_file_text)
                                    .size(LabelSize::XSmall)
                                    .color(Color::Muted),
                            )
                            .hover(|s| s.bg(cx.theme().colors().element_hover))
                            .tooltip(Tooltip::text("View Project Rules"))
                            .on_click(cx.listener(Self::handle_open_rules)),
                    )
                })
                .into_any(),
        )
    }

    fn render_empty_state_section_header(
        &self,
        label: impl Into<SharedString>,
        action_slot: Option<AnyElement>,
        cx: &mut Context<Self>,
    ) -> impl IntoElement {
        div().pl_1().pr_1p5().child(
            h_flex()
                .mt_2()
                .pl_1p5()
                .pb_1()
                .w_full()
                .justify_between()
                .border_b_1()
                .border_color(cx.theme().colors().border_variant)
                .child(
                    Label::new(label.into())
                        .size(LabelSize::Small)
                        .color(Color::Muted),
                )
                .children(action_slot),
        )
    }

    fn render_recent_history(&self, window: &mut Window, cx: &mut Context<Self>) -> AnyElement {
        let render_history = self
            .agent
            .clone()
            .downcast::<agent2::NativeAgentServer>()
            .is_some()
            && self
                .history_store
                .update(cx, |history_store, cx| !history_store.is_empty(cx));

        v_flex()
            .size_full()
            .when(render_history, |this| {
                let recent_history: Vec<_> = self.history_store.update(cx, |history_store, _| {
                    history_store.entries().take(3).collect()
                });
                this.justify_end().child(
                    v_flex()
                        .child(
                            self.render_empty_state_section_header(
                                "Recent",
                                Some(
                                    Button::new("view-history", "View All")
                                        .style(ButtonStyle::Subtle)
                                        .label_size(LabelSize::Small)
                                        .key_binding(
                                            KeyBinding::for_action_in(
                                                &OpenHistory,
                                                &self.focus_handle(cx),
                                                window,
                                                cx,
                                            )
                                            .map(|kb| kb.size(rems_from_px(12.))),
                                        )
                                        .on_click(move |_event, window, cx| {
                                            window.dispatch_action(OpenHistory.boxed_clone(), cx);
                                        })
                                        .into_any_element(),
                                ),
                                cx,
                            ),
                        )
                        .child(
                            v_flex().p_1().pr_1p5().gap_1().children(
                                recent_history
                                    .into_iter()
                                    .enumerate()
                                    .map(|(index, entry)| {
                                        // TODO: Add keyboard navigation.
                                        let is_hovered =
                                            self.hovered_recent_history_item == Some(index);
                                        crate::acp::thread_history::AcpHistoryEntryElement::new(
                                            entry,
                                            cx.entity().downgrade(),
                                        )
                                        .hovered(is_hovered)
                                        .on_hover(cx.listener(
                                            move |this, is_hovered, _window, cx| {
                                                if *is_hovered {
                                                    this.hovered_recent_history_item = Some(index);
                                                } else if this.hovered_recent_history_item
                                                    == Some(index)
                                                {
                                                    this.hovered_recent_history_item = None;
                                                }
                                                cx.notify();
                                            },
                                        ))
                                        .into_any_element()
                                    }),
                            ),
                        ),
                )
            })
            .into_any()
    }

    fn render_auth_required_state(
        &self,
        connection: &Rc<dyn AgentConnection>,
        description: Option<&Entity<Markdown>>,
        configuration_view: Option<&AnyView>,
        pending_auth_method: Option<&acp::AuthMethodId>,
        window: &mut Window,
        cx: &Context<Self>,
    ) -> Div {
        let show_description =
            configuration_view.is_none() && description.is_none() && pending_auth_method.is_none();

        v_flex().flex_1().size_full().justify_end().child(
            v_flex()
                .p_2()
                .pr_3()
                .w_full()
                .gap_1()
                .border_t_1()
                .border_color(cx.theme().colors().border)
                .bg(cx.theme().status().warning.opacity(0.04))
                .child(
                    h_flex()
                        .gap_1p5()
                        .child(
                            Icon::new(IconName::Warning)
                                .color(Color::Warning)
                                .size(IconSize::Small),
                        )
                        .child(Label::new("Authentication Required").size(LabelSize::Small)),
                )
                .children(description.map(|desc| {
                    div().text_ui(cx).child(self.render_markdown(
                        desc.clone(),
                        default_markdown_style(false, false, window, cx),
                    ))
                }))
                .children(
                    configuration_view
                        .cloned()
                        .map(|view| div().w_full().child(view)),
                )
                .when(
                    show_description,
                    |el| {
                        el.child(
                            Label::new(format!(
                                "You are not currently authenticated with {}. Please choose one of the following options:",
                                self.agent.name()
                            ))
                            .size(LabelSize::Small)
                            .color(Color::Muted)
                            .mb_1()
                            .ml_5(),
                        )
                    },
                )
                .when_some(pending_auth_method, |el, _| {
                    el.child(
                        h_flex()
                            .py_4()
                            .w_full()
                            .justify_center()
                            .gap_1()
                            .child(
                                Icon::new(IconName::ArrowCircle)
                                    .size(IconSize::Small)
                                    .color(Color::Muted)
                                    .with_animation(
                                        "arrow-circle",
                                        Animation::new(Duration::from_secs(2)).repeat(),
                                        |icon, delta| {
                                            icon.transform(Transformation::rotate(percentage(
                                                delta,
                                            )))
                                        },
                                    )
                                    .into_any_element(),
                            )
                            .child(Label::new("Authenticating…").size(LabelSize::Small)),
                    )
                })
                .when(!connection.auth_methods().is_empty(), |this| {
                    this.child(
                        h_flex()
                            .justify_end()
                            .flex_wrap()
                            .gap_1()
                            .when(!show_description, |this| {
                                this.border_t_1()
                                    .mt_1()
                                    .pt_2()
                                    .border_color(cx.theme().colors().border.opacity(0.8))
                            })
                            .children(
                                connection
                                    .auth_methods()
                                    .iter()
                                    .enumerate()
                                    .rev()
                                    .map(|(ix, method)| {
                                        Button::new(
                                            SharedString::from(method.id.0.clone()),
                                            method.name.clone(),
                                        )
                                        .when(ix == 0, |el| {
                                            el.style(ButtonStyle::Tinted(ui::TintColor::Warning))
                                        })
                                        .label_size(LabelSize::Small)
                                        .on_click({
                                            let method_id = method.id.clone();
                                            cx.listener(move |this, _, window, cx| {
                                                telemetry::event!(
                                                    "Authenticate Agent Started",
                                                    agent = this.agent.telemetry_id(),
                                                    method = method_id
                                                );

                                                this.authenticate(method_id.clone(), window, cx)
                                            })
                                        })
                                    }),
                            ),
                    )
                })

        )
    }

    fn render_load_error(
        &self,
        e: &LoadError,
        window: &mut Window,
        cx: &mut Context<Self>,
    ) -> AnyElement {
        let (title, message, action_slot): (_, SharedString, _) = match e {
            LoadError::Unsupported {
                command: path,
                current_version,
                minimum_version,
            } => {
                return self.render_unsupported(path, current_version, minimum_version, window, cx);
            }
            LoadError::FailedToInstall(msg) => (
                "Failed to Install",
                msg.into(),
                Some(self.create_copy_button(msg.to_string()).into_any_element()),
            ),
            LoadError::Exited { status } => (
                "Failed to Launch",
                format!("Server exited with status {status}").into(),
                None,
            ),
            LoadError::Other(msg) => (
                "Failed to Launch",
                msg.into(),
                Some(self.create_copy_button(msg.to_string()).into_any_element()),
            ),
        };

        Callout::new()
            .severity(Severity::Error)
            .icon(IconName::XCircleFilled)
            .title(title)
            .description(message)
            .actions_slot(div().children(action_slot))
            .into_any_element()
    }

    fn render_unsupported(
        &self,
        path: &SharedString,
        version: &SharedString,
        minimum_version: &SharedString,
        _window: &mut Window,
        cx: &mut Context<Self>,
    ) -> AnyElement {
        let (heading_label, description_label) = (
            format!("Upgrade {} to work with Zed", self.agent.name()),
            if version.is_empty() {
                format!(
                    "Currently using {}, which does not report a valid --version",
                    path,
                )
            } else {
                format!(
                    "Currently using {}, which is only version {} (need at least {minimum_version})",
                    path, version
                )
            },
        );

        v_flex()
            .w_full()
            .p_3p5()
            .gap_2p5()
            .border_t_1()
            .border_color(cx.theme().colors().border)
            .bg(linear_gradient(
                180.,
                linear_color_stop(cx.theme().colors().editor_background.opacity(0.4), 4.),
                linear_color_stop(cx.theme().status().info_background.opacity(0.), 0.),
            ))
            .child(
                v_flex().gap_0p5().child(Label::new(heading_label)).child(
                    Label::new(description_label)
                        .size(LabelSize::Small)
                        .color(Color::Muted),
                ),
            )
            .into_any_element()
    }

    fn render_activity_bar(
        &self,
        thread_entity: &Entity<AcpThread>,
        window: &mut Window,
        cx: &Context<Self>,
    ) -> Option<AnyElement> {
        let thread = thread_entity.read(cx);
        let action_log = thread.action_log();
        let changed_buffers = action_log.read(cx).changed_buffers(cx);
        let plan = thread.plan();

        if changed_buffers.is_empty() && plan.is_empty() {
            return None;
        }

        let editor_bg_color = cx.theme().colors().editor_background;
        let active_color = cx.theme().colors().element_selected;
        let bg_edit_files_disclosure = editor_bg_color.blend(active_color.opacity(0.3));

        // Temporarily always enable ACP edit controls. This is temporary, to lessen the
        // impact of a nasty bug that causes them to sometimes be disabled when they shouldn't
        // be, which blocks you from being able to accept or reject edits. This switches the
        // bug to be that sometimes it's enabled when it shouldn't be, which at least doesn't
        // block you from using the panel.
        let pending_edits = false;

        v_flex()
            .mt_1()
            .mx_2()
            .bg(bg_edit_files_disclosure)
            .border_1()
            .border_b_0()
            .border_color(cx.theme().colors().border)
            .rounded_t_md()
            .shadow(vec![gpui::BoxShadow {
                color: gpui::black().opacity(0.15),
                offset: point(px(1.), px(-1.)),
                blur_radius: px(3.),
                spread_radius: px(0.),
            }])
            .when(!plan.is_empty(), |this| {
                this.child(self.render_plan_summary(plan, window, cx))
                    .when(self.plan_expanded, |parent| {
                        parent.child(self.render_plan_entries(plan, window, cx))
                    })
            })
            .when(!plan.is_empty() && !changed_buffers.is_empty(), |this| {
                this.child(Divider::horizontal().color(DividerColor::Border))
            })
            .when(!changed_buffers.is_empty(), |this| {
                this.child(self.render_edits_summary(
                    &changed_buffers,
                    self.edits_expanded,
                    pending_edits,
                    window,
                    cx,
                ))
                .when(self.edits_expanded, |parent| {
                    parent.child(self.render_edited_files(
                        action_log,
                        &changed_buffers,
                        pending_edits,
                        cx,
                    ))
                })
            })
            .into_any()
            .into()
    }

    fn render_plan_summary(&self, plan: &Plan, window: &mut Window, cx: &Context<Self>) -> Div {
        let stats = plan.stats();

        let title = if let Some(entry) = stats.in_progress_entry
            && !self.plan_expanded
        {
            h_flex()
                .w_full()
                .cursor_default()
                .gap_1()
                .text_xs()
                .text_color(cx.theme().colors().text_muted)
                .justify_between()
                .child(
                    h_flex()
                        .gap_1()
                        .child(
                            Label::new("Current:")
                                .size(LabelSize::Small)
                                .color(Color::Muted),
                        )
                        .child(MarkdownElement::new(
                            entry.content.clone(),
                            plan_label_markdown_style(&entry.status, window, cx),
                        )),
                )
                .when(stats.pending > 0, |this| {
                    this.child(
                        Label::new(format!("{} left", stats.pending))
                            .size(LabelSize::Small)
                            .color(Color::Muted)
                            .mr_1(),
                    )
                })
        } else {
            let status_label = if stats.pending == 0 {
                "All Done".to_string()
            } else if stats.completed == 0 {
                format!("{} Tasks", plan.entries.len())
            } else {
                format!("{}/{}", stats.completed, plan.entries.len())
            };

            h_flex()
                .w_full()
                .gap_1()
                .justify_between()
                .child(
                    Label::new("Plan")
                        .size(LabelSize::Small)
                        .color(Color::Muted),
                )
                .child(
                    Label::new(status_label)
                        .size(LabelSize::Small)
                        .color(Color::Muted)
                        .mr_1(),
                )
        };

        h_flex()
            .p_1()
            .justify_between()
            .when(self.plan_expanded, |this| {
                this.border_b_1().border_color(cx.theme().colors().border)
            })
            .child(
                h_flex()
                    .id("plan_summary")
                    .w_full()
                    .gap_1()
                    .child(Disclosure::new("plan_disclosure", self.plan_expanded))
                    .child(title)
                    .on_click(cx.listener(|this, _, _, cx| {
                        this.plan_expanded = !this.plan_expanded;
                        cx.notify();
                    })),
            )
    }

    fn render_plan_entries(&self, plan: &Plan, window: &mut Window, cx: &Context<Self>) -> Div {
        v_flex().children(plan.entries.iter().enumerate().flat_map(|(index, entry)| {
            let element = h_flex()
                .py_1()
                .px_2()
                .gap_2()
                .justify_between()
                .bg(cx.theme().colors().editor_background)
                .when(index < plan.entries.len() - 1, |parent| {
                    parent.border_color(cx.theme().colors().border).border_b_1()
                })
                .child(
                    h_flex()
                        .id(("plan_entry", index))
                        .gap_1p5()
                        .max_w_full()
                        .overflow_x_scroll()
                        .text_xs()
                        .text_color(cx.theme().colors().text_muted)
                        .child(match entry.status {
                            acp::PlanEntryStatus::Pending => Icon::new(IconName::TodoPending)
                                .size(IconSize::Small)
                                .color(Color::Muted)
                                .into_any_element(),
                            acp::PlanEntryStatus::InProgress => Icon::new(IconName::TodoProgress)
                                .size(IconSize::Small)
                                .color(Color::Accent)
                                .with_animation(
                                    "running",
                                    Animation::new(Duration::from_secs(2)).repeat(),
                                    |icon, delta| {
                                        icon.transform(Transformation::rotate(percentage(delta)))
                                    },
                                )
                                .into_any_element(),
                            acp::PlanEntryStatus::Completed => Icon::new(IconName::TodoComplete)
                                .size(IconSize::Small)
                                .color(Color::Success)
                                .into_any_element(),
                        })
                        .child(MarkdownElement::new(
                            entry.content.clone(),
                            plan_label_markdown_style(&entry.status, window, cx),
                        )),
                );

            Some(element)
        }))
    }

    fn render_edits_summary(
        &self,
        changed_buffers: &BTreeMap<Entity<Buffer>, Entity<BufferDiff>>,
        expanded: bool,
        pending_edits: bool,
        window: &mut Window,
        cx: &Context<Self>,
    ) -> Div {
        const EDIT_NOT_READY_TOOLTIP_LABEL: &str = "Wait until file edits are complete.";

        let focus_handle = self.focus_handle(cx);

        h_flex()
            .p_1()
            .justify_between()
            .flex_wrap()
            .when(expanded, |this| {
                this.border_b_1().border_color(cx.theme().colors().border)
            })
            .child(
                h_flex()
                    .id("edits-container")
                    .gap_1()
                    .child(Disclosure::new("edits-disclosure", expanded))
                    .map(|this| {
                        if pending_edits {
                            this.child(
                                Label::new(format!(
                                    "Editing {} {}…",
                                    changed_buffers.len(),
                                    if changed_buffers.len() == 1 {
                                        "file"
                                    } else {
                                        "files"
                                    }
                                ))
                                .color(Color::Muted)
                                .size(LabelSize::Small)
                                .with_animation(
                                    "edit-label",
                                    Animation::new(Duration::from_secs(2))
                                        .repeat()
                                        .with_easing(pulsating_between(0.3, 0.7)),
                                    |label, delta| label.alpha(delta),
                                ),
                            )
                        } else {
                            this.child(
                                Label::new("Edits")
                                    .size(LabelSize::Small)
                                    .color(Color::Muted),
                            )
                            .child(Label::new("•").size(LabelSize::XSmall).color(Color::Muted))
                            .child(
                                Label::new(format!(
                                    "{} {}",
                                    changed_buffers.len(),
                                    if changed_buffers.len() == 1 {
                                        "file"
                                    } else {
                                        "files"
                                    }
                                ))
                                .size(LabelSize::Small)
                                .color(Color::Muted),
                            )
                        }
                    })
                    .on_click(cx.listener(|this, _, _, cx| {
                        this.edits_expanded = !this.edits_expanded;
                        cx.notify();
                    })),
            )
            .child(
                h_flex()
                    .gap_1()
                    .child(
                        IconButton::new("review-changes", IconName::ListTodo)
                            .icon_size(IconSize::Small)
                            .tooltip({
                                let focus_handle = focus_handle.clone();
                                move |window, cx| {
                                    Tooltip::for_action_in(
                                        "Review Changes",
                                        &OpenAgentDiff,
                                        &focus_handle,
                                        window,
                                        cx,
                                    )
                                }
                            })
                            .on_click(cx.listener(|_, _, window, cx| {
                                window.dispatch_action(OpenAgentDiff.boxed_clone(), cx);
                            })),
                    )
                    .child(Divider::vertical().color(DividerColor::Border))
                    .child(
                        Button::new("reject-all-changes", "Reject All")
                            .label_size(LabelSize::Small)
                            .disabled(pending_edits)
                            .when(pending_edits, |this| {
                                this.tooltip(Tooltip::text(EDIT_NOT_READY_TOOLTIP_LABEL))
                            })
                            .key_binding(
                                KeyBinding::for_action_in(
                                    &RejectAll,
                                    &focus_handle.clone(),
                                    window,
                                    cx,
                                )
                                .map(|kb| kb.size(rems_from_px(10.))),
                            )
                            .on_click(cx.listener(move |this, _, window, cx| {
                                this.reject_all(&RejectAll, window, cx);
                            })),
                    )
                    .child(
                        Button::new("keep-all-changes", "Keep All")
                            .label_size(LabelSize::Small)
                            .disabled(pending_edits)
                            .when(pending_edits, |this| {
                                this.tooltip(Tooltip::text(EDIT_NOT_READY_TOOLTIP_LABEL))
                            })
                            .key_binding(
                                KeyBinding::for_action_in(&KeepAll, &focus_handle, window, cx)
                                    .map(|kb| kb.size(rems_from_px(10.))),
                            )
                            .on_click(cx.listener(move |this, _, window, cx| {
                                this.keep_all(&KeepAll, window, cx);
                            })),
                    ),
            )
    }

    fn render_edited_files(
        &self,
        action_log: &Entity<ActionLog>,
        changed_buffers: &BTreeMap<Entity<Buffer>, Entity<BufferDiff>>,
        pending_edits: bool,
        cx: &Context<Self>,
    ) -> Div {
        let editor_bg_color = cx.theme().colors().editor_background;

        v_flex().children(changed_buffers.iter().enumerate().flat_map(
            |(index, (buffer, _diff))| {
                let file = buffer.read(cx).file()?;
                let path = file.path();

                let file_path = path.parent().and_then(|parent| {
                    let parent_str = parent.to_string_lossy();

                    if parent_str.is_empty() {
                        None
                    } else {
                        Some(
                            Label::new(format!("/{}{}", parent_str, std::path::MAIN_SEPARATOR_STR))
                                .color(Color::Muted)
                                .size(LabelSize::XSmall)
                                .buffer_font(cx),
                        )
                    }
                });

                let file_name = path.file_name().map(|name| {
                    Label::new(name.to_string_lossy().to_string())
                        .size(LabelSize::XSmall)
                        .buffer_font(cx)
                });

                let file_icon = FileIcons::get_icon(path, cx)
                    .map(Icon::from_path)
                    .map(|icon| icon.color(Color::Muted).size(IconSize::Small))
                    .unwrap_or_else(|| {
                        Icon::new(IconName::File)
                            .color(Color::Muted)
                            .size(IconSize::Small)
                    });

                let overlay_gradient = linear_gradient(
                    90.,
                    linear_color_stop(editor_bg_color, 1.),
                    linear_color_stop(editor_bg_color.opacity(0.2), 0.),
                );

                let element = h_flex()
                    .group("edited-code")
                    .id(("file-container", index))
                    .py_1()
                    .pl_2()
                    .pr_1()
                    .gap_2()
                    .justify_between()
                    .bg(editor_bg_color)
                    .when(index < changed_buffers.len() - 1, |parent| {
                        parent.border_color(cx.theme().colors().border).border_b_1()
                    })
                    .child(
                        h_flex()
                            .relative()
                            .id(("file-name", index))
                            .pr_8()
                            .gap_1p5()
                            .max_w_full()
                            .overflow_x_scroll()
                            .child(file_icon)
                            .child(h_flex().gap_0p5().children(file_name).children(file_path))
                            .child(
                                div()
                                    .absolute()
                                    .h_full()
                                    .w_12()
                                    .top_0()
                                    .bottom_0()
                                    .right_0()
                                    .bg(overlay_gradient),
                            )
                            .on_click({
                                let buffer = buffer.clone();
                                cx.listener(move |this, _, window, cx| {
                                    this.open_edited_buffer(&buffer, window, cx);
                                })
                            }),
                    )
                    .child(
                        h_flex()
                            .gap_1()
                            .visible_on_hover("edited-code")
                            .child(
                                Button::new("review", "Review")
                                    .label_size(LabelSize::Small)
                                    .on_click({
                                        let buffer = buffer.clone();
                                        cx.listener(move |this, _, window, cx| {
                                            this.open_edited_buffer(&buffer, window, cx);
                                        })
                                    }),
                            )
                            .child(Divider::vertical().color(DividerColor::BorderVariant))
                            .child(
                                Button::new("reject-file", "Reject")
                                    .label_size(LabelSize::Small)
                                    .disabled(pending_edits)
                                    .on_click({
                                        let buffer = buffer.clone();
                                        let action_log = action_log.clone();
                                        move |_, _, cx| {
                                            action_log.update(cx, |action_log, cx| {
                                                action_log
                                                    .reject_edits_in_ranges(
                                                        buffer.clone(),
                                                        vec![Anchor::MIN..Anchor::MAX],
                                                        cx,
                                                    )
                                                    .detach_and_log_err(cx);
                                            })
                                        }
                                    }),
                            )
                            .child(
                                Button::new("keep-file", "Keep")
                                    .label_size(LabelSize::Small)
                                    .disabled(pending_edits)
                                    .on_click({
                                        let buffer = buffer.clone();
                                        let action_log = action_log.clone();
                                        move |_, _, cx| {
                                            action_log.update(cx, |action_log, cx| {
                                                action_log.keep_edits_in_range(
                                                    buffer.clone(),
                                                    Anchor::MIN..Anchor::MAX,
                                                    cx,
                                                );
                                            })
                                        }
                                    }),
                            ),
                    );

                Some(element)
            },
        ))
    }

    fn render_message_editor(&mut self, window: &mut Window, cx: &mut Context<Self>) -> AnyElement {
        let focus_handle = self.message_editor.focus_handle(cx);
        let editor_bg_color = cx.theme().colors().editor_background;
        let (expand_icon, expand_tooltip) = if self.editor_expanded {
            (IconName::Minimize, "Minimize Message Editor")
        } else {
            (IconName::Maximize, "Expand Message Editor")
        };

        let backdrop = div()
            .size_full()
            .absolute()
            .inset_0()
            .bg(cx.theme().colors().panel_background)
            .opacity(0.8)
            .block_mouse_except_scroll();

        let enable_editor = match self.thread_state {
            ThreadState::Loading { .. } | ThreadState::Ready { .. } => true,
            ThreadState::Unauthenticated { .. } | ThreadState::LoadError(..) => false,
        };

        v_flex()
            .on_action(cx.listener(Self::expand_message_editor))
            .on_action(cx.listener(|this, _: &ToggleProfileSelector, window, cx| {
                if let Some(profile_selector) = this.profile_selector.as_ref() {
                    profile_selector.read(cx).menu_handle().toggle(window, cx);
                }
            }))
            .on_action(cx.listener(|this, _: &ToggleModelSelector, window, cx| {
                if let Some(model_selector) = this.model_selector.as_ref() {
                    model_selector
                        .update(cx, |model_selector, cx| model_selector.toggle(window, cx));
                }
            }))
            .p_2()
            .gap_2()
            .border_t_1()
            .border_color(cx.theme().colors().border)
            .bg(editor_bg_color)
            .when(self.editor_expanded, |this| {
                this.h(vh(0.8, window)).size_full().justify_between()
            })
            .child(
                v_flex()
                    .relative()
                    .size_full()
                    .pt_1()
                    .pr_2p5()
                    .child(self.message_editor.clone())
                    .child(
                        h_flex()
                            .absolute()
                            .top_0()
                            .right_0()
                            .opacity(0.5)
                            .hover(|this| this.opacity(1.0))
                            .child(
                                IconButton::new("toggle-height", expand_icon)
                                    .icon_size(IconSize::Small)
                                    .icon_color(Color::Muted)
                                    .tooltip({
                                        move |window, cx| {
                                            Tooltip::for_action_in(
                                                expand_tooltip,
                                                &ExpandMessageEditor,
                                                &focus_handle,
                                                window,
                                                cx,
                                            )
                                        }
                                    })
                                    .on_click(cx.listener(|_, _, window, cx| {
                                        window.dispatch_action(Box::new(ExpandMessageEditor), cx);
                                    })),
                            ),
                    ),
            )
            .child(
                h_flex()
                    .flex_none()
                    .flex_wrap()
                    .justify_between()
                    .child(
                        h_flex()
                            .child(self.render_follow_toggle(cx))
                            .children(self.render_burn_mode_toggle(cx)),
                    )
                    .child(
                        h_flex()
                            .gap_1()
                            .children(self.render_token_usage(cx))
                            .children(self.profile_selector.clone())
                            .children(self.model_selector.clone())
                            .child(self.render_send_button(cx)),
                    ),
            )
            .when(!enable_editor, |this| this.child(backdrop))
            .into_any()
    }

    pub(crate) fn as_native_connection(
        &self,
        cx: &App,
    ) -> Option<Rc<agent2::NativeAgentConnection>> {
        let acp_thread = self.thread()?.read(cx);
        acp_thread.connection().clone().downcast()
    }

    pub(crate) fn as_native_thread(&self, cx: &App) -> Option<Entity<agent2::Thread>> {
        let acp_thread = self.thread()?.read(cx);
        self.as_native_connection(cx)?
            .thread(acp_thread.session_id(), cx)
    }

    fn is_using_zed_ai_models(&self, cx: &App) -> bool {
        self.as_native_thread(cx)
            .and_then(|thread| thread.read(cx).model())
            .is_some_and(|model| model.provider_id() == language_model::ZED_CLOUD_PROVIDER_ID)
    }

    fn render_token_usage(&self, cx: &mut Context<Self>) -> Option<Div> {
        let thread = self.thread()?.read(cx);
        let usage = thread.token_usage()?;
        let is_generating = thread.status() != ThreadStatus::Idle;

        let used = crate::text_thread_editor::humanize_token_count(usage.used_tokens);
        let max = crate::text_thread_editor::humanize_token_count(usage.max_tokens);

        Some(
            h_flex()
                .flex_shrink_0()
                .gap_0p5()
                .mr_1p5()
                .child(
                    Label::new(used)
                        .size(LabelSize::Small)
                        .color(Color::Muted)
                        .map(|label| {
                            if is_generating {
                                label
                                    .with_animation(
                                        "used-tokens-label",
                                        Animation::new(Duration::from_secs(2))
                                            .repeat()
                                            .with_easing(pulsating_between(0.3, 0.8)),
                                        |label, delta| label.alpha(delta),
                                    )
                                    .into_any()
                            } else {
                                label.into_any_element()
                            }
                        }),
                )
                .child(
                    Label::new("/")
                        .size(LabelSize::Small)
                        .color(Color::Custom(cx.theme().colors().text_muted.opacity(0.5))),
                )
                .child(Label::new(max).size(LabelSize::Small).color(Color::Muted)),
        )
    }

    fn toggle_burn_mode(
        &mut self,
        _: &ToggleBurnMode,
        _window: &mut Window,
        cx: &mut Context<Self>,
    ) {
        let Some(thread) = self.as_native_thread(cx) else {
            return;
        };

        thread.update(cx, |thread, cx| {
            let current_mode = thread.completion_mode();
            thread.set_completion_mode(
                match current_mode {
                    CompletionMode::Burn => CompletionMode::Normal,
                    CompletionMode::Normal => CompletionMode::Burn,
                },
                cx,
            );
        });
    }

    fn keep_all(&mut self, _: &KeepAll, _window: &mut Window, cx: &mut Context<Self>) {
        let Some(thread) = self.thread() else {
            return;
        };
        let action_log = thread.read(cx).action_log().clone();
        action_log.update(cx, |action_log, cx| action_log.keep_all_edits(cx));
    }

    fn reject_all(&mut self, _: &RejectAll, _window: &mut Window, cx: &mut Context<Self>) {
        let Some(thread) = self.thread() else {
            return;
        };
        let action_log = thread.read(cx).action_log().clone();
        action_log
            .update(cx, |action_log, cx| action_log.reject_all_edits(cx))
            .detach();
    }

    fn render_burn_mode_toggle(&self, cx: &mut Context<Self>) -> Option<AnyElement> {
        let thread = self.as_native_thread(cx)?.read(cx);

        if thread
            .model()
            .is_none_or(|model| !model.supports_burn_mode())
        {
            return None;
        }

        let active_completion_mode = thread.completion_mode();
        let burn_mode_enabled = active_completion_mode == CompletionMode::Burn;
        let icon = if burn_mode_enabled {
            IconName::ZedBurnModeOn
        } else {
            IconName::ZedBurnMode
        };

        Some(
            IconButton::new("burn-mode", icon)
                .icon_size(IconSize::Small)
                .icon_color(Color::Muted)
                .toggle_state(burn_mode_enabled)
                .selected_icon_color(Color::Error)
                .on_click(cx.listener(|this, _event, window, cx| {
                    this.toggle_burn_mode(&ToggleBurnMode, window, cx);
                }))
                .tooltip(move |_window, cx| {
                    cx.new(|_| BurnModeTooltip::new().selected(burn_mode_enabled))
                        .into()
                })
                .into_any_element(),
        )
    }

    fn render_send_button(&self, cx: &mut Context<Self>) -> AnyElement {
        let is_editor_empty = self.message_editor.read(cx).is_empty(cx);
        let is_generating = self
            .thread()
            .is_some_and(|thread| thread.read(cx).status() != ThreadStatus::Idle);

        if self.is_loading_contents {
            div()
                .id("loading-message-content")
                .px_1()
                .tooltip(Tooltip::text("Loading Added Context…"))
                .child(loading_contents_spinner(IconSize::default()))
                .into_any_element()
        } else if is_generating && is_editor_empty {
            IconButton::new("stop-generation", IconName::Stop)
                .icon_color(Color::Error)
                .style(ButtonStyle::Tinted(ui::TintColor::Error))
                .tooltip(move |window, cx| {
                    Tooltip::for_action("Stop Generation", &editor::actions::Cancel, window, cx)
                })
                .on_click(cx.listener(|this, _event, _, cx| this.cancel_generation(cx)))
                .into_any_element()
        } else {
            let send_btn_tooltip = if is_editor_empty && !is_generating {
                "Type to Send"
            } else if is_generating {
                "Stop and Send Message"
            } else {
                "Send"
            };

            IconButton::new("send-message", IconName::Send)
                .style(ButtonStyle::Filled)
                .map(|this| {
                    if is_editor_empty && !is_generating {
                        this.disabled(true).icon_color(Color::Muted)
                    } else {
                        this.icon_color(Color::Accent)
                    }
                })
                .tooltip(move |window, cx| Tooltip::for_action(send_btn_tooltip, &Chat, window, cx))
                .on_click(cx.listener(|this, _, window, cx| {
                    this.send(window, cx);
                }))
                .into_any_element()
        }
    }

    fn is_following(&self, cx: &App) -> bool {
        match self.thread().map(|thread| thread.read(cx).status()) {
            Some(ThreadStatus::Generating) => self
                .workspace
                .read_with(cx, |workspace, _| {
                    workspace.is_being_followed(CollaboratorId::Agent)
                })
                .unwrap_or(false),
            _ => self.should_be_following,
        }
    }

    fn toggle_following(&mut self, window: &mut Window, cx: &mut Context<Self>) {
        let following = self.is_following(cx);

        self.should_be_following = !following;
        if self.thread().map(|thread| thread.read(cx).status()) == Some(ThreadStatus::Generating) {
            self.workspace
                .update(cx, |workspace, cx| {
                    if following {
                        workspace.unfollow(CollaboratorId::Agent, window, cx);
                    } else {
                        workspace.follow(CollaboratorId::Agent, window, cx);
                    }
                })
                .ok();
        }

        telemetry::event!("Follow Agent Selected", following = !following);
    }

    fn render_follow_toggle(&self, cx: &mut Context<Self>) -> impl IntoElement {
        let following = self.is_following(cx);

        let tooltip_label = if following {
            if self.agent.name() == "Zed Agent" {
                format!("Stop Following the {}", self.agent.name())
            } else {
                format!("Stop Following {}", self.agent.name())
            }
        } else {
            if self.agent.name() == "Zed Agent" {
                format!("Follow the {}", self.agent.name())
            } else {
                format!("Follow {}", self.agent.name())
            }
        };

        IconButton::new("follow-agent", IconName::Crosshair)
            .icon_size(IconSize::Small)
            .icon_color(Color::Muted)
            .toggle_state(following)
            .selected_icon_color(Some(Color::Custom(cx.theme().players().agent().cursor)))
            .tooltip(move |window, cx| {
                if following {
                    Tooltip::for_action(tooltip_label.clone(), &Follow, window, cx)
                } else {
                    Tooltip::with_meta(
                        tooltip_label.clone(),
                        Some(&Follow),
                        "Track the agent's location as it reads and edits files.",
                        window,
                        cx,
                    )
                }
            })
            .on_click(cx.listener(move |this, _, window, cx| {
                this.toggle_following(window, cx);
            }))
    }

    fn render_markdown(&self, markdown: Entity<Markdown>, style: MarkdownStyle) -> MarkdownElement {
        let workspace = self.workspace.clone();
        MarkdownElement::new(markdown, style).on_url_click(move |text, window, cx| {
            Self::open_link(text, &workspace, window, cx);
        })
    }

    fn open_link(
        url: SharedString,
        workspace: &WeakEntity<Workspace>,
        window: &mut Window,
        cx: &mut App,
    ) {
        let Some(workspace) = workspace.upgrade() else {
            cx.open_url(&url);
            return;
        };

        if let Some(mention) = MentionUri::parse(&url).log_err() {
            workspace.update(cx, |workspace, cx| match mention {
                MentionUri::File { abs_path } => {
                    let project = workspace.project();
                    let Some(path) =
                        project.update(cx, |project, cx| project.find_project_path(abs_path, cx))
                    else {
                        return;
                    };

                    workspace
                        .open_path(path, None, true, window, cx)
                        .detach_and_log_err(cx);
                }
                MentionUri::PastedImage => {}
                MentionUri::Directory { abs_path } => {
                    let project = workspace.project();
                    let Some(entry) = project.update(cx, |project, cx| {
                        let path = project.find_project_path(abs_path, cx)?;
                        project.entry_for_path(&path, cx)
                    }) else {
                        return;
                    };

                    project.update(cx, |_, cx| {
                        cx.emit(project::Event::RevealInProjectPanel(entry.id));
                    });
                }
                MentionUri::Symbol {
                    abs_path: path,
                    line_range,
                    ..
                }
                | MentionUri::Selection {
                    abs_path: Some(path),
                    line_range,
                } => {
                    let project = workspace.project();
                    let Some((path, _)) = project.update(cx, |project, cx| {
                        let path = project.find_project_path(path, cx)?;
                        let entry = project.entry_for_path(&path, cx)?;
                        Some((path, entry))
                    }) else {
                        return;
                    };

                    let item = workspace.open_path(path, None, true, window, cx);
                    window
                        .spawn(cx, async move |cx| {
                            let Some(editor) = item.await?.downcast::<Editor>() else {
                                return Ok(());
                            };
                            let range = Point::new(*line_range.start(), 0)
                                ..Point::new(*line_range.start(), 0);
                            editor
                                .update_in(cx, |editor, window, cx| {
                                    editor.change_selections(
                                        SelectionEffects::scroll(Autoscroll::center()),
                                        window,
                                        cx,
                                        |s| s.select_ranges(vec![range]),
                                    );
                                })
                                .ok();
                            anyhow::Ok(())
                        })
                        .detach_and_log_err(cx);
                }
                MentionUri::Selection { abs_path: None, .. } => {}
                MentionUri::Thread { id, name } => {
                    if let Some(panel) = workspace.panel::<AgentPanel>(cx) {
                        panel.update(cx, |panel, cx| {
                            panel.load_agent_thread(
                                DbThreadMetadata {
                                    id,
                                    title: name.into(),
                                    updated_at: Default::default(),
                                },
                                window,
                                cx,
                            )
                        });
                    }
                }
                MentionUri::TextThread { path, .. } => {
                    if let Some(panel) = workspace.panel::<AgentPanel>(cx) {
                        panel.update(cx, |panel, cx| {
                            panel
                                .open_saved_prompt_editor(path.as_path().into(), window, cx)
                                .detach_and_log_err(cx);
                        });
                    }
                }
                MentionUri::Rule { id, .. } => {
                    let PromptId::User { uuid } = id else {
                        return;
                    };
                    window.dispatch_action(
                        Box::new(OpenRulesLibrary {
                            prompt_to_select: Some(uuid.0),
                        }),
                        cx,
                    )
                }
                MentionUri::Fetch { url } => {
                    cx.open_url(url.as_str());
                }
            })
        } else {
            cx.open_url(&url);
        }
    }

    fn open_tool_call_location(
        &self,
        entry_ix: usize,
        location_ix: usize,
        window: &mut Window,
        cx: &mut Context<Self>,
    ) -> Option<()> {
        let (tool_call_location, agent_location) = self
            .thread()?
            .read(cx)
            .entries()
            .get(entry_ix)?
            .location(location_ix)?;

        let project_path = self
            .project
            .read(cx)
            .find_project_path(&tool_call_location.path, cx)?;

        let open_task = self
            .workspace
            .update(cx, |workspace, cx| {
                workspace.open_path(project_path, None, true, window, cx)
            })
            .log_err()?;
        window
            .spawn(cx, async move |cx| {
                let item = open_task.await?;

                let Some(active_editor) = item.downcast::<Editor>() else {
                    return anyhow::Ok(());
                };

                active_editor.update_in(cx, |editor, window, cx| {
                    let multibuffer = editor.buffer().read(cx);
                    let buffer = multibuffer.as_singleton();
                    if agent_location.buffer.upgrade() == buffer {
                        let excerpt_id = multibuffer.excerpt_ids().first().cloned();
                        let anchor = editor::Anchor::in_buffer(
                            excerpt_id.unwrap(),
                            buffer.unwrap().read(cx).remote_id(),
                            agent_location.position,
                        );
                        editor.change_selections(Default::default(), window, cx, |selections| {
                            selections.select_anchor_ranges([anchor..anchor]);
                        })
                    } else {
                        let row = tool_call_location.line.unwrap_or_default();
                        editor.change_selections(Default::default(), window, cx, |selections| {
                            selections.select_ranges([Point::new(row, 0)..Point::new(row, 0)]);
                        })
                    }
                })?;

                anyhow::Ok(())
            })
            .detach_and_log_err(cx);

        None
    }

    pub fn open_thread_as_markdown(
        &self,
        workspace: Entity<Workspace>,
        window: &mut Window,
        cx: &mut App,
    ) -> Task<Result<()>> {
        let markdown_language_task = workspace
            .read(cx)
            .app_state()
            .languages
            .language_for_name("Markdown");

        let (thread_summary, markdown) = if let Some(thread) = self.thread() {
            let thread = thread.read(cx);
            (thread.title().to_string(), thread.to_markdown(cx))
        } else {
            return Task::ready(Ok(()));
        };

        window.spawn(cx, async move |cx| {
            let markdown_language = markdown_language_task.await?;

            workspace.update_in(cx, |workspace, window, cx| {
                let project = workspace.project().clone();

                if !project.read(cx).is_local() {
                    bail!("failed to open active thread as markdown in remote project");
                }

                let buffer = project.update(cx, |project, cx| {
                    project.create_local_buffer(&markdown, Some(markdown_language), cx)
                });
                let buffer = cx.new(|cx| {
                    MultiBuffer::singleton(buffer, cx).with_title(thread_summary.clone())
                });

                workspace.add_item_to_active_pane(
                    Box::new(cx.new(|cx| {
                        let mut editor =
                            Editor::for_multibuffer(buffer, Some(project.clone()), window, cx);
                        editor.set_breadcrumb_header(thread_summary);
                        editor
                    })),
                    None,
                    true,
                    window,
                    cx,
                );

                anyhow::Ok(())
            })??;
            anyhow::Ok(())
        })
    }

    fn scroll_to_top(&mut self, cx: &mut Context<Self>) {
        self.list_state.scroll_to(ListOffset::default());
        cx.notify();
    }

    pub fn scroll_to_bottom(&mut self, cx: &mut Context<Self>) {
        if let Some(thread) = self.thread() {
            let entry_count = thread.read(cx).entries().len();
            self.list_state.reset(entry_count);
            cx.notify();
        }
    }

    fn notify_with_sound(
        &mut self,
        caption: impl Into<SharedString>,
        icon: IconName,
        window: &mut Window,
        cx: &mut Context<Self>,
    ) {
        self.play_notification_sound(window, cx);
        self.show_notification(caption, icon, window, cx);
    }

    fn play_notification_sound(&self, window: &Window, cx: &mut App) {
        let settings = AgentSettings::get_global(cx);
        if settings.play_sound_when_agent_done && !window.is_window_active() {
            Audio::play_sound(Sound::AgentDone, cx);
        }
    }

    fn show_notification(
        &mut self,
        caption: impl Into<SharedString>,
        icon: IconName,
        window: &mut Window,
        cx: &mut Context<Self>,
    ) {
        if window.is_window_active() || !self.notifications.is_empty() {
            return;
        }

        // TODO: Change this once we have title summarization for external agents.
        let title = self.agent.name();

        match AgentSettings::get_global(cx).notify_when_agent_waiting {
            NotifyWhenAgentWaiting::PrimaryScreen => {
                if let Some(primary) = cx.primary_display() {
                    self.pop_up(icon, caption.into(), title, window, primary, cx);
                }
            }
            NotifyWhenAgentWaiting::AllScreens => {
                let caption = caption.into();
                for screen in cx.displays() {
                    self.pop_up(icon, caption.clone(), title.clone(), window, screen, cx);
                }
            }
            NotifyWhenAgentWaiting::Never => {
                // Don't show anything
            }
        }
    }

    fn pop_up(
        &mut self,
        icon: IconName,
        caption: SharedString,
        title: SharedString,
        window: &mut Window,
        screen: Rc<dyn PlatformDisplay>,
        cx: &mut Context<Self>,
    ) {
        let options = AgentNotification::window_options(screen, cx);

        let project_name = self.workspace.upgrade().and_then(|workspace| {
            workspace
                .read(cx)
                .project()
                .read(cx)
                .visible_worktrees(cx)
                .next()
                .map(|worktree| worktree.read(cx).root_name().to_string())
        });

        if let Some(screen_window) = cx
            .open_window(options, |_, cx| {
                cx.new(|_| {
                    AgentNotification::new(title.clone(), caption.clone(), icon, project_name)
                })
            })
            .log_err()
            && let Some(pop_up) = screen_window.entity(cx).log_err()
        {
            self.notification_subscriptions
                .entry(screen_window)
                .or_insert_with(Vec::new)
                .push(cx.subscribe_in(&pop_up, window, {
                    |this, _, event, window, cx| match event {
                        AgentNotificationEvent::Accepted => {
                            let handle = window.window_handle();
                            cx.activate(true);

                            let workspace_handle = this.workspace.clone();

                            // If there are multiple Zed windows, activate the correct one.
                            cx.defer(move |cx| {
                                handle
                                    .update(cx, |_view, window, _cx| {
                                        window.activate_window();

                                        if let Some(workspace) = workspace_handle.upgrade() {
                                            workspace.update(_cx, |workspace, cx| {
                                                workspace.focus_panel::<AgentPanel>(window, cx);
                                            });
                                        }
                                    })
                                    .log_err();
                            });

                            this.dismiss_notifications(cx);
                        }
                        AgentNotificationEvent::Dismissed => {
                            this.dismiss_notifications(cx);
                        }
                    }
                }));

            self.notifications.push(screen_window);

            // If the user manually refocuses the original window, dismiss the popup.
            self.notification_subscriptions
                .entry(screen_window)
                .or_insert_with(Vec::new)
                .push({
                    let pop_up_weak = pop_up.downgrade();

                    cx.observe_window_activation(window, move |_, window, cx| {
                        if window.is_window_active()
                            && let Some(pop_up) = pop_up_weak.upgrade()
                        {
                            pop_up.update(cx, |_, cx| {
                                cx.emit(AgentNotificationEvent::Dismissed);
                            });
                        }
                    })
                });
        }
    }

    fn dismiss_notifications(&mut self, cx: &mut Context<Self>) {
        for window in self.notifications.drain(..) {
            window
                .update(cx, |_, window, _| {
                    window.remove_window();
                })
                .ok();

            self.notification_subscriptions.remove(&window);
        }
    }

    fn render_thread_controls(
        &self,
        thread: &Entity<AcpThread>,
        cx: &Context<Self>,
    ) -> impl IntoElement {
        let is_generating = matches!(thread.read(cx).status(), ThreadStatus::Generating);
        if is_generating {
            return h_flex().id("thread-controls-container").child(
                div()
                    .py_2()
                    .px(rems_from_px(22.))
                    .child(SpinnerLabel::new().size(LabelSize::Small)),
            );
        }

        let open_as_markdown = IconButton::new("open-as-markdown", IconName::FileMarkdown)
            .shape(ui::IconButtonShape::Square)
            .icon_size(IconSize::Small)
            .icon_color(Color::Ignored)
            .tooltip(Tooltip::text("Open Thread as Markdown"))
            .on_click(cx.listener(move |this, _, window, cx| {
                if let Some(workspace) = this.workspace.upgrade() {
                    this.open_thread_as_markdown(workspace, window, cx)
                        .detach_and_log_err(cx);
                }
            }));

        let scroll_to_top = IconButton::new("scroll_to_top", IconName::ArrowUp)
            .shape(ui::IconButtonShape::Square)
            .icon_size(IconSize::Small)
            .icon_color(Color::Ignored)
            .tooltip(Tooltip::text("Scroll To Top"))
            .on_click(cx.listener(move |this, _, _, cx| {
                this.scroll_to_top(cx);
            }));

        let mut container = h_flex()
            .id("thread-controls-container")
            .group("thread-controls-container")
            .w_full()
            .py_2()
            .px_5()
            .gap_px()
            .opacity(0.6)
            .hover(|style| style.opacity(1.))
            .flex_wrap()
            .justify_end();

        if AgentSettings::get_global(cx).enable_feedback
            && self
                .thread()
                .is_some_and(|thread| thread.read(cx).connection().telemetry().is_some())
        {
            let feedback = self.thread_feedback.feedback;

            container = container
                .child(
                    div().visible_on_hover("thread-controls-container").child(
                        Label::new(match feedback {
                            Some(ThreadFeedback::Positive) => "Thanks for your feedback!",
                            Some(ThreadFeedback::Negative) => {
                                "We appreciate your feedback and will use it to improve."
                            }
                            None => {
                                "Rating the thread sends all of your current conversation to the Zed team."
                            }
                        })
                        .color(Color::Muted)
                        .size(LabelSize::XSmall)
                        .truncate(),
                    ),
                )
                .child(
                    IconButton::new("feedback-thumbs-up", IconName::ThumbsUp)
                        .shape(ui::IconButtonShape::Square)
                        .icon_size(IconSize::Small)
                        .icon_color(match feedback {
                            Some(ThreadFeedback::Positive) => Color::Accent,
                            _ => Color::Ignored,
                        })
                        .tooltip(Tooltip::text("Helpful Response"))
                        .on_click(cx.listener(move |this, _, window, cx| {
                            this.handle_feedback_click(ThreadFeedback::Positive, window, cx);
                        })),
                )
                .child(
                    IconButton::new("feedback-thumbs-down", IconName::ThumbsDown)
                        .shape(ui::IconButtonShape::Square)
                        .icon_size(IconSize::Small)
                        .icon_color(match feedback {
                            Some(ThreadFeedback::Negative) => Color::Accent,
                            _ => Color::Ignored,
                        })
                        .tooltip(Tooltip::text("Not Helpful"))
                        .on_click(cx.listener(move |this, _, window, cx| {
                            this.handle_feedback_click(ThreadFeedback::Negative, window, cx);
                        })),
                );
        }

        container.child(open_as_markdown).child(scroll_to_top)
    }

    fn render_feedback_feedback_editor(editor: Entity<Editor>, cx: &Context<Self>) -> Div {
        h_flex()
            .key_context("AgentFeedbackMessageEditor")
            .on_action(cx.listener(move |this, _: &menu::Cancel, _, cx| {
                this.thread_feedback.dismiss_comments();
                cx.notify();
            }))
            .on_action(cx.listener(move |this, _: &menu::Confirm, _window, cx| {
                this.submit_feedback_message(cx);
            }))
            .p_2()
            .mb_2()
            .mx_5()
            .gap_1()
            .rounded_md()
            .border_1()
            .border_color(cx.theme().colors().border)
            .bg(cx.theme().colors().editor_background)
            .child(div().w_full().child(editor))
            .child(
                h_flex()
                    .child(
                        IconButton::new("dismiss-feedback-message", IconName::Close)
                            .icon_color(Color::Error)
                            .icon_size(IconSize::XSmall)
                            .shape(ui::IconButtonShape::Square)
                            .on_click(cx.listener(move |this, _, _window, cx| {
                                this.thread_feedback.dismiss_comments();
                                cx.notify();
                            })),
                    )
                    .child(
                        IconButton::new("submit-feedback-message", IconName::Return)
                            .icon_size(IconSize::XSmall)
                            .shape(ui::IconButtonShape::Square)
                            .on_click(cx.listener(move |this, _, _window, cx| {
                                this.submit_feedback_message(cx);
                            })),
                    ),
            )
    }

    fn handle_feedback_click(
        &mut self,
        feedback: ThreadFeedback,
        window: &mut Window,
        cx: &mut Context<Self>,
    ) {
        let Some(thread) = self.thread().cloned() else {
            return;
        };

        self.thread_feedback.submit(thread, feedback, window, cx);
        cx.notify();
    }

    fn submit_feedback_message(&mut self, cx: &mut Context<Self>) {
        let Some(thread) = self.thread().cloned() else {
            return;
        };

        self.thread_feedback.submit_comments(thread, cx);
        cx.notify();
    }

    fn render_token_limit_callout(
        &self,
        line_height: Pixels,
        cx: &mut Context<Self>,
    ) -> Option<Callout> {
        let token_usage = self.thread()?.read(cx).token_usage()?;
        let ratio = token_usage.ratio();

        let (severity, title) = match ratio {
            acp_thread::TokenUsageRatio::Normal => return None,
            acp_thread::TokenUsageRatio::Warning => {
                (Severity::Warning, "Thread reaching the token limit soon")
            }
            acp_thread::TokenUsageRatio::Exceeded => {
                (Severity::Error, "Thread reached the token limit")
            }
        };

        let burn_mode_available = self.as_native_thread(cx).is_some_and(|thread| {
            thread.read(cx).completion_mode() == CompletionMode::Normal
                && thread
                    .read(cx)
                    .model()
                    .is_some_and(|model| model.supports_burn_mode())
        });

        let description = if burn_mode_available {
            "To continue, start a new thread from a summary or turn Burn Mode on."
        } else {
            "To continue, start a new thread from a summary."
        };

        Some(
            Callout::new()
                .severity(severity)
                .line_height(line_height)
                .title(title)
                .description(description)
                .actions_slot(
                    h_flex()
                        .gap_0p5()
                        .child(
                            Button::new("start-new-thread", "Start New Thread")
                                .label_size(LabelSize::Small)
                                .on_click(cx.listener(|this, _, window, cx| {
                                    let Some(thread) = this.thread() else {
                                        return;
                                    };
                                    let session_id = thread.read(cx).session_id().clone();
                                    window.dispatch_action(
                                        crate::NewNativeAgentThreadFromSummary {
                                            from_session_id: session_id,
                                        }
                                        .boxed_clone(),
                                        cx,
                                    );
                                })),
                        )
                        .when(burn_mode_available, |this| {
                            this.child(
                                IconButton::new("burn-mode-callout", IconName::ZedBurnMode)
                                    .icon_size(IconSize::XSmall)
                                    .on_click(cx.listener(|this, _event, window, cx| {
                                        this.toggle_burn_mode(&ToggleBurnMode, window, cx);
                                    })),
                            )
                        }),
                ),
        )
    }

    fn render_usage_callout(&self, line_height: Pixels, cx: &mut Context<Self>) -> Option<Div> {
        if !self.is_using_zed_ai_models(cx) {
            return None;
        }

        let user_store = self.project.read(cx).user_store().read(cx);
        if user_store.is_usage_based_billing_enabled() {
            return None;
        }

        let plan = user_store.plan().unwrap_or(cloud_llm_client::Plan::ZedFree);

        let usage = user_store.model_request_usage()?;

        Some(
            div()
                .child(UsageCallout::new(plan, usage))
                .line_height(line_height),
        )
    }

    fn settings_changed(&mut self, _window: &mut Window, cx: &mut Context<Self>) {
        self.entry_view_state.update(cx, |entry_view_state, cx| {
            entry_view_state.settings_changed(cx);
        });
    }

    pub(crate) fn insert_dragged_files(
        &self,
        paths: Vec<project::ProjectPath>,
        added_worktrees: Vec<Entity<project::Worktree>>,
        window: &mut Window,
        cx: &mut Context<Self>,
    ) {
        self.message_editor.update(cx, |message_editor, cx| {
            message_editor.insert_dragged_files(paths, added_worktrees, window, cx);
        })
    }

    pub(crate) fn insert_selections(&self, window: &mut Window, cx: &mut Context<Self>) {
        self.message_editor.update(cx, |message_editor, cx| {
            message_editor.insert_selections(window, cx);
        })
    }

    fn render_thread_retry_status_callout(
        &self,
        _window: &mut Window,
        _cx: &mut Context<Self>,
    ) -> Option<Callout> {
        let state = self.thread_retry_status.as_ref()?;

        let next_attempt_in = state
            .duration
            .saturating_sub(Instant::now().saturating_duration_since(state.started_at));
        if next_attempt_in.is_zero() {
            return None;
        }

        let next_attempt_in_secs = next_attempt_in.as_secs() + 1;

        let retry_message = if state.max_attempts == 1 {
            if next_attempt_in_secs == 1 {
                "Retrying. Next attempt in 1 second.".to_string()
            } else {
                format!("Retrying. Next attempt in {next_attempt_in_secs} seconds.")
            }
        } else if next_attempt_in_secs == 1 {
            format!(
                "Retrying. Next attempt in 1 second (Attempt {} of {}).",
                state.attempt, state.max_attempts,
            )
        } else {
            format!(
                "Retrying. Next attempt in {next_attempt_in_secs} seconds (Attempt {} of {}).",
                state.attempt, state.max_attempts,
            )
        };

        Some(
            Callout::new()
                .severity(Severity::Warning)
                .title(state.last_error.clone())
                .description(retry_message),
        )
    }

    fn render_thread_error(&self, window: &mut Window, cx: &mut Context<Self>) -> Option<Div> {
        let content = match self.thread_error.as_ref()? {
            ThreadError::Other(error) => self.render_any_thread_error(error.clone(), cx),
            ThreadError::AuthenticationRequired(error) => {
                self.render_authentication_required_error(error.clone(), cx)
            }
            ThreadError::PaymentRequired => self.render_payment_required_error(cx),
            ThreadError::ModelRequestLimitReached(plan) => {
                self.render_model_request_limit_reached_error(*plan, cx)
            }
            ThreadError::ToolUseLimitReached => {
                self.render_tool_use_limit_reached_error(window, cx)?
            }
        };

        Some(div().child(content))
    }

    fn render_any_thread_error(&self, error: SharedString, cx: &mut Context<'_, Self>) -> Callout {
        let can_resume = self
            .thread()
            .map_or(false, |thread| thread.read(cx).can_resume(cx));

        let can_enable_burn_mode = self.as_native_thread(cx).map_or(false, |thread| {
            let thread = thread.read(cx);
            let supports_burn_mode = thread
                .model()
                .map_or(false, |model| model.supports_burn_mode());
            supports_burn_mode && thread.completion_mode() == CompletionMode::Normal
        });

        Callout::new()
            .severity(Severity::Error)
            .title("Error")
            .icon(IconName::XCircle)
            .description(error.clone())
            .actions_slot(
                h_flex()
                    .gap_0p5()
                    .when(can_resume && can_enable_burn_mode, |this| {
                        this.child(
                            Button::new("enable-burn-mode-and-retry", "Enable Burn Mode and Retry")
                                .icon(IconName::ZedBurnMode)
                                .icon_position(IconPosition::Start)
                                .icon_size(IconSize::Small)
                                .label_size(LabelSize::Small)
                                .on_click(cx.listener(|this, _, window, cx| {
                                    this.toggle_burn_mode(&ToggleBurnMode, window, cx);
                                    this.resume_chat(cx);
                                })),
                        )
                    })
                    .when(can_resume, |this| {
                        this.child(
                            Button::new("retry", "Retry")
                                .icon(IconName::RotateCw)
                                .icon_position(IconPosition::Start)
                                .icon_size(IconSize::Small)
                                .label_size(LabelSize::Small)
                                .on_click(cx.listener(|this, _, _window, cx| {
                                    this.resume_chat(cx);
                                })),
                        )
                    })
                    .child(self.create_copy_button(error.to_string())),
            )
            .dismiss_action(self.dismiss_error_button(cx))
    }

    fn render_payment_required_error(&self, cx: &mut Context<Self>) -> Callout {
        const ERROR_MESSAGE: &str =
            "You reached your free usage limit. Upgrade to Zed Pro for more prompts.";

        Callout::new()
            .severity(Severity::Error)
            .icon(IconName::XCircle)
            .title("Free Usage Exceeded")
            .description(ERROR_MESSAGE)
            .actions_slot(
                h_flex()
                    .gap_0p5()
                    .child(self.upgrade_button(cx))
                    .child(self.create_copy_button(ERROR_MESSAGE)),
            )
            .dismiss_action(self.dismiss_error_button(cx))
    }

    fn render_authentication_required_error(
        &self,
        error: SharedString,
        cx: &mut Context<Self>,
    ) -> Callout {
        Callout::new()
            .severity(Severity::Error)
            .title("Authentication Required")
            .icon(IconName::XCircle)
            .description(error.clone())
            .actions_slot(
                h_flex()
                    .gap_0p5()
                    .child(self.authenticate_button(cx))
                    .child(self.create_copy_button(error)),
            )
            .dismiss_action(self.dismiss_error_button(cx))
    }

    fn render_model_request_limit_reached_error(
        &self,
        plan: cloud_llm_client::Plan,
        cx: &mut Context<Self>,
    ) -> Callout {
        let error_message = match plan {
            cloud_llm_client::Plan::ZedPro => "Upgrade to usage-based billing for more prompts.",
            cloud_llm_client::Plan::ZedProTrial | cloud_llm_client::Plan::ZedFree => {
                "Upgrade to Zed Pro for more prompts."
            }
        };

        Callout::new()
            .severity(Severity::Error)
            .title("Model Prompt Limit Reached")
            .icon(IconName::XCircle)
            .description(error_message)
            .actions_slot(
                h_flex()
                    .gap_0p5()
                    .child(self.upgrade_button(cx))
                    .child(self.create_copy_button(error_message)),
            )
            .dismiss_action(self.dismiss_error_button(cx))
    }

    fn render_tool_use_limit_reached_error(
        &self,
        window: &mut Window,
        cx: &mut Context<Self>,
    ) -> Option<Callout> {
        let thread = self.as_native_thread(cx)?;
        let supports_burn_mode = thread
            .read(cx)
            .model()
            .is_some_and(|model| model.supports_burn_mode());

        let focus_handle = self.focus_handle(cx);

        Some(
            Callout::new()
                .icon(IconName::Info)
                .title("Consecutive tool use limit reached.")
                .actions_slot(
                    h_flex()
                        .gap_0p5()
                        .when(supports_burn_mode, |this| {
                            this.child(
                                Button::new("continue-burn-mode", "Continue with Burn Mode")
                                    .style(ButtonStyle::Filled)
                                    .style(ButtonStyle::Tinted(ui::TintColor::Accent))
                                    .layer(ElevationIndex::ModalSurface)
                                    .label_size(LabelSize::Small)
                                    .key_binding(
                                        KeyBinding::for_action_in(
                                            &ContinueWithBurnMode,
                                            &focus_handle,
                                            window,
                                            cx,
                                        )
                                        .map(|kb| kb.size(rems_from_px(10.))),
                                    )
                                    .tooltip(Tooltip::text(
                                        "Enable Burn Mode for unlimited tool use.",
                                    ))
                                    .on_click({
                                        cx.listener(move |this, _, _window, cx| {
                                            thread.update(cx, |thread, cx| {
                                                thread
                                                    .set_completion_mode(CompletionMode::Burn, cx);
                                            });
                                            this.resume_chat(cx);
                                        })
                                    }),
                            )
                        })
                        .child(
                            Button::new("continue-conversation", "Continue")
                                .layer(ElevationIndex::ModalSurface)
                                .label_size(LabelSize::Small)
                                .key_binding(
                                    KeyBinding::for_action_in(
                                        &ContinueThread,
                                        &focus_handle,
                                        window,
                                        cx,
                                    )
                                    .map(|kb| kb.size(rems_from_px(10.))),
                                )
                                .on_click(cx.listener(|this, _, _window, cx| {
                                    this.resume_chat(cx);
                                })),
                        ),
                ),
        )
    }

    fn create_copy_button(&self, message: impl Into<String>) -> impl IntoElement {
        let message = message.into();

        IconButton::new("copy", IconName::Copy)
            .icon_size(IconSize::Small)
            .icon_color(Color::Muted)
            .tooltip(Tooltip::text("Copy Error Message"))
            .on_click(move |_, _, cx| {
                cx.write_to_clipboard(ClipboardItem::new_string(message.clone()))
            })
    }

    fn dismiss_error_button(&self, cx: &mut Context<Self>) -> impl IntoElement {
        IconButton::new("dismiss", IconName::Close)
            .icon_size(IconSize::Small)
            .icon_color(Color::Muted)
            .tooltip(Tooltip::text("Dismiss Error"))
            .on_click(cx.listener({
                move |this, _, _, cx| {
                    this.clear_thread_error(cx);
                    cx.notify();
                }
            }))
    }

    fn authenticate_button(&self, cx: &mut Context<Self>) -> impl IntoElement {
        Button::new("authenticate", "Authenticate")
            .label_size(LabelSize::Small)
            .style(ButtonStyle::Filled)
            .on_click(cx.listener({
                move |this, _, window, cx| {
                    let agent = this.agent.clone();
                    let ThreadState::Ready { thread, .. } = &this.thread_state else {
                        return;
                    };

                    let connection = thread.read(cx).connection().clone();
                    let err = AuthRequired {
                        description: None,
                        provider_id: None,
                    };
                    this.clear_thread_error(cx);
                    let this = cx.weak_entity();
                    window.defer(cx, |window, cx| {
                        Self::handle_auth_required(this, err, agent, connection, window, cx);
                    })
                }
            }))
    }

    pub(crate) fn reauthenticate(&mut self, window: &mut Window, cx: &mut Context<Self>) {
        let agent = self.agent.clone();
        let ThreadState::Ready { thread, .. } = &self.thread_state else {
            return;
        };

        let connection = thread.read(cx).connection().clone();
        let err = AuthRequired {
            description: None,
            provider_id: None,
        };
        self.clear_thread_error(cx);
        let this = cx.weak_entity();
        window.defer(cx, |window, cx| {
            Self::handle_auth_required(this, err, agent, connection, window, cx);
        })
    }

    fn upgrade_button(&self, cx: &mut Context<Self>) -> impl IntoElement {
        Button::new("upgrade", "Upgrade")
            .label_size(LabelSize::Small)
            .style(ButtonStyle::Tinted(ui::TintColor::Accent))
            .on_click(cx.listener({
                move |this, _, _, cx| {
                    this.clear_thread_error(cx);
                    cx.open_url(&zed_urls::upgrade_to_zed_pro_url(cx));
                }
            }))
    }

    pub fn delete_history_entry(&mut self, entry: HistoryEntry, cx: &mut Context<Self>) {
        let task = match entry {
            HistoryEntry::AcpThread(thread) => self.history_store.update(cx, |history, cx| {
                history.delete_thread(thread.id.clone(), cx)
            }),
            HistoryEntry::TextThread(context) => self.history_store.update(cx, |history, cx| {
                history.delete_text_thread(context.path.clone(), cx)
            }),
        };
        task.detach_and_log_err(cx);
    }
}

fn loading_contents_spinner(size: IconSize) -> AnyElement {
    Icon::new(IconName::LoadCircle)
        .size(size)
        .color(Color::Accent)
        .with_animation(
            "load_context_circle",
            Animation::new(Duration::from_secs(3)).repeat(),
            |icon, delta| icon.transform(Transformation::rotate(percentage(delta))),
        )
        .into_any_element()
}

impl Focusable for AcpThreadView {
    fn focus_handle(&self, cx: &App) -> FocusHandle {
        match self.thread_state {
            ThreadState::Loading { .. } | ThreadState::Ready { .. } => {
                self.message_editor.focus_handle(cx)
            }
            ThreadState::LoadError(_) | ThreadState::Unauthenticated { .. } => {
                self.focus_handle.clone()
            }
        }
    }
}

impl Render for AcpThreadView {
    fn render(&mut self, window: &mut Window, cx: &mut Context<Self>) -> impl IntoElement {
        let has_messages = self.list_state.item_count() > 0;
        let line_height = TextSize::Small.rems(cx).to_pixels(window.rem_size()) * 1.5;

        v_flex()
            .size_full()
            .key_context("AcpThread")
            .on_action(cx.listener(Self::open_agent_diff))
            .on_action(cx.listener(Self::toggle_burn_mode))
            .on_action(cx.listener(Self::keep_all))
            .on_action(cx.listener(Self::reject_all))
            .track_focus(&self.focus_handle)
            .bg(cx.theme().colors().panel_background)
            .child(match &self.thread_state {
                ThreadState::Unauthenticated {
                    connection,
                    description,
                    configuration_view,
                    pending_auth_method,
                    ..
                } => self
                    .render_auth_required_state(
                        connection,
                        description.as_ref(),
                        configuration_view.as_ref(),
                        pending_auth_method.as_ref(),
                        window,
                        cx,
                    )
                    .into_any(),
                ThreadState::Loading { .. } => v_flex()
                    .flex_1()
                    .child(self.render_recent_history(window, cx))
                    .into_any(),
                ThreadState::LoadError(e) => v_flex()
                    .flex_1()
                    .size_full()
                    .items_center()
                    .justify_end()
<<<<<<< HEAD
                    .child(self.render_load_error(e, cx))
                    .into_any(),
=======
                    .child(self.render_load_error(e, window, cx)),
>>>>>>> 2ba25b5c
                ThreadState::Ready { .. } => v_flex().flex_1().map(|this| {
                    if has_messages {
                        this.child(
                            list(
                                self.list_state.clone(),
                                cx.processor(|this, index: usize, window, cx| {
                                    let Some((entry, len)) = this.thread().and_then(|thread| {
                                        let entries = &thread.read(cx).entries();
                                        Some((entries.get(index)?, entries.len()))
                                    }) else {
                                        return Empty.into_any();
                                    };
                                    this.render_entry(index, len, entry, window, cx)
                                }),
                            )
                            .with_sizing_behavior(gpui::ListSizingBehavior::Auto)
                            .flex_grow()
                            .into_any(),
                        )
                        .vertical_scrollbar_for(self.list_state.clone(), window, cx)
                        .into_any()
                    } else {
                        this.child(self.render_recent_history(window, cx))
                            .into_any()
                    }
                }),
            })
            // The activity bar is intentionally rendered outside of the ThreadState::Ready match
            // above so that the scrollbar doesn't render behind it. The current setup allows
            // the scrollbar to stop exactly at the activity bar start.
            .when(has_messages, |this| match &self.thread_state {
                ThreadState::Ready { thread, .. } => {
                    this.children(self.render_activity_bar(thread, window, cx))
                }
                _ => this,
            })
            .children(self.render_thread_retry_status_callout(window, cx))
            .children(self.render_thread_error(window, cx))
            .children(
                if let Some(usage_callout) = self.render_usage_callout(line_height, cx) {
                    Some(usage_callout.into_any_element())
                } else {
                    self.render_token_limit_callout(line_height, cx)
                        .map(|token_limit_callout| token_limit_callout.into_any_element())
                },
            )
            .child(self.render_message_editor(window, cx))
    }
}

fn default_markdown_style(
    buffer_font: bool,
    muted_text: bool,
    window: &Window,
    cx: &App,
) -> MarkdownStyle {
    let theme_settings = ThemeSettings::get_global(cx);
    let colors = cx.theme().colors();

    let buffer_font_size = TextSize::Small.rems(cx);

    let mut text_style = window.text_style();
    let line_height = buffer_font_size * 1.75;

    let font_family = if buffer_font {
        theme_settings.buffer_font.family.clone()
    } else {
        theme_settings.ui_font.family.clone()
    };

    let font_size = if buffer_font {
        TextSize::Small.rems(cx)
    } else {
        TextSize::Default.rems(cx)
    };

    let text_color = if muted_text {
        colors.text_muted
    } else {
        colors.text
    };

    text_style.refine(&TextStyleRefinement {
        font_family: Some(font_family),
        font_fallbacks: theme_settings.ui_font.fallbacks.clone(),
        font_features: Some(theme_settings.ui_font.features.clone()),
        font_size: Some(font_size.into()),
        line_height: Some(line_height.into()),
        color: Some(text_color),
        ..Default::default()
    });

    MarkdownStyle {
        base_text_style: text_style.clone(),
        syntax: cx.theme().syntax().clone(),
        selection_background_color: colors.element_selection_background,
        code_block_overflow_x_scroll: true,
        table_overflow_x_scroll: true,
        heading_level_styles: Some(HeadingLevelStyles {
            h1: Some(TextStyleRefinement {
                font_size: Some(rems(1.15).into()),
                ..Default::default()
            }),
            h2: Some(TextStyleRefinement {
                font_size: Some(rems(1.1).into()),
                ..Default::default()
            }),
            h3: Some(TextStyleRefinement {
                font_size: Some(rems(1.05).into()),
                ..Default::default()
            }),
            h4: Some(TextStyleRefinement {
                font_size: Some(rems(1.).into()),
                ..Default::default()
            }),
            h5: Some(TextStyleRefinement {
                font_size: Some(rems(0.95).into()),
                ..Default::default()
            }),
            h6: Some(TextStyleRefinement {
                font_size: Some(rems(0.875).into()),
                ..Default::default()
            }),
        }),
        code_block: StyleRefinement {
            padding: EdgesRefinement {
                top: Some(DefiniteLength::Absolute(AbsoluteLength::Pixels(Pixels(8.)))),
                left: Some(DefiniteLength::Absolute(AbsoluteLength::Pixels(Pixels(8.)))),
                right: Some(DefiniteLength::Absolute(AbsoluteLength::Pixels(Pixels(8.)))),
                bottom: Some(DefiniteLength::Absolute(AbsoluteLength::Pixels(Pixels(8.)))),
            },
            margin: EdgesRefinement {
                top: Some(Length::Definite(Pixels(8.).into())),
                left: Some(Length::Definite(Pixels(0.).into())),
                right: Some(Length::Definite(Pixels(0.).into())),
                bottom: Some(Length::Definite(Pixels(12.).into())),
            },
            border_style: Some(BorderStyle::Solid),
            border_widths: EdgesRefinement {
                top: Some(AbsoluteLength::Pixels(Pixels(1.))),
                left: Some(AbsoluteLength::Pixels(Pixels(1.))),
                right: Some(AbsoluteLength::Pixels(Pixels(1.))),
                bottom: Some(AbsoluteLength::Pixels(Pixels(1.))),
            },
            border_color: Some(colors.border_variant),
            background: Some(colors.editor_background.into()),
            text: Some(TextStyleRefinement {
                font_family: Some(theme_settings.buffer_font.family.clone()),
                font_fallbacks: theme_settings.buffer_font.fallbacks.clone(),
                font_features: Some(theme_settings.buffer_font.features.clone()),
                font_size: Some(buffer_font_size.into()),
                ..Default::default()
            }),
            ..Default::default()
        },
        inline_code: TextStyleRefinement {
            font_family: Some(theme_settings.buffer_font.family.clone()),
            font_fallbacks: theme_settings.buffer_font.fallbacks.clone(),
            font_features: Some(theme_settings.buffer_font.features.clone()),
            font_size: Some(buffer_font_size.into()),
            background_color: Some(colors.editor_foreground.opacity(0.08)),
            ..Default::default()
        },
        link: TextStyleRefinement {
            background_color: Some(colors.editor_foreground.opacity(0.025)),
            underline: Some(UnderlineStyle {
                color: Some(colors.text_accent.opacity(0.5)),
                thickness: px(1.),
                ..Default::default()
            }),
            ..Default::default()
        },
        ..Default::default()
    }
}

fn plan_label_markdown_style(
    status: &acp::PlanEntryStatus,
    window: &Window,
    cx: &App,
) -> MarkdownStyle {
    let default_md_style = default_markdown_style(false, false, window, cx);

    MarkdownStyle {
        base_text_style: TextStyle {
            color: cx.theme().colors().text_muted,
            strikethrough: if matches!(status, acp::PlanEntryStatus::Completed) {
                Some(gpui::StrikethroughStyle {
                    thickness: px(1.),
                    color: Some(cx.theme().colors().text_muted.opacity(0.8)),
                })
            } else {
                None
            },
            ..default_md_style.base_text_style
        },
        ..default_md_style
    }
}

fn terminal_command_markdown_style(window: &Window, cx: &App) -> MarkdownStyle {
    let default_md_style = default_markdown_style(true, false, window, cx);

    MarkdownStyle {
        base_text_style: TextStyle {
            ..default_md_style.base_text_style
        },
        selection_background_color: cx.theme().colors().element_selection_background,
        ..Default::default()
    }
}

#[cfg(test)]
pub(crate) mod tests {
    use acp_thread::StubAgentConnection;
    use agent_client_protocol::SessionId;
    use assistant_context::ContextStore;
    use editor::EditorSettings;
    use fs::FakeFs;
    use gpui::{EventEmitter, SemanticVersion, TestAppContext, VisualTestContext};
    use project::Project;
    use serde_json::json;
    use settings::SettingsStore;
    use std::any::Any;
    use std::path::Path;
    use workspace::Item;

    use super::*;

    #[gpui::test]
    async fn test_drop(cx: &mut TestAppContext) {
        init_test(cx);

        let (thread_view, _cx) = setup_thread_view(StubAgentServer::default_response(), cx).await;
        let weak_view = thread_view.downgrade();
        drop(thread_view);
        assert!(!weak_view.is_upgradable());
    }

    #[gpui::test]
    async fn test_notification_for_stop_event(cx: &mut TestAppContext) {
        init_test(cx);

        let (thread_view, cx) = setup_thread_view(StubAgentServer::default_response(), cx).await;

        let message_editor = cx.read(|cx| thread_view.read(cx).message_editor.clone());
        message_editor.update_in(cx, |editor, window, cx| {
            editor.set_text("Hello", window, cx);
        });

        cx.deactivate_window();

        thread_view.update_in(cx, |thread_view, window, cx| {
            thread_view.send(window, cx);
        });

        cx.run_until_parked();

        assert!(
            cx.windows()
                .iter()
                .any(|window| window.downcast::<AgentNotification>().is_some())
        );
    }

    #[gpui::test]
    async fn test_notification_for_error(cx: &mut TestAppContext) {
        init_test(cx);

        let (thread_view, cx) =
            setup_thread_view(StubAgentServer::new(SaboteurAgentConnection), cx).await;

        let message_editor = cx.read(|cx| thread_view.read(cx).message_editor.clone());
        message_editor.update_in(cx, |editor, window, cx| {
            editor.set_text("Hello", window, cx);
        });

        cx.deactivate_window();

        thread_view.update_in(cx, |thread_view, window, cx| {
            thread_view.send(window, cx);
        });

        cx.run_until_parked();

        assert!(
            cx.windows()
                .iter()
                .any(|window| window.downcast::<AgentNotification>().is_some())
        );
    }

    #[gpui::test]
    async fn test_notification_for_tool_authorization(cx: &mut TestAppContext) {
        init_test(cx);

        let tool_call_id = acp::ToolCallId("1".into());
        let tool_call = acp::ToolCall {
            id: tool_call_id.clone(),
            title: "Label".into(),
            kind: acp::ToolKind::Edit,
            status: acp::ToolCallStatus::Pending,
            content: vec!["hi".into()],
            locations: vec![],
            raw_input: None,
            raw_output: None,
        };
        let connection =
            StubAgentConnection::new().with_permission_requests(HashMap::from_iter([(
                tool_call_id,
                vec![acp::PermissionOption {
                    id: acp::PermissionOptionId("1".into()),
                    name: "Allow".into(),
                    kind: acp::PermissionOptionKind::AllowOnce,
                }],
            )]));

        connection.set_next_prompt_updates(vec![acp::SessionUpdate::ToolCall(tool_call)]);

        let (thread_view, cx) = setup_thread_view(StubAgentServer::new(connection), cx).await;

        let message_editor = cx.read(|cx| thread_view.read(cx).message_editor.clone());
        message_editor.update_in(cx, |editor, window, cx| {
            editor.set_text("Hello", window, cx);
        });

        cx.deactivate_window();

        thread_view.update_in(cx, |thread_view, window, cx| {
            thread_view.send(window, cx);
        });

        cx.run_until_parked();

        assert!(
            cx.windows()
                .iter()
                .any(|window| window.downcast::<AgentNotification>().is_some())
        );
    }

    async fn setup_thread_view(
        agent: impl AgentServer + 'static,
        cx: &mut TestAppContext,
    ) -> (Entity<AcpThreadView>, &mut VisualTestContext) {
        let fs = FakeFs::new(cx.executor());
        let project = Project::test(fs, [], cx).await;
        let (workspace, cx) =
            cx.add_window_view(|window, cx| Workspace::test_new(project.clone(), window, cx));

        let context_store =
            cx.update(|_window, cx| cx.new(|cx| ContextStore::fake(project.clone(), cx)));
        let history_store =
            cx.update(|_window, cx| cx.new(|cx| HistoryStore::new(context_store, cx)));

        let thread_view = cx.update(|window, cx| {
            cx.new(|cx| {
                AcpThreadView::new(
                    Rc::new(agent),
                    None,
                    None,
                    workspace.downgrade(),
                    project,
                    history_store,
                    None,
                    window,
                    cx,
                )
            })
        });
        cx.run_until_parked();
        (thread_view, cx)
    }

    fn add_to_workspace(thread_view: Entity<AcpThreadView>, cx: &mut VisualTestContext) {
        let workspace = thread_view.read_with(cx, |thread_view, _cx| thread_view.workspace.clone());

        workspace
            .update_in(cx, |workspace, window, cx| {
                workspace.add_item_to_active_pane(
                    Box::new(cx.new(|_| ThreadViewItem(thread_view.clone()))),
                    None,
                    true,
                    window,
                    cx,
                );
            })
            .unwrap();
    }

    struct ThreadViewItem(Entity<AcpThreadView>);

    impl Item for ThreadViewItem {
        type Event = ();

        fn include_in_nav_history() -> bool {
            false
        }

        fn tab_content_text(&self, _detail: usize, _cx: &App) -> SharedString {
            "Test".into()
        }
    }

    impl EventEmitter<()> for ThreadViewItem {}

    impl Focusable for ThreadViewItem {
        fn focus_handle(&self, cx: &App) -> FocusHandle {
            self.0.read(cx).focus_handle(cx)
        }
    }

    impl Render for ThreadViewItem {
        fn render(&mut self, _window: &mut Window, _cx: &mut Context<Self>) -> impl IntoElement {
            self.0.clone().into_any_element()
        }
    }

    struct StubAgentServer<C> {
        connection: C,
    }

    impl<C> StubAgentServer<C> {
        fn new(connection: C) -> Self {
            Self { connection }
        }
    }

    impl StubAgentServer<StubAgentConnection> {
        fn default_response() -> Self {
            let conn = StubAgentConnection::new();
            conn.set_next_prompt_updates(vec![acp::SessionUpdate::AgentMessageChunk {
                content: "Default response".into(),
            }]);
            Self::new(conn)
        }
    }

    impl<C> AgentServer for StubAgentServer<C>
    where
        C: 'static + AgentConnection + Send + Clone,
    {
        fn telemetry_id(&self) -> &'static str {
            "test"
        }

        fn logo(&self) -> ui::IconName {
            ui::IconName::Ai
        }

        fn name(&self) -> SharedString {
            "Test".into()
        }

        fn connect(
            &self,
            _root_dir: &Path,
            _delegate: AgentServerDelegate,
            _cx: &mut App,
        ) -> Task<gpui::Result<Rc<dyn AgentConnection>>> {
            Task::ready(Ok(Rc::new(self.connection.clone())))
        }

        fn into_any(self: Rc<Self>) -> Rc<dyn Any> {
            self
        }
    }

    #[derive(Clone)]
    struct SaboteurAgentConnection;

    impl AgentConnection for SaboteurAgentConnection {
        fn new_thread(
            self: Rc<Self>,
            project: Entity<Project>,
            _cwd: &Path,
            cx: &mut gpui::App,
        ) -> Task<gpui::Result<Entity<AcpThread>>> {
            Task::ready(Ok(cx.new(|cx| {
                let action_log = cx.new(|_| ActionLog::new(project.clone()));
                AcpThread::new(
                    "SaboteurAgentConnection",
                    self,
                    project,
                    action_log,
                    SessionId("test".into()),
                    watch::Receiver::constant(acp::PromptCapabilities {
                        image: true,
                        audio: true,
                        embedded_context: true,
                    }),
                    cx,
                )
            })))
        }

        fn auth_methods(&self) -> &[acp::AuthMethod] {
            &[]
        }

        fn authenticate(
            &self,
            _method_id: acp::AuthMethodId,
            _cx: &mut App,
        ) -> Task<gpui::Result<()>> {
            unimplemented!()
        }

        fn prompt(
            &self,
            _id: Option<acp_thread::UserMessageId>,
            _params: acp::PromptRequest,
            _cx: &mut App,
        ) -> Task<gpui::Result<acp::PromptResponse>> {
            Task::ready(Err(anyhow::anyhow!("Error prompting")))
        }

        fn cancel(&self, _session_id: &acp::SessionId, _cx: &mut App) {
            unimplemented!()
        }

        fn into_any(self: Rc<Self>) -> Rc<dyn Any> {
            self
        }
    }

    pub(crate) fn init_test(cx: &mut TestAppContext) {
        cx.update(|cx| {
            let settings_store = SettingsStore::test(cx);
            cx.set_global(settings_store);
            language::init(cx);
            Project::init_settings(cx);
            AgentSettings::register(cx);
            workspace::init_settings(cx);
            ThemeSettings::register(cx);
            release_channel::init(SemanticVersion::default(), cx);
            EditorSettings::register(cx);
            prompt_store::init(cx)
        });
    }

    #[gpui::test]
    async fn test_rewind_views(cx: &mut TestAppContext) {
        init_test(cx);

        let fs = FakeFs::new(cx.executor());
        fs.insert_tree(
            "/project",
            json!({
                "test1.txt": "old content 1",
                "test2.txt": "old content 2"
            }),
        )
        .await;
        let project = Project::test(fs, [Path::new("/project")], cx).await;
        let (workspace, cx) =
            cx.add_window_view(|window, cx| Workspace::test_new(project.clone(), window, cx));

        let context_store =
            cx.update(|_window, cx| cx.new(|cx| ContextStore::fake(project.clone(), cx)));
        let history_store =
            cx.update(|_window, cx| cx.new(|cx| HistoryStore::new(context_store, cx)));

        let connection = Rc::new(StubAgentConnection::new());
        let thread_view = cx.update(|window, cx| {
            cx.new(|cx| {
                AcpThreadView::new(
                    Rc::new(StubAgentServer::new(connection.as_ref().clone())),
                    None,
                    None,
                    workspace.downgrade(),
                    project.clone(),
                    history_store.clone(),
                    None,
                    window,
                    cx,
                )
            })
        });

        cx.run_until_parked();

        let thread = thread_view
            .read_with(cx, |view, _| view.thread().cloned())
            .unwrap();

        // First user message
        connection.set_next_prompt_updates(vec![acp::SessionUpdate::ToolCall(acp::ToolCall {
            id: acp::ToolCallId("tool1".into()),
            title: "Edit file 1".into(),
            kind: acp::ToolKind::Edit,
            status: acp::ToolCallStatus::Completed,
            content: vec![acp::ToolCallContent::Diff {
                diff: acp::Diff {
                    path: "/project/test1.txt".into(),
                    old_text: Some("old content 1".into()),
                    new_text: "new content 1".into(),
                },
            }],
            locations: vec![],
            raw_input: None,
            raw_output: None,
        })]);

        thread
            .update(cx, |thread, cx| thread.send_raw("Give me a diff", cx))
            .await
            .unwrap();
        cx.run_until_parked();

        thread.read_with(cx, |thread, _| {
            assert_eq!(thread.entries().len(), 2);
        });

        thread_view.read_with(cx, |view, cx| {
            view.entry_view_state.read_with(cx, |entry_view_state, _| {
                assert!(
                    entry_view_state
                        .entry(0)
                        .unwrap()
                        .message_editor()
                        .is_some()
                );
                assert!(entry_view_state.entry(1).unwrap().has_content());
            });
        });

        // Second user message
        connection.set_next_prompt_updates(vec![acp::SessionUpdate::ToolCall(acp::ToolCall {
            id: acp::ToolCallId("tool2".into()),
            title: "Edit file 2".into(),
            kind: acp::ToolKind::Edit,
            status: acp::ToolCallStatus::Completed,
            content: vec![acp::ToolCallContent::Diff {
                diff: acp::Diff {
                    path: "/project/test2.txt".into(),
                    old_text: Some("old content 2".into()),
                    new_text: "new content 2".into(),
                },
            }],
            locations: vec![],
            raw_input: None,
            raw_output: None,
        })]);

        thread
            .update(cx, |thread, cx| thread.send_raw("Another one", cx))
            .await
            .unwrap();
        cx.run_until_parked();

        let second_user_message_id = thread.read_with(cx, |thread, _| {
            assert_eq!(thread.entries().len(), 4);
            let AgentThreadEntry::UserMessage(user_message) = &thread.entries()[2] else {
                panic!();
            };
            user_message.id.clone().unwrap()
        });

        thread_view.read_with(cx, |view, cx| {
            view.entry_view_state.read_with(cx, |entry_view_state, _| {
                assert!(
                    entry_view_state
                        .entry(0)
                        .unwrap()
                        .message_editor()
                        .is_some()
                );
                assert!(entry_view_state.entry(1).unwrap().has_content());
                assert!(
                    entry_view_state
                        .entry(2)
                        .unwrap()
                        .message_editor()
                        .is_some()
                );
                assert!(entry_view_state.entry(3).unwrap().has_content());
            });
        });

        // Rewind to first message
        thread
            .update(cx, |thread, cx| thread.rewind(second_user_message_id, cx))
            .await
            .unwrap();

        cx.run_until_parked();

        thread.read_with(cx, |thread, _| {
            assert_eq!(thread.entries().len(), 2);
        });

        thread_view.read_with(cx, |view, cx| {
            view.entry_view_state.read_with(cx, |entry_view_state, _| {
                assert!(
                    entry_view_state
                        .entry(0)
                        .unwrap()
                        .message_editor()
                        .is_some()
                );
                assert!(entry_view_state.entry(1).unwrap().has_content());

                // Old views should be dropped
                assert!(entry_view_state.entry(2).is_none());
                assert!(entry_view_state.entry(3).is_none());
            });
        });
    }

    #[gpui::test]
    async fn test_message_editing_cancel(cx: &mut TestAppContext) {
        init_test(cx);

        let connection = StubAgentConnection::new();

        connection.set_next_prompt_updates(vec![acp::SessionUpdate::AgentMessageChunk {
            content: acp::ContentBlock::Text(acp::TextContent {
                text: "Response".into(),
                annotations: None,
            }),
        }]);

        let (thread_view, cx) = setup_thread_view(StubAgentServer::new(connection), cx).await;
        add_to_workspace(thread_view.clone(), cx);

        let message_editor = cx.read(|cx| thread_view.read(cx).message_editor.clone());
        message_editor.update_in(cx, |editor, window, cx| {
            editor.set_text("Original message to edit", window, cx);
        });
        thread_view.update_in(cx, |thread_view, window, cx| {
            thread_view.send(window, cx);
        });

        cx.run_until_parked();

        let user_message_editor = thread_view.read_with(cx, |view, cx| {
            assert_eq!(view.editing_message, None);

            view.entry_view_state
                .read(cx)
                .entry(0)
                .unwrap()
                .message_editor()
                .unwrap()
                .clone()
        });

        // Focus
        cx.focus(&user_message_editor);
        thread_view.read_with(cx, |view, _cx| {
            assert_eq!(view.editing_message, Some(0));
        });

        // Edit
        user_message_editor.update_in(cx, |editor, window, cx| {
            editor.set_text("Edited message content", window, cx);
        });

        // Cancel
        user_message_editor.update_in(cx, |_editor, window, cx| {
            window.dispatch_action(Box::new(editor::actions::Cancel), cx);
        });

        thread_view.read_with(cx, |view, _cx| {
            assert_eq!(view.editing_message, None);
        });

        user_message_editor.read_with(cx, |editor, cx| {
            assert_eq!(editor.text(cx), "Original message to edit");
        });
    }

    #[gpui::test]
    async fn test_message_doesnt_send_if_empty(cx: &mut TestAppContext) {
        init_test(cx);

        let connection = StubAgentConnection::new();

        let (thread_view, cx) = setup_thread_view(StubAgentServer::new(connection), cx).await;
        add_to_workspace(thread_view.clone(), cx);

        let message_editor = cx.read(|cx| thread_view.read(cx).message_editor.clone());
        let mut events = cx.events(&message_editor);
        message_editor.update_in(cx, |editor, window, cx| {
            editor.set_text("", window, cx);
        });

        message_editor.update_in(cx, |_editor, window, cx| {
            window.dispatch_action(Box::new(Chat), cx);
        });
        cx.run_until_parked();
        // We shouldn't have received any messages
        assert!(matches!(
            events.try_next(),
            Err(futures::channel::mpsc::TryRecvError { .. })
        ));
    }

    #[gpui::test]
    async fn test_message_editing_regenerate(cx: &mut TestAppContext) {
        init_test(cx);

        let connection = StubAgentConnection::new();

        connection.set_next_prompt_updates(vec![acp::SessionUpdate::AgentMessageChunk {
            content: acp::ContentBlock::Text(acp::TextContent {
                text: "Response".into(),
                annotations: None,
            }),
        }]);

        let (thread_view, cx) =
            setup_thread_view(StubAgentServer::new(connection.clone()), cx).await;
        add_to_workspace(thread_view.clone(), cx);

        let message_editor = cx.read(|cx| thread_view.read(cx).message_editor.clone());
        message_editor.update_in(cx, |editor, window, cx| {
            editor.set_text("Original message to edit", window, cx);
        });
        thread_view.update_in(cx, |thread_view, window, cx| {
            thread_view.send(window, cx);
        });

        cx.run_until_parked();

        let user_message_editor = thread_view.read_with(cx, |view, cx| {
            assert_eq!(view.editing_message, None);
            assert_eq!(view.thread().unwrap().read(cx).entries().len(), 2);

            view.entry_view_state
                .read(cx)
                .entry(0)
                .unwrap()
                .message_editor()
                .unwrap()
                .clone()
        });

        // Focus
        cx.focus(&user_message_editor);

        // Edit
        user_message_editor.update_in(cx, |editor, window, cx| {
            editor.set_text("Edited message content", window, cx);
        });

        // Send
        connection.set_next_prompt_updates(vec![acp::SessionUpdate::AgentMessageChunk {
            content: acp::ContentBlock::Text(acp::TextContent {
                text: "New Response".into(),
                annotations: None,
            }),
        }]);

        user_message_editor.update_in(cx, |_editor, window, cx| {
            window.dispatch_action(Box::new(Chat), cx);
        });

        cx.run_until_parked();

        thread_view.read_with(cx, |view, cx| {
            assert_eq!(view.editing_message, None);

            let entries = view.thread().unwrap().read(cx).entries();
            assert_eq!(entries.len(), 2);
            assert_eq!(
                entries[0].to_markdown(cx),
                "## User\n\nEdited message content\n\n"
            );
            assert_eq!(
                entries[1].to_markdown(cx),
                "## Assistant\n\nNew Response\n\n"
            );

            let new_editor = view.entry_view_state.read_with(cx, |state, _cx| {
                assert!(!state.entry(1).unwrap().has_content());
                state.entry(0).unwrap().message_editor().unwrap().clone()
            });

            assert_eq!(new_editor.read(cx).text(cx), "Edited message content");
        })
    }

    #[gpui::test]
    async fn test_message_editing_while_generating(cx: &mut TestAppContext) {
        init_test(cx);

        let connection = StubAgentConnection::new();

        let (thread_view, cx) =
            setup_thread_view(StubAgentServer::new(connection.clone()), cx).await;
        add_to_workspace(thread_view.clone(), cx);

        let message_editor = cx.read(|cx| thread_view.read(cx).message_editor.clone());
        message_editor.update_in(cx, |editor, window, cx| {
            editor.set_text("Original message to edit", window, cx);
        });
        thread_view.update_in(cx, |thread_view, window, cx| {
            thread_view.send(window, cx);
        });

        cx.run_until_parked();

        let (user_message_editor, session_id) = thread_view.read_with(cx, |view, cx| {
            let thread = view.thread().unwrap().read(cx);
            assert_eq!(thread.entries().len(), 1);

            let editor = view
                .entry_view_state
                .read(cx)
                .entry(0)
                .unwrap()
                .message_editor()
                .unwrap()
                .clone();

            (editor, thread.session_id().clone())
        });

        // Focus
        cx.focus(&user_message_editor);

        thread_view.read_with(cx, |view, _cx| {
            assert_eq!(view.editing_message, Some(0));
        });

        // Edit
        user_message_editor.update_in(cx, |editor, window, cx| {
            editor.set_text("Edited message content", window, cx);
        });

        thread_view.read_with(cx, |view, _cx| {
            assert_eq!(view.editing_message, Some(0));
        });

        // Finish streaming response
        cx.update(|_, cx| {
            connection.send_update(
                session_id.clone(),
                acp::SessionUpdate::AgentMessageChunk {
                    content: acp::ContentBlock::Text(acp::TextContent {
                        text: "Response".into(),
                        annotations: None,
                    }),
                },
                cx,
            );
            connection.end_turn(session_id, acp::StopReason::EndTurn);
        });

        thread_view.read_with(cx, |view, _cx| {
            assert_eq!(view.editing_message, Some(0));
        });

        cx.run_until_parked();

        // Should still be editing
        cx.update(|window, cx| {
            assert!(user_message_editor.focus_handle(cx).is_focused(window));
            assert_eq!(thread_view.read(cx).editing_message, Some(0));
            assert_eq!(
                user_message_editor.read(cx).text(cx),
                "Edited message content"
            );
        });
    }

    #[gpui::test]
    async fn test_interrupt(cx: &mut TestAppContext) {
        init_test(cx);

        let connection = StubAgentConnection::new();

        let (thread_view, cx) =
            setup_thread_view(StubAgentServer::new(connection.clone()), cx).await;
        add_to_workspace(thread_view.clone(), cx);

        let message_editor = cx.read(|cx| thread_view.read(cx).message_editor.clone());
        message_editor.update_in(cx, |editor, window, cx| {
            editor.set_text("Message 1", window, cx);
        });
        thread_view.update_in(cx, |thread_view, window, cx| {
            thread_view.send(window, cx);
        });

        let (thread, session_id) = thread_view.read_with(cx, |view, cx| {
            let thread = view.thread().unwrap();

            (thread.clone(), thread.read(cx).session_id().clone())
        });

        cx.run_until_parked();

        cx.update(|_, cx| {
            connection.send_update(
                session_id.clone(),
                acp::SessionUpdate::AgentMessageChunk {
                    content: "Message 1 resp".into(),
                },
                cx,
            );
        });

        cx.run_until_parked();

        thread.read_with(cx, |thread, cx| {
            assert_eq!(
                thread.to_markdown(cx),
                indoc::indoc! {"
                    ## User

                    Message 1

                    ## Assistant

                    Message 1 resp

                "}
            )
        });

        message_editor.update_in(cx, |editor, window, cx| {
            editor.set_text("Message 2", window, cx);
        });
        thread_view.update_in(cx, |thread_view, window, cx| {
            thread_view.send(window, cx);
        });

        cx.update(|_, cx| {
            // Simulate a response sent after beginning to cancel
            connection.send_update(
                session_id.clone(),
                acp::SessionUpdate::AgentMessageChunk {
                    content: "onse".into(),
                },
                cx,
            );
        });

        cx.run_until_parked();

        // Last Message 1 response should appear before Message 2
        thread.read_with(cx, |thread, cx| {
            assert_eq!(
                thread.to_markdown(cx),
                indoc::indoc! {"
                    ## User

                    Message 1

                    ## Assistant

                    Message 1 response

                    ## User

                    Message 2

                "}
            )
        });

        cx.update(|_, cx| {
            connection.send_update(
                session_id.clone(),
                acp::SessionUpdate::AgentMessageChunk {
                    content: "Message 2 response".into(),
                },
                cx,
            );
            connection.end_turn(session_id.clone(), acp::StopReason::EndTurn);
        });

        cx.run_until_parked();

        thread.read_with(cx, |thread, cx| {
            assert_eq!(
                thread.to_markdown(cx),
                indoc::indoc! {"
                    ## User

                    Message 1

                    ## Assistant

                    Message 1 response

                    ## User

                    Message 2

                    ## Assistant

                    Message 2 response

                "}
            )
        });
    }
}<|MERGE_RESOLUTION|>--- conflicted
+++ resolved
@@ -21,19 +21,11 @@
 use futures::FutureExt as _;
 use gpui::{
     Action, Animation, AnimationExt, AnyView, App, BorderStyle, ClickEvent, ClipboardItem,
-<<<<<<< HEAD
-    EdgesRefinement, ElementId, Empty, Entity, FocusHandle, Focusable, Hsla, Length, ListOffset,
-    ListState, PlatformDisplay, SharedString, StyleRefinement, Subscription, Task, TextStyle,
-    TextStyleRefinement, Transformation, UnderlineStyle, WeakEntity, Window, WindowHandle, div,
-    ease_in_out, linear_color_stop, linear_gradient, list, percentage, point, prelude::*,
-    pulsating_between,
-=======
     CursorStyle, EdgesRefinement, ElementId, Empty, Entity, FocusHandle, Focusable, Hsla, Length,
-    ListOffset, ListState, MouseButton, PlatformDisplay, SharedString, Stateful, StyleRefinement,
-    Subscription, Task, TextStyle, TextStyleRefinement, Transformation, UnderlineStyle, WeakEntity,
-    Window, WindowHandle, div, ease_in_out, linear_color_stop, linear_gradient, list, percentage,
-    point, prelude::*, pulsating_between,
->>>>>>> 2ba25b5c
+    ListOffset, ListState, PlatformDisplay, SharedString, StyleRefinement, Subscription, Task,
+    TextStyle, TextStyleRefinement, Transformation, UnderlineStyle, WeakEntity, Window,
+    WindowHandle, div, ease_in_out, linear_color_stop, linear_gradient, list, percentage, point,
+    prelude::*, pulsating_between,
 };
 use language::Buffer;
 
@@ -5018,12 +5010,8 @@
                     .size_full()
                     .items_center()
                     .justify_end()
-<<<<<<< HEAD
-                    .child(self.render_load_error(e, cx))
+                    .child(self.render_load_error(e, window, cx))
                     .into_any(),
-=======
-                    .child(self.render_load_error(e, window, cx)),
->>>>>>> 2ba25b5c
                 ThreadState::Ready { .. } => v_flex().flex_1().map(|this| {
                     if has_messages {
                         this.child(
