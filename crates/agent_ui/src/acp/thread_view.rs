--- conflicted
+++ resolved
@@ -11,15 +11,8 @@
 use audio::{Audio, Sound};
 use buffer_diff::BufferDiff;
 use collections::{HashMap, HashSet};
-<<<<<<< HEAD
-use editor::{Editor, EditorMode, MinimapVisibility, MultiBuffer, PathKey};
-=======
 use editor::scroll::Autoscroll;
-use editor::{
-    AnchorRangeExt, ContextMenuOptions, ContextMenuPlacement, Editor, EditorElement, EditorMode,
-    EditorStyle, MinimapVisibility, MultiBuffer, PathKey, SelectionEffects,
-};
->>>>>>> ffac8c51
+use editor::{Editor, EditorMode, MinimapVisibility, MultiBuffer, PathKey, SelectionEffects};
 use file_icons::FileIcons;
 use gpui::{
     Action, Animation, AnimationExt, App, BorderStyle, ClickEvent, EdgesRefinement, Empty, Entity,
@@ -31,24 +24,11 @@
 use language::Buffer;
 use language::language_settings::SoftWrap;
 use markdown::{HeadingLevelStyles, Markdown, MarkdownElement, MarkdownStyle};
-<<<<<<< HEAD
 use project::Project;
+use prompt_store::PromptId;
 use rope::Point;
 use settings::{Settings as _, SettingsStore};
 use std::{collections::BTreeMap, process::ExitStatus, rc::Rc, time::Duration};
-=======
-use parking_lot::Mutex;
-use project::{CompletionIntent, Project};
-use prompt_store::PromptId;
-use rope::Point;
-use settings::{Settings as _, SettingsStore};
-use std::fmt::Write as _;
-use std::path::PathBuf;
-use std::{
-    cell::RefCell, collections::BTreeMap, path::Path, process::ExitStatus, rc::Rc, sync::Arc,
-    time::Duration,
-};
->>>>>>> ffac8c51
 use terminal_view::TerminalView;
 use text::Anchor;
 use theme::ThemeSettings;
@@ -58,12 +38,8 @@
 };
 use util::{ResultExt, size::format_file_size, time::duration_alt_display};
 use workspace::{CollaboratorId, Workspace};
-<<<<<<< HEAD
 use zed_actions::agent::{Chat, ToggleModelSelector};
-=======
-use zed_actions::agent::{Chat, NextHistoryMessage, PreviousHistoryMessage, ToggleModelSelector};
 use zed_actions::assistant::OpenRulesLibrary;
->>>>>>> ffac8c51
 
 use crate::acp::AcpModelSelectorPopover;
 use crate::acp::message_editor::{MessageEditor, MessageEditorEvent};
@@ -135,14 +111,8 @@
         agent: Rc<dyn AgentServer>,
         workspace: WeakEntity<Workspace>,
         project: Entity<Project>,
-<<<<<<< HEAD
-=======
         thread_store: Entity<ThreadStore>,
         text_thread_store: Entity<TextThreadStore>,
-        message_history: Rc<RefCell<MessageHistory<Vec<acp::ContentBlock>>>>,
-        min_lines: usize,
-        max_lines: Option<usize>,
->>>>>>> ffac8c51
         window: &mut Window,
         cx: &mut Context<Self>,
     ) -> Self {
@@ -150,34 +120,15 @@
             MessageEditor::new(
                 workspace.clone(),
                 project.clone(),
+                thread_store.clone(),
+                text_thread_store.clone(),
                 editor::EditorMode::AutoHeight {
                     min_lines: MIN_EDITOR_LINES,
                     max_lines: Some(MAX_EDITOR_LINES),
                 },
                 window,
                 cx,
-<<<<<<< HEAD
             )
-=======
-            );
-            editor.set_placeholder_text("Message the agent － @ to include files", cx);
-            editor.set_show_indent_guides(false, cx);
-            editor.set_soft_wrap();
-            editor.set_use_modal_editing(true);
-            editor.set_completion_provider(Some(Rc::new(ContextPickerCompletionProvider::new(
-                mention_set.clone(),
-                workspace.clone(),
-                thread_store.downgrade(),
-                text_thread_store.downgrade(),
-                cx.weak_entity(),
-            ))));
-            editor.set_context_menu_options(ContextMenuOptions {
-                min_entries_visible: 12,
-                max_entries_visible: 12,
-                placement: Some(ContextMenuPlacement::Above),
-            });
-            editor
->>>>>>> ffac8c51
         });
 
         let list_state = ListState::new(0, gpui::ListAlignment::Bottom, px(2048.0));
@@ -402,7 +353,6 @@
         cx.notify();
     }
 
-<<<<<<< HEAD
     pub fn on_message_editor_event(
         &mut self,
         _: &Entity<MessageEditor>,
@@ -415,84 +365,11 @@
             MessageEditorEvent::Cancel => self.cancel_generation(cx),
         }
     }
-=======
-    fn chat(&mut self, _: &Chat, window: &mut Window, cx: &mut Context<Self>) {
-        self.last_error.take();
-
-        let mut ix = 0;
-        let mut chunks: Vec<acp::ContentBlock> = Vec::new();
-        let project = self.project.clone();
-
-        let thread_store = self.thread_store.clone();
-        let text_thread_store = self.text_thread_store.clone();
-
-        let contents =
-            self.mention_set
-                .lock()
-                .contents(project, thread_store, text_thread_store, window, cx);
-
-        cx.spawn_in(window, async move |this, cx| {
-            let contents = match contents.await {
-                Ok(contents) => contents,
-                Err(e) => {
-                    this.update(cx, |this, cx| {
-                        this.last_error =
-                            Some(cx.new(|cx| Markdown::new(e.to_string().into(), None, None, cx)));
-                    })
-                    .ok();
-                    return;
-                }
-            };
-
-            this.update_in(cx, |this, window, cx| {
-                this.message_editor.update(cx, |editor, cx| {
-                    let text = editor.text(cx);
-                    editor.display_map.update(cx, |map, cx| {
-                        let snapshot = map.snapshot(cx);
-                        for (crease_id, crease) in snapshot.crease_snapshot.creases() {
-                            // Skip creases that have been edited out of the message buffer.
-                            if !crease.range().start.is_valid(&snapshot.buffer_snapshot) {
-                                continue;
-                            }
-
-                            if let Some(mention) = contents.get(&crease_id) {
-                                let crease_range =
-                                    crease.range().to_offset(&snapshot.buffer_snapshot);
-                                if crease_range.start > ix {
-                                    chunks.push(text[ix..crease_range.start].into());
-                                }
-                                chunks.push(acp::ContentBlock::Resource(acp::EmbeddedResource {
-                                    annotations: None,
-                                    resource: acp::EmbeddedResourceResource::TextResourceContents(
-                                        acp::TextResourceContents {
-                                            mime_type: None,
-                                            text: mention.content.clone(),
-                                            uri: mention.uri.to_uri().to_string(),
-                                        },
-                                    ),
-                                }));
-                                ix = crease_range.end;
-                            }
-                        }
-
-                        if ix < text.len() {
-                            let last_chunk = text[ix..].trim_end();
-                            if !last_chunk.is_empty() {
-                                chunks.push(last_chunk.into());
-                            }
-                        }
-                    })
-                });
-
-                if chunks.is_empty() {
-                    return;
-                }
->>>>>>> ffac8c51
 
     fn send(&mut self, window: &mut Window, cx: &mut Context<Self>) {
         let contents = self
             .message_editor
-            .update(cx, |message_editor, cx| message_editor.contents(cx));
+            .update(cx, |message_editor, cx| message_editor.contents(window, cx));
         self.send_impl(contents, window, cx)
     }
 
@@ -559,7 +436,7 @@
 
         let contents = editing_message
             .editor
-            .update(cx, |message_editor, cx| message_editor.contents(cx));
+            .update(cx, |message_editor, cx| message_editor.contents(window, cx));
         let task = cx.foreground_executor().spawn(async move {
             rewind.await?;
             contents.await
@@ -594,95 +471,6 @@
         })
     }
 
-<<<<<<< HEAD
-=======
-    fn set_draft_message(
-        message_editor: Entity<Editor>,
-        mention_set: Arc<Mutex<MentionSet>>,
-        project: Entity<Project>,
-        message: Option<&[acp::ContentBlock]>,
-        window: &mut Window,
-        cx: &mut Context<Self>,
-    ) -> Option<BufferSnapshot> {
-        cx.notify();
-
-        let message = message?;
-
-        let mut text = String::new();
-        let mut mentions = Vec::new();
-
-        for chunk in message {
-            match chunk {
-                acp::ContentBlock::Text(text_content) => {
-                    text.push_str(&text_content.text);
-                }
-                acp::ContentBlock::Resource(acp::EmbeddedResource {
-                    resource: acp::EmbeddedResourceResource::TextResourceContents(resource),
-                    ..
-                }) => {
-                    let path = PathBuf::from(&resource.uri);
-                    let project_path = project.read(cx).project_path_for_absolute_path(&path, cx);
-                    let start = text.len();
-                    let _ = write!(&mut text, "{}", MentionUri::File(path).to_uri());
-                    let end = text.len();
-                    if let Some(project_path) = project_path {
-                        let filename: SharedString = project_path
-                            .path
-                            .file_name()
-                            .unwrap_or_default()
-                            .to_string_lossy()
-                            .to_string()
-                            .into();
-                        mentions.push((start..end, project_path, filename));
-                    }
-                }
-                acp::ContentBlock::Image(_)
-                | acp::ContentBlock::Audio(_)
-                | acp::ContentBlock::Resource(_)
-                | acp::ContentBlock::ResourceLink(_) => {}
-            }
-        }
-
-        let snapshot = message_editor.update(cx, |editor, cx| {
-            editor.set_text(text, window, cx);
-            editor.buffer().read(cx).snapshot(cx)
-        });
-
-        for (range, project_path, filename) in mentions {
-            let crease_icon_path = if project_path.path.is_dir() {
-                FileIcons::get_folder_icon(false, cx)
-                    .unwrap_or_else(|| IconName::Folder.path().into())
-            } else {
-                FileIcons::get_icon(Path::new(project_path.path.as_ref()), cx)
-                    .unwrap_or_else(|| IconName::File.path().into())
-            };
-
-            let anchor = snapshot.anchor_before(range.start);
-            if let Some(project_path) = project.read(cx).absolute_path(&project_path, cx) {
-                let crease_id = crate::context_picker::insert_crease_for_mention(
-                    anchor.excerpt_id,
-                    anchor.text_anchor,
-                    range.end - range.start,
-                    filename,
-                    crease_icon_path,
-                    message_editor.clone(),
-                    window,
-                    cx,
-                );
-
-                if let Some(crease_id) = crease_id {
-                    mention_set
-                        .lock()
-                        .insert(crease_id, MentionUri::File(project_path));
-                }
-            }
-        }
-
-        let snapshot = snapshot.as_singleton().unwrap().2.clone();
-        Some(snapshot.text)
-    }
-
->>>>>>> ffac8c51
     fn handle_thread_event(
         &mut self,
         thread: &Entity<AcpThread>,
@@ -2654,6 +2442,8 @@
             let mut editor = MessageEditor::new(
                 self.workspace.clone(),
                 self.project.clone(),
+                self.thread_store.clone(),
+                self.text_thread_store.clone(),
                 editor::EditorMode::AutoHeight {
                     min_lines: 1,
                     max_lines: None,
@@ -2846,10 +2636,10 @@
 
         if let Some(mention) = MentionUri::parse(&url).log_err() {
             workspace.update(cx, |workspace, cx| match mention {
-                MentionUri::File(path) => {
+                MentionUri::File { abs_path, .. } => {
                     let project = workspace.project();
                     let Some((path, entry)) = project.update(cx, |project, cx| {
-                        let path = project.find_project_path(path, cx)?;
+                        let path = project.find_project_path(abs_path, cx)?;
                         let entry = project.entry_for_path(&path, cx)?;
                         Some((path, entry))
                     }) else {
@@ -3300,61 +3090,9 @@
         window: &mut Window,
         cx: &mut Context<Self>,
     ) {
-<<<<<<< HEAD
         self.message_editor.update(cx, |message_editor, cx| {
             message_editor.insert_dragged_files(paths, window, cx);
         })
-=======
-        let buffer = self.message_editor.read(cx).buffer().clone();
-        let Some((&excerpt_id, _, _)) = buffer.read(cx).snapshot(cx).as_singleton() else {
-            return;
-        };
-        let Some(buffer) = buffer.read(cx).as_singleton() else {
-            return;
-        };
-        for path in paths {
-            let Some(entry) = self.project.read(cx).entry_for_path(&path, cx) else {
-                continue;
-            };
-            let Some(abs_path) = self.project.read(cx).absolute_path(&path, cx) else {
-                continue;
-            };
-
-            let anchor = buffer.update(cx, |buffer, _cx| buffer.anchor_before(buffer.len()));
-            let path_prefix = abs_path
-                .file_name()
-                .unwrap_or(path.path.as_os_str())
-                .display()
-                .to_string();
-            let Some(completion) = ContextPickerCompletionProvider::completion_for_path(
-                path,
-                &path_prefix,
-                false,
-                entry.is_dir(),
-                excerpt_id,
-                anchor..anchor,
-                self.message_editor.clone(),
-                self.mention_set.clone(),
-                self.project.clone(),
-                cx,
-            ) else {
-                continue;
-            };
-
-            self.message_editor.update(cx, |message_editor, cx| {
-                message_editor.edit(
-                    [(
-                        multi_buffer::Anchor::max()..multi_buffer::Anchor::max(),
-                        completion.new_text,
-                    )],
-                    cx,
-                );
-            });
-            if let Some(confirm) = completion.confirm.clone() {
-                confirm(CompletionIntent::Complete, window, cx);
-            }
-        }
->>>>>>> ffac8c51
     }
 }
 
@@ -3666,23 +3404,16 @@
 }
 
 #[cfg(test)]
-<<<<<<< HEAD
 pub(crate) mod tests {
     use std::{path::Path, sync::Arc};
 
-=======
-mod tests {
     use agent::{TextThreadStore, ThreadStore};
->>>>>>> ffac8c51
     use agent_client_protocol::SessionId;
     use editor::EditorSettings;
     use fs::FakeFs;
     use futures::future::try_join_all;
     use gpui::{SemanticVersion, TestAppContext, VisualTestContext};
-<<<<<<< HEAD
     use parking_lot::Mutex;
-=======
->>>>>>> ffac8c51
     use rand::Rng;
     use settings::SettingsStore;
 
@@ -3813,22 +3544,15 @@
 
         let thread_view = cx.update(|window, cx| {
             cx.new(|cx| {
-<<<<<<< HEAD
-                AcpThreadView::new(Rc::new(agent), workspace.downgrade(), project, window, cx)
-=======
                 AcpThreadView::new(
                     Rc::new(agent),
                     workspace.downgrade(),
                     project,
                     thread_store.clone(),
                     text_thread_store.clone(),
-                    Rc::new(RefCell::new(MessageHistory::default())),
-                    1,
-                    None,
                     window,
                     cx,
                 )
->>>>>>> ffac8c51
             })
         });
         cx.run_until_parked();
