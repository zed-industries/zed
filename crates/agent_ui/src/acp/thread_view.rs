--- conflicted
+++ resolved
@@ -4110,7 +4110,154 @@
             });
         });
     }
-<<<<<<< HEAD
+
+    #[gpui::test]
+    async fn test_message_editing_cancel(cx: &mut TestAppContext) {
+        init_test(cx);
+
+        let connection = StubAgentConnection::new();
+
+        connection.set_next_prompt_updates(vec![acp::SessionUpdate::AgentMessageChunk {
+            content: acp::ContentBlock::Text(acp::TextContent {
+                text: "Response".into(),
+                annotations: None,
+            }),
+        }]);
+
+        let (thread_view, cx) = setup_thread_view(StubAgentServer::new(connection), cx).await;
+        add_to_workspace(thread_view.clone(), cx);
+
+        let message_editor = cx.read(|cx| thread_view.read(cx).message_editor.clone());
+        message_editor.update_in(cx, |editor, window, cx| {
+            editor.set_text("Original message to edit", window, cx);
+        });
+        thread_view.update_in(cx, |thread_view, window, cx| {
+            thread_view.send(window, cx);
+        });
+
+        cx.run_until_parked();
+
+        let user_message_editor = thread_view.read_with(cx, |view, cx| {
+            assert_eq!(view.editing_message, None);
+
+            view.entry_view_state
+                .read(cx)
+                .entry(0)
+                .unwrap()
+                .message_editor()
+                .unwrap()
+                .clone()
+        });
+
+        // Focus
+        cx.focus(&user_message_editor);
+        thread_view.read_with(cx, |view, _cx| {
+            assert_eq!(view.editing_message, Some(0));
+        });
+
+        // Edit
+        user_message_editor.update_in(cx, |editor, window, cx| {
+            editor.set_text("Edited message content", window, cx);
+        });
+
+        // Cancel
+        user_message_editor.update_in(cx, |_editor, window, cx| {
+            window.dispatch_action(Box::new(editor::actions::Cancel), cx);
+        });
+
+        thread_view.read_with(cx, |view, _cx| {
+            assert_eq!(view.editing_message, None);
+        });
+
+        user_message_editor.read_with(cx, |editor, cx| {
+            assert_eq!(editor.text(cx), "Original message to edit");
+        });
+    }
+
+    #[gpui::test]
+    async fn test_message_editing_regenerate(cx: &mut TestAppContext) {
+        init_test(cx);
+
+        let connection = StubAgentConnection::new();
+
+        connection.set_next_prompt_updates(vec![acp::SessionUpdate::AgentMessageChunk {
+            content: acp::ContentBlock::Text(acp::TextContent {
+                text: "Response".into(),
+                annotations: None,
+            }),
+        }]);
+
+        let (thread_view, cx) =
+            setup_thread_view(StubAgentServer::new(connection.clone()), cx).await;
+        add_to_workspace(thread_view.clone(), cx);
+
+        let message_editor = cx.read(|cx| thread_view.read(cx).message_editor.clone());
+        message_editor.update_in(cx, |editor, window, cx| {
+            editor.set_text("Original message to edit", window, cx);
+        });
+        thread_view.update_in(cx, |thread_view, window, cx| {
+            thread_view.send(window, cx);
+        });
+
+        cx.run_until_parked();
+
+        let user_message_editor = thread_view.read_with(cx, |view, cx| {
+            assert_eq!(view.editing_message, None);
+            assert_eq!(view.thread().unwrap().read(cx).entries().len(), 2);
+
+            view.entry_view_state
+                .read(cx)
+                .entry(0)
+                .unwrap()
+                .message_editor()
+                .unwrap()
+                .clone()
+        });
+
+        // Focus
+        cx.focus(&user_message_editor);
+
+        // Edit
+        user_message_editor.update_in(cx, |editor, window, cx| {
+            editor.set_text("Edited message content", window, cx);
+        });
+
+        // Send
+        connection.set_next_prompt_updates(vec![acp::SessionUpdate::AgentMessageChunk {
+            content: acp::ContentBlock::Text(acp::TextContent {
+                text: "New Response".into(),
+                annotations: None,
+            }),
+        }]);
+
+        user_message_editor.update_in(cx, |_editor, window, cx| {
+            window.dispatch_action(Box::new(Chat), cx);
+        });
+
+        cx.run_until_parked();
+
+        thread_view.read_with(cx, |view, cx| {
+            assert_eq!(view.editing_message, None);
+
+            let entries = view.thread().unwrap().read(cx).entries();
+            assert_eq!(entries.len(), 2);
+            assert_eq!(
+                entries[0].to_markdown(cx),
+                "## User\n\nEdited message content\n\n"
+            );
+            assert_eq!(
+                entries[1].to_markdown(cx),
+                "## Assistant\n\nNew Response\n\n"
+            );
+
+            let new_editor = view.entry_view_state.read_with(cx, |state, _cx| {
+                assert!(!state.entry(1).unwrap().has_content());
+                state.entry(0).unwrap().message_editor().unwrap().clone()
+            });
+
+            assert_eq!(new_editor.read(cx).text(cx), "Edited message content");
+        })
+    }
 }
 
 impl AcpThreadView {
@@ -4130,154 +4277,5 @@
     /// Get the name of the agent
     pub fn agent_name(&self) -> &'static str {
         self.agent.name()
-=======
-
-    #[gpui::test]
-    async fn test_message_editing_cancel(cx: &mut TestAppContext) {
-        init_test(cx);
-
-        let connection = StubAgentConnection::new();
-
-        connection.set_next_prompt_updates(vec![acp::SessionUpdate::AgentMessageChunk {
-            content: acp::ContentBlock::Text(acp::TextContent {
-                text: "Response".into(),
-                annotations: None,
-            }),
-        }]);
-
-        let (thread_view, cx) = setup_thread_view(StubAgentServer::new(connection), cx).await;
-        add_to_workspace(thread_view.clone(), cx);
-
-        let message_editor = cx.read(|cx| thread_view.read(cx).message_editor.clone());
-        message_editor.update_in(cx, |editor, window, cx| {
-            editor.set_text("Original message to edit", window, cx);
-        });
-        thread_view.update_in(cx, |thread_view, window, cx| {
-            thread_view.send(window, cx);
-        });
-
-        cx.run_until_parked();
-
-        let user_message_editor = thread_view.read_with(cx, |view, cx| {
-            assert_eq!(view.editing_message, None);
-
-            view.entry_view_state
-                .read(cx)
-                .entry(0)
-                .unwrap()
-                .message_editor()
-                .unwrap()
-                .clone()
-        });
-
-        // Focus
-        cx.focus(&user_message_editor);
-        thread_view.read_with(cx, |view, _cx| {
-            assert_eq!(view.editing_message, Some(0));
-        });
-
-        // Edit
-        user_message_editor.update_in(cx, |editor, window, cx| {
-            editor.set_text("Edited message content", window, cx);
-        });
-
-        // Cancel
-        user_message_editor.update_in(cx, |_editor, window, cx| {
-            window.dispatch_action(Box::new(editor::actions::Cancel), cx);
-        });
-
-        thread_view.read_with(cx, |view, _cx| {
-            assert_eq!(view.editing_message, None);
-        });
-
-        user_message_editor.read_with(cx, |editor, cx| {
-            assert_eq!(editor.text(cx), "Original message to edit");
-        });
-    }
-
-    #[gpui::test]
-    async fn test_message_editing_regenerate(cx: &mut TestAppContext) {
-        init_test(cx);
-
-        let connection = StubAgentConnection::new();
-
-        connection.set_next_prompt_updates(vec![acp::SessionUpdate::AgentMessageChunk {
-            content: acp::ContentBlock::Text(acp::TextContent {
-                text: "Response".into(),
-                annotations: None,
-            }),
-        }]);
-
-        let (thread_view, cx) =
-            setup_thread_view(StubAgentServer::new(connection.clone()), cx).await;
-        add_to_workspace(thread_view.clone(), cx);
-
-        let message_editor = cx.read(|cx| thread_view.read(cx).message_editor.clone());
-        message_editor.update_in(cx, |editor, window, cx| {
-            editor.set_text("Original message to edit", window, cx);
-        });
-        thread_view.update_in(cx, |thread_view, window, cx| {
-            thread_view.send(window, cx);
-        });
-
-        cx.run_until_parked();
-
-        let user_message_editor = thread_view.read_with(cx, |view, cx| {
-            assert_eq!(view.editing_message, None);
-            assert_eq!(view.thread().unwrap().read(cx).entries().len(), 2);
-
-            view.entry_view_state
-                .read(cx)
-                .entry(0)
-                .unwrap()
-                .message_editor()
-                .unwrap()
-                .clone()
-        });
-
-        // Focus
-        cx.focus(&user_message_editor);
-
-        // Edit
-        user_message_editor.update_in(cx, |editor, window, cx| {
-            editor.set_text("Edited message content", window, cx);
-        });
-
-        // Send
-        connection.set_next_prompt_updates(vec![acp::SessionUpdate::AgentMessageChunk {
-            content: acp::ContentBlock::Text(acp::TextContent {
-                text: "New Response".into(),
-                annotations: None,
-            }),
-        }]);
-
-        user_message_editor.update_in(cx, |_editor, window, cx| {
-            window.dispatch_action(Box::new(Chat), cx);
-        });
-
-        cx.run_until_parked();
-
-        thread_view.read_with(cx, |view, cx| {
-            assert_eq!(view.editing_message, None);
-
-            let entries = view.thread().unwrap().read(cx).entries();
-            assert_eq!(entries.len(), 2);
-            assert_eq!(
-                entries[0].to_markdown(cx),
-                "## User\n\nEdited message content\n\n"
-            );
-            assert_eq!(
-                entries[1].to_markdown(cx),
-                "## Assistant\n\nNew Response\n\n"
-            );
-
-            let new_editor = view.entry_view_state.read_with(cx, |state, _cx| {
-                assert!(!state.entry(1).unwrap().has_content());
-                state.entry(0).unwrap().message_editor().unwrap().clone()
-            });
-
-            assert_eq!(new_editor.read(cx).text(cx), "Edited message content");
-        })
->>>>>>> 864d4bc1
     }
 }