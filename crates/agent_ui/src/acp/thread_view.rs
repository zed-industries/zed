--- conflicted
+++ resolved
@@ -2542,13 +2542,7 @@
                                     .flex_grow()
                                     .into_any(),
                             )
-<<<<<<< HEAD
                             .child(self.render_vertical_scrollbar(cx))
-                            .when(!is_generating, |this| {
-                                this.child(self.render_thread_controls(cx))
-                            })
-=======
->>>>>>> dd7fce3f
                             .children(match thread_clone.read(cx).status() {
                                 ThreadStatus::Idle | ThreadStatus::WaitingForToolConfirmation => {
                                     None
