use acp_thread::{
    AcpThread, AcpThreadEvent, AgentThreadEntry, AssistantMessage, AssistantMessageChunk,
    LoadError, MentionUri, ThreadStatus, ToolCall, ToolCallContent, ToolCallStatus, UserMessageId,
};
use acp_thread::{AgentConnection, Plan};
use action_log::ActionLog;
use agent::{TextThreadStore, ThreadStore};
use agent_client_protocol::{self as acp};
use agent_servers::AgentServer;
use agent_settings::{AgentSettings, NotifyWhenAgentWaiting};
use anyhow::bail;
use audio::{Audio, Sound};
use buffer_diff::BufferDiff;
use collections::{HashMap, HashSet};
use editor::actions::Paste;
use editor::scroll::Autoscroll;
<<<<<<< HEAD
use editor::{
    AnchorRangeExt, ContextMenuOptions, ContextMenuPlacement, Editor, EditorElement, EditorMode,
    EditorStyle, ExcerptId, MinimapVisibility, MultiBuffer, PathKey, SelectionEffects,
};
=======
use editor::{Editor, EditorMode, MultiBuffer, PathKey, SelectionEffects};
>>>>>>> b7c562f3
use file_icons::FileIcons;
use futures::FutureExt;
use gpui::{
<<<<<<< HEAD
    Action, Animation, AnimationExt, App, BorderStyle, ClipboardEntry, EdgesRefinement, Empty,
    Entity, EntityId, FocusHandle, Focusable, Hsla, Image, Length, ListOffset, ListState,
    MouseButton, PlatformDisplay, SharedString, Stateful, StyleRefinement, Subscription, Task,
    TextStyle, TextStyleRefinement, Transformation, UnderlineStyle, WeakEntity, Window,
    WindowHandle, div, linear_color_stop, linear_gradient, list, percentage, point, prelude::*,
    pulsating_between,
};
use language::language_settings::SoftWrap;
use language::{Buffer, Language};
use language_model::LanguageModelImage;
=======
    Action, Animation, AnimationExt, App, BorderStyle, ClickEvent, EdgesRefinement, Empty, Entity,
    FocusHandle, Focusable, Hsla, Length, ListOffset, ListState, MouseButton, PlatformDisplay,
    SharedString, Stateful, StyleRefinement, Subscription, Task, TextStyle, TextStyleRefinement,
    Transformation, UnderlineStyle, WeakEntity, Window, WindowHandle, div, linear_color_stop,
    linear_gradient, list, percentage, point, prelude::*, pulsating_between,
};
use language::Buffer;
>>>>>>> b7c562f3
use markdown::{HeadingLevelStyles, Markdown, MarkdownElement, MarkdownStyle};
use project::Project;
use prompt_store::PromptId;
use rope::Point;
use settings::{Settings as _, SettingsStore};
use std::{collections::BTreeMap, process::ExitStatus, rc::Rc, time::Duration};
use text::Anchor;
use theme::ThemeSettings;
use ui::{
    Disclosure, Divider, DividerColor, KeyBinding, PopoverMenuHandle, Scrollbar, ScrollbarState,
    Tooltip, prelude::*,
};
use util::{ResultExt, size::format_file_size, time::duration_alt_display};
use workspace::notifications::NotifyResultExt;
use workspace::{CollaboratorId, Workspace};
use zed_actions::agent::{Chat, ToggleModelSelector};
use zed_actions::assistant::OpenRulesLibrary;

use super::entry_view_state::EntryViewState;
use crate::acp::AcpModelSelectorPopover;
<<<<<<< HEAD
use crate::acp::completion_provider::{
    ContextPickerCompletionProvider, Mention, MentionImage, MentionSet,
};
use crate::acp::message_history::MessageHistory;
use crate::agent_diff::AgentDiff;
use crate::context_picker::insert_crease_for_mention;
use crate::message_editor::{MAX_EDITOR_LINES, MIN_EDITOR_LINES};
=======
use crate::acp::message_editor::{MessageEditor, MessageEditorEvent};
use crate::agent_diff::AgentDiff;
>>>>>>> b7c562f3
use crate::ui::{AgentNotification, AgentNotificationEvent};
use crate::{
    AgentDiffPane, AgentPanel, ExpandMessageEditor, Follow, KeepAll, OpenAgentDiff, RejectAll,
};

const RESPONSE_PADDING_X: Pixels = px(19.);

pub const MIN_EDITOR_LINES: usize = 4;
pub const MAX_EDITOR_LINES: usize = 8;

pub struct AcpThreadView {
    agent: Rc<dyn AgentServer>,
    workspace: WeakEntity<Workspace>,
    project: Entity<Project>,
    thread_store: Entity<ThreadStore>,
    text_thread_store: Entity<TextThreadStore>,
    thread_state: ThreadState,
    entry_view_state: EntryViewState,
    message_editor: Entity<MessageEditor>,
    model_selector: Option<Entity<AcpModelSelectorPopover>>,
    notifications: Vec<WindowHandle<AgentNotification>>,
    notification_subscriptions: HashMap<WindowHandle<AgentNotification>, Vec<Subscription>>,
    last_error: Option<Entity<Markdown>>,
    list_state: ListState,
    scrollbar_state: ScrollbarState,
    auth_task: Option<Task<()>>,
    expanded_tool_calls: HashSet<acp::ToolCallId>,
    expanded_thinking_blocks: HashSet<(usize, usize)>,
    edits_expanded: bool,
    plan_expanded: bool,
    editor_expanded: bool,
    terminal_expanded: bool,
    editing_message: Option<EditingMessage>,
    _cancel_task: Option<Task<()>>,
    _subscriptions: [Subscription; 2],
}

struct EditingMessage {
    index: usize,
    message_id: UserMessageId,
    editor: Entity<MessageEditor>,
    _subscription: Subscription,
}

enum ThreadState {
    Loading {
        _task: Task<()>,
    },
    Ready {
        thread: Entity<AcpThread>,
        _subscription: [Subscription; 2],
    },
    LoadError(LoadError),
    Unauthenticated {
        connection: Rc<dyn AgentConnection>,
    },
    ServerExited {
        status: ExitStatus,
    },
}

impl AcpThreadView {
    pub fn new(
        agent: Rc<dyn AgentServer>,
        workspace: WeakEntity<Workspace>,
        project: Entity<Project>,
        thread_store: Entity<ThreadStore>,
        text_thread_store: Entity<TextThreadStore>,
        window: &mut Window,
        cx: &mut Context<Self>,
    ) -> Self {
        let message_editor = cx.new(|cx| {
            MessageEditor::new(
                workspace.clone(),
                project.clone(),
                thread_store.clone(),
                text_thread_store.clone(),
                editor::EditorMode::AutoHeight {
                    min_lines: MIN_EDITOR_LINES,
                    max_lines: Some(MAX_EDITOR_LINES),
                },
                window,
                cx,
            )
        });

        let list_state = ListState::new(0, gpui::ListAlignment::Bottom, px(2048.0));

        let subscriptions = [
            cx.observe_global_in::<SettingsStore>(window, Self::settings_changed),
            cx.subscribe_in(&message_editor, window, Self::on_message_editor_event),
        ];

        Self {
            agent: agent.clone(),
            workspace: workspace.clone(),
            project: project.clone(),
            thread_store,
            text_thread_store,
            thread_state: Self::initial_state(agent, workspace, project, window, cx),
            message_editor,
            model_selector: None,
            notifications: Vec::new(),
            notification_subscriptions: HashMap::default(),
            entry_view_state: EntryViewState::default(),
            list_state: list_state.clone(),
            scrollbar_state: ScrollbarState::new(list_state).parent_entity(&cx.entity()),
            last_error: None,
            auth_task: None,
            expanded_tool_calls: HashSet::default(),
            expanded_thinking_blocks: HashSet::default(),
            editing_message: None,
            edits_expanded: false,
            plan_expanded: false,
            editor_expanded: false,
            terminal_expanded: true,
            _subscriptions: subscriptions,
            _cancel_task: None,
        }
    }

    fn initial_state(
        agent: Rc<dyn AgentServer>,
        workspace: WeakEntity<Workspace>,
        project: Entity<Project>,
        window: &mut Window,
        cx: &mut Context<Self>,
    ) -> ThreadState {
        let root_dir = project
            .read(cx)
            .visible_worktrees(cx)
            .next()
            .map(|worktree| worktree.read(cx).abs_path())
            .unwrap_or_else(|| paths::home_dir().as_path().into());

        let connect_task = agent.connect(&root_dir, &project, cx);
        let load_task = cx.spawn_in(window, async move |this, cx| {
            let connection = match connect_task.await {
                Ok(connection) => connection,
                Err(err) => {
                    this.update(cx, |this, cx| {
                        this.handle_load_error(err, cx);
                        cx.notify();
                    })
                    .log_err();
                    return;
                }
            };

            // this.update_in(cx, |_this, _window, cx| {
            //     let status = connection.exit_status(cx);
            //     cx.spawn(async move |this, cx| {
            //         let status = status.await.ok();
            //         this.update(cx, |this, cx| {
            //             this.thread_state = ThreadState::ServerExited { status };
            //             cx.notify();
            //         })
            //         .ok();
            //     })
            //     .detach();
            // })
            // .ok();

            let Some(result) = cx
                .update(|_, cx| {
                    connection
                        .clone()
                        .new_thread(project.clone(), &root_dir, cx)
                })
                .log_err()
            else {
                return;
            };

            let result = match result.await {
                Err(e) => {
                    let mut cx = cx.clone();
                    if e.is::<acp_thread::AuthRequired>() {
                        this.update(&mut cx, |this, cx| {
                            this.thread_state = ThreadState::Unauthenticated { connection };
                            cx.notify();
                        })
                        .ok();
                        return;
                    } else {
                        Err(e)
                    }
                }
                Ok(thread) => Ok(thread),
            };

            this.update_in(cx, |this, window, cx| {
                match result {
                    Ok(thread) => {
                        let thread_subscription =
                            cx.subscribe_in(&thread, window, Self::handle_thread_event);

                        let action_log = thread.read(cx).action_log().clone();
                        let action_log_subscription =
                            cx.observe(&action_log, |_, _, cx| cx.notify());

                        this.list_state
                            .splice(0..0, thread.read(cx).entries().len());

                        AgentDiff::set_active_thread(&workspace, thread.clone(), window, cx);

                        this.model_selector =
                            thread
                                .read(cx)
                                .connection()
                                .model_selector()
                                .map(|selector| {
                                    cx.new(|cx| {
                                        AcpModelSelectorPopover::new(
                                            thread.read(cx).session_id().clone(),
                                            selector,
                                            PopoverMenuHandle::default(),
                                            this.focus_handle(cx),
                                            window,
                                            cx,
                                        )
                                    })
                                });

                        this.thread_state = ThreadState::Ready {
                            thread,
                            _subscription: [thread_subscription, action_log_subscription],
                        };

                        cx.notify();
                    }
                    Err(err) => {
                        this.handle_load_error(err, cx);
                    }
                };
            })
            .log_err();
        });

        ThreadState::Loading { _task: load_task }
    }

    fn handle_load_error(&mut self, err: anyhow::Error, cx: &mut Context<Self>) {
        if let Some(load_err) = err.downcast_ref::<LoadError>() {
            self.thread_state = ThreadState::LoadError(load_err.clone());
        } else {
            self.thread_state = ThreadState::LoadError(LoadError::Other(err.to_string().into()))
        }
        cx.notify();
    }

    pub fn thread(&self) -> Option<&Entity<AcpThread>> {
        match &self.thread_state {
            ThreadState::Ready { thread, .. } => Some(thread),
            ThreadState::Unauthenticated { .. }
            | ThreadState::Loading { .. }
            | ThreadState::LoadError(..)
            | ThreadState::ServerExited { .. } => None,
        }
    }

    pub fn title(&self, cx: &App) -> SharedString {
        match &self.thread_state {
            ThreadState::Ready { thread, .. } => thread.read(cx).title(),
            ThreadState::Loading { .. } => "Loading…".into(),
            ThreadState::LoadError(_) => "Failed to load".into(),
            ThreadState::Unauthenticated { .. } => "Not authenticated".into(),
            ThreadState::ServerExited { .. } => "Server exited unexpectedly".into(),
        }
    }

    pub fn cancel_generation(&mut self, cx: &mut Context<Self>) {
        self.last_error.take();

        if let Some(thread) = self.thread() {
            self._cancel_task = Some(thread.update(cx, |thread, cx| thread.cancel(cx)));
        }
    }

    pub fn expand_message_editor(
        &mut self,
        _: &ExpandMessageEditor,
        _window: &mut Window,
        cx: &mut Context<Self>,
    ) {
        self.set_editor_is_expanded(!self.editor_expanded, cx);
        cx.notify();
    }

    fn set_editor_is_expanded(&mut self, is_expanded: bool, cx: &mut Context<Self>) {
        self.editor_expanded = is_expanded;
        self.message_editor.update(cx, |editor, cx| {
            if is_expanded {
                editor.set_mode(
                    EditorMode::Full {
                        scale_ui_elements_with_buffer_font_size: false,
                        show_active_line_background: false,
                        sized_by_content: false,
                    },
                    cx,
                )
            } else {
                editor.set_mode(
                    EditorMode::AutoHeight {
                        min_lines: MIN_EDITOR_LINES,
                        max_lines: Some(MAX_EDITOR_LINES),
                    },
                    cx,
                )
            }
        });
        cx.notify();
    }

    pub fn on_message_editor_event(
        &mut self,
        _: &Entity<MessageEditor>,
        event: &MessageEditorEvent,
        window: &mut Window,
        cx: &mut Context<Self>,
    ) {
        match event {
            MessageEditorEvent::Send => self.send(window, cx),
            MessageEditorEvent::Cancel => self.cancel_generation(cx),
        }
    }

    fn send(&mut self, window: &mut Window, cx: &mut Context<Self>) {
        let contents = self
            .message_editor
            .update(cx, |message_editor, cx| message_editor.contents(window, cx));
        self.send_impl(contents, window, cx)
    }

    fn send_impl(
        &mut self,
        contents: Task<anyhow::Result<Vec<acp::ContentBlock>>>,
        window: &mut Window,
        cx: &mut Context<Self>,
    ) {
        self.last_error.take();
        self.editing_message.take();

        let Some(thread) = self.thread().cloned() else {
            return;
        };
        let task = cx.spawn_in(window, async move |this, cx| {
            let contents = contents.await?;

            if contents.is_empty() {
                return Ok(());
            }

            this.update_in(cx, |this, window, cx| {
<<<<<<< HEAD
                this.message_editor.update(cx, |editor, cx| {
                    let text = editor.text(cx);
                    editor.display_map.update(cx, |map, cx| {
                        let snapshot = map.snapshot(cx);
                        for (crease_id, crease) in snapshot.crease_snapshot.creases() {
                            // Skip creases that have been edited out of the message buffer.
                            if !crease.range().start.is_valid(&snapshot.buffer_snapshot) {
                                continue;
                            }

                            let Some(mention) = contents.get(&crease_id) else {
                                continue;
                            };
                            let crease_range = crease.range().to_offset(&snapshot.buffer_snapshot);
                            if crease_range.start > ix {
                                chunks.push(text[ix..crease_range.start].into());
                            }

                            let chunk = match mention {
                                Mention::Text { uri, content } => {
                                    acp::ContentBlock::Resource(acp::EmbeddedResource {
                                        annotations: None,
                                        resource:
                                            acp::EmbeddedResourceResource::TextResourceContents(
                                                acp::TextResourceContents {
                                                    mime_type: None,
                                                    text: content.clone(),
                                                    uri: uri.to_uri().to_string(),
                                                },
                                            ),
                                    })
                                }
                                Mention::Image(MentionImage {
                                    abs_path: _,
                                    data,
                                    format,
                                }) => {
                                    acp::ContentBlock::Image(acp::ImageContent {
                                        annotations: None,
                                        // TODO can we drain mentions here to avoid this allocation?
                                        data: data.to_string(),
                                        mime_type: format.mime_type().into(),
                                    })
                                }
                            };
                            chunks.push(chunk);
                            ix = crease_range.end;
                        }

                        if ix < text.len() {
                            let last_chunk = text[ix..].trim_end();
                            if !last_chunk.is_empty() {
                                chunks.push(last_chunk.into());
                            }
                        }
                    })
                });

                if chunks.is_empty() {
                    return;
                }

                let Some(thread) = this.thread() else {
                    return;
                };
                let task = thread.update(cx, |thread, cx| thread.send(chunks.clone(), cx));

                cx.spawn(async move |this, cx| {
                    let result = task.await;

                    this.update(cx, |this, cx| {
                        if let Err(err) = result {
                            this.last_error =
                                Some(cx.new(|cx| {
                                    Markdown::new(err.to_string().into(), None, None, cx)
                                }))
                        }
                    })
                })
                .detach();

                let mention_set = this.mention_set.clone();

=======
>>>>>>> b7c562f3
                this.set_editor_is_expanded(false, cx);
                this.scroll_to_bottom(cx);
                this.message_editor.update(cx, |message_editor, cx| {
                    message_editor.clear(window, cx);
                });
            })?;
            let send = thread.update(cx, |thread, cx| thread.send(contents, cx))?;
            send.await
        });

        cx.spawn(async move |this, cx| {
            if let Err(e) = task.await {
                this.update(cx, |this, cx| {
                    this.last_error =
                        Some(cx.new(|cx| Markdown::new(e.to_string().into(), None, None, cx)));
                    cx.notify()
                })
                .ok();
            }
        })
        .detach();
    }

    fn cancel_editing(&mut self, _: &ClickEvent, _window: &mut Window, cx: &mut Context<Self>) {
        self.editing_message.take();
        cx.notify();
    }

    fn regenerate(&mut self, _: &ClickEvent, window: &mut Window, cx: &mut Context<Self>) {
        let Some(editing_message) = self.editing_message.take() else {
            return;
        };

        let Some(thread) = self.thread().cloned() else {
            return;
        };

        let rewind = thread.update(cx, |thread, cx| {
            thread.rewind(editing_message.message_id, cx)
        });

        let contents = editing_message
            .editor
            .update(cx, |message_editor, cx| message_editor.contents(window, cx));
        let task = cx.foreground_executor().spawn(async move {
            rewind.await?;
            contents.await
        });
        self.send_impl(task, window, cx);
    }

    fn open_agent_diff(&mut self, _: &OpenAgentDiff, window: &mut Window, cx: &mut Context<Self>) {
        if let Some(thread) = self.thread() {
            AgentDiffPane::deploy(thread.clone(), self.workspace.clone(), window, cx).log_err();
        }
    }

    fn paste(&mut self, _: &Paste, window: &mut Window, cx: &mut Context<Self>) {
        let images = cx
            .read_from_clipboard()
            .map(|item| {
                item.into_entries()
                    .filter_map(|entry| {
                        if let ClipboardEntry::Image(image) = entry {
                            Some(image)
                        } else {
                            None
                        }
                    })
                    .collect::<Vec<_>>()
            })
            .unwrap_or_default();

        if images.is_empty() {
            return;
        }
        cx.stop_propagation();

        let replacement_text = "image";
        for image in images {
            let (excerpt_id, anchor) = self.message_editor.update(cx, |message_editor, cx| {
                let snapshot = message_editor.snapshot(window, cx);
                let (excerpt_id, _, snapshot) = snapshot.buffer_snapshot.as_singleton().unwrap();

                let anchor = snapshot.anchor_before(snapshot.len());
                message_editor.edit(
                    [(
                        multi_buffer::Anchor::max()..multi_buffer::Anchor::max(),
                        format!("{replacement_text} "),
                    )],
                    cx,
                );
                (*excerpt_id, anchor)
            });

            insert_image(
                excerpt_id,
                anchor,
                replacement_text.len(),
                self.message_editor.clone(),
                self.mention_set.clone(),
                Arc::new(image),
                None,
                window,
                cx,
            );
        }
    }

    fn open_edited_buffer(
        &mut self,
        buffer: &Entity<Buffer>,
        window: &mut Window,
        cx: &mut Context<Self>,
    ) {
        let Some(thread) = self.thread() else {
            return;
        };

        let Some(diff) =
            AgentDiffPane::deploy(thread.clone(), self.workspace.clone(), window, cx).log_err()
        else {
            return;
        };

        diff.update(cx, |diff, cx| {
            diff.move_to_path(PathKey::for_buffer(&buffer, cx), window, cx)
        })
    }

<<<<<<< HEAD
    fn set_draft_message(
        message_editor: Entity<Editor>,
        mention_set: Arc<Mutex<MentionSet>>,
        project: Entity<Project>,
        message: Option<&[acp::ContentBlock]>,
        window: &mut Window,
        cx: &mut Context<Self>,
    ) -> Option<BufferSnapshot> {
        cx.notify();

        let message = message?;

        let mut text = String::new();
        let mut mentions = Vec::new();

        for chunk in message {
            match chunk {
                acp::ContentBlock::Text(text_content) => {
                    text.push_str(&text_content.text);
                }
                acp::ContentBlock::Resource(acp::EmbeddedResource {
                    resource: acp::EmbeddedResourceResource::TextResourceContents(resource),
                    ..
                }) => {
                    let path = PathBuf::from(&resource.uri);
                    let project_path = project.read(cx).project_path_for_absolute_path(&path, cx);
                    let start = text.len();
                    let _ = write!(&mut text, "{}", MentionUri::File(path).to_uri());
                    let end = text.len();
                    if let Some(project_path) = project_path {
                        let filename: SharedString = project_path
                            .path
                            .file_name()
                            .unwrap_or_default()
                            .to_string_lossy()
                            .to_string()
                            .into();
                        mentions.push((start..end, project_path, filename));
                    }
                }
                acp::ContentBlock::Image(_)
                | acp::ContentBlock::Audio(_)
                | acp::ContentBlock::Resource(_)
                | acp::ContentBlock::ResourceLink(_) => {}
            }
        }

        let snapshot = message_editor.update(cx, |editor, cx| {
            editor.set_text(text, window, cx);
            editor.buffer().read(cx).snapshot(cx)
        });

        for (range, project_path, filename) in mentions {
            let crease_icon_path = if project_path.path.is_dir() {
                FileIcons::get_folder_icon(false, cx)
                    .unwrap_or_else(|| IconName::Folder.path().into())
            } else {
                FileIcons::get_icon(Path::new(project_path.path.as_ref()), cx)
                    .unwrap_or_else(|| IconName::File.path().into())
            };

            let anchor = snapshot.anchor_before(range.start);
            if let Some(project_path) = project.read(cx).absolute_path(&project_path, cx) {
                let crease_id = crate::context_picker::insert_crease_for_mention(
                    anchor.excerpt_id,
                    anchor.text_anchor,
                    range.end - range.start,
                    filename,
                    crease_icon_path,
                    message_editor.clone(),
                    window,
                    cx,
                );

                if let Some(crease_id) = crease_id {
                    mention_set
                        .lock()
                        .insert_uri(crease_id, MentionUri::File(project_path));
                }
            }
        }

        let snapshot = snapshot.as_singleton().unwrap().2.clone();
        Some(snapshot.text)
    }

=======
>>>>>>> b7c562f3
    fn handle_thread_event(
        &mut self,
        thread: &Entity<AcpThread>,
        event: &AcpThreadEvent,
        window: &mut Window,
        cx: &mut Context<Self>,
    ) {
        match event {
            AcpThreadEvent::NewEntry => {
                let len = thread.read(cx).entries().len();
                let index = len - 1;
                self.entry_view_state.sync_entry(
                    self.workspace.clone(),
                    thread.clone(),
                    index,
                    window,
                    cx,
                );
                self.list_state.splice(index..index, 1);
            }
            AcpThreadEvent::EntryUpdated(index) => {
                self.entry_view_state.sync_entry(
                    self.workspace.clone(),
                    thread.clone(),
                    *index,
                    window,
                    cx,
                );
                self.list_state.splice(*index..index + 1, 1);
            }
            AcpThreadEvent::EntriesRemoved(range) => {
                self.entry_view_state.remove(range.clone());
                self.list_state.splice(range.clone(), 0);
            }
            AcpThreadEvent::ToolAuthorizationRequired => {
                self.notify_with_sound("Waiting for tool confirmation", IconName::Info, window, cx);
            }
            AcpThreadEvent::Stopped => {
                let used_tools = thread.read(cx).used_tools_since_last_user_message();
                self.notify_with_sound(
                    if used_tools {
                        "Finished running tools"
                    } else {
                        "New message"
                    },
                    IconName::ZedAssistant,
                    window,
                    cx,
                );
            }
            AcpThreadEvent::Error => {
                self.notify_with_sound(
                    "Agent stopped due to an error",
                    IconName::Warning,
                    window,
                    cx,
                );
            }
            AcpThreadEvent::ServerExited(status) => {
                self.thread_state = ThreadState::ServerExited { status: *status };
            }
        }
        cx.notify();
    }

    fn authenticate(
        &mut self,
        method: acp::AuthMethodId,
        window: &mut Window,
        cx: &mut Context<Self>,
    ) {
        let ThreadState::Unauthenticated { ref connection } = self.thread_state else {
            return;
        };

        self.last_error.take();
        let authenticate = connection.authenticate(method, cx);
        self.auth_task = Some(cx.spawn_in(window, {
            let project = self.project.clone();
            let agent = self.agent.clone();
            async move |this, cx| {
                let result = authenticate.await;

                this.update_in(cx, |this, window, cx| {
                    if let Err(err) = result {
                        this.last_error = Some(cx.new(|cx| {
                            Markdown::new(format!("Error: {err}").into(), None, None, cx)
                        }))
                    } else {
                        this.thread_state = Self::initial_state(
                            agent,
                            this.workspace.clone(),
                            project.clone(),
                            window,
                            cx,
                        )
                    }
                    this.auth_task.take()
                })
                .ok();
            }
        }));
    }

    fn authorize_tool_call(
        &mut self,
        tool_call_id: acp::ToolCallId,
        option_id: acp::PermissionOptionId,
        option_kind: acp::PermissionOptionKind,
        cx: &mut Context<Self>,
    ) {
        let Some(thread) = self.thread() else {
            return;
        };
        thread.update(cx, |thread, cx| {
            thread.authorize_tool_call(tool_call_id, option_id, option_kind, cx);
        });
        cx.notify();
    }

    fn rewind(&mut self, message_id: &UserMessageId, cx: &mut Context<Self>) {
        let Some(thread) = self.thread() else {
            return;
        };
        thread
            .update(cx, |thread, cx| thread.rewind(message_id.clone(), cx))
            .detach_and_log_err(cx);
        cx.notify();
    }

    fn render_entry(
        &self,
        entry_ix: usize,
        total_entries: usize,
        entry: &AgentThreadEntry,
        window: &mut Window,
        cx: &Context<Self>,
    ) -> AnyElement {
        let primary = match &entry {
            AgentThreadEntry::UserMessage(message) => div()
                .id(("user_message", entry_ix))
                .py_4()
                .px_2()
                .children(message.id.clone().and_then(|message_id| {
                    message.checkpoint.as_ref()?;

                    Some(
                        Button::new("restore-checkpoint", "Restore Checkpoint")
                            .icon(IconName::Undo)
                            .icon_size(IconSize::XSmall)
                            .icon_position(IconPosition::Start)
                            .label_size(LabelSize::XSmall)
                            .on_click(cx.listener(move |this, _, _window, cx| {
                                this.rewind(&message_id, cx);
                            })),
                    )
                }))
                .child(
                    v_flex()
                        .p_3()
                        .gap_1p5()
                        .rounded_lg()
                        .shadow_md()
                        .bg(cx.theme().colors().editor_background)
                        .border_1()
                        .border_color(cx.theme().colors().border)
                        .text_xs()
                        .id("message")
                        .on_click(cx.listener({
                            move |this, _, window, cx| {
                                this.start_editing_message(entry_ix, window, cx)
                            }
                        }))
                        .children(
                            if let Some(editing) = self.editing_message.as_ref()
                                && Some(&editing.message_id) == message.id.as_ref()
                            {
                                Some(
                                    self.render_edit_message_editor(editing, cx)
                                        .into_any_element(),
                                )
                            } else {
                                message.content.markdown().map(|md| {
                                    self.render_markdown(
                                        md.clone(),
                                        user_message_markdown_style(window, cx),
                                    )
                                    .into_any_element()
                                })
                            },
                        ),
                )
                .into_any(),
            AgentThreadEntry::AssistantMessage(AssistantMessage { chunks }) => {
                let style = default_markdown_style(false, window, cx);
                let message_body = v_flex()
                    .w_full()
                    .gap_2p5()
                    .children(chunks.iter().enumerate().filter_map(
                        |(chunk_ix, chunk)| match chunk {
                            AssistantMessageChunk::Message { block } => {
                                block.markdown().map(|md| {
                                    self.render_markdown(md.clone(), style.clone())
                                        .into_any_element()
                                })
                            }
                            AssistantMessageChunk::Thought { block } => {
                                block.markdown().map(|md| {
                                    self.render_thinking_block(
                                        entry_ix,
                                        chunk_ix,
                                        md.clone(),
                                        window,
                                        cx,
                                    )
                                    .into_any_element()
                                })
                            }
                        },
                    ))
                    .into_any();

                v_flex()
                    .px_5()
                    .py_1()
                    .when(entry_ix + 1 == total_entries, |this| this.pb_4())
                    .w_full()
                    .text_ui(cx)
                    .child(message_body)
                    .into_any()
            }
            AgentThreadEntry::ToolCall(tool_call) => {
                let has_terminals = tool_call.terminals().next().is_some();

                div().w_full().py_1p5().px_5().map(|this| {
                    if has_terminals {
                        this.children(tool_call.terminals().map(|terminal| {
                            self.render_terminal_tool_call(
                                entry_ix, terminal, tool_call, window, cx,
                            )
                        }))
                    } else {
                        this.child(self.render_tool_call(entry_ix, tool_call, window, cx))
                    }
                })
            }
            .into_any(),
        };

        let Some(thread) = self.thread() else {
            return primary;
        };

        let is_generating = matches!(thread.read(cx).status(), ThreadStatus::Generating);
        let primary = if entry_ix == total_entries - 1 && !is_generating {
            v_flex()
                .w_full()
                .child(primary)
                .child(self.render_thread_controls(cx))
                .into_any_element()
        } else {
            primary
        };

        if let Some(editing) = self.editing_message.as_ref()
            && editing.index < entry_ix
        {
            let backdrop = div()
                .id(("backdrop", entry_ix))
                .size_full()
                .absolute()
                .inset_0()
                .bg(cx.theme().colors().panel_background)
                .opacity(0.8)
                .block_mouse_except_scroll()
                .on_click(cx.listener(Self::cancel_editing));

            div()
                .relative()
                .child(backdrop)
                .child(primary)
                .into_any_element()
        } else {
            primary
        }
    }

    fn tool_card_header_bg(&self, cx: &Context<Self>) -> Hsla {
        cx.theme()
            .colors()
            .element_background
            .blend(cx.theme().colors().editor_foreground.opacity(0.025))
    }

    fn tool_card_border_color(&self, cx: &Context<Self>) -> Hsla {
        cx.theme().colors().border.opacity(0.6)
    }

    fn tool_name_font_size(&self) -> Rems {
        rems_from_px(13.)
    }

    fn render_thinking_block(
        &self,
        entry_ix: usize,
        chunk_ix: usize,
        chunk: Entity<Markdown>,
        window: &Window,
        cx: &Context<Self>,
    ) -> AnyElement {
        let header_id = SharedString::from(format!("thinking-block-header-{}", entry_ix));
        let card_header_id = SharedString::from("inner-card-header");
        let key = (entry_ix, chunk_ix);
        let is_open = self.expanded_thinking_blocks.contains(&key);

        v_flex()
            .child(
                h_flex()
                    .id(header_id)
                    .group(&card_header_id)
                    .relative()
                    .w_full()
                    .gap_1p5()
                    .opacity(0.8)
                    .hover(|style| style.opacity(1.))
                    .child(
                        h_flex()
                            .size_4()
                            .justify_center()
                            .child(
                                div()
                                    .group_hover(&card_header_id, |s| s.invisible().w_0())
                                    .child(
                                        Icon::new(IconName::ToolThink)
                                            .size(IconSize::Small)
                                            .color(Color::Muted),
                                    ),
                            )
                            .child(
                                h_flex()
                                    .absolute()
                                    .inset_0()
                                    .invisible()
                                    .justify_center()
                                    .group_hover(&card_header_id, |s| s.visible())
                                    .child(
                                        Disclosure::new(("expand", entry_ix), is_open)
                                            .opened_icon(IconName::ChevronUp)
                                            .closed_icon(IconName::ChevronRight)
                                            .on_click(cx.listener({
                                                move |this, _event, _window, cx| {
                                                    if is_open {
                                                        this.expanded_thinking_blocks.remove(&key);
                                                    } else {
                                                        this.expanded_thinking_blocks.insert(key);
                                                    }
                                                    cx.notify();
                                                }
                                            })),
                                    ),
                            ),
                    )
                    .child(
                        div()
                            .text_size(self.tool_name_font_size())
                            .child("Thinking"),
                    )
                    .on_click(cx.listener({
                        move |this, _event, _window, cx| {
                            if is_open {
                                this.expanded_thinking_blocks.remove(&key);
                            } else {
                                this.expanded_thinking_blocks.insert(key);
                            }
                            cx.notify();
                        }
                    })),
            )
            .when(is_open, |this| {
                this.child(
                    div()
                        .relative()
                        .mt_1p5()
                        .ml(px(7.))
                        .pl_4()
                        .border_l_1()
                        .border_color(self.tool_card_border_color(cx))
                        .text_ui_sm(cx)
                        .child(
                            self.render_markdown(chunk, default_markdown_style(false, window, cx)),
                        ),
                )
            })
            .into_any_element()
    }

    fn render_tool_call_icon(
        &self,
        group_name: SharedString,
        entry_ix: usize,
        is_collapsible: bool,
        is_open: bool,
        tool_call: &ToolCall,
        cx: &Context<Self>,
    ) -> Div {
        let tool_icon = Icon::new(match tool_call.kind {
            acp::ToolKind::Read => IconName::ToolRead,
            acp::ToolKind::Edit => IconName::ToolPencil,
            acp::ToolKind::Delete => IconName::ToolDeleteFile,
            acp::ToolKind::Move => IconName::ArrowRightLeft,
            acp::ToolKind::Search => IconName::ToolSearch,
            acp::ToolKind::Execute => IconName::ToolTerminal,
            acp::ToolKind::Think => IconName::ToolThink,
            acp::ToolKind::Fetch => IconName::ToolWeb,
            acp::ToolKind::Other => IconName::ToolHammer,
        })
        .size(IconSize::Small)
        .color(Color::Muted);

        let base_container = h_flex().size_4().justify_center();

        if is_collapsible {
            base_container
                .child(
                    div()
                        .group_hover(&group_name, |s| s.invisible().w_0())
                        .child(tool_icon),
                )
                .child(
                    h_flex()
                        .absolute()
                        .inset_0()
                        .invisible()
                        .justify_center()
                        .group_hover(&group_name, |s| s.visible())
                        .child(
                            Disclosure::new(("expand", entry_ix), is_open)
                                .opened_icon(IconName::ChevronUp)
                                .closed_icon(IconName::ChevronRight)
                                .on_click(cx.listener({
                                    let id = tool_call.id.clone();
                                    move |this: &mut Self, _, _, cx: &mut Context<Self>| {
                                        if is_open {
                                            this.expanded_tool_calls.remove(&id);
                                        } else {
                                            this.expanded_tool_calls.insert(id.clone());
                                        }
                                        cx.notify();
                                    }
                                })),
                        ),
                )
        } else {
            base_container.child(tool_icon)
        }
    }

    fn render_tool_call(
        &self,
        entry_ix: usize,
        tool_call: &ToolCall,
        window: &Window,
        cx: &Context<Self>,
    ) -> Div {
        let header_id = SharedString::from(format!("outer-tool-call-header-{}", entry_ix));
        let card_header_id = SharedString::from("inner-tool-call-header");

        let status_icon = match &tool_call.status {
            ToolCallStatus::Allowed {
                status: acp::ToolCallStatus::Pending,
            }
            | ToolCallStatus::WaitingForConfirmation { .. } => None,
            ToolCallStatus::Allowed {
                status: acp::ToolCallStatus::InProgress,
                ..
            } => Some(
                Icon::new(IconName::ArrowCircle)
                    .color(Color::Accent)
                    .size(IconSize::Small)
                    .with_animation(
                        "running",
                        Animation::new(Duration::from_secs(2)).repeat(),
                        |icon, delta| icon.transform(Transformation::rotate(percentage(delta))),
                    )
                    .into_any(),
            ),
            ToolCallStatus::Allowed {
                status: acp::ToolCallStatus::Completed,
                ..
            } => None,
            ToolCallStatus::Rejected
            | ToolCallStatus::Canceled
            | ToolCallStatus::Allowed {
                status: acp::ToolCallStatus::Failed,
                ..
            } => Some(
                Icon::new(IconName::Close)
                    .color(Color::Error)
                    .size(IconSize::Small)
                    .into_any_element(),
            ),
        };

        let needs_confirmation = matches!(
            tool_call.status,
            ToolCallStatus::WaitingForConfirmation { .. }
        );
        let is_edit = matches!(tool_call.kind, acp::ToolKind::Edit);
        let has_diff = tool_call
            .content
            .iter()
            .any(|content| matches!(content, ToolCallContent::Diff { .. }));
        let has_nonempty_diff = tool_call.content.iter().any(|content| match content {
            ToolCallContent::Diff(diff) => diff.read(cx).has_revealed_range(cx),
            _ => false,
        });
        let use_card_layout = needs_confirmation || is_edit || has_diff;

        let is_collapsible = !tool_call.content.is_empty() && !use_card_layout;

        let is_open = tool_call.content.is_empty()
            || needs_confirmation
            || has_nonempty_diff
            || self.expanded_tool_calls.contains(&tool_call.id);

        let gradient_overlay = |color: Hsla| {
            div()
                .absolute()
                .top_0()
                .right_0()
                .w_12()
                .h_full()
                .bg(linear_gradient(
                    90.,
                    linear_color_stop(color, 1.),
                    linear_color_stop(color.opacity(0.2), 0.),
                ))
        };
        let gradient_color = if use_card_layout {
            self.tool_card_header_bg(cx)
        } else {
            cx.theme().colors().panel_background
        };

        let tool_output_display = match &tool_call.status {
            ToolCallStatus::WaitingForConfirmation { options, .. } => v_flex()
                .w_full()
                .children(tool_call.content.iter().map(|content| {
                    div()
                        .child(
                            self.render_tool_call_content(entry_ix, content, tool_call, window, cx),
                        )
                        .into_any_element()
                }))
                .child(self.render_permission_buttons(
                    options,
                    entry_ix,
                    tool_call.id.clone(),
                    tool_call.content.is_empty(),
                    cx,
                )),
            ToolCallStatus::Allowed { .. } | ToolCallStatus::Canceled => v_flex()
                .w_full()
                .children(tool_call.content.iter().map(|content| {
                    div()
                        .child(
                            self.render_tool_call_content(entry_ix, content, tool_call, window, cx),
                        )
                        .into_any_element()
                })),
            ToolCallStatus::Rejected => v_flex().size_0(),
        };

        v_flex()
            .when(use_card_layout, |this| {
                this.rounded_lg()
                    .border_1()
                    .border_color(self.tool_card_border_color(cx))
                    .bg(cx.theme().colors().editor_background)
                    .overflow_hidden()
            })
            .child(
                h_flex()
                    .id(header_id)
                    .w_full()
                    .gap_1()
                    .justify_between()
                    .map(|this| {
                        if use_card_layout {
                            this.pl_2()
                                .pr_1()
                                .py_1()
                                .rounded_t_md()
                                .bg(self.tool_card_header_bg(cx))
                        } else {
                            this.opacity(0.8).hover(|style| style.opacity(1.))
                        }
                    })
                    .child(
                        h_flex()
                            .group(&card_header_id)
                            .relative()
                            .w_full()
                            .text_size(self.tool_name_font_size())
                            .child(self.render_tool_call_icon(
                                card_header_id,
                                entry_ix,
                                is_collapsible,
                                is_open,
                                tool_call,
                                cx,
                            ))
                            .child(if tool_call.locations.len() == 1 {
                                let name = tool_call.locations[0]
                                    .path
                                    .file_name()
                                    .unwrap_or_default()
                                    .display()
                                    .to_string();

                                h_flex()
                                    .id(("open-tool-call-location", entry_ix))
                                    .w_full()
                                    .max_w_full()
                                    .px_1p5()
                                    .rounded_sm()
                                    .overflow_x_scroll()
                                    .opacity(0.8)
                                    .hover(|label| {
                                        label.opacity(1.).bg(cx
                                            .theme()
                                            .colors()
                                            .element_hover
                                            .opacity(0.5))
                                    })
                                    .child(name)
                                    .tooltip(Tooltip::text("Jump to File"))
                                    .on_click(cx.listener(move |this, _, window, cx| {
                                        this.open_tool_call_location(entry_ix, 0, window, cx);
                                    }))
                                    .into_any_element()
                            } else {
                                h_flex()
                                    .id("non-card-label-container")
                                    .w_full()
                                    .relative()
                                    .ml_1p5()
                                    .overflow_hidden()
                                    .child(
                                        h_flex()
                                            .id("non-card-label")
                                            .pr_8()
                                            .w_full()
                                            .overflow_x_scroll()
                                            .child(self.render_markdown(
                                                tool_call.label.clone(),
                                                default_markdown_style(
                                                    needs_confirmation || is_edit || has_diff,
                                                    window,
                                                    cx,
                                                ),
                                            )),
                                    )
                                    .child(gradient_overlay(gradient_color))
                                    .on_click(cx.listener({
                                        let id = tool_call.id.clone();
                                        move |this: &mut Self, _, _, cx: &mut Context<Self>| {
                                            if is_open {
                                                this.expanded_tool_calls.remove(&id);
                                            } else {
                                                this.expanded_tool_calls.insert(id.clone());
                                            }
                                            cx.notify();
                                        }
                                    }))
                                    .into_any()
                            }),
                    )
                    .children(status_icon),
            )
            .when(is_open, |this| this.child(tool_output_display))
    }

    fn render_tool_call_content(
        &self,
        entry_ix: usize,
        content: &ToolCallContent,
        tool_call: &ToolCall,
        window: &Window,
        cx: &Context<Self>,
    ) -> AnyElement {
        match content {
            ToolCallContent::ContentBlock(content) => {
                if let Some(resource_link) = content.resource_link() {
                    self.render_resource_link(resource_link, cx)
                } else if let Some(markdown) = content.markdown() {
                    self.render_markdown_output(markdown.clone(), tool_call.id.clone(), window, cx)
                } else {
                    Empty.into_any_element()
                }
            }
            ToolCallContent::Diff(diff) => {
                self.render_diff_editor(entry_ix, &diff.read(cx).multibuffer(), cx)
            }
            ToolCallContent::Terminal(terminal) => {
                self.render_terminal_tool_call(entry_ix, terminal, tool_call, window, cx)
            }
        }
    }

    fn render_markdown_output(
        &self,
        markdown: Entity<Markdown>,
        tool_call_id: acp::ToolCallId,
        window: &Window,
        cx: &Context<Self>,
    ) -> AnyElement {
        let button_id = SharedString::from(format!("tool_output-{:?}", tool_call_id.clone()));

        v_flex()
            .mt_1p5()
            .ml(px(7.))
            .px_3p5()
            .gap_2()
            .border_l_1()
            .border_color(self.tool_card_border_color(cx))
            .text_sm()
            .text_color(cx.theme().colors().text_muted)
            .child(self.render_markdown(markdown, default_markdown_style(false, window, cx)))
            .child(
                Button::new(button_id, "Collapse Output")
                    .full_width()
                    .style(ButtonStyle::Outlined)
                    .label_size(LabelSize::Small)
                    .icon(IconName::ChevronUp)
                    .icon_color(Color::Muted)
                    .icon_position(IconPosition::Start)
                    .on_click(cx.listener({
                        let id = tool_call_id.clone();
                        move |this: &mut Self, _, _, cx: &mut Context<Self>| {
                            this.expanded_tool_calls.remove(&id);
                            cx.notify();
                        }
                    })),
            )
            .into_any_element()
    }

    fn render_resource_link(
        &self,
        resource_link: &acp::ResourceLink,
        cx: &Context<Self>,
    ) -> AnyElement {
        let uri: SharedString = resource_link.uri.clone().into();

        let label: SharedString = if let Some(path) = resource_link.uri.strip_prefix("file://") {
            path.to_string().into()
        } else {
            uri.clone()
        };

        let button_id = SharedString::from(format!("item-{}", uri.clone()));

        div()
            .ml(px(7.))
            .pl_2p5()
            .border_l_1()
            .border_color(self.tool_card_border_color(cx))
            .overflow_hidden()
            .child(
                Button::new(button_id, label)
                    .label_size(LabelSize::Small)
                    .color(Color::Muted)
                    .icon(IconName::ArrowUpRight)
                    .icon_size(IconSize::XSmall)
                    .icon_color(Color::Muted)
                    .truncate(true)
                    .on_click(cx.listener({
                        let workspace = self.workspace.clone();
                        move |_, _, window, cx: &mut Context<Self>| {
                            Self::open_link(uri.clone(), &workspace, window, cx);
                        }
                    })),
            )
            .into_any_element()
    }

    fn render_permission_buttons(
        &self,
        options: &[acp::PermissionOption],
        entry_ix: usize,
        tool_call_id: acp::ToolCallId,
        empty_content: bool,
        cx: &Context<Self>,
    ) -> Div {
        h_flex()
            .py_1()
            .pl_2()
            .pr_1()
            .gap_1()
            .justify_between()
            .flex_wrap()
            .when(!empty_content, |this| {
                this.border_t_1()
                    .border_color(self.tool_card_border_color(cx))
            })
            .child(
                div()
                    .min_w(rems_from_px(145.))
                    .child(LoadingLabel::new("Waiting for Confirmation").size(LabelSize::Small)),
            )
            .child(h_flex().gap_0p5().children(options.iter().map(|option| {
                let option_id = SharedString::from(option.id.0.clone());
                Button::new((option_id, entry_ix), option.name.clone())
                    .map(|this| match option.kind {
                        acp::PermissionOptionKind::AllowOnce => {
                            this.icon(IconName::Check).icon_color(Color::Success)
                        }
                        acp::PermissionOptionKind::AllowAlways => {
                            this.icon(IconName::CheckDouble).icon_color(Color::Success)
                        }
                        acp::PermissionOptionKind::RejectOnce => {
                            this.icon(IconName::Close).icon_color(Color::Error)
                        }
                        acp::PermissionOptionKind::RejectAlways => {
                            this.icon(IconName::Close).icon_color(Color::Error)
                        }
                    })
                    .icon_position(IconPosition::Start)
                    .icon_size(IconSize::XSmall)
                    .label_size(LabelSize::Small)
                    .on_click(cx.listener({
                        let tool_call_id = tool_call_id.clone();
                        let option_id = option.id.clone();
                        let option_kind = option.kind;
                        move |this, _, _, cx| {
                            this.authorize_tool_call(
                                tool_call_id.clone(),
                                option_id.clone(),
                                option_kind,
                                cx,
                            );
                        }
                    }))
            })))
    }

    fn render_diff_editor(
        &self,
        entry_ix: usize,
        multibuffer: &Entity<MultiBuffer>,
        cx: &Context<Self>,
    ) -> AnyElement {
        v_flex()
            .h_full()
            .border_t_1()
            .border_color(self.tool_card_border_color(cx))
            .child(
                if let Some(entry) = self.entry_view_state.entry(entry_ix)
                    && let Some(editor) = entry.editor_for_diff(&multibuffer)
                {
                    editor.clone().into_any_element()
                } else {
                    Empty.into_any()
                },
            )
            .into_any()
    }

    fn render_terminal_tool_call(
        &self,
        entry_ix: usize,
        terminal: &Entity<acp_thread::Terminal>,
        tool_call: &ToolCall,
        window: &Window,
        cx: &Context<Self>,
    ) -> AnyElement {
        let terminal_data = terminal.read(cx);
        let working_dir = terminal_data.working_dir();
        let command = terminal_data.command();
        let started_at = terminal_data.started_at();

        let tool_failed = matches!(
            &tool_call.status,
            ToolCallStatus::Rejected
                | ToolCallStatus::Canceled
                | ToolCallStatus::Allowed {
                    status: acp::ToolCallStatus::Failed,
                    ..
                }
        );

        let output = terminal_data.output();
        let command_finished = output.is_some();
        let truncated_output = output.is_some_and(|output| output.was_content_truncated);
        let output_line_count = output.map(|output| output.content_line_count).unwrap_or(0);

        let command_failed = command_finished
            && output.is_some_and(|o| o.exit_status.is_none_or(|status| !status.success()));

        let time_elapsed = if let Some(output) = output {
            output.ended_at.duration_since(started_at)
        } else {
            started_at.elapsed()
        };

        let header_bg = cx
            .theme()
            .colors()
            .element_background
            .blend(cx.theme().colors().editor_foreground.opacity(0.025));
        let border_color = cx.theme().colors().border.opacity(0.6);

        let working_dir = working_dir
            .as_ref()
            .map(|path| format!("{}", path.display()))
            .unwrap_or_else(|| "current directory".to_string());

        let header = h_flex()
            .id(SharedString::from(format!(
                "terminal-tool-header-{}",
                terminal.entity_id()
            )))
            .flex_none()
            .gap_1()
            .justify_between()
            .rounded_t_md()
            .child(
                div()
                    .id(("command-target-path", terminal.entity_id()))
                    .w_full()
                    .max_w_full()
                    .overflow_x_scroll()
                    .child(
                        Label::new(working_dir)
                            .buffer_font(cx)
                            .size(LabelSize::XSmall)
                            .color(Color::Muted),
                    ),
            )
            .when(!command_finished, |header| {
                header
                    .gap_1p5()
                    .child(
                        Button::new(
                            SharedString::from(format!("stop-terminal-{}", terminal.entity_id())),
                            "Stop",
                        )
                        .icon(IconName::Stop)
                        .icon_position(IconPosition::Start)
                        .icon_size(IconSize::Small)
                        .icon_color(Color::Error)
                        .label_size(LabelSize::Small)
                        .tooltip(move |window, cx| {
                            Tooltip::with_meta(
                                "Stop This Command",
                                None,
                                "Also possible by placing your cursor inside the terminal and using regular terminal bindings.",
                                window,
                                cx,
                            )
                        })
                        .on_click({
                            let terminal = terminal.clone();
                            cx.listener(move |_this, _event, _window, cx| {
                                let inner_terminal = terminal.read(cx).inner().clone();
                                inner_terminal.update(cx, |inner_terminal, _cx| {
                                    inner_terminal.kill_active_task();
                                });
                            })
                        }),
                    )
                    .child(Divider::vertical())
                    .child(
                        Icon::new(IconName::ArrowCircle)
                            .size(IconSize::XSmall)
                            .color(Color::Info)
                            .with_animation(
                                "arrow-circle",
                                Animation::new(Duration::from_secs(2)).repeat(),
                                |icon, delta| {
                                    icon.transform(Transformation::rotate(percentage(delta)))
                                },
                            ),
                    )
            })
            .when(tool_failed || command_failed, |header| {
                header.child(
                    div()
                        .id(("terminal-tool-error-code-indicator", terminal.entity_id()))
                        .child(
                            Icon::new(IconName::Close)
                                .size(IconSize::Small)
                                .color(Color::Error),
                        )
                        .when_some(output.and_then(|o| o.exit_status), |this, status| {
                            this.tooltip(Tooltip::text(format!(
                                "Exited with code {}",
                                status.code().unwrap_or(-1),
                            )))
                        }),
                )
            })
            .when(truncated_output, |header| {
                let tooltip = if let Some(output) = output {
                    if output_line_count + 10 > terminal::MAX_SCROLL_HISTORY_LINES {
                        "Output exceeded terminal max lines and was \
                            truncated, the model received the first 16 KB."
                            .to_string()
                    } else {
                        format!(
                            "Output is {} long—to avoid unexpected token usage, \
                                only 16 KB was sent back to the model.",
                            format_file_size(output.original_content_len as u64, true),
                        )
                    }
                } else {
                    "Output was truncated".to_string()
                };

                header.child(
                    h_flex()
                        .id(("terminal-tool-truncated-label", terminal.entity_id()))
                        .gap_1()
                        .child(
                            Icon::new(IconName::Info)
                                .size(IconSize::XSmall)
                                .color(Color::Ignored),
                        )
                        .child(
                            Label::new("Truncated")
                                .color(Color::Muted)
                                .size(LabelSize::XSmall),
                        )
                        .tooltip(Tooltip::text(tooltip)),
                )
            })
            .when(time_elapsed > Duration::from_secs(10), |header| {
                header.child(
                    Label::new(format!("({})", duration_alt_display(time_elapsed)))
                        .buffer_font(cx)
                        .color(Color::Muted)
                        .size(LabelSize::XSmall),
                )
            })
            .child(
                Disclosure::new(
                    SharedString::from(format!(
                        "terminal-tool-disclosure-{}",
                        terminal.entity_id()
                    )),
                    self.terminal_expanded,
                )
                .opened_icon(IconName::ChevronUp)
                .closed_icon(IconName::ChevronDown)
                .on_click(cx.listener(move |this, _event, _window, _cx| {
                    this.terminal_expanded = !this.terminal_expanded;
                })),
            );

        let terminal_view = self
            .entry_view_state
            .entry(entry_ix)
            .and_then(|entry| entry.terminal(&terminal));
        let show_output = self.terminal_expanded && terminal_view.is_some();

        v_flex()
            .mb_2()
            .border_1()
            .when(tool_failed || command_failed, |card| card.border_dashed())
            .border_color(border_color)
            .rounded_lg()
            .overflow_hidden()
            .child(
                v_flex()
                    .py_1p5()
                    .pl_2()
                    .pr_1p5()
                    .gap_0p5()
                    .bg(header_bg)
                    .text_xs()
                    .child(header)
                    .child(
                        MarkdownElement::new(
                            command.clone(),
                            terminal_command_markdown_style(window, cx),
                        )
                        .code_block_renderer(
                            markdown::CodeBlockRenderer::Default {
                                copy_button: false,
                                copy_button_on_hover: true,
                                border: false,
                            },
                        ),
                    ),
            )
            .when(show_output, |this| {
                this.child(
                    div()
                        .pt_2()
                        .border_t_1()
                        .when(tool_failed || command_failed, |card| card.border_dashed())
                        .border_color(border_color)
                        .bg(cx.theme().colors().editor_background)
                        .rounded_b_md()
                        .text_ui_sm(cx)
                        .children(terminal_view.clone()),
                )
            })
            .into_any()
    }

    fn render_agent_logo(&self) -> AnyElement {
        Icon::new(self.agent.logo())
            .color(Color::Muted)
            .size(IconSize::XLarge)
            .into_any_element()
    }

    fn render_error_agent_logo(&self) -> AnyElement {
        let logo = Icon::new(self.agent.logo())
            .color(Color::Muted)
            .size(IconSize::XLarge)
            .into_any_element();

        h_flex()
            .relative()
            .justify_center()
            .child(div().opacity(0.3).child(logo))
            .child(
                h_flex().absolute().right_1().bottom_0().child(
                    Icon::new(IconName::XCircle)
                        .color(Color::Error)
                        .size(IconSize::Small),
                ),
            )
            .into_any_element()
    }

    fn render_empty_state(&self, cx: &App) -> AnyElement {
        let loading = matches!(&self.thread_state, ThreadState::Loading { .. });

        v_flex()
            .size_full()
            .items_center()
            .justify_center()
            .child(if loading {
                h_flex()
                    .justify_center()
                    .child(self.render_agent_logo())
                    .with_animation(
                        "pulsating_icon",
                        Animation::new(Duration::from_secs(2))
                            .repeat()
                            .with_easing(pulsating_between(0.4, 1.0)),
                        |icon, delta| icon.opacity(delta),
                    )
                    .into_any()
            } else {
                self.render_agent_logo().into_any_element()
            })
            .child(h_flex().mt_4().mb_1().justify_center().child(if loading {
                div()
                    .child(LoadingLabel::new("").size(LabelSize::Large))
                    .into_any_element()
            } else {
                Headline::new(self.agent.empty_state_headline())
                    .size(HeadlineSize::Medium)
                    .into_any_element()
            }))
            .child(
                div()
                    .max_w_1_2()
                    .text_sm()
                    .text_center()
                    .map(|this| {
                        if loading {
                            this.invisible()
                        } else {
                            this.text_color(cx.theme().colors().text_muted)
                        }
                    })
                    .child(self.agent.empty_state_message()),
            )
            .into_any()
    }

    fn render_pending_auth_state(&self) -> AnyElement {
        v_flex()
            .items_center()
            .justify_center()
            .child(self.render_error_agent_logo())
            .child(
                h_flex()
                    .mt_4()
                    .mb_1()
                    .justify_center()
                    .child(Headline::new("Not Authenticated").size(HeadlineSize::Medium)),
            )
            .into_any()
    }

    fn render_server_exited(&self, status: ExitStatus, _cx: &Context<Self>) -> AnyElement {
        v_flex()
            .items_center()
            .justify_center()
            .child(self.render_error_agent_logo())
            .child(
                v_flex()
                    .mt_4()
                    .mb_2()
                    .gap_0p5()
                    .text_center()
                    .items_center()
                    .child(Headline::new("Server exited unexpectedly").size(HeadlineSize::Medium))
                    .child(
                        Label::new(format!("Exit status: {}", status.code().unwrap_or(-127)))
                            .size(LabelSize::Small)
                            .color(Color::Muted),
                    ),
            )
            .into_any_element()
    }

    fn render_load_error(&self, e: &LoadError, cx: &Context<Self>) -> AnyElement {
        let mut container = v_flex()
            .items_center()
            .justify_center()
            .child(self.render_error_agent_logo())
            .child(
                v_flex()
                    .mt_4()
                    .mb_2()
                    .gap_0p5()
                    .text_center()
                    .items_center()
                    .child(Headline::new("Failed to launch").size(HeadlineSize::Medium))
                    .child(
                        Label::new(e.to_string())
                            .size(LabelSize::Small)
                            .color(Color::Muted),
                    ),
            );

        if let LoadError::Unsupported {
            upgrade_message,
            upgrade_command,
            ..
        } = &e
        {
            let upgrade_message = upgrade_message.clone();
            let upgrade_command = upgrade_command.clone();
            container = container.child(Button::new("upgrade", upgrade_message).on_click(
                cx.listener(move |this, _, window, cx| {
                    this.workspace
                        .update(cx, |workspace, cx| {
                            let project = workspace.project().read(cx);
                            let cwd = project.first_project_directory(cx);
                            let shell = project.terminal_settings(&cwd, cx).shell.clone();
                            let spawn_in_terminal = task::SpawnInTerminal {
                                id: task::TaskId("install".to_string()),
                                full_label: upgrade_command.clone(),
                                label: upgrade_command.clone(),
                                command: Some(upgrade_command.clone()),
                                args: Vec::new(),
                                command_label: upgrade_command.clone(),
                                cwd,
                                env: Default::default(),
                                use_new_terminal: true,
                                allow_concurrent_runs: true,
                                reveal: Default::default(),
                                reveal_target: Default::default(),
                                hide: Default::default(),
                                shell,
                                show_summary: true,
                                show_command: true,
                                show_rerun: false,
                            };
                            workspace
                                .spawn_in_terminal(spawn_in_terminal, window, cx)
                                .detach();
                        })
                        .ok();
                }),
            ));
        }

        container.into_any()
    }

    fn render_activity_bar(
        &self,
        thread_entity: &Entity<AcpThread>,
        window: &mut Window,
        cx: &Context<Self>,
    ) -> Option<AnyElement> {
        let thread = thread_entity.read(cx);
        let action_log = thread.action_log();
        let changed_buffers = action_log.read(cx).changed_buffers(cx);
        let plan = thread.plan();

        if changed_buffers.is_empty() && plan.is_empty() {
            return None;
        }

        let editor_bg_color = cx.theme().colors().editor_background;
        let active_color = cx.theme().colors().element_selected;
        let bg_edit_files_disclosure = editor_bg_color.blend(active_color.opacity(0.3));

        let pending_edits = thread.has_pending_edit_tool_calls();

        v_flex()
            .mt_1()
            .mx_2()
            .bg(bg_edit_files_disclosure)
            .border_1()
            .border_b_0()
            .border_color(cx.theme().colors().border)
            .rounded_t_md()
            .shadow(vec![gpui::BoxShadow {
                color: gpui::black().opacity(0.15),
                offset: point(px(1.), px(-1.)),
                blur_radius: px(3.),
                spread_radius: px(0.),
            }])
            .when(!plan.is_empty(), |this| {
                this.child(self.render_plan_summary(plan, window, cx))
                    .when(self.plan_expanded, |parent| {
                        parent.child(self.render_plan_entries(plan, window, cx))
                    })
            })
            .when(!plan.is_empty() && !changed_buffers.is_empty(), |this| {
                this.child(Divider::horizontal().color(DividerColor::Border))
            })
            .when(!changed_buffers.is_empty(), |this| {
                this.child(self.render_edits_summary(
                    action_log,
                    &changed_buffers,
                    self.edits_expanded,
                    pending_edits,
                    window,
                    cx,
                ))
                .when(self.edits_expanded, |parent| {
                    parent.child(self.render_edited_files(
                        action_log,
                        &changed_buffers,
                        pending_edits,
                        cx,
                    ))
                })
            })
            .into_any()
            .into()
    }

    fn render_plan_summary(&self, plan: &Plan, window: &mut Window, cx: &Context<Self>) -> Div {
        let stats = plan.stats();

        let title = if let Some(entry) = stats.in_progress_entry
            && !self.plan_expanded
        {
            h_flex()
                .w_full()
                .cursor_default()
                .gap_1()
                .text_xs()
                .text_color(cx.theme().colors().text_muted)
                .justify_between()
                .child(
                    h_flex()
                        .gap_1()
                        .child(
                            Label::new("Current:")
                                .size(LabelSize::Small)
                                .color(Color::Muted),
                        )
                        .child(MarkdownElement::new(
                            entry.content.clone(),
                            plan_label_markdown_style(&entry.status, window, cx),
                        )),
                )
                .when(stats.pending > 0, |this| {
                    this.child(
                        Label::new(format!("{} left", stats.pending))
                            .size(LabelSize::Small)
                            .color(Color::Muted)
                            .mr_1(),
                    )
                })
        } else {
            let status_label = if stats.pending == 0 {
                "All Done".to_string()
            } else if stats.completed == 0 {
                format!("{} Tasks", plan.entries.len())
            } else {
                format!("{}/{}", stats.completed, plan.entries.len())
            };

            h_flex()
                .w_full()
                .gap_1()
                .justify_between()
                .child(
                    Label::new("Plan")
                        .size(LabelSize::Small)
                        .color(Color::Muted),
                )
                .child(
                    Label::new(status_label)
                        .size(LabelSize::Small)
                        .color(Color::Muted)
                        .mr_1(),
                )
        };

        h_flex()
            .p_1()
            .justify_between()
            .when(self.plan_expanded, |this| {
                this.border_b_1().border_color(cx.theme().colors().border)
            })
            .child(
                h_flex()
                    .id("plan_summary")
                    .w_full()
                    .gap_1()
                    .child(Disclosure::new("plan_disclosure", self.plan_expanded))
                    .child(title)
                    .on_click(cx.listener(|this, _, _, cx| {
                        this.plan_expanded = !this.plan_expanded;
                        cx.notify();
                    })),
            )
    }

    fn render_plan_entries(&self, plan: &Plan, window: &mut Window, cx: &Context<Self>) -> Div {
        v_flex().children(plan.entries.iter().enumerate().flat_map(|(index, entry)| {
            let element = h_flex()
                .py_1()
                .px_2()
                .gap_2()
                .justify_between()
                .bg(cx.theme().colors().editor_background)
                .when(index < plan.entries.len() - 1, |parent| {
                    parent.border_color(cx.theme().colors().border).border_b_1()
                })
                .child(
                    h_flex()
                        .id(("plan_entry", index))
                        .gap_1p5()
                        .max_w_full()
                        .overflow_x_scroll()
                        .text_xs()
                        .text_color(cx.theme().colors().text_muted)
                        .child(match entry.status {
                            acp::PlanEntryStatus::Pending => Icon::new(IconName::TodoPending)
                                .size(IconSize::Small)
                                .color(Color::Muted)
                                .into_any_element(),
                            acp::PlanEntryStatus::InProgress => Icon::new(IconName::TodoProgress)
                                .size(IconSize::Small)
                                .color(Color::Accent)
                                .with_animation(
                                    "running",
                                    Animation::new(Duration::from_secs(2)).repeat(),
                                    |icon, delta| {
                                        icon.transform(Transformation::rotate(percentage(delta)))
                                    },
                                )
                                .into_any_element(),
                            acp::PlanEntryStatus::Completed => Icon::new(IconName::TodoComplete)
                                .size(IconSize::Small)
                                .color(Color::Success)
                                .into_any_element(),
                        })
                        .child(MarkdownElement::new(
                            entry.content.clone(),
                            plan_label_markdown_style(&entry.status, window, cx),
                        )),
                );

            Some(element)
        }))
    }

    fn render_edits_summary(
        &self,
        action_log: &Entity<ActionLog>,
        changed_buffers: &BTreeMap<Entity<Buffer>, Entity<BufferDiff>>,
        expanded: bool,
        pending_edits: bool,
        window: &mut Window,
        cx: &Context<Self>,
    ) -> Div {
        const EDIT_NOT_READY_TOOLTIP_LABEL: &str = "Wait until file edits are complete.";

        let focus_handle = self.focus_handle(cx);

        h_flex()
            .p_1()
            .justify_between()
            .when(expanded, |this| {
                this.border_b_1().border_color(cx.theme().colors().border)
            })
            .child(
                h_flex()
                    .id("edits-container")
                    .w_full()
                    .gap_1()
                    .child(Disclosure::new("edits-disclosure", expanded))
                    .map(|this| {
                        if pending_edits {
                            this.child(
                                Label::new(format!(
                                    "Editing {} {}…",
                                    changed_buffers.len(),
                                    if changed_buffers.len() == 1 {
                                        "file"
                                    } else {
                                        "files"
                                    }
                                ))
                                .color(Color::Muted)
                                .size(LabelSize::Small)
                                .with_animation(
                                    "edit-label",
                                    Animation::new(Duration::from_secs(2))
                                        .repeat()
                                        .with_easing(pulsating_between(0.3, 0.7)),
                                    |label, delta| label.alpha(delta),
                                ),
                            )
                        } else {
                            this.child(
                                Label::new("Edits")
                                    .size(LabelSize::Small)
                                    .color(Color::Muted),
                            )
                            .child(Label::new("•").size(LabelSize::XSmall).color(Color::Muted))
                            .child(
                                Label::new(format!(
                                    "{} {}",
                                    changed_buffers.len(),
                                    if changed_buffers.len() == 1 {
                                        "file"
                                    } else {
                                        "files"
                                    }
                                ))
                                .size(LabelSize::Small)
                                .color(Color::Muted),
                            )
                        }
                    })
                    .on_click(cx.listener(|this, _, _, cx| {
                        this.edits_expanded = !this.edits_expanded;
                        cx.notify();
                    })),
            )
            .child(
                h_flex()
                    .gap_1()
                    .child(
                        IconButton::new("review-changes", IconName::ListTodo)
                            .icon_size(IconSize::Small)
                            .tooltip({
                                let focus_handle = focus_handle.clone();
                                move |window, cx| {
                                    Tooltip::for_action_in(
                                        "Review Changes",
                                        &OpenAgentDiff,
                                        &focus_handle,
                                        window,
                                        cx,
                                    )
                                }
                            })
                            .on_click(cx.listener(|_, _, window, cx| {
                                window.dispatch_action(OpenAgentDiff.boxed_clone(), cx);
                            })),
                    )
                    .child(Divider::vertical().color(DividerColor::Border))
                    .child(
                        Button::new("reject-all-changes", "Reject All")
                            .label_size(LabelSize::Small)
                            .disabled(pending_edits)
                            .when(pending_edits, |this| {
                                this.tooltip(Tooltip::text(EDIT_NOT_READY_TOOLTIP_LABEL))
                            })
                            .key_binding(
                                KeyBinding::for_action_in(
                                    &RejectAll,
                                    &focus_handle.clone(),
                                    window,
                                    cx,
                                )
                                .map(|kb| kb.size(rems_from_px(10.))),
                            )
                            .on_click({
                                let action_log = action_log.clone();
                                cx.listener(move |_, _, _, cx| {
                                    action_log.update(cx, |action_log, cx| {
                                        action_log.reject_all_edits(cx).detach();
                                    })
                                })
                            }),
                    )
                    .child(
                        Button::new("keep-all-changes", "Keep All")
                            .label_size(LabelSize::Small)
                            .disabled(pending_edits)
                            .when(pending_edits, |this| {
                                this.tooltip(Tooltip::text(EDIT_NOT_READY_TOOLTIP_LABEL))
                            })
                            .key_binding(
                                KeyBinding::for_action_in(&KeepAll, &focus_handle, window, cx)
                                    .map(|kb| kb.size(rems_from_px(10.))),
                            )
                            .on_click({
                                let action_log = action_log.clone();
                                cx.listener(move |_, _, _, cx| {
                                    action_log.update(cx, |action_log, cx| {
                                        action_log.keep_all_edits(cx);
                                    })
                                })
                            }),
                    ),
            )
    }

    fn render_edited_files(
        &self,
        action_log: &Entity<ActionLog>,
        changed_buffers: &BTreeMap<Entity<Buffer>, Entity<BufferDiff>>,
        pending_edits: bool,
        cx: &Context<Self>,
    ) -> Div {
        let editor_bg_color = cx.theme().colors().editor_background;

        v_flex().children(changed_buffers.into_iter().enumerate().flat_map(
            |(index, (buffer, _diff))| {
                let file = buffer.read(cx).file()?;
                let path = file.path();

                let file_path = path.parent().and_then(|parent| {
                    let parent_str = parent.to_string_lossy();

                    if parent_str.is_empty() {
                        None
                    } else {
                        Some(
                            Label::new(format!("/{}{}", parent_str, std::path::MAIN_SEPARATOR_STR))
                                .color(Color::Muted)
                                .size(LabelSize::XSmall)
                                .buffer_font(cx),
                        )
                    }
                });

                let file_name = path.file_name().map(|name| {
                    Label::new(name.to_string_lossy().to_string())
                        .size(LabelSize::XSmall)
                        .buffer_font(cx)
                });

                let file_icon = FileIcons::get_icon(&path, cx)
                    .map(Icon::from_path)
                    .map(|icon| icon.color(Color::Muted).size(IconSize::Small))
                    .unwrap_or_else(|| {
                        Icon::new(IconName::File)
                            .color(Color::Muted)
                            .size(IconSize::Small)
                    });

                let overlay_gradient = linear_gradient(
                    90.,
                    linear_color_stop(editor_bg_color, 1.),
                    linear_color_stop(editor_bg_color.opacity(0.2), 0.),
                );

                let element = h_flex()
                    .group("edited-code")
                    .id(("file-container", index))
                    .relative()
                    .py_1()
                    .pl_2()
                    .pr_1()
                    .gap_2()
                    .justify_between()
                    .bg(editor_bg_color)
                    .when(index < changed_buffers.len() - 1, |parent| {
                        parent.border_color(cx.theme().colors().border).border_b_1()
                    })
                    .child(
                        h_flex()
                            .id(("file-name", index))
                            .pr_8()
                            .gap_1p5()
                            .max_w_full()
                            .overflow_x_scroll()
                            .child(file_icon)
                            .child(h_flex().gap_0p5().children(file_name).children(file_path))
                            .on_click({
                                let buffer = buffer.clone();
                                cx.listener(move |this, _, window, cx| {
                                    this.open_edited_buffer(&buffer, window, cx);
                                })
                            }),
                    )
                    .child(
                        h_flex()
                            .gap_1()
                            .visible_on_hover("edited-code")
                            .child(
                                Button::new("review", "Review")
                                    .label_size(LabelSize::Small)
                                    .on_click({
                                        let buffer = buffer.clone();
                                        cx.listener(move |this, _, window, cx| {
                                            this.open_edited_buffer(&buffer, window, cx);
                                        })
                                    }),
                            )
                            .child(Divider::vertical().color(DividerColor::BorderVariant))
                            .child(
                                Button::new("reject-file", "Reject")
                                    .label_size(LabelSize::Small)
                                    .disabled(pending_edits)
                                    .on_click({
                                        let buffer = buffer.clone();
                                        let action_log = action_log.clone();
                                        move |_, _, cx| {
                                            action_log.update(cx, |action_log, cx| {
                                                action_log
                                                    .reject_edits_in_ranges(
                                                        buffer.clone(),
                                                        vec![Anchor::MIN..Anchor::MAX],
                                                        cx,
                                                    )
                                                    .detach_and_log_err(cx);
                                            })
                                        }
                                    }),
                            )
                            .child(
                                Button::new("keep-file", "Keep")
                                    .label_size(LabelSize::Small)
                                    .disabled(pending_edits)
                                    .on_click({
                                        let buffer = buffer.clone();
                                        let action_log = action_log.clone();
                                        move |_, _, cx| {
                                            action_log.update(cx, |action_log, cx| {
                                                action_log.keep_edits_in_range(
                                                    buffer.clone(),
                                                    Anchor::MIN..Anchor::MAX,
                                                    cx,
                                                );
                                            })
                                        }
                                    }),
                            ),
                    )
                    .child(
                        div()
                            .id("gradient-overlay")
                            .absolute()
                            .h_full()
                            .w_12()
                            .top_0()
                            .bottom_0()
                            .right(px(152.))
                            .bg(overlay_gradient),
                    );

                Some(element)
            },
        ))
    }

    fn render_message_editor(&mut self, window: &mut Window, cx: &mut Context<Self>) -> AnyElement {
        let focus_handle = self.message_editor.focus_handle(cx);
        let editor_bg_color = cx.theme().colors().editor_background;
        let (expand_icon, expand_tooltip) = if self.editor_expanded {
            (IconName::Minimize, "Minimize Message Editor")
        } else {
            (IconName::Maximize, "Expand Message Editor")
        };

        v_flex()
            .on_action(cx.listener(Self::expand_message_editor))
            .on_action(cx.listener(|this, _: &ToggleModelSelector, window, cx| {
                if let Some(model_selector) = this.model_selector.as_ref() {
                    model_selector
                        .update(cx, |model_selector, cx| model_selector.toggle(window, cx));
                }
            }))
            .p_2()
            .gap_2()
            .border_t_1()
            .border_color(cx.theme().colors().border)
            .bg(editor_bg_color)
            .when(self.editor_expanded, |this| {
                this.h(vh(0.8, window)).size_full().justify_between()
            })
            .child(
                v_flex()
                    .relative()
                    .size_full()
                    .pt_1()
                    .pr_2p5()
                    .child(self.message_editor.clone())
                    .child(
                        h_flex()
                            .absolute()
                            .top_0()
                            .right_0()
                            .opacity(0.5)
                            .hover(|this| this.opacity(1.0))
                            .child(
                                IconButton::new("toggle-height", expand_icon)
                                    .icon_size(IconSize::Small)
                                    .icon_color(Color::Muted)
                                    .tooltip({
                                        let focus_handle = focus_handle.clone();
                                        move |window, cx| {
                                            Tooltip::for_action_in(
                                                expand_tooltip,
                                                &ExpandMessageEditor,
                                                &focus_handle,
                                                window,
                                                cx,
                                            )
                                        }
                                    })
                                    .on_click(cx.listener(|_, _, window, cx| {
                                        window.dispatch_action(Box::new(ExpandMessageEditor), cx);
                                    })),
                            ),
                    ),
            )
            .child(
                h_flex()
                    .flex_none()
                    .justify_between()
                    .child(self.render_follow_toggle(cx))
                    .child(
                        h_flex()
                            .gap_1()
                            .children(self.model_selector.clone())
                            .child(self.render_send_button(cx)),
                    ),
            )
            .into_any()
    }

    fn start_editing_message(&mut self, index: usize, window: &mut Window, cx: &mut Context<Self>) {
        let Some(thread) = self.thread() else {
            return;
        };
        let Some(AgentThreadEntry::UserMessage(message)) = thread.read(cx).entries().get(index)
        else {
            return;
        };
        let Some(message_id) = message.id.clone() else {
            return;
        };

        self.list_state.scroll_to_reveal_item(index);

        let chunks = message.chunks.clone();
        let editor = cx.new(|cx| {
            let mut editor = MessageEditor::new(
                self.workspace.clone(),
                self.project.clone(),
                self.thread_store.clone(),
                self.text_thread_store.clone(),
                editor::EditorMode::AutoHeight {
                    min_lines: 1,
                    max_lines: None,
                },
                window,
                cx,
            );
            editor.set_message(&chunks, window, cx);
            editor
        });
        let subscription =
            cx.subscribe_in(&editor, window, |this, _, event, window, cx| match event {
                MessageEditorEvent::Send => {
                    this.regenerate(&Default::default(), window, cx);
                }
                MessageEditorEvent::Cancel => {
                    this.cancel_editing(&Default::default(), window, cx);
                }
            });
        editor.focus_handle(cx).focus(window);

        self.editing_message.replace(EditingMessage {
            index: index,
            message_id: message_id.clone(),
            editor,
            _subscription: subscription,
        });
        cx.notify();
    }

    fn render_edit_message_editor(&self, editing: &EditingMessage, cx: &Context<Self>) -> Div {
        v_flex()
            .w_full()
            .gap_2()
            .child(editing.editor.clone())
            .child(
                h_flex()
                    .gap_1()
                    .child(
                        Icon::new(IconName::Warning)
                            .color(Color::Warning)
                            .size(IconSize::XSmall),
                    )
                    .child(
                        Label::new("Editing will restart the thread from this point.")
                            .color(Color::Muted)
                            .size(LabelSize::XSmall),
                    )
                    .child(self.render_editing_message_editor_buttons(editing, cx)),
            )
    }

    fn render_editing_message_editor_buttons(
        &self,
        editing: &EditingMessage,
        cx: &Context<Self>,
    ) -> Div {
        h_flex()
            .gap_0p5()
            .flex_1()
            .justify_end()
            .child(
                IconButton::new("cancel-edit-message", IconName::Close)
                    .shape(ui::IconButtonShape::Square)
                    .icon_color(Color::Error)
                    .icon_size(IconSize::Small)
                    .tooltip({
                        let focus_handle = editing.editor.focus_handle(cx);
                        move |window, cx| {
                            Tooltip::for_action_in(
                                "Cancel Edit",
                                &menu::Cancel,
                                &focus_handle,
                                window,
                                cx,
                            )
                        }
                    })
                    .on_click(cx.listener(Self::cancel_editing)),
            )
            .child(
                IconButton::new("confirm-edit-message", IconName::Return)
                    .disabled(editing.editor.read(cx).is_empty(cx))
                    .shape(ui::IconButtonShape::Square)
                    .icon_color(Color::Muted)
                    .icon_size(IconSize::Small)
                    .tooltip({
                        let focus_handle = editing.editor.focus_handle(cx);
                        move |window, cx| {
                            Tooltip::for_action_in(
                                "Regenerate",
                                &menu::Confirm,
                                &focus_handle,
                                window,
                                cx,
                            )
                        }
                    })
                    .on_click(cx.listener(Self::regenerate)),
            )
    }

    fn render_send_button(&self, cx: &mut Context<Self>) -> AnyElement {
        if self.thread().map_or(true, |thread| {
            thread.read(cx).status() == ThreadStatus::Idle
        }) {
            let is_editor_empty = self.message_editor.read(cx).is_empty(cx);
            IconButton::new("send-message", IconName::Send)
                .icon_color(Color::Accent)
                .style(ButtonStyle::Filled)
                .disabled(self.thread().is_none() || is_editor_empty)
                .when(!is_editor_empty, |button| {
                    button.tooltip(move |window, cx| Tooltip::for_action("Send", &Chat, window, cx))
                })
                .when(is_editor_empty, |button| {
                    button.tooltip(Tooltip::text("Type a message to submit"))
                })
                .on_click(cx.listener(|this, _, window, cx| {
                    this.send(window, cx);
                }))
                .into_any_element()
        } else {
            IconButton::new("stop-generation", IconName::Stop)
                .icon_color(Color::Error)
                .style(ButtonStyle::Tinted(ui::TintColor::Error))
                .tooltip(move |window, cx| {
                    Tooltip::for_action("Stop Generation", &editor::actions::Cancel, window, cx)
                })
                .on_click(cx.listener(|this, _event, _, cx| this.cancel_generation(cx)))
                .into_any_element()
        }
    }

    fn render_follow_toggle(&self, cx: &mut Context<Self>) -> impl IntoElement {
        let following = self
            .workspace
            .read_with(cx, |workspace, _| {
                workspace.is_being_followed(CollaboratorId::Agent)
            })
            .unwrap_or(false);

        IconButton::new("follow-agent", IconName::Crosshair)
            .icon_size(IconSize::Small)
            .icon_color(Color::Muted)
            .toggle_state(following)
            .selected_icon_color(Some(Color::Custom(cx.theme().players().agent().cursor)))
            .tooltip(move |window, cx| {
                if following {
                    Tooltip::for_action("Stop Following Agent", &Follow, window, cx)
                } else {
                    Tooltip::with_meta(
                        "Follow Agent",
                        Some(&Follow),
                        "Track the agent's location as it reads and edits files.",
                        window,
                        cx,
                    )
                }
            })
            .on_click(cx.listener(move |this, _, window, cx| {
                this.workspace
                    .update(cx, |workspace, cx| {
                        if following {
                            workspace.unfollow(CollaboratorId::Agent, window, cx);
                        } else {
                            workspace.follow(CollaboratorId::Agent, window, cx);
                        }
                    })
                    .ok();
            }))
    }

    fn render_markdown(&self, markdown: Entity<Markdown>, style: MarkdownStyle) -> MarkdownElement {
        let workspace = self.workspace.clone();
        MarkdownElement::new(markdown, style).on_url_click(move |text, window, cx| {
            Self::open_link(text, &workspace, window, cx);
        })
    }

    fn open_link(
        url: SharedString,
        workspace: &WeakEntity<Workspace>,
        window: &mut Window,
        cx: &mut App,
    ) {
        let Some(workspace) = workspace.upgrade() else {
            cx.open_url(&url);
            return;
        };

        if let Some(mention) = MentionUri::parse(&url).log_err() {
            workspace.update(cx, |workspace, cx| match mention {
                MentionUri::File { abs_path, .. } => {
                    let project = workspace.project();
                    let Some((path, entry)) = project.update(cx, |project, cx| {
                        let path = project.find_project_path(abs_path, cx)?;
                        let entry = project.entry_for_path(&path, cx)?;
                        Some((path, entry))
                    }) else {
                        return;
                    };

                    if entry.is_dir() {
                        project.update(cx, |_, cx| {
                            cx.emit(project::Event::RevealInProjectPanel(entry.id));
                        });
                    } else {
                        workspace
                            .open_path(path, None, true, window, cx)
                            .detach_and_log_err(cx);
                    }
                }
                MentionUri::Symbol {
                    path, line_range, ..
                }
                | MentionUri::Selection { path, line_range } => {
                    let project = workspace.project();
                    let Some((path, _)) = project.update(cx, |project, cx| {
                        let path = project.find_project_path(path, cx)?;
                        let entry = project.entry_for_path(&path, cx)?;
                        Some((path, entry))
                    }) else {
                        return;
                    };

                    let item = workspace.open_path(path, None, true, window, cx);
                    window
                        .spawn(cx, async move |cx| {
                            let Some(editor) = item.await?.downcast::<Editor>() else {
                                return Ok(());
                            };
                            let range =
                                Point::new(line_range.start, 0)..Point::new(line_range.start, 0);
                            editor
                                .update_in(cx, |editor, window, cx| {
                                    editor.change_selections(
                                        SelectionEffects::scroll(Autoscroll::center()),
                                        window,
                                        cx,
                                        |s| s.select_ranges(vec![range]),
                                    );
                                })
                                .ok();
                            anyhow::Ok(())
                        })
                        .detach_and_log_err(cx);
                }
                MentionUri::Thread { id, .. } => {
                    if let Some(panel) = workspace.panel::<AgentPanel>(cx) {
                        panel.update(cx, |panel, cx| {
                            panel
                                .open_thread_by_id(&id, window, cx)
                                .detach_and_log_err(cx)
                        });
                    }
                }
                MentionUri::TextThread { path, .. } => {
                    if let Some(panel) = workspace.panel::<AgentPanel>(cx) {
                        panel.update(cx, |panel, cx| {
                            panel
                                .open_saved_prompt_editor(path.as_path().into(), window, cx)
                                .detach_and_log_err(cx);
                        });
                    }
                }
                MentionUri::Rule { id, .. } => {
                    let PromptId::User { uuid } = id else {
                        return;
                    };
                    window.dispatch_action(
                        Box::new(OpenRulesLibrary {
                            prompt_to_select: Some(uuid.0),
                        }),
                        cx,
                    )
                }
                MentionUri::Fetch { url } => {
                    cx.open_url(url.as_str());
                }
            })
        } else {
            cx.open_url(&url);
        }
    }

    fn open_tool_call_location(
        &self,
        entry_ix: usize,
        location_ix: usize,
        window: &mut Window,
        cx: &mut Context<Self>,
    ) -> Option<()> {
        let (tool_call_location, agent_location) = self
            .thread()?
            .read(cx)
            .entries()
            .get(entry_ix)?
            .location(location_ix)?;

        let project_path = self
            .project
            .read(cx)
            .find_project_path(&tool_call_location.path, cx)?;

        let open_task = self
            .workspace
            .update(cx, |workspace, cx| {
                workspace.open_path(project_path, None, true, window, cx)
            })
            .log_err()?;
        window
            .spawn(cx, async move |cx| {
                let item = open_task.await?;

                let Some(active_editor) = item.downcast::<Editor>() else {
                    return anyhow::Ok(());
                };

                active_editor.update_in(cx, |editor, window, cx| {
                    let multibuffer = editor.buffer().read(cx);
                    let buffer = multibuffer.as_singleton();
                    if agent_location.buffer.upgrade() == buffer {
                        let excerpt_id = multibuffer.excerpt_ids().first().cloned();
                        let anchor = editor::Anchor::in_buffer(
                            excerpt_id.unwrap(),
                            buffer.unwrap().read(cx).remote_id(),
                            agent_location.position,
                        );
                        editor.change_selections(Default::default(), window, cx, |selections| {
                            selections.select_anchor_ranges([anchor..anchor]);
                        })
                    } else {
                        let row = tool_call_location.line.unwrap_or_default();
                        editor.change_selections(Default::default(), window, cx, |selections| {
                            selections.select_ranges([Point::new(row, 0)..Point::new(row, 0)]);
                        })
                    }
                })?;

                anyhow::Ok(())
            })
            .detach_and_log_err(cx);

        None
    }

    pub fn open_thread_as_markdown(
        &self,
        workspace: Entity<Workspace>,
        window: &mut Window,
        cx: &mut App,
    ) -> Task<anyhow::Result<()>> {
        let markdown_language_task = workspace
            .read(cx)
            .app_state()
            .languages
            .language_for_name("Markdown");

        let (thread_summary, markdown) = if let Some(thread) = self.thread() {
            let thread = thread.read(cx);
            (thread.title().to_string(), thread.to_markdown(cx))
        } else {
            return Task::ready(Ok(()));
        };

        window.spawn(cx, async move |cx| {
            let markdown_language = markdown_language_task.await?;

            workspace.update_in(cx, |workspace, window, cx| {
                let project = workspace.project().clone();

                if !project.read(cx).is_local() {
                    bail!("failed to open active thread as markdown in remote project");
                }

                let buffer = project.update(cx, |project, cx| {
                    project.create_local_buffer(&markdown, Some(markdown_language), cx)
                });
                let buffer = cx.new(|cx| {
                    MultiBuffer::singleton(buffer, cx).with_title(thread_summary.clone())
                });

                workspace.add_item_to_active_pane(
                    Box::new(cx.new(|cx| {
                        let mut editor =
                            Editor::for_multibuffer(buffer, Some(project.clone()), window, cx);
                        editor.set_breadcrumb_header(thread_summary);
                        editor
                    })),
                    None,
                    true,
                    window,
                    cx,
                );

                anyhow::Ok(())
            })??;
            anyhow::Ok(())
        })
    }

    fn scroll_to_top(&mut self, cx: &mut Context<Self>) {
        self.list_state.scroll_to(ListOffset::default());
        cx.notify();
    }

    pub fn scroll_to_bottom(&mut self, cx: &mut Context<Self>) {
        if let Some(thread) = self.thread() {
            let entry_count = thread.read(cx).entries().len();
            self.list_state.reset(entry_count);
            cx.notify();
        }
    }

    fn notify_with_sound(
        &mut self,
        caption: impl Into<SharedString>,
        icon: IconName,
        window: &mut Window,
        cx: &mut Context<Self>,
    ) {
        self.play_notification_sound(window, cx);
        self.show_notification(caption, icon, window, cx);
    }

    fn play_notification_sound(&self, window: &Window, cx: &mut App) {
        let settings = AgentSettings::get_global(cx);
        if settings.play_sound_when_agent_done && !window.is_window_active() {
            Audio::play_sound(Sound::AgentDone, cx);
        }
    }

    fn show_notification(
        &mut self,
        caption: impl Into<SharedString>,
        icon: IconName,
        window: &mut Window,
        cx: &mut Context<Self>,
    ) {
        if window.is_window_active() || !self.notifications.is_empty() {
            return;
        }

        let title = self.title(cx);

        match AgentSettings::get_global(cx).notify_when_agent_waiting {
            NotifyWhenAgentWaiting::PrimaryScreen => {
                if let Some(primary) = cx.primary_display() {
                    self.pop_up(icon, caption.into(), title, window, primary, cx);
                }
            }
            NotifyWhenAgentWaiting::AllScreens => {
                let caption = caption.into();
                for screen in cx.displays() {
                    self.pop_up(icon, caption.clone(), title.clone(), window, screen, cx);
                }
            }
            NotifyWhenAgentWaiting::Never => {
                // Don't show anything
            }
        }
    }

    fn pop_up(
        &mut self,
        icon: IconName,
        caption: SharedString,
        title: SharedString,
        window: &mut Window,
        screen: Rc<dyn PlatformDisplay>,
        cx: &mut Context<Self>,
    ) {
        let options = AgentNotification::window_options(screen, cx);

        let project_name = self.workspace.upgrade().and_then(|workspace| {
            workspace
                .read(cx)
                .project()
                .read(cx)
                .visible_worktrees(cx)
                .next()
                .map(|worktree| worktree.read(cx).root_name().to_string())
        });

        if let Some(screen_window) = cx
            .open_window(options, |_, cx| {
                cx.new(|_| {
                    AgentNotification::new(title.clone(), caption.clone(), icon, project_name)
                })
            })
            .log_err()
        {
            if let Some(pop_up) = screen_window.entity(cx).log_err() {
                self.notification_subscriptions
                    .entry(screen_window)
                    .or_insert_with(Vec::new)
                    .push(cx.subscribe_in(&pop_up, window, {
                        |this, _, event, window, cx| match event {
                            AgentNotificationEvent::Accepted => {
                                let handle = window.window_handle();
                                cx.activate(true);

                                let workspace_handle = this.workspace.clone();

                                // If there are multiple Zed windows, activate the correct one.
                                cx.defer(move |cx| {
                                    handle
                                        .update(cx, |_view, window, _cx| {
                                            window.activate_window();

                                            if let Some(workspace) = workspace_handle.upgrade() {
                                                workspace.update(_cx, |workspace, cx| {
                                                    workspace.focus_panel::<AgentPanel>(window, cx);
                                                });
                                            }
                                        })
                                        .log_err();
                                });

                                this.dismiss_notifications(cx);
                            }
                            AgentNotificationEvent::Dismissed => {
                                this.dismiss_notifications(cx);
                            }
                        }
                    }));

                self.notifications.push(screen_window);

                // If the user manually refocuses the original window, dismiss the popup.
                self.notification_subscriptions
                    .entry(screen_window)
                    .or_insert_with(Vec::new)
                    .push({
                        let pop_up_weak = pop_up.downgrade();

                        cx.observe_window_activation(window, move |_, window, cx| {
                            if window.is_window_active() {
                                if let Some(pop_up) = pop_up_weak.upgrade() {
                                    pop_up.update(cx, |_, cx| {
                                        cx.emit(AgentNotificationEvent::Dismissed);
                                    });
                                }
                            }
                        })
                    });
            }
        }
    }

    fn dismiss_notifications(&mut self, cx: &mut Context<Self>) {
        for window in self.notifications.drain(..) {
            window
                .update(cx, |_, window, _| {
                    window.remove_window();
                })
                .ok();

            self.notification_subscriptions.remove(&window);
        }
    }

    fn render_thread_controls(&self, cx: &Context<Self>) -> impl IntoElement {
        let open_as_markdown = IconButton::new("open-as-markdown", IconName::FileMarkdown)
            .shape(ui::IconButtonShape::Square)
            .icon_size(IconSize::Small)
            .icon_color(Color::Ignored)
            .tooltip(Tooltip::text("Open Thread as Markdown"))
            .on_click(cx.listener(move |this, _, window, cx| {
                if let Some(workspace) = this.workspace.upgrade() {
                    this.open_thread_as_markdown(workspace, window, cx)
                        .detach_and_log_err(cx);
                }
            }));

        let scroll_to_top = IconButton::new("scroll_to_top", IconName::ArrowUp)
            .shape(ui::IconButtonShape::Square)
            .icon_size(IconSize::Small)
            .icon_color(Color::Ignored)
            .tooltip(Tooltip::text("Scroll To Top"))
            .on_click(cx.listener(move |this, _, _, cx| {
                this.scroll_to_top(cx);
            }));

        h_flex()
            .w_full()
            .mr_1()
            .pb_2()
            .px(RESPONSE_PADDING_X)
            .opacity(0.4)
            .hover(|style| style.opacity(1.))
            .flex_wrap()
            .justify_end()
            .child(open_as_markdown)
            .child(scroll_to_top)
    }

    fn render_vertical_scrollbar(&self, cx: &mut Context<Self>) -> Stateful<Div> {
        div()
            .id("acp-thread-scrollbar")
            .occlude()
            .on_mouse_move(cx.listener(|_, _, _, cx| {
                cx.notify();
                cx.stop_propagation()
            }))
            .on_hover(|_, _, cx| {
                cx.stop_propagation();
            })
            .on_any_mouse_down(|_, _, cx| {
                cx.stop_propagation();
            })
            .on_mouse_up(
                MouseButton::Left,
                cx.listener(|_, _, _, cx| {
                    cx.stop_propagation();
                }),
            )
            .on_scroll_wheel(cx.listener(|_, _, _, cx| {
                cx.notify();
            }))
            .h_full()
            .absolute()
            .right_1()
            .top_1()
            .bottom_0()
            .w(px(12.))
            .cursor_default()
            .children(Scrollbar::vertical(self.scrollbar_state.clone()).map(|s| s.auto_hide(cx)))
    }

    fn settings_changed(&mut self, _window: &mut Window, cx: &mut Context<Self>) {
        self.entry_view_state.settings_changed(cx);
    }

    // FIXME needs an update
    pub(crate) fn insert_dragged_files(
        &self,
        paths: Vec<project::ProjectPath>,
        _added_worktrees: Vec<Entity<project::Worktree>>,
        window: &mut Window,
        cx: &mut Context<Self>,
    ) {
        self.message_editor.update(cx, |message_editor, cx| {
            message_editor.insert_dragged_files(paths, window, cx);
        })
    }
}

impl Focusable for AcpThreadView {
    fn focus_handle(&self, cx: &App) -> FocusHandle {
        self.message_editor.focus_handle(cx)
    }
}

impl Render for AcpThreadView {
    fn render(&mut self, window: &mut Window, cx: &mut Context<Self>) -> impl IntoElement {
        let has_messages = self.list_state.item_count() > 0;

        v_flex()
            .size_full()
            .key_context("AcpThread")
            .on_action(cx.listener(Self::open_agent_diff))
            .capture_action(cx.listener(Self::paste))
            .bg(cx.theme().colors().panel_background)
            .child(match &self.thread_state {
                ThreadState::Unauthenticated { connection } => v_flex()
                    .p_2()
                    .flex_1()
                    .items_center()
                    .justify_center()
                    .child(self.render_pending_auth_state())
                    .child(h_flex().mt_1p5().justify_center().children(
                        connection.auth_methods().into_iter().map(|method| {
                            Button::new(
                                SharedString::from(method.id.0.clone()),
                                method.name.clone(),
                            )
                            .on_click({
                                let method_id = method.id.clone();
                                cx.listener(move |this, _, window, cx| {
                                    this.authenticate(method_id.clone(), window, cx)
                                })
                            })
                        }),
                    )),
                ThreadState::Loading { .. } => v_flex().flex_1().child(self.render_empty_state(cx)),
                ThreadState::LoadError(e) => v_flex()
                    .p_2()
                    .flex_1()
                    .items_center()
                    .justify_center()
                    .child(self.render_load_error(e, cx)),
                ThreadState::ServerExited { status } => v_flex()
                    .p_2()
                    .flex_1()
                    .items_center()
                    .justify_center()
                    .child(self.render_server_exited(*status, cx)),
                ThreadState::Ready { thread, .. } => {
                    let thread_clone = thread.clone();

                    v_flex().flex_1().map(|this| {
                        if has_messages {
                            this.child(
                                list(
                                    self.list_state.clone(),
                                    cx.processor(|this, index: usize, window, cx| {
                                        let Some((entry, len)) = this.thread().and_then(|thread| {
                                            let entries = &thread.read(cx).entries();
                                            Some((entries.get(index)?, entries.len()))
                                        }) else {
                                            return Empty.into_any();
                                        };
                                        this.render_entry(index, len, entry, window, cx)
                                    }),
                                )
                                .with_sizing_behavior(gpui::ListSizingBehavior::Auto)
                                .flex_grow()
                                .into_any(),
                            )
                            .child(self.render_vertical_scrollbar(cx))
                            .children(
                                match thread_clone.read(cx).status() {
                                    ThreadStatus::Idle
                                    | ThreadStatus::WaitingForToolConfirmation => None,
                                    ThreadStatus::Generating => div()
                                        .px_5()
                                        .py_2()
                                        .child(LoadingLabel::new("").size(LabelSize::Small))
                                        .into(),
                                },
                            )
                        } else {
                            this.child(self.render_empty_state(cx))
                        }
                    })
                }
            })
            // The activity bar is intentionally rendered outside of the ThreadState::Ready match
            // above so that the scrollbar doesn't render behind it. The current setup allows
            // the scrollbar to stop exactly at the activity bar start.
            .when(has_messages, |this| match &self.thread_state {
                ThreadState::Ready { thread, .. } => {
                    this.children(self.render_activity_bar(thread, window, cx))
                }
                _ => this,
            })
            .when_some(self.last_error.clone(), |el, error| {
                el.child(
                    div()
                        .p_2()
                        .text_xs()
                        .border_t_1()
                        .border_color(cx.theme().colors().border)
                        .bg(cx.theme().status().error_background)
                        .child(
                            self.render_markdown(error, default_markdown_style(false, window, cx)),
                        ),
                )
            })
            .child(self.render_message_editor(window, cx))
    }
}

fn user_message_markdown_style(window: &Window, cx: &App) -> MarkdownStyle {
    let mut style = default_markdown_style(false, window, cx);
    let mut text_style = window.text_style();
    let theme_settings = ThemeSettings::get_global(cx);

    let buffer_font = theme_settings.buffer_font.family.clone();
    let buffer_font_size = TextSize::Small.rems(cx);

    text_style.refine(&TextStyleRefinement {
        font_family: Some(buffer_font),
        font_size: Some(buffer_font_size.into()),
        ..Default::default()
    });

    style.base_text_style = text_style;
    style.link_callback = Some(Rc::new(move |url, cx| {
        if MentionUri::parse(url).is_ok() {
            let colors = cx.theme().colors();
            Some(TextStyleRefinement {
                background_color: Some(colors.element_background),
                ..Default::default()
            })
        } else {
            None
        }
    }));
    style
}

fn default_markdown_style(buffer_font: bool, window: &Window, cx: &App) -> MarkdownStyle {
    let theme_settings = ThemeSettings::get_global(cx);
    let colors = cx.theme().colors();

    let buffer_font_size = TextSize::Small.rems(cx);

    let mut text_style = window.text_style();
    let line_height = buffer_font_size * 1.75;

    let font_family = if buffer_font {
        theme_settings.buffer_font.family.clone()
    } else {
        theme_settings.ui_font.family.clone()
    };

    let font_size = if buffer_font {
        TextSize::Small.rems(cx)
    } else {
        TextSize::Default.rems(cx)
    };

    text_style.refine(&TextStyleRefinement {
        font_family: Some(font_family),
        font_fallbacks: theme_settings.ui_font.fallbacks.clone(),
        font_features: Some(theme_settings.ui_font.features.clone()),
        font_size: Some(font_size.into()),
        line_height: Some(line_height.into()),
        color: Some(cx.theme().colors().text),
        ..Default::default()
    });

    MarkdownStyle {
        base_text_style: text_style.clone(),
        syntax: cx.theme().syntax().clone(),
        selection_background_color: cx.theme().colors().element_selection_background,
        code_block_overflow_x_scroll: true,
        table_overflow_x_scroll: true,
        heading_level_styles: Some(HeadingLevelStyles {
            h1: Some(TextStyleRefinement {
                font_size: Some(rems(1.15).into()),
                ..Default::default()
            }),
            h2: Some(TextStyleRefinement {
                font_size: Some(rems(1.1).into()),
                ..Default::default()
            }),
            h3: Some(TextStyleRefinement {
                font_size: Some(rems(1.05).into()),
                ..Default::default()
            }),
            h4: Some(TextStyleRefinement {
                font_size: Some(rems(1.).into()),
                ..Default::default()
            }),
            h5: Some(TextStyleRefinement {
                font_size: Some(rems(0.95).into()),
                ..Default::default()
            }),
            h6: Some(TextStyleRefinement {
                font_size: Some(rems(0.875).into()),
                ..Default::default()
            }),
        }),
        code_block: StyleRefinement {
            padding: EdgesRefinement {
                top: Some(DefiniteLength::Absolute(AbsoluteLength::Pixels(Pixels(8.)))),
                left: Some(DefiniteLength::Absolute(AbsoluteLength::Pixels(Pixels(8.)))),
                right: Some(DefiniteLength::Absolute(AbsoluteLength::Pixels(Pixels(8.)))),
                bottom: Some(DefiniteLength::Absolute(AbsoluteLength::Pixels(Pixels(8.)))),
            },
            margin: EdgesRefinement {
                top: Some(Length::Definite(Pixels(8.).into())),
                left: Some(Length::Definite(Pixels(0.).into())),
                right: Some(Length::Definite(Pixels(0.).into())),
                bottom: Some(Length::Definite(Pixels(12.).into())),
            },
            border_style: Some(BorderStyle::Solid),
            border_widths: EdgesRefinement {
                top: Some(AbsoluteLength::Pixels(Pixels(1.))),
                left: Some(AbsoluteLength::Pixels(Pixels(1.))),
                right: Some(AbsoluteLength::Pixels(Pixels(1.))),
                bottom: Some(AbsoluteLength::Pixels(Pixels(1.))),
            },
            border_color: Some(colors.border_variant),
            background: Some(colors.editor_background.into()),
            text: Some(TextStyleRefinement {
                font_family: Some(theme_settings.buffer_font.family.clone()),
                font_fallbacks: theme_settings.buffer_font.fallbacks.clone(),
                font_features: Some(theme_settings.buffer_font.features.clone()),
                font_size: Some(buffer_font_size.into()),
                ..Default::default()
            }),
            ..Default::default()
        },
        inline_code: TextStyleRefinement {
            font_family: Some(theme_settings.buffer_font.family.clone()),
            font_fallbacks: theme_settings.buffer_font.fallbacks.clone(),
            font_features: Some(theme_settings.buffer_font.features.clone()),
            font_size: Some(buffer_font_size.into()),
            background_color: Some(colors.editor_foreground.opacity(0.08)),
            ..Default::default()
        },
        link: TextStyleRefinement {
            background_color: Some(colors.editor_foreground.opacity(0.025)),
            underline: Some(UnderlineStyle {
                color: Some(colors.text_accent.opacity(0.5)),
                thickness: px(1.),
                ..Default::default()
            }),
            ..Default::default()
        },
        ..Default::default()
    }
}

fn plan_label_markdown_style(
    status: &acp::PlanEntryStatus,
    window: &Window,
    cx: &App,
) -> MarkdownStyle {
    let default_md_style = default_markdown_style(false, window, cx);

    MarkdownStyle {
        base_text_style: TextStyle {
            color: cx.theme().colors().text_muted,
            strikethrough: if matches!(status, acp::PlanEntryStatus::Completed) {
                Some(gpui::StrikethroughStyle {
                    thickness: px(1.),
                    color: Some(cx.theme().colors().text_muted.opacity(0.8)),
                })
            } else {
                None
            },
            ..default_md_style.base_text_style
        },
        ..default_md_style
    }
}

fn terminal_command_markdown_style(window: &Window, cx: &App) -> MarkdownStyle {
    let default_md_style = default_markdown_style(true, window, cx);

    MarkdownStyle {
        base_text_style: TextStyle {
            ..default_md_style.base_text_style
        },
        selection_background_color: cx.theme().colors().element_selection_background,
        ..Default::default()
    }
}

fn insert_image(
    excerpt_id: ExcerptId,
    crease_start: text::Anchor,
    content_len: usize,
    editor: Entity<Editor>,
    mention_set: Arc<Mutex<MentionSet>>,
    image: Arc<Image>,
    abs_path: Option<Arc<Path>>,
    window: &mut Window,
    cx: &mut App,
) {
    let Some(crease_id) = insert_crease_for_mention(
        excerpt_id,
        crease_start,
        content_len,
        "Image".into(),
        IconName::Image.path().into(),
        editor.clone(),
        window,
        cx,
    ) else {
        return;
    };
    editor.update(cx, |_editor, cx| {
        let format = image.format;
        let convert = LanguageModelImage::from_image(image, cx);

        let task = cx
            .spawn_in(window, async move |editor, cx| {
                if let Some(image) = convert.await {
                    Ok(MentionImage {
                        abs_path,
                        data: image.source,
                        format,
                    })
                } else {
                    editor
                        .update(cx, |editor, cx| {
                            let snapshot = editor.buffer().read(cx).snapshot(cx);
                            let Some(anchor) = snapshot.anchor_in_excerpt(excerpt_id, crease_start)
                            else {
                                return;
                            };
                            editor.display_map.update(cx, |display_map, cx| {
                                display_map.unfold_intersecting(vec![anchor..anchor], true, cx);
                            });
                            editor.remove_creases([crease_id], cx);
                        })
                        .ok();
                    Err("Failed to convert image".to_string())
                }
            })
            .shared();

        cx.spawn_in(window, {
            let task = task.clone();
            async move |_, cx| task.clone().await.notify_async_err(cx)
        })
        .detach();

        mention_set.lock().insert_image(crease_id, task);
    });
}

#[cfg(test)]
pub(crate) mod tests {
    use std::path::Path;

    use acp_thread::StubAgentConnection;
    use agent::{TextThreadStore, ThreadStore};
    use agent_client_protocol::SessionId;
    use editor::EditorSettings;
    use fs::FakeFs;
    use gpui::{SemanticVersion, TestAppContext, VisualTestContext};
    use project::Project;
    use serde_json::json;
    use settings::SettingsStore;

    use super::*;

    #[gpui::test]
    async fn test_drop(cx: &mut TestAppContext) {
        init_test(cx);

        let (thread_view, _cx) = setup_thread_view(StubAgentServer::default(), cx).await;
        let weak_view = thread_view.downgrade();
        drop(thread_view);
        assert!(!weak_view.is_upgradable());
    }

    #[gpui::test]
    async fn test_notification_for_stop_event(cx: &mut TestAppContext) {
        init_test(cx);

        let (thread_view, cx) = setup_thread_view(StubAgentServer::default(), cx).await;

        let message_editor = cx.read(|cx| thread_view.read(cx).message_editor.clone());
        message_editor.update_in(cx, |editor, window, cx| {
            editor.set_text("Hello", window, cx);
        });

        cx.deactivate_window();

        thread_view.update_in(cx, |thread_view, window, cx| {
            thread_view.send(window, cx);
        });

        cx.run_until_parked();

        assert!(
            cx.windows()
                .iter()
                .any(|window| window.downcast::<AgentNotification>().is_some())
        );
    }

    #[gpui::test]
    async fn test_notification_for_error(cx: &mut TestAppContext) {
        init_test(cx);

        let (thread_view, cx) =
            setup_thread_view(StubAgentServer::new(SaboteurAgentConnection), cx).await;

        let message_editor = cx.read(|cx| thread_view.read(cx).message_editor.clone());
        message_editor.update_in(cx, |editor, window, cx| {
            editor.set_text("Hello", window, cx);
        });

        cx.deactivate_window();

        thread_view.update_in(cx, |thread_view, window, cx| {
            thread_view.send(window, cx);
        });

        cx.run_until_parked();

        assert!(
            cx.windows()
                .iter()
                .any(|window| window.downcast::<AgentNotification>().is_some())
        );
    }

    #[gpui::test]
    async fn test_notification_for_tool_authorization(cx: &mut TestAppContext) {
        init_test(cx);

        let tool_call_id = acp::ToolCallId("1".into());
        let tool_call = acp::ToolCall {
            id: tool_call_id.clone(),
            title: "Label".into(),
            kind: acp::ToolKind::Edit,
            status: acp::ToolCallStatus::Pending,
            content: vec!["hi".into()],
            locations: vec![],
            raw_input: None,
            raw_output: None,
        };
        let connection =
            StubAgentConnection::new().with_permission_requests(HashMap::from_iter([(
                tool_call_id,
                vec![acp::PermissionOption {
                    id: acp::PermissionOptionId("1".into()),
                    name: "Allow".into(),
                    kind: acp::PermissionOptionKind::AllowOnce,
                }],
            )]));

        connection.set_next_prompt_updates(vec![acp::SessionUpdate::ToolCall(tool_call)]);

        let (thread_view, cx) = setup_thread_view(StubAgentServer::new(connection), cx).await;

        let message_editor = cx.read(|cx| thread_view.read(cx).message_editor.clone());
        message_editor.update_in(cx, |editor, window, cx| {
            editor.set_text("Hello", window, cx);
        });

        cx.deactivate_window();

        thread_view.update_in(cx, |thread_view, window, cx| {
            thread_view.send(window, cx);
        });

        cx.run_until_parked();

        assert!(
            cx.windows()
                .iter()
                .any(|window| window.downcast::<AgentNotification>().is_some())
        );
    }

    async fn setup_thread_view(
        agent: impl AgentServer + 'static,
        cx: &mut TestAppContext,
    ) -> (Entity<AcpThreadView>, &mut VisualTestContext) {
        let fs = FakeFs::new(cx.executor());
        let project = Project::test(fs, [], cx).await;
        let (workspace, cx) =
            cx.add_window_view(|window, cx| Workspace::test_new(project.clone(), window, cx));

        let thread_store =
            cx.update(|_window, cx| cx.new(|cx| ThreadStore::fake(project.clone(), cx)));
        let text_thread_store =
            cx.update(|_window, cx| cx.new(|cx| TextThreadStore::fake(project.clone(), cx)));

        let thread_view = cx.update(|window, cx| {
            cx.new(|cx| {
                AcpThreadView::new(
                    Rc::new(agent),
                    workspace.downgrade(),
                    project,
                    thread_store.clone(),
                    text_thread_store.clone(),
                    window,
                    cx,
                )
            })
        });
        cx.run_until_parked();
        (thread_view, cx)
    }

    struct StubAgentServer<C> {
        connection: C,
    }

    impl<C> StubAgentServer<C> {
        fn new(connection: C) -> Self {
            Self { connection }
        }
    }

    impl StubAgentServer<StubAgentConnection> {
        fn default() -> Self {
            Self::new(StubAgentConnection::default())
        }
    }

    impl<C> AgentServer for StubAgentServer<C>
    where
        C: 'static + AgentConnection + Send + Clone,
    {
        fn logo(&self) -> ui::IconName {
            unimplemented!()
        }

        fn name(&self) -> &'static str {
            unimplemented!()
        }

        fn empty_state_headline(&self) -> &'static str {
            unimplemented!()
        }

        fn empty_state_message(&self) -> &'static str {
            unimplemented!()
        }

        fn connect(
            &self,
            _root_dir: &Path,
            _project: &Entity<Project>,
            _cx: &mut App,
        ) -> Task<gpui::Result<Rc<dyn AgentConnection>>> {
            Task::ready(Ok(Rc::new(self.connection.clone())))
        }
    }

    #[derive(Clone)]
    struct SaboteurAgentConnection;

    impl AgentConnection for SaboteurAgentConnection {
        fn new_thread(
            self: Rc<Self>,
            project: Entity<Project>,
            _cwd: &Path,
            cx: &mut gpui::App,
        ) -> Task<gpui::Result<Entity<AcpThread>>> {
            Task::ready(Ok(cx.new(|cx| {
                AcpThread::new(
                    "SaboteurAgentConnection",
                    self,
                    project,
                    SessionId("test".into()),
                    cx,
                )
            })))
        }

        fn auth_methods(&self) -> &[acp::AuthMethod] {
            &[]
        }

        fn authenticate(
            &self,
            _method_id: acp::AuthMethodId,
            _cx: &mut App,
        ) -> Task<gpui::Result<()>> {
            unimplemented!()
        }

        fn prompt(
            &self,
            _id: Option<acp_thread::UserMessageId>,
            _params: acp::PromptRequest,
            _cx: &mut App,
        ) -> Task<gpui::Result<acp::PromptResponse>> {
            Task::ready(Err(anyhow::anyhow!("Error prompting")))
        }

        fn cancel(&self, _session_id: &acp::SessionId, _cx: &mut App) {
            unimplemented!()
        }
    }

    pub(crate) fn init_test(cx: &mut TestAppContext) {
        cx.update(|cx| {
            let settings_store = SettingsStore::test(cx);
            cx.set_global(settings_store);
            language::init(cx);
            Project::init_settings(cx);
            AgentSettings::register(cx);
            workspace::init_settings(cx);
            ThemeSettings::register(cx);
            release_channel::init(SemanticVersion::default(), cx);
            EditorSettings::register(cx);
        });
    }

    #[gpui::test]
    async fn test_rewind_views(cx: &mut TestAppContext) {
        init_test(cx);

        let fs = FakeFs::new(cx.executor());
        fs.insert_tree(
            "/project",
            json!({
                "test1.txt": "old content 1",
                "test2.txt": "old content 2"
            }),
        )
        .await;
        let project = Project::test(fs, [Path::new("/project")], cx).await;
        let (workspace, cx) =
            cx.add_window_view(|window, cx| Workspace::test_new(project.clone(), window, cx));

        let thread_store =
            cx.update(|_window, cx| cx.new(|cx| ThreadStore::fake(project.clone(), cx)));
        let text_thread_store =
            cx.update(|_window, cx| cx.new(|cx| TextThreadStore::fake(project.clone(), cx)));

        let connection = Rc::new(StubAgentConnection::new());
        let thread_view = cx.update(|window, cx| {
            cx.new(|cx| {
                AcpThreadView::new(
                    Rc::new(StubAgentServer::new(connection.as_ref().clone())),
                    workspace.downgrade(),
                    project.clone(),
                    thread_store.clone(),
                    text_thread_store.clone(),
                    window,
                    cx,
                )
            })
        });

        cx.run_until_parked();

        let thread = thread_view
            .read_with(cx, |view, _| view.thread().cloned())
            .unwrap();

        // First user message
        connection.set_next_prompt_updates(vec![acp::SessionUpdate::ToolCall(acp::ToolCall {
            id: acp::ToolCallId("tool1".into()),
            title: "Edit file 1".into(),
            kind: acp::ToolKind::Edit,
            status: acp::ToolCallStatus::Completed,
            content: vec![acp::ToolCallContent::Diff {
                diff: acp::Diff {
                    path: "/project/test1.txt".into(),
                    old_text: Some("old content 1".into()),
                    new_text: "new content 1".into(),
                },
            }],
            locations: vec![],
            raw_input: None,
            raw_output: None,
        })]);

        thread
            .update(cx, |thread, cx| thread.send_raw("Give me a diff", cx))
            .await
            .unwrap();
        cx.run_until_parked();

        thread.read_with(cx, |thread, _| {
            assert_eq!(thread.entries().len(), 2);
        });

        thread_view.read_with(cx, |view, _| {
            assert_eq!(view.entry_view_state.entry(0).unwrap().len(), 0);
            assert_eq!(view.entry_view_state.entry(1).unwrap().len(), 1);
        });

        // Second user message
        connection.set_next_prompt_updates(vec![acp::SessionUpdate::ToolCall(acp::ToolCall {
            id: acp::ToolCallId("tool2".into()),
            title: "Edit file 2".into(),
            kind: acp::ToolKind::Edit,
            status: acp::ToolCallStatus::Completed,
            content: vec![acp::ToolCallContent::Diff {
                diff: acp::Diff {
                    path: "/project/test2.txt".into(),
                    old_text: Some("old content 2".into()),
                    new_text: "new content 2".into(),
                },
            }],
            locations: vec![],
            raw_input: None,
            raw_output: None,
        })]);

        thread
            .update(cx, |thread, cx| thread.send_raw("Another one", cx))
            .await
            .unwrap();
        cx.run_until_parked();

        let second_user_message_id = thread.read_with(cx, |thread, _| {
            assert_eq!(thread.entries().len(), 4);
            let AgentThreadEntry::UserMessage(user_message) = thread.entries().get(2).unwrap()
            else {
                panic!();
            };
            user_message.id.clone().unwrap()
        });

        thread_view.read_with(cx, |view, _| {
            assert_eq!(view.entry_view_state.entry(0).unwrap().len(), 0);
            assert_eq!(view.entry_view_state.entry(1).unwrap().len(), 1);
            assert_eq!(view.entry_view_state.entry(2).unwrap().len(), 0);
            assert_eq!(view.entry_view_state.entry(3).unwrap().len(), 1);
        });

        // Rewind to first message
        thread
            .update(cx, |thread, cx| thread.rewind(second_user_message_id, cx))
            .await
            .unwrap();

        cx.run_until_parked();

        thread.read_with(cx, |thread, _| {
            assert_eq!(thread.entries().len(), 2);
        });

        thread_view.read_with(cx, |view, _| {
            assert_eq!(view.entry_view_state.entry(0).unwrap().len(), 0);
            assert_eq!(view.entry_view_state.entry(1).unwrap().len(), 1);

            // Old views should be dropped
            assert!(view.entry_view_state.entry(2).is_none());
            assert!(view.entry_view_state.entry(3).is_none());
        });
    }
}<|MERGE_RESOLUTION|>--- conflicted
+++ resolved
@@ -12,31 +12,10 @@
 use audio::{Audio, Sound};
 use buffer_diff::BufferDiff;
 use collections::{HashMap, HashSet};
-use editor::actions::Paste;
 use editor::scroll::Autoscroll;
-<<<<<<< HEAD
-use editor::{
-    AnchorRangeExt, ContextMenuOptions, ContextMenuPlacement, Editor, EditorElement, EditorMode,
-    EditorStyle, ExcerptId, MinimapVisibility, MultiBuffer, PathKey, SelectionEffects,
-};
-=======
 use editor::{Editor, EditorMode, MultiBuffer, PathKey, SelectionEffects};
->>>>>>> b7c562f3
 use file_icons::FileIcons;
-use futures::FutureExt;
 use gpui::{
-<<<<<<< HEAD
-    Action, Animation, AnimationExt, App, BorderStyle, ClipboardEntry, EdgesRefinement, Empty,
-    Entity, EntityId, FocusHandle, Focusable, Hsla, Image, Length, ListOffset, ListState,
-    MouseButton, PlatformDisplay, SharedString, Stateful, StyleRefinement, Subscription, Task,
-    TextStyle, TextStyleRefinement, Transformation, UnderlineStyle, WeakEntity, Window,
-    WindowHandle, div, linear_color_stop, linear_gradient, list, percentage, point, prelude::*,
-    pulsating_between,
-};
-use language::language_settings::SoftWrap;
-use language::{Buffer, Language};
-use language_model::LanguageModelImage;
-=======
     Action, Animation, AnimationExt, App, BorderStyle, ClickEvent, EdgesRefinement, Empty, Entity,
     FocusHandle, Focusable, Hsla, Length, ListOffset, ListState, MouseButton, PlatformDisplay,
     SharedString, Stateful, StyleRefinement, Subscription, Task, TextStyle, TextStyleRefinement,
@@ -44,7 +23,6 @@
     linear_gradient, list, percentage, point, prelude::*, pulsating_between,
 };
 use language::Buffer;
->>>>>>> b7c562f3
 use markdown::{HeadingLevelStyles, Markdown, MarkdownElement, MarkdownStyle};
 use project::Project;
 use prompt_store::PromptId;
@@ -58,25 +36,14 @@
     Tooltip, prelude::*,
 };
 use util::{ResultExt, size::format_file_size, time::duration_alt_display};
-use workspace::notifications::NotifyResultExt;
 use workspace::{CollaboratorId, Workspace};
 use zed_actions::agent::{Chat, ToggleModelSelector};
 use zed_actions::assistant::OpenRulesLibrary;
 
 use super::entry_view_state::EntryViewState;
 use crate::acp::AcpModelSelectorPopover;
-<<<<<<< HEAD
-use crate::acp::completion_provider::{
-    ContextPickerCompletionProvider, Mention, MentionImage, MentionSet,
-};
-use crate::acp::message_history::MessageHistory;
-use crate::agent_diff::AgentDiff;
-use crate::context_picker::insert_crease_for_mention;
-use crate::message_editor::{MAX_EDITOR_LINES, MIN_EDITOR_LINES};
-=======
 use crate::acp::message_editor::{MessageEditor, MessageEditorEvent};
 use crate::agent_diff::AgentDiff;
->>>>>>> b7c562f3
 use crate::ui::{AgentNotification, AgentNotificationEvent};
 use crate::{
     AgentDiffPane, AgentPanel, ExpandMessageEditor, Follow, KeepAll, OpenAgentDiff, RejectAll,
@@ -431,92 +398,6 @@
             }
 
             this.update_in(cx, |this, window, cx| {
-<<<<<<< HEAD
-                this.message_editor.update(cx, |editor, cx| {
-                    let text = editor.text(cx);
-                    editor.display_map.update(cx, |map, cx| {
-                        let snapshot = map.snapshot(cx);
-                        for (crease_id, crease) in snapshot.crease_snapshot.creases() {
-                            // Skip creases that have been edited out of the message buffer.
-                            if !crease.range().start.is_valid(&snapshot.buffer_snapshot) {
-                                continue;
-                            }
-
-                            let Some(mention) = contents.get(&crease_id) else {
-                                continue;
-                            };
-                            let crease_range = crease.range().to_offset(&snapshot.buffer_snapshot);
-                            if crease_range.start > ix {
-                                chunks.push(text[ix..crease_range.start].into());
-                            }
-
-                            let chunk = match mention {
-                                Mention::Text { uri, content } => {
-                                    acp::ContentBlock::Resource(acp::EmbeddedResource {
-                                        annotations: None,
-                                        resource:
-                                            acp::EmbeddedResourceResource::TextResourceContents(
-                                                acp::TextResourceContents {
-                                                    mime_type: None,
-                                                    text: content.clone(),
-                                                    uri: uri.to_uri().to_string(),
-                                                },
-                                            ),
-                                    })
-                                }
-                                Mention::Image(MentionImage {
-                                    abs_path: _,
-                                    data,
-                                    format,
-                                }) => {
-                                    acp::ContentBlock::Image(acp::ImageContent {
-                                        annotations: None,
-                                        // TODO can we drain mentions here to avoid this allocation?
-                                        data: data.to_string(),
-                                        mime_type: format.mime_type().into(),
-                                    })
-                                }
-                            };
-                            chunks.push(chunk);
-                            ix = crease_range.end;
-                        }
-
-                        if ix < text.len() {
-                            let last_chunk = text[ix..].trim_end();
-                            if !last_chunk.is_empty() {
-                                chunks.push(last_chunk.into());
-                            }
-                        }
-                    })
-                });
-
-                if chunks.is_empty() {
-                    return;
-                }
-
-                let Some(thread) = this.thread() else {
-                    return;
-                };
-                let task = thread.update(cx, |thread, cx| thread.send(chunks.clone(), cx));
-
-                cx.spawn(async move |this, cx| {
-                    let result = task.await;
-
-                    this.update(cx, |this, cx| {
-                        if let Err(err) = result {
-                            this.last_error =
-                                Some(cx.new(|cx| {
-                                    Markdown::new(err.to_string().into(), None, None, cx)
-                                }))
-                        }
-                    })
-                })
-                .detach();
-
-                let mention_set = this.mention_set.clone();
-
-=======
->>>>>>> b7c562f3
                 this.set_editor_is_expanded(false, cx);
                 this.scroll_to_bottom(cx);
                 this.message_editor.update(cx, |message_editor, cx| {
@@ -574,58 +455,6 @@
         }
     }
 
-    fn paste(&mut self, _: &Paste, window: &mut Window, cx: &mut Context<Self>) {
-        let images = cx
-            .read_from_clipboard()
-            .map(|item| {
-                item.into_entries()
-                    .filter_map(|entry| {
-                        if let ClipboardEntry::Image(image) = entry {
-                            Some(image)
-                        } else {
-                            None
-                        }
-                    })
-                    .collect::<Vec<_>>()
-            })
-            .unwrap_or_default();
-
-        if images.is_empty() {
-            return;
-        }
-        cx.stop_propagation();
-
-        let replacement_text = "image";
-        for image in images {
-            let (excerpt_id, anchor) = self.message_editor.update(cx, |message_editor, cx| {
-                let snapshot = message_editor.snapshot(window, cx);
-                let (excerpt_id, _, snapshot) = snapshot.buffer_snapshot.as_singleton().unwrap();
-
-                let anchor = snapshot.anchor_before(snapshot.len());
-                message_editor.edit(
-                    [(
-                        multi_buffer::Anchor::max()..multi_buffer::Anchor::max(),
-                        format!("{replacement_text} "),
-                    )],
-                    cx,
-                );
-                (*excerpt_id, anchor)
-            });
-
-            insert_image(
-                excerpt_id,
-                anchor,
-                replacement_text.len(),
-                self.message_editor.clone(),
-                self.mention_set.clone(),
-                Arc::new(image),
-                None,
-                window,
-                cx,
-            );
-        }
-    }
-
     fn open_edited_buffer(
         &mut self,
         buffer: &Entity<Buffer>,
@@ -647,95 +476,6 @@
         })
     }
 
-<<<<<<< HEAD
-    fn set_draft_message(
-        message_editor: Entity<Editor>,
-        mention_set: Arc<Mutex<MentionSet>>,
-        project: Entity<Project>,
-        message: Option<&[acp::ContentBlock]>,
-        window: &mut Window,
-        cx: &mut Context<Self>,
-    ) -> Option<BufferSnapshot> {
-        cx.notify();
-
-        let message = message?;
-
-        let mut text = String::new();
-        let mut mentions = Vec::new();
-
-        for chunk in message {
-            match chunk {
-                acp::ContentBlock::Text(text_content) => {
-                    text.push_str(&text_content.text);
-                }
-                acp::ContentBlock::Resource(acp::EmbeddedResource {
-                    resource: acp::EmbeddedResourceResource::TextResourceContents(resource),
-                    ..
-                }) => {
-                    let path = PathBuf::from(&resource.uri);
-                    let project_path = project.read(cx).project_path_for_absolute_path(&path, cx);
-                    let start = text.len();
-                    let _ = write!(&mut text, "{}", MentionUri::File(path).to_uri());
-                    let end = text.len();
-                    if let Some(project_path) = project_path {
-                        let filename: SharedString = project_path
-                            .path
-                            .file_name()
-                            .unwrap_or_default()
-                            .to_string_lossy()
-                            .to_string()
-                            .into();
-                        mentions.push((start..end, project_path, filename));
-                    }
-                }
-                acp::ContentBlock::Image(_)
-                | acp::ContentBlock::Audio(_)
-                | acp::ContentBlock::Resource(_)
-                | acp::ContentBlock::ResourceLink(_) => {}
-            }
-        }
-
-        let snapshot = message_editor.update(cx, |editor, cx| {
-            editor.set_text(text, window, cx);
-            editor.buffer().read(cx).snapshot(cx)
-        });
-
-        for (range, project_path, filename) in mentions {
-            let crease_icon_path = if project_path.path.is_dir() {
-                FileIcons::get_folder_icon(false, cx)
-                    .unwrap_or_else(|| IconName::Folder.path().into())
-            } else {
-                FileIcons::get_icon(Path::new(project_path.path.as_ref()), cx)
-                    .unwrap_or_else(|| IconName::File.path().into())
-            };
-
-            let anchor = snapshot.anchor_before(range.start);
-            if let Some(project_path) = project.read(cx).absolute_path(&project_path, cx) {
-                let crease_id = crate::context_picker::insert_crease_for_mention(
-                    anchor.excerpt_id,
-                    anchor.text_anchor,
-                    range.end - range.start,
-                    filename,
-                    crease_icon_path,
-                    message_editor.clone(),
-                    window,
-                    cx,
-                );
-
-                if let Some(crease_id) = crease_id {
-                    mention_set
-                        .lock()
-                        .insert_uri(crease_id, MentionUri::File(project_path));
-                }
-            }
-        }
-
-        let snapshot = snapshot.as_singleton().unwrap().2.clone();
-        Some(snapshot.text)
-    }
-
-=======
->>>>>>> b7c562f3
     fn handle_thread_event(
         &mut self,
         thread: &Entity<AcpThread>,
@@ -3252,12 +2992,13 @@
     pub(crate) fn insert_dragged_files(
         &self,
         paths: Vec<project::ProjectPath>,
-        _added_worktrees: Vec<Entity<project::Worktree>>,
+        added_worktrees: Vec<Entity<project::Worktree>>,
         window: &mut Window,
         cx: &mut Context<Self>,
     ) {
         self.message_editor.update(cx, |message_editor, cx| {
             message_editor.insert_dragged_files(paths, window, cx);
+            drop(added_worktrees);
         })
     }
 }
@@ -3276,7 +3017,6 @@
             .size_full()
             .key_context("AcpThread")
             .on_action(cx.listener(Self::open_agent_diff))
-            .capture_action(cx.listener(Self::paste))
             .bg(cx.theme().colors().panel_background)
             .child(match &self.thread_state {
                 ThreadState::Unauthenticated { connection } => v_flex()
@@ -3558,70 +3298,6 @@
     }
 }
 
-fn insert_image(
-    excerpt_id: ExcerptId,
-    crease_start: text::Anchor,
-    content_len: usize,
-    editor: Entity<Editor>,
-    mention_set: Arc<Mutex<MentionSet>>,
-    image: Arc<Image>,
-    abs_path: Option<Arc<Path>>,
-    window: &mut Window,
-    cx: &mut App,
-) {
-    let Some(crease_id) = insert_crease_for_mention(
-        excerpt_id,
-        crease_start,
-        content_len,
-        "Image".into(),
-        IconName::Image.path().into(),
-        editor.clone(),
-        window,
-        cx,
-    ) else {
-        return;
-    };
-    editor.update(cx, |_editor, cx| {
-        let format = image.format;
-        let convert = LanguageModelImage::from_image(image, cx);
-
-        let task = cx
-            .spawn_in(window, async move |editor, cx| {
-                if let Some(image) = convert.await {
-                    Ok(MentionImage {
-                        abs_path,
-                        data: image.source,
-                        format,
-                    })
-                } else {
-                    editor
-                        .update(cx, |editor, cx| {
-                            let snapshot = editor.buffer().read(cx).snapshot(cx);
-                            let Some(anchor) = snapshot.anchor_in_excerpt(excerpt_id, crease_start)
-                            else {
-                                return;
-                            };
-                            editor.display_map.update(cx, |display_map, cx| {
-                                display_map.unfold_intersecting(vec![anchor..anchor], true, cx);
-                            });
-                            editor.remove_creases([crease_id], cx);
-                        })
-                        .ok();
-                    Err("Failed to convert image".to_string())
-                }
-            })
-            .shared();
-
-        cx.spawn_in(window, {
-            let task = task.clone();
-            async move |_, cx| task.clone().await.notify_async_err(cx)
-        })
-        .detach();
-
-        mention_set.lock().insert_image(crease_id, task);
-    });
-}
-
 #[cfg(test)]
 pub(crate) mod tests {
     use std::path::Path;
