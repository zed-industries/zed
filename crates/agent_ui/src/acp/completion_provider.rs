use std::ops::Range;
use std::sync::Arc;
use std::sync::atomic::AtomicBool;

use acp_thread::MentionUri;
use agent2::{HistoryEntry, HistoryStore};
use anyhow::Result;
use editor::{CompletionProvider, Editor, ExcerptId};
use fuzzy::{StringMatch, StringMatchCandidate};
use gpui::{App, Entity, Task, WeakEntity};
use language::{Buffer, CodeLabel, HighlightId};
use lsp::CompletionContext;
use project::{
    Completion, CompletionIntent, CompletionResponse, Project, ProjectPath, Symbol, WorktreeId,
};
use prompt_store::PromptStore;
use rope::Point;
use text::{Anchor, ToPoint as _};
use ui::prelude::*;
use workspace::Workspace;

use crate::AgentPanel;
use crate::acp::message_editor::MessageEditor;
use crate::context_picker::file_context_picker::{FileMatch, search_files};
use crate::context_picker::rules_context_picker::{RulesContextEntry, search_rules};
use crate::context_picker::symbol_context_picker::SymbolMatch;
use crate::context_picker::symbol_context_picker::search_symbols;
use crate::context_picker::{
    ContextPickerAction, ContextPickerEntry, ContextPickerMode, selection_ranges,
};

pub(crate) enum Match {
    File(FileMatch),
    Symbol(SymbolMatch),
    Thread(HistoryEntry),
    RecentThread(HistoryEntry),
    Fetch(SharedString),
    Rules(RulesContextEntry),
    Entry(EntryMatch),
}

pub struct EntryMatch {
    mat: Option<StringMatch>,
    entry: ContextPickerEntry,
}

impl Match {
    pub fn score(&self) -> f64 {
        match self {
            Match::File(file) => file.mat.score,
            Match::Entry(mode) => mode.mat.as_ref().map(|mat| mat.score).unwrap_or(1.),
            Match::Thread(_) => 1.,
            Match::RecentThread(_) => 1.,
            Match::Symbol(_) => 1.,
            Match::Rules(_) => 1.,
            Match::Fetch(_) => 1.,
        }
    }
}

<<<<<<< HEAD
fn search(
    mode: Option<ContextPickerMode>,
    query: String,
    cancellation_flag: Arc<AtomicBool>,
    recent_entries: Vec<RecentEntry>,
    prompt_store: Option<Entity<PromptStore>>,
    thread_store: WeakEntity<ThreadStore>,
    text_thread_context_store: WeakEntity<assistant_context::ContextStore>,
    workspace: Entity<Workspace>,
    cx: &mut App,
) -> Task<Vec<Match>> {
    match mode {
        Some(ContextPickerMode::File) => {
            let search_files_task = search_files(query, cancellation_flag, &workspace, cx);
            cx.background_spawn(async move {
                search_files_task
                    .await
                    .into_iter()
                    .map(Match::File)
                    .collect()
            })
        }

        Some(ContextPickerMode::Symbol) => {
            let search_symbols_task = search_symbols(query, cancellation_flag, &workspace, cx);
            cx.background_spawn(async move {
                search_symbols_task
                    .await
                    .into_iter()
                    .map(Match::Symbol)
                    .collect()
            })
        }

        Some(ContextPickerMode::Thread) => {
            if let Some((thread_store, context_store)) = thread_store
                .upgrade()
                .zip(text_thread_context_store.upgrade())
            {
                let search_threads_task =
                    search_threads(query, cancellation_flag, thread_store, context_store, cx);
                cx.background_spawn(async move {
                    search_threads_task
                        .await
                        .into_iter()
                        .map(Match::Thread)
                        .collect()
                })
            } else {
                Task::ready(Vec::new())
            }
        }

        Some(ContextPickerMode::Fetch) => {
            if !query.is_empty() {
                Task::ready(vec![Match::Fetch(query.into())])
            } else {
                Task::ready(Vec::new())
            }
        }

        Some(ContextPickerMode::Rules) => {
            if let Some(prompt_store) = prompt_store.as_ref() {
                let search_rules_task = search_rules(query, cancellation_flag, prompt_store, cx);
                cx.background_spawn(async move {
                    search_rules_task
                        .await
                        .into_iter()
                        .map(Match::Rules)
                        .collect::<Vec<_>>()
                })
            } else {
                Task::ready(Vec::new())
            }
        }

        None => {
            if query.is_empty() {
                let mut matches = recent_entries
                    .into_iter()
                    .map(|entry| match entry {
                        RecentEntry::File {
                            project_path,
                            path_prefix,
                        } => Match::File(FileMatch {
                            mat: fuzzy::PathMatch {
                                score: 1.,
                                positions: Vec::new(),
                                worktree_id: project_path.worktree_id.to_usize(),
                                path: project_path.path,
                                path_prefix,
                                is_dir: false,
                                distance_to_relative_ancestor: 0,
                            },
                            is_recent: true,
                        }),
                        RecentEntry::Thread(thread_context_entry) => Match::Thread(ThreadMatch {
                            thread: thread_context_entry,
                            is_recent: true,
                        }),
                    })
                    .collect::<Vec<_>>();

                matches.extend(
                    available_context_picker_entries(
                        &prompt_store,
                        &Some(thread_store),
                        &workspace,
                        cx,
                    )
                    .into_iter()
                    .map(|mode| {
                        Match::Entry(EntryMatch {
                            entry: mode,
                            mat: None,
                        })
                    }),
                );

                Task::ready(matches)
            } else {
                let executor = cx.background_executor().clone();

                let search_files_task =
                    search_files(query.clone(), cancellation_flag, &workspace, cx);

                let entries = available_context_picker_entries(
                    &prompt_store,
                    &Some(thread_store),
                    &workspace,
                    cx,
                );
                let entry_candidates = entries
                    .iter()
                    .enumerate()
                    .map(|(ix, entry)| StringMatchCandidate::new(ix, entry.keyword()))
                    .collect::<Vec<_>>();

                cx.background_spawn(async move {
                    let mut matches = search_files_task
                        .await
                        .into_iter()
                        .map(Match::File)
                        .collect::<Vec<_>>();

                    let entry_matches = fuzzy::match_strings(
                        &entry_candidates,
                        &query,
                        false,
                        true,
                        100,
                        &Arc::new(AtomicBool::default()),
                        executor,
                    )
                    .await;

                    matches.extend(entry_matches.into_iter().map(|mat| {
                        Match::Entry(EntryMatch {
                            entry: entries[mat.candidate_id],
                            mat: Some(mat),
                        })
                    }));

                    matches.sort_by(|a, b| {
                        b.score()
                            .partial_cmp(&a.score())
                            .unwrap_or(std::cmp::Ordering::Equal)
                    });

                    matches
                })
            }
        }
    }
}

=======
>>>>>>> 4c85a0dc
pub struct ContextPickerCompletionProvider {
    message_editor: WeakEntity<MessageEditor>,
    workspace: WeakEntity<Workspace>,
    history_store: Entity<HistoryStore>,
    prompt_store: Option<Entity<PromptStore>>,
}

impl ContextPickerCompletionProvider {
    pub fn new(
        message_editor: WeakEntity<MessageEditor>,
        workspace: WeakEntity<Workspace>,
        history_store: Entity<HistoryStore>,
        prompt_store: Option<Entity<PromptStore>>,
    ) -> Self {
        Self {
            message_editor,
            workspace,
            history_store,
            prompt_store,
        }
    }

    fn completion_for_entry(
        entry: ContextPickerEntry,
        source_range: Range<Anchor>,
        message_editor: WeakEntity<MessageEditor>,
        workspace: &Entity<Workspace>,
        cx: &mut App,
    ) -> Option<Completion> {
        match entry {
            ContextPickerEntry::Mode(mode) => Some(Completion {
                replace_range: source_range,
                new_text: format!("@{} ", mode.keyword()),
                label: CodeLabel::plain(mode.label().to_string(), None),
                icon_path: Some(mode.icon().path().into()),
                documentation: None,
                source: project::CompletionSource::Custom,
                insert_text_mode: None,
                // This ensures that when a user accepts this completion, the
                // completion menu will still be shown after "@category " is
                // inserted
                confirm: Some(Arc::new(|_, _, _| true)),
            }),
            ContextPickerEntry::Action(action) => {
                let (new_text, on_action) = match action {
                    ContextPickerAction::AddSelections => {
                        const PLACEHOLDER: &str = "selection ";
                        let selections = selection_ranges(workspace, cx)
                            .into_iter()
                            .enumerate()
                            .map(|(ix, (buffer, range))| {
                                (
                                    buffer,
                                    range,
                                    (PLACEHOLDER.len() * ix)..(PLACEHOLDER.len() * (ix + 1) - 1),
                                )
                            })
                            .collect::<Vec<_>>();

                        let new_text: String = PLACEHOLDER.repeat(selections.len());

                        let callback = Arc::new({
                            let source_range = source_range.clone();
                            move |_, window: &mut Window, cx: &mut App| {
                                let selections = selections.clone();
                                let message_editor = message_editor.clone();
                                let source_range = source_range.clone();
                                window.defer(cx, move |window, cx| {
                                    message_editor
                                        .update(cx, |message_editor, cx| {
                                            message_editor.confirm_mention_for_selection(
                                                source_range,
                                                selections,
                                                window,
                                                cx,
                                            )
                                        })
                                        .ok();
                                });
                                false
                            }
                        });

                        (new_text, callback)
                    }
                };

                Some(Completion {
                    replace_range: source_range,
                    new_text,
                    label: CodeLabel::plain(action.label().to_string(), None),
                    icon_path: Some(action.icon().path().into()),
                    documentation: None,
                    source: project::CompletionSource::Custom,
                    insert_text_mode: None,
                    // This ensures that when a user accepts this completion, the
                    // completion menu will still be shown after "@category " is
                    // inserted
                    confirm: Some(on_action),
                })
            }
        }
    }

    fn completion_for_thread(
        thread_entry: HistoryEntry,
        source_range: Range<Anchor>,
        recent: bool,
        editor: WeakEntity<MessageEditor>,
        cx: &mut App,
    ) -> Completion {
        let uri = thread_entry.mention_uri();

        let icon_for_completion = if recent {
            IconName::HistoryRerun.path().into()
        } else {
            uri.icon_path(cx)
        };

        let new_text = format!("{} ", uri.as_link());

        let new_text_len = new_text.len();
        Completion {
            replace_range: source_range.clone(),
            new_text,
            label: CodeLabel::plain(thread_entry.title().to_string(), None),
            documentation: None,
            insert_text_mode: None,
            source: project::CompletionSource::Custom,
            icon_path: Some(icon_for_completion),
            confirm: Some(confirm_completion_callback(
                thread_entry.title().clone(),
                source_range.start,
                new_text_len - 1,
                editor,
                uri,
            )),
        }
    }

    fn completion_for_rules(
        rule: RulesContextEntry,
        source_range: Range<Anchor>,
        editor: WeakEntity<MessageEditor>,
        cx: &mut App,
    ) -> Completion {
        let uri = MentionUri::Rule {
            id: rule.prompt_id.into(),
            name: rule.title.to_string(),
        };
        let new_text = format!("{} ", uri.as_link());
        let new_text_len = new_text.len();
        let icon_path = uri.icon_path(cx);
        Completion {
            replace_range: source_range.clone(),
            new_text,
            label: CodeLabel::plain(rule.title.to_string(), None),
            documentation: None,
            insert_text_mode: None,
            source: project::CompletionSource::Custom,
            icon_path: Some(icon_path),
            confirm: Some(confirm_completion_callback(
                rule.title,
                source_range.start,
                new_text_len - 1,
                editor,
                uri,
            )),
        }
    }

    pub(crate) fn completion_for_path(
        project_path: ProjectPath,
        path_prefix: &str,
        is_recent: bool,
        is_directory: bool,
        source_range: Range<Anchor>,
        message_editor: WeakEntity<MessageEditor>,
        project: Entity<Project>,
        cx: &mut App,
    ) -> Option<Completion> {
        let (file_name, directory) =
            crate::context_picker::file_context_picker::extract_file_name_and_directory(
                &project_path.path,
                path_prefix,
            );

        let label =
            build_code_label_for_full_path(&file_name, directory.as_ref().map(|s| s.as_ref()), cx);

        let abs_path = project.read(cx).absolute_path(&project_path, cx)?;

        let uri = if is_directory {
            MentionUri::Directory { abs_path }
        } else {
            MentionUri::File { abs_path }
        };

        let crease_icon_path = uri.icon_path(cx);
        let completion_icon_path = if is_recent {
            IconName::HistoryRerun.path().into()
        } else {
            crease_icon_path
        };

        let new_text = format!("{} ", uri.as_link());
        let new_text_len = new_text.len();
        Some(Completion {
            replace_range: source_range.clone(),
            new_text,
            label,
            documentation: None,
            source: project::CompletionSource::Custom,
            icon_path: Some(completion_icon_path),
            insert_text_mode: None,
            confirm: Some(confirm_completion_callback(
                file_name,
                source_range.start,
                new_text_len - 1,
                message_editor,
                uri,
            )),
        })
    }

    fn completion_for_symbol(
        symbol: Symbol,
        source_range: Range<Anchor>,
        message_editor: WeakEntity<MessageEditor>,
        workspace: Entity<Workspace>,
        cx: &mut App,
    ) -> Option<Completion> {
        let project = workspace.read(cx).project().clone();

        let label = CodeLabel::plain(symbol.name.clone(), None);

        let abs_path = project.read(cx).absolute_path(&symbol.path, cx)?;
        let uri = MentionUri::Symbol {
            path: abs_path,
            name: symbol.name.clone(),
            line_range: symbol.range.start.0.row..symbol.range.end.0.row,
        };
        let new_text = format!("{} ", uri.as_link());
        let new_text_len = new_text.len();
        let icon_path = uri.icon_path(cx);
        Some(Completion {
            replace_range: source_range.clone(),
            new_text,
            label,
            documentation: None,
            source: project::CompletionSource::Custom,
            icon_path: Some(icon_path),
            insert_text_mode: None,
            confirm: Some(confirm_completion_callback(
                symbol.name.into(),
                source_range.start,
                new_text_len - 1,
                message_editor,
                uri,
            )),
        })
    }

    fn completion_for_fetch(
        source_range: Range<Anchor>,
        url_to_fetch: SharedString,
        message_editor: WeakEntity<MessageEditor>,
        cx: &mut App,
    ) -> Option<Completion> {
        let new_text = format!("@fetch {} ", url_to_fetch);
        let url_to_fetch = url::Url::parse(url_to_fetch.as_ref())
            .or_else(|_| url::Url::parse(&format!("https://{url_to_fetch}")))
            .ok()?;
        let mention_uri = MentionUri::Fetch {
            url: url_to_fetch.clone(),
        };
        let icon_path = mention_uri.icon_path(cx);
        Some(Completion {
            replace_range: source_range.clone(),
            new_text: new_text.clone(),
            label: CodeLabel::plain(url_to_fetch.to_string(), None),
            documentation: None,
            source: project::CompletionSource::Custom,
            icon_path: Some(icon_path),
            insert_text_mode: None,
            confirm: Some(confirm_completion_callback(
                url_to_fetch.to_string().into(),
                source_range.start,
                new_text.len() - 1,
                message_editor,
                mention_uri,
            )),
        })
    }

    fn search(
        &self,
        mode: Option<ContextPickerMode>,
        query: String,
        cancellation_flag: Arc<AtomicBool>,
        cx: &mut App,
    ) -> Task<Vec<Match>> {
        let Some(workspace) = self.workspace.upgrade() else {
            return Task::ready(Vec::default());
        };
        match mode {
            Some(ContextPickerMode::File) => {
                let search_files_task =
                    search_files(query.clone(), cancellation_flag.clone(), &workspace, cx);
                cx.background_spawn(async move {
                    search_files_task
                        .await
                        .into_iter()
                        .map(Match::File)
                        .collect()
                })
            }

            Some(ContextPickerMode::Symbol) => {
                let search_symbols_task =
                    search_symbols(query.clone(), cancellation_flag.clone(), &workspace, cx);
                cx.background_spawn(async move {
                    search_symbols_task
                        .await
                        .into_iter()
                        .map(Match::Symbol)
                        .collect()
                })
            }

            Some(ContextPickerMode::Thread) => {
                let search_threads_task = search_threads(
                    query.clone(),
                    cancellation_flag.clone(),
                    &self.history_store,
                    cx,
                );
                cx.background_spawn(async move {
                    search_threads_task
                        .await
                        .into_iter()
                        .map(Match::Thread)
                        .collect()
                })
            }

            Some(ContextPickerMode::Fetch) => {
                if !query.is_empty() {
                    Task::ready(vec![Match::Fetch(query.into())])
                } else {
                    Task::ready(Vec::new())
                }
            }

            Some(ContextPickerMode::Rules) => {
                if let Some(prompt_store) = self.prompt_store.as_ref() {
                    let search_rules_task =
                        search_rules(query.clone(), cancellation_flag.clone(), prompt_store, cx);
                    cx.background_spawn(async move {
                        search_rules_task
                            .await
                            .into_iter()
                            .map(Match::Rules)
                            .collect::<Vec<_>>()
                    })
                } else {
                    Task::ready(Vec::new())
                }
            }

            None if query.is_empty() => {
                let mut matches = self.recent_context_picker_entries(&workspace, cx);

                matches.extend(
                    self.available_context_picker_entries(&workspace, cx)
                        .into_iter()
                        .map(|mode| {
                            Match::Entry(EntryMatch {
                                entry: mode,
                                mat: None,
                            })
                        }),
                );

                Task::ready(matches)
            }
            None => {
                let executor = cx.background_executor().clone();

                let search_files_task =
                    search_files(query.clone(), cancellation_flag.clone(), &workspace, cx);

                let entries = self.available_context_picker_entries(&workspace, cx);
                let entry_candidates = entries
                    .iter()
                    .enumerate()
                    .map(|(ix, entry)| StringMatchCandidate::new(ix, entry.keyword()))
                    .collect::<Vec<_>>();

                cx.background_spawn(async move {
                    let mut matches = search_files_task
                        .await
                        .into_iter()
                        .map(Match::File)
                        .collect::<Vec<_>>();

                    let entry_matches = fuzzy::match_strings(
                        &entry_candidates,
                        &query,
                        false,
                        true,
                        100,
                        &Arc::new(AtomicBool::default()),
                        executor,
                    )
                    .await;

                    matches.extend(entry_matches.into_iter().map(|mat| {
                        Match::Entry(EntryMatch {
                            entry: entries[mat.candidate_id],
                            mat: Some(mat),
                        })
                    }));

                    matches.sort_by(|a, b| {
                        b.score()
                            .partial_cmp(&a.score())
                            .unwrap_or(std::cmp::Ordering::Equal)
                    });

                    matches
                })
            }
        }
    }

    fn recent_context_picker_entries(
        &self,
        workspace: &Entity<Workspace>,
        cx: &mut App,
    ) -> Vec<Match> {
        let mut recent = Vec::with_capacity(6);

        let mut mentions = self
            .message_editor
            .read_with(cx, |message_editor, _cx| message_editor.mentions())
            .unwrap_or_default();
        let workspace = workspace.read(cx);
        let project = workspace.project().read(cx);

        if let Some(agent_panel) = workspace.panel::<AgentPanel>(cx)
            && let Some(thread) = agent_panel.read(cx).active_agent_thread(cx)
        {
            let thread = thread.read(cx);
            mentions.insert(MentionUri::Thread {
                id: thread.session_id().clone(),
                name: thread.title().into(),
            });
        }

        recent.extend(
            workspace
                .recent_navigation_history_iter(cx)
                .filter(|(_, abs_path)| {
                    abs_path.as_ref().is_none_or(|path| {
                        !mentions.contains(&MentionUri::File {
                            abs_path: path.clone(),
                        })
                    })
                })
                .take(4)
                .filter_map(|(project_path, _)| {
                    project
                        .worktree_for_id(project_path.worktree_id, cx)
                        .map(|worktree| {
                            let path_prefix = worktree.read(cx).root_name().into();
                            Match::File(FileMatch {
                                mat: fuzzy::PathMatch {
                                    score: 1.,
                                    positions: Vec::new(),
                                    worktree_id: project_path.worktree_id.to_usize(),
                                    path: project_path.path,
                                    path_prefix,
                                    is_dir: false,
                                    distance_to_relative_ancestor: 0,
                                },
                                is_recent: true,
                            })
                        })
                }),
        );

        const RECENT_COUNT: usize = 2;
        let threads = self
            .history_store
            .read(cx)
            .recently_opened_entries(cx)
            .into_iter()
            .filter(|thread| !mentions.contains(&thread.mention_uri()))
            .take(RECENT_COUNT)
            .collect::<Vec<_>>();

        recent.extend(threads.into_iter().map(Match::RecentThread));

        recent
    }

    fn available_context_picker_entries(
        &self,
        workspace: &Entity<Workspace>,
        cx: &mut App,
    ) -> Vec<ContextPickerEntry> {
        let mut entries = vec![
            ContextPickerEntry::Mode(ContextPickerMode::File),
            ContextPickerEntry::Mode(ContextPickerMode::Symbol),
            ContextPickerEntry::Mode(ContextPickerMode::Thread),
        ];

        let has_selection = workspace
            .read(cx)
            .active_item(cx)
            .and_then(|item| item.downcast::<Editor>())
            .is_some_and(|editor| {
                editor.update(cx, |editor, cx| editor.has_non_empty_selection(cx))
            });
        if has_selection {
            entries.push(ContextPickerEntry::Action(
                ContextPickerAction::AddSelections,
            ));
        }

        if self.prompt_store.is_some() {
            entries.push(ContextPickerEntry::Mode(ContextPickerMode::Rules));
        }

        entries.push(ContextPickerEntry::Mode(ContextPickerMode::Fetch));

        entries
    }
}

fn build_code_label_for_full_path(file_name: &str, directory: Option<&str>, cx: &App) -> CodeLabel {
    let comment_id = cx.theme().syntax().highlight_id("comment").map(HighlightId);
    let mut label = CodeLabel::default();

    label.push_str(file_name, None);
    label.push_str(" ", None);

    if let Some(directory) = directory {
        label.push_str(directory, comment_id);
    }

    label.filter_range = 0..label.text().len();

    label
}

impl CompletionProvider for ContextPickerCompletionProvider {
    fn completions(
        &self,
        _excerpt_id: ExcerptId,
        buffer: &Entity<Buffer>,
        buffer_position: Anchor,
        _trigger: CompletionContext,
        _window: &mut Window,
        cx: &mut Context<Editor>,
    ) -> Task<Result<Vec<CompletionResponse>>> {
        let state = buffer.update(cx, |buffer, _cx| {
            let position = buffer_position.to_point(buffer);
            let line_start = Point::new(position.row, 0);
            let offset_to_line = buffer.point_to_offset(line_start);
            let mut lines = buffer.text_for_range(line_start..position).lines();
            let line = lines.next()?;
            MentionCompletion::try_parse(line, offset_to_line)
        });
        let Some(state) = state else {
            return Task::ready(Ok(Vec::new()));
        };

        let Some(workspace) = self.workspace.upgrade() else {
            return Task::ready(Ok(Vec::new()));
        };

        let project = workspace.read(cx).project().clone();
        let snapshot = buffer.read(cx).snapshot();
        let source_range = snapshot.anchor_before(state.source_range.start)
            ..snapshot.anchor_after(state.source_range.end);

        let editor = self.message_editor.clone();

        let MentionCompletion { mode, argument, .. } = state;
        let query = argument.unwrap_or_else(|| "".to_string());

<<<<<<< HEAD
        let recent_entries = recent_context_picker_entries(
            Some(thread_store.clone()),
            Some(text_thread_store.clone()),
            workspace.clone(),
            &exclude_paths,
            &exclude_threads,
            cx,
        );

        let prompt_store = thread_store
            .read_with(cx, |thread_store, _cx| thread_store.prompt_store().clone())
            .ok()
            .flatten();

        let search_task = search(
            mode,
            query,
            Arc::<AtomicBool>::default(),
            recent_entries,
            prompt_store,
            thread_store,
            text_thread_store,
            workspace.clone(),
            cx,
        );
=======
        let search_task = self.search(mode, query, Arc::<AtomicBool>::default(), cx);
>>>>>>> 4c85a0dc

        cx.spawn(async move |_, cx| {
            let matches = search_task.await;

            let completions = cx.update(|cx| {
                matches
                    .into_iter()
                    .filter_map(|mat| match mat {
                        Match::File(FileMatch { mat, is_recent }) => {
                            let project_path = ProjectPath {
                                worktree_id: WorktreeId::from_usize(mat.worktree_id),
                                path: mat.path.clone(),
                            };

                            Self::completion_for_path(
                                project_path,
                                &mat.path_prefix,
                                is_recent,
                                mat.is_dir,
                                source_range.clone(),
                                editor.clone(),
                                project.clone(),
                                cx,
                            )
                        }

                        Match::Symbol(SymbolMatch { symbol, .. }) => Self::completion_for_symbol(
                            symbol,
                            source_range.clone(),
                            editor.clone(),
                            workspace.clone(),
                            cx,
                        ),

                        Match::Thread(thread) => Some(Self::completion_for_thread(
                            thread,
                            source_range.clone(),
                            false,
                            editor.clone(),
                            cx,
                        )),

                        Match::RecentThread(thread) => Some(Self::completion_for_thread(
                            thread,
                            source_range.clone(),
                            true,
                            editor.clone(),
                            cx,
                        )),

                        Match::Rules(user_rules) => Some(Self::completion_for_rules(
                            user_rules,
                            source_range.clone(),
                            editor.clone(),
                            cx,
                        )),

                        Match::Fetch(url) => Self::completion_for_fetch(
                            source_range.clone(),
                            url,
                            editor.clone(),
                            cx,
                        ),

                        Match::Entry(EntryMatch { entry, .. }) => Self::completion_for_entry(
                            entry,
                            source_range.clone(),
                            editor.clone(),
                            &workspace,
                            cx,
                        ),
                    })
                    .collect()
            })?;

            Ok(vec![CompletionResponse {
                completions,
                // Since this does its own filtering (see `filter_completions()` returns false),
                // there is no benefit to computing whether this set of completions is incomplete.
                is_incomplete: true,
            }])
        })
    }

    fn is_completion_trigger(
        &self,
        buffer: &Entity<language::Buffer>,
        position: language::Anchor,
        _text: &str,
        _trigger_in_words: bool,
        _menu_is_open: bool,
        cx: &mut Context<Editor>,
    ) -> bool {
        let buffer = buffer.read(cx);
        let position = position.to_point(buffer);
        let line_start = Point::new(position.row, 0);
        let offset_to_line = buffer.point_to_offset(line_start);
        let mut lines = buffer.text_for_range(line_start..position).lines();
        if let Some(line) = lines.next() {
            MentionCompletion::try_parse(line, offset_to_line)
                .map(|completion| {
                    completion.source_range.start <= offset_to_line + position.column as usize
                        && completion.source_range.end >= offset_to_line + position.column as usize
                })
                .unwrap_or(false)
        } else {
            false
        }
    }

    fn sort_completions(&self) -> bool {
        false
    }

    fn filter_completions(&self) -> bool {
        false
    }
}

pub(crate) fn search_threads(
    query: String,
    cancellation_flag: Arc<AtomicBool>,
    history_store: &Entity<HistoryStore>,
    cx: &mut App,
) -> Task<Vec<HistoryEntry>> {
    let threads = history_store.read(cx).entries(cx);
    if query.is_empty() {
        return Task::ready(threads);
    }

    let executor = cx.background_executor().clone();
    cx.background_spawn(async move {
        let candidates = threads
            .iter()
            .enumerate()
            .map(|(id, thread)| StringMatchCandidate::new(id, thread.title()))
            .collect::<Vec<_>>();
        let matches = fuzzy::match_strings(
            &candidates,
            &query,
            false,
            true,
            100,
            &cancellation_flag,
            executor,
        )
        .await;

        matches
            .into_iter()
            .map(|mat| threads[mat.candidate_id].clone())
            .collect()
    })
}

fn confirm_completion_callback(
    crease_text: SharedString,
    start: Anchor,
    content_len: usize,
    message_editor: WeakEntity<MessageEditor>,
    mention_uri: MentionUri,
) -> Arc<dyn Fn(CompletionIntent, &mut Window, &mut App) -> bool + Send + Sync> {
    Arc::new(move |_, window, cx| {
        let message_editor = message_editor.clone();
        let crease_text = crease_text.clone();
        let mention_uri = mention_uri.clone();
        window.defer(cx, move |window, cx| {
            message_editor
                .clone()
                .update(cx, |message_editor, cx| {
                    message_editor
                        .confirm_completion(
                            crease_text,
                            start,
                            content_len,
                            mention_uri,
                            window,
                            cx,
                        )
                        .detach();
                })
                .ok();
        });
        false
    })
}

#[derive(Debug, Default, PartialEq)]
struct MentionCompletion {
    source_range: Range<usize>,
    mode: Option<ContextPickerMode>,
    argument: Option<String>,
}

impl MentionCompletion {
    fn try_parse(line: &str, offset_to_line: usize) -> Option<Self> {
        let last_mention_start = line.rfind('@')?;
        if last_mention_start >= line.len() {
            return Some(Self::default());
        }
        if last_mention_start > 0
            && line
                .chars()
                .nth(last_mention_start - 1)
                .is_some_and(|c| !c.is_whitespace())
        {
            return None;
        }

        let rest_of_line = &line[last_mention_start + 1..];

        let mut mode = None;
        let mut argument = None;

        let mut parts = rest_of_line.split_whitespace();
        let mut end = last_mention_start + 1;
        if let Some(mode_text) = parts.next() {
            end += mode_text.len();

            if let Some(parsed_mode) = ContextPickerMode::try_from(mode_text).ok() {
                mode = Some(parsed_mode);
            } else {
                argument = Some(mode_text.to_string());
            }
            match rest_of_line[mode_text.len()..].find(|c: char| !c.is_whitespace()) {
                Some(whitespace_count) => {
                    if let Some(argument_text) = parts.next() {
                        argument = Some(argument_text.to_string());
                        end += whitespace_count + argument_text.len();
                    }
                }
                None => {
                    // Rest of line is entirely whitespace
                    end += rest_of_line.len() - mode_text.len();
                }
            }
        }

        Some(Self {
            source_range: last_mention_start + offset_to_line..end + offset_to_line,
            mode,
            argument,
        })
    }
}

#[cfg(test)]
mod tests {
    use super::*;

    #[test]
    fn test_mention_completion_parse() {
        assert_eq!(MentionCompletion::try_parse("Lorem Ipsum", 0), None);

        assert_eq!(
            MentionCompletion::try_parse("Lorem @", 0),
            Some(MentionCompletion {
                source_range: 6..7,
                mode: None,
                argument: None,
            })
        );

        assert_eq!(
            MentionCompletion::try_parse("Lorem @file", 0),
            Some(MentionCompletion {
                source_range: 6..11,
                mode: Some(ContextPickerMode::File),
                argument: None,
            })
        );

        assert_eq!(
            MentionCompletion::try_parse("Lorem @file ", 0),
            Some(MentionCompletion {
                source_range: 6..12,
                mode: Some(ContextPickerMode::File),
                argument: None,
            })
        );

        assert_eq!(
            MentionCompletion::try_parse("Lorem @file main.rs", 0),
            Some(MentionCompletion {
                source_range: 6..19,
                mode: Some(ContextPickerMode::File),
                argument: Some("main.rs".to_string()),
            })
        );

        assert_eq!(
            MentionCompletion::try_parse("Lorem @file main.rs ", 0),
            Some(MentionCompletion {
                source_range: 6..19,
                mode: Some(ContextPickerMode::File),
                argument: Some("main.rs".to_string()),
            })
        );

        assert_eq!(
            MentionCompletion::try_parse("Lorem @file main.rs Ipsum", 0),
            Some(MentionCompletion {
                source_range: 6..19,
                mode: Some(ContextPickerMode::File),
                argument: Some("main.rs".to_string()),
            })
        );

        assert_eq!(
            MentionCompletion::try_parse("Lorem @main", 0),
            Some(MentionCompletion {
                source_range: 6..11,
                mode: None,
                argument: Some("main".to_string()),
            })
        );

        assert_eq!(MentionCompletion::try_parse("test@", 0), None);
    }
}<|MERGE_RESOLUTION|>--- conflicted
+++ resolved
@@ -58,185 +58,6 @@
     }
 }
 
-<<<<<<< HEAD
-fn search(
-    mode: Option<ContextPickerMode>,
-    query: String,
-    cancellation_flag: Arc<AtomicBool>,
-    recent_entries: Vec<RecentEntry>,
-    prompt_store: Option<Entity<PromptStore>>,
-    thread_store: WeakEntity<ThreadStore>,
-    text_thread_context_store: WeakEntity<assistant_context::ContextStore>,
-    workspace: Entity<Workspace>,
-    cx: &mut App,
-) -> Task<Vec<Match>> {
-    match mode {
-        Some(ContextPickerMode::File) => {
-            let search_files_task = search_files(query, cancellation_flag, &workspace, cx);
-            cx.background_spawn(async move {
-                search_files_task
-                    .await
-                    .into_iter()
-                    .map(Match::File)
-                    .collect()
-            })
-        }
-
-        Some(ContextPickerMode::Symbol) => {
-            let search_symbols_task = search_symbols(query, cancellation_flag, &workspace, cx);
-            cx.background_spawn(async move {
-                search_symbols_task
-                    .await
-                    .into_iter()
-                    .map(Match::Symbol)
-                    .collect()
-            })
-        }
-
-        Some(ContextPickerMode::Thread) => {
-            if let Some((thread_store, context_store)) = thread_store
-                .upgrade()
-                .zip(text_thread_context_store.upgrade())
-            {
-                let search_threads_task =
-                    search_threads(query, cancellation_flag, thread_store, context_store, cx);
-                cx.background_spawn(async move {
-                    search_threads_task
-                        .await
-                        .into_iter()
-                        .map(Match::Thread)
-                        .collect()
-                })
-            } else {
-                Task::ready(Vec::new())
-            }
-        }
-
-        Some(ContextPickerMode::Fetch) => {
-            if !query.is_empty() {
-                Task::ready(vec![Match::Fetch(query.into())])
-            } else {
-                Task::ready(Vec::new())
-            }
-        }
-
-        Some(ContextPickerMode::Rules) => {
-            if let Some(prompt_store) = prompt_store.as_ref() {
-                let search_rules_task = search_rules(query, cancellation_flag, prompt_store, cx);
-                cx.background_spawn(async move {
-                    search_rules_task
-                        .await
-                        .into_iter()
-                        .map(Match::Rules)
-                        .collect::<Vec<_>>()
-                })
-            } else {
-                Task::ready(Vec::new())
-            }
-        }
-
-        None => {
-            if query.is_empty() {
-                let mut matches = recent_entries
-                    .into_iter()
-                    .map(|entry| match entry {
-                        RecentEntry::File {
-                            project_path,
-                            path_prefix,
-                        } => Match::File(FileMatch {
-                            mat: fuzzy::PathMatch {
-                                score: 1.,
-                                positions: Vec::new(),
-                                worktree_id: project_path.worktree_id.to_usize(),
-                                path: project_path.path,
-                                path_prefix,
-                                is_dir: false,
-                                distance_to_relative_ancestor: 0,
-                            },
-                            is_recent: true,
-                        }),
-                        RecentEntry::Thread(thread_context_entry) => Match::Thread(ThreadMatch {
-                            thread: thread_context_entry,
-                            is_recent: true,
-                        }),
-                    })
-                    .collect::<Vec<_>>();
-
-                matches.extend(
-                    available_context_picker_entries(
-                        &prompt_store,
-                        &Some(thread_store),
-                        &workspace,
-                        cx,
-                    )
-                    .into_iter()
-                    .map(|mode| {
-                        Match::Entry(EntryMatch {
-                            entry: mode,
-                            mat: None,
-                        })
-                    }),
-                );
-
-                Task::ready(matches)
-            } else {
-                let executor = cx.background_executor().clone();
-
-                let search_files_task =
-                    search_files(query.clone(), cancellation_flag, &workspace, cx);
-
-                let entries = available_context_picker_entries(
-                    &prompt_store,
-                    &Some(thread_store),
-                    &workspace,
-                    cx,
-                );
-                let entry_candidates = entries
-                    .iter()
-                    .enumerate()
-                    .map(|(ix, entry)| StringMatchCandidate::new(ix, entry.keyword()))
-                    .collect::<Vec<_>>();
-
-                cx.background_spawn(async move {
-                    let mut matches = search_files_task
-                        .await
-                        .into_iter()
-                        .map(Match::File)
-                        .collect::<Vec<_>>();
-
-                    let entry_matches = fuzzy::match_strings(
-                        &entry_candidates,
-                        &query,
-                        false,
-                        true,
-                        100,
-                        &Arc::new(AtomicBool::default()),
-                        executor,
-                    )
-                    .await;
-
-                    matches.extend(entry_matches.into_iter().map(|mat| {
-                        Match::Entry(EntryMatch {
-                            entry: entries[mat.candidate_id],
-                            mat: Some(mat),
-                        })
-                    }));
-
-                    matches.sort_by(|a, b| {
-                        b.score()
-                            .partial_cmp(&a.score())
-                            .unwrap_or(std::cmp::Ordering::Equal)
-                    });
-
-                    matches
-                })
-            }
-        }
-    }
-}
-
-=======
->>>>>>> 4c85a0dc
 pub struct ContextPickerCompletionProvider {
     message_editor: WeakEntity<MessageEditor>,
     workspace: WeakEntity<Workspace>,
@@ -830,35 +651,7 @@
         let MentionCompletion { mode, argument, .. } = state;
         let query = argument.unwrap_or_else(|| "".to_string());
 
-<<<<<<< HEAD
-        let recent_entries = recent_context_picker_entries(
-            Some(thread_store.clone()),
-            Some(text_thread_store.clone()),
-            workspace.clone(),
-            &exclude_paths,
-            &exclude_threads,
-            cx,
-        );
-
-        let prompt_store = thread_store
-            .read_with(cx, |thread_store, _cx| thread_store.prompt_store().clone())
-            .ok()
-            .flatten();
-
-        let search_task = search(
-            mode,
-            query,
-            Arc::<AtomicBool>::default(),
-            recent_entries,
-            prompt_store,
-            thread_store,
-            text_thread_store,
-            workspace.clone(),
-            cx,
-        );
-=======
         let search_task = self.search(mode, query, Arc::<AtomicBool>::default(), cx);
->>>>>>> 4c85a0dc
 
         cx.spawn(async move |_, cx| {
             let matches = search_task.await;
