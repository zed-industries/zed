--- conflicted
+++ resolved
@@ -1,6 +1,6 @@
 use std::ffi::OsStr;
 use std::ops::Range;
-use std::path::PathBuf;
+use std::path::{Path, PathBuf};
 use std::sync::Arc;
 use std::sync::atomic::AtomicBool;
 
@@ -9,14 +9,8 @@
 use collections::{HashMap, HashSet};
 use editor::display_map::CreaseId;
 use editor::{CompletionProvider, Editor, ExcerptId, ToOffset as _};
-<<<<<<< HEAD
-use file_icons::FileIcons;
 use futures::future::{Shared, try_join_all};
 use futures::{FutureExt, TryFutureExt};
-=======
-
-use futures::future::try_join_all;
->>>>>>> b7c562f3
 use fuzzy::{StringMatch, StringMatchCandidate};
 use gpui::{App, Entity, ImageFormat, Img, Task, WeakEntity};
 use http_client::HttpClientWithUrl;
@@ -111,14 +105,13 @@
                     MentionUri::File { abs_path, .. } => {
                         // TODO directories
                         let uri = uri.clone();
-<<<<<<< HEAD
-                        let path = path.to_path_buf();
-                        let extension = path.extension().and_then(OsStr::to_str).unwrap_or("");
+                        let abs_path = abs_path.to_path_buf();
+                        let extension = abs_path.extension().and_then(OsStr::to_str).unwrap_or("");
 
                         if Img::extensions().contains(&extension) && !extension.contains("svg") {
                             let open_image_task = project.update(cx, |project, cx| {
                                 let path = project
-                                    .find_project_path(&path, cx)
+                                    .find_project_path(&abs_path, cx)
                                     .context("Failed to find project path")?;
                                 anyhow::Ok(project.open_image(path, cx))
                             });
@@ -142,24 +135,11 @@
                                         anyhow::bail!("Failed to convert image")
                                     }
                                 });
-=======
-                        let abs_path = abs_path.to_path_buf();
-                        let buffer_task = project.update(cx, |project, cx| {
-                            let path = project
-                                .find_project_path(abs_path, cx)
-                                .context("Failed to find project path")?;
-                            anyhow::Ok(project.open_buffer(path, cx))
-                        });
-
-                        cx.spawn(async move |cx| {
-                            let buffer = buffer_task?.await?;
-                            let content = buffer.read_with(cx, |buffer, _cx| buffer.text())?;
->>>>>>> b7c562f3
 
                                 anyhow::Ok((
                                     crease_id,
                                     Mention::Image(MentionImage {
-                                        abs_path: Some(path.as_path().into()),
+                                        abs_path: Some(abs_path.as_path().into()),
                                         data: data.await?,
                                         format,
                                     }),
@@ -168,7 +148,7 @@
                         } else {
                             let buffer_task = project.update(cx, |project, cx| {
                                 let path = project
-                                    .find_project_path(path, cx)
+                                    .find_project_path(abs_path, cx)
                                     .context("Failed to find project path")?;
                                 anyhow::Ok(project.open_buffer(path, cx))
                             });
@@ -631,14 +611,10 @@
                                                 crease_ids.try_into().unwrap()
                                             });
 
-<<<<<<< HEAD
                                         mention_set.lock().insert_uri(
                                             crease_id,
                                             MentionUri::Selection { path, line_range },
                                         );
-=======
-                                        mention_set.lock().insert(crease_id, uri);
->>>>>>> b7c562f3
 
                                         current_offset += text_len + 1;
                                     }
@@ -888,6 +864,7 @@
                 let url_to_fetch = url_to_fetch.clone();
                 let source_range = source_range.clone();
                 let icon_path = icon_path.clone();
+                let mention_uri = mention_uri.clone();
                 Arc::new(move |_, window, cx| {
                     let Some(url) = url::Url::parse(url_to_fetch.as_ref())
                         .or_else(|_| url::Url::parse(&format!("https://{url_to_fetch}")))
@@ -901,6 +878,7 @@
                     let http_client = http_client.clone();
                     let source_range = source_range.clone();
                     let icon_path = icon_path.clone();
+                    let mention_uri = mention_uri.clone();
                     window.defer(cx, move |window, cx| {
                         let url = url.clone();
 
@@ -935,22 +913,10 @@
 
                         window
                             .spawn(cx, async move |cx| {
-<<<<<<< HEAD
                                 if fetch.await.notify_async_err(cx).is_some() {
                                     mention_set
                                         .lock()
                                         .insert_uri(crease_id, mention_uri.clone());
-=======
-                                if let Some(content) =
-                                    fetch_url_content(http_client, url.to_string())
-                                        .await
-                                        .notify_async_err(cx)
-                                {
-                                    mention_set.lock().add_fetch_result(url.clone(), content);
-                                    mention_set
-                                        .lock()
-                                        .insert(crease_id, MentionUri::Fetch { url });
->>>>>>> b7c562f3
                                 } else {
                                     // Remove crease if we failed to fetch
                                     editor
