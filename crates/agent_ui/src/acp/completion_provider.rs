--- conflicted
+++ resolved
@@ -909,476 +909,4 @@
 
         assert_eq!(MentionCompletion::try_parse("test@", 0), None);
     }
-<<<<<<< HEAD
-
-    struct MessageEditorItem(Entity<MessageEditor>);
-
-    impl Item for MessageEditorItem {
-        type Event = ();
-
-        fn include_in_nav_history() -> bool {
-            false
-        }
-
-        fn tab_content_text(&self, _detail: usize, _cx: &App) -> SharedString {
-            "Test".into()
-        }
-    }
-
-    impl EventEmitter<()> for MessageEditorItem {}
-
-    impl Focusable for MessageEditorItem {
-        fn focus_handle(&self, cx: &App) -> FocusHandle {
-            self.0.read(cx).focus_handle(cx).clone()
-        }
-    }
-
-    impl Render for MessageEditorItem {
-        fn render(&mut self, _window: &mut Window, _cx: &mut Context<Self>) -> impl IntoElement {
-            self.0.clone().into_any_element()
-        }
-    }
-
-    #[gpui::test]
-    async fn test_context_completion_provider(cx: &mut TestAppContext) {
-        init_test(cx);
-
-        let app_state = cx.update(AppState::test);
-
-        cx.update(|cx| {
-            language::init(cx);
-            editor::init(cx);
-            workspace::init(app_state.clone(), cx);
-            Project::init_settings(cx);
-        });
-
-        app_state
-            .fs
-            .as_fake()
-            .insert_tree(
-                path!("/dir"),
-                json!({
-                    "editor": "",
-                    "a": {
-                        "one.txt": "1",
-                        "two.txt": "2",
-                        "three.txt": "3",
-                        "four.txt": "4"
-                    },
-                    "b": {
-                        "five.txt": "5",
-                        "six.txt": "6",
-                        "seven.txt": "7",
-                        "eight.txt": "8",
-                    }
-                }),
-            )
-            .await;
-
-        let project = Project::test(app_state.fs.clone(), [path!("/dir").as_ref()], cx).await;
-        let window = cx.add_window(|window, cx| Workspace::test_new(project.clone(), window, cx));
-        let workspace = window.root(cx).unwrap();
-
-        let worktree = project.update(cx, |project, cx| {
-            let mut worktrees = project.worktrees(cx).collect::<Vec<_>>();
-            assert_eq!(worktrees.len(), 1);
-            worktrees.pop().unwrap()
-        });
-        let worktree_id = worktree.read_with(cx, |worktree, _| worktree.id());
-
-        let mut cx = VisualTestContext::from_window(*window.deref(), cx);
-
-        let paths = vec![
-            path!("a/one.txt"),
-            path!("a/two.txt"),
-            path!("a/three.txt"),
-            path!("a/four.txt"),
-            path!("b/five.txt"),
-            path!("b/six.txt"),
-            path!("b/seven.txt"),
-            path!("b/eight.txt"),
-        ];
-
-        let mut opened_editors = Vec::new();
-        for path in paths {
-            let buffer = workspace
-                .update_in(&mut cx, |workspace, window, cx| {
-                    workspace.open_path(
-                        ProjectPath {
-                            worktree_id,
-                            path: Path::new(path).into(),
-                        },
-                        None,
-                        false,
-                        window,
-                        cx,
-                    )
-                })
-                .await
-                .unwrap();
-            opened_editors.push(buffer);
-        }
-
-        let thread_store = cx.new(|cx| ThreadStore::fake(project.clone(), cx));
-        let text_thread_store = cx.new(|cx| TextThreadStore::fake(project.clone(), cx));
-
-        let (message_editor, editor) = workspace.update_in(&mut cx, |workspace, window, cx| {
-            let workspace_handle = cx.weak_entity();
-            let message_editor = cx.new(|cx| {
-                MessageEditor::new(
-                    workspace_handle,
-                    project.clone(),
-                    thread_store.clone(),
-                    text_thread_store.clone(),
-                    "Test",
-                    EditorMode::AutoHeight {
-                        max_lines: None,
-                        min_lines: 1,
-                    },
-                    window,
-                    cx,
-                )
-            });
-            workspace.active_pane().update(cx, |pane, cx| {
-                pane.add_item(
-                    Box::new(cx.new(|_| MessageEditorItem(message_editor.clone()))),
-                    true,
-                    true,
-                    None,
-                    window,
-                    cx,
-                );
-            });
-            message_editor.read(cx).focus_handle(cx).focus(window);
-            let editor = message_editor.read(cx).editor().clone();
-            (message_editor, editor)
-        });
-
-        cx.simulate_input("Lorem ");
-
-        editor.update(&mut cx, |editor, cx| {
-            assert_eq!(editor.text(cx), "Lorem ");
-            assert!(!editor.has_visible_completions_menu());
-        });
-
-        cx.simulate_input("@");
-
-        editor.update(&mut cx, |editor, cx| {
-            assert_eq!(editor.text(cx), "Lorem @");
-            assert!(editor.has_visible_completions_menu());
-            assert_eq!(
-                current_completion_labels(editor),
-                &[
-                    "eight.txt dir/b/",
-                    "seven.txt dir/b/",
-                    "six.txt dir/b/",
-                    "five.txt dir/b/",
-                    "Files & Directories",
-                    "Symbols",
-                    "Threads",
-                    "Fetch"
-                ]
-            );
-        });
-
-        // Select and confirm "File"
-        editor.update_in(&mut cx, |editor, window, cx| {
-            assert!(editor.has_visible_completions_menu());
-            editor.context_menu_next(&editor::actions::ContextMenuNext, window, cx);
-            editor.context_menu_next(&editor::actions::ContextMenuNext, window, cx);
-            editor.context_menu_next(&editor::actions::ContextMenuNext, window, cx);
-            editor.context_menu_next(&editor::actions::ContextMenuNext, window, cx);
-            editor.confirm_completion(&editor::actions::ConfirmCompletion::default(), window, cx);
-        });
-
-        cx.run_until_parked();
-
-        editor.update(&mut cx, |editor, cx| {
-            assert_eq!(editor.text(cx), "Lorem @file ");
-            assert!(editor.has_visible_completions_menu());
-        });
-
-        cx.simulate_input("one");
-
-        editor.update(&mut cx, |editor, cx| {
-            assert_eq!(editor.text(cx), "Lorem @file one");
-            assert!(editor.has_visible_completions_menu());
-            assert_eq!(current_completion_labels(editor), vec!["one.txt dir/a/"]);
-        });
-
-        editor.update_in(&mut cx, |editor, window, cx| {
-            assert!(editor.has_visible_completions_menu());
-            editor.confirm_completion(&editor::actions::ConfirmCompletion::default(), window, cx);
-        });
-
-        editor.update(&mut cx, |editor, cx| {
-            assert_eq!(editor.text(cx), "Lorem [@one.txt](file:///dir/a/one.txt) ");
-            assert!(!editor.has_visible_completions_menu());
-            assert_eq!(
-                fold_ranges(editor, cx),
-                vec![Point::new(0, 6)..Point::new(0, 39)]
-            );
-        });
-
-        let contents = message_editor
-            .update_in(&mut cx, |message_editor, window, cx| {
-                message_editor.mention_set().contents(
-                    project.clone(),
-                    thread_store.clone(),
-                    text_thread_store.clone(),
-                    window,
-                    cx,
-                )
-            })
-            .await
-            .unwrap()
-            .into_values()
-            .collect::<Vec<_>>();
-
-        pretty_assertions::assert_eq!(
-            contents,
-            [Mention::Text {
-                content: "1".into(),
-                uri: "file:///dir/a/one.txt".parse().unwrap()
-            }]
-        );
-
-        cx.simulate_input(" ");
-
-        editor.update(&mut cx, |editor, cx| {
-            assert_eq!(editor.text(cx), "Lorem [@one.txt](file:///dir/a/one.txt)  ");
-            assert!(!editor.has_visible_completions_menu());
-            assert_eq!(
-                fold_ranges(editor, cx),
-                vec![Point::new(0, 6)..Point::new(0, 39)]
-            );
-        });
-
-        cx.simulate_input("Ipsum ");
-
-        editor.update(&mut cx, |editor, cx| {
-            assert_eq!(
-                editor.text(cx),
-                "Lorem [@one.txt](file:///dir/a/one.txt)  Ipsum ",
-            );
-            assert!(!editor.has_visible_completions_menu());
-            assert_eq!(
-                fold_ranges(editor, cx),
-                vec![Point::new(0, 6)..Point::new(0, 39)]
-            );
-        });
-
-        cx.simulate_input("@file ");
-
-        editor.update(&mut cx, |editor, cx| {
-            assert_eq!(
-                editor.text(cx),
-                "Lorem [@one.txt](file:///dir/a/one.txt)  Ipsum @file ",
-            );
-            assert!(editor.has_visible_completions_menu());
-            assert_eq!(
-                fold_ranges(editor, cx),
-                vec![Point::new(0, 6)..Point::new(0, 39)]
-            );
-        });
-
-        editor.update_in(&mut cx, |editor, window, cx| {
-            editor.confirm_completion(&editor::actions::ConfirmCompletion::default(), window, cx);
-        });
-
-        cx.run_until_parked();
-
-        let contents = message_editor
-            .update_in(&mut cx, |message_editor, window, cx| {
-                message_editor.mention_set().contents(
-                    project.clone(),
-                    thread_store.clone(),
-                    text_thread_store.clone(),
-                    window,
-                    cx,
-                )
-            })
-            .await
-            .unwrap()
-            .into_values()
-            .collect::<Vec<_>>();
-
-        assert_eq!(contents.len(), 2);
-        pretty_assertions::assert_eq!(
-            contents[1],
-            Mention::Text {
-                content: "8".to_string(),
-                uri: "file:///dir/b/eight.txt".parse().unwrap(),
-            }
-        );
-
-        editor.update(&mut cx, |editor, cx| {
-            assert_eq!(
-                editor.text(cx),
-                "Lorem [@one.txt](file:///dir/a/one.txt)  Ipsum [@eight.txt](file:///dir/b/eight.txt) "
-            );
-            assert!(!editor.has_visible_completions_menu());
-            assert_eq!(
-                fold_ranges(editor, cx),
-                vec![
-                    Point::new(0, 6)..Point::new(0, 39),
-                    Point::new(0, 47)..Point::new(0, 84)
-                ]
-            );
-        });
-
-        let plain_text_language = Arc::new(language::Language::new(
-            language::LanguageConfig {
-                name: "Plain Text".into(),
-                matcher: language::LanguageMatcher {
-                    path_suffixes: vec!["txt".to_string()],
-                    ..Default::default()
-                },
-                ..Default::default()
-            },
-            None,
-        ));
-
-        // Register the language and fake LSP
-        let language_registry = project.read_with(&cx, |project, _| project.languages().clone());
-        language_registry.add(plain_text_language);
-
-        let mut fake_language_servers = language_registry.register_fake_lsp(
-            "Plain Text",
-            language::FakeLspAdapter {
-                capabilities: lsp::ServerCapabilities {
-                    workspace_symbol_provider: Some(lsp::OneOf::Left(true)),
-                    ..Default::default()
-                },
-                ..Default::default()
-            },
-        );
-
-        // Open the buffer to trigger LSP initialization
-        let buffer = project
-            .update(&mut cx, |project, cx| {
-                project.open_local_buffer(path!("/dir/a/one.txt"), cx)
-            })
-            .await
-            .unwrap();
-
-        // Register the buffer with language servers
-        let _handle = project.update(&mut cx, |project, cx| {
-            project.register_buffer_with_language_servers(&buffer, cx)
-        });
-
-        cx.run_until_parked();
-
-        let fake_language_server = fake_language_servers.next().await.unwrap();
-        fake_language_server.set_request_handler::<lsp::WorkspaceSymbolRequest, _, _>(
-            |_, _| async move {
-                Ok(Some(lsp::WorkspaceSymbolResponse::Flat(vec![
-                    #[allow(deprecated)]
-                    lsp::SymbolInformation {
-                        name: "MySymbol".into(),
-                        location: lsp::Location {
-                            uri: lsp::Url::from_file_path(path!("/dir/a/one.txt")).unwrap(),
-                            range: lsp::Range::new(
-                                lsp::Position::new(0, 0),
-                                lsp::Position::new(0, 1),
-                            ),
-                        },
-                        kind: lsp::SymbolKind::CONSTANT,
-                        tags: None,
-                        container_name: None,
-                        deprecated: None,
-                    },
-                ])))
-            },
-        );
-
-        cx.simulate_input("@symbol ");
-
-        editor.update(&mut cx, |editor, cx| {
-            assert_eq!(
-                editor.text(cx),
-                "Lorem [@one.txt](file:///dir/a/one.txt)  Ipsum [@eight.txt](file:///dir/b/eight.txt) @symbol "
-            );
-            assert!(editor.has_visible_completions_menu());
-            assert_eq!(
-                current_completion_labels(editor),
-                &[
-                    "MySymbol",
-                ]
-            );
-        });
-
-        editor.update_in(&mut cx, |editor, window, cx| {
-            editor.confirm_completion(&editor::actions::ConfirmCompletion::default(), window, cx);
-        });
-
-        let contents = message_editor
-            .update_in(&mut cx, |message_editor, window, cx| {
-                message_editor.mention_set().contents(
-                    project.clone(),
-                    thread_store,
-                    text_thread_store,
-                    window,
-                    cx,
-                )
-            })
-            .await
-            .unwrap()
-            .into_values()
-            .collect::<Vec<_>>();
-
-        assert_eq!(contents.len(), 3);
-        pretty_assertions::assert_eq!(
-            contents[2],
-            Mention::Text {
-                content: "1".into(),
-                uri: "file:///dir/a/one.txt?symbol=MySymbol#L1:1"
-                    .parse()
-                    .unwrap(),
-            }
-        );
-
-        cx.run_until_parked();
-
-        editor.read_with(&mut cx, |editor, cx| {
-            assert_eq!(
-                editor.text(cx),
-                "Lorem [@one.txt](file:///dir/a/one.txt)  Ipsum [@eight.txt](file:///dir/b/eight.txt) [@MySymbol](file:///dir/a/one.txt?symbol=MySymbol#L1:1) "
-            );
-        });
-    }
-
-    fn fold_ranges(editor: &Editor, cx: &mut App) -> Vec<Range<Point>> {
-        let snapshot = editor.buffer().read(cx).snapshot(cx);
-        editor.display_map.update(cx, |display_map, cx| {
-            display_map
-                .snapshot(cx)
-                .folds_in_range(0..snapshot.len())
-                .map(|fold| fold.range.to_point(&snapshot))
-                .collect()
-        })
-    }
-
-    fn current_completion_labels(editor: &Editor) -> Vec<String> {
-        let completions = editor.current_completions().expect("Missing completions");
-        completions
-            .into_iter()
-            .map(|completion| completion.label.text.to_string())
-            .collect::<Vec<_>>()
-    }
-
-    pub(crate) fn init_test(cx: &mut TestAppContext) {
-        cx.update(|cx| {
-            let store = SettingsStore::test(cx);
-            cx.set_global(store);
-            theme::init(theme::LoadThemes::JustBase, cx);
-            client::init_settings(cx);
-            language::init(cx);
-            Project::init_settings(cx);
-            workspace::init_settings(cx);
-            editor::init_settings(cx);
-        });
-    }
-=======
->>>>>>> 1add1d04
 }