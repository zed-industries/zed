--- conflicted
+++ resolved
@@ -1525,16 +1525,11 @@
                     self.update_reviewing_editors(workspace, window, cx);
                 }
             }
-<<<<<<< HEAD
+            AcpThreadEvent::Stopped | AcpThreadEvent::Error | AcpThreadEvent::ServerExited(_) => {
+                self.update_reviewing_editors(workspace, window, cx);
+            }
             AcpThreadEvent::TitleUpdated
             | AcpThreadEvent::EntriesRemoved(_)
-            | AcpThreadEvent::Stopped
-=======
-            AcpThreadEvent::Stopped | AcpThreadEvent::Error | AcpThreadEvent::ServerExited(_) => {
-                self.update_reviewing_editors(workspace, window, cx);
-            }
-            AcpThreadEvent::EntriesRemoved(_)
->>>>>>> 9e8ec72b
             | AcpThreadEvent::ToolAuthorizationRequired
             | AcpThreadEvent::Retry(_) => {}
         }
