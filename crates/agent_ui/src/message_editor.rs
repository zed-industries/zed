use std::collections::BTreeMap;
use std::rc::Rc;
use std::sync::Arc;

use crate::agent_diff::AgentDiffThread;
use crate::agent_model_selector::AgentModelSelector;
use crate::tool_compatibility::{IncompatibleToolsState, IncompatibleToolsTooltip};
use crate::ui::{
    BurnModeTooltip,
    preview::{AgentPreview, UsageCallout},
};
use agent::history_store::HistoryStore;
use agent::{
    context::{AgentContextKey, ContextLoadResult, load_context},
    context_store::ContextStoreEvent,
};
use agent_settings::{AgentProfileId, AgentSettings, CompletionMode};
use ai_onboarding::ApiKeysWithProviders;
use buffer_diff::BufferDiff;
use cloud_llm_client::CompletionIntent;
use collections::{HashMap, HashSet};
use editor::actions::{MoveUp, Paste};
use editor::display_map::CreaseId;
use editor::{
    Addon, AnchorRangeExt, ContextMenuOptions, ContextMenuPlacement, Editor, EditorElement,
    EditorEvent, EditorMode, EditorStyle, MultiBuffer,
};
use file_icons::FileIcons;
use fs::Fs;
use futures::future::Shared;
use futures::{FutureExt as _, future};
use gpui::{
    Animation, AnimationExt, App, Entity, EventEmitter, Focusable, IntoElement, KeyContext,
    Subscription, Task, TextStyle, WeakEntity, linear_color_stop, linear_gradient, point,
    pulsating_between,
};
use language::{Buffer, Language, Point};
use language_model::{
    ConfiguredModel, LanguageModelRegistry, LanguageModelRequestMessage, MessageContent,
    ZED_CLOUD_PROVIDER_ID,
};
use multi_buffer;
use project::Project;
use prompt_store::PromptStore;
use settings::Settings;
use std::time::Duration;
use theme::ThemeSettings;
use ui::{
    Callout, Disclosure, Divider, DividerColor, KeyBinding, PopoverMenuHandle, Tooltip, prelude::*,
};
use util::ResultExt as _;
use workspace::{CollaboratorId, Workspace};
use zed_actions::agent::Chat;
use zed_actions::agent::ToggleModelSelector;

use crate::context_picker::{ContextPicker, ContextPickerCompletionProvider, crease_for_mention};
use crate::context_strip::{ContextStrip, ContextStripEvent, SuggestContextKind};
<<<<<<< HEAD
use crate::endpoint_selector::EndpointSelector;
use crate::profile_selector::ProfileSelector;
=======
use crate::profile_selector::{ProfileProvider, ProfileSelector};
>>>>>>> f17f63ec
use crate::{
    ActiveThread, AgentDiffPane, ChatWithFollow, ExpandMessageEditor, Follow, KeepAll,
    ModelUsageContext, NewThread, OpenAgentDiff, RejectAll, RemoveAllContext, ToggleBurnMode,
    ToggleContextPicker, ToggleEndpointSelector, ToggleProfileSelector, register_agent_preview,
};
use agent::{
    MessageCrease, Thread, TokenUsageRatio,
    context_store::ContextStore,
    thread_store::{TextThreadStore, ThreadStore},
};

pub const MIN_EDITOR_LINES: usize = 4;
pub const MAX_EDITOR_LINES: usize = 8;

#[derive(RegisterComponent)]
pub struct MessageEditor {
    thread: Entity<Thread>,
    incompatible_tools_state: Entity<IncompatibleToolsState>,
    editor: Entity<Editor>,
    workspace: WeakEntity<Workspace>,
    project: Entity<Project>,
    context_store: Entity<ContextStore>,
    prompt_store: Option<Entity<PromptStore>>,
    history_store: Option<WeakEntity<HistoryStore>>,
    context_strip: Entity<ContextStrip>,
    context_picker_menu_handle: PopoverMenuHandle<ContextPicker>,
    model_selector: Entity<AgentModelSelector>,
    last_loaded_context: Option<ContextLoadResult>,
    load_context_task: Option<Shared<Task<()>>>,
    profile_selector: Entity<ProfileSelector>,
    endpoint_selector: Entity<EndpointSelector>,
    edits_expanded: bool,
    editor_is_expanded: bool,
    last_estimated_token_count: Option<u64>,
    update_token_count_task: Option<Task<()>>,
    _subscriptions: Vec<Subscription>,
}

pub(crate) fn create_editor(
    workspace: WeakEntity<Workspace>,
    context_store: WeakEntity<ContextStore>,
    thread_store: WeakEntity<ThreadStore>,
    text_thread_store: WeakEntity<TextThreadStore>,
    min_lines: usize,
    max_lines: Option<usize>,
    window: &mut Window,
    cx: &mut App,
) -> Entity<Editor> {
    let language = Language::new(
        language::LanguageConfig {
            completion_query_characters: HashSet::from_iter(['.', '-', '_', '@']),
            ..Default::default()
        },
        None,
    );

    let editor = cx.new(|cx| {
        let buffer = cx.new(|cx| Buffer::local("", cx).with_language(Arc::new(language), cx));
        let buffer = cx.new(|cx| MultiBuffer::singleton(buffer, cx));
        let mut editor = Editor::new(
            editor::EditorMode::AutoHeight {
                min_lines,
                max_lines: max_lines,
            },
            buffer,
            None,
            window,
            cx,
        );
        editor.set_placeholder_text("Message the agent – @ to include context", cx);
        editor.set_show_indent_guides(false, cx);
        editor.set_soft_wrap();
        editor.set_use_modal_editing(true);
        editor.set_context_menu_options(ContextMenuOptions {
            min_entries_visible: 12,
            max_entries_visible: 12,
            placement: Some(ContextMenuPlacement::Above),
        });
        editor.register_addon(ContextCreasesAddon::new());
        editor.register_addon(MessageEditorAddon::new());
        editor
    });

    let editor_entity = editor.downgrade();
    editor.update(cx, |editor, _| {
        editor.set_completion_provider(Some(Rc::new(ContextPickerCompletionProvider::new(
            workspace,
            context_store,
            Some(thread_store),
            Some(text_thread_store),
            editor_entity,
            None,
        ))));
    });
    editor
}

impl ProfileProvider for Entity<Thread> {
    fn profiles_supported(&self, cx: &App) -> bool {
        self.read(cx)
            .configured_model()
            .map_or(false, |model| model.model.supports_tools())
    }

    fn profile_id(&self, cx: &App) -> AgentProfileId {
        self.read(cx).profile().id().clone()
    }

    fn set_profile(&self, profile_id: AgentProfileId, cx: &mut App) {
        self.update(cx, |this, cx| {
            this.set_profile(profile_id, cx);
        });
    }
}

impl MessageEditor {
    pub fn new(
        fs: Arc<dyn Fs>,
        workspace: WeakEntity<Workspace>,
        context_store: Entity<ContextStore>,
        prompt_store: Option<Entity<PromptStore>>,
        thread_store: WeakEntity<ThreadStore>,
        text_thread_store: WeakEntity<TextThreadStore>,
        history_store: Option<WeakEntity<HistoryStore>>,
        thread: Entity<Thread>,
        window: &mut Window,
        cx: &mut Context<Self>,
    ) -> Self {
        let context_picker_menu_handle = PopoverMenuHandle::default();
        let model_selector_menu_handle = PopoverMenuHandle::default();

        let editor = create_editor(
            workspace.clone(),
            context_store.downgrade(),
            thread_store.clone(),
            text_thread_store.clone(),
            MIN_EDITOR_LINES,
            Some(MAX_EDITOR_LINES),
            window,
            cx,
        );

        let context_strip = cx.new(|cx| {
            ContextStrip::new(
                context_store.clone(),
                workspace.clone(),
                Some(thread_store.clone()),
                Some(text_thread_store.clone()),
                context_picker_menu_handle.clone(),
                SuggestContextKind::File,
                ModelUsageContext::Thread(thread.clone()),
                window,
                cx,
            )
        });

        let incompatible_tools = cx.new(|cx| IncompatibleToolsState::new(thread.clone(), cx));

        let subscriptions = vec![
            cx.subscribe_in(&context_strip, window, Self::handle_context_strip_event),
            cx.subscribe(&editor, |this, _, event, cx| match event {
                EditorEvent::BufferEdited => this.handle_message_changed(cx),
                _ => {}
            }),
            cx.observe(&context_store, |this, _, cx| {
                // When context changes, reload it for token counting.
                let _ = this.reload_context(cx);
            }),
            cx.observe(&thread.read(cx).action_log().clone(), |_, _, cx| {
                cx.notify()
            }),
        ];

        let model_selector = cx.new(|cx| {
            AgentModelSelector::new(
                fs.clone(),
                model_selector_menu_handle,
                editor.focus_handle(cx),
                ModelUsageContext::Thread(thread.clone()),
                window,
                cx,
            )
        });

        let profile_selector = cx.new(|cx| {
<<<<<<< HEAD
            ProfileSelector::new(fs.clone(), thread.clone(), editor.focus_handle(cx), cx)
        });

        let endpoint_selector =
            cx.new(|cx| EndpointSelector::new(thread.clone(), editor.focus_handle(cx), cx));
=======
            ProfileSelector::new(fs, Arc::new(thread.clone()), editor.focus_handle(cx), cx)
        });
>>>>>>> f17f63ec

        Self {
            editor: editor.clone(),
            project: thread.read(cx).project().clone(),
            thread,
            incompatible_tools_state: incompatible_tools.clone(),
            workspace,
            context_store,
            prompt_store,
            history_store,
            context_strip,
            context_picker_menu_handle,
            load_context_task: None,
            last_loaded_context: None,
            model_selector,
            edits_expanded: false,
            editor_is_expanded: false,
            profile_selector,
            endpoint_selector,
            last_estimated_token_count: None,
            update_token_count_task: None,
            _subscriptions: subscriptions,
        }
    }

    pub fn context_store(&self) -> &Entity<ContextStore> {
        &self.context_store
    }

    pub fn get_text(&self, cx: &App) -> String {
        self.editor.read(cx).text(cx)
    }

    pub fn set_text(
        &mut self,
        text: impl Into<Arc<str>>,
        window: &mut Window,
        cx: &mut Context<Self>,
    ) {
        self.editor.update(cx, |editor, cx| {
            editor.set_text(text, window, cx);
        });
    }

    pub fn expand_message_editor(
        &mut self,
        _: &ExpandMessageEditor,
        _window: &mut Window,
        cx: &mut Context<Self>,
    ) {
        self.set_editor_is_expanded(!self.editor_is_expanded, cx);
    }

    fn set_editor_is_expanded(&mut self, is_expanded: bool, cx: &mut Context<Self>) {
        self.editor_is_expanded = is_expanded;
        self.editor.update(cx, |editor, _| {
            if self.editor_is_expanded {
                editor.set_mode(EditorMode::Full {
                    scale_ui_elements_with_buffer_font_size: false,
                    show_active_line_background: false,
                    sized_by_content: false,
                })
            } else {
                editor.set_mode(EditorMode::AutoHeight {
                    min_lines: MIN_EDITOR_LINES,
                    max_lines: Some(MAX_EDITOR_LINES),
                })
            }
        });
        cx.notify();
    }

    fn toggle_context_picker(
        &mut self,
        _: &ToggleContextPicker,
        window: &mut Window,
        cx: &mut Context<Self>,
    ) {
        self.context_picker_menu_handle.toggle(window, cx);
    }

    pub fn remove_all_context(
        &mut self,
        _: &RemoveAllContext,
        _window: &mut Window,
        cx: &mut Context<Self>,
    ) {
        self.context_store.update(cx, |store, cx| store.clear(cx));
        cx.notify();
    }

    fn chat(&mut self, _: &Chat, window: &mut Window, cx: &mut Context<Self>) {
        if self.is_editor_empty(cx) {
            return;
        }

        self.thread.update(cx, |thread, cx| {
            thread.cancel_editing(cx);
        });

        if self.thread.read(cx).is_generating() {
            self.stop_current_and_send_new_message(window, cx);
            return;
        }

        self.set_editor_is_expanded(false, cx);
        self.send_to_model(window, cx);

        cx.emit(MessageEditorEvent::ScrollThreadToBottom);
        cx.notify();
    }

    fn chat_with_follow(
        &mut self,
        _: &ChatWithFollow,
        window: &mut Window,
        cx: &mut Context<Self>,
    ) {
        self.workspace
            .update(cx, |this, cx| {
                this.follow(CollaboratorId::Agent, window, cx)
            })
            .log_err();

        self.chat(&Chat, window, cx);
    }

    fn is_editor_empty(&self, cx: &App) -> bool {
        self.editor.read(cx).text(cx).trim().is_empty()
    }

    pub fn is_editor_fully_empty(&self, cx: &App) -> bool {
        self.editor.read(cx).is_empty(cx)
    }

    fn send_to_model(&mut self, window: &mut Window, cx: &mut Context<Self>) {
        let Some(ConfiguredModel { model, provider }) = self
            .thread
            .update(cx, |thread, cx| thread.get_or_init_configured_model(cx))
        else {
            return;
        };

        if provider.must_accept_terms(cx) {
            cx.notify();
            return;
        }

        let (user_message, user_message_creases) = self.editor.update(cx, |editor, cx| {
            let creases = extract_message_creases(editor, cx);
            let text = editor.text(cx);
            editor.clear(window, cx);
            (text, creases)
        });

        self.last_estimated_token_count.take();
        cx.emit(MessageEditorEvent::EstimatedTokenCount);

        let thread = self.thread.clone();
        let git_store = self.project.read(cx).git_store().clone();
        let checkpoint = git_store.update(cx, |git_store, cx| git_store.checkpoint(cx));
        let context_task = self.reload_context(cx);
        let window_handle = window.window_handle();

        cx.spawn(async move |_this, cx| {
            let (checkpoint, loaded_context) = future::join(checkpoint, context_task).await;
            let loaded_context = loaded_context.unwrap_or_default();

            thread
                .update(cx, |thread, cx| {
                    thread.insert_user_message(
                        user_message,
                        loaded_context,
                        checkpoint.ok(),
                        user_message_creases,
                        cx,
                    );
                })
                .log_err();

            thread
                .update(cx, |thread, cx| {
                    thread.advance_prompt_id();
                    thread.send_to_model(
                        model,
                        CompletionIntent::UserPrompt,
                        Some(window_handle),
                        cx,
                    );
                })
                .log_err();
        })
        .detach();
    }

    fn stop_current_and_send_new_message(&mut self, window: &mut Window, cx: &mut Context<Self>) {
        self.thread.update(cx, |thread, cx| {
            thread.cancel_editing(cx);
        });

        let cancelled = self.thread.update(cx, |thread, cx| {
            thread.cancel_last_completion(Some(window.window_handle()), cx)
        });

        if cancelled {
            self.set_editor_is_expanded(false, cx);
            self.send_to_model(window, cx);
        }
    }

    fn handle_context_strip_event(
        &mut self,
        _context_strip: &Entity<ContextStrip>,
        event: &ContextStripEvent,
        window: &mut Window,
        cx: &mut Context<Self>,
    ) {
        match event {
            ContextStripEvent::PickerDismissed
            | ContextStripEvent::BlurredEmpty
            | ContextStripEvent::BlurredDown => {
                let editor_focus_handle = self.editor.focus_handle(cx);
                window.focus(&editor_focus_handle);
            }
            ContextStripEvent::BlurredUp => {}
        }
    }

    fn move_up(&mut self, _: &MoveUp, window: &mut Window, cx: &mut Context<Self>) {
        if self.context_picker_menu_handle.is_deployed() {
            cx.propagate();
        } else if self.context_strip.read(cx).has_context_items(cx) {
            self.context_strip.focus_handle(cx).focus(window);
        }
    }

    fn paste(&mut self, _: &Paste, _: &mut Window, cx: &mut Context<Self>) {
        crate::active_thread::attach_pasted_images_as_context(&self.context_store, cx);
    }

    fn handle_review_click(&mut self, window: &mut Window, cx: &mut Context<Self>) {
        self.edits_expanded = true;
        AgentDiffPane::deploy(self.thread.clone(), self.workspace.clone(), window, cx).log_err();
        cx.notify();
    }

    fn handle_edit_bar_expand(&mut self, cx: &mut Context<Self>) {
        self.edits_expanded = !self.edits_expanded;
        cx.notify();
    }

    fn handle_file_click(
        &self,
        buffer: Entity<Buffer>,
        window: &mut Window,
        cx: &mut Context<Self>,
    ) {
        if let Ok(diff) = AgentDiffPane::deploy(
            AgentDiffThread::Native(self.thread.clone()),
            self.workspace.clone(),
            window,
            cx,
        ) {
            let path_key = multi_buffer::PathKey::for_buffer(&buffer, cx);
            diff.update(cx, |diff, cx| diff.move_to_path(path_key, window, cx));
        }
    }

    pub fn toggle_burn_mode(
        &mut self,
        _: &ToggleBurnMode,
        _window: &mut Window,
        cx: &mut Context<Self>,
    ) {
        self.thread.update(cx, |thread, _cx| {
            let active_completion_mode = thread.completion_mode();

            thread.set_completion_mode(match active_completion_mode {
                CompletionMode::Burn => CompletionMode::Normal,
                CompletionMode::Normal => CompletionMode::Burn,
            });
        });
    }

    fn handle_accept_all(&mut self, _window: &mut Window, cx: &mut Context<Self>) {
        if self.thread.read(cx).has_pending_edit_tool_uses() {
            return;
        }

        self.thread.update(cx, |thread, cx| {
            thread.keep_all_edits(cx);
        });
        cx.notify();
    }

    fn handle_reject_all(&mut self, _window: &mut Window, cx: &mut Context<Self>) {
        if self.thread.read(cx).has_pending_edit_tool_uses() {
            return;
        }

        // Since there's no reject_all_edits method in the thread API,
        // we need to iterate through all buffers and reject their edits
        let action_log = self.thread.read(cx).action_log().clone();
        let changed_buffers = action_log.read(cx).changed_buffers(cx);

        for (buffer, _) in changed_buffers {
            self.thread.update(cx, |thread, cx| {
                let buffer_snapshot = buffer.read(cx);
                let start = buffer_snapshot.anchor_before(Point::new(0, 0));
                let end = buffer_snapshot.anchor_after(buffer_snapshot.max_point());
                thread
                    .reject_edits_in_ranges(buffer, vec![start..end], cx)
                    .detach();
            });
        }
        cx.notify();
    }

    fn handle_reject_file_changes(
        &mut self,
        buffer: Entity<Buffer>,
        _window: &mut Window,
        cx: &mut Context<Self>,
    ) {
        if self.thread.read(cx).has_pending_edit_tool_uses() {
            return;
        }

        self.thread.update(cx, |thread, cx| {
            let buffer_snapshot = buffer.read(cx);
            let start = buffer_snapshot.anchor_before(Point::new(0, 0));
            let end = buffer_snapshot.anchor_after(buffer_snapshot.max_point());
            thread
                .reject_edits_in_ranges(buffer, vec![start..end], cx)
                .detach();
        });
        cx.notify();
    }

    fn handle_accept_file_changes(
        &mut self,
        buffer: Entity<Buffer>,
        _window: &mut Window,
        cx: &mut Context<Self>,
    ) {
        if self.thread.read(cx).has_pending_edit_tool_uses() {
            return;
        }

        self.thread.update(cx, |thread, cx| {
            let buffer_snapshot = buffer.read(cx);
            let start = buffer_snapshot.anchor_before(Point::new(0, 0));
            let end = buffer_snapshot.anchor_after(buffer_snapshot.max_point());
            thread.keep_edits_in_range(buffer, start..end, cx);
        });
        cx.notify();
    }

    fn render_burn_mode_toggle(&self, cx: &mut Context<Self>) -> Option<AnyElement> {
        let thread = self.thread.read(cx);
        let model = thread.configured_model();
        if !model?.model.supports_burn_mode() {
            return None;
        }

        let active_completion_mode = thread.completion_mode();
        let burn_mode_enabled = active_completion_mode == CompletionMode::Burn;
        let icon = if burn_mode_enabled {
            IconName::ZedBurnModeOn
        } else {
            IconName::ZedBurnMode
        };

        Some(
            IconButton::new("burn-mode", icon)
                .icon_size(IconSize::Small)
                .icon_color(Color::Muted)
                .toggle_state(burn_mode_enabled)
                .selected_icon_color(Color::Error)
                .on_click(cx.listener(|this, _event, window, cx| {
                    this.toggle_burn_mode(&ToggleBurnMode, window, cx);
                }))
                .tooltip(move |_window, cx| {
                    cx.new(|_| BurnModeTooltip::new().selected(burn_mode_enabled))
                        .into()
                })
                .into_any_element(),
        )
    }

    fn render_follow_toggle(
        &self,
        is_model_selected: bool,
        cx: &mut Context<Self>,
    ) -> impl IntoElement {
        let following = self
            .workspace
            .read_with(cx, |workspace, _| {
                workspace.is_being_followed(CollaboratorId::Agent)
            })
            .unwrap_or(false);

        IconButton::new("follow-agent", IconName::Crosshair)
            .disabled(!is_model_selected)
            .icon_size(IconSize::Small)
            .icon_color(Color::Muted)
            .toggle_state(following)
            .selected_icon_color(Some(Color::Custom(cx.theme().players().agent().cursor)))
            .tooltip(move |window, cx| {
                if following {
                    Tooltip::for_action("Stop Following Agent", &Follow, window, cx)
                } else {
                    Tooltip::with_meta(
                        "Follow Agent",
                        Some(&Follow),
                        "Track the agent's location as it reads and edits files.",
                        window,
                        cx,
                    )
                }
            })
            .on_click(cx.listener(move |this, _, window, cx| {
                this.workspace
                    .update(cx, |workspace, cx| {
                        if following {
                            workspace.unfollow(CollaboratorId::Agent, window, cx);
                        } else {
                            workspace.follow(CollaboratorId::Agent, window, cx);
                        }
                    })
                    .ok();
            }))
    }

    fn render_editor(&self, window: &mut Window, cx: &mut Context<Self>) -> Div {
        let thread = self.thread.read(cx);
        let model = thread.configured_model();

        let editor_bg_color = cx.theme().colors().editor_background;
        let is_generating = thread.is_generating();
        let focus_handle = self.editor.focus_handle(cx);

        let is_model_selected = model.is_some();
        let is_editor_empty = self.is_editor_empty(cx);

        let incompatible_tools = model
            .as_ref()
            .map(|model| {
                self.incompatible_tools_state.update(cx, |state, cx| {
                    state
                        .incompatible_tools(&model.model, cx)
                        .iter()
                        .cloned()
                        .collect::<Vec<_>>()
                })
            })
            .unwrap_or_default();

        let is_editor_expanded = self.editor_is_expanded;
        let expand_icon = if is_editor_expanded {
            IconName::Minimize
        } else {
            IconName::Maximize
        };

        v_flex()
            .key_context("MessageEditor")
            .on_action(cx.listener(Self::chat))
            .on_action(cx.listener(Self::chat_with_follow))
            .on_action(cx.listener(|this, _: &ToggleProfileSelector, window, cx| {
                this.profile_selector
                    .read(cx)
                    .menu_handle()
                    .toggle(window, cx);
            }))
            .on_action(cx.listener(|this, _: &ToggleEndpointSelector, window, cx| {
                this.endpoint_selector
                    .read(cx)
                    .menu_handle()
                    .toggle(window, cx)
            }))
            .on_action(cx.listener(|this, _: &ToggleModelSelector, window, cx| {
                this.model_selector
                    .update(cx, |model_selector, cx| model_selector.toggle(window, cx));
            }))
            .on_action(cx.listener(Self::toggle_context_picker))
            .on_action(cx.listener(Self::remove_all_context))
            .on_action(cx.listener(Self::move_up))
            .on_action(cx.listener(Self::expand_message_editor))
            .on_action(cx.listener(Self::toggle_burn_mode))
            .on_action(
                cx.listener(|this, _: &KeepAll, window, cx| this.handle_accept_all(window, cx)),
            )
            .on_action(
                cx.listener(|this, _: &RejectAll, window, cx| this.handle_reject_all(window, cx)),
            )
            .capture_action(cx.listener(Self::paste))
            .p_2()
            .gap_2()
            .border_t_1()
            .border_color(cx.theme().colors().border)
            .bg(editor_bg_color)
            .child(
                h_flex()
                    .justify_between()
                    .child(self.context_strip.clone())
                    .when(focus_handle.is_focused(window), |this| {
                        this.child(
                            IconButton::new("toggle-height", expand_icon)
                                .icon_size(IconSize::Small)
                                .icon_color(Color::Muted)
                                .tooltip({
                                    let focus_handle = focus_handle.clone();
                                    move |window, cx| {
                                        let expand_label = if is_editor_expanded {
                                            "Minimize Message Editor".to_string()
                                        } else {
                                            "Expand Message Editor".to_string()
                                        };

                                        Tooltip::for_action_in(
                                            expand_label,
                                            &ExpandMessageEditor,
                                            &focus_handle,
                                            window,
                                            cx,
                                        )
                                    }
                                })
                                .on_click(cx.listener(|_, _, window, cx| {
                                    window.dispatch_action(Box::new(ExpandMessageEditor), cx);
                                })),
                        )
                    }),
            )
            .child(
                v_flex()
                    .size_full()
                    .gap_1()
                    .when(is_editor_expanded, |this| {
                        this.h(vh(0.8, window)).justify_between()
                    })
                    .child({
                        let settings = ThemeSettings::get_global(cx);
                        let font_size = TextSize::Small
                            .rems(cx)
                            .to_pixels(settings.agent_font_size(cx));
                        let line_height = settings.buffer_line_height.value() * font_size;

                        let text_style = TextStyle {
                            color: cx.theme().colors().text,
                            font_family: settings.buffer_font.family.clone(),
                            font_fallbacks: settings.buffer_font.fallbacks.clone(),
                            font_features: settings.buffer_font.features.clone(),
                            font_size: font_size.into(),
                            line_height: line_height.into(),
                            ..Default::default()
                        };

                        EditorElement::new(
                            &self.editor,
                            EditorStyle {
                                background: editor_bg_color,
                                local_player: cx.theme().players().local(),
                                text: text_style,
                                syntax: cx.theme().syntax().clone(),
                                ..Default::default()
                            },
                        )
                        .into_any()
                    })
                    .child(
                        h_flex()
                            .flex_none()
                            .flex_wrap()
                            .justify_between()
                            .child(
                                h_flex()
                                    .child(self.render_follow_toggle(is_model_selected, cx))
                                    .children(self.render_burn_mode_toggle(cx)),
                            )
                            .child(
                                h_flex()
                                    .gap_1()
                                    .flex_wrap()
                                    .when(!incompatible_tools.is_empty(), |this| {
                                        this.child(
                                            IconButton::new(
                                                "tools-incompatible-warning",
                                                IconName::Warning,
                                            )
                                            .icon_color(Color::Warning)
                                            .icon_size(IconSize::Small)
                                            .tooltip({
                                                move |_, cx| {
                                                    cx.new(|_| IncompatibleToolsTooltip {
                                                        incompatible_tools: incompatible_tools
                                                            .clone(),
                                                    })
                                                    .into()
                                                }
                                            }),
                                        )
                                    })
                                    .child(self.profile_selector.clone())
                                    .child(self.model_selector.clone())
                                    .child(self.endpoint_selector.clone())
                                    .map({
                                        let focus_handle = focus_handle.clone();
                                        move |parent| {
                                            if is_generating {
                                                parent
                                                    .when(is_editor_empty, |parent| {
                                                        parent.child(
                                                            IconButton::new(
                                                                "stop-generation",
                                                                IconName::Stop,
                                                            )
                                                            .icon_color(Color::Error)
                                                            .style(ButtonStyle::Tinted(
                                                                ui::TintColor::Error,
                                                            ))
                                                            .tooltip(move |window, cx| {
                                                                Tooltip::for_action(
                                                                    "Stop Generation",
                                                                    &editor::actions::Cancel,
                                                                    window,
                                                                    cx,
                                                                )
                                                            })
                                                            .on_click({
                                                                let focus_handle =
                                                                    focus_handle.clone();
                                                                move |_event, window, cx| {
                                                                    focus_handle.dispatch_action(
                                                                        &editor::actions::Cancel,
                                                                        window,
                                                                        cx,
                                                                    );
                                                                }
                                                            })
                                                            .with_animation(
                                                                "pulsating-label",
                                                                Animation::new(
                                                                    Duration::from_secs(2),
                                                                )
                                                                .repeat()
                                                                .with_easing(pulsating_between(
                                                                    0.4, 1.0,
                                                                )),
                                                                |icon_button, delta| {
                                                                    icon_button.alpha(delta)
                                                                },
                                                            ),
                                                        )
                                                    })
                                                    .when(!is_editor_empty, |parent| {
                                                        parent.child(
                                                            IconButton::new(
                                                                "send-message",
                                                                IconName::Send,
                                                            )
                                                            .icon_color(Color::Accent)
                                                            .style(ButtonStyle::Filled)
                                                            .disabled(!is_model_selected)
                                                            .on_click({
                                                                let focus_handle =
                                                                    focus_handle.clone();
                                                                move |_event, window, cx| {
                                                                    focus_handle.dispatch_action(
                                                                        &Chat, window, cx,
                                                                    );
                                                                }
                                                            })
                                                            .tooltip(move |window, cx| {
                                                                Tooltip::for_action(
                                                                    "Stop and Send New Message",
                                                                    &Chat,
                                                                    window,
                                                                    cx,
                                                                )
                                                            }),
                                                        )
                                                    })
                                            } else {
                                                parent.child(
                                                    IconButton::new("send-message", IconName::Send)
                                                        .icon_color(Color::Accent)
                                                        .style(ButtonStyle::Filled)
                                                        .disabled(
                                                            is_editor_empty || !is_model_selected,
                                                        )
                                                        .on_click({
                                                            let focus_handle = focus_handle.clone();
                                                            move |_event, window, cx| {
                                                                telemetry::event!(
                                                                    "Agent Message Sent",
                                                                    agent = "zed",
                                                                );
                                                                focus_handle.dispatch_action(
                                                                    &Chat, window, cx,
                                                                );
                                                            }
                                                        })
                                                        .when(
                                                            !is_editor_empty && is_model_selected,
                                                            |button| {
                                                                button.tooltip(move |window, cx| {
                                                                    Tooltip::for_action(
                                                                        "Send", &Chat, window, cx,
                                                                    )
                                                                })
                                                            },
                                                        )
                                                        .when(is_editor_empty, |button| {
                                                            button.tooltip(Tooltip::text(
                                                                "Type a message to submit",
                                                            ))
                                                        })
                                                        .when(!is_model_selected, |button| {
                                                            button.tooltip(Tooltip::text(
                                                                "Select a model to continue",
                                                            ))
                                                        }),
                                                )
                                            }
                                        }
                                    }),
                            ),
                    ),
            )
    }

    fn render_edits_bar(
        &self,
        changed_buffers: &BTreeMap<Entity<Buffer>, Entity<BufferDiff>>,
        window: &mut Window,
        cx: &mut Context<Self>,
    ) -> Div {
        let focus_handle = self.editor.focus_handle(cx);

        let editor_bg_color = cx.theme().colors().editor_background;
        let border_color = cx.theme().colors().border;
        let active_color = cx.theme().colors().element_selected;
        let bg_edit_files_disclosure = editor_bg_color.blend(active_color.opacity(0.3));

        let is_edit_changes_expanded = self.edits_expanded;
        let thread = self.thread.read(cx);
        let pending_edits = thread.has_pending_edit_tool_uses();

        const EDIT_NOT_READY_TOOLTIP_LABEL: &str = "Wait until file edits are complete.";

        v_flex()
            .mt_1()
            .mx_2()
            .bg(bg_edit_files_disclosure)
            .border_1()
            .border_b_0()
            .border_color(border_color)
            .rounded_t_md()
            .shadow(vec![gpui::BoxShadow {
                color: gpui::black().opacity(0.15),
                offset: point(px(1.), px(-1.)),
                blur_radius: px(3.),
                spread_radius: px(0.),
            }])
            .child(
                h_flex()
                    .p_1()
                    .justify_between()
                    .when(is_edit_changes_expanded, |this| {
                        this.border_b_1().border_color(border_color)
                    })
                    .child(
                        h_flex()
                            .id("edits-container")
                            .cursor_pointer()
                            .w_full()
                            .gap_1()
                            .child(
                                Disclosure::new("edits-disclosure", is_edit_changes_expanded)
                                    .on_click(cx.listener(|this, _, _, cx| {
                                        this.handle_edit_bar_expand(cx)
                                    })),
                            )
                            .map(|this| {
                                if pending_edits {
                                    this.child(
                                        Label::new(format!(
                                            "Editing {} {}…",
                                            changed_buffers.len(),
                                            if changed_buffers.len() == 1 {
                                                "file"
                                            } else {
                                                "files"
                                            }
                                        ))
                                        .color(Color::Muted)
                                        .size(LabelSize::Small)
                                        .with_animation(
                                            "edit-label",
                                            Animation::new(Duration::from_secs(2))
                                                .repeat()
                                                .with_easing(pulsating_between(0.3, 0.7)),
                                            |label, delta| label.alpha(delta),
                                        ),
                                    )
                                } else {
                                    this.child(
                                        Label::new("Edits")
                                            .size(LabelSize::Small)
                                            .color(Color::Muted),
                                    )
                                    .child(
                                        Label::new("•").size(LabelSize::XSmall).color(Color::Muted),
                                    )
                                    .child(
                                        Label::new(format!(
                                            "{} {}",
                                            changed_buffers.len(),
                                            if changed_buffers.len() == 1 {
                                                "file"
                                            } else {
                                                "files"
                                            }
                                        ))
                                        .size(LabelSize::Small)
                                        .color(Color::Muted),
                                    )
                                }
                            })
                            .on_click(
                                cx.listener(|this, _, _, cx| this.handle_edit_bar_expand(cx)),
                            ),
                    )
                    .child(
                        h_flex()
                            .gap_1()
                            .child(
                                IconButton::new("review-changes", IconName::ListTodo)
                                    .icon_size(IconSize::Small)
                                    .tooltip({
                                        let focus_handle = focus_handle.clone();
                                        move |window, cx| {
                                            Tooltip::for_action_in(
                                                "Review Changes",
                                                &OpenAgentDiff,
                                                &focus_handle,
                                                window,
                                                cx,
                                            )
                                        }
                                    })
                                    .on_click(cx.listener(|this, _, window, cx| {
                                        this.handle_review_click(window, cx)
                                    })),
                            )
                            .child(Divider::vertical().color(DividerColor::Border))
                            .child(
                                Button::new("reject-all-changes", "Reject All")
                                    .label_size(LabelSize::Small)
                                    .disabled(pending_edits)
                                    .when(pending_edits, |this| {
                                        this.tooltip(Tooltip::text(EDIT_NOT_READY_TOOLTIP_LABEL))
                                    })
                                    .key_binding(
                                        KeyBinding::for_action_in(
                                            &RejectAll,
                                            &focus_handle.clone(),
                                            window,
                                            cx,
                                        )
                                        .map(|kb| kb.size(rems_from_px(10.))),
                                    )
                                    .on_click(cx.listener(|this, _, window, cx| {
                                        this.handle_reject_all(window, cx)
                                    })),
                            )
                            .child(
                                Button::new("accept-all-changes", "Accept All")
                                    .label_size(LabelSize::Small)
                                    .disabled(pending_edits)
                                    .when(pending_edits, |this| {
                                        this.tooltip(Tooltip::text(EDIT_NOT_READY_TOOLTIP_LABEL))
                                    })
                                    .key_binding(
                                        KeyBinding::for_action_in(
                                            &KeepAll,
                                            &focus_handle,
                                            window,
                                            cx,
                                        )
                                        .map(|kb| kb.size(rems_from_px(10.))),
                                    )
                                    .on_click(cx.listener(|this, _, window, cx| {
                                        this.handle_accept_all(window, cx)
                                    })),
                            ),
                    ),
            )
            .when(is_edit_changes_expanded, |parent| {
                parent.child(
                    v_flex().children(changed_buffers.into_iter().enumerate().flat_map(
                        |(index, (buffer, _diff))| {
                            let file = buffer.read(cx).file()?;
                            let path = file.path();

                            let file_path = path.parent().and_then(|parent| {
                                let parent_str = parent.to_string_lossy();

                                if parent_str.is_empty() {
                                    None
                                } else {
                                    Some(
                                        Label::new(format!(
                                            "/{}{}",
                                            parent_str,
                                            std::path::MAIN_SEPARATOR_STR
                                        ))
                                        .color(Color::Muted)
                                        .size(LabelSize::XSmall)
                                        .buffer_font(cx),
                                    )
                                }
                            });

                            let file_name = path.file_name().map(|name| {
                                Label::new(name.to_string_lossy().to_string())
                                    .size(LabelSize::XSmall)
                                    .buffer_font(cx)
                            });

                            let file_icon = FileIcons::get_icon(&path, cx)
                                .map(Icon::from_path)
                                .map(|icon| icon.color(Color::Muted).size(IconSize::Small))
                                .unwrap_or_else(|| {
                                    Icon::new(IconName::File)
                                        .color(Color::Muted)
                                        .size(IconSize::Small)
                                });

                            let overlay_gradient = linear_gradient(
                                90.,
                                linear_color_stop(editor_bg_color, 1.),
                                linear_color_stop(editor_bg_color.opacity(0.2), 0.),
                            );

                            let element = h_flex()
                                .group("edited-code")
                                .id(("file-container", index))
                                .relative()
                                .py_1()
                                .pl_2()
                                .pr_1()
                                .gap_2()
                                .justify_between()
                                .bg(editor_bg_color)
                                .when(index < changed_buffers.len() - 1, |parent| {
                                    parent.border_color(border_color).border_b_1()
                                })
                                .child(
                                    h_flex()
                                        .id(("file-name", index))
                                        .pr_8()
                                        .gap_1p5()
                                        .max_w_full()
                                        .overflow_x_scroll()
                                        .child(file_icon)
                                        .child(
                                            h_flex()
                                                .gap_0p5()
                                                .children(file_name)
                                                .children(file_path),
                                        )
                                        .on_click({
                                            let buffer = buffer.clone();
                                            cx.listener(move |this, _, window, cx| {
                                                this.handle_file_click(buffer.clone(), window, cx);
                                            })
                                        }), // TODO: Implement line diff
                                            // .child(Label::new("+").color(Color::Created))
                                            // .child(Label::new("-").color(Color::Deleted)),
                                            //
                                )
                                .child(
                                    h_flex()
                                        .gap_1()
                                        .visible_on_hover("edited-code")
                                        .child(
                                            Button::new("review", "Review")
                                                .label_size(LabelSize::Small)
                                                .on_click({
                                                    let buffer = buffer.clone();
                                                    cx.listener(move |this, _, window, cx| {
                                                        this.handle_file_click(
                                                            buffer.clone(),
                                                            window,
                                                            cx,
                                                        );
                                                    })
                                                }),
                                        )
                                        .child(
                                            Divider::vertical().color(DividerColor::BorderVariant),
                                        )
                                        .child(
                                            Button::new("reject-file", "Reject")
                                                .label_size(LabelSize::Small)
                                                .disabled(pending_edits)
                                                .on_click({
                                                    let buffer = buffer.clone();
                                                    cx.listener(move |this, _, window, cx| {
                                                        this.handle_reject_file_changes(
                                                            buffer.clone(),
                                                            window,
                                                            cx,
                                                        );
                                                    })
                                                }),
                                        )
                                        .child(
                                            Button::new("accept-file", "Accept")
                                                .label_size(LabelSize::Small)
                                                .disabled(pending_edits)
                                                .on_click({
                                                    let buffer = buffer.clone();
                                                    cx.listener(move |this, _, window, cx| {
                                                        this.handle_accept_file_changes(
                                                            buffer.clone(),
                                                            window,
                                                            cx,
                                                        );
                                                    })
                                                }),
                                        ),
                                )
                                .child(
                                    div()
                                        .id("gradient-overlay")
                                        .absolute()
                                        .h_full()
                                        .w_12()
                                        .top_0()
                                        .bottom_0()
                                        .right(px(152.))
                                        .bg(overlay_gradient),
                                );

                            Some(element)
                        },
                    )),
                )
            })
    }

    fn is_using_zed_provider(&self, cx: &App) -> bool {
        self.thread
            .read(cx)
            .configured_model()
            .map_or(false, |model| model.provider.id() == ZED_CLOUD_PROVIDER_ID)
    }

    fn render_usage_callout(&self, line_height: Pixels, cx: &mut Context<Self>) -> Option<Div> {
        if !self.is_using_zed_provider(cx) {
            return None;
        }

        let user_store = self.project.read(cx).user_store().read(cx);
        if user_store.is_usage_based_billing_enabled() {
            return None;
        }

        let plan = user_store.plan().unwrap_or(cloud_llm_client::Plan::ZedFree);

        let usage = user_store.model_request_usage()?;

        Some(
            div()
                .child(UsageCallout::new(plan, usage))
                .line_height(line_height),
        )
    }

    fn render_token_limit_callout(
        &self,
        line_height: Pixels,
        token_usage_ratio: TokenUsageRatio,
        cx: &mut Context<Self>,
    ) -> Option<Div> {
        let icon = if token_usage_ratio == TokenUsageRatio::Exceeded {
            Icon::new(IconName::Close)
                .color(Color::Error)
                .size(IconSize::XSmall)
        } else {
            Icon::new(IconName::Warning)
                .color(Color::Warning)
                .size(IconSize::XSmall)
        };

        let title = if token_usage_ratio == TokenUsageRatio::Exceeded {
            "Thread reached the token limit"
        } else {
            "Thread reaching the token limit soon"
        };

        let description = if self.is_using_zed_provider(cx) {
            "To continue, start a new thread from a summary or turn burn mode on."
        } else {
            "To continue, start a new thread from a summary."
        };

        let mut callout = Callout::new()
            .line_height(line_height)
            .icon(icon)
            .title(title)
            .description(description)
            .primary_action(
                Button::new("start-new-thread", "Start New Thread")
                    .label_size(LabelSize::Small)
                    .on_click(cx.listener(|this, _, window, cx| {
                        let from_thread_id = Some(this.thread.read(cx).id().clone());
                        window.dispatch_action(Box::new(NewThread { from_thread_id }), cx);
                    })),
            );

        if self.is_using_zed_provider(cx) {
            callout = callout.secondary_action(
                IconButton::new("burn-mode-callout", IconName::ZedBurnMode)
                    .icon_size(IconSize::XSmall)
                    .on_click(cx.listener(|this, _event, window, cx| {
                        this.toggle_burn_mode(&ToggleBurnMode, window, cx);
                    })),
            );
        }

        Some(
            div()
                .border_t_1()
                .border_color(cx.theme().colors().border)
                .child(callout),
        )
    }

    pub fn last_estimated_token_count(&self) -> Option<u64> {
        self.last_estimated_token_count
    }

    pub fn is_waiting_to_update_token_count(&self) -> bool {
        self.update_token_count_task.is_some()
    }

    fn reload_context(&mut self, cx: &mut Context<Self>) -> Task<Option<ContextLoadResult>> {
        let load_task = cx.spawn(async move |this, cx| {
            let Ok(load_task) = this.update(cx, |this, cx| {
                let new_context = this
                    .context_store
                    .read(cx)
                    .new_context_for_thread(this.thread.read(cx), None);
                load_context(new_context, &this.project, &this.prompt_store, cx)
            }) else {
                return;
            };
            let result = load_task.await;
            this.update(cx, |this, cx| {
                this.last_loaded_context = Some(result);
                this.load_context_task = None;
                this.message_or_context_changed(false, cx);
            })
            .ok();
        });
        // Replace existing load task, if any, causing it to be cancelled.
        let load_task = load_task.shared();
        self.load_context_task = Some(load_task.clone());
        cx.spawn(async move |this, cx| {
            load_task.await;
            this.read_with(cx, |this, _cx| this.last_loaded_context.clone())
                .ok()
                .flatten()
        })
    }

    fn handle_message_changed(&mut self, cx: &mut Context<Self>) {
        self.message_or_context_changed(true, cx);
    }

    fn message_or_context_changed(&mut self, debounce: bool, cx: &mut Context<Self>) {
        cx.emit(MessageEditorEvent::Changed);
        self.update_token_count_task.take();

        let Some(model) = self.thread.read(cx).configured_model() else {
            self.last_estimated_token_count.take();
            return;
        };

        let editor = self.editor.clone();

        self.update_token_count_task = Some(cx.spawn(async move |this, cx| {
            if debounce {
                cx.background_executor()
                    .timer(Duration::from_millis(200))
                    .await;
            }

            let token_count = if let Some(task) = this
                .update(cx, |this, cx| {
                    let loaded_context = this
                        .last_loaded_context
                        .as_ref()
                        .map(|context_load_result| &context_load_result.loaded_context);
                    let message_text = editor.read(cx).text(cx);

                    if message_text.is_empty()
                        && loaded_context.map_or(true, |loaded_context| loaded_context.is_empty())
                    {
                        return None;
                    }

                    let mut request_message = LanguageModelRequestMessage {
                        role: language_model::Role::User,
                        content: Vec::new(),
                        cache: false,
                    };

                    if let Some(loaded_context) = loaded_context {
                        loaded_context.add_to_request_message(&mut request_message);
                    }

                    if !message_text.is_empty() {
                        request_message
                            .content
                            .push(MessageContent::Text(message_text));
                    }

                    let request = language_model::LanguageModelRequest {
                        thread_id: None,
                        prompt_id: None,
                        intent: None,
                        mode: None,
                        messages: vec![request_message],
                        tools: vec![],
                        tool_choice: None,
                        stop: vec![],
                        temperature: AgentSettings::temperature_for_model(&model.model, cx),
                        thinking_allowed: true,
                        provider: None,
                    };

                    Some(model.model.count_tokens(request, cx))
                })
                .ok()
                .flatten()
            {
                task.await.log_err()
            } else {
                Some(0)
            };

            this.update(cx, |this, cx| {
                if let Some(token_count) = token_count {
                    this.last_estimated_token_count = Some(token_count);
                    cx.emit(MessageEditorEvent::EstimatedTokenCount);
                }
                this.update_token_count_task.take();
            })
            .ok();
        }));
    }
}

#[derive(Default)]
pub struct ContextCreasesAddon {
    creases: HashMap<AgentContextKey, Vec<(CreaseId, SharedString)>>,
    _subscription: Option<Subscription>,
}

pub struct MessageEditorAddon {}

impl MessageEditorAddon {
    pub fn new() -> Self {
        Self {}
    }
}

impl Addon for MessageEditorAddon {
    fn to_any(&self) -> &dyn std::any::Any {
        self
    }

    fn to_any_mut(&mut self) -> Option<&mut dyn std::any::Any> {
        Some(self)
    }

    fn extend_key_context(&self, key_context: &mut KeyContext, cx: &App) {
        let settings = agent_settings::AgentSettings::get_global(cx);
        if settings.use_modifier_to_send {
            key_context.add("use_modifier_to_send");
        }
    }
}

impl Addon for ContextCreasesAddon {
    fn to_any(&self) -> &dyn std::any::Any {
        self
    }

    fn to_any_mut(&mut self) -> Option<&mut dyn std::any::Any> {
        Some(self)
    }
}

impl ContextCreasesAddon {
    pub fn new() -> Self {
        Self {
            creases: HashMap::default(),
            _subscription: None,
        }
    }

    pub fn add_creases(
        &mut self,
        context_store: &Entity<ContextStore>,
        key: AgentContextKey,
        creases: impl IntoIterator<Item = (CreaseId, SharedString)>,
        cx: &mut Context<Editor>,
    ) {
        self.creases.entry(key).or_default().extend(creases);
        self._subscription = Some(cx.subscribe(
            &context_store,
            |editor, _, event, cx| match event {
                ContextStoreEvent::ContextRemoved(key) => {
                    let Some(this) = editor.addon_mut::<Self>() else {
                        return;
                    };
                    let (crease_ids, replacement_texts): (Vec<_>, Vec<_>) = this
                        .creases
                        .remove(key)
                        .unwrap_or_default()
                        .into_iter()
                        .unzip();
                    let ranges = editor
                        .remove_creases(crease_ids, cx)
                        .into_iter()
                        .map(|(_, range)| range)
                        .collect::<Vec<_>>();
                    editor.unfold_ranges(&ranges, false, false, cx);
                    editor.edit(ranges.into_iter().zip(replacement_texts), cx);
                    cx.notify();
                }
            },
        ))
    }

    pub fn into_inner(self) -> HashMap<AgentContextKey, Vec<(CreaseId, SharedString)>> {
        self.creases
    }
}

pub fn extract_message_creases(
    editor: &mut Editor,
    cx: &mut Context<'_, Editor>,
) -> Vec<MessageCrease> {
    let buffer_snapshot = editor.buffer().read(cx).snapshot(cx);
    let mut contexts_by_crease_id = editor
        .addon_mut::<ContextCreasesAddon>()
        .map(std::mem::take)
        .unwrap_or_default()
        .into_inner()
        .into_iter()
        .flat_map(|(key, creases)| {
            let context = key.0;
            creases
                .into_iter()
                .map(move |(id, _)| (id, context.clone()))
        })
        .collect::<HashMap<_, _>>();
    // Filter the addon's list of creases based on what the editor reports,
    // since the addon might have removed creases in it.
    let creases = editor.display_map.update(cx, |display_map, cx| {
        display_map
            .snapshot(cx)
            .crease_snapshot
            .creases()
            .filter_map(|(id, crease)| {
                Some((
                    id,
                    (
                        crease.range().to_offset(&buffer_snapshot),
                        crease.metadata()?.clone(),
                    ),
                ))
            })
            .map(|(id, (range, metadata))| {
                let context = contexts_by_crease_id.remove(&id);
                MessageCrease {
                    range,
                    context,
                    label: metadata.label,
                    icon_path: metadata.icon_path,
                }
            })
            .collect()
    });
    creases
}

impl EventEmitter<MessageEditorEvent> for MessageEditor {}

pub enum MessageEditorEvent {
    EstimatedTokenCount,
    Changed,
    ScrollThreadToBottom,
}

impl Focusable for MessageEditor {
    fn focus_handle(&self, cx: &App) -> gpui::FocusHandle {
        self.editor.focus_handle(cx)
    }
}

impl Render for MessageEditor {
    fn render(&mut self, window: &mut Window, cx: &mut Context<Self>) -> impl IntoElement {
        let thread = self.thread.read(cx);
        let token_usage_ratio = thread
            .total_token_usage()
            .map_or(TokenUsageRatio::Normal, |total_token_usage| {
                total_token_usage.ratio()
            });

        let burn_mode_enabled = thread.completion_mode() == CompletionMode::Burn;

        let action_log = self.thread.read(cx).action_log();
        let changed_buffers = action_log.read(cx).changed_buffers(cx);

        let line_height = TextSize::Small.rems(cx).to_pixels(window.rem_size()) * 1.5;

        let has_configured_providers = LanguageModelRegistry::read_global(cx)
            .providers()
            .iter()
            .filter(|provider| {
                provider.is_authenticated(cx) && provider.id() != ZED_CLOUD_PROVIDER_ID
            })
            .count()
            > 0;

        let is_signed_out = self
            .workspace
            .read_with(cx, |workspace, _| {
                workspace.client().status().borrow().is_signed_out()
            })
            .unwrap_or(true);

        let has_history = self
            .history_store
            .as_ref()
            .and_then(|hs| hs.update(cx, |hs, cx| hs.entries(cx).len() > 0).ok())
            .unwrap_or(false)
            || self
                .thread
                .read_with(cx, |thread, _| thread.messages().len() > 0);

        v_flex()
            .size_full()
            .bg(cx.theme().colors().panel_background)
            .when(
                !has_history && is_signed_out && has_configured_providers,
                |this| this.child(cx.new(ApiKeysWithProviders::new)),
            )
            .when(changed_buffers.len() > 0, |parent| {
                parent.child(self.render_edits_bar(&changed_buffers, window, cx))
            })
            .child(self.render_editor(window, cx))
            .children({
                let usage_callout = self.render_usage_callout(line_height, cx);

                if usage_callout.is_some() {
                    usage_callout
                } else if token_usage_ratio != TokenUsageRatio::Normal && !burn_mode_enabled {
                    self.render_token_limit_callout(line_height, token_usage_ratio, cx)
                } else {
                    None
                }
            })
    }
}

pub fn insert_message_creases(
    editor: &mut Editor,
    message_creases: &[MessageCrease],
    context_store: &Entity<ContextStore>,
    window: &mut Window,
    cx: &mut Context<'_, Editor>,
) {
    let buffer_snapshot = editor.buffer().read(cx).snapshot(cx);
    let creases = message_creases
        .iter()
        .map(|crease| {
            let start = buffer_snapshot.anchor_after(crease.range.start);
            let end = buffer_snapshot.anchor_before(crease.range.end);
            crease_for_mention(
                crease.label.clone(),
                crease.icon_path.clone(),
                start..end,
                cx.weak_entity(),
            )
        })
        .collect::<Vec<_>>();
    let ids = editor.insert_creases(creases.clone(), cx);
    editor.fold_creases(creases, false, window, cx);
    if let Some(addon) = editor.addon_mut::<ContextCreasesAddon>() {
        for (crease, id) in message_creases.iter().zip(ids) {
            if let Some(context) = crease.context.as_ref() {
                let key = AgentContextKey(context.clone());
                addon.add_creases(context_store, key, vec![(id, crease.label.clone())], cx);
            }
        }
    }
}
impl Component for MessageEditor {
    fn scope() -> ComponentScope {
        ComponentScope::Agent
    }

    fn description() -> Option<&'static str> {
        Some(
            "The composer experience of the Agent Panel. This interface handles context, composing messages, switching profiles, models and more.",
        )
    }
}

impl AgentPreview for MessageEditor {
    fn agent_preview(
        workspace: WeakEntity<Workspace>,
        active_thread: Entity<ActiveThread>,
        window: &mut Window,
        cx: &mut App,
    ) -> Option<AnyElement> {
        if let Some(workspace) = workspace.upgrade() {
            let fs = workspace.read(cx).app_state().fs.clone();
            let project = workspace.read(cx).project().clone();
            let weak_project = project.downgrade();
            let context_store = cx.new(|_cx| ContextStore::new(weak_project, None));
            let active_thread = active_thread.read(cx);
            let thread = active_thread.thread().clone();
            let thread_store = active_thread.thread_store().clone();
            let text_thread_store = active_thread.text_thread_store().clone();

            let default_message_editor = cx.new(|cx| {
                MessageEditor::new(
                    fs,
                    workspace.downgrade(),
                    context_store,
                    None,
                    thread_store.downgrade(),
                    text_thread_store.downgrade(),
                    None,
                    thread,
                    window,
                    cx,
                )
            });

            Some(
                v_flex()
                    .gap_4()
                    .children(vec![single_example(
                        "Default Message Editor",
                        div()
                            .w(px(540.))
                            .pt_12()
                            .bg(cx.theme().colors().panel_background)
                            .border_1()
                            .border_color(cx.theme().colors().border)
                            .child(default_message_editor.clone())
                            .into_any_element(),
                    )])
                    .into_any_element(),
            )
        } else {
            None
        }
    }
}

register_agent_preview!(MessageEditor);<|MERGE_RESOLUTION|>--- conflicted
+++ resolved
@@ -55,12 +55,8 @@
 
 use crate::context_picker::{ContextPicker, ContextPickerCompletionProvider, crease_for_mention};
 use crate::context_strip::{ContextStrip, ContextStripEvent, SuggestContextKind};
-<<<<<<< HEAD
 use crate::endpoint_selector::EndpointSelector;
-use crate::profile_selector::ProfileSelector;
-=======
 use crate::profile_selector::{ProfileProvider, ProfileSelector};
->>>>>>> f17f63ec
 use crate::{
     ActiveThread, AgentDiffPane, ChatWithFollow, ExpandMessageEditor, Follow, KeepAll,
     ModelUsageContext, NewThread, OpenAgentDiff, RejectAll, RemoveAllContext, ToggleBurnMode,
@@ -246,16 +242,11 @@
         });
 
         let profile_selector = cx.new(|cx| {
-<<<<<<< HEAD
-            ProfileSelector::new(fs.clone(), thread.clone(), editor.focus_handle(cx), cx)
+            ProfileSelector::new(fs, Arc::new(thread.clone()), editor.focus_handle(cx), cx)
         });
 
         let endpoint_selector =
             cx.new(|cx| EndpointSelector::new(thread.clone(), editor.focus_handle(cx), cx));
-=======
-            ProfileSelector::new(fs, Arc::new(thread.clone()), editor.focus_handle(cx), cx)
-        });
->>>>>>> f17f63ec
 
         Self {
             editor: editor.clone(),
