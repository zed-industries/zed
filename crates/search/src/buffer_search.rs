--- conflicted
+++ resolved
@@ -160,14 +160,10 @@
         self.query_editor.update(cx, |editor, cx| {
             editor.set_placeholder_text(new_placeholder_text, cx);
         });
-<<<<<<< HEAD
         self.replacement_editor.update(cx, |editor, cx| {
             editor.set_placeholder_text("Replace with...", cx);
         });
-        let search_button_for_mode = |mode, cx: &mut ViewContext<BufferSearchBar>| {
-=======
         let search_button_for_mode = |mode, side, cx: &mut ViewContext<BufferSearchBar>| {
->>>>>>> fad595dc
             let is_active = self.current_mode == mode;
 
             render_search_mode_button(
@@ -224,7 +220,7 @@
             )
         };
 
-        let query_column = Flex::row()
+        let query = Flex::row()
             .with_child(
                 Svg::for_style(theme.search.editor_icon.clone().icon)
                     .contained()
@@ -247,7 +243,6 @@
                     .contained(),
             )
             .align_children_center()
-<<<<<<< HEAD
             .flex(1., true);
         let replacement = supported_options.replacement.then(|| {
             Flex::row()
@@ -275,8 +270,6 @@
                     .flex(1., false),
             )
             .with_children(replacement)
-=======
->>>>>>> fad595dc
             .contained()
             .with_style(query_container_style)
             .constrained()
@@ -311,7 +304,7 @@
             .flex_float();
 
         Flex::row()
-            .with_child(query_column)
+            .with_child(editor_column)
             .with_child(mode_column)
             .with_child(nav_column)
             .contained()
