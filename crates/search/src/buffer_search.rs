--- conflicted
+++ resolved
@@ -42,13 +42,11 @@
 
 const MIN_INPUT_WIDTH_REMS: f32 = 15.;
 const MAX_INPUT_WIDTH_REMS: f32 = 30.;
-<<<<<<< HEAD
+const MAX_BUFFER_SEARCH_HISTORY_SIZE: usize = 50;
+
 const fn true_value() -> bool {
     true
 }
-=======
-const MAX_BUFFER_SEARCH_HISTORY_SIZE: usize = 50;
->>>>>>> d009d84e
 
 #[derive(PartialEq, Clone, Deserialize)]
 pub struct Deploy {
