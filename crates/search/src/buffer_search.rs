--- conflicted
+++ resolved
@@ -255,12 +255,7 @@
                         IconName::Quote,
                     )
                     .style(ButtonStyle::Subtle)
-<<<<<<< HEAD
-                    .when(self.selection_search_enabled, |button| {
-=======
-                    .shape(IconButtonShape::Square)
                     .when(self.selection_search_enabled.is_some(), |button| {
->>>>>>> 3f3d894c
                         button.style(ButtonStyle::Filled)
                     })
                     .on_click(cx.listener(|this, _: &ClickEvent, window, cx| {
