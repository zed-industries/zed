use crate::{
    history::SearchHistory,
    mode::{SearchMode, Side},
    search_bar::{render_nav_button, render_option_button_icon, render_search_mode_button},
<<<<<<< HEAD
    ActivateRegexMode, CycleMode, NextHistoryQuery, PreviousHistoryQuery, ReplaceAll, ReplaceNext,
    SearchOptions, SelectNextMatch, SelectPrevMatch, ToggleCaseSensitive, ToggleReplace,
=======
    ActivateRegexMode, ActivateSemanticMode, ActivateTextMode, CycleMode, NextHistoryQuery,
    PreviousHistoryQuery, SearchOptions, SelectNextMatch, SelectPrevMatch, ToggleCaseSensitive,
>>>>>>> d090fd25
    ToggleWholeWord,
};
use anyhow::{Context, Result};
use collections::HashMap;
use editor::{
    items::active_match_index, scroll::autoscroll::Autoscroll, Anchor, Editor, MultiBuffer,
    SelectAll, MAX_TAB_TITLE_LEN,
};
use futures::StreamExt;
use gpui::{
    actions,
    elements::*,
    platform::{MouseButton, PromptLevel},
    Action, AnyElement, AnyViewHandle, AppContext, Entity, ModelContext, ModelHandle, Subscription,
    Task, View, ViewContext, ViewHandle, WeakModelHandle, WeakViewHandle,
};
use menu::Confirm;
use project::{
    search::{PathMatcher, SearchInputs, SearchQuery},
    Entry, Project,
};
use semantic_index::{SemanticIndex, SemanticIndexStatus};
use smallvec::SmallVec;
use std::{
    any::{Any, TypeId},
    borrow::Cow,
    collections::HashSet,
    mem,
    ops::{Not, Range},
    path::PathBuf,
    sync::Arc,
    time::{Duration, Instant},
};
use util::ResultExt as _;
use workspace::{
    item::{BreadcrumbText, Item, ItemEvent, ItemHandle},
    searchable::{Direction, SearchableItem, SearchableItemHandle},
    ItemNavHistory, Pane, ToolbarItemLocation, ToolbarItemView, Workspace, WorkspaceId,
};

actions!(
    project_search,
    [SearchInNew, ToggleFocus, NextField, ToggleFilters,]
);

#[derive(Default)]
struct ActiveSearches(HashMap<WeakModelHandle<Project>, WeakViewHandle<ProjectSearchView>>);

#[derive(Default)]
struct ActiveSettings(HashMap<WeakModelHandle<Project>, ProjectSearchSettings>);

pub fn init(cx: &mut AppContext) {
    cx.set_global(ActiveSearches::default());
    cx.set_global(ActiveSettings::default());
    cx.add_action(ProjectSearchView::deploy);
    cx.add_action(ProjectSearchView::move_focus_to_results);
    cx.add_action(ProjectSearchBar::search);
    cx.add_action(ProjectSearchBar::search_in_new);
    cx.add_action(ProjectSearchBar::select_next_match);
    cx.add_action(ProjectSearchBar::select_prev_match);
    cx.add_action(ProjectSearchBar::replace_next);
    cx.add_action(ProjectSearchBar::replace_all);
    cx.add_action(ProjectSearchBar::cycle_mode);
    cx.add_action(ProjectSearchBar::next_history_query);
    cx.add_action(ProjectSearchBar::previous_history_query);
    cx.add_action(ProjectSearchBar::activate_regex_mode);
<<<<<<< HEAD
    cx.add_action(ProjectSearchBar::toggle_replace);
    cx.add_action(ProjectSearchBar::toggle_replace_on_a_pane);
=======
    cx.add_action(ProjectSearchBar::activate_text_mode);

    // This action should only be registered if the semantic index is enabled
    // We are registering it all the time, as I dont want to introduce a dependency
    // for Semantic Index Settings globally whenever search is tested.
    cx.add_action(ProjectSearchBar::activate_semantic_mode);

>>>>>>> d090fd25
    cx.capture_action(ProjectSearchBar::tab);
    cx.capture_action(ProjectSearchBar::tab_previous);
    cx.capture_action(ProjectSearchView::replace_all);
    cx.capture_action(ProjectSearchView::replace_next);
    add_toggle_option_action::<ToggleCaseSensitive>(SearchOptions::CASE_SENSITIVE, cx);
    add_toggle_option_action::<ToggleWholeWord>(SearchOptions::WHOLE_WORD, cx);
    add_toggle_filters_action::<ToggleFilters>(cx);
}

fn add_toggle_filters_action<A: Action>(cx: &mut AppContext) {
    cx.add_action(move |pane: &mut Pane, _: &A, cx: &mut ViewContext<Pane>| {
        if let Some(search_bar) = pane.toolbar().read(cx).item_of_type::<ProjectSearchBar>() {
            if search_bar.update(cx, |search_bar, cx| search_bar.toggle_filters(cx)) {
                return;
            }
        }
        cx.propagate_action();
    });
}

fn add_toggle_option_action<A: Action>(option: SearchOptions, cx: &mut AppContext) {
    cx.add_action(move |pane: &mut Pane, _: &A, cx: &mut ViewContext<Pane>| {
        if let Some(search_bar) = pane.toolbar().read(cx).item_of_type::<ProjectSearchBar>() {
            if search_bar.update(cx, |search_bar, cx| {
                search_bar.toggle_search_option(option, cx)
            }) {
                return;
            }
        }
        cx.propagate_action();
    });
}

struct ProjectSearch {
    project: ModelHandle<Project>,
    excerpts: ModelHandle<MultiBuffer>,
    pending_search: Option<Task<Option<()>>>,
    match_ranges: Vec<Range<Anchor>>,
    active_query: Option<SearchQuery>,
    search_id: usize,
    search_history: SearchHistory,
    no_results: Option<bool>,
}

#[derive(Debug, Clone, Copy, PartialEq, Eq, Hash)]
enum InputPanel {
    Query,
    Exclude,
    Include,
}

pub struct ProjectSearchView {
    model: ModelHandle<ProjectSearch>,
    query_editor: ViewHandle<Editor>,
    replacement_editor: ViewHandle<Editor>,
    results_editor: ViewHandle<Editor>,
    semantic_state: Option<SemanticState>,
    semantic_permissioned: Option<bool>,
    search_options: SearchOptions,
    panels_with_errors: HashSet<InputPanel>,
    active_match_index: Option<usize>,
    search_id: usize,
    query_editor_was_focused: bool,
    included_files_editor: ViewHandle<Editor>,
    excluded_files_editor: ViewHandle<Editor>,
    filters_enabled: bool,
    replace_enabled: bool,
    current_mode: SearchMode,
}

struct SemanticState {
    index_status: SemanticIndexStatus,
    maintain_rate_limit: Option<Task<()>>,
    _subscription: Subscription,
}

#[derive(Debug, Clone)]
struct ProjectSearchSettings {
    search_options: SearchOptions,
    filters_enabled: bool,
    current_mode: SearchMode,
}

pub struct ProjectSearchBar {
    active_project_search: Option<ViewHandle<ProjectSearchView>>,
    subscription: Option<Subscription>,
}

impl Entity for ProjectSearch {
    type Event = ();
}

impl ProjectSearch {
    fn new(project: ModelHandle<Project>, cx: &mut ModelContext<Self>) -> Self {
        let replica_id = project.read(cx).replica_id();
        Self {
            project,
            excerpts: cx.add_model(|_| MultiBuffer::new(replica_id)),
            pending_search: Default::default(),
            match_ranges: Default::default(),
            active_query: None,
            search_id: 0,
            search_history: SearchHistory::default(),
            no_results: None,
        }
    }

    fn clone(&self, cx: &mut ModelContext<Self>) -> ModelHandle<Self> {
        cx.add_model(|cx| Self {
            project: self.project.clone(),
            excerpts: self
                .excerpts
                .update(cx, |excerpts, cx| cx.add_model(|cx| excerpts.clone(cx))),
            pending_search: Default::default(),
            match_ranges: self.match_ranges.clone(),
            active_query: self.active_query.clone(),
            search_id: self.search_id,
            search_history: self.search_history.clone(),
            no_results: self.no_results.clone(),
        })
    }

    fn search(&mut self, query: SearchQuery, cx: &mut ModelContext<Self>) {
        let search = self
            .project
            .update(cx, |project, cx| project.search(query.clone(), cx));
        self.search_id += 1;
        self.search_history.add(query.as_str().to_string());
        self.active_query = Some(query);
        self.match_ranges.clear();
        self.pending_search = Some(cx.spawn_weak(|this, mut cx| async move {
            let mut matches = search;
            let this = this.upgrade(&cx)?;
            this.update(&mut cx, |this, cx| {
                this.match_ranges.clear();
                this.excerpts.update(cx, |this, cx| this.clear(cx));
                this.no_results = Some(true);
            });

            while let Some((buffer, anchors)) = matches.next().await {
                let mut ranges = this.update(&mut cx, |this, cx| {
                    this.no_results = Some(false);
                    this.excerpts.update(cx, |excerpts, cx| {
                        excerpts.stream_excerpts_with_context_lines(buffer, anchors, 1, cx)
                    })
                });

                while let Some(range) = ranges.next().await {
                    this.update(&mut cx, |this, _| this.match_ranges.push(range));
                }
                this.update(&mut cx, |_, cx| cx.notify());
            }

            this.update(&mut cx, |this, cx| {
                this.pending_search.take();
                cx.notify();
            });

            None
        }));
        cx.notify();
    }

    fn semantic_search(&mut self, inputs: &SearchInputs, cx: &mut ModelContext<Self>) {
        let search = SemanticIndex::global(cx).map(|index| {
            index.update(cx, |semantic_index, cx| {
                semantic_index.search_project(
                    self.project.clone(),
                    inputs.as_str().to_owned(),
                    10,
                    inputs.files_to_include().to_vec(),
                    inputs.files_to_exclude().to_vec(),
                    cx,
                )
            })
        });
        self.search_id += 1;
        self.match_ranges.clear();
        self.search_history.add(inputs.as_str().to_string());
        self.no_results = None;
        self.pending_search = Some(cx.spawn(|this, mut cx| async move {
            let results = search?.await.log_err()?;
            let matches = results
                .into_iter()
                .map(|result| (result.buffer, vec![result.range.start..result.range.start]));

            this.update(&mut cx, |this, cx| {
                this.no_results = Some(true);
                this.excerpts.update(cx, |excerpts, cx| {
                    excerpts.clear(cx);
                });
            });
            for (buffer, ranges) in matches {
                let mut match_ranges = this.update(&mut cx, |this, cx| {
                    this.no_results = Some(false);
                    this.excerpts.update(cx, |excerpts, cx| {
                        excerpts.stream_excerpts_with_context_lines(buffer, ranges, 3, cx)
                    })
                });
                while let Some(match_range) = match_ranges.next().await {
                    this.update(&mut cx, |this, cx| {
                        this.match_ranges.push(match_range);
                        while let Ok(Some(match_range)) = match_ranges.try_next() {
                            this.match_ranges.push(match_range);
                        }
                        cx.notify();
                    });
                }
            }

            this.update(&mut cx, |this, cx| {
                this.pending_search.take();
                cx.notify();
            });

            None
        }));
        cx.notify();
    }
}

#[derive(Clone, Debug, PartialEq, Eq)]
pub enum ViewEvent {
    UpdateTab,
    Activate,
    EditorEvent(editor::Event),
    Dismiss,
}

impl Entity for ProjectSearchView {
    type Event = ViewEvent;
}

impl View for ProjectSearchView {
    fn ui_name() -> &'static str {
        "ProjectSearchView"
    }

    fn render(&mut self, cx: &mut ViewContext<Self>) -> AnyElement<Self> {
        let model = &self.model.read(cx);
        if model.match_ranges.is_empty() {
            enum Status {}

            let theme = theme::current(cx).clone();

            // If Search is Active -> Major: Searching..., Minor: None
            // If Semantic -> Major: "Search using Natural Language", Minor: {Status}/n{ex...}/n{ex...}
            // If Regex -> Major: "Search using Regex", Minor: {ex...}
            // If Text -> Major: "Text search all files and folders", Minor: {...}

            let current_mode = self.current_mode;
            let major_text = if model.pending_search.is_some() {
                Cow::Borrowed("Searching...")
            } else if model.no_results.is_some_and(|v| v) {
                Cow::Borrowed("No Results")
            } else {
                match current_mode {
                    SearchMode::Text => Cow::Borrowed("Text search all files and folders"),
                    SearchMode::Semantic => {
                        Cow::Borrowed("Search all code objects using Natural Language")
                    }
                    SearchMode::Regex => Cow::Borrowed("Regex search all files and folders"),
                }
            };

            let semantic_status = self.semantic_state.as_ref().and_then(|semantic| {
                let status = semantic.index_status;
                match status {
                    SemanticIndexStatus::Indexed => Some("Indexing complete".to_string()),
                    SemanticIndexStatus::Indexing {
                        remaining_files,
                        rate_limit_expiry,
                    } => {
                        if remaining_files == 0 {
                            Some(format!("Indexing..."))
                        } else {
                            if let Some(rate_limit_expiry) = rate_limit_expiry {
                                let remaining_seconds =
                                    rate_limit_expiry.duration_since(Instant::now());
                                if remaining_seconds > Duration::from_secs(0) {
                                    Some(format!(
                                        "Remaining files to index (rate limit resets in {}s): {}",
                                        remaining_seconds.as_secs(),
                                        remaining_files
                                    ))
                                } else {
                                    Some(format!("Remaining files to index: {}", remaining_files))
                                }
                            } else {
                                Some(format!("Remaining files to index: {}", remaining_files))
                            }
                        }
                    }
                    SemanticIndexStatus::NotIndexed => None,
                }
            });

            let minor_text = if let Some(no_results) = model.no_results {
                if model.pending_search.is_none() && no_results {
                    vec!["No results found in this project for the provided query".to_owned()]
                } else {
                    vec![]
                }
            } else {
                match current_mode {
                    SearchMode::Semantic => {
                        let mut minor_text = Vec::new();
                        minor_text.push("".into());
                        minor_text.extend(semantic_status);
                        minor_text.push("Simply explain the code you are looking to find.".into());
                        minor_text.push(
                            "ex. 'prompt user for permissions to index their project'".into(),
                        );
                        minor_text
                    }
                    _ => vec![
                        "".to_owned(),
                        "Include/exclude specific paths with the filter option.".to_owned(),
                        "Matching exact word and/or casing is available too.".to_owned(),
                    ],
                }
            };

            let previous_query_keystrokes =
                cx.binding_for_action(&PreviousHistoryQuery {})
                    .map(|binding| {
                        binding
                            .keystrokes()
                            .iter()
                            .map(|k| k.to_string())
                            .collect::<Vec<_>>()
                    });
            let next_query_keystrokes =
                cx.binding_for_action(&NextHistoryQuery {}).map(|binding| {
                    binding
                        .keystrokes()
                        .iter()
                        .map(|k| k.to_string())
                        .collect::<Vec<_>>()
                });
            let new_placeholder_text = match (previous_query_keystrokes, next_query_keystrokes) {
                (Some(previous_query_keystrokes), Some(next_query_keystrokes)) => {
                    format!(
                        "Search ({}/{} for previous/next query)",
                        previous_query_keystrokes.join(" "),
                        next_query_keystrokes.join(" ")
                    )
                }
                (None, Some(next_query_keystrokes)) => {
                    format!(
                        "Search ({} for next query)",
                        next_query_keystrokes.join(" ")
                    )
                }
                (Some(previous_query_keystrokes), None) => {
                    format!(
                        "Search ({} for previous query)",
                        previous_query_keystrokes.join(" ")
                    )
                }
                (None, None) => String::new(),
            };
            self.query_editor.update(cx, |editor, cx| {
                editor.set_placeholder_text(new_placeholder_text, cx);
            });

            MouseEventHandler::new::<Status, _>(0, cx, |_, _| {
                Flex::column()
                    .with_child(Flex::column().contained().flex(1., true))
                    .with_child(
                        Flex::column()
                            .align_children_center()
                            .with_child(Label::new(
                                major_text,
                                theme.search.major_results_status.clone(),
                            ))
                            .with_children(
                                minor_text.into_iter().map(|x| {
                                    Label::new(x, theme.search.minor_results_status.clone())
                                }),
                            )
                            .aligned()
                            .top()
                            .contained()
                            .flex(7., true),
                    )
                    .contained()
                    .with_background_color(theme.editor.background)
            })
            .on_down(MouseButton::Left, |_, _, cx| {
                cx.focus_parent();
            })
            .into_any_named("project search view")
        } else {
            ChildView::new(&self.results_editor, cx)
                .flex(1., true)
                .into_any_named("project search view")
        }
    }

    fn focus_in(&mut self, _: AnyViewHandle, cx: &mut ViewContext<Self>) {
        let handle = cx.weak_handle();
        cx.update_global(|state: &mut ActiveSearches, cx| {
            state
                .0
                .insert(self.model.read(cx).project.downgrade(), handle)
        });

        cx.update_global(|state: &mut ActiveSettings, cx| {
            state.0.insert(
                self.model.read(cx).project.downgrade(),
                self.current_settings(),
            );
        });

        if cx.is_self_focused() {
            if self.query_editor_was_focused {
                cx.focus(&self.query_editor);
            } else {
                cx.focus(&self.results_editor);
            }
        }
    }
}

impl Item for ProjectSearchView {
    fn tab_tooltip_text(&self, cx: &AppContext) -> Option<Cow<str>> {
        let query_text = self.query_editor.read(cx).text(cx);

        query_text
            .is_empty()
            .not()
            .then(|| query_text.into())
            .or_else(|| Some("Project Search".into()))
    }
    fn should_close_item_on_event(event: &Self::Event) -> bool {
        event == &Self::Event::Dismiss
    }

    fn act_as_type<'a>(
        &'a self,
        type_id: TypeId,
        self_handle: &'a ViewHandle<Self>,
        _: &'a AppContext,
    ) -> Option<&'a AnyViewHandle> {
        if type_id == TypeId::of::<Self>() {
            Some(self_handle)
        } else if type_id == TypeId::of::<Editor>() {
            Some(&self.results_editor)
        } else {
            None
        }
    }

    fn deactivated(&mut self, cx: &mut ViewContext<Self>) {
        self.results_editor
            .update(cx, |editor, cx| editor.deactivated(cx));
    }

    fn tab_content<T: 'static>(
        &self,
        _detail: Option<usize>,
        tab_theme: &theme::Tab,
        cx: &AppContext,
    ) -> AnyElement<T> {
        Flex::row()
            .with_child(
                Svg::new("icons/magnifying_glass.svg")
                    .with_color(tab_theme.label.text.color)
                    .constrained()
                    .with_width(tab_theme.type_icon_width)
                    .aligned()
                    .contained()
                    .with_margin_right(tab_theme.spacing),
            )
            .with_child({
                let tab_name: Option<Cow<_>> = self
                    .model
                    .read(cx)
                    .search_history
                    .current()
                    .as_ref()
                    .map(|query| {
                        let query_text = util::truncate_and_trailoff(query, MAX_TAB_TITLE_LEN);
                        query_text.into()
                    });
                Label::new(
                    tab_name
                        .filter(|name| !name.is_empty())
                        .unwrap_or("Project search".into()),
                    tab_theme.label.clone(),
                )
                .aligned()
            })
            .into_any()
    }

    fn for_each_project_item(&self, cx: &AppContext, f: &mut dyn FnMut(usize, &dyn project::Item)) {
        self.results_editor.for_each_project_item(cx, f)
    }

    fn is_singleton(&self, _: &AppContext) -> bool {
        false
    }

    fn can_save(&self, _: &AppContext) -> bool {
        true
    }

    fn is_dirty(&self, cx: &AppContext) -> bool {
        self.results_editor.read(cx).is_dirty(cx)
    }

    fn has_conflict(&self, cx: &AppContext) -> bool {
        self.results_editor.read(cx).has_conflict(cx)
    }

    fn save(
        &mut self,
        project: ModelHandle<Project>,
        cx: &mut ViewContext<Self>,
    ) -> Task<anyhow::Result<()>> {
        self.results_editor
            .update(cx, |editor, cx| editor.save(project, cx))
    }

    fn save_as(
        &mut self,
        _: ModelHandle<Project>,
        _: PathBuf,
        _: &mut ViewContext<Self>,
    ) -> Task<anyhow::Result<()>> {
        unreachable!("save_as should not have been called")
    }

    fn reload(
        &mut self,
        project: ModelHandle<Project>,
        cx: &mut ViewContext<Self>,
    ) -> Task<anyhow::Result<()>> {
        self.results_editor
            .update(cx, |editor, cx| editor.reload(project, cx))
    }

    fn clone_on_split(&self, _workspace_id: WorkspaceId, cx: &mut ViewContext<Self>) -> Option<Self>
    where
        Self: Sized,
    {
        let model = self.model.update(cx, |model, cx| model.clone(cx));
        Some(Self::new(model, cx, None))
    }

    fn added_to_workspace(&mut self, workspace: &mut Workspace, cx: &mut ViewContext<Self>) {
        self.results_editor
            .update(cx, |editor, cx| editor.added_to_workspace(workspace, cx));
    }

    fn set_nav_history(&mut self, nav_history: ItemNavHistory, cx: &mut ViewContext<Self>) {
        self.results_editor.update(cx, |editor, _| {
            editor.set_nav_history(Some(nav_history));
        });
    }

    fn navigate(&mut self, data: Box<dyn Any>, cx: &mut ViewContext<Self>) -> bool {
        self.results_editor
            .update(cx, |editor, cx| editor.navigate(data, cx))
    }

    fn to_item_events(event: &Self::Event) -> SmallVec<[ItemEvent; 2]> {
        match event {
            ViewEvent::UpdateTab => {
                smallvec::smallvec![ItemEvent::UpdateBreadcrumbs, ItemEvent::UpdateTab]
            }
            ViewEvent::EditorEvent(editor_event) => Editor::to_item_events(editor_event),
            ViewEvent::Dismiss => smallvec::smallvec![ItemEvent::CloseItem],
            _ => SmallVec::new(),
        }
    }

    fn breadcrumb_location(&self) -> ToolbarItemLocation {
        if self.has_matches() {
            ToolbarItemLocation::Secondary
        } else {
            ToolbarItemLocation::Hidden
        }
    }

    fn breadcrumbs(&self, theme: &theme::Theme, cx: &AppContext) -> Option<Vec<BreadcrumbText>> {
        self.results_editor.breadcrumbs(theme, cx)
    }

    fn serialized_item_kind() -> Option<&'static str> {
        None
    }

    fn deserialize(
        _project: ModelHandle<Project>,
        _workspace: WeakViewHandle<Workspace>,
        _workspace_id: workspace::WorkspaceId,
        _item_id: workspace::ItemId,
        _cx: &mut ViewContext<Pane>,
    ) -> Task<anyhow::Result<ViewHandle<Self>>> {
        unimplemented!()
    }
}

impl ProjectSearchView {
    fn toggle_filters(&mut self, cx: &mut ViewContext<Self>) {
        self.filters_enabled = !self.filters_enabled;
        cx.update_global(|state: &mut ActiveSettings, cx| {
            state.0.insert(
                self.model.read(cx).project.downgrade(),
                self.current_settings(),
            );
        });
    }

    fn current_settings(&self) -> ProjectSearchSettings {
        ProjectSearchSettings {
            search_options: self.search_options,
            filters_enabled: self.filters_enabled,
            current_mode: self.current_mode,
        }
    }
    fn toggle_search_option(&mut self, option: SearchOptions, cx: &mut ViewContext<Self>) {
        self.search_options.toggle(option);
        cx.update_global(|state: &mut ActiveSettings, cx| {
            state.0.insert(
                self.model.read(cx).project.downgrade(),
                self.current_settings(),
            );
        });
    }

    fn index_project(&mut self, cx: &mut ViewContext<Self>) {
        if let Some(semantic_index) = SemanticIndex::global(cx) {
            // Semantic search uses no options
            self.search_options = SearchOptions::none();

            let project = self.model.read(cx).project.clone();

            semantic_index.update(cx, |semantic_index, cx| {
                semantic_index
                    .index_project(project.clone(), cx)
                    .detach_and_log_err(cx);
            });

            self.semantic_state = Some(SemanticState {
                index_status: semantic_index.read(cx).status(&project),
                maintain_rate_limit: None,
                _subscription: cx.observe(&semantic_index, Self::semantic_index_changed),
            });
            self.semantic_index_changed(semantic_index, cx);
        }
    }

    fn semantic_index_changed(
        &mut self,
        semantic_index: ModelHandle<SemanticIndex>,
        cx: &mut ViewContext<Self>,
    ) {
        let project = self.model.read(cx).project.clone();
        if let Some(semantic_state) = self.semantic_state.as_mut() {
            cx.notify();
            semantic_state.index_status = semantic_index.read(cx).status(&project);
            if let SemanticIndexStatus::Indexing {
                rate_limit_expiry: Some(_),
                ..
            } = &semantic_state.index_status
            {
                if semantic_state.maintain_rate_limit.is_none() {
                    semantic_state.maintain_rate_limit =
                        Some(cx.spawn(|this, mut cx| async move {
                            loop {
                                cx.background().timer(Duration::from_secs(1)).await;
                                this.update(&mut cx, |_, cx| cx.notify()).log_err();
                            }
                        }));
                    return;
                }
            } else {
                semantic_state.maintain_rate_limit = None;
            }
        }
    }

    fn clear_search(&mut self, cx: &mut ViewContext<Self>) {
        self.model.update(cx, |model, cx| {
            model.pending_search = None;
            model.no_results = None;
            model.match_ranges.clear();

            model.excerpts.update(cx, |excerpts, cx| {
                excerpts.clear(cx);
            });
        });
    }

    fn activate_search_mode(&mut self, mode: SearchMode, cx: &mut ViewContext<Self>) {
        let previous_mode = self.current_mode;
        if previous_mode == mode {
            return;
        }

        self.clear_search(cx);
        self.current_mode = mode;
        self.active_match_index = None;

        match mode {
            SearchMode::Semantic => {
                let has_permission = self.semantic_permissioned(cx);
                self.active_match_index = None;
                cx.spawn(|this, mut cx| async move {
                    let has_permission = has_permission.await?;

                    if !has_permission {
                        let mut answer = this.update(&mut cx, |this, cx| {
                            let project = this.model.read(cx).project.clone();
                            let project_name = project
                                .read(cx)
                                .worktree_root_names(cx)
                                .collect::<Vec<&str>>()
                                .join("/");
                            let is_plural =
                                project_name.chars().filter(|letter| *letter == '/').count() > 0;
                            let prompt_text = format!("Would you like to index the '{}' project{} for semantic search? This requires sending code to the OpenAI API", project_name,
                                if is_plural {
                                    "s"
                                } else {""});
                            cx.prompt(
                                PromptLevel::Info,
                                prompt_text.as_str(),
                                &["Continue", "Cancel"],
                            )
                        })?;

                        if answer.next().await == Some(0) {
                            this.update(&mut cx, |this, _| {
                                this.semantic_permissioned = Some(true);
                            })?;
                        } else {
                            this.update(&mut cx, |this, cx| {
                                this.semantic_permissioned = Some(false);
                                debug_assert_ne!(previous_mode, SearchMode::Semantic, "Tried to re-enable semantic search mode after user modal was rejected");
                                this.activate_search_mode(previous_mode, cx);
                            })?;
                            return anyhow::Ok(());
                        }
                    }

                    this.update(&mut cx, |this, cx| {
                        this.index_project(cx);
                    })?;

                    anyhow::Ok(())
                }).detach_and_log_err(cx);
            }
            SearchMode::Regex | SearchMode::Text => {
                self.semantic_state = None;
                self.active_match_index = None;
                self.search(cx);
            }
        }

        cx.update_global(|state: &mut ActiveSettings, cx| {
            state.0.insert(
                self.model.read(cx).project.downgrade(),
                self.current_settings(),
            );
        });

        cx.notify();
    }
<<<<<<< HEAD
    fn replace_next(&mut self, _: &ReplaceNext, cx: &mut ViewContext<Self>) {
        let model = self.model.read(cx);
        if let Some(query) = model.active_query.as_ref() {
            if model.match_ranges.is_empty() {
                return;
            }
            if let Some(active_index) = self.active_match_index {
                let query = query
                    .clone()
                    .with_replacement(Some(self.replacement(cx)).filter(|rep| !rep.is_empty()));
                self.results_editor.replace(
                    &(Box::new(model.match_ranges[active_index].clone()) as _),
                    &query,
                    cx,
                );
                self.select_match(Direction::Next, cx)
            }
        }
    }
    pub fn replacement(&self, cx: &AppContext) -> String {
        self.replacement_editor.read(cx).text(cx)
    }
    fn replace_all(&mut self, _: &ReplaceAll, cx: &mut ViewContext<Self>) {
        let model = self.model.read(cx);
        if let Some(query) = model.active_query.as_ref() {
            if model.match_ranges.is_empty() {
                return;
            }
            if self.active_match_index.is_some() {
                let query = query
                    .clone()
                    .with_replacement(Some(self.replacement(cx)).filter(|rep| !rep.is_empty()));
                let matches = model
                    .match_ranges
                    .iter()
                    .map(|item| Box::new(item.clone()) as _)
                    .collect::<Vec<_>>();
                for item in matches {
                    self.results_editor.replace(&item, &query, cx);
                }
            }
        }
    }
    fn new(model: ModelHandle<ProjectSearch>, cx: &mut ViewContext<Self>) -> Self {
        let project;
        let excerpts;
        let mut query_text = String::new();
        let mut replacement_text = None;
        let mut options = SearchOptions::NONE;
=======

    fn new(
        model: ModelHandle<ProjectSearch>,
        cx: &mut ViewContext<Self>,
        settings: Option<ProjectSearchSettings>,
    ) -> Self {
        let project;
        let excerpts;
        let mut query_text = String::new();

        // Read in settings if available
        let (mut options, current_mode, filters_enabled) = if let Some(settings) = settings {
            (
                settings.search_options,
                settings.current_mode,
                settings.filters_enabled,
            )
        } else {
            (SearchOptions::NONE, Default::default(), false)
        };
>>>>>>> d090fd25

        {
            let model = model.read(cx);
            project = model.project.clone();
            excerpts = model.excerpts.clone();
            if let Some(active_query) = model.active_query.as_ref() {
                query_text = active_query.as_str().to_string();
                replacement_text = active_query.replacement().map(ToOwned::to_owned);
                options = SearchOptions::from_query(active_query);
            }
        }
        cx.observe(&model, |this, _, cx| this.model_changed(cx))
            .detach();

        let query_editor = cx.add_view(|cx| {
            let mut editor = Editor::single_line(
                Some(Arc::new(|theme| theme.search.editor.input.clone())),
                cx,
            );
            editor.set_placeholder_text("Text search all files", cx);
            editor.set_text(query_text, cx);
            editor
        });
        // Subscribe to query_editor in order to reraise editor events for workspace item activation purposes
        cx.subscribe(&query_editor, |_, _, event, cx| {
            cx.emit(ViewEvent::EditorEvent(event.clone()))
        })
        .detach();
        let replacement_editor = cx.add_view(|cx| {
            let mut editor = Editor::single_line(
                Some(Arc::new(|theme| theme.search.editor.input.clone())),
                cx,
            );
            editor.set_placeholder_text("Replace in project..", cx);
            if let Some(text) = replacement_text {
                editor.set_text(text, cx);
            }
            editor
        });
        let results_editor = cx.add_view(|cx| {
            let mut editor = Editor::for_multibuffer(excerpts, Some(project.clone()), cx);
            editor.set_searchable(false);
            editor
        });
        cx.observe(&results_editor, |_, _, cx| cx.emit(ViewEvent::UpdateTab))
            .detach();

        cx.subscribe(&results_editor, |this, _, event, cx| {
            if matches!(event, editor::Event::SelectionsChanged { .. }) {
                this.update_match_index(cx);
            }
            // Reraise editor events for workspace item activation purposes
            cx.emit(ViewEvent::EditorEvent(event.clone()));
        })
        .detach();

        let included_files_editor = cx.add_view(|cx| {
            let mut editor = Editor::single_line(
                Some(Arc::new(|theme| {
                    theme.search.include_exclude_editor.input.clone()
                })),
                cx,
            );
            editor.set_placeholder_text("Include: crates/**/*.toml", cx);

            editor
        });
        // Subscribe to include_files_editor in order to reraise editor events for workspace item activation purposes
        cx.subscribe(&included_files_editor, |_, _, event, cx| {
            cx.emit(ViewEvent::EditorEvent(event.clone()))
        })
        .detach();

        let excluded_files_editor = cx.add_view(|cx| {
            let mut editor = Editor::single_line(
                Some(Arc::new(|theme| {
                    theme.search.include_exclude_editor.input.clone()
                })),
                cx,
            );
            editor.set_placeholder_text("Exclude: vendor/*, *.lock", cx);

            editor
        });
        // Subscribe to excluded_files_editor in order to reraise editor events for workspace item activation purposes
        cx.subscribe(&excluded_files_editor, |_, _, event, cx| {
            cx.emit(ViewEvent::EditorEvent(event.clone()))
        })
        .detach();

        // Check if Worktrees have all been previously indexed
        let mut this = ProjectSearchView {
            replacement_editor,
            search_id: model.read(cx).search_id,
            model,
            query_editor,
            results_editor,
            semantic_state: None,
            semantic_permissioned: None,
            search_options: options,
            panels_with_errors: HashSet::new(),
            active_match_index: None,
            query_editor_was_focused: false,
            included_files_editor,
            excluded_files_editor,
            filters_enabled,
<<<<<<< HEAD
            current_mode: Default::default(),
            replace_enabled: false,
=======
            current_mode,
>>>>>>> d090fd25
        };
        this.model_changed(cx);
        this
    }

    fn semantic_permissioned(&mut self, cx: &mut ViewContext<Self>) -> Task<Result<bool>> {
        if let Some(value) = self.semantic_permissioned {
            return Task::ready(Ok(value));
        }

        SemanticIndex::global(cx)
            .map(|semantic| {
                let project = self.model.read(cx).project.clone();
                semantic.update(cx, |this, cx| this.project_previously_indexed(&project, cx))
            })
            .unwrap_or(Task::ready(Ok(false)))
    }
    pub fn new_search_in_directory(
        workspace: &mut Workspace,
        dir_entry: &Entry,
        cx: &mut ViewContext<Workspace>,
    ) {
        if !dir_entry.is_dir() {
            return;
        }
        let Some(filter_str) = dir_entry.path.to_str() else {
            return;
        };

        let model = cx.add_model(|cx| ProjectSearch::new(workspace.project().clone(), cx));
        let search = cx.add_view(|cx| ProjectSearchView::new(model, cx, None));
        workspace.add_item(Box::new(search.clone()), cx);
        search.update(cx, |search, cx| {
            search
                .included_files_editor
                .update(cx, |editor, cx| editor.set_text(filter_str, cx));
            search.filters_enabled = true;
            search.focus_query_editor(cx)
        });
    }

    // Re-activate the most recently activated search or the most recent if it has been closed.
    // If no search exists in the workspace, create a new one.
    fn deploy(
        workspace: &mut Workspace,
        _: &workspace::NewSearch,
        cx: &mut ViewContext<Workspace>,
    ) {
        // Clean up entries for dropped projects
        cx.update_global(|state: &mut ActiveSearches, cx| {
            state.0.retain(|project, _| project.is_upgradable(cx))
        });

        let active_search = cx
            .global::<ActiveSearches>()
            .0
            .get(&workspace.project().downgrade());

        let existing = active_search
            .and_then(|active_search| {
                workspace
                    .items_of_type::<ProjectSearchView>(cx)
                    .find(|search| search == active_search)
            })
            .or_else(|| workspace.item_of_type::<ProjectSearchView>(cx));

        let query = workspace.active_item(cx).and_then(|item| {
            let editor = item.act_as::<Editor>(cx)?;
            let query = editor.query_suggestion(cx);
            if query.is_empty() {
                None
            } else {
                Some(query)
            }
        });

        let search = if let Some(existing) = existing {
            workspace.activate_item(&existing, cx);
            existing
        } else {
            let settings = cx
                .global::<ActiveSettings>()
                .0
                .get(&workspace.project().downgrade());

            let settings = if let Some(settings) = settings {
                Some(settings.clone())
            } else {
                None
            };

            let model = cx.add_model(|cx| ProjectSearch::new(workspace.project().clone(), cx));
            let view = cx.add_view(|cx| ProjectSearchView::new(model, cx, settings));

            workspace.add_item(Box::new(view.clone()), cx);
            view
        };

        search.update(cx, |search, cx| {
            if let Some(query) = query {
                search.set_query(&query, cx);
            }
            search.focus_query_editor(cx)
        });
    }

    fn search(&mut self, cx: &mut ViewContext<Self>) {
        let mode = self.current_mode;
        match mode {
            SearchMode::Semantic => {
                if self.semantic_state.is_some() {
                    if let Some(query) = self.build_search_query(cx) {
                        self.model
                            .update(cx, |model, cx| model.semantic_search(query.as_inner(), cx));
                    }
                }
            }

            _ => {
                if let Some(query) = self.build_search_query(cx) {
                    self.model.update(cx, |model, cx| model.search(query, cx));
                }
            }
        }
    }

    fn build_search_query(&mut self, cx: &mut ViewContext<Self>) -> Option<SearchQuery> {
        let text = self.query_editor.read(cx).text(cx);
        let included_files =
            match Self::parse_path_matches(&self.included_files_editor.read(cx).text(cx)) {
                Ok(included_files) => {
                    self.panels_with_errors.remove(&InputPanel::Include);
                    included_files
                }
                Err(_e) => {
                    self.panels_with_errors.insert(InputPanel::Include);
                    cx.notify();
                    return None;
                }
            };
        let excluded_files =
            match Self::parse_path_matches(&self.excluded_files_editor.read(cx).text(cx)) {
                Ok(excluded_files) => {
                    self.panels_with_errors.remove(&InputPanel::Exclude);
                    excluded_files
                }
                Err(_e) => {
                    self.panels_with_errors.insert(InputPanel::Exclude);
                    cx.notify();
                    return None;
                }
            };
        let current_mode = self.current_mode;
        match current_mode {
            SearchMode::Regex => {
                match SearchQuery::regex(
                    text,
                    self.search_options.contains(SearchOptions::WHOLE_WORD),
                    self.search_options.contains(SearchOptions::CASE_SENSITIVE),
                    included_files,
                    excluded_files,
                ) {
                    Ok(query) => {
                        self.panels_with_errors.remove(&InputPanel::Query);
                        Some(query)
                    }
                    Err(_e) => {
                        self.panels_with_errors.insert(InputPanel::Query);
                        cx.notify();
                        None
                    }
                }
            }
            _ => match SearchQuery::text(
                text,
                self.search_options.contains(SearchOptions::WHOLE_WORD),
                self.search_options.contains(SearchOptions::CASE_SENSITIVE),
                included_files,
                excluded_files,
            ) {
                Ok(query) => {
                    self.panels_with_errors.remove(&InputPanel::Query);
                    Some(query)
                }
                Err(_e) => {
                    self.panels_with_errors.insert(InputPanel::Query);
                    cx.notify();
                    None
                }
            },
        }
    }

    fn parse_path_matches(text: &str) -> anyhow::Result<Vec<PathMatcher>> {
        text.split(',')
            .map(str::trim)
            .filter(|maybe_glob_str| !maybe_glob_str.is_empty())
            .map(|maybe_glob_str| {
                PathMatcher::new(maybe_glob_str)
                    .with_context(|| format!("parsing {maybe_glob_str} as path matcher"))
            })
            .collect()
    }

    fn select_match(&mut self, direction: Direction, cx: &mut ViewContext<Self>) {
        if let Some(index) = self.active_match_index {
            let match_ranges = self.model.read(cx).match_ranges.clone();
            let new_index = self.results_editor.update(cx, |editor, cx| {
                editor.match_index_for_direction(&match_ranges, index, direction, 1, cx)
            });

            let range_to_select = match_ranges[new_index].clone();
            self.results_editor.update(cx, |editor, cx| {
                let range_to_select = editor.range_for_match(&range_to_select);
                editor.unfold_ranges([range_to_select.clone()], false, true, cx);
                editor.change_selections(Some(Autoscroll::fit()), cx, |s| {
                    s.select_ranges([range_to_select])
                });
            });
        }
    }

    fn focus_query_editor(&mut self, cx: &mut ViewContext<Self>) {
        self.query_editor.update(cx, |query_editor, cx| {
            query_editor.select_all(&SelectAll, cx);
        });
        self.query_editor_was_focused = true;
        cx.focus(&self.query_editor);
    }

    fn set_query(&mut self, query: &str, cx: &mut ViewContext<Self>) {
        self.query_editor
            .update(cx, |query_editor, cx| query_editor.set_text(query, cx));
    }

    fn focus_results_editor(&mut self, cx: &mut ViewContext<Self>) {
        self.query_editor.update(cx, |query_editor, cx| {
            let cursor = query_editor.selections.newest_anchor().head();
            query_editor.change_selections(None, cx, |s| s.select_ranges([cursor.clone()..cursor]));
        });
        self.query_editor_was_focused = false;
        cx.focus(&self.results_editor);
    }

    fn model_changed(&mut self, cx: &mut ViewContext<Self>) {
        let match_ranges = self.model.read(cx).match_ranges.clone();
        if match_ranges.is_empty() {
            self.active_match_index = None;
        } else {
            self.active_match_index = Some(0);
            self.update_match_index(cx);
            let prev_search_id = mem::replace(&mut self.search_id, self.model.read(cx).search_id);
            let is_new_search = self.search_id != prev_search_id;
            self.results_editor.update(cx, |editor, cx| {
                if is_new_search {
                    let range_to_select = match_ranges
                        .first()
                        .clone()
                        .map(|range| editor.range_for_match(range));
                    editor.change_selections(Some(Autoscroll::fit()), cx, |s| {
                        s.select_ranges(range_to_select)
                    });
                }
                editor.highlight_background::<Self>(
                    match_ranges,
                    |theme| theme.search.match_background,
                    cx,
                );
            });
            if is_new_search && self.query_editor.is_focused(cx) {
                self.focus_results_editor(cx);
            }
        }

        cx.emit(ViewEvent::UpdateTab);
        cx.notify();
    }

    fn update_match_index(&mut self, cx: &mut ViewContext<Self>) {
        let results_editor = self.results_editor.read(cx);
        let new_index = active_match_index(
            &self.model.read(cx).match_ranges,
            &results_editor.selections.newest_anchor().head(),
            &results_editor.buffer().read(cx).snapshot(cx),
        );
        if self.active_match_index != new_index {
            self.active_match_index = new_index;
            cx.notify();
        }
    }

    pub fn has_matches(&self) -> bool {
        self.active_match_index.is_some()
    }

    fn move_focus_to_results(pane: &mut Pane, _: &ToggleFocus, cx: &mut ViewContext<Pane>) {
        if let Some(search_view) = pane
            .active_item()
            .and_then(|item| item.downcast::<ProjectSearchView>())
        {
            search_view.update(cx, |search_view, cx| {
                if !search_view.results_editor.is_focused(cx)
                    && !search_view.model.read(cx).match_ranges.is_empty()
                {
                    return search_view.focus_results_editor(cx);
                }
            });
        }

        cx.propagate_action();
    }
}

impl Default for ProjectSearchBar {
    fn default() -> Self {
        Self::new()
    }
}

impl ProjectSearchBar {
    pub fn new() -> Self {
        Self {
            active_project_search: Default::default(),
            subscription: Default::default(),
        }
    }
    fn cycle_mode(workspace: &mut Workspace, _: &CycleMode, cx: &mut ViewContext<Workspace>) {
        if let Some(search_view) = workspace
            .active_item(cx)
            .and_then(|item| item.downcast::<ProjectSearchView>())
        {
            search_view.update(cx, |this, cx| {
                let new_mode =
                    crate::mode::next_mode(&this.current_mode, SemanticIndex::enabled(cx));
                this.activate_search_mode(new_mode, cx);
                cx.focus(&this.query_editor);
            })
        }
    }
    fn search(&mut self, _: &Confirm, cx: &mut ViewContext<Self>) {
        if let Some(search_view) = self.active_project_search.as_ref() {
            search_view.update(cx, |search_view, cx| search_view.search(cx));
        }
    }

    fn search_in_new(workspace: &mut Workspace, _: &SearchInNew, cx: &mut ViewContext<Workspace>) {
        if let Some(search_view) = workspace
            .active_item(cx)
            .and_then(|item| item.downcast::<ProjectSearchView>())
        {
            let new_query = search_view.update(cx, |search_view, cx| {
                let new_query = search_view.build_search_query(cx);
                if new_query.is_some() {
                    if let Some(old_query) = search_view.model.read(cx).active_query.clone() {
                        search_view.query_editor.update(cx, |editor, cx| {
                            editor.set_text(old_query.as_str(), cx);
                        });
                        search_view.search_options = SearchOptions::from_query(&old_query);
                    }
                }
                new_query
            });
            if let Some(new_query) = new_query {
                let model = cx.add_model(|cx| {
                    let mut model = ProjectSearch::new(workspace.project().clone(), cx);
                    model.search(new_query, cx);
                    model
                });
                workspace.add_item(
                    Box::new(cx.add_view(|cx| ProjectSearchView::new(model, cx, None))),
                    cx,
                );
            }
        }
    }

    fn select_next_match(pane: &mut Pane, _: &SelectNextMatch, cx: &mut ViewContext<Pane>) {
        if let Some(search_view) = pane
            .active_item()
            .and_then(|item| item.downcast::<ProjectSearchView>())
        {
            search_view.update(cx, |view, cx| view.select_match(Direction::Next, cx));
        } else {
            cx.propagate_action();
        }
    }

    fn replace_next(pane: &mut Pane, _: &ReplaceNext, cx: &mut ViewContext<Pane>) {
        if let Some(search_view) = pane
            .active_item()
            .and_then(|item| item.downcast::<ProjectSearchView>())
        {
            search_view.update(cx, |view, cx| view.replace_next(&ReplaceNext, cx));
        } else {
            cx.propagate_action();
        }
    }
    fn replace_all(pane: &mut Pane, _: &ReplaceAll, cx: &mut ViewContext<Pane>) {
        if let Some(search_view) = pane
            .active_item()
            .and_then(|item| item.downcast::<ProjectSearchView>())
        {
            search_view.update(cx, |view, cx| view.replace_all(&ReplaceAll, cx));
        } else {
            cx.propagate_action();
        }
    }
    fn select_prev_match(pane: &mut Pane, _: &SelectPrevMatch, cx: &mut ViewContext<Pane>) {
        if let Some(search_view) = pane
            .active_item()
            .and_then(|item| item.downcast::<ProjectSearchView>())
        {
            search_view.update(cx, |view, cx| view.select_match(Direction::Prev, cx));
        } else {
            cx.propagate_action();
        }
    }

    fn tab(&mut self, _: &editor::Tab, cx: &mut ViewContext<Self>) {
        self.cycle_field(Direction::Next, cx);
    }

    fn tab_previous(&mut self, _: &editor::TabPrev, cx: &mut ViewContext<Self>) {
        self.cycle_field(Direction::Prev, cx);
    }

    fn cycle_field(&mut self, direction: Direction, cx: &mut ViewContext<Self>) {
        let active_project_search = match &self.active_project_search {
            Some(active_project_search) => active_project_search,

            None => {
                cx.propagate_action();
                return;
            }
        };

        active_project_search.update(cx, |project_view, cx| {
            let mut views = vec![&project_view.query_editor];
            if project_view.filters_enabled {
                views.extend([
                    &project_view.included_files_editor,
                    &project_view.excluded_files_editor,
                ]);
            }
            if project_view.replace_enabled {
                views.push(&project_view.replacement_editor);
            }
            let current_index = match views
                .iter()
                .enumerate()
                .find(|(_, view)| view.is_focused(cx))
            {
                Some((index, _)) => index,

                None => {
                    cx.propagate_action();
                    return;
                }
            };

            let new_index = match direction {
                Direction::Next => (current_index + 1) % views.len(),
                Direction::Prev if current_index == 0 => views.len() - 1,
                Direction::Prev => (current_index - 1) % views.len(),
            };
            cx.focus(views[new_index]);
        });
    }

    fn toggle_search_option(&mut self, option: SearchOptions, cx: &mut ViewContext<Self>) -> bool {
        if let Some(search_view) = self.active_project_search.as_ref() {
            search_view.update(cx, |search_view, cx| {
                search_view.toggle_search_option(option, cx);
                search_view.search(cx);
            });

            cx.notify();
            true
        } else {
            false
        }
    }
<<<<<<< HEAD
    fn toggle_replace(&mut self, _: &ToggleReplace, cx: &mut ViewContext<Self>) {
        if let Some(search) = &self.active_project_search {
            search.update(cx, |this, cx| {
                this.replace_enabled = !this.replace_enabled;
                if !this.replace_enabled {
                    cx.focus(&this.query_editor);
                }
                cx.notify();
            });
        }
    }
    fn toggle_replace_on_a_pane(pane: &mut Pane, _: &ToggleReplace, cx: &mut ViewContext<Pane>) {
        let mut should_propagate = true;
=======

    fn activate_text_mode(pane: &mut Pane, _: &ActivateTextMode, cx: &mut ViewContext<Pane>) {
>>>>>>> d090fd25
        if let Some(search_view) = pane
            .active_item()
            .and_then(|item| item.downcast::<ProjectSearchView>())
        {
<<<<<<< HEAD
            search_view.update(cx, |this, cx| {
                should_propagate = false;
                this.replace_enabled = !this.replace_enabled;
                if !this.replace_enabled {
                    cx.focus(&this.query_editor);
                }
                cx.notify();
            });
        }
        if should_propagate {
            cx.propagate_action();
        }
    }
=======
            search_view.update(cx, |view, cx| {
                view.activate_search_mode(SearchMode::Text, cx)
            });
        } else {
            cx.propagate_action();
        }
    }

>>>>>>> d090fd25
    fn activate_regex_mode(pane: &mut Pane, _: &ActivateRegexMode, cx: &mut ViewContext<Pane>) {
        if let Some(search_view) = pane
            .active_item()
            .and_then(|item| item.downcast::<ProjectSearchView>())
        {
            search_view.update(cx, |view, cx| {
                view.activate_search_mode(SearchMode::Regex, cx)
            });
        } else {
            cx.propagate_action();
        }
    }

    fn activate_semantic_mode(
        pane: &mut Pane,
        _: &ActivateSemanticMode,
        cx: &mut ViewContext<Pane>,
    ) {
        if SemanticIndex::enabled(cx) {
            if let Some(search_view) = pane
                .active_item()
                .and_then(|item| item.downcast::<ProjectSearchView>())
            {
                search_view.update(cx, |view, cx| {
                    view.activate_search_mode(SearchMode::Semantic, cx)
                });
            } else {
                cx.propagate_action();
            }
        }
    }

    fn toggle_filters(&mut self, cx: &mut ViewContext<Self>) -> bool {
        if let Some(search_view) = self.active_project_search.as_ref() {
            search_view.update(cx, |search_view, cx| {
                search_view.toggle_filters(cx);
                search_view
                    .included_files_editor
                    .update(cx, |_, cx| cx.notify());
                search_view
                    .excluded_files_editor
                    .update(cx, |_, cx| cx.notify());
                cx.refresh_windows();
                cx.notify();
            });
            cx.notify();
            true
        } else {
            false
        }
    }

    fn activate_search_mode(&self, mode: SearchMode, cx: &mut ViewContext<Self>) {
        // Update Current Mode
        if let Some(search_view) = self.active_project_search.as_ref() {
            search_view.update(cx, |search_view, cx| {
                search_view.activate_search_mode(mode, cx);
            });
            cx.notify();
        }
    }

    fn is_option_enabled(&self, option: SearchOptions, cx: &AppContext) -> bool {
        if let Some(search) = self.active_project_search.as_ref() {
            search.read(cx).search_options.contains(option)
        } else {
            false
        }
    }

    fn next_history_query(&mut self, _: &NextHistoryQuery, cx: &mut ViewContext<Self>) {
        if let Some(search_view) = self.active_project_search.as_ref() {
            search_view.update(cx, |search_view, cx| {
                let new_query = search_view.model.update(cx, |model, _| {
                    if let Some(new_query) = model.search_history.next().map(str::to_string) {
                        new_query
                    } else {
                        model.search_history.reset_selection();
                        String::new()
                    }
                });
                search_view.set_query(&new_query, cx);
            });
        }
    }

    fn previous_history_query(&mut self, _: &PreviousHistoryQuery, cx: &mut ViewContext<Self>) {
        if let Some(search_view) = self.active_project_search.as_ref() {
            search_view.update(cx, |search_view, cx| {
                if search_view.query_editor.read(cx).text(cx).is_empty() {
                    if let Some(new_query) = search_view
                        .model
                        .read(cx)
                        .search_history
                        .current()
                        .map(str::to_string)
                    {
                        search_view.set_query(&new_query, cx);
                        return;
                    }
                }

                if let Some(new_query) = search_view.model.update(cx, |model, _| {
                    model.search_history.previous().map(str::to_string)
                }) {
                    search_view.set_query(&new_query, cx);
                }
            });
        }
    }
}

impl Entity for ProjectSearchBar {
    type Event = ();
}

impl View for ProjectSearchBar {
    fn ui_name() -> &'static str {
        "ProjectSearchBar"
    }

    fn render(&mut self, cx: &mut ViewContext<Self>) -> AnyElement<Self> {
        if let Some(_search) = self.active_project_search.as_ref() {
            let search = _search.read(cx);
            let theme = theme::current(cx).clone();
            let query_container_style = if search.panels_with_errors.contains(&InputPanel::Query) {
                theme.search.invalid_editor
            } else {
                theme.search.editor.input.container
            };

            let search = _search.read(cx);
            let filter_button = render_option_button_icon(
                search.filters_enabled,
                "icons/filter.svg",
                0,
                "Toggle filters",
                Box::new(ToggleFilters),
                move |_, this, cx| {
                    this.toggle_filters(cx);
                },
                cx,
            );

            let search = _search.read(cx);
            let is_semantic_available = SemanticIndex::enabled(cx);
            let is_semantic_disabled = search.semantic_state.is_none();
            let icon_style = theme.search.editor_icon.clone();
            let is_active = search.active_match_index.is_some();

            let render_option_button_icon = |path, option, cx: &mut ViewContext<Self>| {
                crate::search_bar::render_option_button_icon(
                    self.is_option_enabled(option, cx),
                    path,
                    option.bits as usize,
                    format!("Toggle {}", option.label()),
                    option.to_toggle_action(),
                    move |_, this, cx| {
                        this.toggle_search_option(option, cx);
                    },
                    cx,
                )
            };
            let case_sensitive = is_semantic_disabled.then(|| {
                render_option_button_icon(
                    "icons/case_insensitive.svg",
                    SearchOptions::CASE_SENSITIVE,
                    cx,
                )
            });

            let whole_word = is_semantic_disabled.then(|| {
                render_option_button_icon("icons/word_search.svg", SearchOptions::WHOLE_WORD, cx)
            });

            let search_button_for_mode = |mode, side, cx: &mut ViewContext<ProjectSearchBar>| {
                let is_active = if let Some(search) = self.active_project_search.as_ref() {
                    let search = search.read(cx);
                    search.current_mode == mode
                } else {
                    false
                };
                render_search_mode_button(
                    mode,
                    side,
                    is_active,
                    move |_, this, cx| {
                        this.activate_search_mode(mode, cx);
                    },
                    cx,
                )
            };

            let search = _search.read(cx);

            let include_container_style =
                if search.panels_with_errors.contains(&InputPanel::Include) {
                    theme.search.invalid_include_exclude_editor
                } else {
                    theme.search.include_exclude_editor.input.container
                };

            let exclude_container_style =
                if search.panels_with_errors.contains(&InputPanel::Exclude) {
                    theme.search.invalid_include_exclude_editor
                } else {
                    theme.search.include_exclude_editor.input.container
                };

            let matches = search.active_match_index.map(|match_ix| {
                Label::new(
                    format!(
                        "{}/{}",
                        match_ix + 1,
                        search.model.read(cx).match_ranges.len()
                    ),
                    theme.search.match_index.text.clone(),
                )
                .contained()
                .with_style(theme.search.match_index.container)
                .aligned()
            });
            let should_show_replace_input = search.replace_enabled;
            let replacement = should_show_replace_input.then(|| {
                Flex::row()
                    .with_child(
                        Svg::for_style(theme.search.replace_icon.clone().icon)
                            .contained()
                            .with_style(theme.search.replace_icon.clone().container),
                    )
                    .with_child(ChildView::new(&search.replacement_editor, cx).flex(1., true))
                    .align_children_center()
                    .flex(1., true)
                    .contained()
                    .with_style(query_container_style)
                    .constrained()
                    .with_min_width(theme.search.editor.min_width)
                    .with_max_width(theme.search.editor.max_width)
                    .with_height(theme.search.search_bar_row_height)
                    .flex(1., false)
            });
            let replace_all = should_show_replace_input.then(|| {
                super::replace_action(
                    ReplaceAll,
                    "Replace all",
                    "icons/replace_all.svg",
                    theme.tooltip.clone(),
                    theme.search.action_button.clone(),
                )
            });
            let replace_next = should_show_replace_input.then(|| {
                super::replace_action(
                    ReplaceNext,
                    "Replace next",
                    "icons/replace_next.svg",
                    theme.tooltip.clone(),
                    theme.search.action_button.clone(),
                )
            });
            let query_column = Flex::column()
                .with_spacing(theme.search.search_row_spacing)
                .with_child(
                    Flex::row()
                        .with_child(
                            Svg::for_style(icon_style.icon)
                                .contained()
                                .with_style(icon_style.container),
                        )
                        .with_child(ChildView::new(&search.query_editor, cx).flex(1., true))
                        .with_child(
                            Flex::row()
                                .with_child(filter_button)
                                .with_children(case_sensitive)
                                .with_children(whole_word)
                                .flex(1., false)
                                .constrained()
                                .contained(),
                        )
                        .align_children_center()
                        .contained()
                        .with_style(query_container_style)
                        .constrained()
                        .with_min_width(theme.search.editor.min_width)
                        .with_max_width(theme.search.editor.max_width)
                        .with_height(theme.search.search_bar_row_height)
                        .flex(1., false),
                )
                .with_children(search.filters_enabled.then(|| {
                    Flex::row()
                        .with_child(
                            ChildView::new(&search.included_files_editor, cx)
                                .contained()
                                .with_style(include_container_style)
                                .constrained()
                                .with_height(theme.search.search_bar_row_height)
                                .flex(1., true),
                        )
                        .with_child(
                            ChildView::new(&search.excluded_files_editor, cx)
                                .contained()
                                .with_style(exclude_container_style)
                                .constrained()
                                .with_height(theme.search.search_bar_row_height)
                                .flex(1., true),
                        )
                        .constrained()
                        .with_min_width(theme.search.editor.min_width)
                        .with_max_width(theme.search.editor.max_width)
                        .flex(1., false)
                }))
                .flex(1., false);
            let switches_column = Flex::row()
                .align_children_center()
                .with_child(super::toggle_replace_button(
                    search.replace_enabled,
                    theme.tooltip.clone(),
                    theme.search.option_button_component.clone(),
                ))
                .constrained()
                .with_height(theme.search.search_bar_row_height)
                .contained()
                .with_style(theme.search.option_button_group);
            let mode_column =
                Flex::row()
                    .with_child(search_button_for_mode(
                        SearchMode::Text,
                        Some(Side::Left),
                        cx,
                    ))
                    .with_child(search_button_for_mode(
                        SearchMode::Regex,
                        if is_semantic_available {
                            None
                        } else {
                            Some(Side::Right)
                        },
                        cx,
                    ))
                    .with_children(is_semantic_available.then(|| {
                        search_button_for_mode(SearchMode::Semantic, Some(Side::Right), cx)
                    }))
                    .contained()
                    .with_style(theme.search.modes_container);

            let nav_button_for_direction = |label, direction, cx: &mut ViewContext<Self>| {
                render_nav_button(
                    label,
                    direction,
                    is_active,
                    move |_, this, cx| {
                        if let Some(search) = this.active_project_search.as_ref() {
                            search.update(cx, |search, cx| search.select_match(direction, cx));
                        }
                    },
                    cx,
                )
            };

            let nav_column = Flex::row()
                .with_children(replace_next)
                .with_children(replace_all)
                .with_child(Flex::row().with_children(matches))
                .with_child(nav_button_for_direction("<", Direction::Prev, cx))
                .with_child(nav_button_for_direction(">", Direction::Next, cx))
                .constrained()
                .with_height(theme.search.search_bar_row_height)
                .flex_float();

            Flex::row()
                .with_child(query_column)
                .with_child(switches_column)
                .with_children(replacement)
                .with_child(mode_column)
                .with_child(nav_column)
                .contained()
                .with_style(theme.search.container)
                .into_any_named("project search")
        } else {
            Empty::new().into_any()
        }
    }
}

impl ToolbarItemView for ProjectSearchBar {
    fn set_active_pane_item(
        &mut self,
        active_pane_item: Option<&dyn ItemHandle>,
        cx: &mut ViewContext<Self>,
    ) -> ToolbarItemLocation {
        cx.notify();
        self.subscription = None;
        self.active_project_search = None;
        if let Some(search) = active_pane_item.and_then(|i| i.downcast::<ProjectSearchView>()) {
            search.update(cx, |search, cx| {
                if search.current_mode == SearchMode::Semantic {
                    search.index_project(cx);
                }
            });

            self.subscription = Some(cx.observe(&search, |_, _, cx| cx.notify()));
            self.active_project_search = Some(search);
            ToolbarItemLocation::PrimaryLeft {
                flex: Some((1., true)),
            }
        } else {
            ToolbarItemLocation::Hidden
        }
    }

    fn row_count(&self, cx: &ViewContext<Self>) -> usize {
        if let Some(search) = self.active_project_search.as_ref() {
            if search.read(cx).filters_enabled {
                return 2;
            }
        }
        1
    }
}

#[cfg(test)]
pub mod tests {
    use super::*;
    use editor::DisplayPoint;
    use gpui::{color::Color, executor::Deterministic, TestAppContext};
    use project::FakeFs;
    use semantic_index::semantic_index_settings::SemanticIndexSettings;
    use serde_json::json;
    use settings::SettingsStore;
    use std::sync::Arc;
    use theme::ThemeSettings;

    #[gpui::test]
    async fn test_project_search(deterministic: Arc<Deterministic>, cx: &mut TestAppContext) {
        init_test(cx);

        let fs = FakeFs::new(cx.background());
        fs.insert_tree(
            "/dir",
            json!({
                "one.rs": "const ONE: usize = 1;",
                "two.rs": "const TWO: usize = one::ONE + one::ONE;",
                "three.rs": "const THREE: usize = one::ONE + two::TWO;",
                "four.rs": "const FOUR: usize = one::ONE + three::THREE;",
            }),
        )
        .await;
        let project = Project::test(fs.clone(), ["/dir".as_ref()], cx).await;
        let search = cx.add_model(|cx| ProjectSearch::new(project, cx));
        let search_view = cx
            .add_window(|cx| ProjectSearchView::new(search.clone(), cx, None))
            .root(cx);

        search_view.update(cx, |search_view, cx| {
            search_view
                .query_editor
                .update(cx, |query_editor, cx| query_editor.set_text("TWO", cx));
            search_view.search(cx);
        });
        deterministic.run_until_parked();
        search_view.update(cx, |search_view, cx| {
            assert_eq!(
                search_view
                    .results_editor
                    .update(cx, |editor, cx| editor.display_text(cx)),
                "\n\nconst THREE: usize = one::ONE + two::TWO;\n\n\nconst TWO: usize = one::ONE + one::ONE;"
            );
            assert_eq!(
                search_view
                    .results_editor
                    .update(cx, |editor, cx| editor.all_text_background_highlights(cx)),
                &[
                    (
                        DisplayPoint::new(2, 32)..DisplayPoint::new(2, 35),
                        Color::red()
                    ),
                    (
                        DisplayPoint::new(2, 37)..DisplayPoint::new(2, 40),
                        Color::red()
                    ),
                    (
                        DisplayPoint::new(5, 6)..DisplayPoint::new(5, 9),
                        Color::red()
                    )
                ]
            );
            assert_eq!(search_view.active_match_index, Some(0));
            assert_eq!(
                search_view
                    .results_editor
                    .update(cx, |editor, cx| editor.selections.display_ranges(cx)),
                [DisplayPoint::new(2, 32)..DisplayPoint::new(2, 35)]
            );

            search_view.select_match(Direction::Next, cx);
        });

        search_view.update(cx, |search_view, cx| {
            assert_eq!(search_view.active_match_index, Some(1));
            assert_eq!(
                search_view
                    .results_editor
                    .update(cx, |editor, cx| editor.selections.display_ranges(cx)),
                [DisplayPoint::new(2, 37)..DisplayPoint::new(2, 40)]
            );
            search_view.select_match(Direction::Next, cx);
        });

        search_view.update(cx, |search_view, cx| {
            assert_eq!(search_view.active_match_index, Some(2));
            assert_eq!(
                search_view
                    .results_editor
                    .update(cx, |editor, cx| editor.selections.display_ranges(cx)),
                [DisplayPoint::new(5, 6)..DisplayPoint::new(5, 9)]
            );
            search_view.select_match(Direction::Next, cx);
        });

        search_view.update(cx, |search_view, cx| {
            assert_eq!(search_view.active_match_index, Some(0));
            assert_eq!(
                search_view
                    .results_editor
                    .update(cx, |editor, cx| editor.selections.display_ranges(cx)),
                [DisplayPoint::new(2, 32)..DisplayPoint::new(2, 35)]
            );
            search_view.select_match(Direction::Prev, cx);
        });

        search_view.update(cx, |search_view, cx| {
            assert_eq!(search_view.active_match_index, Some(2));
            assert_eq!(
                search_view
                    .results_editor
                    .update(cx, |editor, cx| editor.selections.display_ranges(cx)),
                [DisplayPoint::new(5, 6)..DisplayPoint::new(5, 9)]
            );
            search_view.select_match(Direction::Prev, cx);
        });

        search_view.update(cx, |search_view, cx| {
            assert_eq!(search_view.active_match_index, Some(1));
            assert_eq!(
                search_view
                    .results_editor
                    .update(cx, |editor, cx| editor.selections.display_ranges(cx)),
                [DisplayPoint::new(2, 37)..DisplayPoint::new(2, 40)]
            );
        });
    }

    #[gpui::test]
    async fn test_project_search_focus(deterministic: Arc<Deterministic>, cx: &mut TestAppContext) {
        init_test(cx);

        let fs = FakeFs::new(cx.background());
        fs.insert_tree(
            "/dir",
            json!({
                "one.rs": "const ONE: usize = 1;",
                "two.rs": "const TWO: usize = one::ONE + one::ONE;",
                "three.rs": "const THREE: usize = one::ONE + two::TWO;",
                "four.rs": "const FOUR: usize = one::ONE + three::THREE;",
            }),
        )
        .await;
        let project = Project::test(fs.clone(), ["/dir".as_ref()], cx).await;
        let window = cx.add_window(|cx| Workspace::test_new(project, cx));
        let workspace = window.root(cx);

        let active_item = cx.read(|cx| {
            workspace
                .read(cx)
                .active_pane()
                .read(cx)
                .active_item()
                .and_then(|item| item.downcast::<ProjectSearchView>())
        });
        assert!(
            active_item.is_none(),
            "Expected no search panel to be active, but got: {active_item:?}"
        );

        workspace.update(cx, |workspace, cx| {
            ProjectSearchView::deploy(workspace, &workspace::NewSearch, cx)
        });

        let Some(search_view) = cx.read(|cx| {
            workspace
                .read(cx)
                .active_pane()
                .read(cx)
                .active_item()
                .and_then(|item| item.downcast::<ProjectSearchView>())
        }) else {
            panic!("Search view expected to appear after new search event trigger")
        };
        let search_view_id = search_view.id();

        cx.spawn(|mut cx| async move {
            window.dispatch_action(search_view_id, &ToggleFocus, &mut cx);
        })
        .detach();
        deterministic.run_until_parked();
        search_view.update(cx, |search_view, cx| {
            assert!(
                search_view.query_editor.is_focused(cx),
                "Empty search view should be focused after the toggle focus event: no results panel to focus on",
            );
        });

        search_view.update(cx, |search_view, cx| {
            let query_editor = &search_view.query_editor;
            assert!(
                query_editor.is_focused(cx),
                "Search view should be focused after the new search view is activated",
            );
            let query_text = query_editor.read(cx).text(cx);
            assert!(
                query_text.is_empty(),
                "New search query should be empty but got '{query_text}'",
            );
            let results_text = search_view
                .results_editor
                .update(cx, |editor, cx| editor.display_text(cx));
            assert!(
                results_text.is_empty(),
                "Empty search view should have no results but got '{results_text}'"
            );
        });

        search_view.update(cx, |search_view, cx| {
            search_view.query_editor.update(cx, |query_editor, cx| {
                query_editor.set_text("sOMETHINGtHATsURELYdOESnOTeXIST", cx)
            });
            search_view.search(cx);
        });
        deterministic.run_until_parked();
        search_view.update(cx, |search_view, cx| {
            let results_text = search_view
                .results_editor
                .update(cx, |editor, cx| editor.display_text(cx));
            assert!(
                results_text.is_empty(),
                "Search view for mismatching query should have no results but got '{results_text}'"
            );
            assert!(
                search_view.query_editor.is_focused(cx),
                "Search view should be focused after mismatching query had been used in search",
            );
        });
        cx.spawn(
            |mut cx| async move { window.dispatch_action(search_view_id, &ToggleFocus, &mut cx) },
        )
        .detach();
        deterministic.run_until_parked();
        search_view.update(cx, |search_view, cx| {
            assert!(
                search_view.query_editor.is_focused(cx),
                "Search view with mismatching query should be focused after the toggle focus event: still no results panel to focus on",
            );
        });

        search_view.update(cx, |search_view, cx| {
            search_view
                .query_editor
                .update(cx, |query_editor, cx| query_editor.set_text("TWO", cx));
            search_view.search(cx);
        });
        deterministic.run_until_parked();
        search_view.update(cx, |search_view, cx| {
            assert_eq!(
                search_view
                    .results_editor
                    .update(cx, |editor, cx| editor.display_text(cx)),
                "\n\nconst THREE: usize = one::ONE + two::TWO;\n\n\nconst TWO: usize = one::ONE + one::ONE;",
                "Search view results should match the query"
            );
            assert!(
                search_view.results_editor.is_focused(cx),
                "Search view with mismatching query should be focused after search results are available",
            );
        });
        cx.spawn(|mut cx| async move {
            window.dispatch_action(search_view_id, &ToggleFocus, &mut cx);
        })
        .detach();
        deterministic.run_until_parked();
        search_view.update(cx, |search_view, cx| {
            assert!(
                search_view.results_editor.is_focused(cx),
                "Search view with matching query should still have its results editor focused after the toggle focus event",
            );
        });

        workspace.update(cx, |workspace, cx| {
            ProjectSearchView::deploy(workspace, &workspace::NewSearch, cx)
        });
        search_view.update(cx, |search_view, cx| {
            assert_eq!(search_view.query_editor.read(cx).text(cx), "two", "Query should be updated to first search result after search view 2nd open in a row");
            assert_eq!(
                search_view
                    .results_editor
                    .update(cx, |editor, cx| editor.display_text(cx)),
                "\n\nconst THREE: usize = one::ONE + two::TWO;\n\n\nconst TWO: usize = one::ONE + one::ONE;",
                "Results should be unchanged after search view 2nd open in a row"
            );
            assert!(
                search_view.query_editor.is_focused(cx),
                "Focus should be moved into query editor again after search view 2nd open in a row"
            );
        });

        cx.spawn(|mut cx| async move {
            window.dispatch_action(search_view_id, &ToggleFocus, &mut cx);
        })
        .detach();
        deterministic.run_until_parked();
        search_view.update(cx, |search_view, cx| {
            assert!(
                search_view.results_editor.is_focused(cx),
                "Search view with matching query should switch focus to the results editor after the toggle focus event",
            );
        });
    }

    #[gpui::test]
    async fn test_new_project_search_in_directory(
        deterministic: Arc<Deterministic>,
        cx: &mut TestAppContext,
    ) {
        init_test(cx);

        let fs = FakeFs::new(cx.background());
        fs.insert_tree(
            "/dir",
            json!({
                "a": {
                    "one.rs": "const ONE: usize = 1;",
                    "two.rs": "const TWO: usize = one::ONE + one::ONE;",
                },
                "b": {
                    "three.rs": "const THREE: usize = one::ONE + two::TWO;",
                    "four.rs": "const FOUR: usize = one::ONE + three::THREE;",
                },
            }),
        )
        .await;
        let project = Project::test(fs.clone(), ["/dir".as_ref()], cx).await;
        let worktree_id = project.read_with(cx, |project, cx| {
            project.worktrees(cx).next().unwrap().read(cx).id()
        });
        let workspace = cx
            .add_window(|cx| Workspace::test_new(project, cx))
            .root(cx);

        let active_item = cx.read(|cx| {
            workspace
                .read(cx)
                .active_pane()
                .read(cx)
                .active_item()
                .and_then(|item| item.downcast::<ProjectSearchView>())
        });
        assert!(
            active_item.is_none(),
            "Expected no search panel to be active, but got: {active_item:?}"
        );

        let one_file_entry = cx.update(|cx| {
            workspace
                .read(cx)
                .project()
                .read(cx)
                .entry_for_path(&(worktree_id, "a/one.rs").into(), cx)
                .expect("no entry for /a/one.rs file")
        });
        assert!(one_file_entry.is_file());
        workspace.update(cx, |workspace, cx| {
            ProjectSearchView::new_search_in_directory(workspace, &one_file_entry, cx)
        });
        let active_search_entry = cx.read(|cx| {
            workspace
                .read(cx)
                .active_pane()
                .read(cx)
                .active_item()
                .and_then(|item| item.downcast::<ProjectSearchView>())
        });
        assert!(
            active_search_entry.is_none(),
            "Expected no search panel to be active for file entry"
        );

        let a_dir_entry = cx.update(|cx| {
            workspace
                .read(cx)
                .project()
                .read(cx)
                .entry_for_path(&(worktree_id, "a").into(), cx)
                .expect("no entry for /a/ directory")
        });
        assert!(a_dir_entry.is_dir());
        workspace.update(cx, |workspace, cx| {
            ProjectSearchView::new_search_in_directory(workspace, &a_dir_entry, cx)
        });

        let Some(search_view) = cx.read(|cx| {
            workspace
                .read(cx)
                .active_pane()
                .read(cx)
                .active_item()
                .and_then(|item| item.downcast::<ProjectSearchView>())
        }) else {
            panic!("Search view expected to appear after new search in directory event trigger")
        };
        deterministic.run_until_parked();
        search_view.update(cx, |search_view, cx| {
            assert!(
                search_view.query_editor.is_focused(cx),
                "On new search in directory, focus should be moved into query editor"
            );
            search_view.excluded_files_editor.update(cx, |editor, cx| {
                assert!(
                    editor.display_text(cx).is_empty(),
                    "New search in directory should not have any excluded files"
                );
            });
            search_view.included_files_editor.update(cx, |editor, cx| {
                assert_eq!(
                    editor.display_text(cx),
                    a_dir_entry.path.to_str().unwrap(),
                    "New search in directory should have included dir entry path"
                );
            });
        });

        search_view.update(cx, |search_view, cx| {
            search_view
                .query_editor
                .update(cx, |query_editor, cx| query_editor.set_text("const", cx));
            search_view.search(cx);
        });
        deterministic.run_until_parked();
        search_view.update(cx, |search_view, cx| {
            assert_eq!(
                search_view
                    .results_editor
                    .update(cx, |editor, cx| editor.display_text(cx)),
                "\n\nconst ONE: usize = 1;\n\n\nconst TWO: usize = one::ONE + one::ONE;",
                "New search in directory should have a filter that matches a certain directory"
            );
        });
    }

    #[gpui::test]
    async fn test_search_query_history(cx: &mut TestAppContext) {
        init_test(cx);

        let fs = FakeFs::new(cx.background());
        fs.insert_tree(
            "/dir",
            json!({
                "one.rs": "const ONE: usize = 1;",
                "two.rs": "const TWO: usize = one::ONE + one::ONE;",
                "three.rs": "const THREE: usize = one::ONE + two::TWO;",
                "four.rs": "const FOUR: usize = one::ONE + three::THREE;",
            }),
        )
        .await;
        let project = Project::test(fs.clone(), ["/dir".as_ref()], cx).await;
        let window = cx.add_window(|cx| Workspace::test_new(project, cx));
        let workspace = window.root(cx);
        workspace.update(cx, |workspace, cx| {
            ProjectSearchView::deploy(workspace, &workspace::NewSearch, cx)
        });

        let search_view = cx.read(|cx| {
            workspace
                .read(cx)
                .active_pane()
                .read(cx)
                .active_item()
                .and_then(|item| item.downcast::<ProjectSearchView>())
                .expect("Search view expected to appear after new search event trigger")
        });

        let search_bar = window.add_view(cx, |cx| {
            let mut search_bar = ProjectSearchBar::new();
            search_bar.set_active_pane_item(Some(&search_view), cx);
            // search_bar.show(cx);
            search_bar
        });

        // Add 3 search items into the history + another unsubmitted one.
        search_view.update(cx, |search_view, cx| {
            search_view.search_options = SearchOptions::CASE_SENSITIVE;
            search_view
                .query_editor
                .update(cx, |query_editor, cx| query_editor.set_text("ONE", cx));
            search_view.search(cx);
        });
        cx.foreground().run_until_parked();
        search_view.update(cx, |search_view, cx| {
            search_view
                .query_editor
                .update(cx, |query_editor, cx| query_editor.set_text("TWO", cx));
            search_view.search(cx);
        });
        cx.foreground().run_until_parked();
        search_view.update(cx, |search_view, cx| {
            search_view
                .query_editor
                .update(cx, |query_editor, cx| query_editor.set_text("THREE", cx));
            search_view.search(cx);
        });
        cx.foreground().run_until_parked();
        search_view.update(cx, |search_view, cx| {
            search_view.query_editor.update(cx, |query_editor, cx| {
                query_editor.set_text("JUST_TEXT_INPUT", cx)
            });
        });
        cx.foreground().run_until_parked();

        // Ensure that the latest input with search settings is active.
        search_view.update(cx, |search_view, cx| {
            assert_eq!(
                search_view.query_editor.read(cx).text(cx),
                "JUST_TEXT_INPUT"
            );
            assert_eq!(search_view.search_options, SearchOptions::CASE_SENSITIVE);
        });

        // Next history query after the latest should set the query to the empty string.
        search_bar.update(cx, |search_bar, cx| {
            search_bar.next_history_query(&NextHistoryQuery, cx);
        });
        search_view.update(cx, |search_view, cx| {
            assert_eq!(search_view.query_editor.read(cx).text(cx), "");
            assert_eq!(search_view.search_options, SearchOptions::CASE_SENSITIVE);
        });
        search_bar.update(cx, |search_bar, cx| {
            search_bar.next_history_query(&NextHistoryQuery, cx);
        });
        search_view.update(cx, |search_view, cx| {
            assert_eq!(search_view.query_editor.read(cx).text(cx), "");
            assert_eq!(search_view.search_options, SearchOptions::CASE_SENSITIVE);
        });

        // First previous query for empty current query should set the query to the latest submitted one.
        search_bar.update(cx, |search_bar, cx| {
            search_bar.previous_history_query(&PreviousHistoryQuery, cx);
        });
        search_view.update(cx, |search_view, cx| {
            assert_eq!(search_view.query_editor.read(cx).text(cx), "THREE");
            assert_eq!(search_view.search_options, SearchOptions::CASE_SENSITIVE);
        });

        // Further previous items should go over the history in reverse order.
        search_bar.update(cx, |search_bar, cx| {
            search_bar.previous_history_query(&PreviousHistoryQuery, cx);
        });
        search_view.update(cx, |search_view, cx| {
            assert_eq!(search_view.query_editor.read(cx).text(cx), "TWO");
            assert_eq!(search_view.search_options, SearchOptions::CASE_SENSITIVE);
        });

        // Previous items should never go behind the first history item.
        search_bar.update(cx, |search_bar, cx| {
            search_bar.previous_history_query(&PreviousHistoryQuery, cx);
        });
        search_view.update(cx, |search_view, cx| {
            assert_eq!(search_view.query_editor.read(cx).text(cx), "ONE");
            assert_eq!(search_view.search_options, SearchOptions::CASE_SENSITIVE);
        });
        search_bar.update(cx, |search_bar, cx| {
            search_bar.previous_history_query(&PreviousHistoryQuery, cx);
        });
        search_view.update(cx, |search_view, cx| {
            assert_eq!(search_view.query_editor.read(cx).text(cx), "ONE");
            assert_eq!(search_view.search_options, SearchOptions::CASE_SENSITIVE);
        });

        // Next items should go over the history in the original order.
        search_bar.update(cx, |search_bar, cx| {
            search_bar.next_history_query(&NextHistoryQuery, cx);
        });
        search_view.update(cx, |search_view, cx| {
            assert_eq!(search_view.query_editor.read(cx).text(cx), "TWO");
            assert_eq!(search_view.search_options, SearchOptions::CASE_SENSITIVE);
        });

        search_view.update(cx, |search_view, cx| {
            search_view
                .query_editor
                .update(cx, |query_editor, cx| query_editor.set_text("TWO_NEW", cx));
            search_view.search(cx);
        });
        cx.foreground().run_until_parked();
        search_view.update(cx, |search_view, cx| {
            assert_eq!(search_view.query_editor.read(cx).text(cx), "TWO_NEW");
            assert_eq!(search_view.search_options, SearchOptions::CASE_SENSITIVE);
        });

        // New search input should add another entry to history and move the selection to the end of the history.
        search_bar.update(cx, |search_bar, cx| {
            search_bar.previous_history_query(&PreviousHistoryQuery, cx);
        });
        search_view.update(cx, |search_view, cx| {
            assert_eq!(search_view.query_editor.read(cx).text(cx), "THREE");
            assert_eq!(search_view.search_options, SearchOptions::CASE_SENSITIVE);
        });
        search_bar.update(cx, |search_bar, cx| {
            search_bar.previous_history_query(&PreviousHistoryQuery, cx);
        });
        search_view.update(cx, |search_view, cx| {
            assert_eq!(search_view.query_editor.read(cx).text(cx), "TWO");
            assert_eq!(search_view.search_options, SearchOptions::CASE_SENSITIVE);
        });
        search_bar.update(cx, |search_bar, cx| {
            search_bar.next_history_query(&NextHistoryQuery, cx);
        });
        search_view.update(cx, |search_view, cx| {
            assert_eq!(search_view.query_editor.read(cx).text(cx), "THREE");
            assert_eq!(search_view.search_options, SearchOptions::CASE_SENSITIVE);
        });
        search_bar.update(cx, |search_bar, cx| {
            search_bar.next_history_query(&NextHistoryQuery, cx);
        });
        search_view.update(cx, |search_view, cx| {
            assert_eq!(search_view.query_editor.read(cx).text(cx), "TWO_NEW");
            assert_eq!(search_view.search_options, SearchOptions::CASE_SENSITIVE);
        });
        search_bar.update(cx, |search_bar, cx| {
            search_bar.next_history_query(&NextHistoryQuery, cx);
        });
        search_view.update(cx, |search_view, cx| {
            assert_eq!(search_view.query_editor.read(cx).text(cx), "");
            assert_eq!(search_view.search_options, SearchOptions::CASE_SENSITIVE);
        });
    }

    pub fn init_test(cx: &mut TestAppContext) {
        cx.foreground().forbid_parking();
        let fonts = cx.font_cache();
        let mut theme = gpui::fonts::with_font_cache(fonts.clone(), theme::Theme::default);
        theme.search.match_background = Color::red();

        cx.update(|cx| {
            cx.set_global(SettingsStore::test(cx));
            cx.set_global(ActiveSearches::default());
            settings::register::<SemanticIndexSettings>(cx);

            theme::init((), cx);
            cx.update_global::<SettingsStore, _, _>(|store, _| {
                let mut settings = store.get::<ThemeSettings>(None).clone();
                settings.theme = Arc::new(theme);
                store.override_global(settings)
            });

            language::init(cx);
            client::init_settings(cx);
            editor::init(cx);
            workspace::init_settings(cx);
            Project::init_settings(cx);
            super::init(cx);
        });
    }
}<|MERGE_RESOLUTION|>--- conflicted
+++ resolved
@@ -2,14 +2,9 @@
     history::SearchHistory,
     mode::{SearchMode, Side},
     search_bar::{render_nav_button, render_option_button_icon, render_search_mode_button},
-<<<<<<< HEAD
-    ActivateRegexMode, CycleMode, NextHistoryQuery, PreviousHistoryQuery, ReplaceAll, ReplaceNext,
-    SearchOptions, SelectNextMatch, SelectPrevMatch, ToggleCaseSensitive, ToggleReplace,
-=======
     ActivateRegexMode, ActivateSemanticMode, ActivateTextMode, CycleMode, NextHistoryQuery,
-    PreviousHistoryQuery, SearchOptions, SelectNextMatch, SelectPrevMatch, ToggleCaseSensitive,
->>>>>>> d090fd25
-    ToggleWholeWord,
+    PreviousHistoryQuery, ReplaceAll, ReplaceNext, SearchOptions, SelectNextMatch, SelectPrevMatch,
+    ToggleCaseSensitive, ToggleReplace, ToggleWholeWord,
 };
 use anyhow::{Context, Result};
 use collections::HashMap;
@@ -75,10 +70,8 @@
     cx.add_action(ProjectSearchBar::next_history_query);
     cx.add_action(ProjectSearchBar::previous_history_query);
     cx.add_action(ProjectSearchBar::activate_regex_mode);
-<<<<<<< HEAD
     cx.add_action(ProjectSearchBar::toggle_replace);
     cx.add_action(ProjectSearchBar::toggle_replace_on_a_pane);
-=======
     cx.add_action(ProjectSearchBar::activate_text_mode);
 
     // This action should only be registered if the semantic index is enabled
@@ -86,7 +79,6 @@
     // for Semantic Index Settings globally whenever search is tested.
     cx.add_action(ProjectSearchBar::activate_semantic_mode);
 
->>>>>>> d090fd25
     cx.capture_action(ProjectSearchBar::tab);
     cx.capture_action(ProjectSearchBar::tab_previous);
     cx.capture_action(ProjectSearchView::replace_all);
@@ -860,7 +852,6 @@
 
         cx.notify();
     }
-<<<<<<< HEAD
     fn replace_next(&mut self, _: &ReplaceNext, cx: &mut ViewContext<Self>) {
         let model = self.model.read(cx);
         if let Some(query) = model.active_query.as_ref() {
@@ -868,9 +859,7 @@
                 return;
             }
             if let Some(active_index) = self.active_match_index {
-                let query = query
-                    .clone()
-                    .with_replacement(Some(self.replacement(cx)).filter(|rep| !rep.is_empty()));
+                let query = query.clone().with_replacement(self.replacement(cx));
                 self.results_editor.replace(
                     &(Box::new(model.match_ranges[active_index].clone()) as _),
                     &query,
@@ -890,9 +879,7 @@
                 return;
             }
             if self.active_match_index.is_some() {
-                let query = query
-                    .clone()
-                    .with_replacement(Some(self.replacement(cx)).filter(|rep| !rep.is_empty()));
+                let query = query.clone().with_replacement(self.replacement(cx));
                 let matches = model
                     .match_ranges
                     .iter()
@@ -904,13 +891,6 @@
             }
         }
     }
-    fn new(model: ModelHandle<ProjectSearch>, cx: &mut ViewContext<Self>) -> Self {
-        let project;
-        let excerpts;
-        let mut query_text = String::new();
-        let mut replacement_text = None;
-        let mut options = SearchOptions::NONE;
-=======
 
     fn new(
         model: ModelHandle<ProjectSearch>,
@@ -919,6 +899,7 @@
     ) -> Self {
         let project;
         let excerpts;
+        let mut replacement_text = None;
         let mut query_text = String::new();
 
         // Read in settings if available
@@ -931,7 +912,6 @@
         } else {
             (SearchOptions::NONE, Default::default(), false)
         };
->>>>>>> d090fd25
 
         {
             let model = model.read(cx);
@@ -1038,12 +1018,8 @@
             included_files_editor,
             excluded_files_editor,
             filters_enabled,
-<<<<<<< HEAD
-            current_mode: Default::default(),
+            current_mode,
             replace_enabled: false,
-=======
-            current_mode,
->>>>>>> d090fd25
         };
         this.model_changed(cx);
         this
@@ -1526,7 +1502,6 @@
             false
         }
     }
-<<<<<<< HEAD
     fn toggle_replace(&mut self, _: &ToggleReplace, cx: &mut ViewContext<Self>) {
         if let Some(search) = &self.active_project_search {
             search.update(cx, |this, cx| {
@@ -1540,15 +1515,10 @@
     }
     fn toggle_replace_on_a_pane(pane: &mut Pane, _: &ToggleReplace, cx: &mut ViewContext<Pane>) {
         let mut should_propagate = true;
-=======
-
-    fn activate_text_mode(pane: &mut Pane, _: &ActivateTextMode, cx: &mut ViewContext<Pane>) {
->>>>>>> d090fd25
         if let Some(search_view) = pane
             .active_item()
             .and_then(|item| item.downcast::<ProjectSearchView>())
         {
-<<<<<<< HEAD
             search_view.update(cx, |this, cx| {
                 should_propagate = false;
                 this.replace_enabled = !this.replace_enabled;
@@ -1562,7 +1532,11 @@
             cx.propagate_action();
         }
     }
-=======
+    fn activate_text_mode(pane: &mut Pane, _: &ActivateTextMode, cx: &mut ViewContext<Pane>) {
+        if let Some(search_view) = pane
+            .active_item()
+            .and_then(|item| item.downcast::<ProjectSearchView>())
+        {
             search_view.update(cx, |view, cx| {
                 view.activate_search_mode(SearchMode::Text, cx)
             });
@@ -1571,7 +1545,6 @@
         }
     }
 
->>>>>>> d090fd25
     fn activate_regex_mode(pane: &mut Pane, _: &ActivateRegexMode, cx: &mut ViewContext<Pane>) {
         if let Some(search_view) = pane
             .active_item()
