use crate::{
    BufferSearchBar, FocusSearch, NextHistoryQuery, PreviousHistoryQuery, ReplaceAll, ReplaceNext,
    SearchOptions, SelectNextMatch, SelectPrevMatch, ToggleCaseSensitive, ToggleIncludeIgnored,
    ToggleRegex, ToggleReplace, ToggleWholeWord,
};
use collections::{HashMap, HashSet};
use editor::{
    actions::SelectAll,
    items::active_match_index,
    scroll::{Autoscroll, Axis},
    Anchor, Editor, EditorElement, EditorEvent, EditorSettings, EditorStyle, MultiBuffer,
    MAX_TAB_TITLE_LEN,
};
use futures::StreamExt;
use gpui::{
    actions, div, Action, AnyElement, AnyView, AppContext, Context as _, EntityId, EventEmitter,
    FocusHandle, FocusableView, Global, Hsla, InteractiveElement, IntoElement, KeyContext, Model,
    ModelContext, ParentElement, Point, Render, SharedString, Styled, Subscription, Task,
    TextStyle, UpdateGlobal, View, ViewContext, VisualContext, WeakModel, WeakView, WindowContext,
};
use language::Buffer;
use menu::Confirm;
use project::{
    search::{SearchInputKind, SearchQuery},
    search_history::SearchHistoryCursor,
    Project, ProjectPath,
};
use settings::Settings;
use std::{
    any::{Any, TypeId},
    mem,
    ops::{Not, Range},
    path::Path,
};
use theme::ThemeSettings;
use ui::{
    h_flex, prelude::*, v_flex, Icon, IconButton, IconButtonShape, IconName, KeyBinding, Label,
    LabelCommon, LabelSize, Selectable, Tooltip,
};
use util::paths::PathMatcher;
use workspace::{
    item::{BreadcrumbText, Item, ItemEvent, ItemHandle},
    searchable::{Direction, SearchableItem, SearchableItemHandle},
    DeploySearch, ItemNavHistory, NewSearch, ToolbarItemEvent, ToolbarItemLocation,
    ToolbarItemView, Workspace, WorkspaceId,
};

actions!(
    project_search,
    [SearchInNew, ToggleFocus, NextField, ToggleFilters]
);

#[derive(Default)]
struct ActiveSettings(HashMap<WeakModel<Project>, ProjectSearchSettings>);

impl Global for ActiveSettings {}

pub fn init(cx: &mut AppContext) {
    cx.set_global(ActiveSettings::default());
    cx.observe_new_views(|workspace: &mut Workspace, _cx| {
        register_workspace_action(workspace, move |search_bar, _: &FocusSearch, cx| {
            search_bar.focus_search(cx);
        });
        register_workspace_action(workspace, move |search_bar, _: &ToggleFilters, cx| {
            search_bar.toggle_filters(cx);
        });
        register_workspace_action(workspace, move |search_bar, _: &ToggleCaseSensitive, cx| {
            search_bar.toggle_search_option(SearchOptions::CASE_SENSITIVE, cx);
        });
        register_workspace_action(workspace, move |search_bar, _: &ToggleWholeWord, cx| {
            search_bar.toggle_search_option(SearchOptions::WHOLE_WORD, cx);
        });
        register_workspace_action(workspace, move |search_bar, _: &ToggleRegex, cx| {
            search_bar.toggle_search_option(SearchOptions::REGEX, cx);
        });
        register_workspace_action(workspace, move |search_bar, action: &ToggleReplace, cx| {
            search_bar.toggle_replace(action, cx)
        });
        register_workspace_action(
            workspace,
            move |search_bar, action: &SelectPrevMatch, cx| {
                search_bar.select_prev_match(action, cx)
            },
        );
        register_workspace_action(
            workspace,
            move |search_bar, action: &SelectNextMatch, cx| {
                search_bar.select_next_match(action, cx)
            },
        );

        // Only handle search_in_new if there is a search present
        register_workspace_action_for_present_search(workspace, |workspace, action, cx| {
            ProjectSearchView::search_in_new(workspace, action, cx)
        });

        // Both on present and dismissed search, we need to unconditionally handle those actions to focus from the editor.
        workspace.register_action(move |workspace, action: &DeploySearch, cx| {
            if workspace.has_active_modal(cx) {
                cx.propagate();
                return;
            }
            ProjectSearchView::deploy_search(workspace, action, cx);
            cx.notify();
        });
        workspace.register_action(move |workspace, action: &NewSearch, cx| {
            if workspace.has_active_modal(cx) {
                cx.propagate();
                return;
            }
            ProjectSearchView::new_search(workspace, action, cx);
            cx.notify();
        });
    })
    .detach();
}

fn is_contains_uppercase(str: &str) -> bool {
    str.chars().any(|c| c.is_uppercase())
}

pub struct ProjectSearch {
    project: Model<Project>,
    excerpts: Model<MultiBuffer>,
    pending_search: Option<Task<Option<()>>>,
    match_ranges: Vec<Range<Anchor>>,
    active_query: Option<SearchQuery>,
    last_search_query_text: Option<String>,
    search_id: usize,
    no_results: Option<bool>,
    limit_reached: bool,
    search_history_cursor: SearchHistoryCursor,
    search_included_history_cursor: SearchHistoryCursor,
    search_excluded_history_cursor: SearchHistoryCursor,
}

#[derive(Debug, Clone, Copy, PartialEq, Eq, Hash)]
enum InputPanel {
    Query,
    Exclude,
    Include,
}

pub struct ProjectSearchView {
    workspace: WeakView<Workspace>,
    focus_handle: FocusHandle,
    model: Model<ProjectSearch>,
    query_editor: View<Editor>,
    replacement_editor: View<Editor>,
    results_editor: View<Editor>,
    search_options: SearchOptions,
    panels_with_errors: HashSet<InputPanel>,
    active_match_index: Option<usize>,
    search_id: usize,
    included_files_editor: View<Editor>,
    excluded_files_editor: View<Editor>,
    filters_enabled: bool,
    replace_enabled: bool,
    included_opened_only: bool,
    _subscriptions: Vec<Subscription>,
}

#[derive(Debug, Clone)]
pub struct ProjectSearchSettings {
    search_options: SearchOptions,
    filters_enabled: bool,
}

pub struct ProjectSearchBar {
    active_project_search: Option<View<ProjectSearchView>>,
    subscription: Option<Subscription>,
}

impl ProjectSearch {
    pub fn new(project: Model<Project>, cx: &mut ModelContext<Self>) -> Self {
        let capability = project.read(cx).capability();

        Self {
            project,
            excerpts: cx.new_model(|_| MultiBuffer::new(capability)),
            pending_search: Default::default(),
            match_ranges: Default::default(),
            active_query: None,
            last_search_query_text: None,
            search_id: 0,
            no_results: None,
            limit_reached: false,
            search_history_cursor: Default::default(),
            search_included_history_cursor: Default::default(),
            search_excluded_history_cursor: Default::default(),
        }
    }

    fn clone(&self, cx: &mut ModelContext<Self>) -> Model<Self> {
        cx.new_model(|cx| Self {
            project: self.project.clone(),
            excerpts: self
                .excerpts
                .update(cx, |excerpts, cx| cx.new_model(|cx| excerpts.clone(cx))),
            pending_search: Default::default(),
            match_ranges: self.match_ranges.clone(),
            active_query: self.active_query.clone(),
            last_search_query_text: self.last_search_query_text.clone(),
            search_id: self.search_id,
            no_results: self.no_results,
            limit_reached: self.limit_reached,
            search_history_cursor: self.search_history_cursor.clone(),
            search_included_history_cursor: self.search_included_history_cursor.clone(),
            search_excluded_history_cursor: self.search_excluded_history_cursor.clone(),
        })
    }
    fn cursor(&self, kind: SearchInputKind) -> &SearchHistoryCursor {
        match kind {
            SearchInputKind::Query => &self.search_history_cursor,
            SearchInputKind::Include => &self.search_included_history_cursor,
            SearchInputKind::Exclude => &self.search_excluded_history_cursor,
        }
    }
    fn cursor_mut(&mut self, kind: SearchInputKind) -> &mut SearchHistoryCursor {
        match kind {
            SearchInputKind::Query => &mut self.search_history_cursor,
            SearchInputKind::Include => &mut self.search_included_history_cursor,
            SearchInputKind::Exclude => &mut self.search_excluded_history_cursor,
        }
    }

    fn search(&mut self, query: SearchQuery, cx: &mut ModelContext<Self>) {
        let search = self.project.update(cx, |project, cx| {
            project
                .search_history_mut(SearchInputKind::Query)
                .add(&mut self.search_history_cursor, query.as_str().to_string());
            let included = query.as_inner().files_to_include().sources().join(",");
            if !included.is_empty() {
                project
                    .search_history_mut(SearchInputKind::Include)
                    .add(&mut self.search_included_history_cursor, included);
            }
            let excluded = query.as_inner().files_to_exclude().sources().join(",");
            if !excluded.is_empty() {
                project
                    .search_history_mut(SearchInputKind::Exclude)
                    .add(&mut self.search_excluded_history_cursor, excluded);
            }
            project.search(query.clone(), cx)
        });
        self.last_search_query_text = Some(query.as_str().to_string());
        self.search_id += 1;
        self.active_query = Some(query);
        self.match_ranges.clear();
        self.pending_search = Some(cx.spawn(|this, mut cx| async move {
            let mut matches = search.ready_chunks(1024);
            let this = this.upgrade()?;
            this.update(&mut cx, |this, cx| {
                this.match_ranges.clear();
                this.excerpts.update(cx, |this, cx| this.clear(cx));
                this.no_results = Some(true);
                this.limit_reached = false;
            })
            .ok()?;

            let mut limit_reached = false;
            while let Some(results) = matches.next().await {
                let mut buffers_with_ranges = Vec::with_capacity(results.len());
                for result in results {
                    match result {
                        project::search::SearchResult::Buffer { buffer, ranges } => {
                            buffers_with_ranges.push((buffer, ranges));
                        }
                        project::search::SearchResult::LimitReached => {
                            limit_reached = true;
                        }
                    }
                }

                let match_ranges = this
                    .update(&mut cx, |this, cx| {
                        this.excerpts.update(cx, |excerpts, cx| {
                            excerpts.push_multiple_excerpts_with_context_lines(
                                buffers_with_ranges,
                                editor::DEFAULT_MULTIBUFFER_CONTEXT,
                                cx,
                            )
                        })
                    })
                    .ok()?
                    .await;

                this.update(&mut cx, |this, cx| {
                    this.match_ranges.extend(match_ranges);
                    cx.notify();
                })
                .ok()?;
            }

            this.update(&mut cx, |this, cx| {
                if !this.match_ranges.is_empty() {
                    this.no_results = Some(false);
                }
                this.limit_reached = limit_reached;
                this.pending_search.take();
                cx.notify();
            })
            .ok()?;

            None
        }));
        cx.notify();
    }
}

#[derive(Clone, Debug, PartialEq, Eq)]
pub enum ViewEvent {
    UpdateTab,
    Activate,
    EditorEvent(editor::EditorEvent),
    Dismiss,
}

impl EventEmitter<ViewEvent> for ProjectSearchView {}

impl Render for ProjectSearchView {
    fn render(&mut self, cx: &mut ViewContext<Self>) -> impl IntoElement {
        if self.has_matches() {
            div()
                .flex_1()
                .size_full()
                .track_focus(&self.focus_handle(cx))
                .child(self.results_editor.clone())
        } else {
            let model = self.model.read(cx);
            let has_no_results = model.no_results.unwrap_or(false);
            let is_search_underway = model.pending_search.is_some();
            let major_text = if is_search_underway {
                "Searching..."
            } else if has_no_results {
                "No results"
            } else {
                "Search all files"
            };

            let major_text = div()
                .justify_center()
                .max_w_96()
                .child(Label::new(major_text).size(LabelSize::Large));

            let minor_text: Option<AnyElement> = if let Some(no_results) = model.no_results {
                if model.pending_search.is_none() && no_results {
                    Some(
                        Label::new("No results found in this project for the provided query")
                            .size(LabelSize::Small)
                            .into_any_element(),
                    )
                } else {
                    None
                }
            } else {
                Some(self.landing_text_minor(cx).into_any_element())
            };
            let minor_text = minor_text.map(|text| div().items_center().max_w_96().child(text));
            v_flex()
                .flex_1()
                .size_full()
                .justify_center()
                .bg(cx.theme().colors().editor_background)
                .track_focus(&self.focus_handle(cx))
                .child(
                    h_flex()
                        .size_full()
                        .justify_center()
                        .child(h_flex().flex_1())
                        .child(v_flex().gap_1().child(major_text).children(minor_text))
                        .child(h_flex().flex_1()),
                )
        }
    }
}

impl FocusableView for ProjectSearchView {
    fn focus_handle(&self, _: &AppContext) -> gpui::FocusHandle {
        self.focus_handle.clone()
    }
}

impl Item for ProjectSearchView {
    type Event = ViewEvent;
    fn tab_tooltip_text(&self, cx: &AppContext) -> Option<SharedString> {
        let query_text = self.query_editor.read(cx).text(cx);

        query_text
            .is_empty()
            .not()
            .then(|| query_text.into())
            .or_else(|| Some("Project Search".into()))
    }

    fn act_as_type<'a>(
        &'a self,
        type_id: TypeId,
        self_handle: &'a View<Self>,
        _: &'a AppContext,
    ) -> Option<AnyView> {
        if type_id == TypeId::of::<Self>() {
            Some(self_handle.clone().into())
        } else if type_id == TypeId::of::<Editor>() {
            Some(self.results_editor.clone().into())
        } else {
            None
        }
    }

    fn deactivated(&mut self, cx: &mut ViewContext<Self>) {
        self.results_editor
            .update(cx, |editor, cx| editor.deactivated(cx));
    }

    fn tab_icon(&self, _cx: &WindowContext) -> Option<Icon> {
        Some(Icon::new(IconName::MagnifyingGlass))
    }

    fn tab_content_text(&self, cx: &WindowContext) -> Option<SharedString> {
        let last_query: Option<SharedString> = self
            .model
            .read(cx)
            .last_search_query_text
            .as_ref()
            .map(|query| {
                let query = query.replace('\n', "");
                let query_text = util::truncate_and_trailoff(&query, MAX_TAB_TITLE_LEN);
                query_text.into()
            });
        Some(
            last_query
                .filter(|query| !query.is_empty())
                .unwrap_or_else(|| "Project Search".into()),
        )
    }

    fn telemetry_event_text(&self) -> Option<&'static str> {
        Some("project search")
    }

    fn for_each_project_item(
        &self,
        cx: &AppContext,
        f: &mut dyn FnMut(EntityId, &dyn project::Item),
    ) {
        self.results_editor.for_each_project_item(cx, f)
    }

    fn is_singleton(&self, _: &AppContext) -> bool {
        false
    }

    fn can_save(&self, _: &AppContext) -> bool {
        true
    }

    fn is_dirty(&self, cx: &AppContext) -> bool {
        self.results_editor.read(cx).is_dirty(cx)
    }

    fn has_conflict(&self, cx: &AppContext) -> bool {
        self.results_editor.read(cx).has_conflict(cx)
    }

    fn save(
        &mut self,
        format: bool,
        project: Model<Project>,
        cx: &mut ViewContext<Self>,
    ) -> Task<anyhow::Result<()>> {
        self.results_editor
            .update(cx, |editor, cx| editor.save(format, project, cx))
    }

    fn save_as(
        &mut self,
        _: Model<Project>,
        _: ProjectPath,
        _: &mut ViewContext<Self>,
    ) -> Task<anyhow::Result<()>> {
        unreachable!("save_as should not have been called")
    }

    fn reload(
        &mut self,
        project: Model<Project>,
        cx: &mut ViewContext<Self>,
    ) -> Task<anyhow::Result<()>> {
        self.results_editor
            .update(cx, |editor, cx| editor.reload(project, cx))
    }

    fn clone_on_split(
        &self,
        _workspace_id: Option<WorkspaceId>,
        cx: &mut ViewContext<Self>,
    ) -> Option<View<Self>>
    where
        Self: Sized,
    {
        let model = self.model.update(cx, |model, cx| model.clone(cx));
        Some(cx.new_view(|cx| Self::new(self.workspace.clone(), model, cx, None)))
    }

    fn added_to_workspace(&mut self, workspace: &mut Workspace, cx: &mut ViewContext<Self>) {
        self.results_editor
            .update(cx, |editor, cx| editor.added_to_workspace(workspace, cx));
    }

    fn set_nav_history(&mut self, nav_history: ItemNavHistory, cx: &mut ViewContext<Self>) {
        self.results_editor.update(cx, |editor, _| {
            editor.set_nav_history(Some(nav_history));
        });
    }

    fn navigate(&mut self, data: Box<dyn Any>, cx: &mut ViewContext<Self>) -> bool {
        self.results_editor
            .update(cx, |editor, cx| editor.navigate(data, cx))
    }

    fn to_item_events(event: &Self::Event, mut f: impl FnMut(ItemEvent)) {
        match event {
            ViewEvent::UpdateTab => {
                f(ItemEvent::UpdateBreadcrumbs);
                f(ItemEvent::UpdateTab);
            }
            ViewEvent::EditorEvent(editor_event) => {
                Editor::to_item_events(editor_event, f);
            }
            ViewEvent::Dismiss => f(ItemEvent::CloseItem),
            _ => {}
        }
    }

    fn breadcrumb_location(&self) -> ToolbarItemLocation {
        if self.has_matches() {
            ToolbarItemLocation::Secondary
        } else {
            ToolbarItemLocation::Hidden
        }
    }

    fn breadcrumbs(&self, theme: &theme::Theme, cx: &AppContext) -> Option<Vec<BreadcrumbText>> {
        self.results_editor.breadcrumbs(theme, cx)
    }
}

impl ProjectSearchView {
    pub fn get_matches(&self, cx: &AppContext) -> Vec<Range<Anchor>> {
        self.model.read(cx).match_ranges.clone()
    }

    fn toggle_filters(&mut self, cx: &mut ViewContext<Self>) {
        self.filters_enabled = !self.filters_enabled;
        ActiveSettings::update_global(cx, |settings, cx| {
            settings.0.insert(
                self.model.read(cx).project.downgrade(),
                self.current_settings(),
            );
        });
    }

    fn current_settings(&self) -> ProjectSearchSettings {
        ProjectSearchSettings {
            search_options: self.search_options,
            filters_enabled: self.filters_enabled,
        }
    }

    fn toggle_search_option(&mut self, option: SearchOptions, cx: &mut ViewContext<Self>) {
        self.search_options.toggle(option);
        ActiveSettings::update_global(cx, |settings, cx| {
            settings.0.insert(
                self.model.read(cx).project.downgrade(),
                self.current_settings(),
            );
        });
    }

    fn toggle_opened_only(&mut self, _cx: &mut ViewContext<Self>) {
        self.included_opened_only = !self.included_opened_only;
    }

    fn replace_next(&mut self, _: &ReplaceNext, cx: &mut ViewContext<Self>) {
        if self.model.read(cx).match_ranges.is_empty() {
            return;
        }
        let Some(active_index) = self.active_match_index else {
            return;
        };

        let query = self.model.read(cx).active_query.clone();
        if let Some(query) = query {
            let query = query.with_replacement(self.replacement(cx));

            // TODO: Do we need the clone here?
            let mat = self.model.read(cx).match_ranges[active_index].clone();
            self.results_editor.update(cx, |editor, cx| {
                editor.replace(&mat, &query, cx);
            });
            self.select_match(Direction::Next, cx)
        }
    }
    pub fn replacement(&self, cx: &AppContext) -> String {
        self.replacement_editor.read(cx).text(cx)
    }
    fn replace_all(&mut self, _: &ReplaceAll, cx: &mut ViewContext<Self>) {
        if self.active_match_index.is_none() {
            return;
        }

        let Some(query) = self.model.read(cx).active_query.as_ref() else {
            return;
        };
        let query = query.clone().with_replacement(self.replacement(cx));

        let match_ranges = self
            .model
            .update(cx, |model, _| mem::take(&mut model.match_ranges));
        if match_ranges.is_empty() {
            return;
        }

        self.results_editor.update(cx, |editor, cx| {
            editor.replace_all(&mut match_ranges.iter(), &query, cx);
        });

        self.model.update(cx, |model, _cx| {
            model.match_ranges = match_ranges;
        });
    }

    pub fn new(
        workspace: WeakView<Workspace>,
        model: Model<ProjectSearch>,
        cx: &mut ViewContext<Self>,
        settings: Option<ProjectSearchSettings>,
    ) -> Self {
        let project;
        let excerpts;
        let mut replacement_text = None;
        let mut query_text = String::new();
        let mut subscriptions = Vec::new();

        // Read in settings if available
        let (mut options, filters_enabled) = if let Some(settings) = settings {
            (settings.search_options, settings.filters_enabled)
        } else {
            let search_options =
                SearchOptions::from_settings(&EditorSettings::get_global(cx).search);
            (search_options, false)
        };

        {
            let model = model.read(cx);
            project = model.project.clone();
            excerpts = model.excerpts.clone();
            if let Some(active_query) = model.active_query.as_ref() {
                query_text = active_query.as_str().to_string();
                replacement_text = active_query.replacement().map(ToOwned::to_owned);
                options = SearchOptions::from_query(active_query);
            }
        }
        subscriptions.push(cx.observe(&model, |this, _, cx| this.model_changed(cx)));

        let query_editor = cx.new_view(|cx| {
            let mut editor = Editor::single_line(cx);
            editor.set_placeholder_text("Search all files...", cx);
            editor.set_text(query_text, cx);
            editor
        });
        // Subscribe to query_editor in order to reraise editor events for workspace item activation purposes
        subscriptions.push(
            cx.subscribe(&query_editor, |this, _, event: &EditorEvent, cx| {
                if let EditorEvent::Edited { .. } = event {
                    if EditorSettings::get_global(cx).use_smartcase_search {
                        let query = this.search_query_text(cx);
                        if !query.is_empty()
                            && this.search_options.contains(SearchOptions::CASE_SENSITIVE)
                                != is_contains_uppercase(&query)
                        {
                            this.toggle_search_option(SearchOptions::CASE_SENSITIVE, cx);
                        }
                    }
                }
                cx.emit(ViewEvent::EditorEvent(event.clone()))
            }),
        );
        let replacement_editor = cx.new_view(|cx| {
            let mut editor = Editor::single_line(cx);
            editor.set_placeholder_text("Replace in project...", cx);
            if let Some(text) = replacement_text {
                editor.set_text(text, cx);
            }
            editor
        });
        let results_editor = cx.new_view(|cx| {
            let mut editor = Editor::for_multibuffer(excerpts, Some(project.clone()), true, cx);
            editor.set_searchable(false);
            editor
        });
        subscriptions.push(cx.observe(&results_editor, |_, _, cx| cx.emit(ViewEvent::UpdateTab)));

        subscriptions.push(
            cx.subscribe(&results_editor, |this, _, event: &EditorEvent, cx| {
                if matches!(event, editor::EditorEvent::SelectionsChanged { .. }) {
                    this.update_match_index(cx);
                }
                // Reraise editor events for workspace item activation purposes
                cx.emit(ViewEvent::EditorEvent(event.clone()));
            }),
        );

        let included_files_editor = cx.new_view(|cx| {
            let mut editor = Editor::single_line(cx);
            editor.set_placeholder_text("Include: crates/**/*.toml", cx);

            editor
        });
        // Subscribe to include_files_editor in order to reraise editor events for workspace item activation purposes
        subscriptions.push(
            cx.subscribe(&included_files_editor, |_, _, event: &EditorEvent, cx| {
                cx.emit(ViewEvent::EditorEvent(event.clone()))
            }),
        );

        let excluded_files_editor = cx.new_view(|cx| {
            let mut editor = Editor::single_line(cx);
            editor.set_placeholder_text("Exclude: vendor/*, *.lock", cx);

            editor
        });
        // Subscribe to excluded_files_editor in order to reraise editor events for workspace item activation purposes
        subscriptions.push(
            cx.subscribe(&excluded_files_editor, |_, _, event: &EditorEvent, cx| {
                cx.emit(ViewEvent::EditorEvent(event.clone()))
            }),
        );

        let focus_handle = cx.focus_handle();
        subscriptions.push(cx.on_focus_in(&focus_handle, |this, cx| {
            if this.focus_handle.is_focused(cx) {
                if this.has_matches() {
                    this.results_editor.focus_handle(cx).focus(cx);
                } else {
                    this.query_editor.focus_handle(cx).focus(cx);
                }
            }
        }));

        // Check if Worktrees have all been previously indexed
        let mut this = ProjectSearchView {
            workspace,
            focus_handle,
            replacement_editor,
            search_id: model.read(cx).search_id,
            model,
            query_editor,
            results_editor,
            search_options: options,
            panels_with_errors: HashSet::default(),
            active_match_index: None,
            included_files_editor,
            excluded_files_editor,
            filters_enabled,
            replace_enabled: false,
            included_opened_only: false,
            _subscriptions: subscriptions,
        };
        this.model_changed(cx);
        this
    }

    pub fn new_search_in_directory(
        workspace: &mut Workspace,
        dir_path: &Path,
        cx: &mut ViewContext<Workspace>,
    ) {
        let Some(filter_str) = dir_path.to_str() else {
            return;
        };

        let weak_workspace = cx.view().downgrade();

        let model = cx.new_model(|cx| ProjectSearch::new(workspace.project().clone(), cx));
        let search = cx.new_view(|cx| ProjectSearchView::new(weak_workspace, model, cx, None));
        workspace.add_item_to_active_pane(Box::new(search.clone()), None, true, cx);
        search.update(cx, |search, cx| {
            search
                .included_files_editor
                .update(cx, |editor, cx| editor.set_text(filter_str, cx));
            search.filters_enabled = true;
            search.focus_query_editor(cx)
        });
    }

    /// Re-activate the most recently activated search in this pane or the most recent if it has been closed.
    /// If no search exists in the workspace, create a new one.
    pub fn deploy_search(
        workspace: &mut Workspace,
        action: &workspace::DeploySearch,
        cx: &mut ViewContext<Workspace>,
    ) {
        let existing = workspace
            .active_pane()
            .read(cx)
            .items()
            .find_map(|item| item.downcast::<ProjectSearchView>());

        Self::existing_or_new_search(workspace, existing, action, cx);
    }

    fn search_in_new(workspace: &mut Workspace, _: &SearchInNew, cx: &mut ViewContext<Workspace>) {
        if let Some(search_view) = workspace
            .active_item(cx)
            .and_then(|item| item.downcast::<ProjectSearchView>())
        {
            let new_query = search_view.update(cx, |search_view, cx| {
                let new_query = search_view.build_search_query(cx);
                if new_query.is_some() {
                    if let Some(old_query) = search_view.model.read(cx).active_query.clone() {
                        search_view.query_editor.update(cx, |editor, cx| {
                            editor.set_text(old_query.as_str(), cx);
                        });
                        search_view.search_options = SearchOptions::from_query(&old_query);
                    }
                }
                new_query
            });
            if let Some(new_query) = new_query {
                let model = cx.new_model(|cx| {
                    let mut model = ProjectSearch::new(workspace.project().clone(), cx);
                    model.search(new_query, cx);
                    model
                });
                let weak_workspace = cx.view().downgrade();
                workspace.add_item_to_active_pane(
                    Box::new(
                        cx.new_view(|cx| ProjectSearchView::new(weak_workspace, model, cx, None)),
                    ),
                    None,
                    true,
                    cx,
                );
            }
        }
    }

    // Add another search tab to the workspace.
    fn new_search(
        workspace: &mut Workspace,
        _: &workspace::NewSearch,
        cx: &mut ViewContext<Workspace>,
    ) {
        Self::existing_or_new_search(workspace, None, &DeploySearch::find(), cx)
    }

    fn existing_or_new_search(
        workspace: &mut Workspace,
        existing: Option<View<ProjectSearchView>>,
        action: &workspace::DeploySearch,
        cx: &mut ViewContext<Workspace>,
    ) {
        let query = workspace.active_item(cx).and_then(|item| {
            if let Some(buffer_search_query) = buffer_search_query(workspace, item.as_ref(), cx) {
                return Some(buffer_search_query);
            }

            let editor = item.act_as::<Editor>(cx)?;
            let query = editor.query_suggestion(cx);
            if query.is_empty() {
                None
            } else {
                Some(query)
            }
        });

        let search = if let Some(existing) = existing {
            workspace.activate_item(&existing, true, true, cx);
            existing
        } else {
            let settings = cx
                .global::<ActiveSettings>()
                .0
                .get(&workspace.project().downgrade());

            let settings = settings.cloned();

            let weak_workspace = cx.view().downgrade();

            let model = cx.new_model(|cx| ProjectSearch::new(workspace.project().clone(), cx));
            let view =
                cx.new_view(|cx| ProjectSearchView::new(weak_workspace, model, cx, settings));

            workspace.add_item_to_active_pane(Box::new(view.clone()), None, true, cx);
            view
        };

        search.update(cx, |search, cx| {
            search.replace_enabled = action.replace_enabled;
            if let Some(query) = query {
                search.set_query(&query, cx);
            }
            search.focus_query_editor(cx)
        });
    }

    fn search(&mut self, cx: &mut ViewContext<Self>) {
        if let Some(query) = self.build_search_query(cx) {
            self.model.update(cx, |model, cx| model.search(query, cx));
        }
    }

    pub fn search_query_text(&self, cx: &WindowContext) -> String {
        self.query_editor.read(cx).text(cx)
    }

    fn build_search_query(&mut self, cx: &mut ViewContext<Self>) -> Option<SearchQuery> {
        // Do not bail early in this function, as we want to fill out `self.panels_with_errors`.
        let text = self.query_editor.read(cx).text(cx);
        let open_buffers = if self.included_opened_only {
            Some(self.open_buffers(cx))
        } else {
            None
        };
        let included_files =
            match Self::parse_path_matches(&self.included_files_editor.read(cx).text(cx)) {
                Ok(included_files) => {
                    let should_unmark_error = self.panels_with_errors.remove(&InputPanel::Include);
                    if should_unmark_error {
                        cx.notify();
                    }
                    included_files
                }
                Err(_e) => {
                    let should_mark_error = self.panels_with_errors.insert(InputPanel::Include);
                    if should_mark_error {
                        cx.notify();
                    }
                    PathMatcher::default()
                }
            };
        let excluded_files =
            match Self::parse_path_matches(&self.excluded_files_editor.read(cx).text(cx)) {
                Ok(excluded_files) => {
                    let should_unmark_error = self.panels_with_errors.remove(&InputPanel::Exclude);
                    if should_unmark_error {
                        cx.notify();
                    }

                    excluded_files
                }
                Err(_e) => {
                    let should_mark_error = self.panels_with_errors.insert(InputPanel::Exclude);
                    if should_mark_error {
                        cx.notify();
                    }
                    PathMatcher::default()
                }
            };

        let query = if self.search_options.contains(SearchOptions::REGEX) {
            match SearchQuery::regex(
                text,
                self.search_options.contains(SearchOptions::WHOLE_WORD),
                self.search_options.contains(SearchOptions::CASE_SENSITIVE),
                self.search_options.contains(SearchOptions::INCLUDE_IGNORED),
                included_files,
                excluded_files,
                open_buffers,
            ) {
                Ok(query) => {
                    let should_unmark_error = self.panels_with_errors.remove(&InputPanel::Query);
                    if should_unmark_error {
                        cx.notify();
                    }

                    Some(query)
                }
                Err(_e) => {
                    let should_mark_error = self.panels_with_errors.insert(InputPanel::Query);
                    if should_mark_error {
                        cx.notify();
                    }

                    None
                }
            }
        } else {
            match SearchQuery::text(
                text,
                self.search_options.contains(SearchOptions::WHOLE_WORD),
                self.search_options.contains(SearchOptions::CASE_SENSITIVE),
                self.search_options.contains(SearchOptions::INCLUDE_IGNORED),
                included_files,
                excluded_files,
                open_buffers,
            ) {
                Ok(query) => {
                    let should_unmark_error = self.panels_with_errors.remove(&InputPanel::Query);
                    if should_unmark_error {
                        cx.notify();
                    }

                    Some(query)
                }
                Err(_e) => {
                    let should_mark_error = self.panels_with_errors.insert(InputPanel::Query);
                    if should_mark_error {
                        cx.notify();
                    }

                    None
                }
            }
        };
        if !self.panels_with_errors.is_empty() {
            return None;
        }
        if query.as_ref().is_some_and(|query| query.is_empty()) {
            return None;
        }
        query
    }

    fn open_buffers(&self, cx: &mut ViewContext<Self>) -> Vec<Model<Buffer>> {
        let mut buffers = Vec::new();
        self.workspace
            .update(cx, |workspace, cx| {
                for editor in workspace.items_of_type::<Editor>(cx) {
                    if let Some(buffer) = editor.read(cx).buffer().read(cx).as_singleton() {
                        buffers.push(buffer);
                    }
                }
            })
            .ok();
        buffers
    }

    fn parse_path_matches(text: &str) -> anyhow::Result<PathMatcher> {
        let queries = text
            .split(',')
            .map(str::trim)
            .filter(|maybe_glob_str| !maybe_glob_str.is_empty())
            .map(str::to_owned)
            .collect::<Vec<_>>();
        Ok(PathMatcher::new(&queries)?)
    }

    fn select_match(&mut self, direction: Direction, cx: &mut ViewContext<Self>) {
        if let Some(index) = self.active_match_index {
            let match_ranges = self.model.read(cx).match_ranges.clone();

            if !EditorSettings::get_global(cx).search_wrap
                && ((direction == Direction::Next && index + 1 >= match_ranges.len())
                    || (direction == Direction::Prev && index == 0))
            {
                crate::show_no_more_matches(cx);
                return;
            }

            let new_index = self.results_editor.update(cx, |editor, cx| {
                editor.match_index_for_direction(&match_ranges, index, direction, 1, cx)
            });

            let range_to_select = match_ranges[new_index].clone();
            self.results_editor.update(cx, |editor, cx| {
                let range_to_select = editor.range_for_match(&range_to_select);
<<<<<<< HEAD
                editor.unfold_ranges(vec![range_to_select.clone()], false, true, cx);
=======
                editor.unfold_ranges(&[range_to_select.clone()], false, true, cx);
>>>>>>> 55cd99cd
                editor.change_selections(Some(Autoscroll::fit()), cx, |s| {
                    s.select_ranges([range_to_select])
                });
            });
        }
    }

    fn focus_query_editor(&mut self, cx: &mut ViewContext<Self>) {
        self.query_editor.update(cx, |query_editor, cx| {
            query_editor.select_all(&SelectAll, cx);
        });
        let editor_handle = self.query_editor.focus_handle(cx);
        cx.focus(&editor_handle);
    }

    fn set_query(&mut self, query: &str, cx: &mut ViewContext<Self>) {
        self.set_search_editor(SearchInputKind::Query, query, cx);
        if EditorSettings::get_global(cx).use_smartcase_search
            && !query.is_empty()
            && self.search_options.contains(SearchOptions::CASE_SENSITIVE)
                != is_contains_uppercase(query)
        {
            self.toggle_search_option(SearchOptions::CASE_SENSITIVE, cx)
        }
    }

    fn set_search_editor(&mut self, kind: SearchInputKind, text: &str, cx: &mut ViewContext<Self>) {
        let editor = match kind {
            SearchInputKind::Query => &self.query_editor,
            SearchInputKind::Include => &self.included_files_editor,

            SearchInputKind::Exclude => &self.excluded_files_editor,
        };
        editor.update(cx, |included_editor, cx| included_editor.set_text(text, cx));
    }

    fn focus_results_editor(&mut self, cx: &mut ViewContext<Self>) {
        self.query_editor.update(cx, |query_editor, cx| {
            let cursor = query_editor.selections.newest_anchor().head();
            query_editor.change_selections(None, cx, |s| s.select_ranges([cursor..cursor]));
        });
        let results_handle = self.results_editor.focus_handle(cx);
        cx.focus(&results_handle);
    }

    fn model_changed(&mut self, cx: &mut ViewContext<Self>) {
        let match_ranges = self.model.read(cx).match_ranges.clone();
        if match_ranges.is_empty() {
            self.active_match_index = None;
        } else {
            self.active_match_index = Some(0);
            self.update_match_index(cx);
            let prev_search_id = mem::replace(&mut self.search_id, self.model.read(cx).search_id);
            let is_new_search = self.search_id != prev_search_id;
            self.results_editor.update(cx, |editor, cx| {
                if is_new_search {
                    let range_to_select = match_ranges
                        .first()
                        .map(|range| editor.range_for_match(range));
                    editor.change_selections(Some(Autoscroll::fit()), cx, |s| {
                        s.select_ranges(range_to_select)
                    });
                    editor.scroll(Point::default(), Some(Axis::Vertical), cx);
                }
                editor.highlight_background::<Self>(
                    &match_ranges,
                    |theme| theme.search_match_background,
                    cx,
                );
            });
            if is_new_search && self.query_editor.focus_handle(cx).is_focused(cx) {
                self.focus_results_editor(cx);
            }
        }

        cx.emit(ViewEvent::UpdateTab);
        cx.notify();
    }

    fn update_match_index(&mut self, cx: &mut ViewContext<Self>) {
        let results_editor = self.results_editor.read(cx);
        let new_index = active_match_index(
            &self.model.read(cx).match_ranges,
            &results_editor.selections.newest_anchor().head(),
            &results_editor.buffer().read(cx).snapshot(cx),
        );
        if self.active_match_index != new_index {
            self.active_match_index = new_index;
            cx.notify();
        }
    }

    pub fn has_matches(&self) -> bool {
        self.active_match_index.is_some()
    }

    fn landing_text_minor(&self, cx: &mut ViewContext<Self>) -> impl IntoElement {
        let focus_handle = self.focus_handle.clone();
        v_flex()
            .gap_1()
            .child(
                Label::new("Hit enter to search. For more options:")
                    .color(Color::Muted)
                    .mb_2(),
            )
            .child(
                Button::new("filter-paths", "Include/exclude specific paths")
                    .icon(IconName::Filter)
                    .icon_position(IconPosition::Start)
                    .icon_size(IconSize::Small)
                    .key_binding(KeyBinding::for_action_in(&ToggleFilters, &focus_handle, cx))
                    .on_click(|_event, cx| cx.dispatch_action(ToggleFilters.boxed_clone())),
            )
            .child(
                Button::new("find-replace", "Find and replace")
                    .icon(IconName::Replace)
                    .icon_position(IconPosition::Start)
                    .icon_size(IconSize::Small)
                    .key_binding(KeyBinding::for_action_in(&ToggleReplace, &focus_handle, cx))
                    .on_click(|_event, cx| cx.dispatch_action(ToggleReplace.boxed_clone())),
            )
            .child(
                Button::new("regex", "Match with regex")
                    .icon(IconName::Regex)
                    .icon_position(IconPosition::Start)
                    .icon_size(IconSize::Small)
                    .key_binding(KeyBinding::for_action_in(&ToggleRegex, &focus_handle, cx))
                    .on_click(|_event, cx| cx.dispatch_action(ToggleRegex.boxed_clone())),
            )
            .child(
                Button::new("match-case", "Match case")
                    .icon(IconName::CaseSensitive)
                    .icon_position(IconPosition::Start)
                    .icon_size(IconSize::Small)
                    .key_binding(KeyBinding::for_action_in(
                        &ToggleCaseSensitive,
                        &focus_handle,
                        cx,
                    ))
                    .on_click(|_event, cx| cx.dispatch_action(ToggleCaseSensitive.boxed_clone())),
            )
            .child(
                Button::new("match-whole-words", "Match whole words")
                    .icon(IconName::WholeWord)
                    .icon_position(IconPosition::Start)
                    .icon_size(IconSize::Small)
                    .key_binding(KeyBinding::for_action_in(
                        &ToggleWholeWord,
                        &focus_handle,
                        cx,
                    ))
                    .on_click(|_event, cx| cx.dispatch_action(ToggleWholeWord.boxed_clone())),
            )
    }

    fn border_color_for(&self, panel: InputPanel, cx: &WindowContext) -> Hsla {
        if self.panels_with_errors.contains(&panel) {
            Color::Error.color(cx)
        } else {
            cx.theme().colors().border
        }
    }

    fn move_focus_to_results(&mut self, cx: &mut ViewContext<Self>) {
        if !self.results_editor.focus_handle(cx).is_focused(cx)
            && !self.model.read(cx).match_ranges.is_empty()
        {
            cx.stop_propagation();
            self.focus_results_editor(cx)
        }
    }

    #[cfg(any(test, feature = "test-support"))]
    pub fn results_editor(&self) -> &View<Editor> {
        &self.results_editor
    }
}

fn buffer_search_query(
    workspace: &mut Workspace,
    item: &dyn ItemHandle,
    cx: &mut ViewContext<'_, Workspace>,
) -> Option<String> {
    let buffer_search_bar = workspace
        .pane_for(item)
        .and_then(|pane| {
            pane.read(cx)
                .toolbar()
                .read(cx)
                .item_of_type::<BufferSearchBar>()
        })?
        .read(cx);
    if buffer_search_bar.query_editor_focused() {
        let buffer_search_query = buffer_search_bar.query(cx);
        if !buffer_search_query.is_empty() {
            return Some(buffer_search_query);
        }
    }
    None
}

impl Default for ProjectSearchBar {
    fn default() -> Self {
        Self::new()
    }
}

impl ProjectSearchBar {
    pub fn new() -> Self {
        Self {
            active_project_search: None,
            subscription: None,
        }
    }

    fn confirm(&mut self, _: &Confirm, cx: &mut ViewContext<Self>) {
        if let Some(search_view) = self.active_project_search.as_ref() {
            search_view.update(cx, |search_view, cx| {
                if !search_view
                    .replacement_editor
                    .focus_handle(cx)
                    .is_focused(cx)
                {
                    cx.stop_propagation();
                    search_view.search(cx);
                }
            });
        }
    }

    fn tab(&mut self, _: &editor::actions::Tab, cx: &mut ViewContext<Self>) {
        self.cycle_field(Direction::Next, cx);
    }

    fn tab_previous(&mut self, _: &editor::actions::TabPrev, cx: &mut ViewContext<Self>) {
        self.cycle_field(Direction::Prev, cx);
    }

    fn focus_search(&mut self, cx: &mut ViewContext<Self>) {
        if let Some(search_view) = self.active_project_search.as_ref() {
            search_view.update(cx, |search_view, cx| {
                search_view.query_editor.focus_handle(cx).focus(cx);
            });
        }
    }

    fn cycle_field(&mut self, direction: Direction, cx: &mut ViewContext<Self>) {
        let active_project_search = match &self.active_project_search {
            Some(active_project_search) => active_project_search,

            None => {
                return;
            }
        };

        active_project_search.update(cx, |project_view, cx| {
            let mut views = vec![&project_view.query_editor];
            if project_view.replace_enabled {
                views.push(&project_view.replacement_editor);
            }
            if project_view.filters_enabled {
                views.extend([
                    &project_view.included_files_editor,
                    &project_view.excluded_files_editor,
                ]);
            }
            let current_index = match views
                .iter()
                .enumerate()
                .find(|(_, view)| view.focus_handle(cx).is_focused(cx))
            {
                Some((index, _)) => index,
                None => return,
            };

            let new_index = match direction {
                Direction::Next => (current_index + 1) % views.len(),
                Direction::Prev if current_index == 0 => views.len() - 1,
                Direction::Prev => (current_index - 1) % views.len(),
            };
            let next_focus_handle = views[new_index].focus_handle(cx);
            cx.focus(&next_focus_handle);
            cx.stop_propagation();
        });
    }

    fn toggle_search_option(&mut self, option: SearchOptions, cx: &mut ViewContext<Self>) -> bool {
        if let Some(search_view) = self.active_project_search.as_ref() {
            search_view.update(cx, |search_view, cx| {
                search_view.toggle_search_option(option, cx);
                if search_view.model.read(cx).active_query.is_some() {
                    search_view.search(cx);
                }
            });

            cx.notify();
            true
        } else {
            false
        }
    }

    fn toggle_replace(&mut self, _: &ToggleReplace, cx: &mut ViewContext<Self>) {
        if let Some(search) = &self.active_project_search {
            search.update(cx, |this, cx| {
                this.replace_enabled = !this.replace_enabled;
                let editor_to_focus = if this.replace_enabled {
                    this.replacement_editor.focus_handle(cx)
                } else {
                    this.query_editor.focus_handle(cx)
                };
                cx.focus(&editor_to_focus);
                cx.notify();
            });
        }
    }

    fn toggle_filters(&mut self, cx: &mut ViewContext<Self>) -> bool {
        if let Some(search_view) = self.active_project_search.as_ref() {
            search_view.update(cx, |search_view, cx| {
                search_view.toggle_filters(cx);
                search_view
                    .included_files_editor
                    .update(cx, |_, cx| cx.notify());
                search_view
                    .excluded_files_editor
                    .update(cx, |_, cx| cx.notify());
                cx.refresh();
                cx.notify();
            });
            cx.notify();
            true
        } else {
            false
        }
    }

    fn toggle_opened_only(&mut self, cx: &mut ViewContext<Self>) -> bool {
        if let Some(search_view) = self.active_project_search.as_ref() {
            search_view.update(cx, |search_view, cx| {
                search_view.toggle_opened_only(cx);
                if search_view.model.read(cx).active_query.is_some() {
                    search_view.search(cx);
                }
            });

            cx.notify();
            true
        } else {
            false
        }
    }

    fn is_opened_only_enabled(&self, cx: &AppContext) -> bool {
        if let Some(search_view) = self.active_project_search.as_ref() {
            search_view.read(cx).included_opened_only
        } else {
            false
        }
    }

    fn move_focus_to_results(&self, cx: &mut ViewContext<Self>) {
        if let Some(search_view) = self.active_project_search.as_ref() {
            search_view.update(cx, |search_view, cx| {
                search_view.move_focus_to_results(cx);
            });
            cx.notify();
        }
    }

    fn is_option_enabled(&self, option: SearchOptions, cx: &AppContext) -> bool {
        if let Some(search) = self.active_project_search.as_ref() {
            search.read(cx).search_options.contains(option)
        } else {
            false
        }
    }

    fn next_history_query(&mut self, _: &NextHistoryQuery, cx: &mut ViewContext<Self>) {
        if let Some(search_view) = self.active_project_search.as_ref() {
            search_view.update(cx, |search_view, cx| {
                for (editor, kind) in [
                    (search_view.query_editor.clone(), SearchInputKind::Query),
                    (
                        search_view.included_files_editor.clone(),
                        SearchInputKind::Include,
                    ),
                    (
                        search_view.excluded_files_editor.clone(),
                        SearchInputKind::Exclude,
                    ),
                ] {
                    if editor.focus_handle(cx).is_focused(cx) {
                        let new_query = search_view.model.update(cx, |model, cx| {
                            let project = model.project.clone();

                            if let Some(new_query) = project.update(cx, |project, _| {
                                project
                                    .search_history_mut(kind)
                                    .next(model.cursor_mut(kind))
                                    .map(str::to_string)
                            }) {
                                new_query
                            } else {
                                model.cursor_mut(kind).reset();
                                String::new()
                            }
                        });
                        search_view.set_search_editor(kind, &new_query, cx);
                    }
                }
            });
        }
    }

    fn previous_history_query(&mut self, _: &PreviousHistoryQuery, cx: &mut ViewContext<Self>) {
        if let Some(search_view) = self.active_project_search.as_ref() {
            search_view.update(cx, |search_view, cx| {
                for (editor, kind) in [
                    (search_view.query_editor.clone(), SearchInputKind::Query),
                    (
                        search_view.included_files_editor.clone(),
                        SearchInputKind::Include,
                    ),
                    (
                        search_view.excluded_files_editor.clone(),
                        SearchInputKind::Exclude,
                    ),
                ] {
                    if editor.focus_handle(cx).is_focused(cx) {
                        if editor.read(cx).text(cx).is_empty() {
                            if let Some(new_query) = search_view
                                .model
                                .read(cx)
                                .project
                                .read(cx)
                                .search_history(kind)
                                .current(search_view.model.read(cx).cursor(kind))
                                .map(str::to_string)
                            {
                                search_view.set_search_editor(kind, &new_query, cx);
                                return;
                            }
                        }

                        if let Some(new_query) = search_view.model.update(cx, |model, cx| {
                            let project = model.project.clone();
                            project.update(cx, |project, _| {
                                project
                                    .search_history_mut(kind)
                                    .previous(model.cursor_mut(kind))
                                    .map(str::to_string)
                            })
                        }) {
                            search_view.set_search_editor(kind, &new_query, cx);
                        }
                    }
                }
            });
        }
    }

    fn select_next_match(&mut self, _: &SelectNextMatch, cx: &mut ViewContext<Self>) {
        if let Some(search) = self.active_project_search.as_ref() {
            search.update(cx, |this, cx| {
                this.select_match(Direction::Next, cx);
            })
        }
    }

    fn select_prev_match(&mut self, _: &SelectPrevMatch, cx: &mut ViewContext<Self>) {
        if let Some(search) = self.active_project_search.as_ref() {
            search.update(cx, |this, cx| {
                this.select_match(Direction::Prev, cx);
            })
        }
    }

    fn render_text_input(&self, editor: &View<Editor>, cx: &ViewContext<Self>) -> impl IntoElement {
        let settings = ThemeSettings::get_global(cx);
        let text_style = TextStyle {
            color: if editor.read(cx).read_only(cx) {
                cx.theme().colors().text_disabled
            } else {
                cx.theme().colors().text
            },
            font_family: settings.buffer_font.family.clone(),
            font_features: settings.buffer_font.features.clone(),
            font_fallbacks: settings.buffer_font.fallbacks.clone(),
            font_size: rems(0.875).into(),
            font_weight: settings.buffer_font.weight,
            line_height: relative(1.3),
            ..Default::default()
        };

        EditorElement::new(
            editor,
            EditorStyle {
                background: cx.theme().colors().editor_background,
                local_player: cx.theme().players().local(),
                text: text_style,
                ..Default::default()
            },
        )
    }
}

impl Render for ProjectSearchBar {
    fn render(&mut self, cx: &mut ViewContext<Self>) -> impl IntoElement {
        let Some(search) = self.active_project_search.clone() else {
            return div();
        };
        let search = search.read(cx);
        let focus_handle = search.focus_handle(cx);

        let input_base_styles = || {
            h_flex()
                .w_full()
                .h_8()
                .px_2()
                .py_1()
                .border_1()
                .border_color(search.border_color_for(InputPanel::Query, cx))
                .rounded_lg()
        };

        let query_column = input_base_styles()
            .on_action(cx.listener(|this, action, cx| this.confirm(action, cx)))
            .on_action(cx.listener(|this, action, cx| this.previous_history_query(action, cx)))
            .on_action(cx.listener(|this, action, cx| this.next_history_query(action, cx)))
            .child(self.render_text_input(&search.query_editor, cx))
            .child(
                h_flex()
                    .gap_0p5()
                    .child(SearchOptions::CASE_SENSITIVE.as_button(
                        self.is_option_enabled(SearchOptions::CASE_SENSITIVE, cx),
                        focus_handle.clone(),
                        cx.listener(|this, _, cx| {
                            this.toggle_search_option(SearchOptions::CASE_SENSITIVE, cx);
                        }),
                    ))
                    .child(SearchOptions::WHOLE_WORD.as_button(
                        self.is_option_enabled(SearchOptions::WHOLE_WORD, cx),
                        focus_handle.clone(),
                        cx.listener(|this, _, cx| {
                            this.toggle_search_option(SearchOptions::WHOLE_WORD, cx);
                        }),
                    ))
                    .child(SearchOptions::REGEX.as_button(
                        self.is_option_enabled(SearchOptions::REGEX, cx),
                        focus_handle.clone(),
                        cx.listener(|this, _, cx| {
                            this.toggle_search_option(SearchOptions::REGEX, cx);
                        }),
                    )),
            );

        let mode_column = h_flex()
            .gap_1()
            .child(
                IconButton::new("project-search-filter-button", IconName::Filter)
                    .shape(IconButtonShape::Square)
                    .tooltip(|cx| Tooltip::for_action("Toggle Filters", &ToggleFilters, cx))
                    .on_click(cx.listener(|this, _, cx| {
                        this.toggle_filters(cx);
                    }))
                    .selected(
                        self.active_project_search
                            .as_ref()
                            .map(|search| search.read(cx).filters_enabled)
                            .unwrap_or_default(),
                    )
                    .tooltip({
                        let focus_handle = focus_handle.clone();
                        move |cx| {
                            Tooltip::for_action_in(
                                "Toggle Filters",
                                &ToggleFilters,
                                &focus_handle,
                                cx,
                            )
                        }
                    }),
            )
            .child(
                IconButton::new("project-search-toggle-replace", IconName::Replace)
                    .shape(IconButtonShape::Square)
                    .on_click(cx.listener(|this, _, cx| {
                        this.toggle_replace(&ToggleReplace, cx);
                    }))
                    .selected(
                        self.active_project_search
                            .as_ref()
                            .map(|search| search.read(cx).replace_enabled)
                            .unwrap_or_default(),
                    )
                    .tooltip({
                        let focus_handle = focus_handle.clone();
                        move |cx| {
                            Tooltip::for_action_in(
                                "Toggle Replace",
                                &ToggleReplace,
                                &focus_handle,
                                cx,
                            )
                        }
                    }),
            );

        let limit_reached = search.model.read(cx).limit_reached;

        let match_text = search
            .active_match_index
            .and_then(|index| {
                let index = index + 1;
                let match_quantity = search.model.read(cx).match_ranges.len();
                if match_quantity > 0 {
                    debug_assert!(match_quantity >= index);
                    if limit_reached {
                        Some(format!("{index}/{match_quantity}+").to_string())
                    } else {
                        Some(format!("{index}/{match_quantity}").to_string())
                    }
                } else {
                    None
                }
            })
            .unwrap_or_else(|| "0/0".to_string());

        let matches_column = h_flex()
            .child(
                IconButton::new("project-search-prev-match", IconName::ChevronLeft)
                    .shape(IconButtonShape::Square)
                    .disabled(search.active_match_index.is_none())
                    .on_click(cx.listener(|this, _, cx| {
                        if let Some(search) = this.active_project_search.as_ref() {
                            search.update(cx, |this, cx| {
                                this.select_match(Direction::Prev, cx);
                            })
                        }
                    }))
                    .tooltip({
                        let focus_handle = focus_handle.clone();
                        move |cx| {
                            Tooltip::for_action_in(
                                "Go To Previous Match",
                                &SelectPrevMatch,
                                &focus_handle,
                                cx,
                            )
                        }
                    }),
            )
            .child(
                IconButton::new("project-search-next-match", IconName::ChevronRight)
                    .shape(IconButtonShape::Square)
                    .disabled(search.active_match_index.is_none())
                    .on_click(cx.listener(|this, _, cx| {
                        if let Some(search) = this.active_project_search.as_ref() {
                            search.update(cx, |this, cx| {
                                this.select_match(Direction::Next, cx);
                            })
                        }
                    }))
                    .tooltip({
                        let focus_handle = focus_handle.clone();
                        move |cx| {
                            Tooltip::for_action_in(
                                "Go To Next Match",
                                &SelectNextMatch,
                                &focus_handle,
                                cx,
                            )
                        }
                    }),
            )
            .child(
                div()
                    .id("matches")
                    .ml_1()
                    .child(
                        Label::new(match_text).color(if search.active_match_index.is_some() {
                            Color::Default
                        } else {
                            Color::Disabled
                        }),
                    )
                    .when(limit_reached, |el| {
                        el.tooltip(|cx| {
                            Tooltip::text("Search limits reached.\nTry narrowing your search.", cx)
                        })
                    }),
            );

        let search_line = h_flex()
            .w_full()
            .gap_1p5()
            .child(query_column)
            .child(h_flex().min_w_40().child(mode_column).child(matches_column));

        let replace_line = search.replace_enabled.then(|| {
            let replace_column =
                input_base_styles().child(self.render_text_input(&search.replacement_editor, cx));

            let focus_handle = search.replacement_editor.read(cx).focus_handle(cx);

            let replace_actions =
                h_flex()
                    .min_w_40()
                    .gap_1()
                    .when(search.replace_enabled, |this| {
                        this.child(
                            IconButton::new("project-search-replace-next", IconName::ReplaceNext)
                                .shape(IconButtonShape::Square)
                                .on_click(cx.listener(|this, _, cx| {
                                    if let Some(search) = this.active_project_search.as_ref() {
                                        search.update(cx, |this, cx| {
                                            this.replace_next(&ReplaceNext, cx);
                                        })
                                    }
                                }))
                                .tooltip({
                                    let focus_handle = focus_handle.clone();
                                    move |cx| {
                                        Tooltip::for_action_in(
                                            "Replace Next Match",
                                            &ReplaceNext,
                                            &focus_handle,
                                            cx,
                                        )
                                    }
                                }),
                        )
                        .child(
                            IconButton::new("project-search-replace-all", IconName::ReplaceAll)
                                .shape(IconButtonShape::Square)
                                .on_click(cx.listener(|this, _, cx| {
                                    if let Some(search) = this.active_project_search.as_ref() {
                                        search.update(cx, |this, cx| {
                                            this.replace_all(&ReplaceAll, cx);
                                        })
                                    }
                                }))
                                .tooltip({
                                    let focus_handle = focus_handle.clone();
                                    move |cx| {
                                        Tooltip::for_action_in(
                                            "Replace All Matches",
                                            &ReplaceAll,
                                            &focus_handle,
                                            cx,
                                        )
                                    }
                                }),
                        )
                    });

            h_flex()
                .w_full()
                .gap_1p5()
                .child(replace_column)
                .child(replace_actions)
        });

        let filter_line = search.filters_enabled.then(|| {
            h_flex()
                .w_full()
                .gap_1p5()
                .child(
                    input_base_styles()
                        .on_action(
                            cx.listener(|this, action, cx| this.previous_history_query(action, cx)),
                        )
                        .on_action(
                            cx.listener(|this, action, cx| this.next_history_query(action, cx)),
                        )
                        .child(self.render_text_input(&search.included_files_editor, cx)),
                )
                .child(
                    input_base_styles()
                        .on_action(
                            cx.listener(|this, action, cx| this.previous_history_query(action, cx)),
                        )
                        .on_action(
                            cx.listener(|this, action, cx| this.next_history_query(action, cx)),
                        )
                        .child(self.render_text_input(&search.excluded_files_editor, cx)),
                )
                .child(
                    h_flex()
                        .min_w_40()
                        .gap_1()
                        .child(
                            IconButton::new("project-search-opened-only", IconName::FileSearch)
                                .shape(IconButtonShape::Square)
                                .icon_size(IconSize::XSmall)
                                .selected(self.is_opened_only_enabled(cx))
                                .tooltip(|cx| Tooltip::text("Only Search Open Files", cx))
                                .on_click(cx.listener(|this, _, cx| {
                                    this.toggle_opened_only(cx);
                                })),
                        )
                        .child(
                            SearchOptions::INCLUDE_IGNORED.as_button(
                                search
                                    .search_options
                                    .contains(SearchOptions::INCLUDE_IGNORED),
                                focus_handle.clone(),
                                cx.listener(|this, _, cx| {
                                    this.toggle_search_option(SearchOptions::INCLUDE_IGNORED, cx);
                                }),
                            ),
                        ),
                )
        });

        let mut key_context = KeyContext::default();

        key_context.add("ProjectSearchBar");

        if search.replacement_editor.focus_handle(cx).is_focused(cx) {
            key_context.add("in_replace");
        }

        v_flex()
            .key_context(key_context)
            .on_action(cx.listener(|this, _: &ToggleFocus, cx| this.move_focus_to_results(cx)))
            .on_action(cx.listener(|this, _: &ToggleFilters, cx| {
                this.toggle_filters(cx);
            }))
            .capture_action(cx.listener(|this, action, cx| {
                this.tab(action, cx);
                cx.stop_propagation();
            }))
            .capture_action(cx.listener(|this, action, cx| {
                this.tab_previous(action, cx);
                cx.stop_propagation();
            }))
            .on_action(cx.listener(|this, action, cx| this.confirm(action, cx)))
            .on_action(cx.listener(|this, action, cx| {
                this.toggle_replace(action, cx);
            }))
            .on_action(cx.listener(|this, _: &ToggleWholeWord, cx| {
                this.toggle_search_option(SearchOptions::WHOLE_WORD, cx);
            }))
            .on_action(cx.listener(|this, _: &ToggleCaseSensitive, cx| {
                this.toggle_search_option(SearchOptions::CASE_SENSITIVE, cx);
            }))
            .on_action(cx.listener(|this, action, cx| {
                if let Some(search) = this.active_project_search.as_ref() {
                    search.update(cx, |this, cx| {
                        this.replace_next(action, cx);
                    })
                }
            }))
            .on_action(cx.listener(|this, action, cx| {
                if let Some(search) = this.active_project_search.as_ref() {
                    search.update(cx, |this, cx| {
                        this.replace_all(action, cx);
                    })
                }
            }))
            .when(search.filters_enabled, |this| {
                this.on_action(cx.listener(|this, _: &ToggleIncludeIgnored, cx| {
                    this.toggle_search_option(SearchOptions::INCLUDE_IGNORED, cx);
                }))
            })
            .on_action(cx.listener(Self::select_next_match))
            .on_action(cx.listener(Self::select_prev_match))
            .gap_2()
            .w_full()
            .child(search_line)
            .children(replace_line)
            .children(filter_line)
    }
}

impl EventEmitter<ToolbarItemEvent> for ProjectSearchBar {}

impl ToolbarItemView for ProjectSearchBar {
    fn set_active_pane_item(
        &mut self,
        active_pane_item: Option<&dyn ItemHandle>,
        cx: &mut ViewContext<Self>,
    ) -> ToolbarItemLocation {
        cx.notify();
        self.subscription = None;
        self.active_project_search = None;
        if let Some(search) = active_pane_item.and_then(|i| i.downcast::<ProjectSearchView>()) {
            self.subscription = Some(cx.observe(&search, |_, _, cx| cx.notify()));
            self.active_project_search = Some(search);
            ToolbarItemLocation::PrimaryLeft {}
        } else {
            ToolbarItemLocation::Hidden
        }
    }
}

fn register_workspace_action<A: Action>(
    workspace: &mut Workspace,
    callback: fn(&mut ProjectSearchBar, &A, &mut ViewContext<ProjectSearchBar>),
) {
    workspace.register_action(move |workspace, action: &A, cx| {
        if workspace.has_active_modal(cx) {
            cx.propagate();
            return;
        }

        workspace.active_pane().update(cx, |pane, cx| {
            pane.toolbar().update(cx, move |workspace, cx| {
                if let Some(search_bar) = workspace.item_of_type::<ProjectSearchBar>() {
                    search_bar.update(cx, move |search_bar, cx| {
                        if search_bar.active_project_search.is_some() {
                            callback(search_bar, action, cx);
                            cx.notify();
                        } else {
                            cx.propagate();
                        }
                    });
                }
            });
        })
    });
}

fn register_workspace_action_for_present_search<A: Action>(
    workspace: &mut Workspace,
    callback: fn(&mut Workspace, &A, &mut ViewContext<Workspace>),
) {
    workspace.register_action(move |workspace, action: &A, cx| {
        if workspace.has_active_modal(cx) {
            cx.propagate();
            return;
        }

        let should_notify = workspace
            .active_pane()
            .read(cx)
            .toolbar()
            .read(cx)
            .item_of_type::<ProjectSearchBar>()
            .map(|search_bar| search_bar.read(cx).active_project_search.is_some())
            .unwrap_or(false);
        if should_notify {
            callback(workspace, action, cx);
            cx.notify();
        } else {
            cx.propagate();
        }
    });
}

#[cfg(any(test, feature = "test-support"))]
pub fn perform_project_search(
    search_view: &View<ProjectSearchView>,
    text: impl Into<std::sync::Arc<str>>,
    cx: &mut gpui::VisualTestContext,
) {
    cx.run_until_parked();
    search_view.update(cx, |search_view, cx| {
        search_view
            .query_editor
            .update(cx, |query_editor, cx| query_editor.set_text(text, cx));
        search_view.search(cx);
    });
    cx.run_until_parked();
}

#[cfg(test)]
pub mod tests {
    use std::{ops::Deref as _, sync::Arc};

    use super::*;
    use editor::{display_map::DisplayRow, DisplayPoint};
    use gpui::{Action, TestAppContext, VisualTestContext, WindowHandle};
    use project::FakeFs;
    use serde_json::json;
    use settings::SettingsStore;
    use workspace::DeploySearch;

    #[gpui::test]
    async fn test_project_search(cx: &mut TestAppContext) {
        init_test(cx);

        let fs = FakeFs::new(cx.background_executor.clone());
        fs.insert_tree(
            "/dir",
            json!({
                "one.rs": "const ONE: usize = 1;",
                "two.rs": "const TWO: usize = one::ONE + one::ONE;",
                "three.rs": "const THREE: usize = one::ONE + two::TWO;",
                "four.rs": "const FOUR: usize = one::ONE + three::THREE;",
            }),
        )
        .await;
        let project = Project::test(fs.clone(), ["/dir".as_ref()], cx).await;
        let window = cx.add_window(|cx| Workspace::test_new(project.clone(), cx));
        let workspace = window.root(cx).unwrap();
        let search = cx.new_model(|cx| ProjectSearch::new(project.clone(), cx));
        let search_view = cx.add_window(|cx| {
            ProjectSearchView::new(workspace.downgrade(), search.clone(), cx, None)
        });

        perform_search(search_view, "TWO", cx);
        search_view.update(cx, |search_view, cx| {
            assert_eq!(
                search_view
                    .results_editor
                    .update(cx, |editor, cx| editor.display_text(cx)),
                "\n\n\nconst THREE: usize = one::ONE + two::TWO;\n\n\n\n\nconst TWO: usize = one::ONE + one::ONE;\n"
            );
            let match_background_color = cx.theme().colors().search_match_background;
            assert_eq!(
                search_view
                    .results_editor
                    .update(cx, |editor, cx| editor.all_text_background_highlights(cx)),
                &[
                    (
                        DisplayPoint::new(DisplayRow(3), 32)..DisplayPoint::new(DisplayRow(3), 35),
                        match_background_color
                    ),
                    (
                        DisplayPoint::new(DisplayRow(3), 37)..DisplayPoint::new(DisplayRow(3), 40),
                        match_background_color
                    ),
                    (
                        DisplayPoint::new(DisplayRow(8), 6)..DisplayPoint::new(DisplayRow(8), 9),
                        match_background_color
                    )
                ]
            );
            assert_eq!(search_view.active_match_index, Some(0));
            assert_eq!(
                search_view
                    .results_editor
                    .update(cx, |editor, cx| editor.selections.display_ranges(cx)),
                [DisplayPoint::new(DisplayRow(3), 32)..DisplayPoint::new(DisplayRow(3), 35)]
            );

            search_view.select_match(Direction::Next, cx);
        }).unwrap();

        search_view
            .update(cx, |search_view, cx| {
                assert_eq!(search_view.active_match_index, Some(1));
                assert_eq!(
                    search_view
                        .results_editor
                        .update(cx, |editor, cx| editor.selections.display_ranges(cx)),
                    [DisplayPoint::new(DisplayRow(3), 37)..DisplayPoint::new(DisplayRow(3), 40)]
                );
                search_view.select_match(Direction::Next, cx);
            })
            .unwrap();

        search_view
            .update(cx, |search_view, cx| {
                assert_eq!(search_view.active_match_index, Some(2));
                assert_eq!(
                    search_view
                        .results_editor
                        .update(cx, |editor, cx| editor.selections.display_ranges(cx)),
                    [DisplayPoint::new(DisplayRow(8), 6)..DisplayPoint::new(DisplayRow(8), 9)]
                );
                search_view.select_match(Direction::Next, cx);
            })
            .unwrap();

        search_view
            .update(cx, |search_view, cx| {
                assert_eq!(search_view.active_match_index, Some(0));
                assert_eq!(
                    search_view
                        .results_editor
                        .update(cx, |editor, cx| editor.selections.display_ranges(cx)),
                    [DisplayPoint::new(DisplayRow(3), 32)..DisplayPoint::new(DisplayRow(3), 35)]
                );
                search_view.select_match(Direction::Prev, cx);
            })
            .unwrap();

        search_view
            .update(cx, |search_view, cx| {
                assert_eq!(search_view.active_match_index, Some(2));
                assert_eq!(
                    search_view
                        .results_editor
                        .update(cx, |editor, cx| editor.selections.display_ranges(cx)),
                    [DisplayPoint::new(DisplayRow(8), 6)..DisplayPoint::new(DisplayRow(8), 9)]
                );
                search_view.select_match(Direction::Prev, cx);
            })
            .unwrap();

        search_view
            .update(cx, |search_view, cx| {
                assert_eq!(search_view.active_match_index, Some(1));
                assert_eq!(
                    search_view
                        .results_editor
                        .update(cx, |editor, cx| editor.selections.display_ranges(cx)),
                    [DisplayPoint::new(DisplayRow(3), 37)..DisplayPoint::new(DisplayRow(3), 40)]
                );
            })
            .unwrap();
    }

    #[gpui::test]
    async fn test_deploy_project_search_focus(cx: &mut TestAppContext) {
        init_test(cx);

        let fs = FakeFs::new(cx.background_executor.clone());
        fs.insert_tree(
            "/dir",
            json!({
                "one.rs": "const ONE: usize = 1;",
                "two.rs": "const TWO: usize = one::ONE + one::ONE;",
                "three.rs": "const THREE: usize = one::ONE + two::TWO;",
                "four.rs": "const FOUR: usize = one::ONE + three::THREE;",
            }),
        )
        .await;
        let project = Project::test(fs.clone(), ["/dir".as_ref()], cx).await;
        let window = cx.add_window(|cx| Workspace::test_new(project, cx));
        let workspace = window;
        let search_bar = window.build_view(cx, |_| ProjectSearchBar::new());

        let active_item = cx.read(|cx| {
            workspace
                .read(cx)
                .unwrap()
                .active_pane()
                .read(cx)
                .active_item()
                .and_then(|item| item.downcast::<ProjectSearchView>())
        });
        assert!(
            active_item.is_none(),
            "Expected no search panel to be active"
        );

        window
            .update(cx, move |workspace, cx| {
                assert_eq!(workspace.panes().len(), 1);
                workspace.panes()[0].update(cx, move |pane, cx| {
                    pane.toolbar()
                        .update(cx, |toolbar, cx| toolbar.add_item(search_bar, cx))
                });

                ProjectSearchView::deploy_search(workspace, &workspace::DeploySearch::find(), cx)
            })
            .unwrap();

        let Some(search_view) = cx.read(|cx| {
            workspace
                .read(cx)
                .unwrap()
                .active_pane()
                .read(cx)
                .active_item()
                .and_then(|item| item.downcast::<ProjectSearchView>())
        }) else {
            panic!("Search view expected to appear after new search event trigger")
        };

        cx.spawn(|mut cx| async move {
            window
                .update(&mut cx, |_, cx| {
                    cx.dispatch_action(ToggleFocus.boxed_clone())
                })
                .unwrap();
        })
        .detach();
        cx.background_executor.run_until_parked();
        window
            .update(cx, |_, cx| {
                search_view.update(cx, |search_view, cx| {
                assert!(
                    search_view.query_editor.focus_handle(cx).is_focused(cx),
                    "Empty search view should be focused after the toggle focus event: no results panel to focus on",
                );
           });
        }).unwrap();

        window
            .update(cx, |_, cx| {
                search_view.update(cx, |search_view, cx| {
                    let query_editor = &search_view.query_editor;
                    assert!(
                        query_editor.focus_handle(cx).is_focused(cx),
                        "Search view should be focused after the new search view is activated",
                    );
                    let query_text = query_editor.read(cx).text(cx);
                    assert!(
                        query_text.is_empty(),
                        "New search query should be empty but got '{query_text}'",
                    );
                    let results_text = search_view
                        .results_editor
                        .update(cx, |editor, cx| editor.display_text(cx));
                    assert!(
                        results_text.is_empty(),
                        "Empty search view should have no results but got '{results_text}'"
                    );
                });
            })
            .unwrap();

        window
            .update(cx, |_, cx| {
                search_view.update(cx, |search_view, cx| {
                    search_view.query_editor.update(cx, |query_editor, cx| {
                        query_editor.set_text("sOMETHINGtHATsURELYdOESnOTeXIST", cx)
                    });
                    search_view.search(cx);
                });
            })
            .unwrap();
        cx.background_executor.run_until_parked();
        window
            .update(cx, |_, cx| {
            search_view.update(cx, |search_view, cx| {
                let results_text = search_view
                    .results_editor
                    .update(cx, |editor, cx| editor.display_text(cx));
                assert!(
                    results_text.is_empty(),
                    "Search view for mismatching query should have no results but got '{results_text}'"
                );
                assert!(
                    search_view.query_editor.focus_handle(cx).is_focused(cx),
                    "Search view should be focused after mismatching query had been used in search",
                );
            });
        }).unwrap();

        cx.spawn(|mut cx| async move {
            window.update(&mut cx, |_, cx| {
                cx.dispatch_action(ToggleFocus.boxed_clone())
            })
        })
        .detach();
        cx.background_executor.run_until_parked();
        window.update(cx, |_, cx| {
            search_view.update(cx, |search_view, cx| {
                assert!(
                    search_view.query_editor.focus_handle(cx).is_focused(cx),
                    "Search view with mismatching query should be focused after the toggle focus event: still no results panel to focus on",
                );
            });
        }).unwrap();

        window
            .update(cx, |_, cx| {
                search_view.update(cx, |search_view, cx| {
                    search_view
                        .query_editor
                        .update(cx, |query_editor, cx| query_editor.set_text("TWO", cx));
                    search_view.search(cx);
                });
            })
            .unwrap();
        cx.background_executor.run_until_parked();
        window.update(cx, |_, cx| {
            search_view.update(cx, |search_view, cx| {
                assert_eq!(
                    search_view
                        .results_editor
                        .update(cx, |editor, cx| editor.display_text(cx)),
                    "\n\n\nconst THREE: usize = one::ONE + two::TWO;\n\n\n\n\nconst TWO: usize = one::ONE + one::ONE;\n",
                    "Search view results should match the query"
                );
                assert!(
                    search_view.results_editor.focus_handle(cx).is_focused(cx),
                    "Search view with mismatching query should be focused after search results are available",
                );
            });
        }).unwrap();
        cx.spawn(|mut cx| async move {
            window
                .update(&mut cx, |_, cx| {
                    cx.dispatch_action(ToggleFocus.boxed_clone())
                })
                .unwrap();
        })
        .detach();
        cx.background_executor.run_until_parked();
        window.update(cx, |_, cx| {
            search_view.update(cx, |search_view, cx| {
                assert!(
                    search_view.results_editor.focus_handle(cx).is_focused(cx),
                    "Search view with matching query should still have its results editor focused after the toggle focus event",
                );
            });
        }).unwrap();

        workspace
            .update(cx, |workspace, cx| {
                ProjectSearchView::deploy_search(workspace, &workspace::DeploySearch::find(), cx)
            })
            .unwrap();
        window.update(cx, |_, cx| {
            search_view.update(cx, |search_view, cx| {
                assert_eq!(search_view.query_editor.read(cx).text(cx), "two", "Query should be updated to first search result after search view 2nd open in a row");
                assert_eq!(
                    search_view
                        .results_editor
                        .update(cx, |editor, cx| editor.display_text(cx)),
                    "\n\n\nconst THREE: usize = one::ONE + two::TWO;\n\n\n\n\nconst TWO: usize = one::ONE + one::ONE;\n",
                    "Results should be unchanged after search view 2nd open in a row"
                );
                assert!(
                    search_view.query_editor.focus_handle(cx).is_focused(cx),
                    "Focus should be moved into query editor again after search view 2nd open in a row"
                );
            });
        }).unwrap();

        cx.spawn(|mut cx| async move {
            window
                .update(&mut cx, |_, cx| {
                    cx.dispatch_action(ToggleFocus.boxed_clone())
                })
                .unwrap();
        })
        .detach();
        cx.background_executor.run_until_parked();
        window.update(cx, |_, cx| {
            search_view.update(cx, |search_view, cx| {
                assert!(
                    search_view.results_editor.focus_handle(cx).is_focused(cx),
                    "Search view with matching query should switch focus to the results editor after the toggle focus event",
                );
            });
        }).unwrap();
    }

    #[gpui::test]
    async fn test_new_project_search_focus(cx: &mut TestAppContext) {
        init_test(cx);

        let fs = FakeFs::new(cx.background_executor.clone());
        fs.insert_tree(
            "/dir",
            json!({
                "one.rs": "const ONE: usize = 1;",
                "two.rs": "const TWO: usize = one::ONE + one::ONE;",
                "three.rs": "const THREE: usize = one::ONE + two::TWO;",
                "four.rs": "const FOUR: usize = one::ONE + three::THREE;",
            }),
        )
        .await;
        let project = Project::test(fs.clone(), ["/dir".as_ref()], cx).await;
        let window = cx.add_window(|cx| Workspace::test_new(project, cx));
        let workspace = window;
        let search_bar = window.build_view(cx, |_| ProjectSearchBar::new());

        let active_item = cx.read(|cx| {
            workspace
                .read(cx)
                .unwrap()
                .active_pane()
                .read(cx)
                .active_item()
                .and_then(|item| item.downcast::<ProjectSearchView>())
        });
        assert!(
            active_item.is_none(),
            "Expected no search panel to be active"
        );

        window
            .update(cx, move |workspace, cx| {
                assert_eq!(workspace.panes().len(), 1);
                workspace.panes()[0].update(cx, move |pane, cx| {
                    pane.toolbar()
                        .update(cx, |toolbar, cx| toolbar.add_item(search_bar, cx))
                });

                ProjectSearchView::new_search(workspace, &workspace::NewSearch, cx)
            })
            .unwrap();

        let Some(search_view) = cx.read(|cx| {
            workspace
                .read(cx)
                .unwrap()
                .active_pane()
                .read(cx)
                .active_item()
                .and_then(|item| item.downcast::<ProjectSearchView>())
        }) else {
            panic!("Search view expected to appear after new search event trigger")
        };

        cx.spawn(|mut cx| async move {
            window
                .update(&mut cx, |_, cx| {
                    cx.dispatch_action(ToggleFocus.boxed_clone())
                })
                .unwrap();
        })
        .detach();
        cx.background_executor.run_until_parked();

        window.update(cx, |_, cx| {
            search_view.update(cx, |search_view, cx| {
                    assert!(
                        search_view.query_editor.focus_handle(cx).is_focused(cx),
                        "Empty search view should be focused after the toggle focus event: no results panel to focus on",
                    );
                });
        }).unwrap();

        window
            .update(cx, |_, cx| {
                search_view.update(cx, |search_view, cx| {
                    let query_editor = &search_view.query_editor;
                    assert!(
                        query_editor.focus_handle(cx).is_focused(cx),
                        "Search view should be focused after the new search view is activated",
                    );
                    let query_text = query_editor.read(cx).text(cx);
                    assert!(
                        query_text.is_empty(),
                        "New search query should be empty but got '{query_text}'",
                    );
                    let results_text = search_view
                        .results_editor
                        .update(cx, |editor, cx| editor.display_text(cx));
                    assert!(
                        results_text.is_empty(),
                        "Empty search view should have no results but got '{results_text}'"
                    );
                });
            })
            .unwrap();

        window
            .update(cx, |_, cx| {
                search_view.update(cx, |search_view, cx| {
                    search_view.query_editor.update(cx, |query_editor, cx| {
                        query_editor.set_text("sOMETHINGtHATsURELYdOESnOTeXIST", cx)
                    });
                    search_view.search(cx);
                });
            })
            .unwrap();

        cx.background_executor.run_until_parked();
        window
            .update(cx, |_, cx| {
                search_view.update(cx, |search_view, cx| {
                    let results_text = search_view
                        .results_editor
                        .update(cx, |editor, cx| editor.display_text(cx));
                    assert!(
                results_text.is_empty(),
                "Search view for mismatching query should have no results but got '{results_text}'"
            );
                    assert!(
                search_view.query_editor.focus_handle(cx).is_focused(cx),
                "Search view should be focused after mismatching query had been used in search",
            );
                });
            })
            .unwrap();
        cx.spawn(|mut cx| async move {
            window.update(&mut cx, |_, cx| {
                cx.dispatch_action(ToggleFocus.boxed_clone())
            })
        })
        .detach();
        cx.background_executor.run_until_parked();
        window.update(cx, |_, cx| {
            search_view.update(cx, |search_view, cx| {
                    assert!(
                        search_view.query_editor.focus_handle(cx).is_focused(cx),
                        "Search view with mismatching query should be focused after the toggle focus event: still no results panel to focus on",
                    );
                });
        }).unwrap();

        window
            .update(cx, |_, cx| {
                search_view.update(cx, |search_view, cx| {
                    search_view
                        .query_editor
                        .update(cx, |query_editor, cx| query_editor.set_text("TWO", cx));
                    search_view.search(cx);
                })
            })
            .unwrap();
        cx.background_executor.run_until_parked();
        window.update(cx, |_, cx|
        search_view.update(cx, |search_view, cx| {
                assert_eq!(
                    search_view
                        .results_editor
                        .update(cx, |editor, cx| editor.display_text(cx)),
                    "\n\n\nconst THREE: usize = one::ONE + two::TWO;\n\n\n\n\nconst TWO: usize = one::ONE + one::ONE;\n",
                    "Search view results should match the query"
                );
                assert!(
                    search_view.results_editor.focus_handle(cx).is_focused(cx),
                    "Search view with mismatching query should be focused after search results are available",
                );
            })).unwrap();
        cx.spawn(|mut cx| async move {
            window
                .update(&mut cx, |_, cx| {
                    cx.dispatch_action(ToggleFocus.boxed_clone())
                })
                .unwrap();
        })
        .detach();
        cx.background_executor.run_until_parked();
        window.update(cx, |_, cx| {
            search_view.update(cx, |search_view, cx| {
                    assert!(
                        search_view.results_editor.focus_handle(cx).is_focused(cx),
                        "Search view with matching query should still have its results editor focused after the toggle focus event",
                    );
                });
        }).unwrap();

        workspace
            .update(cx, |workspace, cx| {
                ProjectSearchView::new_search(workspace, &workspace::NewSearch, cx)
            })
            .unwrap();
        cx.background_executor.run_until_parked();
        let Some(search_view_2) = cx.read(|cx| {
            workspace
                .read(cx)
                .unwrap()
                .active_pane()
                .read(cx)
                .active_item()
                .and_then(|item| item.downcast::<ProjectSearchView>())
        }) else {
            panic!("Search view expected to appear after new search event trigger")
        };
        assert!(
            search_view_2 != search_view,
            "New search view should be open after `workspace::NewSearch` event"
        );

        window.update(cx, |_, cx| {
            search_view.update(cx, |search_view, cx| {
                    assert_eq!(search_view.query_editor.read(cx).text(cx), "TWO", "First search view should not have an updated query");
                    assert_eq!(
                        search_view
                            .results_editor
                            .update(cx, |editor, cx| editor.display_text(cx)),
                        "\n\n\nconst THREE: usize = one::ONE + two::TWO;\n\n\n\n\nconst TWO: usize = one::ONE + one::ONE;\n",
                        "Results of the first search view should not update too"
                    );
                    assert!(
                        !search_view.query_editor.focus_handle(cx).is_focused(cx),
                        "Focus should be moved away from the first search view"
                    );
                });
        }).unwrap();

        window.update(cx, |_, cx| {
            search_view_2.update(cx, |search_view_2, cx| {
                    assert_eq!(
                        search_view_2.query_editor.read(cx).text(cx),
                        "two",
                        "New search view should get the query from the text cursor was at during the event spawn (first search view's first result)"
                    );
                    assert_eq!(
                        search_view_2
                            .results_editor
                            .update(cx, |editor, cx| editor.display_text(cx)),
                        "",
                        "No search results should be in the 2nd view yet, as we did not spawn a search for it"
                    );
                    assert!(
                        search_view_2.query_editor.focus_handle(cx).is_focused(cx),
                        "Focus should be moved into query editor of the new window"
                    );
                });
        }).unwrap();

        window
            .update(cx, |_, cx| {
                search_view_2.update(cx, |search_view_2, cx| {
                    search_view_2
                        .query_editor
                        .update(cx, |query_editor, cx| query_editor.set_text("FOUR", cx));
                    search_view_2.search(cx);
                });
            })
            .unwrap();

        cx.background_executor.run_until_parked();
        window.update(cx, |_, cx| {
            search_view_2.update(cx, |search_view_2, cx| {
                    assert_eq!(
                        search_view_2
                            .results_editor
                            .update(cx, |editor, cx| editor.display_text(cx)),
                        "\n\n\nconst FOUR: usize = one::ONE + three::THREE;\n",
                        "New search view with the updated query should have new search results"
                    );
                    assert!(
                        search_view_2.results_editor.focus_handle(cx).is_focused(cx),
                        "Search view with mismatching query should be focused after search results are available",
                    );
                });
        }).unwrap();

        cx.spawn(|mut cx| async move {
            window
                .update(&mut cx, |_, cx| {
                    cx.dispatch_action(ToggleFocus.boxed_clone())
                })
                .unwrap();
        })
        .detach();
        cx.background_executor.run_until_parked();
        window.update(cx, |_, cx| {
            search_view_2.update(cx, |search_view_2, cx| {
                    assert!(
                        search_view_2.results_editor.focus_handle(cx).is_focused(cx),
                        "Search view with matching query should switch focus to the results editor after the toggle focus event",
                    );
                });}).unwrap();
    }

    #[gpui::test]
    async fn test_new_project_search_in_directory(cx: &mut TestAppContext) {
        init_test(cx);

        let fs = FakeFs::new(cx.background_executor.clone());
        fs.insert_tree(
            "/dir",
            json!({
                "a": {
                    "one.rs": "const ONE: usize = 1;",
                    "two.rs": "const TWO: usize = one::ONE + one::ONE;",
                },
                "b": {
                    "three.rs": "const THREE: usize = one::ONE + two::TWO;",
                    "four.rs": "const FOUR: usize = one::ONE + three::THREE;",
                },
            }),
        )
        .await;
        let project = Project::test(fs.clone(), ["/dir".as_ref()], cx).await;
        let worktree_id = project.read_with(cx, |project, cx| {
            project.worktrees(cx).next().unwrap().read(cx).id()
        });
        let window = cx.add_window(|cx| Workspace::test_new(project, cx));
        let workspace = window.root(cx).unwrap();
        let search_bar = window.build_view(cx, |_| ProjectSearchBar::new());

        let active_item = cx.read(|cx| {
            workspace
                .read(cx)
                .active_pane()
                .read(cx)
                .active_item()
                .and_then(|item| item.downcast::<ProjectSearchView>())
        });
        assert!(
            active_item.is_none(),
            "Expected no search panel to be active"
        );

        window
            .update(cx, move |workspace, cx| {
                assert_eq!(workspace.panes().len(), 1);
                workspace.panes()[0].update(cx, move |pane, cx| {
                    pane.toolbar()
                        .update(cx, |toolbar, cx| toolbar.add_item(search_bar, cx))
                });
            })
            .unwrap();

        let a_dir_entry = cx.update(|cx| {
            workspace
                .read(cx)
                .project()
                .read(cx)
                .entry_for_path(&(worktree_id, "a").into(), cx)
                .expect("no entry for /a/ directory")
        });
        assert!(a_dir_entry.is_dir());
        window
            .update(cx, |workspace, cx| {
                ProjectSearchView::new_search_in_directory(workspace, &a_dir_entry.path, cx)
            })
            .unwrap();

        let Some(search_view) = cx.read(|cx| {
            workspace
                .read(cx)
                .active_pane()
                .read(cx)
                .active_item()
                .and_then(|item| item.downcast::<ProjectSearchView>())
        }) else {
            panic!("Search view expected to appear after new search in directory event trigger")
        };
        cx.background_executor.run_until_parked();
        window
            .update(cx, |_, cx| {
                search_view.update(cx, |search_view, cx| {
                    assert!(
                        search_view.query_editor.focus_handle(cx).is_focused(cx),
                        "On new search in directory, focus should be moved into query editor"
                    );
                    search_view.excluded_files_editor.update(cx, |editor, cx| {
                        assert!(
                            editor.display_text(cx).is_empty(),
                            "New search in directory should not have any excluded files"
                        );
                    });
                    search_view.included_files_editor.update(cx, |editor, cx| {
                        assert_eq!(
                            editor.display_text(cx),
                            a_dir_entry.path.to_str().unwrap(),
                            "New search in directory should have included dir entry path"
                        );
                    });
                });
            })
            .unwrap();
        window
            .update(cx, |_, cx| {
                search_view.update(cx, |search_view, cx| {
                    search_view
                        .query_editor
                        .update(cx, |query_editor, cx| query_editor.set_text("const", cx));
                    search_view.search(cx);
                });
            })
            .unwrap();
        cx.background_executor.run_until_parked();
        window
            .update(cx, |_, cx| {
                search_view.update(cx, |search_view, cx| {
                    assert_eq!(
                search_view
                    .results_editor
                    .update(cx, |editor, cx| editor.display_text(cx)),
                "\n\n\nconst ONE: usize = 1;\n\n\n\n\nconst TWO: usize = one::ONE + one::ONE;\n",
                "New search in directory should have a filter that matches a certain directory"
            );
                })
            })
            .unwrap();
    }

    #[gpui::test]
    async fn test_search_query_history(cx: &mut TestAppContext) {
        init_test(cx);

        let fs = FakeFs::new(cx.background_executor.clone());
        fs.insert_tree(
            "/dir",
            json!({
                "one.rs": "const ONE: usize = 1;",
                "two.rs": "const TWO: usize = one::ONE + one::ONE;",
                "three.rs": "const THREE: usize = one::ONE + two::TWO;",
                "four.rs": "const FOUR: usize = one::ONE + three::THREE;",
            }),
        )
        .await;
        let project = Project::test(fs.clone(), ["/dir".as_ref()], cx).await;
        let window = cx.add_window(|cx| Workspace::test_new(project, cx));
        let workspace = window.root(cx).unwrap();
        let search_bar = window.build_view(cx, |_| ProjectSearchBar::new());

        window
            .update(cx, {
                let search_bar = search_bar.clone();
                move |workspace, cx| {
                    assert_eq!(workspace.panes().len(), 1);
                    workspace.panes()[0].update(cx, move |pane, cx| {
                        pane.toolbar()
                            .update(cx, |toolbar, cx| toolbar.add_item(search_bar, cx))
                    });

                    ProjectSearchView::new_search(workspace, &workspace::NewSearch, cx)
                }
            })
            .unwrap();

        let search_view = cx.read(|cx| {
            workspace
                .read(cx)
                .active_pane()
                .read(cx)
                .active_item()
                .and_then(|item| item.downcast::<ProjectSearchView>())
                .expect("Search view expected to appear after new search event trigger")
        });

        // Add 3 search items into the history + another unsubmitted one.
        window
            .update(cx, |_, cx| {
                search_view.update(cx, |search_view, cx| {
                    search_view.search_options = SearchOptions::CASE_SENSITIVE;
                    search_view
                        .query_editor
                        .update(cx, |query_editor, cx| query_editor.set_text("ONE", cx));
                    search_view.search(cx);
                });
            })
            .unwrap();

        cx.background_executor.run_until_parked();
        window
            .update(cx, |_, cx| {
                search_view.update(cx, |search_view, cx| {
                    search_view
                        .query_editor
                        .update(cx, |query_editor, cx| query_editor.set_text("TWO", cx));
                    search_view.search(cx);
                });
            })
            .unwrap();
        cx.background_executor.run_until_parked();
        window
            .update(cx, |_, cx| {
                search_view.update(cx, |search_view, cx| {
                    search_view
                        .query_editor
                        .update(cx, |query_editor, cx| query_editor.set_text("THREE", cx));
                    search_view.search(cx);
                })
            })
            .unwrap();
        cx.background_executor.run_until_parked();
        window
            .update(cx, |_, cx| {
                search_view.update(cx, |search_view, cx| {
                    search_view.query_editor.update(cx, |query_editor, cx| {
                        query_editor.set_text("JUST_TEXT_INPUT", cx)
                    });
                })
            })
            .unwrap();
        cx.background_executor.run_until_parked();

        // Ensure that the latest input with search settings is active.
        window
            .update(cx, |_, cx| {
                search_view.update(cx, |search_view, cx| {
                    assert_eq!(
                        search_view.query_editor.read(cx).text(cx),
                        "JUST_TEXT_INPUT"
                    );
                    assert_eq!(search_view.search_options, SearchOptions::CASE_SENSITIVE);
                });
            })
            .unwrap();

        // Next history query after the latest should set the query to the empty string.
        window
            .update(cx, |_, cx| {
                search_bar.update(cx, |search_bar, cx| {
                    search_bar.focus_search(cx);
                    search_bar.next_history_query(&NextHistoryQuery, cx);
                })
            })
            .unwrap();
        window
            .update(cx, |_, cx| {
                search_view.update(cx, |search_view, cx| {
                    assert_eq!(search_view.query_editor.read(cx).text(cx), "");
                    assert_eq!(search_view.search_options, SearchOptions::CASE_SENSITIVE);
                });
            })
            .unwrap();
        window
            .update(cx, |_, cx| {
                search_bar.update(cx, |search_bar, cx| {
                    search_bar.focus_search(cx);
                    search_bar.next_history_query(&NextHistoryQuery, cx);
                })
            })
            .unwrap();
        window
            .update(cx, |_, cx| {
                search_view.update(cx, |search_view, cx| {
                    assert_eq!(search_view.query_editor.read(cx).text(cx), "");
                    assert_eq!(search_view.search_options, SearchOptions::CASE_SENSITIVE);
                });
            })
            .unwrap();

        // First previous query for empty current query should set the query to the latest submitted one.
        window
            .update(cx, |_, cx| {
                search_bar.update(cx, |search_bar, cx| {
                    search_bar.focus_search(cx);
                    search_bar.previous_history_query(&PreviousHistoryQuery, cx);
                });
            })
            .unwrap();
        window
            .update(cx, |_, cx| {
                search_view.update(cx, |search_view, cx| {
                    assert_eq!(search_view.query_editor.read(cx).text(cx), "THREE");
                    assert_eq!(search_view.search_options, SearchOptions::CASE_SENSITIVE);
                });
            })
            .unwrap();

        // Further previous items should go over the history in reverse order.
        window
            .update(cx, |_, cx| {
                search_bar.update(cx, |search_bar, cx| {
                    search_bar.focus_search(cx);
                    search_bar.previous_history_query(&PreviousHistoryQuery, cx);
                });
            })
            .unwrap();
        window
            .update(cx, |_, cx| {
                search_view.update(cx, |search_view, cx| {
                    assert_eq!(search_view.query_editor.read(cx).text(cx), "TWO");
                    assert_eq!(search_view.search_options, SearchOptions::CASE_SENSITIVE);
                });
            })
            .unwrap();

        // Previous items should never go behind the first history item.
        window
            .update(cx, |_, cx| {
                search_bar.update(cx, |search_bar, cx| {
                    search_bar.focus_search(cx);
                    search_bar.previous_history_query(&PreviousHistoryQuery, cx);
                });
            })
            .unwrap();
        window
            .update(cx, |_, cx| {
                search_view.update(cx, |search_view, cx| {
                    assert_eq!(search_view.query_editor.read(cx).text(cx), "ONE");
                    assert_eq!(search_view.search_options, SearchOptions::CASE_SENSITIVE);
                });
            })
            .unwrap();
        window
            .update(cx, |_, cx| {
                search_bar.update(cx, |search_bar, cx| {
                    search_bar.focus_search(cx);
                    search_bar.previous_history_query(&PreviousHistoryQuery, cx);
                });
            })
            .unwrap();
        window
            .update(cx, |_, cx| {
                search_view.update(cx, |search_view, cx| {
                    assert_eq!(search_view.query_editor.read(cx).text(cx), "ONE");
                    assert_eq!(search_view.search_options, SearchOptions::CASE_SENSITIVE);
                });
            })
            .unwrap();

        // Next items should go over the history in the original order.
        window
            .update(cx, |_, cx| {
                search_bar.update(cx, |search_bar, cx| {
                    search_bar.focus_search(cx);
                    search_bar.next_history_query(&NextHistoryQuery, cx);
                });
            })
            .unwrap();
        window
            .update(cx, |_, cx| {
                search_view.update(cx, |search_view, cx| {
                    assert_eq!(search_view.query_editor.read(cx).text(cx), "TWO");
                    assert_eq!(search_view.search_options, SearchOptions::CASE_SENSITIVE);
                });
            })
            .unwrap();

        window
            .update(cx, |_, cx| {
                search_view.update(cx, |search_view, cx| {
                    search_view
                        .query_editor
                        .update(cx, |query_editor, cx| query_editor.set_text("TWO_NEW", cx));
                    search_view.search(cx);
                });
            })
            .unwrap();
        cx.background_executor.run_until_parked();
        window
            .update(cx, |_, cx| {
                search_view.update(cx, |search_view, cx| {
                    assert_eq!(search_view.query_editor.read(cx).text(cx), "TWO_NEW");
                    assert_eq!(search_view.search_options, SearchOptions::CASE_SENSITIVE);
                });
            })
            .unwrap();

        // New search input should add another entry to history and move the selection to the end of the history.
        window
            .update(cx, |_, cx| {
                search_bar.update(cx, |search_bar, cx| {
                    search_bar.focus_search(cx);
                    search_bar.previous_history_query(&PreviousHistoryQuery, cx);
                });
            })
            .unwrap();
        window
            .update(cx, |_, cx| {
                search_view.update(cx, |search_view, cx| {
                    assert_eq!(search_view.query_editor.read(cx).text(cx), "THREE");
                    assert_eq!(search_view.search_options, SearchOptions::CASE_SENSITIVE);
                });
            })
            .unwrap();
        window
            .update(cx, |_, cx| {
                search_bar.update(cx, |search_bar, cx| {
                    search_bar.focus_search(cx);
                    search_bar.previous_history_query(&PreviousHistoryQuery, cx);
                });
            })
            .unwrap();
        window
            .update(cx, |_, cx| {
                search_view.update(cx, |search_view, cx| {
                    assert_eq!(search_view.query_editor.read(cx).text(cx), "TWO");
                    assert_eq!(search_view.search_options, SearchOptions::CASE_SENSITIVE);
                });
            })
            .unwrap();
        window
            .update(cx, |_, cx| {
                search_bar.update(cx, |search_bar, cx| {
                    search_bar.focus_search(cx);
                    search_bar.next_history_query(&NextHistoryQuery, cx);
                });
            })
            .unwrap();
        window
            .update(cx, |_, cx| {
                search_view.update(cx, |search_view, cx| {
                    assert_eq!(search_view.query_editor.read(cx).text(cx), "THREE");
                    assert_eq!(search_view.search_options, SearchOptions::CASE_SENSITIVE);
                });
            })
            .unwrap();
        window
            .update(cx, |_, cx| {
                search_bar.update(cx, |search_bar, cx| {
                    search_bar.focus_search(cx);
                    search_bar.next_history_query(&NextHistoryQuery, cx);
                });
            })
            .unwrap();
        window
            .update(cx, |_, cx| {
                search_view.update(cx, |search_view, cx| {
                    assert_eq!(search_view.query_editor.read(cx).text(cx), "TWO_NEW");
                    assert_eq!(search_view.search_options, SearchOptions::CASE_SENSITIVE);
                });
            })
            .unwrap();
        window
            .update(cx, |_, cx| {
                search_bar.update(cx, |search_bar, cx| {
                    search_bar.focus_search(cx);
                    search_bar.next_history_query(&NextHistoryQuery, cx);
                });
            })
            .unwrap();
        window
            .update(cx, |_, cx| {
                search_view.update(cx, |search_view, cx| {
                    assert_eq!(search_view.query_editor.read(cx).text(cx), "");
                    assert_eq!(search_view.search_options, SearchOptions::CASE_SENSITIVE);
                });
            })
            .unwrap();
    }

    #[gpui::test]
    async fn test_search_query_history_with_multiple_views(cx: &mut TestAppContext) {
        init_test(cx);

        let fs = FakeFs::new(cx.background_executor.clone());
        fs.insert_tree(
            "/dir",
            json!({
                "one.rs": "const ONE: usize = 1;",
            }),
        )
        .await;
        let project = Project::test(fs.clone(), ["/dir".as_ref()], cx).await;
        let worktree_id = project.update(cx, |this, cx| {
            this.worktrees(cx).next().unwrap().read(cx).id()
        });

        let window = cx.add_window(|cx| Workspace::test_new(project, cx));
        let workspace = window.root(cx).unwrap();

        let panes: Vec<_> = window
            .update(cx, |this, _| this.panes().to_owned())
            .unwrap();

        let search_bar_1 = window.build_view(cx, |_| ProjectSearchBar::new());
        let search_bar_2 = window.build_view(cx, |_| ProjectSearchBar::new());

        assert_eq!(panes.len(), 1);
        let first_pane = panes.first().cloned().unwrap();
        assert_eq!(cx.update(|cx| first_pane.read(cx).items_len()), 0);
        window
            .update(cx, |workspace, cx| {
                workspace.open_path(
                    (worktree_id, "one.rs"),
                    Some(first_pane.downgrade()),
                    true,
                    cx,
                )
            })
            .unwrap()
            .await
            .unwrap();
        assert_eq!(cx.update(|cx| first_pane.read(cx).items_len()), 1);

        // Add a project search item to the first pane
        window
            .update(cx, {
                let search_bar = search_bar_1.clone();
                let pane = first_pane.clone();
                move |workspace, cx| {
                    pane.update(cx, move |pane, cx| {
                        pane.toolbar()
                            .update(cx, |toolbar, cx| toolbar.add_item(search_bar, cx))
                    });

                    ProjectSearchView::new_search(workspace, &workspace::NewSearch, cx)
                }
            })
            .unwrap();
        let search_view_1 = cx.read(|cx| {
            workspace
                .read(cx)
                .active_item(cx)
                .and_then(|item| item.downcast::<ProjectSearchView>())
                .expect("Search view expected to appear after new search event trigger")
        });

        let second_pane = window
            .update(cx, |workspace, cx| {
                workspace.split_and_clone(first_pane.clone(), workspace::SplitDirection::Right, cx)
            })
            .unwrap()
            .unwrap();
        assert_eq!(cx.update(|cx| second_pane.read(cx).items_len()), 1);

        assert_eq!(cx.update(|cx| second_pane.read(cx).items_len()), 1);
        assert_eq!(cx.update(|cx| first_pane.read(cx).items_len()), 2);

        // Add a project search item to the second pane
        window
            .update(cx, {
                let search_bar = search_bar_2.clone();
                let pane = second_pane.clone();
                move |workspace, cx| {
                    assert_eq!(workspace.panes().len(), 2);
                    pane.update(cx, move |pane, cx| {
                        pane.toolbar()
                            .update(cx, |toolbar, cx| toolbar.add_item(search_bar, cx))
                    });

                    ProjectSearchView::new_search(workspace, &workspace::NewSearch, cx)
                }
            })
            .unwrap();

        let search_view_2 = cx.read(|cx| {
            workspace
                .read(cx)
                .active_item(cx)
                .and_then(|item| item.downcast::<ProjectSearchView>())
                .expect("Search view expected to appear after new search event trigger")
        });

        cx.run_until_parked();
        assert_eq!(cx.update(|cx| first_pane.read(cx).items_len()), 2);
        assert_eq!(cx.update(|cx| second_pane.read(cx).items_len()), 2);

        let update_search_view =
            |search_view: &View<ProjectSearchView>, query: &str, cx: &mut TestAppContext| {
                window
                    .update(cx, |_, cx| {
                        search_view.update(cx, |search_view, cx| {
                            search_view
                                .query_editor
                                .update(cx, |query_editor, cx| query_editor.set_text(query, cx));
                            search_view.search(cx);
                        });
                    })
                    .unwrap();
            };

        let active_query =
            |search_view: &View<ProjectSearchView>, cx: &mut TestAppContext| -> String {
                window
                    .update(cx, |_, cx| {
                        search_view.update(cx, |search_view, cx| {
                            search_view.query_editor.read(cx).text(cx).to_string()
                        })
                    })
                    .unwrap()
            };

        let select_prev_history_item =
            |search_bar: &View<ProjectSearchBar>, cx: &mut TestAppContext| {
                window
                    .update(cx, |_, cx| {
                        search_bar.update(cx, |search_bar, cx| {
                            search_bar.focus_search(cx);
                            search_bar.previous_history_query(&PreviousHistoryQuery, cx);
                        })
                    })
                    .unwrap();
            };

        let select_next_history_item =
            |search_bar: &View<ProjectSearchBar>, cx: &mut TestAppContext| {
                window
                    .update(cx, |_, cx| {
                        search_bar.update(cx, |search_bar, cx| {
                            search_bar.focus_search(cx);
                            search_bar.next_history_query(&NextHistoryQuery, cx);
                        })
                    })
                    .unwrap();
            };

        update_search_view(&search_view_1, "ONE", cx);
        cx.background_executor.run_until_parked();

        update_search_view(&search_view_2, "TWO", cx);
        cx.background_executor.run_until_parked();

        assert_eq!(active_query(&search_view_1, cx), "ONE");
        assert_eq!(active_query(&search_view_2, cx), "TWO");

        // Selecting previous history item should select the query from search view 1.
        select_prev_history_item(&search_bar_2, cx);
        assert_eq!(active_query(&search_view_2, cx), "ONE");

        // Selecting the previous history item should not change the query as it is already the first item.
        select_prev_history_item(&search_bar_2, cx);
        assert_eq!(active_query(&search_view_2, cx), "ONE");

        // Changing the query in search view 2 should not affect the history of search view 1.
        assert_eq!(active_query(&search_view_1, cx), "ONE");

        // Deploying a new search in search view 2
        update_search_view(&search_view_2, "THREE", cx);
        cx.background_executor.run_until_parked();

        select_next_history_item(&search_bar_2, cx);
        assert_eq!(active_query(&search_view_2, cx), "");

        select_prev_history_item(&search_bar_2, cx);
        assert_eq!(active_query(&search_view_2, cx), "THREE");

        select_prev_history_item(&search_bar_2, cx);
        assert_eq!(active_query(&search_view_2, cx), "TWO");

        select_prev_history_item(&search_bar_2, cx);
        assert_eq!(active_query(&search_view_2, cx), "ONE");

        select_prev_history_item(&search_bar_2, cx);
        assert_eq!(active_query(&search_view_2, cx), "ONE");

        // Search view 1 should now see the query from search view 2.
        assert_eq!(active_query(&search_view_1, cx), "ONE");

        select_next_history_item(&search_bar_2, cx);
        assert_eq!(active_query(&search_view_2, cx), "TWO");

        // Here is the new query from search view 2
        select_next_history_item(&search_bar_2, cx);
        assert_eq!(active_query(&search_view_2, cx), "THREE");

        select_next_history_item(&search_bar_2, cx);
        assert_eq!(active_query(&search_view_2, cx), "");

        select_next_history_item(&search_bar_1, cx);
        assert_eq!(active_query(&search_view_1, cx), "TWO");

        select_next_history_item(&search_bar_1, cx);
        assert_eq!(active_query(&search_view_1, cx), "THREE");

        select_next_history_item(&search_bar_1, cx);
        assert_eq!(active_query(&search_view_1, cx), "");
    }

    #[gpui::test]
    async fn test_deploy_search_with_multiple_panes(cx: &mut TestAppContext) {
        init_test(cx);

        // Setup 2 panes, both with a file open and one with a project search.
        let fs = FakeFs::new(cx.background_executor.clone());
        fs.insert_tree(
            "/dir",
            json!({
                "one.rs": "const ONE: usize = 1;",
            }),
        )
        .await;
        let project = Project::test(fs.clone(), ["/dir".as_ref()], cx).await;
        let worktree_id = project.update(cx, |this, cx| {
            this.worktrees(cx).next().unwrap().read(cx).id()
        });
        let window = cx.add_window(|cx| Workspace::test_new(project, cx));
        let panes: Vec<_> = window
            .update(cx, |this, _| this.panes().to_owned())
            .unwrap();
        assert_eq!(panes.len(), 1);
        let first_pane = panes.first().cloned().unwrap();
        assert_eq!(cx.update(|cx| first_pane.read(cx).items_len()), 0);
        window
            .update(cx, |workspace, cx| {
                workspace.open_path(
                    (worktree_id, "one.rs"),
                    Some(first_pane.downgrade()),
                    true,
                    cx,
                )
            })
            .unwrap()
            .await
            .unwrap();
        assert_eq!(cx.update(|cx| first_pane.read(cx).items_len()), 1);
        let second_pane = window
            .update(cx, |workspace, cx| {
                workspace.split_and_clone(first_pane.clone(), workspace::SplitDirection::Right, cx)
            })
            .unwrap()
            .unwrap();
        assert_eq!(cx.update(|cx| second_pane.read(cx).items_len()), 1);
        assert!(window
            .update(cx, |_, cx| second_pane
                .focus_handle(cx)
                .contains_focused(cx))
            .unwrap());
        let search_bar = window.build_view(cx, |_| ProjectSearchBar::new());
        window
            .update(cx, {
                let search_bar = search_bar.clone();
                let pane = first_pane.clone();
                move |workspace, cx| {
                    assert_eq!(workspace.panes().len(), 2);
                    pane.update(cx, move |pane, cx| {
                        pane.toolbar()
                            .update(cx, |toolbar, cx| toolbar.add_item(search_bar, cx))
                    });
                }
            })
            .unwrap();

        // Add a project search item to the second pane
        window
            .update(cx, {
                let search_bar = search_bar.clone();
                let pane = second_pane.clone();
                move |workspace, cx| {
                    assert_eq!(workspace.panes().len(), 2);
                    pane.update(cx, move |pane, cx| {
                        pane.toolbar()
                            .update(cx, |toolbar, cx| toolbar.add_item(search_bar, cx))
                    });

                    ProjectSearchView::new_search(workspace, &workspace::NewSearch, cx)
                }
            })
            .unwrap();

        cx.run_until_parked();
        assert_eq!(cx.update(|cx| second_pane.read(cx).items_len()), 2);
        assert_eq!(cx.update(|cx| first_pane.read(cx).items_len()), 1);

        // Focus the first pane
        window
            .update(cx, |workspace, cx| {
                assert_eq!(workspace.active_pane(), &second_pane);
                second_pane.update(cx, |this, cx| {
                    assert_eq!(this.active_item_index(), 1);
                    this.activate_prev_item(false, cx);
                    assert_eq!(this.active_item_index(), 0);
                });
                workspace.activate_pane_in_direction(workspace::SplitDirection::Left, cx);
            })
            .unwrap();
        window
            .update(cx, |workspace, cx| {
                assert_eq!(workspace.active_pane(), &first_pane);
                assert_eq!(first_pane.read(cx).items_len(), 1);
                assert_eq!(second_pane.read(cx).items_len(), 2);
            })
            .unwrap();

        // Deploy a new search
        cx.dispatch_action(window.into(), DeploySearch::find());

        // Both panes should now have a project search in them
        window
            .update(cx, |workspace, cx| {
                assert_eq!(workspace.active_pane(), &first_pane);
                first_pane.update(cx, |this, _| {
                    assert_eq!(this.active_item_index(), 1);
                    assert_eq!(this.items_len(), 2);
                });
                second_pane.update(cx, |this, cx| {
                    assert!(!cx.focus_handle().contains_focused(cx));
                    assert_eq!(this.items_len(), 2);
                });
            })
            .unwrap();

        // Focus the second pane's non-search item
        window
            .update(cx, |_workspace, cx| {
                second_pane.update(cx, |pane, cx| pane.activate_next_item(true, cx));
            })
            .unwrap();

        // Deploy a new search
        cx.dispatch_action(window.into(), DeploySearch::find());

        // The project search view should now be focused in the second pane
        // And the number of items should be unchanged.
        window
            .update(cx, |_workspace, cx| {
                second_pane.update(cx, |pane, _cx| {
                    assert!(pane
                        .active_item()
                        .unwrap()
                        .downcast::<ProjectSearchView>()
                        .is_some());

                    assert_eq!(pane.items_len(), 2);
                });
            })
            .unwrap();
    }

    #[gpui::test]
    async fn test_scroll_search_results_to_top(cx: &mut TestAppContext) {
        init_test(cx);

        // We need many lines in the search results to be able to scroll the window
        let fs = FakeFs::new(cx.background_executor.clone());
        fs.insert_tree(
            "/dir",
            json!({
                "1.txt": "\n\n\n\n\n A \n\n\n\n\n",
                "2.txt": "\n\n\n\n\n A \n\n\n\n\n",
                "3.rs": "\n\n\n\n\n A \n\n\n\n\n",
                "4.rs": "\n\n\n\n\n A \n\n\n\n\n",
                "5.rs": "\n\n\n\n\n A \n\n\n\n\n",
                "6.rs": "\n\n\n\n\n A \n\n\n\n\n",
                "7.rs": "\n\n\n\n\n A \n\n\n\n\n",
                "8.rs": "\n\n\n\n\n A \n\n\n\n\n",
                "9.rs": "\n\n\n\n\n A \n\n\n\n\n",
                "a.rs": "\n\n\n\n\n A \n\n\n\n\n",
                "b.rs": "\n\n\n\n\n B \n\n\n\n\n",
                "c.rs": "\n\n\n\n\n B \n\n\n\n\n",
                "d.rs": "\n\n\n\n\n B \n\n\n\n\n",
                "e.rs": "\n\n\n\n\n B \n\n\n\n\n",
                "f.rs": "\n\n\n\n\n B \n\n\n\n\n",
                "g.rs": "\n\n\n\n\n B \n\n\n\n\n",
                "h.rs": "\n\n\n\n\n B \n\n\n\n\n",
                "i.rs": "\n\n\n\n\n B \n\n\n\n\n",
                "j.rs": "\n\n\n\n\n B \n\n\n\n\n",
                "k.rs": "\n\n\n\n\n B \n\n\n\n\n",
            }),
        )
        .await;
        let project = Project::test(fs.clone(), ["/dir".as_ref()], cx).await;
        let window = cx.add_window(|cx| Workspace::test_new(project.clone(), cx));
        let workspace = window.root(cx).unwrap();
        let search = cx.new_model(|cx| ProjectSearch::new(project, cx));
        let search_view = cx.add_window(|cx| {
            ProjectSearchView::new(workspace.downgrade(), search.clone(), cx, None)
        });

        // First search
        perform_search(search_view, "A", cx);
        search_view
            .update(cx, |search_view, cx| {
                search_view.results_editor.update(cx, |results_editor, cx| {
                    // Results are correct and scrolled to the top
                    assert_eq!(
                        results_editor.display_text(cx).match_indices(" A ").count(),
                        10
                    );
                    assert_eq!(results_editor.scroll_position(cx), Point::default());

                    // Scroll results all the way down
                    results_editor.scroll(Point::new(0., f32::MAX), Some(Axis::Vertical), cx);
                });
            })
            .expect("unable to update search view");

        // Second search
        perform_search(search_view, "B", cx);
        search_view
            .update(cx, |search_view, cx| {
                search_view.results_editor.update(cx, |results_editor, cx| {
                    // Results are correct...
                    assert_eq!(
                        results_editor.display_text(cx).match_indices(" B ").count(),
                        10
                    );
                    // ...and scrolled back to the top
                    assert_eq!(results_editor.scroll_position(cx), Point::default());
                });
            })
            .expect("unable to update search view");
    }

    #[gpui::test]
    async fn test_buffer_search_query_reused(cx: &mut TestAppContext) {
        init_test(cx);

        let fs = FakeFs::new(cx.background_executor.clone());
        fs.insert_tree(
            "/dir",
            json!({
                "one.rs": "const ONE: usize = 1;",
            }),
        )
        .await;
        let project = Project::test(fs.clone(), ["/dir".as_ref()], cx).await;
        let worktree_id = project.update(cx, |this, cx| {
            this.worktrees(cx).next().unwrap().read(cx).id()
        });
        let window = cx.add_window(|cx| Workspace::test_new(project.clone(), cx));
        let workspace = window.root(cx).unwrap();
        let mut cx = VisualTestContext::from_window(*window.deref(), cx);

        let editor = workspace
            .update(&mut cx, |workspace, cx| {
                workspace.open_path((worktree_id, "one.rs"), None, true, cx)
            })
            .await
            .unwrap()
            .downcast::<Editor>()
            .unwrap();

        let buffer_search_bar = cx.new_view(|cx| {
            let mut search_bar = BufferSearchBar::new(cx);
            search_bar.set_active_pane_item(Some(&editor), cx);
            search_bar.show(cx);
            search_bar
        });

        let panes: Vec<_> = window
            .update(&mut cx, |this, _| this.panes().to_owned())
            .unwrap();
        assert_eq!(panes.len(), 1);
        let pane = panes.first().cloned().unwrap();
        pane.update(&mut cx, |pane, cx| {
            pane.toolbar().update(cx, |toolbar, cx| {
                toolbar.add_item(buffer_search_bar.clone(), cx);
            })
        });

        let buffer_search_query = "search bar query";
        buffer_search_bar
            .update(&mut cx, |buffer_search_bar, cx| {
                buffer_search_bar.focus_handle(cx).focus(cx);
                buffer_search_bar.search(buffer_search_query, None, cx)
            })
            .await
            .unwrap();

        workspace.update(&mut cx, |workspace, cx| {
            ProjectSearchView::new_search(workspace, &workspace::NewSearch, cx)
        });
        cx.run_until_parked();
        let project_search_view = pane
            .update(&mut cx, |pane, _| {
                pane.active_item()
                    .and_then(|item| item.downcast::<ProjectSearchView>())
            })
            .expect("should open a project search view after spawning a new search");
        project_search_view.update(&mut cx, |search_view, cx| {
            assert_eq!(
                search_view.search_query_text(cx),
                buffer_search_query,
                "Project search should take the query from the buffer search bar since it got focused and had a query inside"
            );
        });
    }

    fn init_test(cx: &mut TestAppContext) {
        cx.update(|cx| {
            let settings = SettingsStore::test(cx);
            cx.set_global(settings);

            theme::init(theme::LoadThemes::JustBase, cx);

            language::init(cx);
            client::init_settings(cx);
            editor::init(cx);
            workspace::init_settings(cx);
            Project::init_settings(cx);
            crate::init(cx);
        });
    }

    fn perform_search(
        search_view: WindowHandle<ProjectSearchView>,
        text: impl Into<Arc<str>>,
        cx: &mut TestAppContext,
    ) {
        search_view
            .update(cx, |search_view, cx| {
                search_view
                    .query_editor
                    .update(cx, |query_editor, cx| query_editor.set_text(text, cx));
                search_view.search(cx);
            })
            .unwrap();
        cx.background_executor.run_until_parked();
    }
}<|MERGE_RESOLUTION|>--- conflicted
+++ resolved
@@ -1067,11 +1067,7 @@
             let range_to_select = match_ranges[new_index].clone();
             self.results_editor.update(cx, |editor, cx| {
                 let range_to_select = editor.range_for_match(&range_to_select);
-<<<<<<< HEAD
-                editor.unfold_ranges(vec![range_to_select.clone()], false, true, cx);
-=======
                 editor.unfold_ranges(&[range_to_select.clone()], false, true, cx);
->>>>>>> 55cd99cd
                 editor.change_selections(Some(Autoscroll::fit()), cx, |s| {
                     s.select_ranges([range_to_select])
                 });
