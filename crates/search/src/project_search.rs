--- conflicted
+++ resolved
@@ -187,37 +187,18 @@
         self.pending_search = Some(cx.spawn_weak(|this, mut cx| async move {
             let mut matches = search;
             let this = this.upgrade(&cx)?;
-            // let mut matches = matches.into_iter().collect::<Vec<_>>();
             this.update(&mut cx, |this, cx| {
                 this.match_ranges.clear();
-<<<<<<< HEAD
-                // matches.sort_by_key(|(buffer, _)| buffer.read(cx).file().map(|file| file.path()));
                 this.excerpts.update(cx, |this, cx| this.clear(cx));
+                this.no_results = Some(true);
             });
 
             while let Some((buffer, anchors)) = matches.next().await {
                 let mut ranges = this.update(&mut cx, |this, cx| {
+                    this.no_results = Some(false);
                     this.excerpts.update(cx, |excerpts, cx| {
                         excerpts.stream_excerpts_with_context_lines(buffer, anchors, 1, cx)
                     })
-=======
-                this.no_results = Some(true);
-                matches.sort_by_key(|(buffer, _)| buffer.read(cx).file().map(|file| file.path()));
-                this.excerpts.update(cx, |excerpts, cx| {
-                    excerpts.clear(cx);
-                    excerpts.stream_excerpts_with_context_lines(matches, 1, cx)
-                })
-            });
-
-            while let Some(match_range) = match_ranges.next().await {
-                this.update(&mut cx, |this, cx| {
-                    this.match_ranges.push(match_range);
-                    while let Ok(Some(match_range)) = match_ranges.try_next() {
-                        this.match_ranges.push(match_range);
-                    }
-                    this.no_results = Some(false);
-                    cx.notify();
->>>>>>> 9ea0ed3e
                 });
 
                 while let Some(range) = ranges.next().await {
@@ -262,25 +243,15 @@
             this.update(&mut cx, |this, cx| {
                 this.excerpts.update(cx, |excerpts, cx| {
                     excerpts.clear(cx);
+                    this.no_results = Some(false);
                 })
             });
-<<<<<<< HEAD
             for (buffer, ranges) in matches {
                 let mut match_ranges = this.update(&mut cx, |this, cx| {
+                    this.no_results = Some(true);
                     this.excerpts.update(cx, |excerpts, cx| {
                         excerpts.stream_excerpts_with_context_lines(buffer, ranges, 3, cx)
                     })
-=======
-
-            while let Some(match_range) = match_ranges.next().await {
-                this.update(&mut cx, |this, cx| {
-                    this.match_ranges.push(match_range);
-                    while let Ok(Some(match_range)) = match_ranges.try_next() {
-                        this.match_ranges.push(match_range);
-                    }
-                    this.no_results = Some(false);
-                    cx.notify();
->>>>>>> 9ea0ed3e
                 });
                 while let Some(match_range) = match_ranges.next().await {
                     this.update(&mut cx, |this, cx| {
