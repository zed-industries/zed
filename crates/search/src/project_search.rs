use crate::{
    buffer_search::Deploy, BufferSearchBar, FocusSearch, NextHistoryQuery, PreviousHistoryQuery,
    ReplaceAll, ReplaceNext, SearchOptions, SelectNextMatch, SelectPreviousMatch,
    ToggleCaseSensitive, ToggleIncludeIgnored, ToggleRegex, ToggleReplace, ToggleWholeWord,
};
use anyhow::Context as _;
use collections::{HashMap, HashSet};
use editor::{
    actions::SelectAll, items::active_match_index, scroll::Autoscroll, Anchor, Editor,
    EditorElement, EditorEvent, EditorSettings, EditorStyle, MultiBuffer, MAX_TAB_TITLE_LEN,
};
use futures::StreamExt;
use gpui::{
    actions, div, Action, AnyElement, AnyView, App, Axis, Context, Entity, EntityId, EventEmitter,
    FocusHandle, Focusable, Global, Hsla, InteractiveElement, IntoElement, KeyContext,
    ParentElement, Point, Render, SharedString, Styled, Subscription, Task, TextStyle,
    UpdateGlobal, WeakEntity, Window,
};
use language::{Buffer, Language};
use menu::Confirm;
use project::{
    search::{SearchInputKind, SearchQuery},
    search_history::SearchHistoryCursor,
    Project, ProjectPath,
};
use settings::Settings;
use std::{
    any::{Any, TypeId},
    mem,
    ops::{Not, Range},
    path::Path,
    pin::pin,
    sync::Arc,
};
use theme::ThemeSettings;
use ui::{
    h_flex, prelude::*, utils::SearchInputWidth, v_flex, Icon, IconButton, IconButtonShape,
    IconName, KeyBinding, Label, LabelCommon, LabelSize, Toggleable, Tooltip,
};
use util::paths::PathMatcher;
use workspace::{
    item::{BreadcrumbText, Item, ItemEvent, ItemHandle},
    searchable::{Direction, SearchableItem, SearchableItemHandle},
    DeploySearch, ItemNavHistory, NewSearch, ToolbarItemEvent, ToolbarItemLocation,
    ToolbarItemView, Workspace, WorkspaceId,
};

actions!(
    project_search,
    [SearchInNew, ToggleFocus, NextField, ToggleFilters]
);

#[derive(Default)]
struct ActiveSettings(HashMap<WeakEntity<Project>, ProjectSearchSettings>);

impl Global for ActiveSettings {}

pub fn init(cx: &mut App) {
    cx.set_global(ActiveSettings::default());
    cx.observe_new(|workspace: &mut Workspace, _window, _cx| {
        register_workspace_action(workspace, move |search_bar, _: &Deploy, window, cx| {
            search_bar.focus_search(window, cx);
        });
        register_workspace_action(workspace, move |search_bar, _: &FocusSearch, window, cx| {
            search_bar.focus_search(window, cx);
        });
        register_workspace_action(
            workspace,
            move |search_bar, _: &ToggleFilters, window, cx| {
                search_bar.toggle_filters(window, cx);
            },
        );
        register_workspace_action(
            workspace,
            move |search_bar, _: &ToggleCaseSensitive, _, cx| {
                search_bar.toggle_search_option(SearchOptions::CASE_SENSITIVE, cx);
            },
        );
        register_workspace_action(workspace, move |search_bar, _: &ToggleWholeWord, _, cx| {
            search_bar.toggle_search_option(SearchOptions::WHOLE_WORD, cx);
        });
        register_workspace_action(workspace, move |search_bar, _: &ToggleRegex, _, cx| {
            search_bar.toggle_search_option(SearchOptions::REGEX, cx);
        });
        register_workspace_action(
            workspace,
            move |search_bar, action: &ToggleReplace, window, cx| {
                search_bar.toggle_replace(action, window, cx)
            },
        );
        register_workspace_action(
            workspace,
            move |search_bar, action: &SelectPreviousMatch, window, cx| {
                search_bar.select_prev_match(action, window, cx)
            },
        );
        register_workspace_action(
            workspace,
            move |search_bar, action: &SelectNextMatch, window, cx| {
                search_bar.select_next_match(action, window, cx)
            },
        );

        // Only handle search_in_new if there is a search present
        register_workspace_action_for_present_search(workspace, |workspace, action, window, cx| {
            ProjectSearchView::search_in_new(workspace, action, window, cx)
        });

        // Both on present and dismissed search, we need to unconditionally handle those actions to focus from the editor.
        workspace.register_action(move |workspace, action: &DeploySearch, window, cx| {
            if workspace.has_active_modal(window, cx) {
                cx.propagate();
                return;
            }
            ProjectSearchView::deploy_search(workspace, action, window, cx);
            cx.notify();
        });
        workspace.register_action(move |workspace, action: &NewSearch, window, cx| {
            if workspace.has_active_modal(window, cx) {
                cx.propagate();
                return;
            }
            ProjectSearchView::new_search(workspace, action, window, cx);
            cx.notify();
        });
    })
    .detach();
}

fn is_contains_uppercase(str: &str) -> bool {
    str.chars().any(|c| c.is_uppercase())
}

pub struct ProjectSearch {
    project: Entity<Project>,
    excerpts: Entity<MultiBuffer>,
    pending_search: Option<Task<Option<()>>>,
    match_ranges: Vec<Range<Anchor>>,
    active_query: Option<SearchQuery>,
    last_search_query_text: Option<String>,
    search_id: usize,
    no_results: Option<bool>,
    limit_reached: bool,
    search_history_cursor: SearchHistoryCursor,
    search_included_history_cursor: SearchHistoryCursor,
    search_excluded_history_cursor: SearchHistoryCursor,
}

#[derive(Debug, Clone, Copy, PartialEq, Eq, Hash)]
enum InputPanel {
    Query,
    Exclude,
    Include,
}

pub struct ProjectSearchView {
    workspace: WeakEntity<Workspace>,
    focus_handle: FocusHandle,
    entity: Entity<ProjectSearch>,
    query_editor: Entity<Editor>,
    replacement_editor: Entity<Editor>,
    results_editor: Entity<Editor>,
    search_options: SearchOptions,
    panels_with_errors: HashSet<InputPanel>,
    active_match_index: Option<usize>,
    search_id: usize,
    included_files_editor: Entity<Editor>,
    excluded_files_editor: Entity<Editor>,
    filters_enabled: bool,
    replace_enabled: bool,
    included_opened_only: bool,
    regex_language: Option<Arc<Language>>,
    _subscriptions: Vec<Subscription>,
}

#[derive(Debug, Clone)]
pub struct ProjectSearchSettings {
    search_options: SearchOptions,
    filters_enabled: bool,
}

pub struct ProjectSearchBar {
    active_project_search: Option<Entity<ProjectSearchView>>,
    subscription: Option<Subscription>,
}

impl ProjectSearch {
    pub fn new(project: Entity<Project>, cx: &mut Context<Self>) -> Self {
        let capability = project.read(cx).capability();

        Self {
            project,
            excerpts: cx.new(|_| MultiBuffer::new(capability)),
            pending_search: Default::default(),
            match_ranges: Default::default(),
            active_query: None,
            last_search_query_text: None,
            search_id: 0,
            no_results: None,
            limit_reached: false,
            search_history_cursor: Default::default(),
            search_included_history_cursor: Default::default(),
            search_excluded_history_cursor: Default::default(),
        }
    }

    fn clone(&self, cx: &mut Context<Self>) -> Entity<Self> {
        cx.new(|cx| Self {
            project: self.project.clone(),
            excerpts: self
                .excerpts
                .update(cx, |excerpts, cx| cx.new(|cx| excerpts.clone(cx))),
            pending_search: Default::default(),
            match_ranges: self.match_ranges.clone(),
            active_query: self.active_query.clone(),
            last_search_query_text: self.last_search_query_text.clone(),
            search_id: self.search_id,
            no_results: self.no_results,
            limit_reached: self.limit_reached,
            search_history_cursor: self.search_history_cursor.clone(),
            search_included_history_cursor: self.search_included_history_cursor.clone(),
            search_excluded_history_cursor: self.search_excluded_history_cursor.clone(),
        })
    }
    fn cursor(&self, kind: SearchInputKind) -> &SearchHistoryCursor {
        match kind {
            SearchInputKind::Query => &self.search_history_cursor,
            SearchInputKind::Include => &self.search_included_history_cursor,
            SearchInputKind::Exclude => &self.search_excluded_history_cursor,
        }
    }
    fn cursor_mut(&mut self, kind: SearchInputKind) -> &mut SearchHistoryCursor {
        match kind {
            SearchInputKind::Query => &mut self.search_history_cursor,
            SearchInputKind::Include => &mut self.search_included_history_cursor,
            SearchInputKind::Exclude => &mut self.search_excluded_history_cursor,
        }
    }

    fn search(&mut self, query: SearchQuery, cx: &mut Context<Self>) {
        let search = self.project.update(cx, |project, cx| {
            project
                .search_history_mut(SearchInputKind::Query)
                .add(&mut self.search_history_cursor, query.as_str().to_string());
            let included = query.as_inner().files_to_include().sources().join(",");
            if !included.is_empty() {
                project
                    .search_history_mut(SearchInputKind::Include)
                    .add(&mut self.search_included_history_cursor, included);
            }
            let excluded = query.as_inner().files_to_exclude().sources().join(",");
            if !excluded.is_empty() {
                project
                    .search_history_mut(SearchInputKind::Exclude)
                    .add(&mut self.search_excluded_history_cursor, excluded);
            }
            project.search(query.clone(), cx)
        });
        self.last_search_query_text = Some(query.as_str().to_string());
        self.search_id += 1;
        self.active_query = Some(query);
        self.match_ranges.clear();
        self.pending_search = Some(cx.spawn(|this, mut cx| async move {
            let mut matches = pin!(search.ready_chunks(1024));
            let this = this.upgrade()?;
            this.update(&mut cx, |this, cx| {
                this.match_ranges.clear();
                this.excerpts.update(cx, |this, cx| this.clear(cx));
                this.no_results = Some(true);
                this.limit_reached = false;
            })
            .ok()?;

            let mut limit_reached = false;
            while let Some(results) = matches.next().await {
                let mut buffers_with_ranges = Vec::with_capacity(results.len());
                for result in results {
                    match result {
                        project::search::SearchResult::Buffer { buffer, ranges } => {
                            buffers_with_ranges.push((buffer, ranges));
                        }
                        project::search::SearchResult::LimitReached => {
                            limit_reached = true;
                        }
                    }
                }

                let match_ranges = this
                    .update(&mut cx, |this, cx| {
                        this.excerpts.update(cx, |excerpts, cx| {
                            excerpts.push_multiple_excerpts_with_context_lines(
                                buffers_with_ranges,
                                editor::DEFAULT_MULTIBUFFER_CONTEXT,
                                cx,
                            )
                        })
                    })
                    .ok()?
                    .await;

                this.update(&mut cx, |this, cx| {
                    this.match_ranges.extend(match_ranges);
                    cx.notify();
                })
                .ok()?;
            }

            this.update(&mut cx, |this, cx| {
                if !this.match_ranges.is_empty() {
                    this.no_results = Some(false);
                }
                this.limit_reached = limit_reached;
                this.pending_search.take();
                cx.notify();
            })
            .ok()?;

            None
        }));
        cx.notify();
    }
}

#[derive(Clone, Debug, PartialEq, Eq)]
pub enum ViewEvent {
    UpdateTab,
    Activate,
    EditorEvent(editor::EditorEvent),
    Dismiss,
}

impl EventEmitter<ViewEvent> for ProjectSearchView {}

impl Render for ProjectSearchView {
    fn render(&mut self, window: &mut Window, cx: &mut Context<Self>) -> impl IntoElement {
        if self.has_matches() {
            div()
                .flex_1()
                .size_full()
                .track_focus(&self.focus_handle(cx))
                .child(self.results_editor.clone())
        } else {
            let model = self.entity.read(cx);
            let has_no_results = model.no_results.unwrap_or(false);
            let is_search_underway = model.pending_search.is_some();

            let heading_text = if is_search_underway {
                "Searching…"
            } else if has_no_results {
                "No Results"
            } else {
                "Search All Files"
            };

            let heading_text = div()
                .justify_center()
                .child(Label::new(heading_text).size(LabelSize::Large));

            let page_content: Option<AnyElement> = if let Some(no_results) = model.no_results {
                if model.pending_search.is_none() && no_results {
                    Some(
                        Label::new("No results found in this project for the provided query")
                            .size(LabelSize::Small)
                            .into_any_element(),
                    )
                } else {
                    None
                }
            } else {
                Some(self.landing_text_minor(window, cx).into_any_element())
            };

            let page_content = page_content.map(|text| div().child(text));

            v_flex()
                .size_full()
                .items_center()
                .justify_center()
                .overflow_hidden()
                .bg(cx.theme().colors().editor_background)
                .track_focus(&self.focus_handle(cx))
                .child(
                    v_flex()
                        .id("project-search-landing-page")
                        .overflow_y_scroll()
                        .max_w_80()
                        .gap_1()
                        .child(heading_text)
                        .children(page_content),
                )
        }
    }
}

impl Focusable for ProjectSearchView {
    fn focus_handle(&self, _: &App) -> gpui::FocusHandle {
        self.focus_handle.clone()
    }
}

impl Item for ProjectSearchView {
    type Event = ViewEvent;
    fn tab_tooltip_text(&self, cx: &App) -> Option<SharedString> {
        let query_text = self.query_editor.read(cx).text(cx);

        query_text
            .is_empty()
            .not()
            .then(|| query_text.into())
            .or_else(|| Some("Project Search".into()))
    }

    fn act_as_type<'a>(
        &'a self,
        type_id: TypeId,
        self_handle: &'a Entity<Self>,
        _: &'a App,
    ) -> Option<AnyView> {
        if type_id == TypeId::of::<Self>() {
            Some(self_handle.clone().into())
        } else if type_id == TypeId::of::<Editor>() {
            Some(self.results_editor.clone().into())
        } else {
            None
        }
    }
    fn as_searchable(&self, _: &Entity<Self>) -> Option<Box<dyn SearchableItemHandle>> {
        Some(Box::new(self.results_editor.clone()))
    }

    fn deactivated(&mut self, window: &mut Window, cx: &mut Context<Self>) {
        self.results_editor
            .update(cx, |editor, cx| editor.deactivated(window, cx));
    }

    fn tab_icon(&self, _window: &Window, _cx: &App) -> Option<Icon> {
        Some(Icon::new(IconName::MagnifyingGlass))
    }

    fn tab_content_text(&self, _: &Window, cx: &App) -> Option<SharedString> {
        let last_query: Option<SharedString> = self
            .entity
            .read(cx)
            .last_search_query_text
            .as_ref()
            .map(|query| {
                let query = query.replace('\n', "");
                let query_text = util::truncate_and_trailoff(&query, MAX_TAB_TITLE_LEN);
                query_text.into()
            });
        Some(
            last_query
                .filter(|query| !query.is_empty())
                .unwrap_or_else(|| "Project Search".into()),
        )
    }

    fn telemetry_event_text(&self) -> Option<&'static str> {
        Some("Project Search Opened")
    }

    fn for_each_project_item(
        &self,
        cx: &App,
        f: &mut dyn FnMut(EntityId, &dyn project::ProjectItem),
    ) {
        self.results_editor.for_each_project_item(cx, f)
    }

    fn is_singleton(&self, _: &App) -> bool {
        false
    }

    fn can_save(&self, _: &App) -> bool {
        true
    }

    fn is_dirty(&self, cx: &App) -> bool {
        self.results_editor.read(cx).is_dirty(cx)
    }

    fn has_conflict(&self, cx: &App) -> bool {
        self.results_editor.read(cx).has_conflict(cx)
    }

    fn save(
        &mut self,
        format: bool,
        project: Entity<Project>,
        window: &mut Window,
        cx: &mut Context<Self>,
    ) -> Task<anyhow::Result<()>> {
        self.results_editor
            .update(cx, |editor, cx| editor.save(format, project, window, cx))
    }

    fn save_as(
        &mut self,
        _: Entity<Project>,
        _: ProjectPath,
        _window: &mut Window,
        _: &mut Context<Self>,
    ) -> Task<anyhow::Result<()>> {
        unreachable!("save_as should not have been called")
    }

    fn reload(
        &mut self,
        project: Entity<Project>,
        window: &mut Window,
        cx: &mut Context<Self>,
    ) -> Task<anyhow::Result<()>> {
        self.results_editor
            .update(cx, |editor, cx| editor.reload(project, window, cx))
    }

    fn clone_on_split(
        &self,
        _workspace_id: Option<WorkspaceId>,
        window: &mut Window,
        cx: &mut Context<Self>,
    ) -> Option<Entity<Self>>
    where
        Self: Sized,
    {
        let model = self.entity.update(cx, |model, cx| model.clone(cx));
        Some(cx.new(|cx| Self::new(self.workspace.clone(), model, window, cx, None)))
    }

    fn added_to_workspace(
        &mut self,
        workspace: &mut Workspace,
        window: &mut Window,
        cx: &mut Context<Self>,
    ) {
        self.results_editor.update(cx, |editor, cx| {
            editor.added_to_workspace(workspace, window, cx)
        });
    }

    fn set_nav_history(
        &mut self,
        nav_history: ItemNavHistory,
        _: &mut Window,
        cx: &mut Context<Self>,
    ) {
        self.results_editor.update(cx, |editor, _| {
            editor.set_nav_history(Some(nav_history));
        });
    }

    fn navigate(
        &mut self,
        data: Box<dyn Any>,
        window: &mut Window,
        cx: &mut Context<Self>,
    ) -> bool {
        self.results_editor
            .update(cx, |editor, cx| editor.navigate(data, window, cx))
    }

    fn to_item_events(event: &Self::Event, mut f: impl FnMut(ItemEvent)) {
        match event {
            ViewEvent::UpdateTab => {
                f(ItemEvent::UpdateBreadcrumbs);
                f(ItemEvent::UpdateTab);
            }
            ViewEvent::EditorEvent(editor_event) => {
                Editor::to_item_events(editor_event, f);
            }
            ViewEvent::Dismiss => f(ItemEvent::CloseItem),
            _ => {}
        }
    }

    fn breadcrumb_location(&self, _: &App) -> ToolbarItemLocation {
        if self.has_matches() {
            ToolbarItemLocation::Secondary
        } else {
            ToolbarItemLocation::Hidden
        }
    }

    fn breadcrumbs(&self, theme: &theme::Theme, cx: &App) -> Option<Vec<BreadcrumbText>> {
        self.results_editor.breadcrumbs(theme, cx)
    }
}

impl ProjectSearchView {
    pub fn get_matches(&self, cx: &App) -> Vec<Range<Anchor>> {
        self.entity.read(cx).match_ranges.clone()
    }

    fn toggle_filters(&mut self, cx: &mut Context<Self>) {
        self.filters_enabled = !self.filters_enabled;
        ActiveSettings::update_global(cx, |settings, cx| {
            settings.0.insert(
                self.entity.read(cx).project.downgrade(),
                self.current_settings(),
            );
        });
    }

    fn current_settings(&self) -> ProjectSearchSettings {
        ProjectSearchSettings {
            search_options: self.search_options,
            filters_enabled: self.filters_enabled,
        }
    }

    fn toggle_search_option(&mut self, option: SearchOptions, cx: &mut Context<Self>) {
        self.search_options.toggle(option);
        ActiveSettings::update_global(cx, |settings, cx| {
            settings.0.insert(
                self.entity.read(cx).project.downgrade(),
                self.current_settings(),
            );
        });
        self.adjust_query_regex_language(cx);
    }

    fn toggle_opened_only(&mut self, _window: &mut Window, _cx: &mut Context<Self>) {
        self.included_opened_only = !self.included_opened_only;
    }

    fn replace_next(&mut self, _: &ReplaceNext, window: &mut Window, cx: &mut Context<Self>) {
        if self.entity.read(cx).match_ranges.is_empty() {
            return;
        }
        let Some(active_index) = self.active_match_index else {
            return;
        };

        let query = self.entity.read(cx).active_query.clone();
        if let Some(query) = query {
            let query = query.with_replacement(self.replacement(cx));

            // TODO: Do we need the clone here?
            let mat = self.entity.read(cx).match_ranges[active_index].clone();
            self.results_editor.update(cx, |editor, cx| {
                editor.replace(&mat, &query, window, cx);
            });
            self.select_match(Direction::Next, window, cx)
        }
    }
    pub fn replacement(&self, cx: &App) -> String {
        self.replacement_editor.read(cx).text(cx)
    }
    fn replace_all(&mut self, _: &ReplaceAll, window: &mut Window, cx: &mut Context<Self>) {
        if self.active_match_index.is_none() {
            return;
        }

        let Some(query) = self.entity.read(cx).active_query.as_ref() else {
            return;
        };
        let query = query.clone().with_replacement(self.replacement(cx));

        let match_ranges = self
            .entity
            .update(cx, |model, _| mem::take(&mut model.match_ranges));
        if match_ranges.is_empty() {
            return;
        }

        self.results_editor.update(cx, |editor, cx| {
            editor.replace_all(&mut match_ranges.iter(), &query, window, cx);
        });

        self.entity.update(cx, |model, _cx| {
            model.match_ranges = match_ranges;
        });
    }

    pub fn new(
        workspace: WeakEntity<Workspace>,
        entity: Entity<ProjectSearch>,
        window: &mut Window,
        cx: &mut Context<Self>,
        settings: Option<ProjectSearchSettings>,
    ) -> Self {
        let project;
        let excerpts;
        let mut replacement_text = None;
        let mut query_text = String::new();
        let mut subscriptions = Vec::new();

        // Read in settings if available
        let (mut options, filters_enabled) = if let Some(settings) = settings {
            (settings.search_options, settings.filters_enabled)
        } else {
            let search_options =
                SearchOptions::from_settings(&EditorSettings::get_global(cx).search);
            (search_options, false)
        };

        {
            let entity = entity.read(cx);
            project = entity.project.clone();
            excerpts = entity.excerpts.clone();
            if let Some(active_query) = entity.active_query.as_ref() {
                query_text = active_query.as_str().to_string();
                replacement_text = active_query.replacement().map(ToOwned::to_owned);
                options = SearchOptions::from_query(active_query);
            }
        }
        subscriptions.push(cx.observe_in(&entity, window, |this, _, window, cx| {
            this.entity_changed(window, cx)
        }));

        let query_editor = cx.new(|cx| {
            let mut editor = Editor::single_line(window, cx);
            editor.set_placeholder_text("Search all files…", cx);
            editor.set_text(query_text, window, cx);
            editor
        });
        // Subscribe to query_editor in order to reraise editor events for workspace item activation purposes
        subscriptions.push(
            cx.subscribe(&query_editor, |this, _, event: &EditorEvent, cx| {
                if let EditorEvent::Edited { .. } = event {
                    if EditorSettings::get_global(cx).use_smartcase_search {
                        let query = this.search_query_text(cx);
                        if !query.is_empty()
                            && this.search_options.contains(SearchOptions::CASE_SENSITIVE)
                                != is_contains_uppercase(&query)
                        {
                            this.toggle_search_option(SearchOptions::CASE_SENSITIVE, cx);
                        }
                    }
                }
                cx.emit(ViewEvent::EditorEvent(event.clone()))
            }),
        );
        let replacement_editor = cx.new(|cx| {
            let mut editor = Editor::single_line(window, cx);
            editor.set_placeholder_text("Replace in project…", cx);
            if let Some(text) = replacement_text {
                editor.set_text(text, window, cx);
            }
            editor
        });
        let results_editor = cx.new(|cx| {
            let mut editor =
                Editor::for_multibuffer(excerpts, Some(project.clone()), true, window, cx);
            editor.set_searchable(false);
            editor.set_in_project_search(true);
            editor
        });
        subscriptions.push(cx.observe(&results_editor, |_, _, cx| cx.emit(ViewEvent::UpdateTab)));

        subscriptions.push(
            cx.subscribe(&results_editor, |this, _, event: &EditorEvent, cx| {
                if matches!(event, editor::EditorEvent::SelectionsChanged { .. }) {
                    this.update_match_index(cx);
                }
                // Reraise editor events for workspace item activation purposes
                cx.emit(ViewEvent::EditorEvent(event.clone()));
            }),
        );

        let included_files_editor = cx.new(|cx| {
            let mut editor = Editor::single_line(window, cx);
            editor.set_placeholder_text("Include: crates/**/*.toml", cx);

            editor
        });
        // Subscribe to include_files_editor in order to reraise editor events for workspace item activation purposes
        subscriptions.push(
            cx.subscribe(&included_files_editor, |_, _, event: &EditorEvent, cx| {
                cx.emit(ViewEvent::EditorEvent(event.clone()))
            }),
        );

        let excluded_files_editor = cx.new(|cx| {
            let mut editor = Editor::single_line(window, cx);
            editor.set_placeholder_text("Exclude: vendor/*, *.lock", cx);

            editor
        });
        // Subscribe to excluded_files_editor in order to reraise editor events for workspace item activation purposes
        subscriptions.push(
            cx.subscribe(&excluded_files_editor, |_, _, event: &EditorEvent, cx| {
                cx.emit(ViewEvent::EditorEvent(event.clone()))
            }),
        );

        let focus_handle = cx.focus_handle();
<<<<<<< HEAD
        subscriptions.push(cx.on_focus(&focus_handle, |_, cx| {
            cx.on_next_frame(|this, cx| {
                if this.focus_handle.is_focused(cx) {
                    if this.has_matches() {
                        this.results_editor.focus_handle(cx).focus(cx);
                    } else {
                        this.query_editor.focus_handle(cx).focus(cx);
                    }
=======
        subscriptions.push(cx.on_focus_in(&focus_handle, window, |this, window, cx| {
            if this.focus_handle.is_focused(window) {
                if this.has_matches() {
                    this.results_editor.focus_handle(cx).focus(window);
                } else {
                    this.query_editor.focus_handle(cx).focus(window);
>>>>>>> 7ba2b258
                }
            });
        }));

        let languages = project.read(cx).languages().clone();
        cx.spawn(|project_search_view, mut cx| async move {
            let regex_language = languages
                .language_for_name("regex")
                .await
                .context("loading regex language")?;
            project_search_view
                .update(&mut cx, |project_search_view, cx| {
                    project_search_view.regex_language = Some(regex_language);
                    project_search_view.adjust_query_regex_language(cx);
                })
                .ok();
            anyhow::Ok(())
        })
        .detach_and_log_err(cx);

        // Check if Worktrees have all been previously indexed
        let mut this = ProjectSearchView {
            workspace,
            focus_handle,
            replacement_editor,
            search_id: entity.read(cx).search_id,
            entity,
            query_editor,
            results_editor,
            search_options: options,
            panels_with_errors: HashSet::default(),
            active_match_index: None,
            included_files_editor,
            excluded_files_editor,
            filters_enabled,
            replace_enabled: false,
            included_opened_only: false,
            regex_language: None,
            _subscriptions: subscriptions,
        };
        this.entity_changed(window, cx);
        this
    }

    pub fn new_search_in_directory(
        workspace: &mut Workspace,
        dir_path: &Path,
        window: &mut Window,
        cx: &mut Context<Workspace>,
    ) {
        let Some(filter_str) = dir_path.to_str() else {
            return;
        };

        let weak_workspace = cx.entity().downgrade();

        let entity = cx.new(|cx| ProjectSearch::new(workspace.project().clone(), cx));
        let search = cx.new(|cx| ProjectSearchView::new(weak_workspace, entity, window, cx, None));
        workspace.add_item_to_active_pane(Box::new(search.clone()), None, true, window, cx);
        search.update(cx, |search, cx| {
            search
                .included_files_editor
                .update(cx, |editor, cx| editor.set_text(filter_str, window, cx));
            search.filters_enabled = true;
            search.focus_query_editor(window, cx)
        });
    }

    /// Re-activate the most recently activated search in this pane or the most recent if it has been closed.
    /// If no search exists in the workspace, create a new one.
    pub fn deploy_search(
        workspace: &mut Workspace,
        action: &workspace::DeploySearch,
        window: &mut Window,
        cx: &mut Context<Workspace>,
    ) {
        let existing = workspace
            .active_pane()
            .read(cx)
            .items()
            .find_map(|item| item.downcast::<ProjectSearchView>());

        Self::existing_or_new_search(workspace, existing, action, window, cx);
    }

    fn search_in_new(
        workspace: &mut Workspace,
        _: &SearchInNew,
        window: &mut Window,
        cx: &mut Context<Workspace>,
    ) {
        if let Some(search_view) = workspace
            .active_item(cx)
            .and_then(|item| item.downcast::<ProjectSearchView>())
        {
            let new_query = search_view.update(cx, |search_view, cx| {
                let new_query = search_view.build_search_query(cx);
                if new_query.is_some() {
                    if let Some(old_query) = search_view.entity.read(cx).active_query.clone() {
                        search_view.query_editor.update(cx, |editor, cx| {
                            editor.set_text(old_query.as_str(), window, cx);
                        });
                        search_view.search_options = SearchOptions::from_query(&old_query);
                        search_view.adjust_query_regex_language(cx);
                    }
                }
                new_query
            });
            if let Some(new_query) = new_query {
                let entity = cx.new(|cx| {
                    let mut entity = ProjectSearch::new(workspace.project().clone(), cx);
                    entity.search(new_query, cx);
                    entity
                });
                let weak_workspace = cx.entity().downgrade();
                workspace.add_item_to_active_pane(
                    Box::new(cx.new(|cx| {
                        ProjectSearchView::new(weak_workspace, entity, window, cx, None)
                    })),
                    None,
                    true,
                    window,
                    cx,
                );
            }
        }
    }

    // Add another search tab to the workspace.
    fn new_search(
        workspace: &mut Workspace,
        _: &workspace::NewSearch,
        window: &mut Window,
        cx: &mut Context<Workspace>,
    ) {
        Self::existing_or_new_search(workspace, None, &DeploySearch::find(), window, cx)
    }

    fn existing_or_new_search(
        workspace: &mut Workspace,
        existing: Option<Entity<ProjectSearchView>>,
        action: &workspace::DeploySearch,
        window: &mut Window,
        cx: &mut Context<Workspace>,
    ) {
        let query = workspace.active_item(cx).and_then(|item| {
            if let Some(buffer_search_query) = buffer_search_query(workspace, item.as_ref(), cx) {
                return Some(buffer_search_query);
            }

            let editor = item.act_as::<Editor>(cx)?;
            let query = editor.query_suggestion(window, cx);
            if query.is_empty() {
                None
            } else {
                Some(query)
            }
        });

        let search = if let Some(existing) = existing {
            workspace.activate_item(&existing, true, true, window, cx);
            existing
        } else {
            let settings = cx
                .global::<ActiveSettings>()
                .0
                .get(&workspace.project().downgrade());

            let settings = settings.cloned();

            let weak_workspace = cx.entity().downgrade();

            let project_search = cx.new(|cx| ProjectSearch::new(workspace.project().clone(), cx));
            let project_search_view = cx.new(|cx| {
                ProjectSearchView::new(weak_workspace, project_search, window, cx, settings)
            });

            workspace.add_item_to_active_pane(
                Box::new(project_search_view.clone()),
                None,
                true,
                window,
                cx,
            );
            project_search_view
        };

        search.update(cx, |search, cx| {
            search.replace_enabled = action.replace_enabled;
            if let Some(query) = query {
                search.set_query(&query, window, cx);
            }
            search.focus_query_editor(window, cx)
        });
    }

    fn search(&mut self, cx: &mut Context<Self>) {
        if let Some(query) = self.build_search_query(cx) {
            self.entity.update(cx, |model, cx| model.search(query, cx));
        }
    }

    pub fn search_query_text(&self, cx: &App) -> String {
        self.query_editor.read(cx).text(cx)
    }

    fn build_search_query(&mut self, cx: &mut Context<Self>) -> Option<SearchQuery> {
        // Do not bail early in this function, as we want to fill out `self.panels_with_errors`.
        let text = self.query_editor.read(cx).text(cx);
        let open_buffers = if self.included_opened_only {
            Some(self.open_buffers(cx))
        } else {
            None
        };
        let included_files =
            match Self::parse_path_matches(&self.included_files_editor.read(cx).text(cx)) {
                Ok(included_files) => {
                    let should_unmark_error = self.panels_with_errors.remove(&InputPanel::Include);
                    if should_unmark_error {
                        cx.notify();
                    }
                    included_files
                }
                Err(_e) => {
                    let should_mark_error = self.panels_with_errors.insert(InputPanel::Include);
                    if should_mark_error {
                        cx.notify();
                    }
                    PathMatcher::default()
                }
            };
        let excluded_files =
            match Self::parse_path_matches(&self.excluded_files_editor.read(cx).text(cx)) {
                Ok(excluded_files) => {
                    let should_unmark_error = self.panels_with_errors.remove(&InputPanel::Exclude);
                    if should_unmark_error {
                        cx.notify();
                    }

                    excluded_files
                }
                Err(_e) => {
                    let should_mark_error = self.panels_with_errors.insert(InputPanel::Exclude);
                    if should_mark_error {
                        cx.notify();
                    }
                    PathMatcher::default()
                }
            };

        let query = if self.search_options.contains(SearchOptions::REGEX) {
            match SearchQuery::regex(
                text,
                self.search_options.contains(SearchOptions::WHOLE_WORD),
                self.search_options.contains(SearchOptions::CASE_SENSITIVE),
                self.search_options.contains(SearchOptions::INCLUDE_IGNORED),
                included_files,
                excluded_files,
                open_buffers,
            ) {
                Ok(query) => {
                    let should_unmark_error = self.panels_with_errors.remove(&InputPanel::Query);
                    if should_unmark_error {
                        cx.notify();
                    }

                    Some(query)
                }
                Err(_e) => {
                    let should_mark_error = self.panels_with_errors.insert(InputPanel::Query);
                    if should_mark_error {
                        cx.notify();
                    }

                    None
                }
            }
        } else {
            match SearchQuery::text(
                text,
                self.search_options.contains(SearchOptions::WHOLE_WORD),
                self.search_options.contains(SearchOptions::CASE_SENSITIVE),
                self.search_options.contains(SearchOptions::INCLUDE_IGNORED),
                included_files,
                excluded_files,
                open_buffers,
            ) {
                Ok(query) => {
                    let should_unmark_error = self.panels_with_errors.remove(&InputPanel::Query);
                    if should_unmark_error {
                        cx.notify();
                    }

                    Some(query)
                }
                Err(_e) => {
                    let should_mark_error = self.panels_with_errors.insert(InputPanel::Query);
                    if should_mark_error {
                        cx.notify();
                    }

                    None
                }
            }
        };
        if !self.panels_with_errors.is_empty() {
            return None;
        }
        if query.as_ref().is_some_and(|query| query.is_empty()) {
            return None;
        }
        query
    }

    fn open_buffers(&self, cx: &mut Context<Self>) -> Vec<Entity<Buffer>> {
        let mut buffers = Vec::new();
        self.workspace
            .update(cx, |workspace, cx| {
                for editor in workspace.items_of_type::<Editor>(cx) {
                    if let Some(buffer) = editor.read(cx).buffer().read(cx).as_singleton() {
                        buffers.push(buffer);
                    }
                }
            })
            .ok();
        buffers
    }

    fn parse_path_matches(text: &str) -> anyhow::Result<PathMatcher> {
        let queries = text
            .split(',')
            .map(str::trim)
            .filter(|maybe_glob_str| !maybe_glob_str.is_empty())
            .map(str::to_owned)
            .collect::<Vec<_>>();
        Ok(PathMatcher::new(&queries)?)
    }

    fn select_match(&mut self, direction: Direction, window: &mut Window, cx: &mut Context<Self>) {
        if let Some(index) = self.active_match_index {
            let match_ranges = self.entity.read(cx).match_ranges.clone();

            if !EditorSettings::get_global(cx).search_wrap
                && ((direction == Direction::Next && index + 1 >= match_ranges.len())
                    || (direction == Direction::Prev && index == 0))
            {
                crate::show_no_more_matches(window, cx);
                return;
            }

            let new_index = self.results_editor.update(cx, |editor, cx| {
                editor.match_index_for_direction(&match_ranges, index, direction, 1, window, cx)
            });

            let range_to_select = match_ranges[new_index].clone();
            self.results_editor.update(cx, |editor, cx| {
                let range_to_select = editor.range_for_match(&range_to_select);
                editor.unfold_ranges(&[range_to_select.clone()], false, true, cx);
                editor.change_selections(Some(Autoscroll::fit()), window, cx, |s| {
                    s.select_ranges([range_to_select])
                });
            });
        }
    }

    fn focus_query_editor(&mut self, window: &mut Window, cx: &mut Context<Self>) {
        self.query_editor.update(cx, |query_editor, cx| {
            query_editor.select_all(&SelectAll, window, cx);
        });
        let editor_handle = self.query_editor.focus_handle(cx);
        window.focus(&editor_handle);
    }

    fn set_query(&mut self, query: &str, window: &mut Window, cx: &mut Context<Self>) {
        self.set_search_editor(SearchInputKind::Query, query, window, cx);
        if EditorSettings::get_global(cx).use_smartcase_search
            && !query.is_empty()
            && self.search_options.contains(SearchOptions::CASE_SENSITIVE)
                != is_contains_uppercase(query)
        {
            self.toggle_search_option(SearchOptions::CASE_SENSITIVE, cx)
        }
    }

    fn set_search_editor(
        &mut self,
        kind: SearchInputKind,
        text: &str,
        window: &mut Window,
        cx: &mut Context<Self>,
    ) {
        let editor = match kind {
            SearchInputKind::Query => &self.query_editor,
            SearchInputKind::Include => &self.included_files_editor,

            SearchInputKind::Exclude => &self.excluded_files_editor,
        };
        editor.update(cx, |included_editor, cx| {
            included_editor.set_text(text, window, cx)
        });
    }

    fn focus_results_editor(&mut self, window: &mut Window, cx: &mut Context<Self>) {
        self.query_editor.update(cx, |query_editor, cx| {
            let cursor = query_editor.selections.newest_anchor().head();
            query_editor.change_selections(None, window, cx, |s| s.select_ranges([cursor..cursor]));
        });
        let results_handle = self.results_editor.focus_handle(cx);
        window.focus(&results_handle);
    }

    fn entity_changed(&mut self, window: &mut Window, cx: &mut Context<Self>) {
        let match_ranges = self.entity.read(cx).match_ranges.clone();
        if match_ranges.is_empty() {
            self.active_match_index = None;
        } else {
            self.active_match_index = Some(0);
            self.update_match_index(cx);
            let prev_search_id = mem::replace(&mut self.search_id, self.entity.read(cx).search_id);
            let is_new_search = self.search_id != prev_search_id;
            self.results_editor.update(cx, |editor, cx| {
                if is_new_search {
                    let range_to_select = match_ranges
                        .first()
                        .map(|range| editor.range_for_match(range));
                    editor.change_selections(Some(Autoscroll::fit()), window, cx, |s| {
                        s.select_ranges(range_to_select)
                    });
                    editor.scroll(Point::default(), Some(Axis::Vertical), window, cx);
                }
                editor.highlight_background::<Self>(
                    &match_ranges,
                    |theme| theme.search_match_background,
                    cx,
                );
            });
            if is_new_search && self.query_editor.focus_handle(cx).is_focused(window) {
                self.focus_results_editor(window, cx);
            }
        }

        cx.emit(ViewEvent::UpdateTab);
        cx.notify();
    }

    fn update_match_index(&mut self, cx: &mut Context<Self>) {
        let results_editor = self.results_editor.read(cx);
        let new_index = active_match_index(
            &self.entity.read(cx).match_ranges,
            &results_editor.selections.newest_anchor().head(),
            &results_editor.buffer().read(cx).snapshot(cx),
        );
        if self.active_match_index != new_index {
            self.active_match_index = new_index;
            cx.notify();
        }
    }

    pub fn has_matches(&self) -> bool {
        self.active_match_index.is_some()
    }

    fn landing_text_minor(&self, window: &mut Window, cx: &App) -> impl IntoElement {
        let focus_handle = self.focus_handle.clone();
        v_flex()
            .gap_1()
            .child(
                Label::new("Hit enter to search. For more options:")
                    .color(Color::Muted)
                    .mb_2(),
            )
            .child(
                Button::new("filter-paths", "Include/exclude specific paths")
                    .icon(IconName::Filter)
                    .icon_position(IconPosition::Start)
                    .icon_size(IconSize::Small)
                    .key_binding(KeyBinding::for_action_in(
                        &ToggleFilters,
                        &focus_handle,
                        window,
                        cx,
                    ))
                    .on_click(|_event, window, cx| {
                        window.dispatch_action(ToggleFilters.boxed_clone(), cx)
                    }),
            )
            .child(
                Button::new("find-replace", "Find and replace")
                    .icon(IconName::Replace)
                    .icon_position(IconPosition::Start)
                    .icon_size(IconSize::Small)
                    .key_binding(KeyBinding::for_action_in(
                        &ToggleReplace,
                        &focus_handle,
                        window,
                        cx,
                    ))
                    .on_click(|_event, window, cx| {
                        window.dispatch_action(ToggleReplace.boxed_clone(), cx)
                    }),
            )
            .child(
                Button::new("regex", "Match with regex")
                    .icon(IconName::Regex)
                    .icon_position(IconPosition::Start)
                    .icon_size(IconSize::Small)
                    .key_binding(KeyBinding::for_action_in(
                        &ToggleRegex,
                        &focus_handle,
                        window,
                        cx,
                    ))
                    .on_click(|_event, window, cx| {
                        window.dispatch_action(ToggleRegex.boxed_clone(), cx)
                    }),
            )
            .child(
                Button::new("match-case", "Match case")
                    .icon(IconName::CaseSensitive)
                    .icon_position(IconPosition::Start)
                    .icon_size(IconSize::Small)
                    .key_binding(KeyBinding::for_action_in(
                        &ToggleCaseSensitive,
                        &focus_handle,
                        window,
                        cx,
                    ))
                    .on_click(|_event, window, cx| {
                        window.dispatch_action(ToggleCaseSensitive.boxed_clone(), cx)
                    }),
            )
            .child(
                Button::new("match-whole-words", "Match whole words")
                    .icon(IconName::WholeWord)
                    .icon_position(IconPosition::Start)
                    .icon_size(IconSize::Small)
                    .key_binding(KeyBinding::for_action_in(
                        &ToggleWholeWord,
                        &focus_handle,
                        window,
                        cx,
                    ))
                    .on_click(|_event, window, cx| {
                        window.dispatch_action(ToggleWholeWord.boxed_clone(), cx)
                    }),
            )
    }

    fn border_color_for(&self, panel: InputPanel, cx: &App) -> Hsla {
        if self.panels_with_errors.contains(&panel) {
            Color::Error.color(cx)
        } else {
            cx.theme().colors().border
        }
    }

    fn move_focus_to_results(&mut self, window: &mut Window, cx: &mut Context<Self>) {
        if !self.results_editor.focus_handle(cx).is_focused(window)
            && !self.entity.read(cx).match_ranges.is_empty()
        {
            cx.stop_propagation();
            self.focus_results_editor(window, cx)
        }
    }

    #[cfg(any(test, feature = "test-support"))]
    pub fn results_editor(&self) -> &Entity<Editor> {
        &self.results_editor
    }

    fn adjust_query_regex_language(&self, cx: &mut App) {
        let enable = self.search_options.contains(SearchOptions::REGEX);
        let query_buffer = self
            .query_editor
            .read(cx)
            .buffer()
            .read(cx)
            .as_singleton()
            .expect("query editor should be backed by a singleton buffer");
        if enable {
            if let Some(regex_language) = self.regex_language.clone() {
                query_buffer.update(cx, |query_buffer, cx| {
                    query_buffer.set_language(Some(regex_language), cx);
                })
            }
        } else {
            query_buffer.update(cx, |query_buffer, cx| {
                query_buffer.set_language(None, cx);
            })
        }
    }
}

fn buffer_search_query(
    workspace: &mut Workspace,
    item: &dyn ItemHandle,
    cx: &mut Context<Workspace>,
) -> Option<String> {
    let buffer_search_bar = workspace
        .pane_for(item)
        .and_then(|pane| {
            pane.read(cx)
                .toolbar()
                .read(cx)
                .item_of_type::<BufferSearchBar>()
        })?
        .read(cx);
    if buffer_search_bar.query_editor_focused() {
        let buffer_search_query = buffer_search_bar.query(cx);
        if !buffer_search_query.is_empty() {
            return Some(buffer_search_query);
        }
    }
    None
}

impl Default for ProjectSearchBar {
    fn default() -> Self {
        Self::new()
    }
}

impl ProjectSearchBar {
    pub fn new() -> Self {
        Self {
            active_project_search: None,
            subscription: None,
        }
    }

    fn confirm(&mut self, _: &Confirm, window: &mut Window, cx: &mut Context<Self>) {
        if let Some(search_view) = self.active_project_search.as_ref() {
            search_view.update(cx, |search_view, cx| {
                if !search_view
                    .replacement_editor
                    .focus_handle(cx)
                    .is_focused(window)
                {
                    cx.stop_propagation();
                    search_view.search(cx);
                }
            });
        }
    }

    fn tab(&mut self, _: &editor::actions::Tab, window: &mut Window, cx: &mut Context<Self>) {
        self.cycle_field(Direction::Next, window, cx);
    }

    fn backtab(
        &mut self,
        _: &editor::actions::Backtab,
        window: &mut Window,
        cx: &mut Context<Self>,
    ) {
        self.cycle_field(Direction::Prev, window, cx);
    }

    fn focus_search(&mut self, window: &mut Window, cx: &mut Context<Self>) {
        if let Some(search_view) = self.active_project_search.as_ref() {
            search_view.update(cx, |search_view, cx| {
                search_view.query_editor.focus_handle(cx).focus(window);
            });
        }
    }

    fn cycle_field(&mut self, direction: Direction, window: &mut Window, cx: &mut Context<Self>) {
        let active_project_search = match &self.active_project_search {
            Some(active_project_search) => active_project_search,

            None => {
                return;
            }
        };

        active_project_search.update(cx, |project_view, cx| {
            let mut views = vec![&project_view.query_editor];
            if project_view.replace_enabled {
                views.push(&project_view.replacement_editor);
            }
            if project_view.filters_enabled {
                views.extend([
                    &project_view.included_files_editor,
                    &project_view.excluded_files_editor,
                ]);
            }
            let current_index = match views
                .iter()
                .enumerate()
                .find(|(_, editor)| editor.focus_handle(cx).is_focused(window))
            {
                Some((index, _)) => index,
                None => return,
            };

            let new_index = match direction {
                Direction::Next => (current_index + 1) % views.len(),
                Direction::Prev if current_index == 0 => views.len() - 1,
                Direction::Prev => (current_index - 1) % views.len(),
            };
            let next_focus_handle = views[new_index].focus_handle(cx);
            window.focus(&next_focus_handle);
            cx.stop_propagation();
        });
    }

    fn toggle_search_option(&mut self, option: SearchOptions, cx: &mut Context<Self>) -> bool {
        if let Some(search_view) = self.active_project_search.as_ref() {
            search_view.update(cx, |search_view, cx| {
                search_view.toggle_search_option(option, cx);
                if search_view.entity.read(cx).active_query.is_some() {
                    search_view.search(cx);
                }
            });
            cx.notify();
            true
        } else {
            false
        }
    }

    fn toggle_replace(&mut self, _: &ToggleReplace, window: &mut Window, cx: &mut Context<Self>) {
        if let Some(search) = &self.active_project_search {
            search.update(cx, |this, cx| {
                this.replace_enabled = !this.replace_enabled;
                let editor_to_focus = if this.replace_enabled {
                    this.replacement_editor.focus_handle(cx)
                } else {
                    this.query_editor.focus_handle(cx)
                };
                window.focus(&editor_to_focus);
                cx.notify();
            });
        }
    }

    fn toggle_filters(&mut self, window: &mut Window, cx: &mut Context<Self>) -> bool {
        if let Some(search_view) = self.active_project_search.as_ref() {
            search_view.update(cx, |search_view, cx| {
                search_view.toggle_filters(cx);
                search_view
                    .included_files_editor
                    .update(cx, |_, cx| cx.notify());
                search_view
                    .excluded_files_editor
                    .update(cx, |_, cx| cx.notify());
                window.refresh();
                cx.notify();
            });
            cx.notify();
            true
        } else {
            false
        }
    }

    fn toggle_opened_only(&mut self, window: &mut Window, cx: &mut Context<Self>) -> bool {
        if let Some(search_view) = self.active_project_search.as_ref() {
            search_view.update(cx, |search_view, cx| {
                search_view.toggle_opened_only(window, cx);
                if search_view.entity.read(cx).active_query.is_some() {
                    search_view.search(cx);
                }
            });

            cx.notify();
            true
        } else {
            false
        }
    }

    fn is_opened_only_enabled(&self, cx: &App) -> bool {
        if let Some(search_view) = self.active_project_search.as_ref() {
            search_view.read(cx).included_opened_only
        } else {
            false
        }
    }

    fn move_focus_to_results(&self, window: &mut Window, cx: &mut Context<Self>) {
        if let Some(search_view) = self.active_project_search.as_ref() {
            search_view.update(cx, |search_view, cx| {
                search_view.move_focus_to_results(window, cx);
            });
            cx.notify();
        }
    }

    fn is_option_enabled(&self, option: SearchOptions, cx: &App) -> bool {
        if let Some(search) = self.active_project_search.as_ref() {
            search.read(cx).search_options.contains(option)
        } else {
            false
        }
    }

    fn next_history_query(
        &mut self,
        _: &NextHistoryQuery,
        window: &mut Window,
        cx: &mut Context<Self>,
    ) {
        if let Some(search_view) = self.active_project_search.as_ref() {
            search_view.update(cx, |search_view, cx| {
                for (editor, kind) in [
                    (search_view.query_editor.clone(), SearchInputKind::Query),
                    (
                        search_view.included_files_editor.clone(),
                        SearchInputKind::Include,
                    ),
                    (
                        search_view.excluded_files_editor.clone(),
                        SearchInputKind::Exclude,
                    ),
                ] {
                    if editor.focus_handle(cx).is_focused(window) {
                        let new_query = search_view.entity.update(cx, |model, cx| {
                            let project = model.project.clone();

                            if let Some(new_query) = project.update(cx, |project, _| {
                                project
                                    .search_history_mut(kind)
                                    .next(model.cursor_mut(kind))
                                    .map(str::to_string)
                            }) {
                                new_query
                            } else {
                                model.cursor_mut(kind).reset();
                                String::new()
                            }
                        });
                        search_view.set_search_editor(kind, &new_query, window, cx);
                    }
                }
            });
        }
    }

    fn previous_history_query(
        &mut self,
        _: &PreviousHistoryQuery,
        window: &mut Window,
        cx: &mut Context<Self>,
    ) {
        if let Some(search_view) = self.active_project_search.as_ref() {
            search_view.update(cx, |search_view, cx| {
                for (editor, kind) in [
                    (search_view.query_editor.clone(), SearchInputKind::Query),
                    (
                        search_view.included_files_editor.clone(),
                        SearchInputKind::Include,
                    ),
                    (
                        search_view.excluded_files_editor.clone(),
                        SearchInputKind::Exclude,
                    ),
                ] {
                    if editor.focus_handle(cx).is_focused(window) {
                        if editor.read(cx).text(cx).is_empty() {
                            if let Some(new_query) = search_view
                                .entity
                                .read(cx)
                                .project
                                .read(cx)
                                .search_history(kind)
                                .current(search_view.entity.read(cx).cursor(kind))
                                .map(str::to_string)
                            {
                                search_view.set_search_editor(kind, &new_query, window, cx);
                                return;
                            }
                        }

                        if let Some(new_query) = search_view.entity.update(cx, |model, cx| {
                            let project = model.project.clone();
                            project.update(cx, |project, _| {
                                project
                                    .search_history_mut(kind)
                                    .previous(model.cursor_mut(kind))
                                    .map(str::to_string)
                            })
                        }) {
                            search_view.set_search_editor(kind, &new_query, window, cx);
                        }
                    }
                }
            });
        }
    }

    fn select_next_match(
        &mut self,
        _: &SelectNextMatch,
        window: &mut Window,
        cx: &mut Context<Self>,
    ) {
        if let Some(search) = self.active_project_search.as_ref() {
            search.update(cx, |this, cx| {
                this.select_match(Direction::Next, window, cx);
            })
        }
    }

    fn select_prev_match(
        &mut self,
        _: &SelectPreviousMatch,
        window: &mut Window,
        cx: &mut Context<Self>,
    ) {
        if let Some(search) = self.active_project_search.as_ref() {
            search.update(cx, |this, cx| {
                this.select_match(Direction::Prev, window, cx);
            })
        }
    }

    fn render_text_input(&self, editor: &Entity<Editor>, cx: &Context<Self>) -> impl IntoElement {
        let (color, use_syntax) = if editor.read(cx).read_only(cx) {
            (cx.theme().colors().text_disabled, false)
        } else {
            (cx.theme().colors().text, true)
        };
        let settings = ThemeSettings::get_global(cx);
        let text_style = TextStyle {
            color,
            font_family: settings.buffer_font.family.clone(),
            font_features: settings.buffer_font.features.clone(),
            font_fallbacks: settings.buffer_font.fallbacks.clone(),
            font_size: rems(0.875).into(),
            font_weight: settings.buffer_font.weight,
            line_height: relative(1.3),
            ..TextStyle::default()
        };

        let mut editor_style = EditorStyle {
            background: cx.theme().colors().editor_background,
            local_player: cx.theme().players().local(),
            text: text_style,
            ..EditorStyle::default()
        };
        if use_syntax {
            editor_style.syntax = cx.theme().syntax().clone();
        }

        EditorElement::new(editor, editor_style)
    }
}

impl Render for ProjectSearchBar {
    fn render(&mut self, window: &mut Window, cx: &mut Context<Self>) -> impl IntoElement {
        let Some(search) = self.active_project_search.clone() else {
            return div();
        };
        let search = search.read(cx);
        let focus_handle = search.focus_handle(cx);

        let container_width = window.viewport_size().width;
        let input_width = SearchInputWidth::calc_width(container_width);

        let input_base_styles = || {
            h_flex()
                .min_w_32()
                .w(input_width)
                .h_8()
                .pl_2()
                .pr_1()
                .py_1()
                .border_1()
                .border_color(search.border_color_for(InputPanel::Query, cx))
                .rounded_lg()
        };

        let query_column = input_base_styles()
            .on_action(cx.listener(|this, action, window, cx| this.confirm(action, window, cx)))
            .on_action(cx.listener(|this, action, window, cx| {
                this.previous_history_query(action, window, cx)
            }))
            .on_action(
                cx.listener(|this, action, window, cx| this.next_history_query(action, window, cx)),
            )
            .child(self.render_text_input(&search.query_editor, cx))
            .child(
                h_flex()
                    .gap_1()
                    .child(SearchOptions::CASE_SENSITIVE.as_button(
                        self.is_option_enabled(SearchOptions::CASE_SENSITIVE, cx),
                        focus_handle.clone(),
                        cx.listener(|this, _, _, cx| {
                            this.toggle_search_option(SearchOptions::CASE_SENSITIVE, cx);
                        }),
                    ))
                    .child(SearchOptions::WHOLE_WORD.as_button(
                        self.is_option_enabled(SearchOptions::WHOLE_WORD, cx),
                        focus_handle.clone(),
                        cx.listener(|this, _, _, cx| {
                            this.toggle_search_option(SearchOptions::WHOLE_WORD, cx);
                        }),
                    ))
                    .child(SearchOptions::REGEX.as_button(
                        self.is_option_enabled(SearchOptions::REGEX, cx),
                        focus_handle.clone(),
                        cx.listener(|this, _, _, cx| {
                            this.toggle_search_option(SearchOptions::REGEX, cx);
                        }),
                    )),
            );

        let mode_column = h_flex()
            .gap_1()
            .child(
                IconButton::new("project-search-filter-button", IconName::Filter)
                    .shape(IconButtonShape::Square)
                    .tooltip(|window, cx| {
                        Tooltip::for_action("Toggle Filters", &ToggleFilters, window, cx)
                    })
                    .on_click(cx.listener(|this, _, window, cx| {
                        this.toggle_filters(window, cx);
                    }))
                    .toggle_state(
                        self.active_project_search
                            .as_ref()
                            .map(|search| search.read(cx).filters_enabled)
                            .unwrap_or_default(),
                    )
                    .tooltip({
                        let focus_handle = focus_handle.clone();
                        move |window, cx| {
                            Tooltip::for_action_in(
                                "Toggle Filters",
                                &ToggleFilters,
                                &focus_handle,
                                window,
                                cx,
                            )
                        }
                    }),
            )
            .child(
                IconButton::new("project-search-toggle-replace", IconName::Replace)
                    .shape(IconButtonShape::Square)
                    .on_click(cx.listener(|this, _, window, cx| {
                        this.toggle_replace(&ToggleReplace, window, cx);
                    }))
                    .toggle_state(
                        self.active_project_search
                            .as_ref()
                            .map(|search| search.read(cx).replace_enabled)
                            .unwrap_or_default(),
                    )
                    .tooltip({
                        let focus_handle = focus_handle.clone();
                        move |window, cx| {
                            Tooltip::for_action_in(
                                "Toggle Replace",
                                &ToggleReplace,
                                &focus_handle,
                                window,
                                cx,
                            )
                        }
                    }),
            );

        let limit_reached = search.entity.read(cx).limit_reached;

        let match_text = search
            .active_match_index
            .and_then(|index| {
                let index = index + 1;
                let match_quantity = search.entity.read(cx).match_ranges.len();
                if match_quantity > 0 {
                    debug_assert!(match_quantity >= index);
                    if limit_reached {
                        Some(format!("{index}/{match_quantity}+").to_string())
                    } else {
                        Some(format!("{index}/{match_quantity}").to_string())
                    }
                } else {
                    None
                }
            })
            .unwrap_or_else(|| "0/0".to_string());

        let matches_column = h_flex()
            .pl_2()
            .ml_2()
            .border_l_1()
            .border_color(cx.theme().colors().border_variant)
            .child(
                IconButton::new("project-search-prev-match", IconName::ChevronLeft)
                    .shape(IconButtonShape::Square)
                    .disabled(search.active_match_index.is_none())
                    .on_click(cx.listener(|this, _, window, cx| {
                        if let Some(search) = this.active_project_search.as_ref() {
                            search.update(cx, |this, cx| {
                                this.select_match(Direction::Prev, window, cx);
                            })
                        }
                    }))
                    .tooltip({
                        let focus_handle = focus_handle.clone();
                        move |window, cx| {
                            Tooltip::for_action_in(
                                "Go To Previous Match",
                                &SelectPreviousMatch,
                                &focus_handle,
                                window,
                                cx,
                            )
                        }
                    }),
            )
            .child(
                IconButton::new("project-search-next-match", IconName::ChevronRight)
                    .shape(IconButtonShape::Square)
                    .disabled(search.active_match_index.is_none())
                    .on_click(cx.listener(|this, _, window, cx| {
                        if let Some(search) = this.active_project_search.as_ref() {
                            search.update(cx, |this, cx| {
                                this.select_match(Direction::Next, window, cx);
                            })
                        }
                    }))
                    .tooltip({
                        let focus_handle = focus_handle.clone();
                        move |window, cx| {
                            Tooltip::for_action_in(
                                "Go To Next Match",
                                &SelectNextMatch,
                                &focus_handle,
                                window,
                                cx,
                            )
                        }
                    }),
            )
            .child(
                div()
                    .id("matches")
                    .ml_1()
                    .child(Label::new(match_text).size(LabelSize::Small).color(
                        if search.active_match_index.is_some() {
                            Color::Default
                        } else {
                            Color::Disabled
                        },
                    ))
                    .when(limit_reached, |el| {
                        el.tooltip(Tooltip::text(
                            "Search limits reached.\nTry narrowing your search.",
                        ))
                    }),
            );

        let search_line = h_flex()
            .w_full()
            .gap_2()
            .child(query_column)
            .child(h_flex().min_w_64().child(mode_column).child(matches_column));

        let replace_line = search.replace_enabled.then(|| {
            let replace_column =
                input_base_styles().child(self.render_text_input(&search.replacement_editor, cx));

            let focus_handle = search.replacement_editor.read(cx).focus_handle(cx);

            let replace_actions =
                h_flex()
                    .min_w_64()
                    .gap_1()
                    .when(search.replace_enabled, |this| {
                        this.child(
                            IconButton::new("project-search-replace-next", IconName::ReplaceNext)
                                .shape(IconButtonShape::Square)
                                .on_click(cx.listener(|this, _, window, cx| {
                                    if let Some(search) = this.active_project_search.as_ref() {
                                        search.update(cx, |this, cx| {
                                            this.replace_next(&ReplaceNext, window, cx);
                                        })
                                    }
                                }))
                                .tooltip({
                                    let focus_handle = focus_handle.clone();
                                    move |window, cx| {
                                        Tooltip::for_action_in(
                                            "Replace Next Match",
                                            &ReplaceNext,
                                            &focus_handle,
                                            window,
                                            cx,
                                        )
                                    }
                                }),
                        )
                        .child(
                            IconButton::new("project-search-replace-all", IconName::ReplaceAll)
                                .shape(IconButtonShape::Square)
                                .on_click(cx.listener(|this, _, window, cx| {
                                    if let Some(search) = this.active_project_search.as_ref() {
                                        search.update(cx, |this, cx| {
                                            this.replace_all(&ReplaceAll, window, cx);
                                        })
                                    }
                                }))
                                .tooltip({
                                    let focus_handle = focus_handle.clone();
                                    move |window, cx| {
                                        Tooltip::for_action_in(
                                            "Replace All Matches",
                                            &ReplaceAll,
                                            &focus_handle,
                                            window,
                                            cx,
                                        )
                                    }
                                }),
                        )
                    });

            h_flex()
                .w_full()
                .gap_2()
                .child(replace_column)
                .child(replace_actions)
        });

        let filter_line = search.filters_enabled.then(|| {
            h_flex()
                .w_full()
                .gap_2()
                .child(
                    input_base_styles()
                        .on_action(cx.listener(|this, action, window, cx| {
                            this.previous_history_query(action, window, cx)
                        }))
                        .on_action(cx.listener(|this, action, window, cx| {
                            this.next_history_query(action, window, cx)
                        }))
                        .child(self.render_text_input(&search.included_files_editor, cx)),
                )
                .child(
                    input_base_styles()
                        .on_action(cx.listener(|this, action, window, cx| {
                            this.previous_history_query(action, window, cx)
                        }))
                        .on_action(cx.listener(|this, action, window, cx| {
                            this.next_history_query(action, window, cx)
                        }))
                        .child(self.render_text_input(&search.excluded_files_editor, cx)),
                )
                .child(
                    h_flex()
                        .min_w_64()
                        .gap_1()
                        .child(
                            IconButton::new("project-search-opened-only", IconName::FileSearch)
                                .shape(IconButtonShape::Square)
                                .toggle_state(self.is_opened_only_enabled(cx))
                                .tooltip(Tooltip::text("Only Search Open Files"))
                                .on_click(cx.listener(|this, _, window, cx| {
                                    this.toggle_opened_only(window, cx);
                                })),
                        )
                        .child(
                            SearchOptions::INCLUDE_IGNORED.as_button(
                                search
                                    .search_options
                                    .contains(SearchOptions::INCLUDE_IGNORED),
                                focus_handle.clone(),
                                cx.listener(|this, _, _, cx| {
                                    this.toggle_search_option(SearchOptions::INCLUDE_IGNORED, cx);
                                }),
                            ),
                        ),
                )
        });

        let mut key_context = KeyContext::default();

        key_context.add("ProjectSearchBar");

        if search
            .replacement_editor
            .focus_handle(cx)
            .is_focused(window)
        {
            key_context.add("in_replace");
        }

        v_flex()
            .py(px(1.0))
            .key_context(key_context)
            .on_action(cx.listener(|this, _: &ToggleFocus, window, cx| {
                this.move_focus_to_results(window, cx)
            }))
            .on_action(cx.listener(|this, _: &ToggleFilters, window, cx| {
                this.toggle_filters(window, cx);
            }))
            .capture_action(cx.listener(|this, action, window, cx| {
                this.tab(action, window, cx);
                cx.stop_propagation();
            }))
            .capture_action(cx.listener(|this, action, window, cx| {
                this.backtab(action, window, cx);
                cx.stop_propagation();
            }))
            .on_action(cx.listener(|this, action, window, cx| this.confirm(action, window, cx)))
            .on_action(cx.listener(|this, action, window, cx| {
                this.toggle_replace(action, window, cx);
            }))
            .on_action(cx.listener(|this, _: &ToggleWholeWord, _, cx| {
                this.toggle_search_option(SearchOptions::WHOLE_WORD, cx);
            }))
            .on_action(cx.listener(|this, _: &ToggleCaseSensitive, _, cx| {
                this.toggle_search_option(SearchOptions::CASE_SENSITIVE, cx);
            }))
            .on_action(cx.listener(|this, action, window, cx| {
                if let Some(search) = this.active_project_search.as_ref() {
                    search.update(cx, |this, cx| {
                        this.replace_next(action, window, cx);
                    })
                }
            }))
            .on_action(cx.listener(|this, action, window, cx| {
                if let Some(search) = this.active_project_search.as_ref() {
                    search.update(cx, |this, cx| {
                        this.replace_all(action, window, cx);
                    })
                }
            }))
            .when(search.filters_enabled, |this| {
                this.on_action(cx.listener(|this, _: &ToggleIncludeIgnored, _, cx| {
                    this.toggle_search_option(SearchOptions::INCLUDE_IGNORED, cx);
                }))
            })
            .on_action(cx.listener(Self::select_next_match))
            .on_action(cx.listener(Self::select_prev_match))
            .gap_2()
            .w_full()
            .child(search_line)
            .children(replace_line)
            .children(filter_line)
    }
}

impl EventEmitter<ToolbarItemEvent> for ProjectSearchBar {}

impl ToolbarItemView for ProjectSearchBar {
    fn set_active_pane_item(
        &mut self,
        active_pane_item: Option<&dyn ItemHandle>,
        _: &mut Window,
        cx: &mut Context<Self>,
    ) -> ToolbarItemLocation {
        cx.notify();
        self.subscription = None;
        self.active_project_search = None;
        if let Some(search) = active_pane_item.and_then(|i| i.downcast::<ProjectSearchView>()) {
            self.subscription = Some(cx.observe(&search, |_, _, cx| cx.notify()));
            self.active_project_search = Some(search);
            ToolbarItemLocation::PrimaryLeft {}
        } else {
            ToolbarItemLocation::Hidden
        }
    }
}

fn register_workspace_action<A: Action>(
    workspace: &mut Workspace,
    callback: fn(&mut ProjectSearchBar, &A, &mut Window, &mut Context<ProjectSearchBar>),
) {
    workspace.register_action(move |workspace, action: &A, window, cx| {
        if workspace.has_active_modal(window, cx) {
            cx.propagate();
            return;
        }

        workspace.active_pane().update(cx, |pane, cx| {
            pane.toolbar().update(cx, move |workspace, cx| {
                if let Some(search_bar) = workspace.item_of_type::<ProjectSearchBar>() {
                    search_bar.update(cx, move |search_bar, cx| {
                        if search_bar.active_project_search.is_some() {
                            callback(search_bar, action, window, cx);
                            cx.notify();
                        } else {
                            cx.propagate();
                        }
                    });
                }
            });
        })
    });
}

fn register_workspace_action_for_present_search<A: Action>(
    workspace: &mut Workspace,
    callback: fn(&mut Workspace, &A, &mut Window, &mut Context<Workspace>),
) {
    workspace.register_action(move |workspace, action: &A, window, cx| {
        if workspace.has_active_modal(window, cx) {
            cx.propagate();
            return;
        }

        let should_notify = workspace
            .active_pane()
            .read(cx)
            .toolbar()
            .read(cx)
            .item_of_type::<ProjectSearchBar>()
            .map(|search_bar| search_bar.read(cx).active_project_search.is_some())
            .unwrap_or(false);
        if should_notify {
            callback(workspace, action, window, cx);
            cx.notify();
        } else {
            cx.propagate();
        }
    });
}

#[cfg(any(test, feature = "test-support"))]
pub fn perform_project_search(
    search_view: &Entity<ProjectSearchView>,
    text: impl Into<std::sync::Arc<str>>,
    cx: &mut gpui::VisualTestContext,
) {
    cx.run_until_parked();
    search_view.update_in(cx, |search_view, window, cx| {
        search_view.query_editor.update(cx, |query_editor, cx| {
            query_editor.set_text(text, window, cx)
        });
        search_view.search(cx);
    });
    cx.run_until_parked();
}

#[cfg(test)]
pub mod tests {
    use std::{ops::Deref as _, sync::Arc};

    use super::*;
    use editor::{display_map::DisplayRow, DisplayPoint};
    use gpui::{Action, TestAppContext, VisualTestContext, WindowHandle};
    use project::FakeFs;
    use serde_json::json;
    use settings::SettingsStore;
    use util::path;
    use workspace::DeploySearch;

    #[gpui::test]
    async fn test_project_search(cx: &mut TestAppContext) {
        init_test(cx);

        let fs = FakeFs::new(cx.background_executor.clone());
        fs.insert_tree(
            path!("/dir"),
            json!({
                "one.rs": "const ONE: usize = 1;",
                "two.rs": "const TWO: usize = one::ONE + one::ONE;",
                "three.rs": "const THREE: usize = one::ONE + two::TWO;",
                "four.rs": "const FOUR: usize = one::ONE + three::THREE;",
            }),
        )
        .await;
        let project = Project::test(fs.clone(), [path!("/dir").as_ref()], cx).await;
        let window = cx.add_window(|window, cx| Workspace::test_new(project.clone(), window, cx));
        let workspace = window.root(cx).unwrap();
        let search = cx.new(|cx| ProjectSearch::new(project.clone(), cx));
        let search_view = cx.add_window(|window, cx| {
            ProjectSearchView::new(workspace.downgrade(), search.clone(), window, cx, None)
        });

        perform_search(search_view, "TWO", cx);
        search_view.update(cx, |search_view, window, cx| {
            assert_eq!(
                search_view
                    .results_editor
                    .update(cx, |editor, cx| editor.display_text(cx)),
                "\n\n\nconst THREE: usize = one::ONE + two::TWO;\n\n\n\n\nconst TWO: usize = one::ONE + one::ONE;\n"
            );
            let match_background_color = cx.theme().colors().search_match_background;
            assert_eq!(
                search_view
                    .results_editor
                    .update(cx, |editor, cx| editor.all_text_background_highlights(window, cx)),
                &[
                    (
                        DisplayPoint::new(DisplayRow(3), 32)..DisplayPoint::new(DisplayRow(3), 35),
                        match_background_color
                    ),
                    (
                        DisplayPoint::new(DisplayRow(3), 37)..DisplayPoint::new(DisplayRow(3), 40),
                        match_background_color
                    ),
                    (
                        DisplayPoint::new(DisplayRow(8), 6)..DisplayPoint::new(DisplayRow(8), 9),
                        match_background_color
                    )
                ]
            );
            assert_eq!(search_view.active_match_index, Some(0));
            assert_eq!(
                search_view
                    .results_editor
                    .update(cx, |editor, cx| editor.selections.display_ranges(cx)),
                [DisplayPoint::new(DisplayRow(3), 32)..DisplayPoint::new(DisplayRow(3), 35)]
            );

            search_view.select_match(Direction::Next, window, cx);
        }).unwrap();

        search_view
            .update(cx, |search_view, window, cx| {
                assert_eq!(search_view.active_match_index, Some(1));
                assert_eq!(
                    search_view
                        .results_editor
                        .update(cx, |editor, cx| editor.selections.display_ranges(cx)),
                    [DisplayPoint::new(DisplayRow(3), 37)..DisplayPoint::new(DisplayRow(3), 40)]
                );
                search_view.select_match(Direction::Next, window, cx);
            })
            .unwrap();

        search_view
            .update(cx, |search_view, window, cx| {
                assert_eq!(search_view.active_match_index, Some(2));
                assert_eq!(
                    search_view
                        .results_editor
                        .update(cx, |editor, cx| editor.selections.display_ranges(cx)),
                    [DisplayPoint::new(DisplayRow(8), 6)..DisplayPoint::new(DisplayRow(8), 9)]
                );
                search_view.select_match(Direction::Next, window, cx);
            })
            .unwrap();

        search_view
            .update(cx, |search_view, window, cx| {
                assert_eq!(search_view.active_match_index, Some(0));
                assert_eq!(
                    search_view
                        .results_editor
                        .update(cx, |editor, cx| editor.selections.display_ranges(cx)),
                    [DisplayPoint::new(DisplayRow(3), 32)..DisplayPoint::new(DisplayRow(3), 35)]
                );
                search_view.select_match(Direction::Prev, window, cx);
            })
            .unwrap();

        search_view
            .update(cx, |search_view, window, cx| {
                assert_eq!(search_view.active_match_index, Some(2));
                assert_eq!(
                    search_view
                        .results_editor
                        .update(cx, |editor, cx| editor.selections.display_ranges(cx)),
                    [DisplayPoint::new(DisplayRow(8), 6)..DisplayPoint::new(DisplayRow(8), 9)]
                );
                search_view.select_match(Direction::Prev, window, cx);
            })
            .unwrap();

        search_view
            .update(cx, |search_view, _, cx| {
                assert_eq!(search_view.active_match_index, Some(1));
                assert_eq!(
                    search_view
                        .results_editor
                        .update(cx, |editor, cx| editor.selections.display_ranges(cx)),
                    [DisplayPoint::new(DisplayRow(3), 37)..DisplayPoint::new(DisplayRow(3), 40)]
                );
            })
            .unwrap();
    }

    #[gpui::test]
    async fn test_deploy_project_search_focus(cx: &mut TestAppContext) {
        init_test(cx);

        let fs = FakeFs::new(cx.background_executor.clone());
        fs.insert_tree(
            "/dir",
            json!({
                "one.rs": "const ONE: usize = 1;",
                "two.rs": "const TWO: usize = one::ONE + one::ONE;",
                "three.rs": "const THREE: usize = one::ONE + two::TWO;",
                "four.rs": "const FOUR: usize = one::ONE + three::THREE;",
            }),
        )
        .await;
        let project = Project::test(fs.clone(), ["/dir".as_ref()], cx).await;
        let window = cx.add_window(|window, cx| Workspace::test_new(project, window, cx));
        let workspace = window;
        let search_bar = window.build_entity(cx, |_, _| ProjectSearchBar::new());

        let active_item = cx.read(|cx| {
            workspace
                .read(cx)
                .unwrap()
                .active_pane()
                .read(cx)
                .active_item()
                .and_then(|item| item.downcast::<ProjectSearchView>())
        });
        assert!(
            active_item.is_none(),
            "Expected no search panel to be active"
        );

        window
            .update(cx, move |workspace, window, cx| {
                assert_eq!(workspace.panes().len(), 1);
                workspace.panes()[0].update(cx, |pane, cx| {
                    pane.toolbar()
                        .update(cx, |toolbar, cx| toolbar.add_item(search_bar, window, cx))
                });

                ProjectSearchView::deploy_search(
                    workspace,
                    &workspace::DeploySearch::find(),
                    window,
                    cx,
                )
            })
            .unwrap();

        let Some(search_view) = cx.read(|cx| {
            workspace
                .read(cx)
                .unwrap()
                .active_pane()
                .read(cx)
                .active_item()
                .and_then(|item| item.downcast::<ProjectSearchView>())
        }) else {
            panic!("Search view expected to appear after new search event trigger")
        };

        cx.spawn(|mut cx| async move {
            window
                .update(&mut cx, |_, window, cx| {
                    window.dispatch_action(ToggleFocus.boxed_clone(), cx)
                })
                .unwrap();
        })
        .detach();
        cx.background_executor.run_until_parked();
        window
            .update(cx, |_, window, cx| {
                search_view.update(cx, |search_view, cx| {
                    assert!(
                        search_view.query_editor.focus_handle(cx).is_focused(window),
                        "Empty search view should be focused after the toggle focus event: no results panel to focus on",
                    );
                });
        }).unwrap();

        window
            .update(cx, |_, window, cx| {
                search_view.update(cx, |search_view, cx| {
                    let query_editor = &search_view.query_editor;
                    assert!(
                        query_editor.focus_handle(cx).is_focused(window),
                        "Search view should be focused after the new search view is activated",
                    );
                    let query_text = query_editor.read(cx).text(cx);
                    assert!(
                        query_text.is_empty(),
                        "New search query should be empty but got '{query_text}'",
                    );
                    let results_text = search_view
                        .results_editor
                        .update(cx, |editor, cx| editor.display_text(cx));
                    assert!(
                        results_text.is_empty(),
                        "Empty search view should have no results but got '{results_text}'"
                    );
                });
            })
            .unwrap();

        window
            .update(cx, |_, window, cx| {
                search_view.update(cx, |search_view, cx| {
                    search_view.query_editor.update(cx, |query_editor, cx| {
                        query_editor.set_text("sOMETHINGtHATsURELYdOESnOTeXIST", window, cx)
                    });
                    search_view.search(cx);
                });
            })
            .unwrap();
        cx.background_executor.run_until_parked();
        window
            .update(cx, |_, window, cx| {
                search_view.update(cx, |search_view, cx| {
                    let results_text = search_view
                        .results_editor
                        .update(cx, |editor, cx| editor.display_text(cx));
                    assert!(
                        results_text.is_empty(),
                        "Search view for mismatching query should have no results but got '{results_text}'"
                    );
                    assert!(
                        search_view.query_editor.focus_handle(cx).is_focused(window),
                        "Search view should be focused after mismatching query had been used in search",
                    );
                });
            }).unwrap();

        cx.spawn(|mut cx| async move {
            window.update(&mut cx, |_, window, cx| {
                window.dispatch_action(ToggleFocus.boxed_clone(), cx)
            })
        })
        .detach();
        cx.background_executor.run_until_parked();
        window.update(cx, |_, window, cx| {
            search_view.update(cx, |search_view, cx| {
                assert!(
                    search_view.query_editor.focus_handle(cx).is_focused(window),
                    "Search view with mismatching query should be focused after the toggle focus event: still no results panel to focus on",
                );
            });
        }).unwrap();

        window
            .update(cx, |_, window, cx| {
                search_view.update(cx, |search_view, cx| {
                    search_view.query_editor.update(cx, |query_editor, cx| {
                        query_editor.set_text("TWO", window, cx)
                    });
                    search_view.search(cx);
                });
            })
            .unwrap();
        cx.background_executor.run_until_parked();
        window.update(cx, |_, window, cx| {
            search_view.update(cx, |search_view, cx| {
                assert_eq!(
                    search_view
                        .results_editor
                        .update(cx, |editor, cx| editor.display_text(cx)),
                    "\n\n\nconst THREE: usize = one::ONE + two::TWO;\n\n\n\n\nconst TWO: usize = one::ONE + one::ONE;\n",
                    "Search view results should match the query"
                );
                assert!(
                    search_view.results_editor.focus_handle(cx).is_focused(window),
                    "Search view with mismatching query should be focused after search results are available",
                );
            });
        }).unwrap();
        cx.spawn(|mut cx| async move {
            window
                .update(&mut cx, |_, window, cx| {
                    window.dispatch_action(ToggleFocus.boxed_clone(), cx)
                })
                .unwrap();
        })
        .detach();
        cx.background_executor.run_until_parked();
        window.update(cx, |_, window, cx| {
            search_view.update(cx, |search_view, cx| {
                assert!(
                    search_view.results_editor.focus_handle(cx).is_focused(window),
                    "Search view with matching query should still have its results editor focused after the toggle focus event",
                );
            });
        }).unwrap();

        workspace
            .update(cx, |workspace, window, cx| {
                ProjectSearchView::deploy_search(
                    workspace,
                    &workspace::DeploySearch::find(),
                    window,
                    cx,
                )
            })
            .unwrap();
        window.update(cx, |_, window, cx| {
            search_view.update(cx, |search_view, cx| {
                assert_eq!(search_view.query_editor.read(cx).text(cx), "two", "Query should be updated to first search result after search view 2nd open in a row");
                assert_eq!(
                    search_view
                        .results_editor
                        .update(cx, |editor, cx| editor.display_text(cx)),
                    "\n\n\nconst THREE: usize = one::ONE + two::TWO;\n\n\n\n\nconst TWO: usize = one::ONE + one::ONE;\n",
                    "Results should be unchanged after search view 2nd open in a row"
                );
                assert!(
                    search_view.query_editor.focus_handle(cx).is_focused(window),
                    "Focus should be moved into query editor again after search view 2nd open in a row"
                );
            });
        }).unwrap();

        cx.spawn(|mut cx| async move {
            window
                .update(&mut cx, |_, window, cx| {
                    window.dispatch_action(ToggleFocus.boxed_clone(), cx)
                })
                .unwrap();
        })
        .detach();
        cx.background_executor.run_until_parked();
        window.update(cx, |_, window, cx| {
            search_view.update(cx, |search_view, cx| {
                assert!(
                    search_view.results_editor.focus_handle(cx).is_focused(window),
                    "Search view with matching query should switch focus to the results editor after the toggle focus event",
                );
            });
        }).unwrap();
    }

    #[gpui::test]
    async fn test_new_project_search_focus(cx: &mut TestAppContext) {
        init_test(cx);

        let fs = FakeFs::new(cx.background_executor.clone());
        fs.insert_tree(
            path!("/dir"),
            json!({
                "one.rs": "const ONE: usize = 1;",
                "two.rs": "const TWO: usize = one::ONE + one::ONE;",
                "three.rs": "const THREE: usize = one::ONE + two::TWO;",
                "four.rs": "const FOUR: usize = one::ONE + three::THREE;",
            }),
        )
        .await;
        let project = Project::test(fs.clone(), [path!("/dir").as_ref()], cx).await;
        let window = cx.add_window(|window, cx| Workspace::test_new(project, window, cx));
        let workspace = window;
        let search_bar = window.build_entity(cx, |_, _| ProjectSearchBar::new());

        let active_item = cx.read(|cx| {
            workspace
                .read(cx)
                .unwrap()
                .active_pane()
                .read(cx)
                .active_item()
                .and_then(|item| item.downcast::<ProjectSearchView>())
        });
        assert!(
            active_item.is_none(),
            "Expected no search panel to be active"
        );

        window
            .update(cx, move |workspace, window, cx| {
                assert_eq!(workspace.panes().len(), 1);
                workspace.panes()[0].update(cx, |pane, cx| {
                    pane.toolbar()
                        .update(cx, |toolbar, cx| toolbar.add_item(search_bar, window, cx))
                });

                ProjectSearchView::new_search(workspace, &workspace::NewSearch, window, cx)
            })
            .unwrap();

        let Some(search_view) = cx.read(|cx| {
            workspace
                .read(cx)
                .unwrap()
                .active_pane()
                .read(cx)
                .active_item()
                .and_then(|item| item.downcast::<ProjectSearchView>())
        }) else {
            panic!("Search view expected to appear after new search event trigger")
        };

        cx.spawn(|mut cx| async move {
            window
                .update(&mut cx, |_, window, cx| {
                    window.dispatch_action(ToggleFocus.boxed_clone(), cx)
                })
                .unwrap();
        })
        .detach();
        cx.background_executor.run_until_parked();

        window.update(cx, |_, window, cx| {
            search_view.update(cx, |search_view, cx| {
                    assert!(
                        search_view.query_editor.focus_handle(cx).is_focused(window),
                        "Empty search view should be focused after the toggle focus event: no results panel to focus on",
                    );
                });
        }).unwrap();

        window
            .update(cx, |_, window, cx| {
                search_view.update(cx, |search_view, cx| {
                    let query_editor = &search_view.query_editor;
                    assert!(
                        query_editor.focus_handle(cx).is_focused(window),
                        "Search view should be focused after the new search view is activated",
                    );
                    let query_text = query_editor.read(cx).text(cx);
                    assert!(
                        query_text.is_empty(),
                        "New search query should be empty but got '{query_text}'",
                    );
                    let results_text = search_view
                        .results_editor
                        .update(cx, |editor, cx| editor.display_text(cx));
                    assert!(
                        results_text.is_empty(),
                        "Empty search view should have no results but got '{results_text}'"
                    );
                });
            })
            .unwrap();

        window
            .update(cx, |_, window, cx| {
                search_view.update(cx, |search_view, cx| {
                    search_view.query_editor.update(cx, |query_editor, cx| {
                        query_editor.set_text("sOMETHINGtHATsURELYdOESnOTeXIST", window, cx)
                    });
                    search_view.search(cx);
                });
            })
            .unwrap();

        cx.background_executor.run_until_parked();
        window
            .update(cx, |_, window, cx| {
                search_view.update(cx, |search_view, cx| {
                    let results_text = search_view
                        .results_editor
                        .update(cx, |editor, cx| editor.display_text(cx));
                    assert!(
                results_text.is_empty(),
                "Search view for mismatching query should have no results but got '{results_text}'"
            );
                    assert!(
                search_view.query_editor.focus_handle(cx).is_focused(window),
                "Search view should be focused after mismatching query had been used in search",
            );
                });
            })
            .unwrap();
        cx.spawn(|mut cx| async move {
            window.update(&mut cx, |_, window, cx| {
                window.dispatch_action(ToggleFocus.boxed_clone(), cx)
            })
        })
        .detach();
        cx.background_executor.run_until_parked();
        window.update(cx, |_, window, cx| {
            search_view.update(cx, |search_view, cx| {
                    assert!(
                        search_view.query_editor.focus_handle(cx).is_focused(window),
                        "Search view with mismatching query should be focused after the toggle focus event: still no results panel to focus on",
                    );
                });
        }).unwrap();

        window
            .update(cx, |_, window, cx| {
                search_view.update(cx, |search_view, cx| {
                    search_view.query_editor.update(cx, |query_editor, cx| {
                        query_editor.set_text("TWO", window, cx)
                    });
                    search_view.search(cx);
                })
            })
            .unwrap();
        cx.background_executor.run_until_parked();
        window.update(cx, |_, window, cx|
        search_view.update(cx, |search_view, cx| {
                assert_eq!(
                    search_view
                        .results_editor
                        .update(cx, |editor, cx| editor.display_text(cx)),
                    "\n\n\nconst THREE: usize = one::ONE + two::TWO;\n\n\n\n\nconst TWO: usize = one::ONE + one::ONE;\n",
                    "Search view results should match the query"
                );
                assert!(
                    search_view.results_editor.focus_handle(cx).is_focused(window),
                    "Search view with mismatching query should be focused after search results are available",
                );
            })).unwrap();
        cx.spawn(|mut cx| async move {
            window
                .update(&mut cx, |_, window, cx| {
                    window.dispatch_action(ToggleFocus.boxed_clone(), cx)
                })
                .unwrap();
        })
        .detach();
        cx.background_executor.run_until_parked();
        window.update(cx, |_, window, cx| {
            search_view.update(cx, |search_view, cx| {
                    assert!(
                        search_view.results_editor.focus_handle(cx).is_focused(window),
                        "Search view with matching query should still have its results editor focused after the toggle focus event",
                    );
                });
        }).unwrap();

        workspace
            .update(cx, |workspace, window, cx| {
                ProjectSearchView::new_search(workspace, &workspace::NewSearch, window, cx)
            })
            .unwrap();
        cx.background_executor.run_until_parked();
        let Some(search_view_2) = cx.read(|cx| {
            workspace
                .read(cx)
                .unwrap()
                .active_pane()
                .read(cx)
                .active_item()
                .and_then(|item| item.downcast::<ProjectSearchView>())
        }) else {
            panic!("Search view expected to appear after new search event trigger")
        };
        assert!(
            search_view_2 != search_view,
            "New search view should be open after `workspace::NewSearch` event"
        );

        window.update(cx, |_, window, cx| {
            search_view.update(cx, |search_view, cx| {
                    assert_eq!(search_view.query_editor.read(cx).text(cx), "TWO", "First search view should not have an updated query");
                    assert_eq!(
                        search_view
                            .results_editor
                            .update(cx, |editor, cx| editor.display_text(cx)),
                        "\n\n\nconst THREE: usize = one::ONE + two::TWO;\n\n\n\n\nconst TWO: usize = one::ONE + one::ONE;\n",
                        "Results of the first search view should not update too"
                    );
                    assert!(
                        !search_view.query_editor.focus_handle(cx).is_focused(window),
                        "Focus should be moved away from the first search view"
                    );
                });
        }).unwrap();

        window.update(cx, |_, window, cx| {
            search_view_2.update(cx, |search_view_2, cx| {
                    assert_eq!(
                        search_view_2.query_editor.read(cx).text(cx),
                        "two",
                        "New search view should get the query from the text cursor was at during the event spawn (first search view's first result)"
                    );
                    assert_eq!(
                        search_view_2
                            .results_editor
                            .update(cx, |editor, cx| editor.display_text(cx)),
                        "",
                        "No search results should be in the 2nd view yet, as we did not spawn a search for it"
                    );
                    assert!(
                        search_view_2.query_editor.focus_handle(cx).is_focused(window),
                        "Focus should be moved into query editor of the new window"
                    );
                });
        }).unwrap();

        window
            .update(cx, |_, window, cx| {
                search_view_2.update(cx, |search_view_2, cx| {
                    search_view_2.query_editor.update(cx, |query_editor, cx| {
                        query_editor.set_text("FOUR", window, cx)
                    });
                    search_view_2.search(cx);
                });
            })
            .unwrap();

        cx.background_executor.run_until_parked();
        window.update(cx, |_, window, cx| {
            search_view_2.update(cx, |search_view_2, cx| {
                    assert_eq!(
                        search_view_2
                            .results_editor
                            .update(cx, |editor, cx| editor.display_text(cx)),
                        "\n\n\nconst FOUR: usize = one::ONE + three::THREE;\n",
                        "New search view with the updated query should have new search results"
                    );
                    assert!(
                        search_view_2.results_editor.focus_handle(cx).is_focused(window),
                        "Search view with mismatching query should be focused after search results are available",
                    );
                });
        }).unwrap();

        cx.spawn(|mut cx| async move {
            window
                .update(&mut cx, |_, window, cx| {
                    window.dispatch_action(ToggleFocus.boxed_clone(), cx)
                })
                .unwrap();
        })
        .detach();
        cx.background_executor.run_until_parked();
        window.update(cx, |_, window, cx| {
            search_view_2.update(cx, |search_view_2, cx| {
                    assert!(
                        search_view_2.results_editor.focus_handle(cx).is_focused(window),
                        "Search view with matching query should switch focus to the results editor after the toggle focus event",
                    );
                });}).unwrap();
    }

    #[gpui::test]
    async fn test_new_project_search_in_directory(cx: &mut TestAppContext) {
        init_test(cx);

        let fs = FakeFs::new(cx.background_executor.clone());
        fs.insert_tree(
            path!("/dir"),
            json!({
                "a": {
                    "one.rs": "const ONE: usize = 1;",
                    "two.rs": "const TWO: usize = one::ONE + one::ONE;",
                },
                "b": {
                    "three.rs": "const THREE: usize = one::ONE + two::TWO;",
                    "four.rs": "const FOUR: usize = one::ONE + three::THREE;",
                },
            }),
        )
        .await;
        let project = Project::test(fs.clone(), ["/dir".as_ref()], cx).await;
        let worktree_id = project.read_with(cx, |project, cx| {
            project.worktrees(cx).next().unwrap().read(cx).id()
        });
        let window = cx.add_window(|window, cx| Workspace::test_new(project, window, cx));
        let workspace = window.root(cx).unwrap();
        let search_bar = window.build_entity(cx, |_, _| ProjectSearchBar::new());

        let active_item = cx.read(|cx| {
            workspace
                .read(cx)
                .active_pane()
                .read(cx)
                .active_item()
                .and_then(|item| item.downcast::<ProjectSearchView>())
        });
        assert!(
            active_item.is_none(),
            "Expected no search panel to be active"
        );

        window
            .update(cx, move |workspace, window, cx| {
                assert_eq!(workspace.panes().len(), 1);
                workspace.panes()[0].update(cx, move |pane, cx| {
                    pane.toolbar()
                        .update(cx, |toolbar, cx| toolbar.add_item(search_bar, window, cx))
                });
            })
            .unwrap();

        let a_dir_entry = cx.update(|cx| {
            workspace
                .read(cx)
                .project()
                .read(cx)
                .entry_for_path(&(worktree_id, "a").into(), cx)
                .expect("no entry for /a/ directory")
        });
        assert!(a_dir_entry.is_dir());
        window
            .update(cx, |workspace, window, cx| {
                ProjectSearchView::new_search_in_directory(workspace, &a_dir_entry.path, window, cx)
            })
            .unwrap();

        let Some(search_view) = cx.read(|cx| {
            workspace
                .read(cx)
                .active_pane()
                .read(cx)
                .active_item()
                .and_then(|item| item.downcast::<ProjectSearchView>())
        }) else {
            panic!("Search view expected to appear after new search in directory event trigger")
        };
        cx.background_executor.run_until_parked();
        window
            .update(cx, |_, window, cx| {
                search_view.update(cx, |search_view, cx| {
                    assert!(
                        search_view.query_editor.focus_handle(cx).is_focused(window),
                        "On new search in directory, focus should be moved into query editor"
                    );
                    search_view.excluded_files_editor.update(cx, |editor, cx| {
                        assert!(
                            editor.display_text(cx).is_empty(),
                            "New search in directory should not have any excluded files"
                        );
                    });
                    search_view.included_files_editor.update(cx, |editor, cx| {
                        assert_eq!(
                            editor.display_text(cx),
                            a_dir_entry.path.to_str().unwrap(),
                            "New search in directory should have included dir entry path"
                        );
                    });
                });
            })
            .unwrap();
        window
            .update(cx, |_, window, cx| {
                search_view.update(cx, |search_view, cx| {
                    search_view.query_editor.update(cx, |query_editor, cx| {
                        query_editor.set_text("const", window, cx)
                    });
                    search_view.search(cx);
                });
            })
            .unwrap();
        cx.background_executor.run_until_parked();
        window
            .update(cx, |_, _, cx| {
                search_view.update(cx, |search_view, cx| {
                    assert_eq!(
                search_view
                    .results_editor
                    .update(cx, |editor, cx| editor.display_text(cx)),
                "\n\n\nconst ONE: usize = 1;\n\n\n\n\nconst TWO: usize = one::ONE + one::ONE;\n",
                "New search in directory should have a filter that matches a certain directory"
            );
                })
            })
            .unwrap();
    }

    #[gpui::test]
    async fn test_search_query_history(cx: &mut TestAppContext) {
        init_test(cx);

        let fs = FakeFs::new(cx.background_executor.clone());
        fs.insert_tree(
            path!("/dir"),
            json!({
                "one.rs": "const ONE: usize = 1;",
                "two.rs": "const TWO: usize = one::ONE + one::ONE;",
                "three.rs": "const THREE: usize = one::ONE + two::TWO;",
                "four.rs": "const FOUR: usize = one::ONE + three::THREE;",
            }),
        )
        .await;
        let project = Project::test(fs.clone(), [path!("/dir").as_ref()], cx).await;
        let window = cx.add_window(|window, cx| Workspace::test_new(project, window, cx));
        let workspace = window.root(cx).unwrap();
        let search_bar = window.build_entity(cx, |_, _| ProjectSearchBar::new());

        window
            .update(cx, {
                let search_bar = search_bar.clone();
                |workspace, window, cx| {
                    assert_eq!(workspace.panes().len(), 1);
                    workspace.panes()[0].update(cx, |pane, cx| {
                        pane.toolbar()
                            .update(cx, |toolbar, cx| toolbar.add_item(search_bar, window, cx))
                    });

                    ProjectSearchView::new_search(workspace, &workspace::NewSearch, window, cx)
                }
            })
            .unwrap();

        let search_view = cx.read(|cx| {
            workspace
                .read(cx)
                .active_pane()
                .read(cx)
                .active_item()
                .and_then(|item| item.downcast::<ProjectSearchView>())
                .expect("Search view expected to appear after new search event trigger")
        });

        // Add 3 search items into the history + another unsubmitted one.
        window
            .update(cx, |_, window, cx| {
                search_view.update(cx, |search_view, cx| {
                    search_view.search_options = SearchOptions::CASE_SENSITIVE;
                    search_view.query_editor.update(cx, |query_editor, cx| {
                        query_editor.set_text("ONE", window, cx)
                    });
                    search_view.search(cx);
                });
            })
            .unwrap();

        cx.background_executor.run_until_parked();
        window
            .update(cx, |_, window, cx| {
                search_view.update(cx, |search_view, cx| {
                    search_view.query_editor.update(cx, |query_editor, cx| {
                        query_editor.set_text("TWO", window, cx)
                    });
                    search_view.search(cx);
                });
            })
            .unwrap();
        cx.background_executor.run_until_parked();
        window
            .update(cx, |_, window, cx| {
                search_view.update(cx, |search_view, cx| {
                    search_view.query_editor.update(cx, |query_editor, cx| {
                        query_editor.set_text("THREE", window, cx)
                    });
                    search_view.search(cx);
                })
            })
            .unwrap();
        cx.background_executor.run_until_parked();
        window
            .update(cx, |_, window, cx| {
                search_view.update(cx, |search_view, cx| {
                    search_view.query_editor.update(cx, |query_editor, cx| {
                        query_editor.set_text("JUST_TEXT_INPUT", window, cx)
                    });
                })
            })
            .unwrap();
        cx.background_executor.run_until_parked();

        // Ensure that the latest input with search settings is active.
        window
            .update(cx, |_, _, cx| {
                search_view.update(cx, |search_view, cx| {
                    assert_eq!(
                        search_view.query_editor.read(cx).text(cx),
                        "JUST_TEXT_INPUT"
                    );
                    assert_eq!(search_view.search_options, SearchOptions::CASE_SENSITIVE);
                });
            })
            .unwrap();

        // Next history query after the latest should set the query to the empty string.
        window
            .update(cx, |_, window, cx| {
                search_bar.update(cx, |search_bar, cx| {
                    search_bar.focus_search(window, cx);
                    search_bar.next_history_query(&NextHistoryQuery, window, cx);
                })
            })
            .unwrap();
        window
            .update(cx, |_, _, cx| {
                search_view.update(cx, |search_view, cx| {
                    assert_eq!(search_view.query_editor.read(cx).text(cx), "");
                    assert_eq!(search_view.search_options, SearchOptions::CASE_SENSITIVE);
                });
            })
            .unwrap();
        window
            .update(cx, |_, window, cx| {
                search_bar.update(cx, |search_bar, cx| {
                    search_bar.focus_search(window, cx);
                    search_bar.next_history_query(&NextHistoryQuery, window, cx);
                })
            })
            .unwrap();
        window
            .update(cx, |_, _, cx| {
                search_view.update(cx, |search_view, cx| {
                    assert_eq!(search_view.query_editor.read(cx).text(cx), "");
                    assert_eq!(search_view.search_options, SearchOptions::CASE_SENSITIVE);
                });
            })
            .unwrap();

        // First previous query for empty current query should set the query to the latest submitted one.
        window
            .update(cx, |_, window, cx| {
                search_bar.update(cx, |search_bar, cx| {
                    search_bar.focus_search(window, cx);
                    search_bar.previous_history_query(&PreviousHistoryQuery, window, cx);
                });
            })
            .unwrap();
        window
            .update(cx, |_, _, cx| {
                search_view.update(cx, |search_view, cx| {
                    assert_eq!(search_view.query_editor.read(cx).text(cx), "THREE");
                    assert_eq!(search_view.search_options, SearchOptions::CASE_SENSITIVE);
                });
            })
            .unwrap();

        // Further previous items should go over the history in reverse order.
        window
            .update(cx, |_, window, cx| {
                search_bar.update(cx, |search_bar, cx| {
                    search_bar.focus_search(window, cx);
                    search_bar.previous_history_query(&PreviousHistoryQuery, window, cx);
                });
            })
            .unwrap();
        window
            .update(cx, |_, _, cx| {
                search_view.update(cx, |search_view, cx| {
                    assert_eq!(search_view.query_editor.read(cx).text(cx), "TWO");
                    assert_eq!(search_view.search_options, SearchOptions::CASE_SENSITIVE);
                });
            })
            .unwrap();

        // Previous items should never go behind the first history item.
        window
            .update(cx, |_, window, cx| {
                search_bar.update(cx, |search_bar, cx| {
                    search_bar.focus_search(window, cx);
                    search_bar.previous_history_query(&PreviousHistoryQuery, window, cx);
                });
            })
            .unwrap();
        window
            .update(cx, |_, _, cx| {
                search_view.update(cx, |search_view, cx| {
                    assert_eq!(search_view.query_editor.read(cx).text(cx), "ONE");
                    assert_eq!(search_view.search_options, SearchOptions::CASE_SENSITIVE);
                });
            })
            .unwrap();
        window
            .update(cx, |_, window, cx| {
                search_bar.update(cx, |search_bar, cx| {
                    search_bar.focus_search(window, cx);
                    search_bar.previous_history_query(&PreviousHistoryQuery, window, cx);
                });
            })
            .unwrap();
        window
            .update(cx, |_, _, cx| {
                search_view.update(cx, |search_view, cx| {
                    assert_eq!(search_view.query_editor.read(cx).text(cx), "ONE");
                    assert_eq!(search_view.search_options, SearchOptions::CASE_SENSITIVE);
                });
            })
            .unwrap();

        // Next items should go over the history in the original order.
        window
            .update(cx, |_, window, cx| {
                search_bar.update(cx, |search_bar, cx| {
                    search_bar.focus_search(window, cx);
                    search_bar.next_history_query(&NextHistoryQuery, window, cx);
                });
            })
            .unwrap();
        window
            .update(cx, |_, _, cx| {
                search_view.update(cx, |search_view, cx| {
                    assert_eq!(search_view.query_editor.read(cx).text(cx), "TWO");
                    assert_eq!(search_view.search_options, SearchOptions::CASE_SENSITIVE);
                });
            })
            .unwrap();

        window
            .update(cx, |_, window, cx| {
                search_view.update(cx, |search_view, cx| {
                    search_view.query_editor.update(cx, |query_editor, cx| {
                        query_editor.set_text("TWO_NEW", window, cx)
                    });
                    search_view.search(cx);
                });
            })
            .unwrap();
        cx.background_executor.run_until_parked();
        window
            .update(cx, |_, _, cx| {
                search_view.update(cx, |search_view, cx| {
                    assert_eq!(search_view.query_editor.read(cx).text(cx), "TWO_NEW");
                    assert_eq!(search_view.search_options, SearchOptions::CASE_SENSITIVE);
                });
            })
            .unwrap();

        // New search input should add another entry to history and move the selection to the end of the history.
        window
            .update(cx, |_, window, cx| {
                search_bar.update(cx, |search_bar, cx| {
                    search_bar.focus_search(window, cx);
                    search_bar.previous_history_query(&PreviousHistoryQuery, window, cx);
                });
            })
            .unwrap();
        window
            .update(cx, |_, _, cx| {
                search_view.update(cx, |search_view, cx| {
                    assert_eq!(search_view.query_editor.read(cx).text(cx), "THREE");
                    assert_eq!(search_view.search_options, SearchOptions::CASE_SENSITIVE);
                });
            })
            .unwrap();
        window
            .update(cx, |_, window, cx| {
                search_bar.update(cx, |search_bar, cx| {
                    search_bar.focus_search(window, cx);
                    search_bar.previous_history_query(&PreviousHistoryQuery, window, cx);
                });
            })
            .unwrap();
        window
            .update(cx, |_, _, cx| {
                search_view.update(cx, |search_view, cx| {
                    assert_eq!(search_view.query_editor.read(cx).text(cx), "TWO");
                    assert_eq!(search_view.search_options, SearchOptions::CASE_SENSITIVE);
                });
            })
            .unwrap();
        window
            .update(cx, |_, window, cx| {
                search_bar.update(cx, |search_bar, cx| {
                    search_bar.focus_search(window, cx);
                    search_bar.next_history_query(&NextHistoryQuery, window, cx);
                });
            })
            .unwrap();
        window
            .update(cx, |_, _, cx| {
                search_view.update(cx, |search_view, cx| {
                    assert_eq!(search_view.query_editor.read(cx).text(cx), "THREE");
                    assert_eq!(search_view.search_options, SearchOptions::CASE_SENSITIVE);
                });
            })
            .unwrap();
        window
            .update(cx, |_, window, cx| {
                search_bar.update(cx, |search_bar, cx| {
                    search_bar.focus_search(window, cx);
                    search_bar.next_history_query(&NextHistoryQuery, window, cx);
                });
            })
            .unwrap();
        window
            .update(cx, |_, _, cx| {
                search_view.update(cx, |search_view, cx| {
                    assert_eq!(search_view.query_editor.read(cx).text(cx), "TWO_NEW");
                    assert_eq!(search_view.search_options, SearchOptions::CASE_SENSITIVE);
                });
            })
            .unwrap();
        window
            .update(cx, |_, window, cx| {
                search_bar.update(cx, |search_bar, cx| {
                    search_bar.focus_search(window, cx);
                    search_bar.next_history_query(&NextHistoryQuery, window, cx);
                });
            })
            .unwrap();
        window
            .update(cx, |_, _, cx| {
                search_view.update(cx, |search_view, cx| {
                    assert_eq!(search_view.query_editor.read(cx).text(cx), "");
                    assert_eq!(search_view.search_options, SearchOptions::CASE_SENSITIVE);
                });
            })
            .unwrap();
    }

    #[gpui::test]
    async fn test_search_query_history_with_multiple_views(cx: &mut TestAppContext) {
        init_test(cx);

        let fs = FakeFs::new(cx.background_executor.clone());
        fs.insert_tree(
            path!("/dir"),
            json!({
                "one.rs": "const ONE: usize = 1;",
            }),
        )
        .await;
        let project = Project::test(fs.clone(), [path!("/dir").as_ref()], cx).await;
        let worktree_id = project.update(cx, |this, cx| {
            this.worktrees(cx).next().unwrap().read(cx).id()
        });

        let window = cx.add_window(|window, cx| Workspace::test_new(project, window, cx));
        let workspace = window.root(cx).unwrap();

        let panes: Vec<_> = window
            .update(cx, |this, _, _| this.panes().to_owned())
            .unwrap();

        let search_bar_1 = window.build_entity(cx, |_, _| ProjectSearchBar::new());
        let search_bar_2 = window.build_entity(cx, |_, _| ProjectSearchBar::new());

        assert_eq!(panes.len(), 1);
        let first_pane = panes.first().cloned().unwrap();
        assert_eq!(cx.update(|cx| first_pane.read(cx).items_len()), 0);
        window
            .update(cx, |workspace, window, cx| {
                workspace.open_path(
                    (worktree_id, "one.rs"),
                    Some(first_pane.downgrade()),
                    true,
                    window,
                    cx,
                )
            })
            .unwrap()
            .await
            .unwrap();
        assert_eq!(cx.update(|cx| first_pane.read(cx).items_len()), 1);

        // Add a project search item to the first pane
        window
            .update(cx, {
                let search_bar = search_bar_1.clone();
                |workspace, window, cx| {
                    first_pane.update(cx, |pane, cx| {
                        pane.toolbar()
                            .update(cx, |toolbar, cx| toolbar.add_item(search_bar, window, cx))
                    });

                    ProjectSearchView::new_search(workspace, &workspace::NewSearch, window, cx)
                }
            })
            .unwrap();
        let search_view_1 = cx.read(|cx| {
            workspace
                .read(cx)
                .active_item(cx)
                .and_then(|item| item.downcast::<ProjectSearchView>())
                .expect("Search view expected to appear after new search event trigger")
        });

        let second_pane = window
            .update(cx, |workspace, window, cx| {
                workspace.split_and_clone(
                    first_pane.clone(),
                    workspace::SplitDirection::Right,
                    window,
                    cx,
                )
            })
            .unwrap()
            .unwrap();
        assert_eq!(cx.update(|cx| second_pane.read(cx).items_len()), 1);

        assert_eq!(cx.update(|cx| second_pane.read(cx).items_len()), 1);
        assert_eq!(cx.update(|cx| first_pane.read(cx).items_len()), 2);

        // Add a project search item to the second pane
        window
            .update(cx, {
                let search_bar = search_bar_2.clone();
                let pane = second_pane.clone();
                move |workspace, window, cx| {
                    assert_eq!(workspace.panes().len(), 2);
                    pane.update(cx, |pane, cx| {
                        pane.toolbar()
                            .update(cx, |toolbar, cx| toolbar.add_item(search_bar, window, cx))
                    });

                    ProjectSearchView::new_search(workspace, &workspace::NewSearch, window, cx)
                }
            })
            .unwrap();

        let search_view_2 = cx.read(|cx| {
            workspace
                .read(cx)
                .active_item(cx)
                .and_then(|item| item.downcast::<ProjectSearchView>())
                .expect("Search view expected to appear after new search event trigger")
        });

        cx.run_until_parked();
        assert_eq!(cx.update(|cx| first_pane.read(cx).items_len()), 2);
        assert_eq!(cx.update(|cx| second_pane.read(cx).items_len()), 2);

        let update_search_view =
            |search_view: &Entity<ProjectSearchView>, query: &str, cx: &mut TestAppContext| {
                window
                    .update(cx, |_, window, cx| {
                        search_view.update(cx, |search_view, cx| {
                            search_view.query_editor.update(cx, |query_editor, cx| {
                                query_editor.set_text(query, window, cx)
                            });
                            search_view.search(cx);
                        });
                    })
                    .unwrap();
            };

        let active_query =
            |search_view: &Entity<ProjectSearchView>, cx: &mut TestAppContext| -> String {
                window
                    .update(cx, |_, _, cx| {
                        search_view.update(cx, |search_view, cx| {
                            search_view.query_editor.read(cx).text(cx).to_string()
                        })
                    })
                    .unwrap()
            };

        let select_prev_history_item =
            |search_bar: &Entity<ProjectSearchBar>, cx: &mut TestAppContext| {
                window
                    .update(cx, |_, window, cx| {
                        search_bar.update(cx, |search_bar, cx| {
                            search_bar.focus_search(window, cx);
                            search_bar.previous_history_query(&PreviousHistoryQuery, window, cx);
                        })
                    })
                    .unwrap();
            };

        let select_next_history_item =
            |search_bar: &Entity<ProjectSearchBar>, cx: &mut TestAppContext| {
                window
                    .update(cx, |_, window, cx| {
                        search_bar.update(cx, |search_bar, cx| {
                            search_bar.focus_search(window, cx);
                            search_bar.next_history_query(&NextHistoryQuery, window, cx);
                        })
                    })
                    .unwrap();
            };

        update_search_view(&search_view_1, "ONE", cx);
        cx.background_executor.run_until_parked();

        update_search_view(&search_view_2, "TWO", cx);
        cx.background_executor.run_until_parked();

        assert_eq!(active_query(&search_view_1, cx), "ONE");
        assert_eq!(active_query(&search_view_2, cx), "TWO");

        // Selecting previous history item should select the query from search view 1.
        select_prev_history_item(&search_bar_2, cx);
        assert_eq!(active_query(&search_view_2, cx), "ONE");

        // Selecting the previous history item should not change the query as it is already the first item.
        select_prev_history_item(&search_bar_2, cx);
        assert_eq!(active_query(&search_view_2, cx), "ONE");

        // Changing the query in search view 2 should not affect the history of search view 1.
        assert_eq!(active_query(&search_view_1, cx), "ONE");

        // Deploying a new search in search view 2
        update_search_view(&search_view_2, "THREE", cx);
        cx.background_executor.run_until_parked();

        select_next_history_item(&search_bar_2, cx);
        assert_eq!(active_query(&search_view_2, cx), "");

        select_prev_history_item(&search_bar_2, cx);
        assert_eq!(active_query(&search_view_2, cx), "THREE");

        select_prev_history_item(&search_bar_2, cx);
        assert_eq!(active_query(&search_view_2, cx), "TWO");

        select_prev_history_item(&search_bar_2, cx);
        assert_eq!(active_query(&search_view_2, cx), "ONE");

        select_prev_history_item(&search_bar_2, cx);
        assert_eq!(active_query(&search_view_2, cx), "ONE");

        // Search view 1 should now see the query from search view 2.
        assert_eq!(active_query(&search_view_1, cx), "ONE");

        select_next_history_item(&search_bar_2, cx);
        assert_eq!(active_query(&search_view_2, cx), "TWO");

        // Here is the new query from search view 2
        select_next_history_item(&search_bar_2, cx);
        assert_eq!(active_query(&search_view_2, cx), "THREE");

        select_next_history_item(&search_bar_2, cx);
        assert_eq!(active_query(&search_view_2, cx), "");

        select_next_history_item(&search_bar_1, cx);
        assert_eq!(active_query(&search_view_1, cx), "TWO");

        select_next_history_item(&search_bar_1, cx);
        assert_eq!(active_query(&search_view_1, cx), "THREE");

        select_next_history_item(&search_bar_1, cx);
        assert_eq!(active_query(&search_view_1, cx), "");
    }

    #[gpui::test]
    async fn test_deploy_search_with_multiple_panes(cx: &mut TestAppContext) {
        init_test(cx);

        // Setup 2 panes, both with a file open and one with a project search.
        let fs = FakeFs::new(cx.background_executor.clone());
        fs.insert_tree(
            path!("/dir"),
            json!({
                "one.rs": "const ONE: usize = 1;",
            }),
        )
        .await;
        let project = Project::test(fs.clone(), [path!("/dir").as_ref()], cx).await;
        let worktree_id = project.update(cx, |this, cx| {
            this.worktrees(cx).next().unwrap().read(cx).id()
        });
        let window = cx.add_window(|window, cx| Workspace::test_new(project, window, cx));
        let panes: Vec<_> = window
            .update(cx, |this, _, _| this.panes().to_owned())
            .unwrap();
        assert_eq!(panes.len(), 1);
        let first_pane = panes.first().cloned().unwrap();
        assert_eq!(cx.update(|cx| first_pane.read(cx).items_len()), 0);
        window
            .update(cx, |workspace, window, cx| {
                workspace.open_path(
                    (worktree_id, "one.rs"),
                    Some(first_pane.downgrade()),
                    true,
                    window,
                    cx,
                )
            })
            .unwrap()
            .await
            .unwrap();
        assert_eq!(cx.update(|cx| first_pane.read(cx).items_len()), 1);
        let second_pane = window
            .update(cx, |workspace, window, cx| {
                workspace.split_and_clone(
                    first_pane.clone(),
                    workspace::SplitDirection::Right,
                    window,
                    cx,
                )
            })
            .unwrap()
            .unwrap();
        assert_eq!(cx.update(|cx| second_pane.read(cx).items_len()), 1);
        assert!(window
            .update(cx, |_, window, cx| second_pane
                .focus_handle(cx)
                .contains_focused(window, cx))
            .unwrap());
        let search_bar = window.build_entity(cx, |_, _| ProjectSearchBar::new());
        window
            .update(cx, {
                let search_bar = search_bar.clone();
                let pane = first_pane.clone();
                move |workspace, window, cx| {
                    assert_eq!(workspace.panes().len(), 2);
                    pane.update(cx, move |pane, cx| {
                        pane.toolbar()
                            .update(cx, |toolbar, cx| toolbar.add_item(search_bar, window, cx))
                    });
                }
            })
            .unwrap();

        // Add a project search item to the second pane
        window
            .update(cx, {
                let search_bar = search_bar.clone();
                |workspace, window, cx| {
                    assert_eq!(workspace.panes().len(), 2);
                    second_pane.update(cx, |pane, cx| {
                        pane.toolbar()
                            .update(cx, |toolbar, cx| toolbar.add_item(search_bar, window, cx))
                    });

                    ProjectSearchView::new_search(workspace, &workspace::NewSearch, window, cx)
                }
            })
            .unwrap();

        cx.run_until_parked();
        assert_eq!(cx.update(|cx| second_pane.read(cx).items_len()), 2);
        assert_eq!(cx.update(|cx| first_pane.read(cx).items_len()), 1);

        // Focus the first pane
        window
            .update(cx, |workspace, window, cx| {
                assert_eq!(workspace.active_pane(), &second_pane);
                second_pane.update(cx, |this, cx| {
                    assert_eq!(this.active_item_index(), 1);
                    this.activate_prev_item(false, window, cx);
                    assert_eq!(this.active_item_index(), 0);
                });
                workspace.activate_pane_in_direction(workspace::SplitDirection::Left, window, cx);
            })
            .unwrap();
        window
            .update(cx, |workspace, _, cx| {
                assert_eq!(workspace.active_pane(), &first_pane);
                assert_eq!(first_pane.read(cx).items_len(), 1);
                assert_eq!(second_pane.read(cx).items_len(), 2);
            })
            .unwrap();

        // Deploy a new search
        cx.dispatch_action(window.into(), DeploySearch::find());

        // Both panes should now have a project search in them
        window
            .update(cx, |workspace, window, cx| {
                assert_eq!(workspace.active_pane(), &first_pane);
                first_pane.update(cx, |this, _| {
                    assert_eq!(this.active_item_index(), 1);
                    assert_eq!(this.items_len(), 2);
                });
                second_pane.update(cx, |this, cx| {
                    assert!(!cx.focus_handle().contains_focused(window, cx));
                    assert_eq!(this.items_len(), 2);
                });
            })
            .unwrap();

        // Focus the second pane's non-search item
        window
            .update(cx, |_workspace, window, cx| {
                second_pane.update(cx, |pane, cx| pane.activate_next_item(true, window, cx));
            })
            .unwrap();

        // Deploy a new search
        cx.dispatch_action(window.into(), DeploySearch::find());

        // The project search view should now be focused in the second pane
        // And the number of items should be unchanged.
        window
            .update(cx, |_workspace, _, cx| {
                second_pane.update(cx, |pane, _cx| {
                    assert!(pane
                        .active_item()
                        .unwrap()
                        .downcast::<ProjectSearchView>()
                        .is_some());

                    assert_eq!(pane.items_len(), 2);
                });
            })
            .unwrap();
    }

    #[gpui::test]
    async fn test_scroll_search_results_to_top(cx: &mut TestAppContext) {
        init_test(cx);

        // We need many lines in the search results to be able to scroll the window
        let fs = FakeFs::new(cx.background_executor.clone());
        fs.insert_tree(
            path!("/dir"),
            json!({
                "1.txt": "\n\n\n\n\n A \n\n\n\n\n",
                "2.txt": "\n\n\n\n\n A \n\n\n\n\n",
                "3.rs": "\n\n\n\n\n A \n\n\n\n\n",
                "4.rs": "\n\n\n\n\n A \n\n\n\n\n",
                "5.rs": "\n\n\n\n\n A \n\n\n\n\n",
                "6.rs": "\n\n\n\n\n A \n\n\n\n\n",
                "7.rs": "\n\n\n\n\n A \n\n\n\n\n",
                "8.rs": "\n\n\n\n\n A \n\n\n\n\n",
                "9.rs": "\n\n\n\n\n A \n\n\n\n\n",
                "a.rs": "\n\n\n\n\n A \n\n\n\n\n",
                "b.rs": "\n\n\n\n\n B \n\n\n\n\n",
                "c.rs": "\n\n\n\n\n B \n\n\n\n\n",
                "d.rs": "\n\n\n\n\n B \n\n\n\n\n",
                "e.rs": "\n\n\n\n\n B \n\n\n\n\n",
                "f.rs": "\n\n\n\n\n B \n\n\n\n\n",
                "g.rs": "\n\n\n\n\n B \n\n\n\n\n",
                "h.rs": "\n\n\n\n\n B \n\n\n\n\n",
                "i.rs": "\n\n\n\n\n B \n\n\n\n\n",
                "j.rs": "\n\n\n\n\n B \n\n\n\n\n",
                "k.rs": "\n\n\n\n\n B \n\n\n\n\n",
            }),
        )
        .await;
        let project = Project::test(fs.clone(), [path!("/dir").as_ref()], cx).await;
        let window = cx.add_window(|window, cx| Workspace::test_new(project.clone(), window, cx));
        let workspace = window.root(cx).unwrap();
        let search = cx.new(|cx| ProjectSearch::new(project, cx));
        let search_view = cx.add_window(|window, cx| {
            ProjectSearchView::new(workspace.downgrade(), search.clone(), window, cx, None)
        });

        // First search
        perform_search(search_view, "A", cx);
        search_view
            .update(cx, |search_view, window, cx| {
                search_view.results_editor.update(cx, |results_editor, cx| {
                    // Results are correct and scrolled to the top
                    assert_eq!(
                        results_editor.display_text(cx).match_indices(" A ").count(),
                        10
                    );
                    assert_eq!(results_editor.scroll_position(cx), Point::default());

                    // Scroll results all the way down
                    results_editor.scroll(
                        Point::new(0., f32::MAX),
                        Some(Axis::Vertical),
                        window,
                        cx,
                    );
                });
            })
            .expect("unable to update search view");

        // Second search
        perform_search(search_view, "B", cx);
        search_view
            .update(cx, |search_view, _, cx| {
                search_view.results_editor.update(cx, |results_editor, cx| {
                    // Results are correct...
                    assert_eq!(
                        results_editor.display_text(cx).match_indices(" B ").count(),
                        10
                    );
                    // ...and scrolled back to the top
                    assert_eq!(results_editor.scroll_position(cx), Point::default());
                });
            })
            .expect("unable to update search view");
    }

    #[gpui::test]
    async fn test_buffer_search_query_reused(cx: &mut TestAppContext) {
        init_test(cx);

        let fs = FakeFs::new(cx.background_executor.clone());
        fs.insert_tree(
            path!("/dir"),
            json!({
                "one.rs": "const ONE: usize = 1;",
            }),
        )
        .await;
        let project = Project::test(fs.clone(), [path!("/dir").as_ref()], cx).await;
        let worktree_id = project.update(cx, |this, cx| {
            this.worktrees(cx).next().unwrap().read(cx).id()
        });
        let window = cx.add_window(|window, cx| Workspace::test_new(project.clone(), window, cx));
        let workspace = window.root(cx).unwrap();
        let mut cx = VisualTestContext::from_window(*window.deref(), cx);

        let editor = workspace
            .update_in(&mut cx, |workspace, window, cx| {
                workspace.open_path((worktree_id, "one.rs"), None, true, window, cx)
            })
            .await
            .unwrap()
            .downcast::<Editor>()
            .unwrap();

        // Wait for the unstaged changes to be loaded
        cx.run_until_parked();

        let buffer_search_bar = cx.new_window_entity(|window, cx| {
            let mut search_bar =
                BufferSearchBar::new(Some(project.read(cx).languages().clone()), window, cx);
            search_bar.set_active_pane_item(Some(&editor), window, cx);
            search_bar.show(window, cx);
            search_bar
        });

        let panes: Vec<_> = window
            .update(&mut cx, |this, _, _| this.panes().to_owned())
            .unwrap();
        assert_eq!(panes.len(), 1);
        let pane = panes.first().cloned().unwrap();
        pane.update_in(&mut cx, |pane, window, cx| {
            pane.toolbar().update(cx, |toolbar, cx| {
                toolbar.add_item(buffer_search_bar.clone(), window, cx);
            })
        });

        let buffer_search_query = "search bar query";
        buffer_search_bar
            .update_in(&mut cx, |buffer_search_bar, window, cx| {
                buffer_search_bar.focus_handle(cx).focus(window);
                buffer_search_bar.search(buffer_search_query, None, window, cx)
            })
            .await
            .unwrap();

        workspace.update_in(&mut cx, |workspace, window, cx| {
            ProjectSearchView::new_search(workspace, &workspace::NewSearch, window, cx)
        });
        cx.run_until_parked();
        let project_search_view = pane
            .update(&mut cx, |pane, _| {
                pane.active_item()
                    .and_then(|item| item.downcast::<ProjectSearchView>())
            })
            .expect("should open a project search view after spawning a new search");
        project_search_view.update(&mut cx, |search_view, cx| {
            assert_eq!(
                search_view.search_query_text(cx),
                buffer_search_query,
                "Project search should take the query from the buffer search bar since it got focused and had a query inside"
            );
        });
    }

    fn init_test(cx: &mut TestAppContext) {
        cx.update(|cx| {
            let settings = SettingsStore::test(cx);
            cx.set_global(settings);

            theme::init(theme::LoadThemes::JustBase, cx);

            language::init(cx);
            client::init_settings(cx);
            editor::init(cx);
            workspace::init_settings(cx);
            Project::init_settings(cx);
            crate::init(cx);
        });
    }

    fn perform_search(
        search_view: WindowHandle<ProjectSearchView>,
        text: impl Into<Arc<str>>,
        cx: &mut TestAppContext,
    ) {
        search_view
            .update(cx, |search_view, window, cx| {
                search_view.query_editor.update(cx, |query_editor, cx| {
                    query_editor.set_text(text, window, cx)
                });
                search_view.search(cx);
            })
            .unwrap();
        cx.background_executor.run_until_parked();
    }
}<|MERGE_RESOLUTION|>--- conflicted
+++ resolved
@@ -785,23 +785,14 @@
         );
 
         let focus_handle = cx.focus_handle();
-<<<<<<< HEAD
-        subscriptions.push(cx.on_focus(&focus_handle, |_, cx| {
-            cx.on_next_frame(|this, cx| {
-                if this.focus_handle.is_focused(cx) {
+        subscriptions.push(cx.on_focus(&focus_handle, window, |_, window, cx| {
+            cx.on_next_frame(window, |this, window, cx| {
+                if this.focus_handle.is_focused(window) {
                     if this.has_matches() {
-                        this.results_editor.focus_handle(cx).focus(cx);
+                        this.results_editor.focus_handle(cx).focus(window);
                     } else {
-                        this.query_editor.focus_handle(cx).focus(cx);
+                        this.query_editor.focus_handle(cx).focus(window);
                     }
-=======
-        subscriptions.push(cx.on_focus_in(&focus_handle, window, |this, window, cx| {
-            if this.focus_handle.is_focused(window) {
-                if this.has_matches() {
-                    this.results_editor.focus_handle(cx).focus(window);
-                } else {
-                    this.query_editor.focus_handle(cx).focus(window);
->>>>>>> 7ba2b258
                 }
             });
         }));
