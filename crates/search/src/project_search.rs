--- conflicted
+++ resolved
@@ -14,15 +14,9 @@
 use gpui::{
     actions, div, Action, AnyElement, AnyView, AppContext, Context as _, Element, EntityId,
     EventEmitter, FocusHandle, FocusableView, FontStyle, Global, Hsla, InteractiveElement,
-<<<<<<< HEAD
-    IntoElement, KeyContext, Model, ModelContext, ParentElement, Point, Render, SharedString,
-    Styled, Subscription, Task, TextStyle, UpdateGlobal, View, ViewContext, VisualContext,
-    WeakModel, WeakView, WhiteSpace, WindowContext,
-=======
-    IntoElement, Model, ModelContext, ParentElement, Point, Render, SharedString, Styled,
+    IntoElement, KeyContext, Model, ModelContext, ParentElement, Point, Render, SharedString, Styled,
     Subscription, Task, TextStyle, UpdateGlobal, View, ViewContext, VisualContext, WeakModel,
     WhiteSpace, WindowContext,
->>>>>>> 4852e170
 };
 use menu::Confirm;
 use project::{search::SearchQuery, search_history::SearchHistoryCursor, Project, ProjectPath};
