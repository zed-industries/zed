#![allow(non_snake_case)]

pub mod error;
mod macros;
mod typed_envelope;

pub use error::*;
pub use prost::{DecodeError, Message};
use std::{
    cmp,
    fmt::Debug,
    iter, mem,
    time::{Duration, SystemTime, UNIX_EPOCH},
};
pub use typed_envelope::*;

include!(concat!(env!("OUT_DIR"), "/zed.messages.rs"));

pub const SSH_PEER_ID: PeerId = PeerId { owner_id: 0, id: 0 };
pub const SSH_PROJECT_ID: u64 = 0;

messages!(
    (AcceptTermsOfService, Foreground),
    (AcceptTermsOfServiceResponse, Foreground),
    (Ack, Foreground),
    (AckBufferOperation, Background),
    (AckChannelMessage, Background),
    (ActivateToolchain, Foreground),
    (ActiveToolchain, Foreground),
    (ActiveToolchainResponse, Foreground),
    (AddNotification, Foreground),
    (AddProjectCollaborator, Foreground),
    (AddWorktree, Foreground),
    (AddWorktreeResponse, Foreground),
    (AdvertiseContexts, Foreground),
    (ApplyCodeAction, Background),
    (ApplyCodeActionResponse, Background),
    (ApplyCompletionAdditionalEdits, Background),
    (ApplyCompletionAdditionalEditsResponse, Background),
    (BlameBuffer, Foreground),
    (BlameBufferResponse, Foreground),
    (BufferReloaded, Foreground),
    (BufferSaved, Foreground),
    (Call, Foreground),
    (CallCanceled, Foreground),
    (CancelCall, Foreground),
    (CancelLanguageServerWork, Foreground),
    (ChannelMessageSent, Foreground),
    (ChannelMessageUpdate, Foreground),
    (CloseBuffer, Foreground),
    (Commit, Background),
    (CopyProjectEntry, Foreground),
    (CreateBufferForPeer, Foreground),
    (CreateChannel, Foreground),
    (CreateChannelResponse, Foreground),
    (CreateContext, Foreground),
    (CreateContextResponse, Foreground),
    (CreateProjectEntry, Foreground),
    (CreateRoom, Foreground),
    (CreateRoomResponse, Foreground),
    (DeclineCall, Foreground),
    (DeleteChannel, Foreground),
    (DeleteNotification, Foreground),
    (DeleteProjectEntry, Foreground),
    (EndStream, Foreground),
    (Error, Foreground),
    (ExpandProjectEntry, Foreground),
    (ExpandProjectEntryResponse, Foreground),
    (FindSearchCandidatesResponse, Background),
    (FindSearchCandidates, Background),
    (FlushBufferedMessages, Foreground),
    (ExpandAllForProjectEntry, Foreground),
    (ExpandAllForProjectEntryResponse, Foreground),
    (Follow, Foreground),
    (FollowResponse, Foreground),
    (ApplyCodeActionKind, Foreground),
    (ApplyCodeActionKindResponse, Foreground),
    (FormatBuffers, Foreground),
    (FormatBuffersResponse, Foreground),
    (FuzzySearchUsers, Foreground),
    (GetChannelMembers, Foreground),
    (GetChannelMembersResponse, Foreground),
    (GetChannelMessages, Background),
    (GetChannelMessagesById, Background),
    (GetChannelMessagesResponse, Background),
    (GetCodeActions, Background),
    (GetCodeActionsResponse, Background),
    (GetCompletions, Background),
    (GetCompletionsResponse, Background),
    (GetDeclaration, Background),
    (GetDeclarationResponse, Background),
    (GetDefinition, Background),
    (GetDefinitionResponse, Background),
    (GetDocumentHighlights, Background),
    (GetDocumentHighlightsResponse, Background),
    (GetDocumentSymbols, Background),
    (GetDocumentSymbolsResponse, Background),
    (GetHover, Background),
    (GetHoverResponse, Background),
    (GetNotifications, Foreground),
    (GetNotificationsResponse, Foreground),
    (GetPanicFiles, Background),
    (GetPanicFilesResponse, Background),
    (GetPathMetadata, Background),
    (GetPathMetadataResponse, Background),
    (GetPermalinkToLine, Foreground),
    (GetPermalinkToLineResponse, Foreground),
    (GetPrivateUserInfo, Foreground),
    (GetPrivateUserInfoResponse, Foreground),
    (GetProjectSymbols, Background),
    (GetProjectSymbolsResponse, Background),
    (GetReferences, Background),
    (GetReferencesResponse, Background),
    (GetSignatureHelp, Background),
    (GetSignatureHelpResponse, Background),
    (GetSupermavenApiKey, Background),
    (GetSupermavenApiKeyResponse, Background),
    (GetTypeDefinition, Background),
    (GetTypeDefinitionResponse, Background),
    (GetImplementation, Background),
    (GetImplementationResponse, Background),
    (GetLlmToken, Background),
    (GetLlmTokenResponse, Background),
    (LanguageServerIdForName, Background),
    (LanguageServerIdForNameResponse, Background),
    (OpenUnstagedDiff, Foreground),
    (OpenUnstagedDiffResponse, Foreground),
    (OpenUncommittedDiff, Foreground),
    (OpenUncommittedDiffResponse, Foreground),
    (GetUsers, Foreground),
    (GitGetBranches, Background),
    (GitBranchesResponse, Background),
    (Hello, Foreground),
    (HideToast, Background),
    (IncomingCall, Foreground),
    (InlayHints, Background),
    (InlayHintsResponse, Background),
    (InstallExtension, Background),
    (InviteChannelMember, Foreground),
    (JoinChannel, Foreground),
    (JoinChannelBuffer, Foreground),
    (JoinChannelBufferResponse, Foreground),
    (JoinChannelChat, Foreground),
    (JoinChannelChatResponse, Foreground),
    (JoinProject, Foreground),
    (JoinProjectResponse, Foreground),
    (JoinRoom, Foreground),
    (JoinRoomResponse, Foreground),
    (LanguageServerLog, Foreground),
    (LanguageServerPromptRequest, Foreground),
    (LanguageServerPromptResponse, Foreground),
    (LeaveChannelBuffer, Background),
    (LeaveChannelChat, Foreground),
    (LeaveProject, Foreground),
    (LeaveRoom, Foreground),
    (LinkedEditingRange, Background),
    (LinkedEditingRangeResponse, Background),
    (ListRemoteDirectory, Background),
    (ListRemoteDirectoryResponse, Background),
    (ListToolchains, Foreground),
    (ListToolchainsResponse, Foreground),
    (LoadCommitDiff, Foreground),
    (LoadCommitDiffResponse, Foreground),
    (LspExtExpandMacro, Background),
    (LspExtExpandMacroResponse, Background),
    (LspExtOpenDocs, Background),
    (LspExtOpenDocsResponse, Background),
    (LspExtRunnables, Background),
    (LspExtRunnablesResponse, Background),
    (LspExtSwitchSourceHeader, Background),
    (LspExtSwitchSourceHeaderResponse, Background),
    (LspExtGoToParentModule, Background),
    (LspExtGoToParentModuleResponse, Background),
    (LspExtCancelFlycheck, Background),
    (LspExtRunFlycheck, Background),
    (LspExtClearFlycheck, Background),
    (MarkNotificationRead, Foreground),
    (MoveChannel, Foreground),
    (ReorderChannel, Foreground),
    (MultiLspQuery, Background),
    (MultiLspQueryResponse, Background),
    (OnTypeFormatting, Background),
    (OnTypeFormattingResponse, Background),
    (OpenBufferById, Background),
    (OpenBufferByPath, Background),
    (OpenBufferForSymbol, Background),
    (OpenBufferForSymbolResponse, Background),
    (OpenBufferResponse, Background),
    (OpenCommitMessageBuffer, Background),
    (OpenContext, Foreground),
    (OpenContextResponse, Foreground),
    (OpenNewBuffer, Foreground),
    (OpenServerSettings, Foreground),
    (PerformRename, Background),
    (PerformRenameResponse, Background),
    (Ping, Foreground),
    (PrepareRename, Background),
    (PrepareRenameResponse, Background),
    (ProjectEntryResponse, Foreground),
    (RefreshInlayHints, Foreground),
    (RefreshLlmToken, Background),
    (RegisterBufferWithLanguageServers, Background),
    (RejoinChannelBuffers, Foreground),
    (RejoinChannelBuffersResponse, Foreground),
    (RejoinRemoteProjects, Foreground),
    (RejoinRemoteProjectsResponse, Foreground),
    (RejoinRoom, Foreground),
    (RejoinRoomResponse, Foreground),
    (ReloadBuffers, Foreground),
    (ReloadBuffersResponse, Foreground),
    (RemoveChannelMember, Foreground),
    (RemoveChannelMessage, Foreground),
    (RemoveContact, Foreground),
    (RemoveProjectCollaborator, Foreground),
    (RemoveWorktree, Foreground),
    (RenameChannel, Foreground),
    (RenameChannelResponse, Foreground),
    (RenameProjectEntry, Foreground),
    (RequestContact, Foreground),
    (ResolveCompletionDocumentation, Background),
    (ResolveCompletionDocumentationResponse, Background),
    (ResolveInlayHint, Background),
    (ResolveInlayHintResponse, Background),
    (RefreshCodeLens, Background),
    (GetCodeLens, Background),
    (GetCodeLensResponse, Background),
    (RespondToChannelInvite, Foreground),
    (RespondToContactRequest, Foreground),
    (RestartLanguageServers, Foreground),
    (StopLanguageServers, Background),
    (RoomUpdated, Foreground),
    (SaveBuffer, Foreground),
    (SendChannelMessage, Background),
    (SendChannelMessageResponse, Background),
    (SetChannelMemberRole, Foreground),
    (SetChannelVisibility, Foreground),
    (SetRoomParticipantRole, Foreground),
    (ShareProject, Foreground),
    (ShareProjectResponse, Foreground),
    (ShowContacts, Foreground),
    (ShowDocument, Foreground),
    (ShutdownRemoteServer, Foreground),
    (Stage, Background),
    (StartLanguageServer, Foreground),
    (SubscribeToChannels, Foreground),
    (SyncExtensions, Background),
    (SyncExtensionsResponse, Background),
    (BreakpointsForFile, Background),
    (ToggleBreakpoint, Foreground),
    (SynchronizeBuffers, Foreground),
    (SynchronizeBuffersResponse, Foreground),
    (SynchronizeContexts, Foreground),
    (SynchronizeContextsResponse, Foreground),
    (TaskContext, Background),
    (TaskContextForLocation, Background),
    (Test, Foreground),
    (Toast, Background),
    (Unfollow, Foreground),
    (UnshareProject, Foreground),
    (Unstage, Background),
    (UpdateBuffer, Foreground),
    (UpdateBufferFile, Foreground),
    (UpdateChannelBuffer, Foreground),
    (UpdateChannelBufferCollaborators, Foreground),
    (UpdateChannelMessage, Foreground),
    (UpdateChannels, Foreground),
    (UpdateContacts, Foreground),
    (UpdateContext, Foreground),
    (UpdateDiagnosticSummary, Foreground),
    (UpdateDiffBases, Foreground),
    (UpdateFollowers, Foreground),
    (UpdateGitBranch, Background),
    (UpdateInviteInfo, Foreground),
    (UpdateLanguageServer, Foreground),
    (UpdateNotification, Foreground),
    (UpdateParticipantLocation, Foreground),
    (UpdateProject, Foreground),
    (UpdateProjectCollaborator, Foreground),
    (UpdateUserChannels, Foreground),
    (UpdateUserPlan, Foreground),
    (UpdateWorktree, Foreground),
    (UpdateWorktreeSettings, Foreground),
    (UpdateRepository, Foreground),
    (RemoveRepository, Foreground),
    (UsersResponse, Foreground),
    (GitReset, Background),
    (GitCheckoutFiles, Background),
    (GitShow, Background),
    (GitCommitDetails, Background),
    (SetIndexText, Background),
    (Push, Background),
    (Fetch, Background),
    (GetRemotes, Background),
    (GetRemotesResponse, Background),
    (Pull, Background),
    (RemoteMessageResponse, Background),
    (AskPassRequest, Background),
    (AskPassResponse, Background),
    (GitCreateBranch, Background),
    (GitChangeBranch, Background),
    (CheckForPushedCommits, Background),
    (CheckForPushedCommitsResponse, Background),
    (GitDiff, Background),
    (GitDiffResponse, Background),
    (GitInit, Background),
    (GetDebugAdapterBinary, Background),
    (DebugAdapterBinary, Background),
    (RunDebugLocators, Background),
    (DebugRequest, Background),
    (LogToDebugConsole, Background),
    (GetDocumentDiagnostics, Background),
    (GetDocumentDiagnosticsResponse, Background),
    (PullWorkspaceDiagnostics, Background)
);

request_messages!(
    (AcceptTermsOfService, AcceptTermsOfServiceResponse),
    (ApplyCodeAction, ApplyCodeActionResponse),
    (
        ApplyCompletionAdditionalEdits,
        ApplyCompletionAdditionalEditsResponse
    ),
    (Call, Ack),
    (CancelCall, Ack),
    (Commit, Ack),
    (CopyProjectEntry, ProjectEntryResponse),
    (CreateChannel, CreateChannelResponse),
    (CreateProjectEntry, ProjectEntryResponse),
    (CreateRoom, CreateRoomResponse),
    (DeclineCall, Ack),
    (DeleteChannel, Ack),
    (DeleteProjectEntry, ProjectEntryResponse),
    (ExpandProjectEntry, ExpandProjectEntryResponse),
    (ExpandAllForProjectEntry, ExpandAllForProjectEntryResponse),
    (Follow, FollowResponse),
    (ApplyCodeActionKind, ApplyCodeActionKindResponse),
    (FormatBuffers, FormatBuffersResponse),
    (FuzzySearchUsers, UsersResponse),
    (GetChannelMembers, GetChannelMembersResponse),
    (GetChannelMessages, GetChannelMessagesResponse),
    (GetChannelMessagesById, GetChannelMessagesResponse),
    (GetCodeActions, GetCodeActionsResponse),
    (GetCompletions, GetCompletionsResponse),
    (GetDefinition, GetDefinitionResponse),
    (GetDeclaration, GetDeclarationResponse),
    (GetImplementation, GetImplementationResponse),
    (GetDocumentHighlights, GetDocumentHighlightsResponse),
    (GetDocumentSymbols, GetDocumentSymbolsResponse),
    (GetHover, GetHoverResponse),
    (GetLlmToken, GetLlmTokenResponse),
    (GetNotifications, GetNotificationsResponse),
    (GetPrivateUserInfo, GetPrivateUserInfoResponse),
    (GetProjectSymbols, GetProjectSymbolsResponse),
    (GetReferences, GetReferencesResponse),
    (GetSignatureHelp, GetSignatureHelpResponse),
    (OpenUnstagedDiff, OpenUnstagedDiffResponse),
    (OpenUncommittedDiff, OpenUncommittedDiffResponse),
    (GetSupermavenApiKey, GetSupermavenApiKeyResponse),
    (GetTypeDefinition, GetTypeDefinitionResponse),
    (LinkedEditingRange, LinkedEditingRangeResponse),
    (ListRemoteDirectory, ListRemoteDirectoryResponse),
    (GetUsers, UsersResponse),
    (IncomingCall, Ack),
    (InlayHints, InlayHintsResponse),
    (GetCodeLens, GetCodeLensResponse),
    (InviteChannelMember, Ack),
    (JoinChannel, JoinRoomResponse),
    (JoinChannelBuffer, JoinChannelBufferResponse),
    (JoinChannelChat, JoinChannelChatResponse),
    (JoinProject, JoinProjectResponse),
    (JoinRoom, JoinRoomResponse),
    (LeaveChannelBuffer, Ack),
    (LeaveRoom, Ack),
    (LoadCommitDiff, LoadCommitDiffResponse),
    (MarkNotificationRead, Ack),
    (MoveChannel, Ack),
    (OnTypeFormatting, OnTypeFormattingResponse),
    (OpenBufferById, OpenBufferResponse),
    (OpenBufferByPath, OpenBufferResponse),
    (OpenBufferForSymbol, OpenBufferForSymbolResponse),
    (OpenCommitMessageBuffer, OpenBufferResponse),
    (OpenNewBuffer, OpenBufferResponse),
    (PerformRename, PerformRenameResponse),
    (Ping, Ack),
    (PrepareRename, PrepareRenameResponse),
    (RefreshInlayHints, Ack),
    (RefreshCodeLens, Ack),
    (RejoinChannelBuffers, RejoinChannelBuffersResponse),
    (RejoinRoom, RejoinRoomResponse),
    (ReloadBuffers, ReloadBuffersResponse),
    (RemoveChannelMember, Ack),
    (RemoveChannelMessage, Ack),
    (UpdateChannelMessage, Ack),
    (RemoveContact, Ack),
    (RenameChannel, RenameChannelResponse),
    (RenameProjectEntry, ProjectEntryResponse),
    (ReorderChannel, Ack),
    (RequestContact, Ack),
    (
        ResolveCompletionDocumentation,
        ResolveCompletionDocumentationResponse
    ),
    (ResolveInlayHint, ResolveInlayHintResponse),
    (RespondToChannelInvite, Ack),
    (RespondToContactRequest, Ack),
    (SaveBuffer, BufferSaved),
    (Stage, Ack),
    (FindSearchCandidates, FindSearchCandidatesResponse),
    (SendChannelMessage, SendChannelMessageResponse),
    (SetChannelMemberRole, Ack),
    (SetChannelVisibility, Ack),
    (ShareProject, ShareProjectResponse),
    (SynchronizeBuffers, SynchronizeBuffersResponse),
    (TaskContextForLocation, TaskContext),
    (Test, Test),
    (Unstage, Ack),
    (UpdateBuffer, Ack),
    (UpdateParticipantLocation, Ack),
    (UpdateProject, Ack),
    (UpdateWorktree, Ack),
    (UpdateRepository, Ack),
    (RemoveRepository, Ack),
    (LanguageServerIdForName, LanguageServerIdForNameResponse),
    (LspExtExpandMacro, LspExtExpandMacroResponse),
    (LspExtOpenDocs, LspExtOpenDocsResponse),
    (LspExtRunnables, LspExtRunnablesResponse),
    (SetRoomParticipantRole, Ack),
    (BlameBuffer, BlameBufferResponse),
    (RejoinRemoteProjects, RejoinRemoteProjectsResponse),
    (MultiLspQuery, MultiLspQueryResponse),
    (RestartLanguageServers, Ack),
    (StopLanguageServers, Ack),
    (OpenContext, OpenContextResponse),
    (CreateContext, CreateContextResponse),
    (SynchronizeContexts, SynchronizeContextsResponse),
    (LspExtSwitchSourceHeader, LspExtSwitchSourceHeaderResponse),
    (LspExtGoToParentModule, LspExtGoToParentModuleResponse),
    (LspExtCancelFlycheck, Ack),
    (LspExtRunFlycheck, Ack),
    (LspExtClearFlycheck, Ack),
    (AddWorktree, AddWorktreeResponse),
    (ShutdownRemoteServer, Ack),
    (RemoveWorktree, Ack),
    (OpenServerSettings, OpenBufferResponse),
    (GetPermalinkToLine, GetPermalinkToLineResponse),
    (FlushBufferedMessages, Ack),
    (LanguageServerPromptRequest, LanguageServerPromptResponse),
    (GitGetBranches, GitBranchesResponse),
    (UpdateGitBranch, Ack),
    (ListToolchains, ListToolchainsResponse),
    (ActivateToolchain, Ack),
    (ActiveToolchain, ActiveToolchainResponse),
    (GetPathMetadata, GetPathMetadataResponse),
    (GetPanicFiles, GetPanicFilesResponse),
    (CancelLanguageServerWork, Ack),
    (SyncExtensions, SyncExtensionsResponse),
    (InstallExtension, Ack),
    (RegisterBufferWithLanguageServers, Ack),
    (GitShow, GitCommitDetails),
    (GitReset, Ack),
    (GitCheckoutFiles, Ack),
    (SetIndexText, Ack),
    (Push, RemoteMessageResponse),
    (Fetch, RemoteMessageResponse),
    (GetRemotes, GetRemotesResponse),
    (Pull, RemoteMessageResponse),
    (AskPassRequest, AskPassResponse),
    (GitCreateBranch, Ack),
    (GitChangeBranch, Ack),
    (CheckForPushedCommits, CheckForPushedCommitsResponse),
    (GitDiff, GitDiffResponse),
    (GitInit, Ack),
    (ToggleBreakpoint, Ack),
    (GetDebugAdapterBinary, DebugAdapterBinary),
    (RunDebugLocators, DebugRequest),
    (GetDocumentDiagnostics, GetDocumentDiagnosticsResponse),
    (PullWorkspaceDiagnostics, Ack)
);

entity_messages!(
    {project_id, ShareProject},
    AddProjectCollaborator,
    AddWorktree,
    ApplyCodeAction,
    ApplyCompletionAdditionalEdits,
    BlameBuffer,
    BufferReloaded,
    BufferSaved,
    CloseBuffer,
    Commit,
    CopyProjectEntry,
    CreateBufferForPeer,
    CreateProjectEntry,
    DeleteProjectEntry,
    ExpandProjectEntry,
    ExpandAllForProjectEntry,
    FindSearchCandidates,
    ApplyCodeActionKind,
    FormatBuffers,
    GetCodeActions,
    GetCodeLens,
    GetCompletions,
    GetDefinition,
    GetDeclaration,
    GetImplementation,
    GetDocumentHighlights,
    GetDocumentSymbols,
    GetHover,
    GetProjectSymbols,
    GetReferences,
    GetSignatureHelp,
    OpenUnstagedDiff,
    OpenUncommittedDiff,
    GetTypeDefinition,
    InlayHints,
    JoinProject,
    LeaveProject,
    LinkedEditingRange,
    LoadCommitDiff,
    MultiLspQuery,
    RestartLanguageServers,
    StopLanguageServers,
    OnTypeFormatting,
    OpenNewBuffer,
    OpenBufferById,
    OpenBufferByPath,
    OpenBufferForSymbol,
    OpenCommitMessageBuffer,
    PerformRename,
    PrepareRename,
    RefreshInlayHints,
    RefreshCodeLens,
    ReloadBuffers,
    RemoveProjectCollaborator,
    RenameProjectEntry,
    ResolveCompletionDocumentation,
    ResolveInlayHint,
    SaveBuffer,
    Stage,
    StartLanguageServer,
    SynchronizeBuffers,
    TaskContextForLocation,
    UnshareProject,
    Unstage,
    UpdateBuffer,
    UpdateBufferFile,
    UpdateDiagnosticSummary,
    UpdateDiffBases,
    UpdateLanguageServer,
    UpdateProject,
    UpdateProjectCollaborator,
    UpdateWorktree,
    UpdateRepository,
    RemoveRepository,
    UpdateWorktreeSettings,
    LspExtExpandMacro,
    LspExtOpenDocs,
    LspExtRunnables,
    AdvertiseContexts,
    OpenContext,
    CreateContext,
    UpdateContext,
    SynchronizeContexts,
    LspExtSwitchSourceHeader,
    LspExtGoToParentModule,
    LspExtCancelFlycheck,
    LspExtRunFlycheck,
    LspExtClearFlycheck,
    LanguageServerLog,
    Toast,
    HideToast,
    OpenServerSettings,
    GetPermalinkToLine,
    LanguageServerPromptRequest,
    LanguageServerIdForName,
    GitGetBranches,
    UpdateGitBranch,
    ListToolchains,
    ActivateToolchain,
    ActiveToolchain,
    GetPathMetadata,
    CancelLanguageServerWork,
    RegisterBufferWithLanguageServers,
    GitShow,
    GitReset,
    GitCheckoutFiles,
    SetIndexText,

    Push,
    Fetch,
    GetRemotes,
    Pull,
    AskPassRequest,
    GitChangeBranch,
    GitCreateBranch,
    CheckForPushedCommits,
    GitDiff,
    GitInit,
    BreakpointsForFile,
    ToggleBreakpoint,
    RunDebugLocators,
    GetDebugAdapterBinary,
    LogToDebugConsole,
    GetDocumentDiagnostics,
<<<<<<< HEAD
    RefreshDocumentsDiagnostics,
    ShowDocument
=======
    PullWorkspaceDiagnostics
>>>>>>> 380d8c56
);

entity_messages!(
    {channel_id, Channel},
    ChannelMessageSent,
    ChannelMessageUpdate,
    RemoveChannelMessage,
    UpdateChannelMessage,
    UpdateChannelBuffer,
    UpdateChannelBufferCollaborators,
);

impl From<Timestamp> for SystemTime {
    fn from(val: Timestamp) -> Self {
        UNIX_EPOCH
            .checked_add(Duration::new(val.seconds, val.nanos))
            .unwrap()
    }
}

impl From<SystemTime> for Timestamp {
    fn from(time: SystemTime) -> Self {
        let duration = time.duration_since(UNIX_EPOCH).unwrap();
        Self {
            seconds: duration.as_secs(),
            nanos: duration.subsec_nanos(),
        }
    }
}

impl From<u128> for Nonce {
    fn from(nonce: u128) -> Self {
        let upper_half = (nonce >> 64) as u64;
        let lower_half = nonce as u64;
        Self {
            upper_half,
            lower_half,
        }
    }
}

impl From<Nonce> for u128 {
    fn from(nonce: Nonce) -> Self {
        let upper_half = (nonce.upper_half as u128) << 64;
        let lower_half = nonce.lower_half as u128;
        upper_half | lower_half
    }
}

#[cfg(any(test, feature = "test-support"))]
pub const MAX_WORKTREE_UPDATE_MAX_CHUNK_SIZE: usize = 2;
#[cfg(not(any(test, feature = "test-support")))]
pub const MAX_WORKTREE_UPDATE_MAX_CHUNK_SIZE: usize = 256;

pub fn split_worktree_update(mut message: UpdateWorktree) -> impl Iterator<Item = UpdateWorktree> {
    let mut done = false;

    iter::from_fn(move || {
        if done {
            return None;
        }

        let updated_entries_chunk_size = cmp::min(
            message.updated_entries.len(),
            MAX_WORKTREE_UPDATE_MAX_CHUNK_SIZE,
        );
        let updated_entries: Vec<_> = message
            .updated_entries
            .drain(..updated_entries_chunk_size)
            .collect();

        let removed_entries_chunk_size = cmp::min(
            message.removed_entries.len(),
            MAX_WORKTREE_UPDATE_MAX_CHUNK_SIZE,
        );
        let removed_entries = message
            .removed_entries
            .drain(..removed_entries_chunk_size)
            .collect();

        let mut updated_repositories = Vec::new();
        let mut limit = MAX_WORKTREE_UPDATE_MAX_CHUNK_SIZE;
        while let Some(repo) = message.updated_repositories.first_mut() {
            let updated_statuses_limit = cmp::min(repo.updated_statuses.len(), limit);
            let removed_statuses_limit = cmp::min(repo.removed_statuses.len(), limit);

            updated_repositories.push(RepositoryEntry {
                repository_id: repo.repository_id,
                branch_summary: repo.branch_summary.clone(),
                updated_statuses: repo
                    .updated_statuses
                    .drain(..updated_statuses_limit)
                    .collect(),
                removed_statuses: repo
                    .removed_statuses
                    .drain(..removed_statuses_limit)
                    .collect(),
                current_merge_conflicts: repo.current_merge_conflicts.clone(),
            });
            if repo.removed_statuses.is_empty() && repo.updated_statuses.is_empty() {
                message.updated_repositories.remove(0);
            }
            limit = limit.saturating_sub(removed_statuses_limit + updated_statuses_limit);
            if limit == 0 {
                break;
            }
        }

        done = message.updated_entries.is_empty()
            && message.removed_entries.is_empty()
            && message.updated_repositories.is_empty();

        let removed_repositories = if done {
            mem::take(&mut message.removed_repositories)
        } else {
            Default::default()
        };

        Some(UpdateWorktree {
            project_id: message.project_id,
            worktree_id: message.worktree_id,
            root_name: message.root_name.clone(),
            abs_path: message.abs_path.clone(),
            updated_entries,
            removed_entries,
            scan_id: message.scan_id,
            is_last_update: done && message.is_last_update,
            updated_repositories,
            removed_repositories,
        })
    })
}

pub fn split_repository_update(
    mut update: UpdateRepository,
) -> impl Iterator<Item = UpdateRepository> {
    let mut updated_statuses_iter = mem::take(&mut update.updated_statuses).into_iter().fuse();
    let mut removed_statuses_iter = mem::take(&mut update.removed_statuses).into_iter().fuse();
    std::iter::from_fn({
        let update = update.clone();
        move || {
            let updated_statuses = updated_statuses_iter
                .by_ref()
                .take(MAX_WORKTREE_UPDATE_MAX_CHUNK_SIZE)
                .collect::<Vec<_>>();
            let removed_statuses = removed_statuses_iter
                .by_ref()
                .take(MAX_WORKTREE_UPDATE_MAX_CHUNK_SIZE)
                .collect::<Vec<_>>();
            if updated_statuses.is_empty() && removed_statuses.is_empty() {
                return None;
            }
            Some(UpdateRepository {
                updated_statuses,
                removed_statuses,
                is_last_update: false,
                ..update.clone()
            })
        }
    })
    .chain([UpdateRepository {
        updated_statuses: Vec::new(),
        removed_statuses: Vec::new(),
        is_last_update: true,
        ..update
    }])
}

#[cfg(test)]
mod tests {
    use super::*;

    #[test]
    fn test_converting_peer_id_from_and_to_u64() {
        let peer_id = PeerId {
            owner_id: 10,
            id: 3,
        };
        assert_eq!(PeerId::from_u64(peer_id.as_u64()), peer_id);
        let peer_id = PeerId {
            owner_id: u32::MAX,
            id: 3,
        };
        assert_eq!(PeerId::from_u64(peer_id.as_u64()), peer_id);
        let peer_id = PeerId {
            owner_id: 10,
            id: u32::MAX,
        };
        assert_eq!(PeerId::from_u64(peer_id.as_u64()), peer_id);
        let peer_id = PeerId {
            owner_id: u32::MAX,
            id: u32::MAX,
        };
        assert_eq!(PeerId::from_u64(peer_id.as_u64()), peer_id);
    }

    #[test]
    #[cfg(target_os = "windows")]
    fn test_proto() {
        use std::path::PathBuf;

        fn generate_proto_path(path: PathBuf) -> PathBuf {
            let proto = path.to_proto();
            PathBuf::from_proto(proto)
        }

        let path = PathBuf::from("C:\\foo\\bar");
        assert_eq!(path, generate_proto_path(path.clone()));

        let path = PathBuf::from("C:/foo/bar/");
        assert_eq!(path, generate_proto_path(path.clone()));

        let path = PathBuf::from("C:/foo\\bar\\");
        assert_eq!(path, generate_proto_path(path.clone()));
    }
}<|MERGE_RESOLUTION|>--- conflicted
+++ resolved
@@ -602,12 +602,8 @@
     GetDebugAdapterBinary,
     LogToDebugConsole,
     GetDocumentDiagnostics,
-<<<<<<< HEAD
-    RefreshDocumentsDiagnostics,
+    PullWorkspaceDiagnostics,
     ShowDocument
-=======
-    PullWorkspaceDiagnostics
->>>>>>> 380d8c56
 );
 
 entity_messages!(
