#![allow(non_snake_case)]

pub mod error;
mod macros;
mod typed_envelope;

pub use error::*;
pub use prost::{DecodeError, Message};
use std::{
    cmp,
    fmt::Debug,
    iter, mem,
    time::{Duration, SystemTime, UNIX_EPOCH},
};
pub use typed_envelope::*;

include!(concat!(env!("OUT_DIR"), "/zed.messages.rs"));

pub const REMOTE_SERVER_PEER_ID: PeerId = PeerId { owner_id: 0, id: 0 };
pub const REMOTE_SERVER_PROJECT_ID: u64 = 0;

messages!(
    (Ack, Foreground),
    (AckBufferOperation, Background),
    (AckChannelMessage, Background),
    (ActivateToolchain, Foreground),
    (ActiveToolchain, Foreground),
    (ActiveToolchainResponse, Foreground),
    (ResolveToolchain, Background),
    (ResolveToolchainResponse, Background),
    (AddNotification, Foreground),
    (AddProjectCollaborator, Foreground),
    (AddWorktree, Foreground),
    (AddWorktreeResponse, Foreground),
    (AdvertiseContexts, Foreground),
    (ApplyCodeAction, Background),
    (ApplyCodeActionResponse, Background),
    (ApplyCompletionAdditionalEdits, Background),
    (ApplyCompletionAdditionalEditsResponse, Background),
    (BlameBuffer, Foreground),
    (BlameBufferResponse, Foreground),
    (BufferReloaded, Foreground),
    (BufferSaved, Foreground),
    (Call, Foreground),
    (CallCanceled, Foreground),
    (CancelCall, Foreground),
    (CancelLanguageServerWork, Foreground),
    (ChannelMessageSent, Foreground),
    (ChannelMessageUpdate, Foreground),
    (CloseBuffer, Foreground),
    (Commit, Background),
    (CopyProjectEntry, Foreground),
    (CreateBufferForPeer, Foreground),
    (CreateChannel, Foreground),
    (CreateChannelResponse, Foreground),
    (CreateContext, Foreground),
    (CreateContextResponse, Foreground),
    (CreateProjectEntry, Foreground),
    (CreateRoom, Foreground),
    (CreateRoomResponse, Foreground),
    (DeclineCall, Foreground),
    (DeleteChannel, Foreground),
    (DeleteNotification, Foreground),
    (DeleteProjectEntry, Foreground),
    (EndStream, Foreground),
    (Error, Foreground),
    (ExpandProjectEntry, Foreground),
    (ExpandProjectEntryResponse, Foreground),
    (FindSearchCandidatesResponse, Background),
    (FindSearchCandidates, Background),
    (FlushBufferedMessages, Foreground),
    (ExpandAllForProjectEntry, Foreground),
    (ExpandAllForProjectEntryResponse, Foreground),
    (Follow, Foreground),
    (FollowResponse, Foreground),
    (ApplyCodeActionKind, Foreground),
    (ApplyCodeActionKindResponse, Foreground),
    (FormatBuffers, Foreground),
    (FormatBuffersResponse, Foreground),
    (FuzzySearchUsers, Foreground),
    (GetChannelMembers, Foreground),
    (GetChannelMembersResponse, Foreground),
    (GetChannelMessages, Background),
    (GetChannelMessagesById, Background),
    (GetChannelMessagesResponse, Background),
    (GetCodeActions, Background),
    (GetCodeActionsResponse, Background),
    (GetCompletions, Background),
    (GetCompletionsResponse, Background),
    (GetDeclaration, Background),
    (GetDeclarationResponse, Background),
    (GetDefinition, Background),
    (GetDefinitionResponse, Background),
    (GetDocumentHighlights, Background),
    (GetDocumentHighlightsResponse, Background),
    (GetDocumentSymbols, Background),
    (GetDocumentSymbolsResponse, Background),
    (GetHover, Background),
    (GetHoverResponse, Background),
    (GetNotifications, Foreground),
    (GetNotificationsResponse, Foreground),
    (GetCrashFiles, Background),
    (GetCrashFilesResponse, Background),
    (GetPathMetadata, Background),
    (GetPathMetadataResponse, Background),
    (GetPermalinkToLine, Foreground),
    (GetProcesses, Background),
    (GetProcessesResponse, Background),
    (GetPermalinkToLineResponse, Foreground),
    (GetProjectSymbols, Background),
    (GetProjectSymbolsResponse, Background),
    (GetReferences, Background),
    (GetReferencesResponse, Background),
    (GetSignatureHelp, Background),
    (GetSignatureHelpResponse, Background),
    (GetSupermavenApiKey, Background),
    (GetSupermavenApiKeyResponse, Background),
    (GetTypeDefinition, Background),
    (GetTypeDefinitionResponse, Background),
    (GetImplementation, Background),
    (GetImplementationResponse, Background),
    (OpenUnstagedDiff, Foreground),
    (OpenUnstagedDiffResponse, Foreground),
    (OpenUncommittedDiff, Foreground),
    (OpenUncommittedDiffResponse, Foreground),
    (GetUsers, Foreground),
    (GitGetBranches, Background),
    (GitBranchesResponse, Background),
    (Hello, Foreground),
    (HideToast, Background),
    (IncomingCall, Foreground),
    (InlayHints, Background),
    (InlayHintsResponse, Background),
    (InstallExtension, Background),
    (InviteChannelMember, Foreground),
    (JoinChannel, Foreground),
    (JoinChannelBuffer, Foreground),
    (JoinChannelBufferResponse, Foreground),
    (JoinChannelChat, Foreground),
    (JoinChannelChatResponse, Foreground),
    (JoinProject, Foreground),
    (JoinProjectResponse, Foreground),
    (JoinRoom, Foreground),
    (JoinRoomResponse, Foreground),
    (LanguageServerLog, Foreground),
    (LanguageServerPromptRequest, Foreground),
    (LanguageServerPromptResponse, Foreground),
    (LeaveChannelBuffer, Background),
    (LeaveChannelChat, Foreground),
    (LeaveProject, Foreground),
    (LeaveRoom, Foreground),
    (LinkedEditingRange, Background),
    (LinkedEditingRangeResponse, Background),
    (ListRemoteDirectory, Background),
    (ListRemoteDirectoryResponse, Background),
    (ListToolchains, Foreground),
    (ListToolchainsResponse, Foreground),
    (LoadCommitDiff, Foreground),
    (LoadCommitDiffResponse, Foreground),
    (LspExtExpandMacro, Background),
    (LspExtExpandMacroResponse, Background),
    (LspExtOpenDocs, Background),
    (LspExtOpenDocsResponse, Background),
    (LspExtRunnables, Background),
    (LspExtRunnablesResponse, Background),
    (LspExtSwitchSourceHeader, Background),
    (LspExtSwitchSourceHeaderResponse, Background),
    (LspExtGoToParentModule, Background),
    (LspExtGoToParentModuleResponse, Background),
    (LspExtCancelFlycheck, Background),
    (LspExtRunFlycheck, Background),
    (LspExtClearFlycheck, Background),
    (MarkNotificationRead, Foreground),
    (MoveChannel, Foreground),
    (ReorderChannel, Foreground),
    (LspQuery, Background),
    (LspQueryResponse, Background),
    // todo(lsp) remove after Zed Stable hits v0.204.x
    (MultiLspQuery, Background),
    (MultiLspQueryResponse, Background),
    (OnTypeFormatting, Background),
    (OnTypeFormattingResponse, Background),
    (OpenBufferById, Background),
    (OpenBufferByPath, Background),
    (OpenBufferForSymbol, Background),
    (OpenBufferForSymbolResponse, Background),
    (OpenBufferResponse, Background),
    (OpenCommitMessageBuffer, Background),
    (OpenContext, Foreground),
    (OpenContextResponse, Foreground),
    (OpenNewBuffer, Foreground),
    (OpenServerSettings, Foreground),
    (PerformRename, Background),
    (PerformRenameResponse, Background),
    (Ping, Foreground),
    (PrepareRename, Background),
    (PrepareRenameResponse, Background),
    (ProjectEntryResponse, Foreground),
    (RefreshInlayHints, Foreground),
    (RegisterBufferWithLanguageServers, Background),
    (RejoinChannelBuffers, Foreground),
    (RejoinChannelBuffersResponse, Foreground),
    (RejoinRemoteProjects, Foreground),
    (RejoinRemoteProjectsResponse, Foreground),
    (RejoinRoom, Foreground),
    (RejoinRoomResponse, Foreground),
    (ReloadBuffers, Foreground),
    (ReloadBuffersResponse, Foreground),
    (RemoveChannelMember, Foreground),
    (RemoveChannelMessage, Foreground),
    (RemoveContact, Foreground),
    (RemoveProjectCollaborator, Foreground),
    (RemoveWorktree, Foreground),
    (RenameChannel, Foreground),
    (RenameChannelResponse, Foreground),
    (RenameProjectEntry, Foreground),
    (RequestContact, Foreground),
    (ResolveCompletionDocumentation, Background),
    (ResolveCompletionDocumentationResponse, Background),
    (ResolveInlayHint, Background),
    (ResolveInlayHintResponse, Background),
    (GetDocumentColor, Background),
    (GetDocumentColorResponse, Background),
    (GetColorPresentation, Background),
    (GetColorPresentationResponse, Background),
    (RefreshCodeLens, Background),
    (GetCodeLens, Background),
    (GetCodeLensResponse, Background),
    (RespondToChannelInvite, Foreground),
    (RespondToContactRequest, Foreground),
    (RestartLanguageServers, Foreground),
    (StopLanguageServers, Background),
    (RoomUpdated, Foreground),
    (SaveBuffer, Foreground),
    (SendChannelMessage, Background),
    (SendChannelMessageResponse, Background),
    (SetChannelMemberRole, Foreground),
    (SetChannelVisibility, Foreground),
    (SetRoomParticipantRole, Foreground),
    (ShareProject, Foreground),
    (ShareProjectResponse, Foreground),
    (ShowContacts, Foreground),
    (ShutdownRemoteServer, Foreground),
    (Stage, Background),
    (StartLanguageServer, Foreground),
    (SubscribeToChannels, Foreground),
    (SyncExtensions, Background),
    (SyncExtensionsResponse, Background),
    (BreakpointsForFile, Background),
    (ToggleBreakpoint, Foreground),
    (SynchronizeBuffers, Foreground),
    (SynchronizeBuffersResponse, Foreground),
    (SynchronizeContexts, Foreground),
    (SynchronizeContextsResponse, Foreground),
    (TaskContext, Background),
    (TaskContextForLocation, Background),
    (Test, Foreground),
    (Toast, Background),
    (Unfollow, Foreground),
    (UnshareProject, Foreground),
    (Unstage, Background),
    (Stash, Background),
    (StashPop, Background),
    (UpdateBuffer, Foreground),
    (UpdateBufferFile, Foreground),
    (UpdateChannelBuffer, Foreground),
    (UpdateChannelBufferCollaborators, Foreground),
    (UpdateChannelMessage, Foreground),
    (UpdateChannels, Foreground),
    (UpdateContacts, Foreground),
    (UpdateContext, Foreground),
    (UpdateDiagnosticSummary, Foreground),
    (UpdateDiffBases, Foreground),
    (UpdateFollowers, Foreground),
    (UpdateGitBranch, Background),
    (UpdateInviteInfo, Foreground),
    (UpdateLanguageServer, Foreground),
    (UpdateNotification, Foreground),
    (UpdateParticipantLocation, Foreground),
    (UpdateProject, Foreground),
    (UpdateProjectCollaborator, Foreground),
    (UpdateUserChannels, Foreground),
    (UpdateWorktree, Foreground),
    (UpdateWorktreeSettings, Foreground),
    (UpdateUserSettings, Background),
    (UpdateRepository, Foreground),
    (RemoveRepository, Foreground),
    (UsersResponse, Foreground),
    (GitReset, Background),
    (GitCheckoutFiles, Background),
    (GitShow, Background),
    (GitCommitDetails, Background),
    (SetIndexText, Background),
    (Push, Background),
    (Fetch, Background),
    (GetRemotes, Background),
    (GetRemotesResponse, Background),
    (Pull, Background),
    (RemoteMessageResponse, Background),
    (AskPassRequest, Background),
    (AskPassResponse, Background),
    (GitCreateBranch, Background),
    (GitChangeBranch, Background),
    (CheckForPushedCommits, Background),
    (CheckForPushedCommitsResponse, Background),
    (GitDiff, Background),
    (GitDiffResponse, Background),
    (GitInit, Background),
    (GetDebugAdapterBinary, Background),
    (DebugAdapterBinary, Background),
    (RunDebugLocators, Background),
    (DebugRequest, Background),
    (LogToDebugConsole, Background),
    (GetDocumentDiagnostics, Background),
    (GetDocumentDiagnosticsResponse, Background),
    (PullWorkspaceDiagnostics, Background),
    (GetDefaultBranch, Background),
    (GetDefaultBranchResponse, Background),
    (GitClone, Background),
    (GitCloneResponse, Background),
    (ToggleLspLogs, Background),
    (GetAgentServerCommand, Background),
    (AgentServerCommand, Background),
    (ExternalAgentsUpdated, Background),
    (ExternalAgentLoadingStatusUpdated, Background),
    (NewExternalAgentVersionAvailable, Background),
);

request_messages!(
    (ApplyCodeAction, ApplyCodeActionResponse),
    (
        ApplyCompletionAdditionalEdits,
        ApplyCompletionAdditionalEditsResponse
    ),
    (Call, Ack),
    (CancelCall, Ack),
    (Commit, Ack),
    (CopyProjectEntry, ProjectEntryResponse),
    (CreateChannel, CreateChannelResponse),
    (CreateProjectEntry, ProjectEntryResponse),
    (CreateRoom, CreateRoomResponse),
    (DeclineCall, Ack),
    (DeleteChannel, Ack),
    (DeleteProjectEntry, ProjectEntryResponse),
    (ExpandProjectEntry, ExpandProjectEntryResponse),
    (ExpandAllForProjectEntry, ExpandAllForProjectEntryResponse),
    (Follow, FollowResponse),
    (ApplyCodeActionKind, ApplyCodeActionKindResponse),
    (FormatBuffers, FormatBuffersResponse),
    (FuzzySearchUsers, UsersResponse),
    (GetChannelMembers, GetChannelMembersResponse),
    (GetChannelMessages, GetChannelMessagesResponse),
    (GetChannelMessagesById, GetChannelMessagesResponse),
    (GetCodeActions, GetCodeActionsResponse),
    (GetCompletions, GetCompletionsResponse),
    (GetDefinition, GetDefinitionResponse),
    (GetDeclaration, GetDeclarationResponse),
    (GetImplementation, GetImplementationResponse),
    (GetDocumentHighlights, GetDocumentHighlightsResponse),
    (GetDocumentSymbols, GetDocumentSymbolsResponse),
    (GetHover, GetHoverResponse),
    (GetNotifications, GetNotificationsResponse),
    (GetProjectSymbols, GetProjectSymbolsResponse),
    (GetReferences, GetReferencesResponse),
    (GetSignatureHelp, GetSignatureHelpResponse),
    (OpenUnstagedDiff, OpenUnstagedDiffResponse),
    (OpenUncommittedDiff, OpenUncommittedDiffResponse),
    (GetSupermavenApiKey, GetSupermavenApiKeyResponse),
    (GetTypeDefinition, GetTypeDefinitionResponse),
    (LinkedEditingRange, LinkedEditingRangeResponse),
    (ListRemoteDirectory, ListRemoteDirectoryResponse),
    (GetUsers, UsersResponse),
    (IncomingCall, Ack),
    (InlayHints, InlayHintsResponse),
    (GetCodeLens, GetCodeLensResponse),
    (InviteChannelMember, Ack),
    (JoinChannel, JoinRoomResponse),
    (JoinChannelBuffer, JoinChannelBufferResponse),
    (JoinChannelChat, JoinChannelChatResponse),
    (JoinProject, JoinProjectResponse),
    (JoinRoom, JoinRoomResponse),
    (LeaveChannelBuffer, Ack),
    (LeaveRoom, Ack),
    (LoadCommitDiff, LoadCommitDiffResponse),
    (MarkNotificationRead, Ack),
    (MoveChannel, Ack),
    (OnTypeFormatting, OnTypeFormattingResponse),
    (OpenBufferById, OpenBufferResponse),
    (OpenBufferByPath, OpenBufferResponse),
    (OpenBufferForSymbol, OpenBufferForSymbolResponse),
    (OpenCommitMessageBuffer, OpenBufferResponse),
    (OpenNewBuffer, OpenBufferResponse),
    (PerformRename, PerformRenameResponse),
    (Ping, Ack),
    (PrepareRename, PrepareRenameResponse),
    (RefreshInlayHints, Ack),
    (RefreshCodeLens, Ack),
    (RejoinChannelBuffers, RejoinChannelBuffersResponse),
    (RejoinRoom, RejoinRoomResponse),
    (ReloadBuffers, ReloadBuffersResponse),
    (RemoveChannelMember, Ack),
    (RemoveChannelMessage, Ack),
    (UpdateChannelMessage, Ack),
    (RemoveContact, Ack),
    (RenameChannel, RenameChannelResponse),
    (RenameProjectEntry, ProjectEntryResponse),
    (ReorderChannel, Ack),
    (RequestContact, Ack),
    (
        ResolveCompletionDocumentation,
        ResolveCompletionDocumentationResponse
    ),
    (ResolveInlayHint, ResolveInlayHintResponse),
    (GetDocumentColor, GetDocumentColorResponse),
    (GetColorPresentation, GetColorPresentationResponse),
    (RespondToChannelInvite, Ack),
    (RespondToContactRequest, Ack),
    (SaveBuffer, BufferSaved),
    (Stage, Ack),
    (FindSearchCandidates, FindSearchCandidatesResponse),
    (SendChannelMessage, SendChannelMessageResponse),
    (SetChannelMemberRole, Ack),
    (SetChannelVisibility, Ack),
    (ShareProject, ShareProjectResponse),
    (SynchronizeBuffers, SynchronizeBuffersResponse),
    (TaskContextForLocation, TaskContext),
    (Test, Test),
    (Unstage, Ack),
    (Stash, Ack),
    (StashPop, Ack),
    (UpdateBuffer, Ack),
    (UpdateParticipantLocation, Ack),
    (UpdateProject, Ack),
    (UpdateWorktree, Ack),
    (UpdateRepository, Ack),
    (RemoveRepository, Ack),
    (LspExtExpandMacro, LspExtExpandMacroResponse),
    (LspExtOpenDocs, LspExtOpenDocsResponse),
    (LspExtRunnables, LspExtRunnablesResponse),
    (SetRoomParticipantRole, Ack),
    (BlameBuffer, BlameBufferResponse),
    (RejoinRemoteProjects, RejoinRemoteProjectsResponse),
    // todo(lsp) remove after Zed Stable hits v0.204.x
    (MultiLspQuery, MultiLspQueryResponse),
    (LspQuery, Ack),
    (LspQueryResponse, Ack),
    (RestartLanguageServers, Ack),
    (StopLanguageServers, Ack),
    (OpenContext, OpenContextResponse),
    (CreateContext, CreateContextResponse),
    (SynchronizeContexts, SynchronizeContextsResponse),
    (LspExtSwitchSourceHeader, LspExtSwitchSourceHeaderResponse),
    (LspExtGoToParentModule, LspExtGoToParentModuleResponse),
    (LspExtCancelFlycheck, Ack),
    (LspExtRunFlycheck, Ack),
    (LspExtClearFlycheck, Ack),
    (AddWorktree, AddWorktreeResponse),
    (ShutdownRemoteServer, Ack),
    (RemoveWorktree, Ack),
    (OpenServerSettings, OpenBufferResponse),
    (GetPermalinkToLine, GetPermalinkToLineResponse),
    (FlushBufferedMessages, Ack),
    (LanguageServerPromptRequest, LanguageServerPromptResponse),
    (GitGetBranches, GitBranchesResponse),
    (UpdateGitBranch, Ack),
    (ListToolchains, ListToolchainsResponse),
    (ActivateToolchain, Ack),
    (ActiveToolchain, ActiveToolchainResponse),
    (ResolveToolchain, ResolveToolchainResponse),
    (GetPathMetadata, GetPathMetadataResponse),
    (GetCrashFiles, GetCrashFilesResponse),
    (CancelLanguageServerWork, Ack),
    (SyncExtensions, SyncExtensionsResponse),
    (InstallExtension, Ack),
    (RegisterBufferWithLanguageServers, Ack),
    (GitShow, GitCommitDetails),
    (GitReset, Ack),
    (GitCheckoutFiles, Ack),
    (SetIndexText, Ack),
    (Push, RemoteMessageResponse),
    (Fetch, RemoteMessageResponse),
    (GetRemotes, GetRemotesResponse),
    (Pull, RemoteMessageResponse),
    (AskPassRequest, AskPassResponse),
    (GitCreateBranch, Ack),
    (GitChangeBranch, Ack),
    (CheckForPushedCommits, CheckForPushedCommitsResponse),
    (GitDiff, GitDiffResponse),
    (GitInit, Ack),
    (ToggleBreakpoint, Ack),
    (GetDebugAdapterBinary, DebugAdapterBinary),
    (RunDebugLocators, DebugRequest),
    (GetDocumentDiagnostics, GetDocumentDiagnosticsResponse),
    (PullWorkspaceDiagnostics, Ack),
    (GetDefaultBranch, GetDefaultBranchResponse),
    (GitClone, GitCloneResponse),
    (ToggleLspLogs, Ack),
<<<<<<< HEAD
    (GetAgentServerCommand, AgentServerCommand)
=======
    (GetProcesses, GetProcessesResponse),
>>>>>>> 2325f147
);

lsp_messages!(
    (GetReferences, GetReferencesResponse, true),
    (GetDocumentColor, GetDocumentColorResponse, true),
    (GetHover, GetHoverResponse, true),
    (GetCodeActions, GetCodeActionsResponse, true),
    (GetSignatureHelp, GetSignatureHelpResponse, true),
    (GetCodeLens, GetCodeLensResponse, true),
    (GetDocumentDiagnostics, GetDocumentDiagnosticsResponse, true),
    (GetDefinition, GetDefinitionResponse, true),
    (GetDeclaration, GetDeclarationResponse, true),
    (GetTypeDefinition, GetTypeDefinitionResponse, true),
    (GetImplementation, GetImplementationResponse, true),
);

entity_messages!(
    {project_id, ShareProject},
    AddProjectCollaborator,
    AddWorktree,
    ApplyCodeAction,
    ApplyCompletionAdditionalEdits,
    BlameBuffer,
    BufferReloaded,
    BufferSaved,
    CloseBuffer,
    Commit,
    GetColorPresentation,
    CopyProjectEntry,
    CreateBufferForPeer,
    CreateProjectEntry,
    GetDocumentColor,
    DeleteProjectEntry,
    ExpandProjectEntry,
    ExpandAllForProjectEntry,
    FindSearchCandidates,
    ApplyCodeActionKind,
    FormatBuffers,
    GetCodeActions,
    GetCodeLens,
    GetCompletions,
    GetDefinition,
    GetDeclaration,
    GetImplementation,
    GetDocumentHighlights,
    GetDocumentSymbols,
    GetHover,
    GetProjectSymbols,
    GetReferences,
    GetSignatureHelp,
    OpenUnstagedDiff,
    OpenUncommittedDiff,
    GetTypeDefinition,
    InlayHints,
    JoinProject,
    LeaveProject,
    LinkedEditingRange,
    LoadCommitDiff,
    LspQuery,
    LspQueryResponse,
    // todo(lsp) remove after Zed Stable hits v0.204.x
    MultiLspQuery,
    RestartLanguageServers,
    StopLanguageServers,
    OnTypeFormatting,
    OpenNewBuffer,
    OpenBufferById,
    OpenBufferByPath,
    OpenBufferForSymbol,
    OpenCommitMessageBuffer,
    PerformRename,
    PrepareRename,
    RefreshInlayHints,
    RefreshCodeLens,
    ReloadBuffers,
    RemoveProjectCollaborator,
    RenameProjectEntry,
    ResolveCompletionDocumentation,
    ResolveInlayHint,
    SaveBuffer,
    Stage,
    StartLanguageServer,
    SynchronizeBuffers,
    TaskContextForLocation,
    UnshareProject,
    Unstage,
    Stash,
    StashPop,
    UpdateBuffer,
    UpdateBufferFile,
    UpdateDiagnosticSummary,
    UpdateDiffBases,
    UpdateLanguageServer,
    UpdateProject,
    UpdateProjectCollaborator,
    UpdateWorktree,
    UpdateRepository,
    RemoveRepository,
    UpdateWorktreeSettings,
    UpdateUserSettings,
    LspExtExpandMacro,
    LspExtOpenDocs,
    LspExtRunnables,
    AdvertiseContexts,
    OpenContext,
    CreateContext,
    UpdateContext,
    SynchronizeContexts,
    LspExtSwitchSourceHeader,
    LspExtGoToParentModule,
    LspExtCancelFlycheck,
    LspExtRunFlycheck,
    LspExtClearFlycheck,
    LanguageServerLog,
    Toast,
    HideToast,
    OpenServerSettings,
    GetPermalinkToLine,
    LanguageServerPromptRequest,
    GitGetBranches,
    UpdateGitBranch,
    ListToolchains,
    ActivateToolchain,
    ActiveToolchain,
    ResolveToolchain,
    GetPathMetadata,
    GetProcesses,
    CancelLanguageServerWork,
    RegisterBufferWithLanguageServers,
    GitShow,
    GitReset,
    GitCheckoutFiles,
    SetIndexText,
    ToggleLspLogs,

    Push,
    Fetch,
    GetRemotes,
    Pull,
    AskPassRequest,
    GitChangeBranch,
    GitCreateBranch,
    CheckForPushedCommits,
    GitDiff,
    GitInit,
    BreakpointsForFile,
    ToggleBreakpoint,
    RunDebugLocators,
    GetDebugAdapterBinary,
    LogToDebugConsole,
    GetDocumentDiagnostics,
    PullWorkspaceDiagnostics,
    GetDefaultBranch,
    GitClone,
    GetAgentServerCommand,
    ExternalAgentsUpdated,
    ExternalAgentLoadingStatusUpdated,
    NewExternalAgentVersionAvailable,
);

entity_messages!(
    {channel_id, Channel},
    ChannelMessageSent,
    ChannelMessageUpdate,
    RemoveChannelMessage,
    UpdateChannelMessage,
    UpdateChannelBuffer,
    UpdateChannelBufferCollaborators,
);

impl From<Timestamp> for SystemTime {
    fn from(val: Timestamp) -> Self {
        UNIX_EPOCH
            .checked_add(Duration::new(val.seconds, val.nanos))
            .unwrap()
    }
}

impl From<SystemTime> for Timestamp {
    fn from(time: SystemTime) -> Self {
        let duration = time.duration_since(UNIX_EPOCH).unwrap_or_default();
        Self {
            seconds: duration.as_secs(),
            nanos: duration.subsec_nanos(),
        }
    }
}

impl From<u128> for Nonce {
    fn from(nonce: u128) -> Self {
        let upper_half = (nonce >> 64) as u64;
        let lower_half = nonce as u64;
        Self {
            upper_half,
            lower_half,
        }
    }
}

impl From<Nonce> for u128 {
    fn from(nonce: Nonce) -> Self {
        let upper_half = (nonce.upper_half as u128) << 64;
        let lower_half = nonce.lower_half as u128;
        upper_half | lower_half
    }
}

#[cfg(any(test, feature = "test-support"))]
pub const MAX_WORKTREE_UPDATE_MAX_CHUNK_SIZE: usize = 2;
#[cfg(not(any(test, feature = "test-support")))]
pub const MAX_WORKTREE_UPDATE_MAX_CHUNK_SIZE: usize = 256;

pub fn split_worktree_update(mut message: UpdateWorktree) -> impl Iterator<Item = UpdateWorktree> {
    let mut done = false;

    iter::from_fn(move || {
        if done {
            return None;
        }

        let updated_entries_chunk_size = cmp::min(
            message.updated_entries.len(),
            MAX_WORKTREE_UPDATE_MAX_CHUNK_SIZE,
        );
        let updated_entries: Vec<_> = message
            .updated_entries
            .drain(..updated_entries_chunk_size)
            .collect();

        let removed_entries_chunk_size = cmp::min(
            message.removed_entries.len(),
            MAX_WORKTREE_UPDATE_MAX_CHUNK_SIZE,
        );
        let removed_entries = message
            .removed_entries
            .drain(..removed_entries_chunk_size)
            .collect();

        let mut updated_repositories = Vec::new();
        let mut limit = MAX_WORKTREE_UPDATE_MAX_CHUNK_SIZE;
        while let Some(repo) = message.updated_repositories.first_mut() {
            let updated_statuses_limit = cmp::min(repo.updated_statuses.len(), limit);
            let removed_statuses_limit = cmp::min(repo.removed_statuses.len(), limit);

            updated_repositories.push(RepositoryEntry {
                repository_id: repo.repository_id,
                branch_summary: repo.branch_summary.clone(),
                updated_statuses: repo
                    .updated_statuses
                    .drain(..updated_statuses_limit)
                    .collect(),
                removed_statuses: repo
                    .removed_statuses
                    .drain(..removed_statuses_limit)
                    .collect(),
                current_merge_conflicts: repo.current_merge_conflicts.clone(),
            });
            if repo.removed_statuses.is_empty() && repo.updated_statuses.is_empty() {
                message.updated_repositories.remove(0);
            }
            limit = limit.saturating_sub(removed_statuses_limit + updated_statuses_limit);
            if limit == 0 {
                break;
            }
        }

        done = message.updated_entries.is_empty()
            && message.removed_entries.is_empty()
            && message.updated_repositories.is_empty();

        let removed_repositories = if done {
            mem::take(&mut message.removed_repositories)
        } else {
            Default::default()
        };

        Some(UpdateWorktree {
            project_id: message.project_id,
            worktree_id: message.worktree_id,
            root_name: message.root_name.clone(),
            abs_path: message.abs_path.clone(),
            updated_entries,
            removed_entries,
            scan_id: message.scan_id,
            is_last_update: done && message.is_last_update,
            updated_repositories,
            removed_repositories,
        })
    })
}

pub fn split_repository_update(
    mut update: UpdateRepository,
) -> impl Iterator<Item = UpdateRepository> {
    let mut updated_statuses_iter = mem::take(&mut update.updated_statuses).into_iter().fuse();
    let mut removed_statuses_iter = mem::take(&mut update.removed_statuses).into_iter().fuse();
    std::iter::from_fn({
        let update = update.clone();
        move || {
            let updated_statuses = updated_statuses_iter
                .by_ref()
                .take(MAX_WORKTREE_UPDATE_MAX_CHUNK_SIZE)
                .collect::<Vec<_>>();
            let removed_statuses = removed_statuses_iter
                .by_ref()
                .take(MAX_WORKTREE_UPDATE_MAX_CHUNK_SIZE)
                .collect::<Vec<_>>();
            if updated_statuses.is_empty() && removed_statuses.is_empty() {
                return None;
            }
            Some(UpdateRepository {
                updated_statuses,
                removed_statuses,
                is_last_update: false,
                ..update.clone()
            })
        }
    })
    .chain([UpdateRepository {
        updated_statuses: Vec::new(),
        removed_statuses: Vec::new(),
        is_last_update: true,
        ..update
    }])
}

impl LspQuery {
    pub fn query_name_and_write_permissions(&self) -> (&str, bool) {
        match self.request {
            Some(lsp_query::Request::GetHover(_)) => ("GetHover", false),
            Some(lsp_query::Request::GetCodeActions(_)) => ("GetCodeActions", true),
            Some(lsp_query::Request::GetSignatureHelp(_)) => ("GetSignatureHelp", false),
            Some(lsp_query::Request::GetCodeLens(_)) => ("GetCodeLens", true),
            Some(lsp_query::Request::GetDocumentDiagnostics(_)) => {
                ("GetDocumentDiagnostics", false)
            }
            Some(lsp_query::Request::GetDefinition(_)) => ("GetDefinition", false),
            Some(lsp_query::Request::GetDeclaration(_)) => ("GetDeclaration", false),
            Some(lsp_query::Request::GetTypeDefinition(_)) => ("GetTypeDefinition", false),
            Some(lsp_query::Request::GetImplementation(_)) => ("GetImplementation", false),
            Some(lsp_query::Request::GetReferences(_)) => ("GetReferences", false),
            Some(lsp_query::Request::GetDocumentColor(_)) => ("GetDocumentColor", false),
            None => ("<unknown>", true),
        }
    }
}

// todo(lsp) remove after Zed Stable hits v0.204.x
impl MultiLspQuery {
    pub fn request_str(&self) -> &str {
        match self.request {
            Some(multi_lsp_query::Request::GetHover(_)) => "GetHover",
            Some(multi_lsp_query::Request::GetCodeActions(_)) => "GetCodeActions",
            Some(multi_lsp_query::Request::GetSignatureHelp(_)) => "GetSignatureHelp",
            Some(multi_lsp_query::Request::GetCodeLens(_)) => "GetCodeLens",
            Some(multi_lsp_query::Request::GetDocumentDiagnostics(_)) => "GetDocumentDiagnostics",
            Some(multi_lsp_query::Request::GetDocumentColor(_)) => "GetDocumentColor",
            Some(multi_lsp_query::Request::GetDefinition(_)) => "GetDefinition",
            Some(multi_lsp_query::Request::GetDeclaration(_)) => "GetDeclaration",
            Some(multi_lsp_query::Request::GetTypeDefinition(_)) => "GetTypeDefinition",
            Some(multi_lsp_query::Request::GetImplementation(_)) => "GetImplementation",
            Some(multi_lsp_query::Request::GetReferences(_)) => "GetReferences",
            None => "<unknown>",
        }
    }
}

#[cfg(test)]
mod tests {
    use super::*;

    #[test]
    fn test_converting_peer_id_from_and_to_u64() {
        let peer_id = PeerId {
            owner_id: 10,
            id: 3,
        };
        assert_eq!(PeerId::from_u64(peer_id.as_u64()), peer_id);
        let peer_id = PeerId {
            owner_id: u32::MAX,
            id: 3,
        };
        assert_eq!(PeerId::from_u64(peer_id.as_u64()), peer_id);
        let peer_id = PeerId {
            owner_id: 10,
            id: u32::MAX,
        };
        assert_eq!(PeerId::from_u64(peer_id.as_u64()), peer_id);
        let peer_id = PeerId {
            owner_id: u32::MAX,
            id: u32::MAX,
        };
        assert_eq!(PeerId::from_u64(peer_id.as_u64()), peer_id);
    }

    #[test]
    #[cfg(target_os = "windows")]
    fn test_proto() {
        use std::path::PathBuf;

        fn generate_proto_path(path: PathBuf) -> PathBuf {
            let proto = path.to_proto();
            PathBuf::from_proto(proto)
        }

        let path = PathBuf::from("C:\\foo\\bar");
        assert_eq!(path, generate_proto_path(path.clone()));

        let path = PathBuf::from("C:/foo/bar/");
        assert_eq!(path, generate_proto_path(path.clone()));

        let path = PathBuf::from("C:/foo\\bar\\");
        assert_eq!(path, generate_proto_path(path.clone()));
    }
}<|MERGE_RESOLUTION|>--- conflicted
+++ resolved
@@ -495,11 +495,8 @@
     (GetDefaultBranch, GetDefaultBranchResponse),
     (GitClone, GitCloneResponse),
     (ToggleLspLogs, Ack),
-<<<<<<< HEAD
+    (GetProcesses, GetProcessesResponse),
     (GetAgentServerCommand, AgentServerCommand)
-=======
-    (GetProcesses, GetProcessesResponse),
->>>>>>> 2325f147
 );
 
 lsp_messages!(
