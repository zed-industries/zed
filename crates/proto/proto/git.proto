--- conflicted
+++ resolved
@@ -190,7 +190,6 @@
     string new_name = 4;
 }
 
-<<<<<<< HEAD
 message GitCreateRemote {
     uint64 project_id = 1;
     uint64 repository_id = 2;
@@ -202,12 +201,12 @@
     uint64 project_id = 1;
     uint64 repository_id = 2;
     string remote_name = 3;
-=======
+}
+
 message GitDeleteBranch {
     uint64 project_id = 1;
     uint64 repository_id = 2;
     string branch_name = 3;
->>>>>>> f6ab7303
 }
 
 message GitDiff {
