--- conflicted
+++ resolved
@@ -347,58 +347,53 @@
 
         GitDiff git_diff = 319;
         GitDiffResponse git_diff_response = 320;
-<<<<<<< HEAD
-        GitInit git_init = 321;
-
-        UpdateDebugAdapter update_debug_adapter = 322;
-        ShutdownDebugClient shutdown_debug_client = 323;
-        SetDebugClientCapabilities set_debug_client_capabilities = 324;
-        DapNextRequest dap_next_request = 325;
-        DapStepInRequest dap_step_in_request = 326;
-        DapStepOutRequest dap_step_out_request = 327;
-        DapStepBackRequest dap_step_back_request = 328;
-        DapContinueRequest dap_continue_request = 329;
-        DapContinueResponse dap_continue_response = 330;
-        DapPauseRequest dap_pause_request = 331;
-        DapDisconnectRequest dap_disconnect_request = 332;
-        DapTerminateThreadsRequest dap_terminate_threads_request = 333;
-        DapTerminateRequest dap_terminate_request = 334;
-        DapRestartRequest dap_restart_request = 335;
-        UpdateThreadStatus update_thread_status = 336;
-        VariablesRequest variables_request = 337;
-        DapVariables dap_variables = 338;
-        DapRestartStackFrameRequest dap_restart_stack_frame_request = 339;
-        IgnoreBreakpointState ignore_breakpoint_state = 340;
-        ToggleIgnoreBreakpoints toggle_ignore_breakpoints = 341;
-        DapModulesRequest dap_modules_request = 342;
-        DapModulesResponse dap_modules_response = 343;
-        DapLoadedSourcesRequest dap_loaded_sources_request = 344;
-        DapLoadedSourcesResponse dap_loaded_sources_response = 345;
-        DapStackTraceRequest dap_stack_trace_request = 346;
-        DapStackTraceResponse dap_stack_trace_response = 347;
-        DapScopesRequest dap_scopes_request = 348;
-        DapScopesResponse dap_scopes_response = 349;
-        DapSetVariableValueRequest dap_set_variable_value_request = 350;
-        DapSetVariableValueResponse dap_set_variable_value_response = 351;
-        DapEvaluateRequest dap_evaluate_request = 352;
-        DapEvaluateResponse dap_evaluate_response = 353;
-        DapCompletionRequest dap_completion_request = 354;
-        DapCompletionResponse dap_completion_response = 355;
-        DapThreadsRequest dap_threads_request = 356;
-        DapThreadsResponse dap_threads_response = 357;
-        ToggleBreakpoint toggle_breakpoint = 358;
-        BreakpointsForFile breakpoints_for_file = 359;
-        DapLocationsRequest dap_locations_request = 360;
-        DapLocationsResponse dap_locations_response = 361; // current max
-=======
-
         GitInit git_init = 321;
 
         CodeLens code_lens = 322;
         GetCodeLens get_code_lens = 323;
         GetCodeLensResponse get_code_lens_response = 324;
-        RefreshCodeLens refresh_code_lens = 325;  // current max
->>>>>>> 8ba6ce43
+        RefreshCodeLens refresh_code_lens = 325;
+
+        UpdateDebugAdapter update_debug_adapter = 326;
+        ShutdownDebugClient shutdown_debug_client = 327;
+        SetDebugClientCapabilities set_debug_client_capabilities = 328;
+        DapNextRequest dap_next_request = 329;
+        DapStepInRequest dap_step_in_request = 330;
+        DapStepOutRequest dap_step_out_request = 331;
+        DapStepBackRequest dap_step_back_request = 332;
+        DapContinueRequest dap_continue_request = 333;
+        DapContinueResponse dap_continue_response = 334;
+        DapPauseRequest dap_pause_request = 335;
+        DapDisconnectRequest dap_disconnect_request = 336;
+        DapTerminateThreadsRequest dap_terminate_threads_request = 337;
+        DapTerminateRequest dap_terminate_request = 338;
+        DapRestartRequest dap_restart_request = 339;
+        UpdateThreadStatus update_thread_status = 340;
+        VariablesRequest variables_request = 341;
+        DapVariables dap_variables = 342;
+        DapRestartStackFrameRequest dap_restart_stack_frame_request = 343;
+        IgnoreBreakpointState ignore_breakpoint_state = 344;
+        ToggleIgnoreBreakpoints toggle_ignore_breakpoints = 345;
+        DapModulesRequest dap_modules_request = 346;
+        DapModulesResponse dap_modules_response = 347;
+        DapLoadedSourcesRequest dap_loaded_sources_request = 348;
+        DapLoadedSourcesResponse dap_loaded_sources_response = 349;
+        DapStackTraceRequest dap_stack_trace_request = 350;
+        DapStackTraceResponse dap_stack_trace_response = 351;
+        DapScopesRequest dap_scopes_request = 352;
+        DapScopesResponse dap_scopes_response = 353;
+        DapSetVariableValueRequest dap_set_variable_value_request = 354;
+        DapSetVariableValueResponse dap_set_variable_value_response = 355;
+        DapEvaluateRequest dap_evaluate_request = 356;
+        DapEvaluateResponse dap_evaluate_response = 357;
+        DapCompletionRequest dap_completion_request = 358;
+        DapCompletionResponse dap_completion_response = 359;
+        DapThreadsRequest dap_threads_request = 360;
+        DapThreadsResponse dap_threads_response = 361;
+        ToggleBreakpoint toggle_breakpoint = 362;
+        BreakpointsForFile breakpoints_for_file = 363;
+        DapLocationsRequest dap_locations_request = 364;
+        DapLocationsResponse dap_locations_response = 365; // current max
     }
 
     reserved 87 to 88;
