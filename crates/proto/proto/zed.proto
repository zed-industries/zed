syntax = "proto3";
package zed.messages;

import "ai.proto";
import "app.proto";
import "buffer.proto";
import "call.proto";
import "channel.proto";
import "core.proto";
import "debugger.proto";
import "git.proto";
import "image.proto";
import "lsp.proto";
import "notification.proto";
import "task.proto";
import "toolchain.proto";
import "worktree.proto";

// Looking for a number? Search "// current max"

message Envelope {
    uint32 id = 1;
    optional uint32 responding_to = 2;
    optional PeerId original_sender_id = 3;
    optional uint32 ack_id = 266;

    oneof payload {
        Hello hello = 4;
        Ack ack = 5;
        Error error = 6;
        Ping ping = 7;
        Test test = 8;
        EndStream end_stream = 165;

        CreateRoom create_room = 9;
        CreateRoomResponse create_room_response = 10;
        JoinRoom join_room = 11;
        JoinRoomResponse join_room_response = 12;
        RejoinRoom rejoin_room = 13;
        RejoinRoomResponse rejoin_room_response = 14;
        LeaveRoom leave_room = 15;
        Call call = 16;
        IncomingCall incoming_call = 17;
        CallCanceled call_canceled = 18;
        CancelCall cancel_call = 19;
        DeclineCall decline_call = 20;
        UpdateParticipantLocation update_participant_location = 21;
        RoomUpdated room_updated = 22;

        ShareProject share_project = 23;
        ShareProjectResponse share_project_response = 24;
        UnshareProject unshare_project = 25;
        JoinProject join_project = 26;
        JoinProjectResponse join_project_response = 27;
        LeaveProject leave_project = 28;
        AddProjectCollaborator add_project_collaborator = 29;
        UpdateProjectCollaborator update_project_collaborator = 30;
        RemoveProjectCollaborator remove_project_collaborator = 31;

        GetDefinition get_definition = 32;
        GetDefinitionResponse get_definition_response = 33;
        GetDeclaration get_declaration = 237;
        GetDeclarationResponse get_declaration_response = 238;
        GetTypeDefinition get_type_definition = 34;
        GetTypeDefinitionResponse get_type_definition_response = 35;

        GetReferences get_references = 36;
        GetReferencesResponse get_references_response = 37;
        GetDocumentHighlights get_document_highlights = 38;
        GetDocumentHighlightsResponse get_document_highlights_response = 39;
        GetProjectSymbols get_project_symbols = 40;
        GetProjectSymbolsResponse get_project_symbols_response = 41;
        OpenBufferForSymbol open_buffer_for_symbol = 42;
        OpenBufferForSymbolResponse open_buffer_for_symbol_response = 43;

        UpdateProject update_project = 44;
        UpdateWorktree update_worktree = 45;

        CreateProjectEntry create_project_entry = 46;
        RenameProjectEntry rename_project_entry = 47;
        CopyProjectEntry copy_project_entry = 48;
        DeleteProjectEntry delete_project_entry = 49;
        ProjectEntryResponse project_entry_response = 50;
        ExpandProjectEntry expand_project_entry = 51;
        ExpandProjectEntryResponse expand_project_entry_response = 52;
        ExpandAllForProjectEntry expand_all_for_project_entry = 291;
        ExpandAllForProjectEntryResponse expand_all_for_project_entry_response = 292;
        UpdateDiagnosticSummary update_diagnostic_summary = 53;
        StartLanguageServer start_language_server = 54;
        UpdateLanguageServer update_language_server = 55;

        OpenBufferById open_buffer_by_id = 56;
        OpenBufferByPath open_buffer_by_path = 57;
        OpenBufferResponse open_buffer_response = 58;
        CreateBufferForPeer create_buffer_for_peer = 59;
        UpdateBuffer update_buffer = 60;
        UpdateBufferFile update_buffer_file = 61;
        SaveBuffer save_buffer = 62;
        BufferSaved buffer_saved = 63;
        BufferReloaded buffer_reloaded = 64;
        ReloadBuffers reload_buffers = 65;
        ReloadBuffersResponse reload_buffers_response = 66;
        SynchronizeBuffers synchronize_buffers = 67;
        SynchronizeBuffersResponse synchronize_buffers_response = 68;
        FormatBuffers format_buffers = 69;
        FormatBuffersResponse format_buffers_response = 70;
        GetCompletions get_completions = 71;
        GetCompletionsResponse get_completions_response = 72;
        ResolveCompletionDocumentation resolve_completion_documentation = 73;
        ResolveCompletionDocumentationResponse resolve_completion_documentation_response = 74;
        ApplyCompletionAdditionalEdits apply_completion_additional_edits = 75;
        ApplyCompletionAdditionalEditsResponse apply_completion_additional_edits_response = 76;
        GetCodeActions get_code_actions = 77;
        GetCodeActionsResponse get_code_actions_response = 78;
        GetHover get_hover = 79;
        GetHoverResponse get_hover_response = 80;
        ApplyCodeAction apply_code_action = 81;
        ApplyCodeActionResponse apply_code_action_response = 82;
        PrepareRename prepare_rename = 83;
        PrepareRenameResponse prepare_rename_response = 84;
        PerformRename perform_rename = 85;
        PerformRenameResponse perform_rename_response = 86;

        UpdateContacts update_contacts = 89;
        UpdateInviteInfo update_invite_info = 90;
        ShowContacts show_contacts = 91;

        GetUsers get_users = 92;
        FuzzySearchUsers fuzzy_search_users = 93;
        UsersResponse users_response = 94;
        RequestContact request_contact = 95;
        RespondToContactRequest respond_to_contact_request = 96;
        RemoveContact remove_contact = 97;

        Follow follow = 98;
        FollowResponse follow_response = 99;
        UpdateFollowers update_followers = 100;
        Unfollow unfollow = 101;
        UpdateDiffBases update_diff_bases = 104;

        OnTypeFormatting on_type_formatting = 105;
        OnTypeFormattingResponse on_type_formatting_response = 106;

        UpdateWorktreeSettings update_worktree_settings = 107;

        InlayHints inlay_hints = 108;
        InlayHintsResponse inlay_hints_response = 109;
        ResolveInlayHint resolve_inlay_hint = 110;
        ResolveInlayHintResponse resolve_inlay_hint_response = 111;
        RefreshInlayHints refresh_inlay_hints = 112;

        CreateChannel create_channel = 113;
        CreateChannelResponse create_channel_response = 114;
        InviteChannelMember invite_channel_member = 115;
        RemoveChannelMember remove_channel_member = 116;
        RespondToChannelInvite respond_to_channel_invite = 117;
        UpdateChannels update_channels = 118;
        JoinChannel join_channel = 119;
        DeleteChannel delete_channel = 120;
        GetChannelMembers get_channel_members = 121;
        GetChannelMembersResponse get_channel_members_response = 122;
        SetChannelMemberRole set_channel_member_role = 123;
        RenameChannel rename_channel = 124;
        RenameChannelResponse rename_channel_response = 125;
        SubscribeToChannels subscribe_to_channels = 207;

        JoinChannelBuffer join_channel_buffer = 126;
        JoinChannelBufferResponse join_channel_buffer_response = 127;
        UpdateChannelBuffer update_channel_buffer = 128;
        LeaveChannelBuffer leave_channel_buffer = 129;
        UpdateChannelBufferCollaborators update_channel_buffer_collaborators = 130;
        RejoinChannelBuffers rejoin_channel_buffers = 131;
        RejoinChannelBuffersResponse rejoin_channel_buffers_response = 132;
        AckBufferOperation ack_buffer_operation = 133;

        JoinChannelChat join_channel_chat = 134;
        JoinChannelChatResponse join_channel_chat_response = 135;
        LeaveChannelChat leave_channel_chat = 136;
        SendChannelMessage send_channel_message = 137;
        SendChannelMessageResponse send_channel_message_response = 138;
        ChannelMessageSent channel_message_sent = 139;
        GetChannelMessages get_channel_messages = 140;
        GetChannelMessagesResponse get_channel_messages_response = 141;
        RemoveChannelMessage remove_channel_message = 142;
        AckChannelMessage ack_channel_message = 143;
        GetChannelMessagesById get_channel_messages_by_id = 144;

        MoveChannel move_channel = 147;
        ReorderChannel reorder_channel = 349;
        SetChannelVisibility set_channel_visibility = 148;

        AddNotification add_notification = 149;
        GetNotifications get_notifications = 150;
        GetNotificationsResponse get_notifications_response = 151;
        DeleteNotification delete_notification = 152;
        MarkNotificationRead mark_notification_read = 153;
        LspExtExpandMacro lsp_ext_expand_macro = 154;
        LspExtExpandMacroResponse lsp_ext_expand_macro_response = 155;
        SetRoomParticipantRole set_room_participant_role = 156;

        UpdateUserChannels update_user_channels = 157;

        GetImplementation get_implementation = 162;
        GetImplementationResponse get_implementation_response = 163;

        UpdateChannelMessage update_channel_message = 170;
        ChannelMessageUpdate channel_message_update = 171;

        BlameBuffer blame_buffer = 172;
        BlameBufferResponse blame_buffer_response = 173;

        UpdateNotification update_notification = 174;

        RestartLanguageServers restart_language_servers = 208;

        RejoinRemoteProjects rejoin_remote_projects = 186;
        RejoinRemoteProjectsResponse rejoin_remote_projects_response = 187;

        OpenNewBuffer open_new_buffer = 196;

        GetSupermavenApiKey get_supermaven_api_key = 198;
        GetSupermavenApiKeyResponse get_supermaven_api_key_response = 199;

        TaskContextForLocation task_context_for_location = 203;
        TaskContext task_context = 204;

        LinkedEditingRange linked_editing_range = 209;
        LinkedEditingRangeResponse linked_editing_range_response = 210;

        AdvertiseContexts advertise_contexts = 211;
        OpenContext open_context = 212;
        OpenContextResponse open_context_response = 213;
        CreateContext create_context = 232;
        CreateContextResponse create_context_response = 233;
        UpdateContext update_context = 214;
        SynchronizeContexts synchronize_contexts = 215;
        SynchronizeContextsResponse synchronize_contexts_response = 216;

        GetSignatureHelp get_signature_help = 217;
        GetSignatureHelpResponse get_signature_help_response = 218;

        ListRemoteDirectory list_remote_directory = 219;
        ListRemoteDirectoryResponse list_remote_directory_response = 220;
        AddWorktree add_worktree = 222;
        AddWorktreeResponse add_worktree_response = 223;

        LspExtSwitchSourceHeader lsp_ext_switch_source_header = 241;
        LspExtSwitchSourceHeaderResponse lsp_ext_switch_source_header_response = 242;

        FindSearchCandidates find_search_candidates = 243;
        FindSearchCandidatesResponse find_search_candidates_response = 244;

        CloseBuffer close_buffer = 245;

        ShutdownRemoteServer shutdown_remote_server = 257;

        RemoveWorktree remove_worktree = 258;

        LanguageServerLog language_server_log = 260;

        Toast toast = 261;
        HideToast hide_toast = 262;

        OpenServerSettings open_server_settings = 263;

        GetPermalinkToLine get_permalink_to_line = 264;
        GetPermalinkToLineResponse get_permalink_to_line_response = 265;

        FlushBufferedMessages flush_buffered_messages = 267;

        LanguageServerPromptRequest language_server_prompt_request = 268;
        LanguageServerPromptResponse language_server_prompt_response = 269;

        GitBranchesResponse git_branches_response = 271;

        UpdateGitBranch update_git_branch = 272;

        ListToolchains list_toolchains = 273;
        ListToolchainsResponse list_toolchains_response = 274;
        ActivateToolchain activate_toolchain = 275;
        ActiveToolchain active_toolchain = 276;
        ActiveToolchainResponse active_toolchain_response = 277;

        GetPathMetadata get_path_metadata = 278;
        GetPathMetadataResponse get_path_metadata_response = 279;

        CancelLanguageServerWork cancel_language_server_work = 282;

        LspExtOpenDocs lsp_ext_open_docs = 283;
        LspExtOpenDocsResponse lsp_ext_open_docs_response = 284;

        SyncExtensions sync_extensions = 285;
        SyncExtensionsResponse sync_extensions_response = 286;
        InstallExtension install_extension = 287;

        OpenUnstagedDiff open_unstaged_diff = 288;
        OpenUnstagedDiffResponse open_unstaged_diff_response = 289;

        RegisterBufferWithLanguageServers register_buffer_with_language_servers = 290;

        Stage stage = 293;
        Unstage unstage = 294;
        Commit commit = 295;
        OpenCommitMessageBuffer open_commit_message_buffer = 296;

        OpenUncommittedDiff open_uncommitted_diff = 297;
        OpenUncommittedDiffResponse open_uncommitted_diff_response = 298;

        SetIndexText set_index_text = 299;

        GitShow git_show = 300;
        GitReset git_reset = 301;
        GitCommitDetails git_commit_details = 302;
        GitCheckoutFiles git_checkout_files = 303;

        Push push = 304;
        Fetch fetch = 305;
        GetRemotes get_remotes = 306;
        GetRemotesResponse get_remotes_response = 307;
        Pull pull = 308;

        ApplyCodeActionKind apply_code_action_kind = 309;
        ApplyCodeActionKindResponse apply_code_action_kind_response = 310;

        RemoteMessageResponse remote_message_response = 311;

        GitGetBranches git_get_branches = 312;
        GitCreateBranch git_create_branch = 313;
        GitChangeBranch git_change_branch = 314;

        CheckForPushedCommits check_for_pushed_commits = 315;
        CheckForPushedCommitsResponse check_for_pushed_commits_response = 316;

        AskPassRequest ask_pass_request = 317;
        AskPassResponse ask_pass_response = 318;

        GitDiff git_diff = 319;
        GitDiffResponse git_diff_response = 320;
        GitInit git_init = 321;

        CodeLens code_lens = 322;
        GetCodeLens get_code_lens = 323;
        GetCodeLensResponse get_code_lens_response = 324;
        RefreshCodeLens refresh_code_lens = 325;

        ToggleBreakpoint toggle_breakpoint = 326;
        BreakpointsForFile breakpoints_for_file = 327;

        UpdateRepository update_repository = 328;
        RemoveRepository remove_repository = 329;

        GetDocumentSymbols get_document_symbols = 330;
        GetDocumentSymbolsResponse get_document_symbols_response = 331;

        LoadCommitDiff load_commit_diff = 334;
        LoadCommitDiffResponse load_commit_diff_response = 335;

        StopLanguageServers stop_language_servers = 336;

        LspExtRunnables lsp_ext_runnables = 337;
        LspExtRunnablesResponse lsp_ext_runnables_response = 338;

        GetDebugAdapterBinary get_debug_adapter_binary = 339;
        DebugAdapterBinary debug_adapter_binary = 340;
        RunDebugLocators run_debug_locators = 341;
        DebugRequest debug_request = 342;

        LspExtGoToParentModule lsp_ext_go_to_parent_module = 343;
        LspExtGoToParentModuleResponse lsp_ext_go_to_parent_module_response = 344;
        LspExtCancelFlycheck lsp_ext_cancel_flycheck = 345;
        LspExtRunFlycheck lsp_ext_run_flycheck = 346;
        LspExtClearFlycheck lsp_ext_clear_flycheck = 347;

        LogToDebugConsole log_to_debug_console = 348;

        GetDocumentDiagnostics get_document_diagnostics = 350;
        GetDocumentDiagnosticsResponse get_document_diagnostics_response = 351;
        PullWorkspaceDiagnostics pull_workspace_diagnostics = 352;

        GetDocumentColor get_document_color = 353;
        GetDocumentColorResponse get_document_color_response = 354;
        GetColorPresentation get_color_presentation = 355;
        GetColorPresentationResponse get_color_presentation_response = 356;

        Stash stash = 357;
        StashPop stash_pop = 358;

        GetDefaultBranch get_default_branch = 359;
        GetDefaultBranchResponse get_default_branch_response = 360;

        GetCrashFiles get_crash_files = 361;
        GetCrashFilesResponse get_crash_files_response = 362;

        GitClone git_clone = 363;
        GitCloneResponse git_clone_response = 364;

        LspQuery lsp_query = 365;
        LspQueryResponse lsp_query_response = 366;
        ToggleLspLogs toggle_lsp_logs = 367;

        UpdateUserSettings update_user_settings = 368;

        GetProcesses get_processes = 369;
        GetProcessesResponse get_processes_response = 370;

        ResolveToolchain resolve_toolchain = 371;
        ResolveToolchainResponse resolve_toolchain_response = 372;

        GetAgentServerCommand get_agent_server_command = 373;
        AgentServerCommand agent_server_command = 374;

        ExternalAgentsUpdated external_agents_updated = 375;
        ExternalAgentLoadingStatusUpdated external_agent_loading_status_updated = 376;
        NewExternalAgentVersionAvailable new_external_agent_version_available = 377;

        StashDrop stash_drop = 378;
        StashApply stash_apply = 379;

        GitRenameBranch git_rename_branch = 380;

        RemoteStarted remote_started = 381;

        GetDirectoryEnvironment get_directory_environment = 382;
        DirectoryEnvironment directory_environment = 383;

        GetTreeDiff get_tree_diff = 384;
        GetTreeDiffResponse get_tree_diff_response = 385;

        GetBlobContent get_blob_content = 386;
        GetBlobContentResponse get_blob_content_response = 387;

        GitWorktreesResponse git_worktrees_response = 388;
        GitGetWorktrees git_get_worktrees = 389;
        GitCreateWorktree git_create_worktree = 390;

        OpenImageByPath open_image_by_path = 391;
        OpenImageResponse open_image_response = 392;
        CreateImageForPeer create_image_for_peer = 393;


        GitFileHistory git_file_history = 397;
        GitFileHistoryResponse git_file_history_response = 398;

        RunGitHook run_git_hook = 399;

        GitDeleteBranch git_delete_branch = 400;
<<<<<<< HEAD
        ExternalExtensionAgentsUpdated external_extension_agents_updated = 401;

        SemanticTokens semantic_tokens = 402;
        SemanticTokensResponse semantic_tokens_response = 403;
        RefreshSemanticTokens refresh_semantic_tokens = 404; // current max
=======

        ExternalExtensionAgentsUpdated external_extension_agents_updated = 401;

        GitCreateRemote git_create_remote = 402;
        GitRemoveRemote git_remove_remote = 403;// current max
>>>>>>> 0a5955a4
    }

    reserved 87 to 88, 396;
    reserved 102 to 103;
    reserved 158 to 161;
    reserved 164;
    reserved 166 to 169;
    reserved 175 to 185;
    reserved 188;
    reserved 189 to 192;
    reserved 193 to 195;
    reserved 197;
    reserved 200 to 202;
    reserved 205 to 206;
    reserved 221;
    reserved 224 to 229;
    reserved 230 to 231;
    reserved 234 to 236;
    reserved 239 to 240;
    reserved 246;
    reserved 247 to 254;
    reserved 255 to 256;
    reserved 259;
    reserved 270;
    reserved 280 to 281;
    reserved 332 to 333;
    reserved 394 to 395;
}

message Hello {
    PeerId peer_id = 1;
}

message Ping {}

message Ack {}

message Error {
    string message = 1;
    ErrorCode code = 2;
    repeated string tags = 3;
}

enum ErrorCode {
    Internal = 0;
    NoSuchChannel = 1;
    Disconnected = 2;
    SignedOut = 3;
    UpgradeRequired = 4;
    Forbidden = 5;
    NeedsCla = 7;
    NotARootChannel = 8;
    BadPublicNesting = 9;
    CircularNesting = 10;
    WrongMoveTarget = 11;
    UnsharedItem = 12;
    NoSuchProject = 13;
    DevServerProjectPathDoesNotExist = 16;
    RemoteUpgradeRequired = 17;
    RateLimitExceeded = 18;
    CommitFailed = 19;
    reserved 6;
    reserved 14 to 15;
}

message EndStream {}

message Test {
    uint64 id = 1;
}

message FlushBufferedMessages {}

message FlushBufferedMessagesResponse {}

message RemoteStarted {}<|MERGE_RESOLUTION|>--- conflicted
+++ resolved
@@ -444,19 +444,15 @@
         RunGitHook run_git_hook = 399;
 
         GitDeleteBranch git_delete_branch = 400;
-<<<<<<< HEAD
+
         ExternalExtensionAgentsUpdated external_extension_agents_updated = 401;
 
-        SemanticTokens semantic_tokens = 402;
-        SemanticTokensResponse semantic_tokens_response = 403;
-        RefreshSemanticTokens refresh_semantic_tokens = 404; // current max
-=======
-
-        ExternalExtensionAgentsUpdated external_extension_agents_updated = 401;
-
         GitCreateRemote git_create_remote = 402;
-        GitRemoveRemote git_remove_remote = 403;// current max
->>>>>>> 0a5955a4
+        GitRemoveRemote git_remove_remote = 403;
+
+        SemanticTokens semantic_tokens = 404;
+        SemanticTokensResponse semantic_tokens_response = 405;
+        RefreshSemanticTokens refresh_semantic_tokens = 406; // current max
     }
 
     reserved 87 to 88, 396;
