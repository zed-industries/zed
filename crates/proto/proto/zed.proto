syntax = "proto3";
package zed.messages;

import "ai.proto";
import "app.proto";
import "buffer.proto";
import "call.proto";
import "channel.proto";
import "core.proto";
import "debugger.proto";
import "git.proto";
import "image.proto";
import "lsp.proto";
import "notification.proto";
import "task.proto";
import "toolchain.proto";
import "worktree.proto";

// Looking for a number? Search "// current max"

message Envelope {
    uint32 id = 1;
    optional uint32 responding_to = 2;
    optional PeerId original_sender_id = 3;
    optional uint32 ack_id = 266;

    oneof payload {
        Hello hello = 4;
        Ack ack = 5;
        Error error = 6;
        Ping ping = 7;
        Test test = 8;
        EndStream end_stream = 165;

        CreateRoom create_room = 9;
        CreateRoomResponse create_room_response = 10;
        JoinRoom join_room = 11;
        JoinRoomResponse join_room_response = 12;
        RejoinRoom rejoin_room = 13;
        RejoinRoomResponse rejoin_room_response = 14;
        LeaveRoom leave_room = 15;
        Call call = 16;
        IncomingCall incoming_call = 17;
        CallCanceled call_canceled = 18;
        CancelCall cancel_call = 19;
        DeclineCall decline_call = 20;
        UpdateParticipantLocation update_participant_location = 21;
        RoomUpdated room_updated = 22;

        ShareProject share_project = 23;
        ShareProjectResponse share_project_response = 24;
        UnshareProject unshare_project = 25;
        JoinProject join_project = 26;
        JoinProjectResponse join_project_response = 27;
        LeaveProject leave_project = 28;
        AddProjectCollaborator add_project_collaborator = 29;
        UpdateProjectCollaborator update_project_collaborator = 30;
        RemoveProjectCollaborator remove_project_collaborator = 31;

        GetDefinition get_definition = 32;
        GetDefinitionResponse get_definition_response = 33;
        GetDeclaration get_declaration = 237;
        GetDeclarationResponse get_declaration_response = 238;
        GetTypeDefinition get_type_definition = 34;
        GetTypeDefinitionResponse get_type_definition_response = 35;

        GetReferences get_references = 36;
        GetReferencesResponse get_references_response = 37;
        GetDocumentHighlights get_document_highlights = 38;
        GetDocumentHighlightsResponse get_document_highlights_response = 39;
        GetProjectSymbols get_project_symbols = 40;
        GetProjectSymbolsResponse get_project_symbols_response = 41;
        OpenBufferForSymbol open_buffer_for_symbol = 42;
        OpenBufferForSymbolResponse open_buffer_for_symbol_response = 43;

        UpdateProject update_project = 44;
        UpdateWorktree update_worktree = 45;

        CreateProjectEntry create_project_entry = 46;
        RenameProjectEntry rename_project_entry = 47;
        CopyProjectEntry copy_project_entry = 48;
        DeleteProjectEntry delete_project_entry = 49;
        ProjectEntryResponse project_entry_response = 50;
        ExpandProjectEntry expand_project_entry = 51;
        ExpandProjectEntryResponse expand_project_entry_response = 52;
        ExpandAllForProjectEntry expand_all_for_project_entry = 291;
        ExpandAllForProjectEntryResponse expand_all_for_project_entry_response = 292;
        UpdateDiagnosticSummary update_diagnostic_summary = 53;
        StartLanguageServer start_language_server = 54;
        UpdateLanguageServer update_language_server = 55;

        OpenBufferById open_buffer_by_id = 56;
        OpenBufferByPath open_buffer_by_path = 57;
        OpenBufferResponse open_buffer_response = 58;
        CreateBufferForPeer create_buffer_for_peer = 59;
        UpdateBuffer update_buffer = 60;
        UpdateBufferFile update_buffer_file = 61;
        SaveBuffer save_buffer = 62;
        BufferSaved buffer_saved = 63;
        BufferReloaded buffer_reloaded = 64;
        ReloadBuffers reload_buffers = 65;
        ReloadBuffersResponse reload_buffers_response = 66;
        SynchronizeBuffers synchronize_buffers = 67;
        SynchronizeBuffersResponse synchronize_buffers_response = 68;
        FormatBuffers format_buffers = 69;
        FormatBuffersResponse format_buffers_response = 70;
        GetCompletions get_completions = 71;
        GetCompletionsResponse get_completions_response = 72;
        ResolveCompletionDocumentation resolve_completion_documentation = 73;
        ResolveCompletionDocumentationResponse resolve_completion_documentation_response = 74;
        ApplyCompletionAdditionalEdits apply_completion_additional_edits = 75;
        ApplyCompletionAdditionalEditsResponse apply_completion_additional_edits_response = 76;
        GetCodeActions get_code_actions = 77;
        GetCodeActionsResponse get_code_actions_response = 78;
        GetHover get_hover = 79;
        GetHoverResponse get_hover_response = 80;
        ApplyCodeAction apply_code_action = 81;
        ApplyCodeActionResponse apply_code_action_response = 82;
        PrepareRename prepare_rename = 83;
        PrepareRenameResponse prepare_rename_response = 84;
        PerformRename perform_rename = 85;
        PerformRenameResponse perform_rename_response = 86;

        UpdateContacts update_contacts = 89;
        UpdateInviteInfo update_invite_info = 90;
        ShowContacts show_contacts = 91;

        GetUsers get_users = 92;
        FuzzySearchUsers fuzzy_search_users = 93;
        UsersResponse users_response = 94;
        RequestContact request_contact = 95;
        RespondToContactRequest respond_to_contact_request = 96;
        RemoveContact remove_contact = 97;

        Follow follow = 98;
        FollowResponse follow_response = 99;
        UpdateFollowers update_followers = 100;
        Unfollow unfollow = 101;
        UpdateDiffBases update_diff_bases = 104;

        OnTypeFormatting on_type_formatting = 105;
        OnTypeFormattingResponse on_type_formatting_response = 106;

        UpdateWorktreeSettings update_worktree_settings = 107;

        InlayHints inlay_hints = 108;
        InlayHintsResponse inlay_hints_response = 109;
        ResolveInlayHint resolve_inlay_hint = 110;
        ResolveInlayHintResponse resolve_inlay_hint_response = 111;
        RefreshInlayHints refresh_inlay_hints = 112;

        CreateChannel create_channel = 113;
        CreateChannelResponse create_channel_response = 114;
        InviteChannelMember invite_channel_member = 115;
        RemoveChannelMember remove_channel_member = 116;
        RespondToChannelInvite respond_to_channel_invite = 117;
        UpdateChannels update_channels = 118;
        JoinChannel join_channel = 119;
        DeleteChannel delete_channel = 120;
        GetChannelMembers get_channel_members = 121;
        GetChannelMembersResponse get_channel_members_response = 122;
        SetChannelMemberRole set_channel_member_role = 123;
        RenameChannel rename_channel = 124;
        RenameChannelResponse rename_channel_response = 125;
        SubscribeToChannels subscribe_to_channels = 207;

        JoinChannelBuffer join_channel_buffer = 126;
        JoinChannelBufferResponse join_channel_buffer_response = 127;
        UpdateChannelBuffer update_channel_buffer = 128;
        LeaveChannelBuffer leave_channel_buffer = 129;
        UpdateChannelBufferCollaborators update_channel_buffer_collaborators = 130;
        RejoinChannelBuffers rejoin_channel_buffers = 131;
        RejoinChannelBuffersResponse rejoin_channel_buffers_response = 132;
        AckBufferOperation ack_buffer_operation = 133;

        JoinChannelChat join_channel_chat = 134;
        JoinChannelChatResponse join_channel_chat_response = 135;
        LeaveChannelChat leave_channel_chat = 136;
        SendChannelMessage send_channel_message = 137;
        SendChannelMessageResponse send_channel_message_response = 138;
        ChannelMessageSent channel_message_sent = 139;
        GetChannelMessages get_channel_messages = 140;
        GetChannelMessagesResponse get_channel_messages_response = 141;
        RemoveChannelMessage remove_channel_message = 142;
        AckChannelMessage ack_channel_message = 143;
        GetChannelMessagesById get_channel_messages_by_id = 144;

        MoveChannel move_channel = 147;
        ReorderChannel reorder_channel = 349;
        SetChannelVisibility set_channel_visibility = 148;

        AddNotification add_notification = 149;
        GetNotifications get_notifications = 150;
        GetNotificationsResponse get_notifications_response = 151;
        DeleteNotification delete_notification = 152;
        MarkNotificationRead mark_notification_read = 153;
        LspExtExpandMacro lsp_ext_expand_macro = 154;
        LspExtExpandMacroResponse lsp_ext_expand_macro_response = 155;
        SetRoomParticipantRole set_room_participant_role = 156;

        UpdateUserChannels update_user_channels = 157;

        GetImplementation get_implementation = 162;
        GetImplementationResponse get_implementation_response = 163;

        UpdateChannelMessage update_channel_message = 170;
        ChannelMessageUpdate channel_message_update = 171;

        BlameBuffer blame_buffer = 172;
        BlameBufferResponse blame_buffer_response = 173;

        UpdateNotification update_notification = 174;

        RestartLanguageServers restart_language_servers = 208;

        RejoinRemoteProjects rejoin_remote_projects = 186;
        RejoinRemoteProjectsResponse rejoin_remote_projects_response = 187;

        OpenNewBuffer open_new_buffer = 196;

        GetSupermavenApiKey get_supermaven_api_key = 198;
        GetSupermavenApiKeyResponse get_supermaven_api_key_response = 199;

        TaskContextForLocation task_context_for_location = 203;
        TaskContext task_context = 204;

        LinkedEditingRange linked_editing_range = 209;
        LinkedEditingRangeResponse linked_editing_range_response = 210;

        AdvertiseContexts advertise_contexts = 211;
        OpenContext open_context = 212;
        OpenContextResponse open_context_response = 213;
        CreateContext create_context = 232;
        CreateContextResponse create_context_response = 233;
        UpdateContext update_context = 214;
        SynchronizeContexts synchronize_contexts = 215;
        SynchronizeContextsResponse synchronize_contexts_response = 216;

        GetSignatureHelp get_signature_help = 217;
        GetSignatureHelpResponse get_signature_help_response = 218;

        ListRemoteDirectory list_remote_directory = 219;
        ListRemoteDirectoryResponse list_remote_directory_response = 220;
        AddWorktree add_worktree = 222;
        AddWorktreeResponse add_worktree_response = 223;

        LspExtSwitchSourceHeader lsp_ext_switch_source_header = 241;
        LspExtSwitchSourceHeaderResponse lsp_ext_switch_source_header_response = 242;

        FindSearchCandidates find_search_candidates = 243;
        FindSearchCandidatesResponse find_search_candidates_response = 244;

        CloseBuffer close_buffer = 245;

        ShutdownRemoteServer shutdown_remote_server = 257;

        RemoveWorktree remove_worktree = 258;

        LanguageServerLog language_server_log = 260;

        Toast toast = 261;
        HideToast hide_toast = 262;

        OpenServerSettings open_server_settings = 263;

        GetPermalinkToLine get_permalink_to_line = 264;
        GetPermalinkToLineResponse get_permalink_to_line_response = 265;

        FlushBufferedMessages flush_buffered_messages = 267;

        LanguageServerPromptRequest language_server_prompt_request = 268;
        LanguageServerPromptResponse language_server_prompt_response = 269;

        GitBranchesResponse git_branches_response = 271;

        UpdateGitBranch update_git_branch = 272;

        ListToolchains list_toolchains = 273;
        ListToolchainsResponse list_toolchains_response = 274;
        ActivateToolchain activate_toolchain = 275;
        ActiveToolchain active_toolchain = 276;
        ActiveToolchainResponse active_toolchain_response = 277;

        GetPathMetadata get_path_metadata = 278;
        GetPathMetadataResponse get_path_metadata_response = 279;

        CancelLanguageServerWork cancel_language_server_work = 282;

        LspExtOpenDocs lsp_ext_open_docs = 283;
        LspExtOpenDocsResponse lsp_ext_open_docs_response = 284;

        SyncExtensions sync_extensions = 285;
        SyncExtensionsResponse sync_extensions_response = 286;
        InstallExtension install_extension = 287;

        OpenUnstagedDiff open_unstaged_diff = 288;
        OpenUnstagedDiffResponse open_unstaged_diff_response = 289;

        RegisterBufferWithLanguageServers register_buffer_with_language_servers = 290;

        Stage stage = 293;
        Unstage unstage = 294;
        Commit commit = 295;
        OpenCommitMessageBuffer open_commit_message_buffer = 296;

        OpenUncommittedDiff open_uncommitted_diff = 297;
        OpenUncommittedDiffResponse open_uncommitted_diff_response = 298;

        SetIndexText set_index_text = 299;

        GitShow git_show = 300;
        GitReset git_reset = 301;
        GitCommitDetails git_commit_details = 302;
        GitCheckoutFiles git_checkout_files = 303;

        Push push = 304;
        Fetch fetch = 305;
        GetRemotes get_remotes = 306;
        GetRemotesResponse get_remotes_response = 307;
        Pull pull = 308;

        ApplyCodeActionKind apply_code_action_kind = 309;
        ApplyCodeActionKindResponse apply_code_action_kind_response = 310;

        RemoteMessageResponse remote_message_response = 311;

        GitGetBranches git_get_branches = 312;
        GitCreateBranch git_create_branch = 313;
        GitChangeBranch git_change_branch = 314;

        CheckForPushedCommits check_for_pushed_commits = 315;
        CheckForPushedCommitsResponse check_for_pushed_commits_response = 316;

        AskPassRequest ask_pass_request = 317;
        AskPassResponse ask_pass_response = 318;

        GitDiff git_diff = 319;
        GitDiffResponse git_diff_response = 320;
        GitInit git_init = 321;

        CodeLens code_lens = 322;
        GetCodeLens get_code_lens = 323;
        GetCodeLensResponse get_code_lens_response = 324;
        RefreshCodeLens refresh_code_lens = 325;

        ToggleBreakpoint toggle_breakpoint = 326;
        BreakpointsForFile breakpoints_for_file = 327;

        UpdateRepository update_repository = 328;
        RemoveRepository remove_repository = 329;

        GetDocumentSymbols get_document_symbols = 330;
        GetDocumentSymbolsResponse get_document_symbols_response = 331;

        LoadCommitDiff load_commit_diff = 334;
        LoadCommitDiffResponse load_commit_diff_response = 335;

        StopLanguageServers stop_language_servers = 336;

        LspExtRunnables lsp_ext_runnables = 337;
        LspExtRunnablesResponse lsp_ext_runnables_response = 338;

        GetDebugAdapterBinary get_debug_adapter_binary = 339;
        DebugAdapterBinary debug_adapter_binary = 340;
        RunDebugLocators run_debug_locators = 341;
        DebugRequest debug_request = 342;

        LspExtGoToParentModule lsp_ext_go_to_parent_module = 343;
        LspExtGoToParentModuleResponse lsp_ext_go_to_parent_module_response = 344;
        LspExtCancelFlycheck lsp_ext_cancel_flycheck = 345;
        LspExtRunFlycheck lsp_ext_run_flycheck = 346;
        LspExtClearFlycheck lsp_ext_clear_flycheck = 347;

        LogToDebugConsole log_to_debug_console = 348;

        GetDocumentDiagnostics get_document_diagnostics = 350;
        GetDocumentDiagnosticsResponse get_document_diagnostics_response = 351;
        PullWorkspaceDiagnostics pull_workspace_diagnostics = 352;

        GetDocumentColor get_document_color = 353;
        GetDocumentColorResponse get_document_color_response = 354;
        GetColorPresentation get_color_presentation = 355;
        GetColorPresentationResponse get_color_presentation_response = 356;

        Stash stash = 357;
        StashPop stash_pop = 358;

        GetDefaultBranch get_default_branch = 359;
        GetDefaultBranchResponse get_default_branch_response = 360;

        GetCrashFiles get_crash_files = 361;
        GetCrashFilesResponse get_crash_files_response = 362;

        GitClone git_clone = 363;
        GitCloneResponse git_clone_response = 364;

        LspQuery lsp_query = 365;
        LspQueryResponse lsp_query_response = 366;
        ToggleLspLogs toggle_lsp_logs = 367;

        UpdateUserSettings update_user_settings = 368;

        GetProcesses get_processes = 369;
        GetProcessesResponse get_processes_response = 370;

        ResolveToolchain resolve_toolchain = 371;
        ResolveToolchainResponse resolve_toolchain_response = 372;

        GetAgentServerCommand get_agent_server_command = 373;
        AgentServerCommand agent_server_command = 374;

        ExternalAgentsUpdated external_agents_updated = 375;
        ExternalAgentLoadingStatusUpdated external_agent_loading_status_updated = 376;
        NewExternalAgentVersionAvailable new_external_agent_version_available = 377;

        StashDrop stash_drop = 378;
        StashApply stash_apply = 379;

        GitRenameBranch git_rename_branch = 380;

        RemoteStarted remote_started = 381;

        GetDirectoryEnvironment get_directory_environment = 382;
        DirectoryEnvironment directory_environment = 383;

        GetTreeDiff get_tree_diff = 384;
        GetTreeDiffResponse get_tree_diff_response = 385;

        GetBlobContent get_blob_content = 386;
        GetBlobContentResponse get_blob_content_response = 387;

        GitWorktreesResponse git_worktrees_response = 388;
        GitGetWorktrees git_get_worktrees = 389;
        GitCreateWorktree git_create_worktree = 390;

        OpenImageByPath open_image_by_path = 391;
        OpenImageResponse open_image_response = 392;
        CreateImageForPeer create_image_for_peer = 393;

        GitFileHistory git_file_history = 397;
        GitFileHistoryResponse git_file_history_response = 398;

        RunGitHook run_git_hook = 399;

<<<<<<< HEAD
        GitDeleteBranch git_delete_branch = 396;

        GitCreateRemote git_create_remote = 397;
        GitRemoveRemote git_remove_remote = 398;// current max
=======
        GitDeleteBranch git_delete_branch = 400;
        ExternalExtensionAgentsUpdated external_extension_agents_updated = 401; // current max
>>>>>>> 59b5de55
    }

    reserved 87 to 88, 396;
    reserved 102 to 103;
    reserved 158 to 161;
    reserved 164;
    reserved 166 to 169;
    reserved 175 to 185;
    reserved 188;
    reserved 189 to 192;
    reserved 193 to 195;
    reserved 197;
    reserved 200 to 202;
    reserved 205 to 206;
    reserved 221;
    reserved 224 to 229;
    reserved 230 to 231;
    reserved 234 to 236;
    reserved 239 to 240;
    reserved 246;
    reserved 247 to 254;
    reserved 255 to 256;
    reserved 259;
    reserved 270;
    reserved 280 to 281;
    reserved 332 to 333;
    reserved 394 to 395;
}

message Hello {
    PeerId peer_id = 1;
}

message Ping {}

message Ack {}

message Error {
    string message = 1;
    ErrorCode code = 2;
    repeated string tags = 3;
}

enum ErrorCode {
    Internal = 0;
    NoSuchChannel = 1;
    Disconnected = 2;
    SignedOut = 3;
    UpgradeRequired = 4;
    Forbidden = 5;
    NeedsCla = 7;
    NotARootChannel = 8;
    BadPublicNesting = 9;
    CircularNesting = 10;
    WrongMoveTarget = 11;
    UnsharedItem = 12;
    NoSuchProject = 13;
    DevServerProjectPathDoesNotExist = 16;
    RemoteUpgradeRequired = 17;
    RateLimitExceeded = 18;
    CommitFailed = 19;
    reserved 6;
    reserved 14 to 15;
}

message EndStream {}

message Test {
    uint64 id = 1;
}

message FlushBufferedMessages {}

message FlushBufferedMessagesResponse {}

message RemoteStarted {}<|MERGE_RESOLUTION|>--- conflicted
+++ resolved
@@ -442,15 +442,13 @@
 
         RunGitHook run_git_hook = 399;
 
-<<<<<<< HEAD
         GitDeleteBranch git_delete_branch = 396;
 
-        GitCreateRemote git_create_remote = 397;
-        GitRemoveRemote git_remove_remote = 398;// current max
-=======
         GitDeleteBranch git_delete_branch = 400;
-        ExternalExtensionAgentsUpdated external_extension_agents_updated = 401; // current max
->>>>>>> 59b5de55
+        ExternalExtensionAgentsUpdated external_extension_agents_updated = 401;
+
+        GitCreateRemote git_create_remote = 402;
+        GitRemoveRemote git_remove_remote = 403;// current max
     }
 
     reserved 87 to 88, 396;
