--- conflicted
+++ resolved
@@ -401,21 +401,19 @@
 
         UpdateUserSettings update_user_settings = 368;
 
-<<<<<<< HEAD
-        GetAgentServerCommand get_agent_server_command = 369;
-        AgentServerCommand agent_server_command = 370;
-
-        ExternalAgentsUpdated external_agents_updated = 371;
-
-        ExternalAgentLoadingStatusUpdated external_agent_loading_status_updated = 372;
-        NewExternalAgentVersionAvailable new_external_agent_version_available = 373; // current max
-=======
         GetProcesses get_processes = 369;
         GetProcessesResponse get_processes_response = 370;
 
         ResolveToolchain resolve_toolchain = 371;
-        ResolveToolchainResponse resolve_toolchain_response = 372; // current max
->>>>>>> 2325f147
+        ResolveToolchainResponse resolve_toolchain_response = 372;
+
+        GetAgentServerCommand get_agent_server_command = 373;
+        AgentServerCommand agent_server_command = 374;
+
+        ExternalAgentsUpdated external_agents_updated = 375;
+
+        ExternalAgentLoadingStatusUpdated external_agent_loading_status_updated = 376;
+        NewExternalAgentVersionAvailable new_external_agent_version_available = 377; // current max
     }
 
     reserved 87 to 88;
