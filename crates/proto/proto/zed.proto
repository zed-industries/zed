syntax = "proto3";
package zed.messages;

// Looking for a number? Search "// current max"

message PeerId {
    uint32 owner_id = 1;
    uint32 id = 2;
}

message Envelope {
    uint32 id = 1;
    optional uint32 responding_to = 2;
    optional PeerId original_sender_id = 3;
    optional uint32 ack_id = 266;

    oneof payload {
        Hello hello = 4;
        Ack ack = 5;
        Error error = 6;
        Ping ping = 7;
        Test test = 8;
        EndStream end_stream = 165;

        CreateRoom create_room = 9;
        CreateRoomResponse create_room_response = 10;
        JoinRoom join_room = 11;
        JoinRoomResponse join_room_response = 12;
        RejoinRoom rejoin_room = 13;
        RejoinRoomResponse rejoin_room_response = 14;
        LeaveRoom leave_room = 15;
        Call call = 16;
        IncomingCall incoming_call = 17;
        CallCanceled call_canceled = 18;
        CancelCall cancel_call = 19;
        DeclineCall decline_call = 20;
        UpdateParticipantLocation update_participant_location = 21;
        RoomUpdated room_updated = 22;

        ShareProject share_project = 23;
        ShareProjectResponse share_project_response = 24;
        UnshareProject unshare_project = 25;
        JoinProject join_project = 26;
        JoinProjectResponse join_project_response = 27;
        LeaveProject leave_project = 28;
        AddProjectCollaborator add_project_collaborator = 29;
        UpdateProjectCollaborator update_project_collaborator = 30;
        RemoveProjectCollaborator remove_project_collaborator = 31;

        GetDefinition get_definition = 32;
        GetDefinitionResponse get_definition_response = 33;
        GetDeclaration get_declaration = 237;
        GetDeclarationResponse get_declaration_response = 238;
        GetTypeDefinition get_type_definition = 34;
        GetTypeDefinitionResponse get_type_definition_response = 35;

        GetReferences get_references = 36;
        GetReferencesResponse get_references_response = 37;
        GetDocumentHighlights get_document_highlights = 38;
        GetDocumentHighlightsResponse get_document_highlights_response = 39;
        GetProjectSymbols get_project_symbols = 40;
        GetProjectSymbolsResponse get_project_symbols_response = 41;
        OpenBufferForSymbol open_buffer_for_symbol = 42;
        OpenBufferForSymbolResponse open_buffer_for_symbol_response = 43;

        UpdateProject update_project = 44;
        UpdateWorktree update_worktree = 45;

        CreateProjectEntry create_project_entry = 46;
        RenameProjectEntry rename_project_entry = 47;
        CopyProjectEntry copy_project_entry = 48;
        DeleteProjectEntry delete_project_entry = 49;
        ProjectEntryResponse project_entry_response = 50;
        ExpandProjectEntry expand_project_entry = 51;
        ExpandProjectEntryResponse expand_project_entry_response = 52;
        ExpandAllForProjectEntry expand_all_for_project_entry = 291;
        ExpandAllForProjectEntryResponse expand_all_for_project_entry_response = 292;
        UpdateDiagnosticSummary update_diagnostic_summary = 53;
        StartLanguageServer start_language_server = 54;
        UpdateLanguageServer update_language_server = 55;

        OpenBufferById open_buffer_by_id = 56;
        OpenBufferByPath open_buffer_by_path = 57;
        OpenBufferResponse open_buffer_response = 58;
        CreateBufferForPeer create_buffer_for_peer = 59;
        UpdateBuffer update_buffer = 60;
        UpdateBufferFile update_buffer_file = 61;
        SaveBuffer save_buffer = 62;
        BufferSaved buffer_saved = 63;
        BufferReloaded buffer_reloaded = 64;
        ReloadBuffers reload_buffers = 65;
        ReloadBuffersResponse reload_buffers_response = 66;
        SynchronizeBuffers synchronize_buffers = 67;
        SynchronizeBuffersResponse synchronize_buffers_response = 68;
        FormatBuffers format_buffers = 69;
        FormatBuffersResponse format_buffers_response = 70;
        GetCompletions get_completions = 71;
        GetCompletionsResponse get_completions_response = 72;
        ResolveCompletionDocumentation resolve_completion_documentation = 73;
        ResolveCompletionDocumentationResponse resolve_completion_documentation_response = 74;
        ApplyCompletionAdditionalEdits apply_completion_additional_edits = 75;
        ApplyCompletionAdditionalEditsResponse apply_completion_additional_edits_response = 76;
        GetCodeActions get_code_actions = 77;
        GetCodeActionsResponse get_code_actions_response = 78;
        GetHover get_hover = 79;
        GetHoverResponse get_hover_response = 80;
        ApplyCodeAction apply_code_action = 81;
        ApplyCodeActionResponse apply_code_action_response = 82;
        PrepareRename prepare_rename = 83;
        PrepareRenameResponse prepare_rename_response = 84;
        PerformRename perform_rename = 85;
        PerformRenameResponse perform_rename_response = 86;

        UpdateContacts update_contacts = 89;
        UpdateInviteInfo update_invite_info = 90;
        ShowContacts show_contacts = 91;

        GetUsers get_users = 92;
        FuzzySearchUsers fuzzy_search_users = 93;
        UsersResponse users_response = 94;
        RequestContact request_contact = 95;
        RespondToContactRequest respond_to_contact_request = 96;
        RemoveContact remove_contact = 97;

        Follow follow = 98;
        FollowResponse follow_response = 99;
        UpdateFollowers update_followers = 100;
        Unfollow unfollow = 101;
        GetPrivateUserInfo get_private_user_info = 102;
        GetPrivateUserInfoResponse get_private_user_info_response = 103;
        UpdateUserPlan update_user_plan = 234;
        UpdateDiffBases update_diff_bases = 104;
        AcceptTermsOfService accept_terms_of_service = 239;
        AcceptTermsOfServiceResponse accept_terms_of_service_response = 240;

        OnTypeFormatting on_type_formatting = 105;
        OnTypeFormattingResponse on_type_formatting_response = 106;

        UpdateWorktreeSettings update_worktree_settings = 107;

        InlayHints inlay_hints = 108;
        InlayHintsResponse inlay_hints_response = 109;
        ResolveInlayHint resolve_inlay_hint = 110;
        ResolveInlayHintResponse resolve_inlay_hint_response = 111;
        RefreshInlayHints refresh_inlay_hints = 112;

        CreateChannel create_channel = 113;
        CreateChannelResponse create_channel_response = 114;
        InviteChannelMember invite_channel_member = 115;
        RemoveChannelMember remove_channel_member = 116;
        RespondToChannelInvite respond_to_channel_invite = 117;
        UpdateChannels update_channels = 118;
        JoinChannel join_channel = 119;
        DeleteChannel delete_channel = 120;
        GetChannelMembers get_channel_members = 121;
        GetChannelMembersResponse get_channel_members_response = 122;
        SetChannelMemberRole set_channel_member_role = 123;
        RenameChannel rename_channel = 124;
        RenameChannelResponse rename_channel_response = 125;
        SubscribeToChannels subscribe_to_channels = 207;

        JoinChannelBuffer join_channel_buffer = 126;
        JoinChannelBufferResponse join_channel_buffer_response = 127;
        UpdateChannelBuffer update_channel_buffer = 128;
        LeaveChannelBuffer leave_channel_buffer = 129;
        UpdateChannelBufferCollaborators update_channel_buffer_collaborators = 130;
        RejoinChannelBuffers rejoin_channel_buffers = 131;
        RejoinChannelBuffersResponse rejoin_channel_buffers_response = 132;
        AckBufferOperation ack_buffer_operation = 133;

        JoinChannelChat join_channel_chat = 134;
        JoinChannelChatResponse join_channel_chat_response = 135;
        LeaveChannelChat leave_channel_chat = 136;
        SendChannelMessage send_channel_message = 137;
        SendChannelMessageResponse send_channel_message_response = 138;
        ChannelMessageSent channel_message_sent = 139;
        GetChannelMessages get_channel_messages = 140;
        GetChannelMessagesResponse get_channel_messages_response = 141;
        RemoveChannelMessage remove_channel_message = 142;
        AckChannelMessage ack_channel_message = 143;
        GetChannelMessagesById get_channel_messages_by_id = 144;

        MoveChannel move_channel = 147;
        SetChannelVisibility set_channel_visibility = 148;

        AddNotification add_notification = 149;
        GetNotifications get_notifications = 150;
        GetNotificationsResponse get_notifications_response = 151;
        DeleteNotification delete_notification = 152;
        MarkNotificationRead mark_notification_read = 153;
        LspExtExpandMacro lsp_ext_expand_macro = 154;
        LspExtExpandMacroResponse lsp_ext_expand_macro_response = 155;
        SetRoomParticipantRole set_room_participant_role = 156;

        UpdateUserChannels update_user_channels = 157;

        GetImplementation get_implementation = 162;
        GetImplementationResponse get_implementation_response = 163;

        CountLanguageModelTokens count_language_model_tokens = 230;
        CountLanguageModelTokensResponse count_language_model_tokens_response = 231;
        GetCachedEmbeddings get_cached_embeddings = 189;
        GetCachedEmbeddingsResponse get_cached_embeddings_response = 190;
        ComputeEmbeddings compute_embeddings = 191;
        ComputeEmbeddingsResponse compute_embeddings_response = 192;

        UpdateChannelMessage update_channel_message = 170;
        ChannelMessageUpdate channel_message_update = 171;

        BlameBuffer blame_buffer = 172;
        BlameBufferResponse blame_buffer_response = 173;

        UpdateNotification update_notification = 174;

        MultiLspQuery multi_lsp_query = 175;
        MultiLspQueryResponse multi_lsp_query_response = 176;
        RestartLanguageServers restart_language_servers = 208;

        RejoinRemoteProjects rejoin_remote_projects = 186;
        RejoinRemoteProjectsResponse rejoin_remote_projects_response = 187;

        OpenNewBuffer open_new_buffer = 196;

        GetSupermavenApiKey get_supermaven_api_key = 198;
        GetSupermavenApiKeyResponse get_supermaven_api_key_response = 199;

        TaskContextForLocation task_context_for_location = 203;
        TaskContext task_context = 204;

        LinkedEditingRange linked_editing_range = 209;
        LinkedEditingRangeResponse linked_editing_range_response = 210;

        AdvertiseContexts advertise_contexts = 211;
        OpenContext open_context = 212;
        OpenContextResponse open_context_response = 213;
        CreateContext create_context = 232;
        CreateContextResponse create_context_response = 233;
        UpdateContext update_context = 214;
        SynchronizeContexts synchronize_contexts = 215;
        SynchronizeContextsResponse synchronize_contexts_response = 216;

        GetSignatureHelp get_signature_help = 217;
        GetSignatureHelpResponse get_signature_help_response = 218;

        ListRemoteDirectory list_remote_directory = 219;
        ListRemoteDirectoryResponse list_remote_directory_response = 220;
        AddWorktree add_worktree = 222;
        AddWorktreeResponse add_worktree_response = 223;

        GetLlmToken get_llm_token = 235;
        GetLlmTokenResponse get_llm_token_response = 236;
        RefreshLlmToken refresh_llm_token = 259;

        LspExtSwitchSourceHeader lsp_ext_switch_source_header = 241;
        LspExtSwitchSourceHeaderResponse lsp_ext_switch_source_header_response = 242;

        FindSearchCandidates find_search_candidates = 243;
        FindSearchCandidatesResponse find_search_candidates_response = 244;

        CloseBuffer close_buffer = 245;

        ShutdownRemoteServer shutdown_remote_server = 257;

        RemoveWorktree remove_worktree = 258;

        LanguageServerLog language_server_log = 260;

        Toast toast = 261;
        HideToast hide_toast = 262;

        OpenServerSettings open_server_settings = 263;

        GetPermalinkToLine get_permalink_to_line = 264;
        GetPermalinkToLineResponse get_permalink_to_line_response = 265;

        FlushBufferedMessages flush_buffered_messages = 267;

        LanguageServerPromptRequest language_server_prompt_request = 268;
        LanguageServerPromptResponse language_server_prompt_response = 269;

        GitBranches git_branches = 270;
        GitBranchesResponse git_branches_response = 271;

        UpdateGitBranch update_git_branch = 272;

        ListToolchains list_toolchains = 273;
        ListToolchainsResponse list_toolchains_response = 274;
        ActivateToolchain activate_toolchain = 275;
        ActiveToolchain active_toolchain = 276;
        ActiveToolchainResponse active_toolchain_response = 277;

        GetPathMetadata get_path_metadata = 278;
        GetPathMetadataResponse get_path_metadata_response = 279;

        GetPanicFiles get_panic_files = 280;
        GetPanicFilesResponse get_panic_files_response = 281;

        CancelLanguageServerWork cancel_language_server_work = 282;

        LspExtOpenDocs lsp_ext_open_docs = 283;
        LspExtOpenDocsResponse lsp_ext_open_docs_response = 284;

        SyncExtensions sync_extensions = 285;
        SyncExtensionsResponse sync_extensions_response = 286;
        InstallExtension install_extension = 287;

        OpenUnstagedChanges open_unstaged_changes = 288;
        OpenUnstagedChangesResponse open_unstaged_changes_response = 289;

        RegisterBufferWithLanguageServers register_buffer_with_language_servers = 290;

<<<<<<< HEAD
        OpenUncommittedChanges open_uncommitted_changes = 291;
        OpenUncommittedChangesResponse open_uncommitted_changes_response = 292;
=======
        Stage stage = 293;
        Unstage unstage = 294;
        Commit commit = 295; // current max
>>>>>>> 48dba9a9
    }

    reserved 87 to 88;
    reserved 158 to 161;
    reserved 164;
    reserved 166 to 169;
    reserved 177 to 185;
    reserved 188;
    reserved 193 to 195;
    reserved 197;
    reserved 200 to 202;
    reserved 205 to 206;
    reserved 221;
    reserved 224 to 229;
    reserved 246;
    reserved 247 to 254;
    reserved 255 to 256;
}

// Messages

message Hello {
    PeerId peer_id = 1;
}

message Ping {}

message Ack {}

message Error {
    string message = 1;
    ErrorCode code = 2;
    repeated string tags = 3;
}

enum ErrorCode {
    Internal = 0;
    NoSuchChannel = 1;
    Disconnected = 2;
    SignedOut = 3;
    UpgradeRequired = 4;
    Forbidden = 5;
    NeedsCla = 7;
    NotARootChannel = 8;
    BadPublicNesting = 9;
    CircularNesting = 10;
    WrongMoveTarget = 11;
    UnsharedItem = 12;
    NoSuchProject = 13;
    DevServerProjectPathDoesNotExist = 16;
    RemoteUpgradeRequired = 17;
    RateLimitExceeded = 18;
    reserved 6;
    reserved 14 to 15;
}

message EndStream {}

message Test {
    uint64 id = 1;
}

message CreateRoom {}

message CreateRoomResponse {
    Room room = 1;
    optional LiveKitConnectionInfo live_kit_connection_info = 2;
}

message JoinRoom {
    uint64 id = 1;
}

message JoinRoomResponse {
    Room room = 1;
    optional uint64 channel_id = 2;
    optional LiveKitConnectionInfo live_kit_connection_info = 3;
}

message RejoinRoom {
    uint64 id = 1;
    repeated UpdateProject reshared_projects = 2;
    repeated RejoinProject rejoined_projects = 3;
}
message RejoinRemoteProjects {
    repeated RejoinProject rejoined_projects = 1;
}

message RejoinRemoteProjectsResponse {
    repeated RejoinedProject rejoined_projects = 1;
}

message RejoinProject {
    uint64 id = 1;
    repeated RejoinWorktree worktrees = 2;
}

message RejoinWorktree {
    uint64 id = 1;
    uint64 scan_id = 2;
}

message RejoinRoomResponse {
    Room room = 1;
    repeated ResharedProject reshared_projects = 2;
    repeated RejoinedProject rejoined_projects = 3;
}

message ResharedProject {
    uint64 id = 1;
    repeated Collaborator collaborators = 2;
}

message RejoinedProject {
    uint64 id = 1;
    repeated WorktreeMetadata worktrees = 2;
    repeated Collaborator collaborators = 3;
    repeated LanguageServer language_servers = 4;
}

message LeaveRoom {}

message Room {
    uint64 id = 1;
    repeated Participant participants = 2;
    repeated PendingParticipant pending_participants = 3;
    repeated Follower followers = 4;
    string livekit_room = 5;
}

message Participant {
    uint64 user_id = 1;
    PeerId peer_id = 2;
    repeated ParticipantProject projects = 3;
    ParticipantLocation location = 4;
    uint32 participant_index = 5;
    ChannelRole role = 6;
    reserved 7;
}

message PendingParticipant {
    uint64 user_id = 1;
    uint64 calling_user_id = 2;
    optional uint64 initial_project_id = 3;
}

message ParticipantProject {
    uint64 id = 1;
    repeated string worktree_root_names = 2;
}

message Follower {
    PeerId leader_id = 1;
    PeerId follower_id = 2;
    uint64 project_id = 3;
}

message ParticipantLocation {
    oneof variant {
        SharedProject shared_project = 1;
        UnsharedProject unshared_project = 2;
        External external = 3;
    }

    message SharedProject {
        uint64 id = 1;
    }

    message UnsharedProject {}

    message External {}
}

message Call {
    uint64 room_id = 1;
    uint64 called_user_id = 2;
    optional uint64 initial_project_id = 3;
}

message IncomingCall {
    uint64 room_id = 1;
    uint64 calling_user_id = 2;
    repeated uint64 participant_user_ids = 3;
    optional ParticipantProject initial_project = 4;
}

message CallCanceled {
    uint64 room_id = 1;
}

message CancelCall {
    uint64 room_id = 1;
    uint64 called_user_id = 2;
}

message DeclineCall {
    uint64 room_id = 1;
}

message UpdateParticipantLocation {
    uint64 room_id = 1;
    ParticipantLocation location = 2;
}

message RoomUpdated {
    Room room = 1;
}

message LiveKitConnectionInfo {
    string server_url = 1;
    string token = 2;
    bool can_publish = 3;
}

message ShareProject {
    uint64 room_id = 1;
    repeated WorktreeMetadata worktrees = 2;
    reserved 3;
    bool is_ssh_project = 4;
}

message ShareProjectResponse {
    uint64 project_id = 1;
}

message UnshareProject {
    uint64 project_id = 1;
}

message UpdateProject {
    uint64 project_id = 1;
    repeated WorktreeMetadata worktrees = 2;
}

message JoinProject {
    uint64 project_id = 1;
}

message ListRemoteDirectory {
    uint64 dev_server_id = 1;
    string path = 2;
}

message ListRemoteDirectoryResponse {
    repeated string entries = 1;
}

message JoinProjectResponse {
    uint64 project_id = 5;
    uint32 replica_id = 1;
    repeated WorktreeMetadata worktrees = 2;
    repeated Collaborator collaborators = 3;
    repeated LanguageServer language_servers = 4;
    ChannelRole role = 6;
    reserved 7;
}

message LeaveProject {
    uint64 project_id = 1;
}

message UpdateWorktree {
    uint64 project_id = 1;
    uint64 worktree_id = 2;
    string root_name = 3;
    repeated Entry updated_entries = 4;
    repeated uint64 removed_entries = 5;
    repeated RepositoryEntry updated_repositories = 6;
    repeated uint64 removed_repositories = 7;
    uint64 scan_id = 8;
    bool is_last_update = 9;
    string abs_path = 10;
}

message UpdateWorktreeSettings {
    uint64 project_id = 1;
    uint64 worktree_id = 2;
    string path = 3;
    optional string content = 4;
    optional LocalSettingsKind kind = 5;
}

enum LocalSettingsKind {
    Settings = 0;
    Tasks = 1;
    Editorconfig = 2;
}

message CreateProjectEntry {
    uint64 project_id = 1;
    uint64 worktree_id = 2;
    string path = 3;
    bool is_directory = 4;
}

message RenameProjectEntry {
    uint64 project_id = 1;
    uint64 entry_id = 2;
    string new_path = 3;
}

message CopyProjectEntry {
    uint64 project_id = 1;
    uint64 entry_id = 2;
    string new_path = 3;
    optional string relative_worktree_source_path = 4;
}

message DeleteProjectEntry {
    uint64 project_id = 1;
    uint64 entry_id = 2;
    bool use_trash = 3;
}

message ExpandProjectEntry {
    uint64 project_id = 1;
    uint64 entry_id = 2;
}

message ExpandProjectEntryResponse {
    uint64 worktree_scan_id = 1;
}

message ExpandAllForProjectEntry {
    uint64 project_id = 1;
    uint64 entry_id = 2;
}

message ExpandAllForProjectEntryResponse {
    uint64 worktree_scan_id = 1;
}

message ProjectEntryResponse {
    optional Entry entry = 1;
    uint64 worktree_scan_id = 2;
}

message AddProjectCollaborator {
    uint64 project_id = 1;
    Collaborator collaborator = 2;
}

message UpdateProjectCollaborator {
    uint64 project_id = 1;
    PeerId old_peer_id = 2;
    PeerId new_peer_id = 3;
}

message RemoveProjectCollaborator {
    uint64 project_id = 1;
    PeerId peer_id = 2;
}

message UpdateChannelBufferCollaborators {
    uint64 channel_id = 1;
    repeated Collaborator collaborators = 2;
}

message GetDefinition {
     uint64 project_id = 1;
     uint64 buffer_id = 2;
     Anchor position = 3;
     repeated VectorClockEntry version = 4;
}

message GetDefinitionResponse {
    repeated LocationLink links = 1;
}

message GetDeclaration {
     uint64 project_id = 1;
     uint64 buffer_id = 2;
     Anchor position = 3;
     repeated VectorClockEntry version = 4;
}

message GetDeclarationResponse {
    repeated LocationLink links = 1;
}

message GetTypeDefinition {
     uint64 project_id = 1;
     uint64 buffer_id = 2;
     Anchor position = 3;
     repeated VectorClockEntry version = 4;
 }

message GetTypeDefinitionResponse {
    repeated LocationLink links = 1;
}
message GetImplementation {
     uint64 project_id = 1;
     uint64 buffer_id = 2;
     Anchor position = 3;
     repeated VectorClockEntry version = 4;
 }

message GetImplementationResponse {
    repeated LocationLink links = 1;
}

message GetReferences {
     uint64 project_id = 1;
     uint64 buffer_id = 2;
     Anchor position = 3;
     repeated VectorClockEntry version = 4;
 }

message GetReferencesResponse {
    repeated Location locations = 1;
}

message GetDocumentHighlights {
     uint64 project_id = 1;
     uint64 buffer_id = 2;
     Anchor position = 3;
     repeated VectorClockEntry version = 4;
 }

message GetDocumentHighlightsResponse {
    repeated DocumentHighlight highlights = 1;
}

message Location {
    uint64 buffer_id = 1;
    Anchor start = 2;
    Anchor end = 3;
}

message LocationLink {
    optional Location origin = 1;
    Location target = 2;
}

message DocumentHighlight {
    Kind kind = 1;
    Anchor start = 2;
    Anchor end = 3;

    enum Kind {
        Text = 0;
        Read = 1;
        Write = 2;
    }
}

message GetProjectSymbols {
    uint64 project_id = 1;
    string query = 2;
}

message GetProjectSymbolsResponse {
    repeated Symbol symbols = 4;
}

message Symbol {
    uint64 source_worktree_id = 1;
    uint64 worktree_id = 2;
    string language_server_name = 3;
    string name = 4;
    int32 kind = 5;
    string path = 6;
    // Cannot use generate anchors for unopened files,
    // so we are forced to use point coords instead
    PointUtf16 start = 7;
    PointUtf16 end = 8;
    bytes signature = 9;
    uint64 language_server_id = 10;
}

message OpenBufferForSymbol {
    uint64 project_id = 1;
    Symbol symbol = 2;
}

message OpenBufferForSymbolResponse {
    uint64 buffer_id = 1;
}

message OpenBufferByPath {
    uint64 project_id = 1;
    uint64 worktree_id = 2;
    string path = 3;
}

message OpenBufferById {
    uint64 project_id = 1;
    uint64 id = 2;
}

message OpenNewBuffer {
    uint64 project_id = 1;
}

message OpenBufferResponse {
    uint64 buffer_id = 1;
}

message CreateBufferForPeer {
    uint64 project_id = 1;
    PeerId peer_id = 2;
    oneof variant {
        BufferState state = 3;
        BufferChunk chunk = 4;
    }
}

message UpdateBuffer {
    uint64 project_id = 1;
    uint64 buffer_id = 2;
    repeated Operation operations = 3;
}

message UpdateChannelBuffer {
    uint64 channel_id = 1;
    repeated Operation operations = 2;
}

message UpdateBufferFile {
    uint64 project_id = 1;
    uint64 buffer_id = 2;
    File file = 3;
}

message SaveBuffer {
    uint64 project_id = 1;
    uint64 buffer_id = 2;
    repeated VectorClockEntry version = 3;
    optional ProjectPath new_path = 4;
}

message CloseBuffer {
    uint64 project_id = 1;
    uint64 buffer_id = 2;
}

message ProjectPath {
    uint64 worktree_id = 1;
    string path = 2;
}

message BufferSaved {
    uint64 project_id = 1;
    uint64 buffer_id = 2;
    repeated VectorClockEntry version = 3;
    Timestamp mtime = 4;
    reserved 5;
}

message BufferReloaded {
    uint64 project_id = 1;
    uint64 buffer_id = 2;
    repeated VectorClockEntry version = 3;
    Timestamp mtime = 4;
    reserved 5;
    LineEnding line_ending = 6;
}

message ReloadBuffers {
    uint64 project_id = 1;
    repeated uint64 buffer_ids = 2;
}

message ReloadBuffersResponse {
    ProjectTransaction transaction = 1;
}

message SynchronizeBuffers {
    uint64 project_id = 1;
    repeated BufferVersion buffers = 2;
}

message SynchronizeBuffersResponse {
    repeated BufferVersion buffers = 1;
}

message BufferVersion {
    uint64 id = 1;
    repeated VectorClockEntry version = 2;
}

message ChannelBufferVersion {
    uint64 channel_id = 1;
    repeated VectorClockEntry version = 2;
    uint64 epoch = 3;
}

enum FormatTrigger {
    Save = 0;
    Manual = 1;
}

message FormatBuffers {
    uint64 project_id = 1;
    FormatTrigger trigger = 2;
    repeated uint64 buffer_ids = 3;
}

message FormatBuffersResponse {
    ProjectTransaction transaction = 1;
}

message GetCompletions {
    uint64 project_id = 1;
    uint64 buffer_id = 2;
    Anchor position = 3;
    repeated VectorClockEntry version = 4;
}

message GetCompletionsResponse {
    repeated Completion completions = 1;
    repeated VectorClockEntry version = 2;
}

message ApplyCompletionAdditionalEdits {
    uint64 project_id = 1;
    uint64 buffer_id = 2;
    Completion completion = 3;
}

message ApplyCompletionAdditionalEditsResponse {
    Transaction transaction = 1;
}

message Completion {
    Anchor old_start = 1;
    Anchor old_end = 2;
    string new_text = 3;
    uint64 server_id = 4;
    bytes lsp_completion = 5;
    bool resolved = 6;
}

message GetCodeActions {
    uint64 project_id = 1;
    uint64 buffer_id = 2;
    Anchor start = 3;
    Anchor end = 4;
    repeated VectorClockEntry version = 5;
}

message GetCodeActionsResponse {
    repeated CodeAction actions = 1;
    repeated VectorClockEntry version = 2;
}

message GetSignatureHelp {
    uint64 project_id = 1;
    uint64 buffer_id = 2;
    Anchor position = 3;
    repeated VectorClockEntry version = 4;
}

message GetSignatureHelpResponse {
    optional SignatureHelp signature_help = 1;
}

message SignatureHelp {
    repeated SignatureInformation signatures = 1;
    optional uint32 active_signature = 2;
    optional uint32 active_parameter = 3;
}

message SignatureInformation {
    string label = 1;
    optional Documentation documentation = 2;
    repeated ParameterInformation parameters = 3;
    optional uint32 active_parameter = 4;
}

message Documentation {
    oneof content {
        string value = 1;
        MarkupContent markup_content = 2;
    }
}

enum MarkupKind {
    PlainText = 0;
    Markdown = 1;
}

message ParameterInformation {
    oneof label {
        string simple = 1;
        LabelOffsets label_offsets = 2;
    }
    optional Documentation documentation = 3;
}

message LabelOffsets {
    uint32 start = 1;
    uint32 end = 2;
}

message GetHover {
    uint64 project_id = 1;
    uint64 buffer_id = 2;
    Anchor position = 3;
    repeated VectorClockEntry version = 5;
}

message GetHoverResponse {
    optional Anchor start = 1;
    optional Anchor end = 2;
    repeated HoverBlock contents = 3;
}

message HoverBlock {
    string text = 1;
    optional string language = 2;
    bool is_markdown = 3;
}

message ApplyCodeAction {
    uint64 project_id = 1;
    uint64 buffer_id = 2;
    CodeAction action = 3;
}

message ApplyCodeActionResponse {
    ProjectTransaction transaction = 1;
}

message PrepareRename {
    uint64 project_id = 1;
    uint64 buffer_id = 2;
    Anchor position = 3;
    repeated VectorClockEntry version = 4;
}

message PrepareRenameResponse {
    bool can_rename = 1;
    Anchor start = 2;
    Anchor end = 3;
    repeated VectorClockEntry version = 4;
    bool only_unprepared_rename_supported = 5;
}

message PerformRename {
    uint64 project_id = 1;
    uint64 buffer_id = 2;
    Anchor position = 3;
    string new_name = 4;
    repeated VectorClockEntry version = 5;
}

message OnTypeFormatting {
    uint64 project_id = 1;
    uint64 buffer_id = 2;
    Anchor position = 3;
    string trigger = 4;
    repeated VectorClockEntry version = 5;
}

message OnTypeFormattingResponse {
    Transaction transaction = 1;
}


message LinkedEditingRange {
    uint64 project_id = 1;
    uint64 buffer_id = 2;
    Anchor position = 3;
    repeated VectorClockEntry version = 4;
}

message AnchorRange {
    Anchor start = 1;
    Anchor end = 2;
}

message LinkedEditingRangeResponse {
    repeated AnchorRange items = 1;
    repeated VectorClockEntry version = 4;
}

message InlayHints {
    uint64 project_id = 1;
    uint64 buffer_id = 2;
    Anchor start = 3;
    Anchor end = 4;
    repeated VectorClockEntry version = 5;
}

message InlayHintsResponse {
    repeated InlayHint hints = 1;
    repeated VectorClockEntry version = 2;
}

message InlayHint {
    Anchor position = 1;
    InlayHintLabel label = 2;
    optional string kind = 3;
    bool padding_left = 4;
    bool padding_right = 5;
    InlayHintTooltip tooltip = 6;
    ResolveState resolve_state = 7;
}

message InlayHintLabel {
    oneof label {
        string value = 1;
        InlayHintLabelParts label_parts = 2;
    }
}

message InlayHintLabelParts {
    repeated InlayHintLabelPart parts = 1;
}

message InlayHintLabelPart {
    string value = 1;
    InlayHintLabelPartTooltip tooltip = 2;
    optional string location_url = 3;
    PointUtf16 location_range_start = 4;
    PointUtf16 location_range_end = 5;
    optional uint64 language_server_id = 6;
}

message InlayHintTooltip {
    oneof content {
        string value = 1;
        MarkupContent markup_content = 2;
    }
}

message InlayHintLabelPartTooltip {
    oneof content {
        string value = 1;
        MarkupContent markup_content = 2;
    }
}

message ResolveState {
    State state = 1;
    LspResolveState lsp_resolve_state = 2;

    enum State {
        Resolved = 0;
        CanResolve = 1;
        Resolving = 2;
    }

    message LspResolveState {
        optional string value = 1;
        uint64 server_id = 2;
    }
}

// This type is used to resolve more than just
// the documentation, but for backwards-compatibility
// reasons we can't rename the type.
message ResolveCompletionDocumentation {
    uint64 project_id = 1;
    uint64 language_server_id = 2;
    bytes lsp_completion = 3;
    uint64 buffer_id = 4;
}

message ResolveCompletionDocumentationResponse {
    string documentation = 1;
    bool documentation_is_markdown = 2;
    Anchor old_start = 3;
    Anchor old_end = 4;
    string new_text = 5;
    bytes lsp_completion = 6;
}

message ResolveInlayHint {
    uint64 project_id = 1;
    uint64 buffer_id = 2;
    uint64 language_server_id = 3;
    InlayHint hint = 4;
}

message ResolveInlayHintResponse {
    InlayHint hint = 1;
}

message RefreshInlayHints {
    uint64 project_id = 1;
}

message MarkupContent {
    bool is_markdown = 1;
    string value = 2;
}

message PerformRenameResponse {
    ProjectTransaction transaction = 2;
}

message SearchQuery {
    string query = 2;
    bool regex = 3;
    bool whole_word = 4;
    bool case_sensitive = 5;
    string files_to_include = 6;
    string files_to_exclude = 7;
    bool include_ignored = 8;
}

message FindSearchCandidates {
    uint64 project_id = 1;
    SearchQuery query = 2;
    uint64 limit = 3;
}

message FindSearchCandidatesResponse {
    repeated uint64 buffer_ids = 1;
}

message CodeAction {
    uint64 server_id = 1;
    Anchor start = 2;
    Anchor end = 3;
    bytes lsp_action = 4;
}

message ProjectTransaction {
    repeated uint64 buffer_ids = 1;
    repeated Transaction transactions = 2;
}

message Transaction {
    LamportTimestamp id = 1;
    repeated LamportTimestamp edit_ids = 2;
    repeated VectorClockEntry start = 3;
}

message LamportTimestamp {
    uint32 replica_id = 1;
    uint32 value = 2;
}

message LanguageServer {
    uint64 id = 1;
    string name = 2;
    optional uint64 worktree_id = 3;
}

message StartLanguageServer {
    uint64 project_id = 1;
    LanguageServer server = 2;
}

message UpdateDiagnosticSummary {
    uint64 project_id = 1;
    uint64 worktree_id = 2;
    DiagnosticSummary summary = 3;
}

message DiagnosticSummary {
    string path = 1;
    uint64 language_server_id = 2;
    uint32 error_count = 3;
    uint32 warning_count = 4;
}

message UpdateLanguageServer {
    uint64 project_id = 1;
    uint64 language_server_id = 2;
    oneof variant {
        LspWorkStart work_start = 3;
        LspWorkProgress work_progress = 4;
        LspWorkEnd work_end = 5;
        LspDiskBasedDiagnosticsUpdating disk_based_diagnostics_updating = 6;
        LspDiskBasedDiagnosticsUpdated disk_based_diagnostics_updated = 7;
    }
}

message LspWorkStart {
    string token = 1;
    optional string title = 4;
    optional string message = 2;
    optional uint32 percentage = 3;
    optional bool is_cancellable = 5;
}

message LspWorkProgress {
    string token = 1;
    optional string message = 2;
    optional uint32 percentage = 3;
    optional bool is_cancellable = 4;
}

message LspWorkEnd {
    string token = 1;
}

message LspDiskBasedDiagnosticsUpdating {}

message LspDiskBasedDiagnosticsUpdated {}

message LanguageServerLog {
    uint64 project_id = 1;
    uint64 language_server_id = 2;
    oneof log_type {
        uint32 log_message_type = 3;
        LspLogTrace log_trace = 4;
    }
    string message = 5;
}

message LspLogTrace {
    optional string message = 1;
}

message UpdateChannels {
    repeated Channel channels = 1;
    repeated uint64 delete_channels = 4;
    repeated Channel channel_invitations = 5;
    repeated uint64 remove_channel_invitations = 6;
    repeated ChannelParticipants channel_participants = 7;
    repeated ChannelMessageId latest_channel_message_ids = 8;
    repeated ChannelBufferVersion latest_channel_buffer_versions = 9;

    reserved 10 to 15;
}

message UpdateUserChannels {
    repeated ChannelMessageId observed_channel_message_id = 1;
    repeated ChannelBufferVersion observed_channel_buffer_version = 2;
    repeated ChannelMembership channel_memberships = 3;
}

message ChannelMembership {
    uint64 channel_id = 1;
    ChannelRole role = 2;
}

message ChannelMessageId {
    uint64 channel_id = 1;
    uint64 message_id = 2;
}

message ChannelPermission {
    uint64 channel_id = 1;
    ChannelRole role = 3;
}

message ChannelParticipants {
    uint64 channel_id = 1;
    repeated uint64 participant_user_ids = 2;
}

message JoinChannel {
    uint64 channel_id = 1;
}

message DeleteChannel {
    uint64 channel_id = 1;
}

message GetChannelMembers {
    uint64 channel_id = 1;
    string query = 2;
    uint64 limit = 3;
}

message GetChannelMembersResponse {
    repeated ChannelMember members = 1;
    repeated User users = 2;
}

message ChannelMember {
    uint64 user_id = 1;
    Kind kind = 3;
    ChannelRole role = 4;

    enum Kind {
        Member = 0;
        Invitee = 1;
    }
}

message SubscribeToChannels {}

message CreateChannel {
    string name = 1;
    optional uint64 parent_id = 2;
}

message CreateChannelResponse {
    Channel channel = 1;
    optional uint64 parent_id = 2;
}

message InviteChannelMember {
    uint64 channel_id = 1;
    uint64 user_id = 2;
    ChannelRole role = 4;
}

message RemoveChannelMember {
    uint64 channel_id = 1;
    uint64 user_id = 2;
}

enum ChannelRole {
    Admin = 0;
    Member = 1;
    Guest = 2;
    Banned = 3;
    Talker = 4;
}

message SetChannelMemberRole {
    uint64 channel_id = 1;
    uint64 user_id = 2;
    ChannelRole role = 3;
}

message SetChannelVisibility {
    uint64 channel_id = 1;
    ChannelVisibility visibility = 2;
}

message RenameChannel {
    uint64 channel_id = 1;
    string name = 2;
}

message RenameChannelResponse {
    Channel channel = 1;
}

message JoinChannelChat {
    uint64 channel_id = 1;
}

message JoinChannelChatResponse {
    repeated ChannelMessage messages = 1;
    bool done = 2;
}

message LeaveChannelChat {
    uint64 channel_id = 1;
}

message SendChannelMessage {
    uint64 channel_id = 1;
    string body = 2;
    Nonce nonce = 3;
    repeated ChatMention mentions = 4;
    optional uint64 reply_to_message_id = 5;
}

message RemoveChannelMessage {
    uint64 channel_id = 1;
    uint64 message_id = 2;
}

message UpdateChannelMessage {
    uint64 channel_id = 1;
    uint64 message_id = 2;
    Nonce nonce = 4;
    string body = 5;
    repeated ChatMention mentions = 6;
}

message AckChannelMessage {
    uint64 channel_id = 1;
    uint64 message_id = 2;
}

message SendChannelMessageResponse {
    ChannelMessage message = 1;
}

message ChannelMessageSent {
    uint64 channel_id = 1;
    ChannelMessage message = 2;
}

message ChannelMessageUpdate {
    uint64 channel_id = 1;
    ChannelMessage message = 2;
}

message GetChannelMessages {
    uint64 channel_id = 1;
    uint64 before_message_id = 2;
}

message GetChannelMessagesResponse {
    repeated ChannelMessage messages = 1;
    bool done = 2;
}

message GetChannelMessagesById {
    repeated uint64 message_ids = 1;
}

message MoveChannel {
    uint64 channel_id = 1;
    uint64 to = 2;
}

message JoinChannelBuffer {
    uint64 channel_id = 1;
}

message ChannelMessage {
    uint64 id = 1;
    string body = 2;
    uint64 timestamp = 3;
    uint64 sender_id = 4;
    Nonce nonce = 5;
    repeated ChatMention mentions = 6;
    optional uint64 reply_to_message_id = 7;
    optional uint64 edited_at = 8;
}

message ChatMention {
    Range range = 1;
    uint64 user_id = 2;
}

message RejoinChannelBuffers {
    repeated ChannelBufferVersion buffers = 1;
}

message RejoinChannelBuffersResponse {
    repeated RejoinedChannelBuffer buffers = 1;
}

message AckBufferOperation {
    uint64 buffer_id = 1;
    uint64 epoch = 2;
    repeated VectorClockEntry version = 3;
}

message JoinChannelBufferResponse {
    uint64 buffer_id = 1;
    uint32 replica_id = 2;
    string base_text = 3;
    repeated Operation operations = 4;
    repeated Collaborator collaborators = 5;
    uint64 epoch = 6;
}

message RejoinedChannelBuffer {
    uint64 channel_id = 1;
    repeated VectorClockEntry version = 2;
    repeated Operation operations = 3;
    repeated Collaborator collaborators = 4;
}

message LeaveChannelBuffer {
    uint64 channel_id = 1;
}

message RespondToChannelInvite {
    uint64 channel_id = 1;
    bool accept = 2;
}

message GetUsers {
    repeated uint64 user_ids = 1;
}

message FuzzySearchUsers {
    string query = 1;
}

message UsersResponse {
    repeated User users = 1;
}

message RequestContact {
    uint64 responder_id = 1;
}

message RemoveContact {
    uint64 user_id = 1;
}

message RespondToContactRequest {
    uint64 requester_id = 1;
    ContactRequestResponse response = 2;
}

enum ContactRequestResponse {
    Accept = 0;
    Decline = 1;
    Block = 2;
    Dismiss = 3;
}

message UpdateContacts {
    repeated Contact contacts = 1;
    repeated uint64 remove_contacts = 2;
    repeated IncomingContactRequest incoming_requests = 3;
    repeated uint64 remove_incoming_requests = 4;
    repeated uint64 outgoing_requests = 5;
    repeated uint64 remove_outgoing_requests = 6;
}

message UpdateInviteInfo {
    string url = 1;
    uint32 count = 2;
}

message ShowContacts {}

message IncomingContactRequest {
    uint64 requester_id = 1;
}

message UpdateDiagnostics {
    uint32 replica_id = 1;
    uint32 lamport_timestamp = 2;
    uint64 server_id = 3;
    repeated Diagnostic diagnostics = 4;
}

message Follow {
    uint64 room_id = 1;
    optional uint64 project_id = 2;
    PeerId leader_id = 3;
}

message FollowResponse {
    View active_view = 3;
    // TODO: Remove after version 0.145.x stabilizes.
    optional ViewId active_view_id = 1;
    repeated View views = 2;
}

message UpdateFollowers {
    uint64 room_id = 1;
    optional uint64 project_id = 2;
    reserved 3;
    oneof variant {
        View create_view = 5;
        // TODO: Remove after version 0.145.x stabilizes.
        UpdateActiveView update_active_view = 4;
        UpdateView update_view = 6;
    }
}

message Unfollow {
    uint64 room_id = 1;
    optional uint64 project_id = 2;
    PeerId leader_id = 3;
}

message GetPrivateUserInfo {}

message GetPrivateUserInfoResponse {
    string metrics_id = 1;
    bool staff = 2;
    repeated string flags = 3;
    optional uint64 accepted_tos_at = 4;
}

enum Plan {
    Free = 0;
    ZedPro = 1;
}

message UpdateUserPlan {
    Plan plan = 1;
}

message AcceptTermsOfService {}

message AcceptTermsOfServiceResponse {
    uint64 accepted_tos_at = 1;
}

// Entities

message ViewId {
    PeerId creator = 1;
    uint64 id = 2;
}

message UpdateActiveView {
    optional ViewId id = 1;
    optional PeerId leader_id = 2;
    View view = 3;
}

enum PanelId {
    AssistantPanel = 0;
}

message UpdateView {
    ViewId id = 1;
    optional PeerId leader_id = 2;

    oneof variant {
        Editor editor = 3;
    }

    message Editor {
        repeated ExcerptInsertion inserted_excerpts = 1;
        repeated uint64 deleted_excerpts = 2;
        repeated Selection selections = 3;
        optional Selection pending_selection = 4;
        EditorAnchor scroll_top_anchor = 5;
        float scroll_x = 6;
        float scroll_y = 7;
    }
}

message View {
    ViewId id = 1;
    optional PeerId leader_id = 2;
    optional PanelId panel_id = 6;

    oneof variant {
        Editor editor = 3;
        ChannelView channel_view = 4;
        ContextEditor context_editor = 5;
    }

    message Editor {
        bool singleton = 1;
        optional string title = 2;
        repeated Excerpt excerpts = 3;
        repeated Selection selections = 4;
        optional Selection pending_selection = 5;
        EditorAnchor scroll_top_anchor = 6;
        float scroll_x = 7;
        float scroll_y = 8;
    }

    message ChannelView {
        uint64 channel_id = 1;
        Editor editor = 2;
    }

    message ContextEditor {
        string context_id = 1;
        Editor editor = 2;
    }
}

message Collaborator {
    PeerId peer_id = 1;
    uint32 replica_id = 2;
    uint64 user_id = 3;
    bool is_host = 4;
}

message User {
    uint64 id = 1;
    string github_login = 2;
    string avatar_url = 3;
    optional string email = 4;
    optional string name = 5;
}

message File {
    uint64 worktree_id = 1;
    optional uint64 entry_id = 2;
    string path = 3;
    Timestamp mtime = 4;
    bool is_deleted = 5;
}

message Entry {
    uint64 id = 1;
    bool is_dir = 2;
    string path = 3;
    uint64 inode = 4;
    Timestamp mtime = 5;
    bool is_ignored = 7;
    bool is_external = 8;
    reserved 6;
    reserved 9;
    bool is_fifo = 10;
    optional uint64 size = 11;
    optional string canonical_path = 12;
}

message RepositoryEntry {
    uint64 work_directory_id = 1;
    optional string branch = 2;
    repeated StatusEntry updated_statuses = 3;
    repeated string removed_statuses = 4;
}

message StatusEntry {
    string repo_path = 1;
    // Can be removed once collab's min version is >=0.171.0.
    GitStatus simple_status = 2;
    GitFileStatus status = 3;
}

enum GitStatus {
    Added = 0;
    Modified = 1;
    Conflict = 2;
    Deleted = 3;
    Updated = 4;
    TypeChanged = 5;
    Renamed = 6;
    Copied = 7;
    Unmodified = 8;
}

message GitFileStatus {
    oneof variant {
        Untracked untracked = 1;
        Ignored ignored = 2;
        Unmerged unmerged = 3;
        Tracked tracked = 4;
    }

    message Untracked {}
    message Ignored {}
    message Unmerged {
        GitStatus first_head = 1;
        GitStatus second_head = 2;
    }
    message Tracked {
        GitStatus index_status = 1;
        GitStatus worktree_status = 2;
    }
}

message BufferState {
    uint64 id = 1;
    optional File file = 2;
    string base_text = 3;
    LineEnding line_ending = 5;
    repeated VectorClockEntry saved_version = 6;
    Timestamp saved_mtime = 8;

    reserved 7;
    reserved 4;
}

message BufferChunk {
    uint64 buffer_id = 1;
    repeated Operation operations = 2;
    bool is_last = 3;
}

enum LineEnding {
    Unix = 0;
    Windows = 1;
}

message Selection {
    uint64 id = 1;
    EditorAnchor start = 2;
    EditorAnchor end = 3;
    bool reversed = 4;
}

message EditorAnchor {
    uint64 excerpt_id = 1;
    Anchor anchor = 2;
}

enum CursorShape {
    CursorBar = 0;
    CursorBlock = 1;
    CursorUnderscore = 2;
    CursorHollow = 3;
}

message ExcerptInsertion {
    Excerpt excerpt = 1;
    optional uint64 previous_excerpt_id = 2;
}

message Excerpt {
    uint64 id = 1;
    uint64 buffer_id = 2;
    Anchor context_start = 3;
    Anchor context_end = 4;
    Anchor primary_start = 5;
    Anchor primary_end = 6;
}

message Anchor {
    uint32 replica_id = 1;
    uint32 timestamp = 2;
    uint64 offset = 3;
    Bias bias = 4;
    optional uint64 buffer_id = 5;
}

enum Bias {
    Left = 0;
    Right = 1;
}

message Diagnostic {
    Anchor start = 1;
    Anchor end = 2;
    optional string source = 3;
    Severity severity = 4;
    string message = 5;
    optional string code = 6;
    uint64 group_id = 7;
    bool is_primary = 8;

    // TODO: remove this field
    bool is_valid = 9;

    bool is_disk_based = 10;
    bool is_unnecessary = 11;

    enum Severity {
        None = 0;
        Error = 1;
        Warning = 2;
        Information = 3;
        Hint = 4;
    }
    optional string data = 12;
}

message Operation {
    oneof variant {
        Edit edit = 1;
        Undo undo = 2;
        UpdateSelections update_selections = 3;
        UpdateDiagnostics update_diagnostics = 4;
        UpdateCompletionTriggers update_completion_triggers = 5;
    }

    message Edit {
        uint32 replica_id = 1;
        uint32 lamport_timestamp = 2;
        repeated VectorClockEntry version = 3;
        repeated Range ranges = 4;
        repeated string new_text = 5;
    }

    message Undo {
        uint32 replica_id = 1;
        uint32 lamport_timestamp = 2;
        repeated VectorClockEntry version = 3;
        repeated UndoCount counts = 4;
    }

    message UpdateSelections {
        uint32 replica_id = 1;
        uint32 lamport_timestamp = 2;
        repeated Selection selections = 3;
        bool line_mode = 4;
        CursorShape cursor_shape = 5;
    }

    message UpdateCompletionTriggers {
        uint32 replica_id = 1;
        uint32 lamport_timestamp = 2;
        repeated string triggers = 3;
        uint64 language_server_id = 4;
    }
}

message UndoMapEntry {
    uint32 replica_id = 1;
    uint32 local_timestamp = 2;
    repeated UndoCount counts = 3;
}

message UndoCount {
    uint32 replica_id = 1;
    uint32 lamport_timestamp = 2;
    uint32 count = 3;
}

message VectorClockEntry {
    uint32 replica_id = 1;
    uint32 timestamp = 2;
}

message Timestamp {
    uint64 seconds = 1;
    uint32 nanos = 2;
}

message Range {
    uint64 start = 1;
    uint64 end = 2;
}

message PointUtf16 {
    uint32 row = 1;
    uint32 column = 2;
}

message Nonce {
    uint64 upper_half = 1;
    uint64 lower_half = 2;
}

enum ChannelVisibility {
    Public = 0;
    Members = 1;
}

message Channel {
    uint64 id = 1;
    string name = 2;
    ChannelVisibility visibility = 3;
    repeated uint64 parent_path = 5;
}

message Contact {
    uint64 user_id = 1;
    bool online = 2;
    bool busy = 3;
}

message WorktreeMetadata {
    uint64 id = 1;
    string root_name = 2;
    bool visible = 3;
    string abs_path = 4;
}

message UpdateDiffBases {
    uint64 project_id = 1;
    uint64 buffer_id = 2;

    enum Mode {
        // No collaborator is using the unstaged diff.
        HEAD_ONLY = 0;
        // No collaborator is using the diff from HEAD.
        INDEX_ONLY = 1;
        // Both the unstaged and uncommitted diffs are demanded,
        // and the contents of the index and HEAD are the same for this path.
        INDEX_MATCHES_HEAD = 2;
        // Both the unstaged and uncommitted diffs are demanded,
        // and the contents of the index and HEAD differ for this path,
        // where None means the path doesn't exist in that state of the repo.
        INDEX_AND_HEAD = 3;
    }

    optional string staged_text = 3;
    optional string committed_text = 4;
    Mode mode = 5;
}

message OpenUnstagedChanges {
    uint64 project_id = 1;
    uint64 buffer_id = 2;
}

message OpenUnstagedChangesResponse {
    optional string staged_text = 1;
}

message OpenUncommittedChanges {
    uint64 project_id = 1;
    uint64 buffer_id = 2;
}

message OpenUncommittedChangesResponse {
    enum Mode {
        INDEX_MATCHES_HEAD = 0;
        INDEX_AND_HEAD = 1;
    }
    optional string staged_text = 1;
    optional string committed_text = 2;
    Mode mode = 3;
}

message GetNotifications {
    optional uint64 before_id = 1;
}

message AddNotification {
    Notification notification = 1;
}

message GetNotificationsResponse {
    repeated Notification notifications = 1;
    bool done = 2;
}

message DeleteNotification {
    uint64 notification_id = 1;
}

message UpdateNotification {
    Notification notification = 1;
}

message MarkNotificationRead {
    uint64 notification_id = 1;
}

message Notification {
    uint64 id = 1;
    uint64 timestamp = 2;
    string kind = 3;
    optional uint64 entity_id = 4;
    string content = 5;
    bool is_read = 6;
    optional bool response = 7;
}

message LspExtExpandMacro {
    uint64 project_id = 1;
    uint64 buffer_id = 2;
    Anchor position = 3;
}

message LspExtExpandMacroResponse {
    string name = 1;
    string expansion = 2;
}

message LspExtOpenDocs {
    uint64 project_id = 1;
    uint64 buffer_id = 2;
    Anchor position = 3;
}

message LspExtOpenDocsResponse {
    optional string web = 1;
    optional string local = 2;
}

message LspExtSwitchSourceHeader {
    uint64 project_id = 1;
    uint64 buffer_id = 2;
}

message LspExtSwitchSourceHeaderResponse {
    string target_file = 1;
}

message SetRoomParticipantRole {
    uint64 room_id = 1;
    uint64 user_id = 2;
    ChannelRole role = 3;
}

enum LanguageModelRole {
    LanguageModelUser = 0;
    LanguageModelAssistant = 1;
    LanguageModelSystem = 2;
    reserved 3;
}

message CountLanguageModelTokens {
    LanguageModelProvider provider = 1;
    string request = 2;
}

message CountLanguageModelTokensResponse {
    uint32 token_count = 1;
}

enum LanguageModelProvider {
    Anthropic = 0;
    OpenAI = 1;
    Google = 2;
    Zed = 3;
}

message GetCachedEmbeddings {
    string model = 1;
    repeated bytes digests = 2;
}

message GetCachedEmbeddingsResponse {
    repeated Embedding embeddings = 1;
}

message ComputeEmbeddings {
    string model = 1;
    repeated string texts = 2;
}

message ComputeEmbeddingsResponse {
    repeated Embedding embeddings = 1;
}

message Embedding {
    bytes digest = 1;
    repeated float dimensions = 2;
}

message BlameBuffer {
    uint64 project_id = 1;
    uint64 buffer_id = 2;
    repeated VectorClockEntry version = 3;
}

message BlameEntry {
    bytes sha = 1;

    uint32 start_line = 2;
    uint32 end_line = 3;
    uint32 original_line_number = 4;

    optional string author = 5;
    optional string author_mail = 6;
    optional int64 author_time = 7;
    optional string author_tz = 8;

    optional string committer = 9;
    optional string committer_mail = 10;
    optional int64 committer_time = 11;
    optional string committer_tz = 12;

    optional string summary = 13;
    optional string previous = 14;

    string filename = 15;
}

message CommitMessage {
    bytes oid = 1;
    string message = 2;
}

message CommitPermalink {
    bytes oid = 1;
    string permalink = 2;
}

message BlameBufferResponse {
    message BlameResponse {
        repeated BlameEntry entries = 1;
        repeated CommitMessage messages = 2;
        repeated CommitPermalink permalinks = 3;
        optional string remote_url = 4;
    }

    optional BlameResponse blame_response = 5;

    reserved 1 to 4;
}

message MultiLspQuery {
    uint64 project_id = 1;
    uint64 buffer_id = 2;
    repeated VectorClockEntry version = 3;
    oneof strategy {
        AllLanguageServers all = 4;
    }
    oneof request {
        GetHover get_hover = 5;
        GetCodeActions get_code_actions = 6;
        GetSignatureHelp get_signature_help = 7;
    }
}

message AllLanguageServers {}

message RestartLanguageServers {
    uint64 project_id = 1;
    repeated uint64 buffer_ids = 2;
}

message MultiLspQueryResponse {
    repeated LspResponse responses = 1;
}

message LspResponse {
    oneof response {
        GetHoverResponse get_hover_response = 1;
        GetCodeActionsResponse get_code_actions_response = 2;
        GetSignatureHelpResponse get_signature_help_response = 3;
    }
}

message GetSupermavenApiKey {}

message GetSupermavenApiKeyResponse {
    string api_key = 1;
}

message TaskContextForLocation {
    uint64 project_id = 1;
    Location location = 2;
    map<string, string> task_variables = 3;
}

message TaskContext {
    optional string cwd = 1;
    map<string, string> task_variables = 2;
    map<string, string> project_env = 3;
}

message Shell {
    message WithArguments {
        string program = 1;
        repeated string args = 2;
    }

    oneof shell_type {
        System system = 1;
        string program = 2;
        WithArguments with_arguments = 3;
    }
}

message System {}

enum RevealStrategy {
    RevealAlways = 0;
    RevealNever = 1;
}

enum HideStrategy {
    HideAlways = 0;
    HideNever = 1;
    HideOnSuccess = 2;
}

message ContextMessageStatus {
    oneof variant {
        Done done = 1;
        Pending pending = 2;
        Error error = 3;
        Canceled canceled = 4;
    }

    message Done {}

    message Pending {}

    message Error {
        string message = 1;
    }

    message Canceled {}
}

message ContextMessage {
    LamportTimestamp id = 1;
    Anchor start = 2;
    LanguageModelRole role = 3;
    ContextMessageStatus status = 4;
}

message SlashCommandOutputSection {
    AnchorRange range = 1;
    string icon_name = 2;
    string label = 3;
    optional string metadata = 4;
}

message ContextOperation {
    oneof variant {
        InsertMessage insert_message = 1;
        UpdateMessage update_message = 2;
        UpdateSummary update_summary = 3;
        BufferOperation buffer_operation = 5;
        SlashCommandStarted slash_command_started = 6;
        SlashCommandOutputSectionAdded slash_command_output_section_added = 7;
        SlashCommandCompleted slash_command_completed = 8;
    }

    reserved 4;

    message InsertMessage {
        ContextMessage message = 1;
        repeated VectorClockEntry version = 2;
    }

    message UpdateMessage {
        LamportTimestamp message_id = 1;
        LanguageModelRole role = 2;
        ContextMessageStatus status = 3;
        LamportTimestamp timestamp = 4;
        repeated VectorClockEntry version = 5;
    }

    message UpdateSummary {
        string summary = 1;
        bool done = 2;
        LamportTimestamp timestamp = 3;
        repeated VectorClockEntry version = 4;
    }

    message SlashCommandStarted {
        LamportTimestamp id = 1;
        AnchorRange output_range = 2;
        string name = 3;
        repeated VectorClockEntry version = 4;
    }

    message SlashCommandOutputSectionAdded {
        LamportTimestamp timestamp = 1;
        SlashCommandOutputSection section = 2;
        repeated VectorClockEntry version = 3;
    }

    message SlashCommandCompleted {
        LamportTimestamp id = 1;
        LamportTimestamp timestamp = 3;
        optional string error_message = 4;
        repeated VectorClockEntry version = 5;
    }

    message BufferOperation {
        Operation operation = 1;
    }
}

message Context {
    repeated ContextOperation operations = 1;
}

message ContextMetadata {
    string context_id = 1;
    optional string summary = 2;
}

message AdvertiseContexts {
    uint64 project_id = 1;
    repeated ContextMetadata contexts = 2;
}

message OpenContext {
    uint64 project_id = 1;
    string context_id = 2;
}

message OpenContextResponse {
    Context context = 1;
}

message CreateContext {
    uint64 project_id = 1;
}

message CreateContextResponse {
    string context_id = 1;
    Context context = 2;
}

message UpdateContext {
    uint64 project_id = 1;
    string context_id = 2;
    ContextOperation operation = 3;
}

message ContextVersion {
    string context_id = 1;
    repeated VectorClockEntry context_version = 2;
    repeated VectorClockEntry buffer_version = 3;
}

message SynchronizeContexts {
    uint64 project_id = 1;
    repeated ContextVersion contexts = 2;
}

message SynchronizeContextsResponse {
    repeated ContextVersion contexts = 1;
}

message GetLlmToken {}

message GetLlmTokenResponse {
    string token = 1;
}

message RefreshLlmToken {}

// Remote FS

message AddWorktree {
    uint64 project_id = 2;
    string path = 1;
    bool visible = 3;
}

message AddWorktreeResponse {
    uint64 worktree_id = 1;
    string canonicalized_path = 2;
}

message GetPathMetadata {
    uint64 project_id = 1;
    string path = 2;
}

message GetPathMetadataResponse {
    bool exists = 1;
    string path = 2;
    bool is_dir = 3;
}

message ShutdownRemoteServer {}

message RemoveWorktree {
    uint64 worktree_id = 1;
}

message Toast {
    uint64 project_id = 1;
    string notification_id = 2;
    string message = 3;
}

message HideToast {
    uint64 project_id = 1;
    string notification_id = 2;
}

message OpenServerSettings {
    uint64 project_id = 1;
}

message GetPermalinkToLine {
    uint64 project_id = 1;
    uint64 buffer_id = 2;
    Range selection = 3;
}

message GetPermalinkToLineResponse {
    string permalink = 1;
}
message FlushBufferedMessages {}
message FlushBufferedMessagesResponse {}

message LanguageServerPromptRequest {
    uint64 project_id = 1;

    oneof level {
        Info info = 2;
        Warning warning = 3;
        Critical critical = 4;
    }

    message Info {}
    message Warning {}
    message Critical {}

    string message = 5;
    repeated string actions = 6;
    string lsp_name = 7;
}

message LanguageServerPromptResponse {
    optional uint64 action_response = 1;
}

message ListToolchains {
    uint64 project_id = 1;
    uint64 worktree_id = 2;
    string language_name = 3;
}

message Toolchain {
    string name = 1;
    string path = 2;
    string raw_json = 3;
}

message ToolchainGroup {
    uint64 start_index = 1;
    string name = 2;
}

message ListToolchainsResponse {
    repeated Toolchain toolchains = 1;
    bool has_values = 2;
    repeated ToolchainGroup groups = 3;
}

message ActivateToolchain {
    uint64 project_id = 1;
    uint64 worktree_id = 2;
    Toolchain toolchain = 3;
    string language_name = 4;
}

message ActiveToolchain {
    uint64 project_id = 1;
    uint64 worktree_id = 2;
    string language_name = 3;
}

message ActiveToolchainResponse {
    optional Toolchain toolchain = 1;
}

message Branch {
    bool is_head = 1;
    string name = 2;
    optional uint64 unix_timestamp = 3;
}

message GitBranches {
    uint64 project_id = 1;
    ProjectPath repository = 2;
}

message GitBranchesResponse {
    repeated Branch branches = 1;
}

message UpdateGitBranch {
    uint64 project_id = 1;
    string branch_name = 2;
    ProjectPath repository = 3;
}
message GetPanicFiles {
}

message GetPanicFilesResponse {
    repeated string file_contents = 2;
}

message CancelLanguageServerWork {
    uint64 project_id = 1;

    oneof work {
        Buffers buffers = 2;
        LanguageServerWork language_server_work = 3;
    }

    message Buffers {
        repeated uint64 buffer_ids = 2;
    }

    message LanguageServerWork {
        uint64 language_server_id = 1;
        optional string token = 2;
    }
}

message Extension {
    string id = 1;
    string version = 2;
    bool dev = 3;
}

message SyncExtensions {
    repeated Extension extensions = 1;
}

message SyncExtensionsResponse {
    string tmp_dir = 1;
    repeated Extension missing_extensions = 2;
}

message InstallExtension {
    Extension extension = 1;
    string tmp_dir = 2;
}

message RegisterBufferWithLanguageServers{
    uint64 project_id = 1;
    uint64 buffer_id = 2;
}

message Stage {
    uint64 project_id = 1;
    uint64 worktree_id = 2;
    uint64 work_directory_id = 3;
    repeated string paths = 4;
}

message Unstage {
    uint64 project_id = 1;
    uint64 worktree_id = 2;
    uint64 work_directory_id = 3;
    repeated string paths = 4;
}

message Commit {
    uint64 project_id = 1;
    uint64 worktree_id = 2;
    uint64 work_directory_id = 3;
    string message = 4;
}<|MERGE_RESOLUTION|>--- conflicted
+++ resolved
@@ -309,14 +309,12 @@
 
         RegisterBufferWithLanguageServers register_buffer_with_language_servers = 290;
 
-<<<<<<< HEAD
         OpenUncommittedChanges open_uncommitted_changes = 291;
         OpenUncommittedChangesResponse open_uncommitted_changes_response = 292;
-=======
+
         Stage stage = 293;
         Unstage unstage = 294;
         Commit commit = 295; // current max
->>>>>>> 48dba9a9
     }
 
     reserved 87 to 88;
