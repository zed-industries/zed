--- conflicted
+++ resolved
@@ -440,17 +440,10 @@
         GitFileHistory git_file_history = 397;
         GitFileHistoryResponse git_file_history_response = 398;
 
-<<<<<<< HEAD
-        RunGitHook run_git_hook = 395;
-
-        UpdateAgentActivity update_agent_activity = 396;
-        AgentDocChanged agent_doc_changed = 397; // current max
-=======
         RunGitHook run_git_hook = 399;
 
         GitDeleteBranch git_delete_branch = 400;
         ExternalExtensionAgentsUpdated external_extension_agents_updated = 401; // current max
->>>>>>> b27ad985
     }
 
     reserved 87 to 88, 396;
