syntax = "proto3";
package zed.messages;

import "ai.proto";
import "app.proto";
import "buffer.proto";
import "call.proto";
import "channel.proto";
import "core.proto";
import "debugger.proto";
import "git.proto";
import "lsp.proto";
import "notification.proto";
import "task.proto";
import "toolchain.proto";
import "worktree.proto";

// Looking for a number? Search "// current max"

message Envelope {
    uint32 id = 1;
    optional uint32 responding_to = 2;
    optional PeerId original_sender_id = 3;
    optional uint32 ack_id = 266;

    oneof payload {
        Hello hello = 4;
        Ack ack = 5;
        Error error = 6;
        Ping ping = 7;
        Test test = 8;
        EndStream end_stream = 165;

        CreateRoom create_room = 9;
        CreateRoomResponse create_room_response = 10;
        JoinRoom join_room = 11;
        JoinRoomResponse join_room_response = 12;
        RejoinRoom rejoin_room = 13;
        RejoinRoomResponse rejoin_room_response = 14;
        LeaveRoom leave_room = 15;
        Call call = 16;
        IncomingCall incoming_call = 17;
        CallCanceled call_canceled = 18;
        CancelCall cancel_call = 19;
        DeclineCall decline_call = 20;
        UpdateParticipantLocation update_participant_location = 21;
        RoomUpdated room_updated = 22;

        ShareProject share_project = 23;
        ShareProjectResponse share_project_response = 24;
        UnshareProject unshare_project = 25;
        JoinProject join_project = 26;
        JoinProjectResponse join_project_response = 27;
        LeaveProject leave_project = 28;
        AddProjectCollaborator add_project_collaborator = 29;
        UpdateProjectCollaborator update_project_collaborator = 30;
        RemoveProjectCollaborator remove_project_collaborator = 31;

        GetDefinition get_definition = 32;
        GetDefinitionResponse get_definition_response = 33;
        GetDeclaration get_declaration = 237;
        GetDeclarationResponse get_declaration_response = 238;
        GetTypeDefinition get_type_definition = 34;
        GetTypeDefinitionResponse get_type_definition_response = 35;

        GetReferences get_references = 36;
        GetReferencesResponse get_references_response = 37;
        GetDocumentHighlights get_document_highlights = 38;
        GetDocumentHighlightsResponse get_document_highlights_response = 39;
        GetProjectSymbols get_project_symbols = 40;
        GetProjectSymbolsResponse get_project_symbols_response = 41;
        OpenBufferForSymbol open_buffer_for_symbol = 42;
        OpenBufferForSymbolResponse open_buffer_for_symbol_response = 43;

        UpdateProject update_project = 44;
        UpdateWorktree update_worktree = 45;

        CreateProjectEntry create_project_entry = 46;
        RenameProjectEntry rename_project_entry = 47;
        CopyProjectEntry copy_project_entry = 48;
        DeleteProjectEntry delete_project_entry = 49;
        ProjectEntryResponse project_entry_response = 50;
        ExpandProjectEntry expand_project_entry = 51;
        ExpandProjectEntryResponse expand_project_entry_response = 52;
        ExpandAllForProjectEntry expand_all_for_project_entry = 291;
        ExpandAllForProjectEntryResponse expand_all_for_project_entry_response = 292;
        UpdateDiagnosticSummary update_diagnostic_summary = 53;
        StartLanguageServer start_language_server = 54;
        UpdateLanguageServer update_language_server = 55;

        OpenBufferById open_buffer_by_id = 56;
        OpenBufferByPath open_buffer_by_path = 57;
        OpenBufferResponse open_buffer_response = 58;
        CreateBufferForPeer create_buffer_for_peer = 59;
        UpdateBuffer update_buffer = 60;
        UpdateBufferFile update_buffer_file = 61;
        SaveBuffer save_buffer = 62;
        BufferSaved buffer_saved = 63;
        BufferReloaded buffer_reloaded = 64;
        ReloadBuffers reload_buffers = 65;
        ReloadBuffersResponse reload_buffers_response = 66;
        SynchronizeBuffers synchronize_buffers = 67;
        SynchronizeBuffersResponse synchronize_buffers_response = 68;
        FormatBuffers format_buffers = 69;
        FormatBuffersResponse format_buffers_response = 70;
        GetCompletions get_completions = 71;
        GetCompletionsResponse get_completions_response = 72;
        ResolveCompletionDocumentation resolve_completion_documentation = 73;
        ResolveCompletionDocumentationResponse resolve_completion_documentation_response = 74;
        ApplyCompletionAdditionalEdits apply_completion_additional_edits = 75;
        ApplyCompletionAdditionalEditsResponse apply_completion_additional_edits_response = 76;
        GetCodeActions get_code_actions = 77;
        GetCodeActionsResponse get_code_actions_response = 78;
        GetHover get_hover = 79;
        GetHoverResponse get_hover_response = 80;
        ApplyCodeAction apply_code_action = 81;
        ApplyCodeActionResponse apply_code_action_response = 82;
        PrepareRename prepare_rename = 83;
        PrepareRenameResponse prepare_rename_response = 84;
        PerformRename perform_rename = 85;
        PerformRenameResponse perform_rename_response = 86;

        UpdateContacts update_contacts = 89;
        UpdateInviteInfo update_invite_info = 90;
        ShowContacts show_contacts = 91;

        GetUsers get_users = 92;
        FuzzySearchUsers fuzzy_search_users = 93;
        UsersResponse users_response = 94;
        RequestContact request_contact = 95;
        RespondToContactRequest respond_to_contact_request = 96;
        RemoveContact remove_contact = 97;

        Follow follow = 98;
        FollowResponse follow_response = 99;
        UpdateFollowers update_followers = 100;
        Unfollow unfollow = 101;
        GetPrivateUserInfo get_private_user_info = 102;
        GetPrivateUserInfoResponse get_private_user_info_response = 103;
        UpdateUserPlan update_user_plan = 234;
        UpdateDiffBases update_diff_bases = 104;
        AcceptTermsOfService accept_terms_of_service = 239;
        AcceptTermsOfServiceResponse accept_terms_of_service_response = 240;

        OnTypeFormatting on_type_formatting = 105;
        OnTypeFormattingResponse on_type_formatting_response = 106;

        UpdateWorktreeSettings update_worktree_settings = 107;

        InlayHints inlay_hints = 108;
        InlayHintsResponse inlay_hints_response = 109;
        ResolveInlayHint resolve_inlay_hint = 110;
        ResolveInlayHintResponse resolve_inlay_hint_response = 111;
        RefreshInlayHints refresh_inlay_hints = 112;

        CreateChannel create_channel = 113;
        CreateChannelResponse create_channel_response = 114;
        InviteChannelMember invite_channel_member = 115;
        RemoveChannelMember remove_channel_member = 116;
        RespondToChannelInvite respond_to_channel_invite = 117;
        UpdateChannels update_channels = 118;
        JoinChannel join_channel = 119;
        DeleteChannel delete_channel = 120;
        GetChannelMembers get_channel_members = 121;
        GetChannelMembersResponse get_channel_members_response = 122;
        SetChannelMemberRole set_channel_member_role = 123;
        RenameChannel rename_channel = 124;
        RenameChannelResponse rename_channel_response = 125;
        SubscribeToChannels subscribe_to_channels = 207;

        JoinChannelBuffer join_channel_buffer = 126;
        JoinChannelBufferResponse join_channel_buffer_response = 127;
        UpdateChannelBuffer update_channel_buffer = 128;
        LeaveChannelBuffer leave_channel_buffer = 129;
        UpdateChannelBufferCollaborators update_channel_buffer_collaborators = 130;
        RejoinChannelBuffers rejoin_channel_buffers = 131;
        RejoinChannelBuffersResponse rejoin_channel_buffers_response = 132;
        AckBufferOperation ack_buffer_operation = 133;

        JoinChannelChat join_channel_chat = 134;
        JoinChannelChatResponse join_channel_chat_response = 135;
        LeaveChannelChat leave_channel_chat = 136;
        SendChannelMessage send_channel_message = 137;
        SendChannelMessageResponse send_channel_message_response = 138;
        ChannelMessageSent channel_message_sent = 139;
        GetChannelMessages get_channel_messages = 140;
        GetChannelMessagesResponse get_channel_messages_response = 141;
        RemoveChannelMessage remove_channel_message = 142;
        AckChannelMessage ack_channel_message = 143;
        GetChannelMessagesById get_channel_messages_by_id = 144;

        MoveChannel move_channel = 147;
        ReorderChannel reorder_channel = 394;
        SetChannelVisibility set_channel_visibility = 148;

        AddNotification add_notification = 149;
        GetNotifications get_notifications = 150;
        GetNotificationsResponse get_notifications_response = 151;
        DeleteNotification delete_notification = 152;
        MarkNotificationRead mark_notification_read = 153;
        LspExtExpandMacro lsp_ext_expand_macro = 154;
        LspExtExpandMacroResponse lsp_ext_expand_macro_response = 155;
        SetRoomParticipantRole set_room_participant_role = 156;

        UpdateUserChannels update_user_channels = 157;

        GetImplementation get_implementation = 162;
        GetImplementationResponse get_implementation_response = 163;

        UpdateChannelMessage update_channel_message = 170;
        ChannelMessageUpdate channel_message_update = 171;

        BlameBuffer blame_buffer = 172;
        BlameBufferResponse blame_buffer_response = 173;

        UpdateNotification update_notification = 174;

        MultiLspQuery multi_lsp_query = 175;
        MultiLspQueryResponse multi_lsp_query_response = 176;
        RestartLanguageServers restart_language_servers = 208;

        RejoinRemoteProjects rejoin_remote_projects = 186;
        RejoinRemoteProjectsResponse rejoin_remote_projects_response = 187;

        OpenNewBuffer open_new_buffer = 196;

        GetSupermavenApiKey get_supermaven_api_key = 198;
        GetSupermavenApiKeyResponse get_supermaven_api_key_response = 199;

        TaskContextForLocation task_context_for_location = 203;
        TaskContext task_context = 204;

        LinkedEditingRange linked_editing_range = 209;
        LinkedEditingRangeResponse linked_editing_range_response = 210;

        AdvertiseContexts advertise_contexts = 211;
        OpenContext open_context = 212;
        OpenContextResponse open_context_response = 213;
        CreateContext create_context = 232;
        CreateContextResponse create_context_response = 233;
        UpdateContext update_context = 214;
        SynchronizeContexts synchronize_contexts = 215;
        SynchronizeContextsResponse synchronize_contexts_response = 216;

        GetSignatureHelp get_signature_help = 217;
        GetSignatureHelpResponse get_signature_help_response = 218;

        ListRemoteDirectory list_remote_directory = 219;
        ListRemoteDirectoryResponse list_remote_directory_response = 220;
        AddWorktree add_worktree = 222;
        AddWorktreeResponse add_worktree_response = 223;

        GetLlmToken get_llm_token = 235;
        GetLlmTokenResponse get_llm_token_response = 236;
        RefreshLlmToken refresh_llm_token = 259;

        LspExtSwitchSourceHeader lsp_ext_switch_source_header = 241;
        LspExtSwitchSourceHeaderResponse lsp_ext_switch_source_header_response = 242;

        FindSearchCandidates find_search_candidates = 243;
        FindSearchCandidatesResponse find_search_candidates_response = 244;

        CloseBuffer close_buffer = 245;

        ShutdownRemoteServer shutdown_remote_server = 257;

        RemoveWorktree remove_worktree = 258;

        LanguageServerLog language_server_log = 260;

        Toast toast = 261;
        HideToast hide_toast = 262;

        OpenServerSettings open_server_settings = 263;

        GetPermalinkToLine get_permalink_to_line = 264;
        GetPermalinkToLineResponse get_permalink_to_line_response = 265;

        FlushBufferedMessages flush_buffered_messages = 267;

        LanguageServerPromptRequest language_server_prompt_request = 268;
        LanguageServerPromptResponse language_server_prompt_response = 269;

        GitBranchesResponse git_branches_response = 271;

        UpdateGitBranch update_git_branch = 272;

        ListToolchains list_toolchains = 273;
        ListToolchainsResponse list_toolchains_response = 274;
        ActivateToolchain activate_toolchain = 275;
        ActiveToolchain active_toolchain = 276;
        ActiveToolchainResponse active_toolchain_response = 277;

        GetPathMetadata get_path_metadata = 278;
        GetPathMetadataResponse get_path_metadata_response = 279;

        GetPanicFiles get_panic_files = 280;
        GetPanicFilesResponse get_panic_files_response = 281;

        CancelLanguageServerWork cancel_language_server_work = 282;

        LspExtOpenDocs lsp_ext_open_docs = 283;
        LspExtOpenDocsResponse lsp_ext_open_docs_response = 284;

        SyncExtensions sync_extensions = 285;
        SyncExtensionsResponse sync_extensions_response = 286;
        InstallExtension install_extension = 287;

        OpenUnstagedDiff open_unstaged_diff = 288;
        OpenUnstagedDiffResponse open_unstaged_diff_response = 289;

        RegisterBufferWithLanguageServers register_buffer_with_language_servers = 290;

        Stage stage = 293;
        Unstage unstage = 294;
        Commit commit = 295;
        OpenCommitMessageBuffer open_commit_message_buffer = 296;

        OpenUncommittedDiff open_uncommitted_diff = 297;
        OpenUncommittedDiffResponse open_uncommitted_diff_response = 298;

        SetIndexText set_index_text = 299;

        GitShow git_show = 300;
        GitReset git_reset = 301;
        GitCommitDetails git_commit_details = 302;
        GitCheckoutFiles git_checkout_files = 303;

        Push push = 304;
        Fetch fetch = 305;
        GetRemotes get_remotes = 306;
        GetRemotesResponse get_remotes_response = 307;
        Pull pull = 308;

        ApplyCodeActionKind apply_code_action_kind = 309;
        ApplyCodeActionKindResponse apply_code_action_kind_response = 310;

        RemoteMessageResponse remote_message_response = 311;

        GitGetBranches git_get_branches = 312;
        GitCreateBranch git_create_branch = 313;
        GitChangeBranch git_change_branch = 314;

        CheckForPushedCommits check_for_pushed_commits = 315;
        CheckForPushedCommitsResponse check_for_pushed_commits_response = 316;

        AskPassRequest ask_pass_request = 317;
        AskPassResponse ask_pass_response = 318;

        GitDiff git_diff = 319;
        GitDiffResponse git_diff_response = 320;
        GitInit git_init = 321;

        CodeLens code_lens = 322;
        GetCodeLens get_code_lens = 323;
        GetCodeLensResponse get_code_lens_response = 324;
        RefreshCodeLens refresh_code_lens = 325;

        ToggleBreakpoint toggle_breakpoint = 326;
        BreakpointsForFile breakpoints_for_file = 327;

        UpdateRepository update_repository = 328;
        RemoveRepository remove_repository = 329;

        GetDocumentSymbols get_document_symbols = 330;

        LanguageServerIdForName language_server_id_for_name = 331;
        LanguageServerIdForNameResponse language_server_id_for_name_response = 332;

        LoadCommitDiff load_commit_diff = 333;
        LoadCommitDiffResponse load_commit_diff_response = 334;

        GetDocumentSymbolsResponse get_document_symbols_response = 335;
        StopLanguageServers stop_language_servers = 336;

        LspExtRunnables lsp_ext_runnables = 337;
        LspExtRunnablesResponse lsp_ext_runnables_response = 338;

        GetDebugAdapterBinary get_debug_adapter_binary = 339;
        DebugAdapterBinary debug_adapter_binary = 340;
        RunDebugLocators run_debug_locators = 341;
        DebugRequest debug_request = 342;

        LspExtGoToParentModule lsp_ext_go_to_parent_module = 343;
        LspExtGoToParentModuleResponse lsp_ext_go_to_parent_module_response = 344;
        LspExtCancelFlycheck lsp_ext_cancel_flycheck = 345;
        LspExtRunFlycheck lsp_ext_run_flycheck = 346;
        LspExtClearFlycheck lsp_ext_clear_flycheck = 347;

        LogToDebugConsole log_to_debug_console = 348;

<<<<<<< HEAD
        GetDocumentDiagnostics get_document_diagnostics = 349;
        GetDocumentDiagnosticsResponse get_document_diagnostics_response = 350;
        RefreshDocumentsDiagnostics refresh_documents_diagnostics = 351;
=======
        GetDocumentDiagnostics get_document_diagnostics = 350;
        GetDocumentDiagnosticsResponse get_document_diagnostics_response = 351;
        PullWorkspaceDiagnostics pull_workspace_diagnostics = 352; // current max
>>>>>>> 35a119d5

        SemanticTokensFullRequest semantic_tokens_full_request = 352;
        SemanticTokensResponse semantic_tokens_response = 353;
        RefreshSemanticTokens refresh_semantic_tokens = 354;
        SemanticTokensRangeRequest semantic_tokens_range_request = 355;  // current max
    }

    reserved 87 to 88;
    reserved 158 to 161;
    reserved 164;
    reserved 166 to 169;
    reserved 177 to 185;
    reserved 188;
    reserved 189 to 192;
    reserved 193 to 195;
    reserved 197;
    reserved 200 to 202;
    reserved 205 to 206;
    reserved 221;
    reserved 224 to 229;
    reserved 230 to 231;
    reserved 246;
    reserved 270;
    reserved 247 to 254;
    reserved 255 to 256;
}

message Hello {
    PeerId peer_id = 1;
}

message Ping {}

message Ack {}

message Error {
    string message = 1;
    ErrorCode code = 2;
    repeated string tags = 3;
}

enum ErrorCode {
    Internal = 0;
    NoSuchChannel = 1;
    Disconnected = 2;
    SignedOut = 3;
    UpgradeRequired = 4;
    Forbidden = 5;
    NeedsCla = 7;
    NotARootChannel = 8;
    BadPublicNesting = 9;
    CircularNesting = 10;
    WrongMoveTarget = 11;
    UnsharedItem = 12;
    NoSuchProject = 13;
    DevServerProjectPathDoesNotExist = 16;
    RemoteUpgradeRequired = 17;
    RateLimitExceeded = 18;
    CommitFailed = 19;
    reserved 6;
    reserved 14 to 15;
}

message EndStream {}

message Test {
    uint64 id = 1;
}

message FlushBufferedMessages {}

message FlushBufferedMessagesResponse {}<|MERGE_RESOLUTION|>--- conflicted
+++ resolved
@@ -389,20 +389,14 @@
 
         LogToDebugConsole log_to_debug_console = 348;
 
-<<<<<<< HEAD
-        GetDocumentDiagnostics get_document_diagnostics = 349;
-        GetDocumentDiagnosticsResponse get_document_diagnostics_response = 350;
-        RefreshDocumentsDiagnostics refresh_documents_diagnostics = 351;
-=======
         GetDocumentDiagnostics get_document_diagnostics = 350;
         GetDocumentDiagnosticsResponse get_document_diagnostics_response = 351;
-        PullWorkspaceDiagnostics pull_workspace_diagnostics = 352; // current max
->>>>>>> 35a119d5
-
-        SemanticTokensFullRequest semantic_tokens_full_request = 352;
-        SemanticTokensResponse semantic_tokens_response = 353;
-        RefreshSemanticTokens refresh_semantic_tokens = 354;
-        SemanticTokensRangeRequest semantic_tokens_range_request = 355;  // current max
+        PullWorkspaceDiagnostics pull_workspace_diagnostics = 352;
+
+        SemanticTokensFullRequest semantic_tokens_full_request = 353;
+        SemanticTokensResponse semantic_tokens_response = 354;
+        RefreshSemanticTokens refresh_semantic_tokens = 355;
+        SemanticTokensRangeRequest semantic_tokens_range_request = 356;  // current max
     }
 
     reserved 87 to 88;
