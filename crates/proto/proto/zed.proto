syntax = "proto3";
package zed.messages;

import "ai.proto";
import "app.proto";
import "buffer.proto";
import "call.proto";
import "channel.proto";
import "core.proto";
import "debugger.proto";
import "git.proto";
import "image.proto";
import "lsp.proto";
import "notification.proto";
import "task.proto";
import "toolchain.proto";
import "worktree.proto";

// Looking for a number? Search "// current max"

message Envelope {
    uint32 id = 1;
    optional uint32 responding_to = 2;
    optional PeerId original_sender_id = 3;
    optional uint32 ack_id = 266;

    oneof payload {
        Hello hello = 4;
        Ack ack = 5;
        Error error = 6;
        Ping ping = 7;
        Test test = 8;
        EndStream end_stream = 165;

        CreateRoom create_room = 9;
        CreateRoomResponse create_room_response = 10;
        JoinRoom join_room = 11;
        JoinRoomResponse join_room_response = 12;
        RejoinRoom rejoin_room = 13;
        RejoinRoomResponse rejoin_room_response = 14;
        LeaveRoom leave_room = 15;
        Call call = 16;
        IncomingCall incoming_call = 17;
        CallCanceled call_canceled = 18;
        CancelCall cancel_call = 19;
        DeclineCall decline_call = 20;
        UpdateParticipantLocation update_participant_location = 21;
        RoomUpdated room_updated = 22;

        ShareProject share_project = 23;
        ShareProjectResponse share_project_response = 24;
        UnshareProject unshare_project = 25;
        JoinProject join_project = 26;
        JoinProjectResponse join_project_response = 27;
        LeaveProject leave_project = 28;
        AddProjectCollaborator add_project_collaborator = 29;
        UpdateProjectCollaborator update_project_collaborator = 30;
        RemoveProjectCollaborator remove_project_collaborator = 31;

        GetDefinition get_definition = 32;
        GetDefinitionResponse get_definition_response = 33;
        GetDeclaration get_declaration = 237;
        GetDeclarationResponse get_declaration_response = 238;
        GetTypeDefinition get_type_definition = 34;
        GetTypeDefinitionResponse get_type_definition_response = 35;

        GetReferences get_references = 36;
        GetReferencesResponse get_references_response = 37;
        GetDocumentHighlights get_document_highlights = 38;
        GetDocumentHighlightsResponse get_document_highlights_response = 39;
        GetProjectSymbols get_project_symbols = 40;
        GetProjectSymbolsResponse get_project_symbols_response = 41;
        OpenBufferForSymbol open_buffer_for_symbol = 42;
        OpenBufferForSymbolResponse open_buffer_for_symbol_response = 43;

        UpdateProject update_project = 44;
        UpdateWorktree update_worktree = 45;

        CreateProjectEntry create_project_entry = 46;
        RenameProjectEntry rename_project_entry = 47;
        CopyProjectEntry copy_project_entry = 48;
        DeleteProjectEntry delete_project_entry = 49;
        ProjectEntryResponse project_entry_response = 50;
        ExpandProjectEntry expand_project_entry = 51;
        ExpandProjectEntryResponse expand_project_entry_response = 52;
        ExpandAllForProjectEntry expand_all_for_project_entry = 291;
        ExpandAllForProjectEntryResponse expand_all_for_project_entry_response = 292;
        UpdateDiagnosticSummary update_diagnostic_summary = 53;
        StartLanguageServer start_language_server = 54;
        UpdateLanguageServer update_language_server = 55;

        OpenBufferById open_buffer_by_id = 56;
        OpenBufferByPath open_buffer_by_path = 57;
        OpenBufferResponse open_buffer_response = 58;
        CreateBufferForPeer create_buffer_for_peer = 59;
        UpdateBuffer update_buffer = 60;
        UpdateBufferFile update_buffer_file = 61;
        SaveBuffer save_buffer = 62;
        BufferSaved buffer_saved = 63;
        BufferReloaded buffer_reloaded = 64;
        ReloadBuffers reload_buffers = 65;
        ReloadBuffersResponse reload_buffers_response = 66;
        SynchronizeBuffers synchronize_buffers = 67;
        SynchronizeBuffersResponse synchronize_buffers_response = 68;
        FormatBuffers format_buffers = 69;
        FormatBuffersResponse format_buffers_response = 70;
        GetCompletions get_completions = 71;
        GetCompletionsResponse get_completions_response = 72;
        ResolveCompletionDocumentation resolve_completion_documentation = 73;
        ResolveCompletionDocumentationResponse resolve_completion_documentation_response = 74;
        ApplyCompletionAdditionalEdits apply_completion_additional_edits = 75;
        ApplyCompletionAdditionalEditsResponse apply_completion_additional_edits_response = 76;
        GetCodeActions get_code_actions = 77;
        GetCodeActionsResponse get_code_actions_response = 78;
        GetHover get_hover = 79;
        GetHoverResponse get_hover_response = 80;
        ApplyCodeAction apply_code_action = 81;
        ApplyCodeActionResponse apply_code_action_response = 82;
        PrepareRename prepare_rename = 83;
        PrepareRenameResponse prepare_rename_response = 84;
        PerformRename perform_rename = 85;
        PerformRenameResponse perform_rename_response = 86;

        UpdateContacts update_contacts = 89;
        UpdateInviteInfo update_invite_info = 90;
        ShowContacts show_contacts = 91;

        GetUsers get_users = 92;
        FuzzySearchUsers fuzzy_search_users = 93;
        UsersResponse users_response = 94;
        RequestContact request_contact = 95;
        RespondToContactRequest respond_to_contact_request = 96;
        RemoveContact remove_contact = 97;

        Follow follow = 98;
        FollowResponse follow_response = 99;
        UpdateFollowers update_followers = 100;
        Unfollow unfollow = 101;
        UpdateDiffBases update_diff_bases = 104;

        OnTypeFormatting on_type_formatting = 105;
        OnTypeFormattingResponse on_type_formatting_response = 106;

        UpdateWorktreeSettings update_worktree_settings = 107;

        InlayHints inlay_hints = 108;
        InlayHintsResponse inlay_hints_response = 109;
        ResolveInlayHint resolve_inlay_hint = 110;
        ResolveInlayHintResponse resolve_inlay_hint_response = 111;
        RefreshInlayHints refresh_inlay_hints = 112;

        CreateChannel create_channel = 113;
        CreateChannelResponse create_channel_response = 114;
        InviteChannelMember invite_channel_member = 115;
        RemoveChannelMember remove_channel_member = 116;
        RespondToChannelInvite respond_to_channel_invite = 117;
        UpdateChannels update_channels = 118;
        JoinChannel join_channel = 119;
        DeleteChannel delete_channel = 120;
        GetChannelMembers get_channel_members = 121;
        GetChannelMembersResponse get_channel_members_response = 122;
        SetChannelMemberRole set_channel_member_role = 123;
        RenameChannel rename_channel = 124;
        RenameChannelResponse rename_channel_response = 125;
        SubscribeToChannels subscribe_to_channels = 207;

        JoinChannelBuffer join_channel_buffer = 126;
        JoinChannelBufferResponse join_channel_buffer_response = 127;
        UpdateChannelBuffer update_channel_buffer = 128;
        LeaveChannelBuffer leave_channel_buffer = 129;
        UpdateChannelBufferCollaborators update_channel_buffer_collaborators = 130;
        RejoinChannelBuffers rejoin_channel_buffers = 131;
        RejoinChannelBuffersResponse rejoin_channel_buffers_response = 132;
        AckBufferOperation ack_buffer_operation = 133;

        JoinChannelChat join_channel_chat = 134;
        JoinChannelChatResponse join_channel_chat_response = 135;
        LeaveChannelChat leave_channel_chat = 136;
        SendChannelMessage send_channel_message = 137;
        SendChannelMessageResponse send_channel_message_response = 138;
        ChannelMessageSent channel_message_sent = 139;
        GetChannelMessages get_channel_messages = 140;
        GetChannelMessagesResponse get_channel_messages_response = 141;
        RemoveChannelMessage remove_channel_message = 142;
        AckChannelMessage ack_channel_message = 143;
        GetChannelMessagesById get_channel_messages_by_id = 144;

        MoveChannel move_channel = 147;
        ReorderChannel reorder_channel = 349;
        SetChannelVisibility set_channel_visibility = 148;

        AddNotification add_notification = 149;
        GetNotifications get_notifications = 150;
        GetNotificationsResponse get_notifications_response = 151;
        DeleteNotification delete_notification = 152;
        MarkNotificationRead mark_notification_read = 153;
        LspExtExpandMacro lsp_ext_expand_macro = 154;
        LspExtExpandMacroResponse lsp_ext_expand_macro_response = 155;
        SetRoomParticipantRole set_room_participant_role = 156;

        UpdateUserChannels update_user_channels = 157;

        GetImplementation get_implementation = 162;
        GetImplementationResponse get_implementation_response = 163;

        UpdateChannelMessage update_channel_message = 170;
        ChannelMessageUpdate channel_message_update = 171;

        BlameBuffer blame_buffer = 172;
        BlameBufferResponse blame_buffer_response = 173;

        UpdateNotification update_notification = 174;

        RestartLanguageServers restart_language_servers = 208;

        RejoinRemoteProjects rejoin_remote_projects = 186;
        RejoinRemoteProjectsResponse rejoin_remote_projects_response = 187;

        OpenNewBuffer open_new_buffer = 196;

        GetSupermavenApiKey get_supermaven_api_key = 198;
        GetSupermavenApiKeyResponse get_supermaven_api_key_response = 199;

        TaskContextForLocation task_context_for_location = 203;
        TaskContext task_context = 204;

        LinkedEditingRange linked_editing_range = 209;
        LinkedEditingRangeResponse linked_editing_range_response = 210;

        AdvertiseContexts advertise_contexts = 211;
        OpenContext open_context = 212;
        OpenContextResponse open_context_response = 213;
        CreateContext create_context = 232;
        CreateContextResponse create_context_response = 233;
        UpdateContext update_context = 214;
        SynchronizeContexts synchronize_contexts = 215;
        SynchronizeContextsResponse synchronize_contexts_response = 216;

        GetSignatureHelp get_signature_help = 217;
        GetSignatureHelpResponse get_signature_help_response = 218;

        ListRemoteDirectory list_remote_directory = 219;
        ListRemoteDirectoryResponse list_remote_directory_response = 220;
        AddWorktree add_worktree = 222;
        AddWorktreeResponse add_worktree_response = 223;

        LspExtSwitchSourceHeader lsp_ext_switch_source_header = 241;
        LspExtSwitchSourceHeaderResponse lsp_ext_switch_source_header_response = 242;

        FindSearchCandidates find_search_candidates = 243;
        FindSearchCandidatesResponse find_search_candidates_response = 244;

        CloseBuffer close_buffer = 245;

        ShutdownRemoteServer shutdown_remote_server = 257;

        RemoveWorktree remove_worktree = 258;

        LanguageServerLog language_server_log = 260;

        Toast toast = 261;
        HideToast hide_toast = 262;

        OpenServerSettings open_server_settings = 263;

        GetPermalinkToLine get_permalink_to_line = 264;
        GetPermalinkToLineResponse get_permalink_to_line_response = 265;

        FlushBufferedMessages flush_buffered_messages = 267;

        LanguageServerPromptRequest language_server_prompt_request = 268;
        LanguageServerPromptResponse language_server_prompt_response = 269;

        GitBranchesResponse git_branches_response = 271;

        UpdateGitBranch update_git_branch = 272;

        ListToolchains list_toolchains = 273;
        ListToolchainsResponse list_toolchains_response = 274;
        ActivateToolchain activate_toolchain = 275;
        ActiveToolchain active_toolchain = 276;
        ActiveToolchainResponse active_toolchain_response = 277;

        GetPathMetadata get_path_metadata = 278;
        GetPathMetadataResponse get_path_metadata_response = 279;

        CancelLanguageServerWork cancel_language_server_work = 282;

        LspExtOpenDocs lsp_ext_open_docs = 283;
        LspExtOpenDocsResponse lsp_ext_open_docs_response = 284;

        SyncExtensions sync_extensions = 285;
        SyncExtensionsResponse sync_extensions_response = 286;
        InstallExtension install_extension = 287;

        OpenUnstagedDiff open_unstaged_diff = 288;
        OpenUnstagedDiffResponse open_unstaged_diff_response = 289;

        RegisterBufferWithLanguageServers register_buffer_with_language_servers = 290;

        Stage stage = 293;
        Unstage unstage = 294;
        Commit commit = 295;
        OpenCommitMessageBuffer open_commit_message_buffer = 296;

        OpenUncommittedDiff open_uncommitted_diff = 297;
        OpenUncommittedDiffResponse open_uncommitted_diff_response = 298;

        SetIndexText set_index_text = 299;

        GitShow git_show = 300;
        GitReset git_reset = 301;
        GitCommitDetails git_commit_details = 302;
        GitCheckoutFiles git_checkout_files = 303;

        Push push = 304;
        Fetch fetch = 305;
        GetRemotes get_remotes = 306;
        GetRemotesResponse get_remotes_response = 307;
        Pull pull = 308;

        ApplyCodeActionKind apply_code_action_kind = 309;
        ApplyCodeActionKindResponse apply_code_action_kind_response = 310;

        RemoteMessageResponse remote_message_response = 311;

        GitGetBranches git_get_branches = 312;
        GitCreateBranch git_create_branch = 313;
        GitChangeBranch git_change_branch = 314;

        CheckForPushedCommits check_for_pushed_commits = 315;
        CheckForPushedCommitsResponse check_for_pushed_commits_response = 316;

        AskPassRequest ask_pass_request = 317;
        AskPassResponse ask_pass_response = 318;

        GitDiff git_diff = 319;
        GitDiffResponse git_diff_response = 320;
        GitInit git_init = 321;

        CodeLens code_lens = 322;
        GetCodeLens get_code_lens = 323;
        GetCodeLensResponse get_code_lens_response = 324;
        RefreshCodeLens refresh_code_lens = 325;

        ToggleBreakpoint toggle_breakpoint = 326;
        BreakpointsForFile breakpoints_for_file = 327;

        UpdateRepository update_repository = 328;
        RemoveRepository remove_repository = 329;

        GetDocumentSymbols get_document_symbols = 330;
        GetDocumentSymbolsResponse get_document_symbols_response = 331;

        LoadCommitDiff load_commit_diff = 334;
        LoadCommitDiffResponse load_commit_diff_response = 335;

        StopLanguageServers stop_language_servers = 336;

        LspExtRunnables lsp_ext_runnables = 337;
        LspExtRunnablesResponse lsp_ext_runnables_response = 338;

        GetDebugAdapterBinary get_debug_adapter_binary = 339;
        DebugAdapterBinary debug_adapter_binary = 340;
        RunDebugLocators run_debug_locators = 341;
        DebugRequest debug_request = 342;

        LspExtGoToParentModule lsp_ext_go_to_parent_module = 343;
        LspExtGoToParentModuleResponse lsp_ext_go_to_parent_module_response = 344;
        LspExtCancelFlycheck lsp_ext_cancel_flycheck = 345;
        LspExtRunFlycheck lsp_ext_run_flycheck = 346;
        LspExtClearFlycheck lsp_ext_clear_flycheck = 347;

        LogToDebugConsole log_to_debug_console = 348;

        GetDocumentDiagnostics get_document_diagnostics = 350;
        GetDocumentDiagnosticsResponse get_document_diagnostics_response = 351;
        PullWorkspaceDiagnostics pull_workspace_diagnostics = 352;

        GetDocumentColor get_document_color = 353;
        GetDocumentColorResponse get_document_color_response = 354;
        GetColorPresentation get_color_presentation = 355;
        GetColorPresentationResponse get_color_presentation_response = 356;

        Stash stash = 357;
        StashPop stash_pop = 358;

        GetDefaultBranch get_default_branch = 359;
        GetDefaultBranchResponse get_default_branch_response = 360;

        GetCrashFiles get_crash_files = 361;
        GetCrashFilesResponse get_crash_files_response = 362;

        GitClone git_clone = 363;
        GitCloneResponse git_clone_response = 364;

        LspQuery lsp_query = 365;
        LspQueryResponse lsp_query_response = 366;
        ToggleLspLogs toggle_lsp_logs = 367;

        UpdateUserSettings update_user_settings = 368;

        GetProcesses get_processes = 369;
        GetProcessesResponse get_processes_response = 370;

        ResolveToolchain resolve_toolchain = 371;
        ResolveToolchainResponse resolve_toolchain_response = 372;

        GetAgentServerCommand get_agent_server_command = 373;
        AgentServerCommand agent_server_command = 374;

        ExternalAgentsUpdated external_agents_updated = 375;
        ExternalAgentLoadingStatusUpdated external_agent_loading_status_updated = 376;
        NewExternalAgentVersionAvailable new_external_agent_version_available = 377;

        StashDrop stash_drop = 378;
        StashApply stash_apply = 379;

        GitRenameBranch git_rename_branch = 380;

        RemoteStarted remote_started = 381;

        GetDirectoryEnvironment get_directory_environment = 382;
        DirectoryEnvironment directory_environment = 383;

        GetTreeDiff get_tree_diff = 384;
        GetTreeDiffResponse get_tree_diff_response = 385;

        GetBlobContent get_blob_content = 386;
        GetBlobContentResponse get_blob_content_response = 387;

        GitWorktreesResponse git_worktrees_response = 388;
        GitGetWorktrees git_get_worktrees = 389;
        GitCreateWorktree git_create_worktree = 390;

        OpenImageByPath open_image_by_path = 391;
        OpenImageResponse open_image_response = 392;
        CreateImageForPeer create_image_for_peer = 393;

        ExternalExtensionAgentsUpdated external_extension_agents_updated = 396;
        GitFileHistory git_file_history = 397;
        GitFileHistoryResponse git_file_history_response = 398;

<<<<<<< HEAD
        RunGitHook run_git_hook = 399; // current max
=======
        RunGitHook run_git_hook = 395;

        GitDeleteBranch git_delete_branch = 396; // current max
>>>>>>> 7b4e050d
    }

    reserved 87 to 88;
    reserved 102 to 103;
    reserved 158 to 161;
    reserved 164;
    reserved 166 to 169;
    reserved 175 to 185;
    reserved 188;
    reserved 189 to 192;
    reserved 193 to 195;
    reserved 197;
    reserved 200 to 202;
    reserved 205 to 206;
    reserved 221;
    reserved 224 to 229;
    reserved 230 to 231;
    reserved 234 to 236;
    reserved 239 to 240;
    reserved 246;
    reserved 247 to 254;
    reserved 255 to 256;
    reserved 259;
    reserved 270;
    reserved 280 to 281;
    reserved 332 to 333;
    reserved 394 to 395;
}

message Hello {
    PeerId peer_id = 1;
}

message Ping {}

message Ack {}

message Error {
    string message = 1;
    ErrorCode code = 2;
    repeated string tags = 3;
}

enum ErrorCode {
    Internal = 0;
    NoSuchChannel = 1;
    Disconnected = 2;
    SignedOut = 3;
    UpgradeRequired = 4;
    Forbidden = 5;
    NeedsCla = 7;
    NotARootChannel = 8;
    BadPublicNesting = 9;
    CircularNesting = 10;
    WrongMoveTarget = 11;
    UnsharedItem = 12;
    NoSuchProject = 13;
    DevServerProjectPathDoesNotExist = 16;
    RemoteUpgradeRequired = 17;
    RateLimitExceeded = 18;
    CommitFailed = 19;
    reserved 6;
    reserved 14 to 15;
}

message EndStream {}

message Test {
    uint64 id = 1;
}

message FlushBufferedMessages {}

message FlushBufferedMessagesResponse {}

message RemoteStarted {}<|MERGE_RESOLUTION|>--- conflicted
+++ resolved
@@ -441,13 +441,9 @@
         GitFileHistory git_file_history = 397;
         GitFileHistoryResponse git_file_history_response = 398;
 
-<<<<<<< HEAD
-        RunGitHook run_git_hook = 399; // current max
-=======
         RunGitHook run_git_hook = 395;
 
         GitDeleteBranch git_delete_branch = 396; // current max
->>>>>>> 7b4e050d
     }
 
     reserved 87 to 88;
