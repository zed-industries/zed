--- conflicted
+++ resolved
@@ -389,17 +389,14 @@
 
         LogToDebugConsole log_to_debug_console = 348;
 
-<<<<<<< HEAD
-        SemanticTokensFullRequest semantic_tokens_full_request = 349;
-        SemanticTokensResponse semantic_tokens_response = 350;
-        RefreshSemanticTokens refresh_semantic_tokens = 351;
-        SemanticTokensRangeRequest semantic_tokens_range_request = 352;  // current max
-=======
-        GetDocumentDiagnostics get_document_diagnostics = 350;
-        GetDocumentDiagnosticsResponse get_document_diagnostics_response = 351;
-        RefreshDocumentsDiagnostics refresh_documents_diagnostics = 352; // current max
-
->>>>>>> f62d7615
+        GetDocumentDiagnostics get_document_diagnostics = 349;
+        GetDocumentDiagnosticsResponse get_document_diagnostics_response = 350;
+        RefreshDocumentsDiagnostics refresh_documents_diagnostics = 351;
+
+        SemanticTokensFullRequest semantic_tokens_full_request = 352;
+        SemanticTokensResponse semantic_tokens_response = 353;
+        RefreshSemanticTokens refresh_semantic_tokens = 354;
+        SemanticTokensRangeRequest semantic_tokens_range_request = 355;  // current max
     }
 
     reserved 87 to 88;
