syntax = "proto3";
package zed.messages;

import "ai.proto";
import "app.proto";
import "buffer.proto";
import "call.proto";
import "channel.proto";
import "core.proto";
import "debugger.proto";
import "git.proto";
import "lsp.proto";
import "notification.proto";
import "task.proto";
import "toolchain.proto";
import "worktree.proto";

// Looking for a number? Search "// current max"

message Envelope {
    uint32 id = 1;
    optional uint32 responding_to = 2;
    optional PeerId original_sender_id = 3;
    optional uint32 ack_id = 266;

    oneof payload {
        Hello hello = 4;
        Ack ack = 5;
        Error error = 6;
        Ping ping = 7;
        Test test = 8;
        EndStream end_stream = 165;

        CreateRoom create_room = 9;
        CreateRoomResponse create_room_response = 10;
        JoinRoom join_room = 11;
        JoinRoomResponse join_room_response = 12;
        RejoinRoom rejoin_room = 13;
        RejoinRoomResponse rejoin_room_response = 14;
        LeaveRoom leave_room = 15;
        Call call = 16;
        IncomingCall incoming_call = 17;
        CallCanceled call_canceled = 18;
        CancelCall cancel_call = 19;
        DeclineCall decline_call = 20;
        UpdateParticipantLocation update_participant_location = 21;
        RoomUpdated room_updated = 22;

        ShareProject share_project = 23;
        ShareProjectResponse share_project_response = 24;
        UnshareProject unshare_project = 25;
        JoinProject join_project = 26;
        JoinProjectResponse join_project_response = 27;
        LeaveProject leave_project = 28;
        AddProjectCollaborator add_project_collaborator = 29;
        UpdateProjectCollaborator update_project_collaborator = 30;
        RemoveProjectCollaborator remove_project_collaborator = 31;

        GetDefinition get_definition = 32;
        GetDefinitionResponse get_definition_response = 33;
        GetDeclaration get_declaration = 237;
        GetDeclarationResponse get_declaration_response = 238;
        GetTypeDefinition get_type_definition = 34;
        GetTypeDefinitionResponse get_type_definition_response = 35;

        GetReferences get_references = 36;
        GetReferencesResponse get_references_response = 37;
        GetDocumentHighlights get_document_highlights = 38;
        GetDocumentHighlightsResponse get_document_highlights_response = 39;
        GetProjectSymbols get_project_symbols = 40;
        GetProjectSymbolsResponse get_project_symbols_response = 41;
        OpenBufferForSymbol open_buffer_for_symbol = 42;
        OpenBufferForSymbolResponse open_buffer_for_symbol_response = 43;

        UpdateProject update_project = 44;
        UpdateWorktree update_worktree = 45;

        CreateProjectEntry create_project_entry = 46;
        RenameProjectEntry rename_project_entry = 47;
        CopyProjectEntry copy_project_entry = 48;
        DeleteProjectEntry delete_project_entry = 49;
        ProjectEntryResponse project_entry_response = 50;
        ExpandProjectEntry expand_project_entry = 51;
        ExpandProjectEntryResponse expand_project_entry_response = 52;
        ExpandAllForProjectEntry expand_all_for_project_entry = 291;
        ExpandAllForProjectEntryResponse expand_all_for_project_entry_response = 292;
        UpdateDiagnosticSummary update_diagnostic_summary = 53;
        StartLanguageServer start_language_server = 54;
        UpdateLanguageServer update_language_server = 55;

        OpenBufferById open_buffer_by_id = 56;
        OpenBufferByPath open_buffer_by_path = 57;
        OpenBufferResponse open_buffer_response = 58;
        CreateBufferForPeer create_buffer_for_peer = 59;
        UpdateBuffer update_buffer = 60;
        UpdateBufferFile update_buffer_file = 61;
        SaveBuffer save_buffer = 62;
        BufferSaved buffer_saved = 63;
        BufferReloaded buffer_reloaded = 64;
        ReloadBuffers reload_buffers = 65;
        ReloadBuffersResponse reload_buffers_response = 66;
        SynchronizeBuffers synchronize_buffers = 67;
        SynchronizeBuffersResponse synchronize_buffers_response = 68;
        FormatBuffers format_buffers = 69;
        FormatBuffersResponse format_buffers_response = 70;
        GetCompletions get_completions = 71;
        GetCompletionsResponse get_completions_response = 72;
        ResolveCompletionDocumentation resolve_completion_documentation = 73;
        ResolveCompletionDocumentationResponse resolve_completion_documentation_response = 74;
        ApplyCompletionAdditionalEdits apply_completion_additional_edits = 75;
        ApplyCompletionAdditionalEditsResponse apply_completion_additional_edits_response = 76;
        GetCodeActions get_code_actions = 77;
        GetCodeActionsResponse get_code_actions_response = 78;
        GetHover get_hover = 79;
        GetHoverResponse get_hover_response = 80;
        ApplyCodeAction apply_code_action = 81;
        ApplyCodeActionResponse apply_code_action_response = 82;
        PrepareRename prepare_rename = 83;
        PrepareRenameResponse prepare_rename_response = 84;
        PerformRename perform_rename = 85;
        PerformRenameResponse perform_rename_response = 86;

        UpdateContacts update_contacts = 89;
        UpdateInviteInfo update_invite_info = 90;
        ShowContacts show_contacts = 91;

        GetUsers get_users = 92;
        FuzzySearchUsers fuzzy_search_users = 93;
        UsersResponse users_response = 94;
        RequestContact request_contact = 95;
        RespondToContactRequest respond_to_contact_request = 96;
        RemoveContact remove_contact = 97;

        Follow follow = 98;
        FollowResponse follow_response = 99;
        UpdateFollowers update_followers = 100;
        Unfollow unfollow = 101;
        GetPrivateUserInfo get_private_user_info = 102;
        GetPrivateUserInfoResponse get_private_user_info_response = 103;
        UpdateUserPlan update_user_plan = 234;
        UpdateDiffBases update_diff_bases = 104;
        AcceptTermsOfService accept_terms_of_service = 239;
        AcceptTermsOfServiceResponse accept_terms_of_service_response = 240;

        OnTypeFormatting on_type_formatting = 105;
        OnTypeFormattingResponse on_type_formatting_response = 106;

        UpdateWorktreeSettings update_worktree_settings = 107;

        InlayHints inlay_hints = 108;
        InlayHintsResponse inlay_hints_response = 109;
        ResolveInlayHint resolve_inlay_hint = 110;
        ResolveInlayHintResponse resolve_inlay_hint_response = 111;
        RefreshInlayHints refresh_inlay_hints = 112;

        CreateChannel create_channel = 113;
        CreateChannelResponse create_channel_response = 114;
        InviteChannelMember invite_channel_member = 115;
        RemoveChannelMember remove_channel_member = 116;
        RespondToChannelInvite respond_to_channel_invite = 117;
        UpdateChannels update_channels = 118;
        JoinChannel join_channel = 119;
        DeleteChannel delete_channel = 120;
        GetChannelMembers get_channel_members = 121;
        GetChannelMembersResponse get_channel_members_response = 122;
        SetChannelMemberRole set_channel_member_role = 123;
        RenameChannel rename_channel = 124;
        RenameChannelResponse rename_channel_response = 125;
        SubscribeToChannels subscribe_to_channels = 207;

        JoinChannelBuffer join_channel_buffer = 126;
        JoinChannelBufferResponse join_channel_buffer_response = 127;
        UpdateChannelBuffer update_channel_buffer = 128;
        LeaveChannelBuffer leave_channel_buffer = 129;
        UpdateChannelBufferCollaborators update_channel_buffer_collaborators = 130;
        RejoinChannelBuffers rejoin_channel_buffers = 131;
        RejoinChannelBuffersResponse rejoin_channel_buffers_response = 132;
        AckBufferOperation ack_buffer_operation = 133;

        JoinChannelChat join_channel_chat = 134;
        JoinChannelChatResponse join_channel_chat_response = 135;
        LeaveChannelChat leave_channel_chat = 136;
        SendChannelMessage send_channel_message = 137;
        SendChannelMessageResponse send_channel_message_response = 138;
        ChannelMessageSent channel_message_sent = 139;
        GetChannelMessages get_channel_messages = 140;
        GetChannelMessagesResponse get_channel_messages_response = 141;
        RemoveChannelMessage remove_channel_message = 142;
        AckChannelMessage ack_channel_message = 143;
        GetChannelMessagesById get_channel_messages_by_id = 144;

        MoveChannel move_channel = 147;
        ReorderChannel reorder_channel = 349;
        SetChannelVisibility set_channel_visibility = 148;

        AddNotification add_notification = 149;
        GetNotifications get_notifications = 150;
        GetNotificationsResponse get_notifications_response = 151;
        DeleteNotification delete_notification = 152;
        MarkNotificationRead mark_notification_read = 153;
        LspExtExpandMacro lsp_ext_expand_macro = 154;
        LspExtExpandMacroResponse lsp_ext_expand_macro_response = 155;
        SetRoomParticipantRole set_room_participant_role = 156;

        UpdateUserChannels update_user_channels = 157;

        GetImplementation get_implementation = 162;
        GetImplementationResponse get_implementation_response = 163;

        UpdateChannelMessage update_channel_message = 170;
        ChannelMessageUpdate channel_message_update = 171;

        BlameBuffer blame_buffer = 172;
        BlameBufferResponse blame_buffer_response = 173;

        UpdateNotification update_notification = 174;

        MultiLspQuery multi_lsp_query = 175;
        MultiLspQueryResponse multi_lsp_query_response = 176;
        RestartLanguageServers restart_language_servers = 208;

        RejoinRemoteProjects rejoin_remote_projects = 186;
        RejoinRemoteProjectsResponse rejoin_remote_projects_response = 187;

        OpenNewBuffer open_new_buffer = 196;

        GetSupermavenApiKey get_supermaven_api_key = 198;
        GetSupermavenApiKeyResponse get_supermaven_api_key_response = 199;

        TaskContextForLocation task_context_for_location = 203;
        TaskContext task_context = 204;

        LinkedEditingRange linked_editing_range = 209;
        LinkedEditingRangeResponse linked_editing_range_response = 210;

        AdvertiseContexts advertise_contexts = 211;
        OpenContext open_context = 212;
        OpenContextResponse open_context_response = 213;
        CreateContext create_context = 232;
        CreateContextResponse create_context_response = 233;
        UpdateContext update_context = 214;
        SynchronizeContexts synchronize_contexts = 215;
        SynchronizeContextsResponse synchronize_contexts_response = 216;

        GetSignatureHelp get_signature_help = 217;
        GetSignatureHelpResponse get_signature_help_response = 218;

        ListRemoteDirectory list_remote_directory = 219;
        ListRemoteDirectoryResponse list_remote_directory_response = 220;
        AddWorktree add_worktree = 222;
        AddWorktreeResponse add_worktree_response = 223;

        GetLlmToken get_llm_token = 235;
        GetLlmTokenResponse get_llm_token_response = 236;
        RefreshLlmToken refresh_llm_token = 259;

        LspExtSwitchSourceHeader lsp_ext_switch_source_header = 241;
        LspExtSwitchSourceHeaderResponse lsp_ext_switch_source_header_response = 242;

        FindSearchCandidates find_search_candidates = 243;
        FindSearchCandidatesResponse find_search_candidates_response = 244;

        CloseBuffer close_buffer = 245;

        ShutdownRemoteServer shutdown_remote_server = 257;

        RemoveWorktree remove_worktree = 258;

        LanguageServerLog language_server_log = 260;

        Toast toast = 261;
        HideToast hide_toast = 262;

        OpenServerSettings open_server_settings = 263;

        GetPermalinkToLine get_permalink_to_line = 264;
        GetPermalinkToLineResponse get_permalink_to_line_response = 265;

        FlushBufferedMessages flush_buffered_messages = 267;

        LanguageServerPromptRequest language_server_prompt_request = 268;
        LanguageServerPromptResponse language_server_prompt_response = 269;

        GitBranchesResponse git_branches_response = 271;

        UpdateGitBranch update_git_branch = 272;

        ListToolchains list_toolchains = 273;
        ListToolchainsResponse list_toolchains_response = 274;
        ActivateToolchain activate_toolchain = 275;
        ActiveToolchain active_toolchain = 276;
        ActiveToolchainResponse active_toolchain_response = 277;

        GetPathMetadata get_path_metadata = 278;
        GetPathMetadataResponse get_path_metadata_response = 279;

        GetPanicFiles get_panic_files = 280;
        GetPanicFilesResponse get_panic_files_response = 281;

        CancelLanguageServerWork cancel_language_server_work = 282;

        LspExtOpenDocs lsp_ext_open_docs = 283;
        LspExtOpenDocsResponse lsp_ext_open_docs_response = 284;

        SyncExtensions sync_extensions = 285;
        SyncExtensionsResponse sync_extensions_response = 286;
        InstallExtension install_extension = 287;

        OpenUnstagedDiff open_unstaged_diff = 288;
        OpenUnstagedDiffResponse open_unstaged_diff_response = 289;

        RegisterBufferWithLanguageServers register_buffer_with_language_servers = 290;

        Stage stage = 293;
        Unstage unstage = 294;
        Commit commit = 295;
        OpenCommitMessageBuffer open_commit_message_buffer = 296;

        OpenUncommittedDiff open_uncommitted_diff = 297;
        OpenUncommittedDiffResponse open_uncommitted_diff_response = 298;

        SetIndexText set_index_text = 299;

        GitShow git_show = 300;
        GitReset git_reset = 301;
        GitCommitDetails git_commit_details = 302;
        GitCheckoutFiles git_checkout_files = 303;

        Push push = 304;
        Fetch fetch = 305;
        GetRemotes get_remotes = 306;
        GetRemotesResponse get_remotes_response = 307;
        Pull pull = 308;

        ApplyCodeActionKind apply_code_action_kind = 309;
        ApplyCodeActionKindResponse apply_code_action_kind_response = 310;

        RemoteMessageResponse remote_message_response = 311;

        GitGetBranches git_get_branches = 312;
        GitCreateBranch git_create_branch = 313;
        GitChangeBranch git_change_branch = 314;

        CheckForPushedCommits check_for_pushed_commits = 315;
        CheckForPushedCommitsResponse check_for_pushed_commits_response = 316;

        AskPassRequest ask_pass_request = 317;
        AskPassResponse ask_pass_response = 318;

        GitDiff git_diff = 319;
        GitDiffResponse git_diff_response = 320;
        GitInit git_init = 321;

        CodeLens code_lens = 322;
        GetCodeLens get_code_lens = 323;
        GetCodeLensResponse get_code_lens_response = 324;
        RefreshCodeLens refresh_code_lens = 325;

        ToggleBreakpoint toggle_breakpoint = 326;
        BreakpointsForFile breakpoints_for_file = 327;

        UpdateRepository update_repository = 328;
        RemoveRepository remove_repository = 329;

        GetDocumentSymbols get_document_symbols = 330;

<<<<<<< HEAD
        LanguageServerIdForName language_server_id_for_name = 331;
        LanguageServerIdForNameResponse language_server_id_for_name_response = 332;
=======
        LanguageServerIdForName language_server_id_for_name = 332;
        LanguageServerIdForNameResponse language_server_id_for_name_response = 333;
>>>>>>> 17c3b741

        LoadCommitDiff load_commit_diff = 333;
        LoadCommitDiffResponse load_commit_diff_response = 334;

<<<<<<< HEAD
        StopLanguageServers stop_language_servers = 335;

        GetDocumentSymbolsResponse get_document_symbols_response = 336;
        SemanticTokensFullRequest semantic_tokens_full_request = 337;
        SemanticTokensResponse semantic_tokens_response = 338;
        RefreshSemanticTokens refresh_semantic_tokens = 339;
        SemanticTokensRangeRequest semantic_tokens_range_request = 340;  // current max
=======
        StopLanguageServers stop_language_servers = 336;

        LspExtRunnables lsp_ext_runnables = 337;
        LspExtRunnablesResponse lsp_ext_runnables_response = 338;

        GetDebugAdapterBinary get_debug_adapter_binary = 339;
        DebugAdapterBinary debug_adapter_binary = 340;
        RunDebugLocators run_debug_locators = 341;
        DebugRequest debug_request = 342;

        LspExtGoToParentModule lsp_ext_go_to_parent_module = 343;
        LspExtGoToParentModuleResponse lsp_ext_go_to_parent_module_response = 344;
        LspExtCancelFlycheck lsp_ext_cancel_flycheck = 345;
        LspExtRunFlycheck lsp_ext_run_flycheck = 346;
        LspExtClearFlycheck lsp_ext_clear_flycheck = 347;

        LogToDebugConsole log_to_debug_console = 348; // current max
>>>>>>> 17c3b741
    }

    reserved 87 to 88;
    reserved 158 to 161;
    reserved 164;
    reserved 166 to 169;
    reserved 177 to 185;
    reserved 188;
    reserved 189 to 192;
    reserved 193 to 195;
    reserved 197;
    reserved 200 to 202;
    reserved 205 to 206;
    reserved 221;
    reserved 224 to 229;
    reserved 230 to 231;
    reserved 246;
    reserved 270;
    reserved 247 to 254;
    reserved 255 to 256;
}

message Hello {
    PeerId peer_id = 1;
}

message Ping {}

message Ack {}

message Error {
    string message = 1;
    ErrorCode code = 2;
    repeated string tags = 3;
}

enum ErrorCode {
    Internal = 0;
    NoSuchChannel = 1;
    Disconnected = 2;
    SignedOut = 3;
    UpgradeRequired = 4;
    Forbidden = 5;
    NeedsCla = 7;
    NotARootChannel = 8;
    BadPublicNesting = 9;
    CircularNesting = 10;
    WrongMoveTarget = 11;
    UnsharedItem = 12;
    NoSuchProject = 13;
    DevServerProjectPathDoesNotExist = 16;
    RemoteUpgradeRequired = 17;
    RateLimitExceeded = 18;
    CommitFailed = 19;
    reserved 6;
    reserved 14 to 15;
}

message EndStream {}

message Test {
    uint64 id = 1;
}

message FlushBufferedMessages {}

message FlushBufferedMessagesResponse {}<|MERGE_RESOLUTION|>--- conflicted
+++ resolved
@@ -364,26 +364,13 @@
 
         GetDocumentSymbols get_document_symbols = 330;
 
-<<<<<<< HEAD
         LanguageServerIdForName language_server_id_for_name = 331;
         LanguageServerIdForNameResponse language_server_id_for_name_response = 332;
-=======
-        LanguageServerIdForName language_server_id_for_name = 332;
-        LanguageServerIdForNameResponse language_server_id_for_name_response = 333;
->>>>>>> 17c3b741
 
         LoadCommitDiff load_commit_diff = 333;
         LoadCommitDiffResponse load_commit_diff_response = 334;
 
-<<<<<<< HEAD
-        StopLanguageServers stop_language_servers = 335;
-
-        GetDocumentSymbolsResponse get_document_symbols_response = 336;
-        SemanticTokensFullRequest semantic_tokens_full_request = 337;
-        SemanticTokensResponse semantic_tokens_response = 338;
-        RefreshSemanticTokens refresh_semantic_tokens = 339;
-        SemanticTokensRangeRequest semantic_tokens_range_request = 340;  // current max
-=======
+        GetDocumentSymbolsResponse get_document_symbols_response = 335;
         StopLanguageServers stop_language_servers = 336;
 
         LspExtRunnables lsp_ext_runnables = 337;
@@ -400,8 +387,12 @@
         LspExtRunFlycheck lsp_ext_run_flycheck = 346;
         LspExtClearFlycheck lsp_ext_clear_flycheck = 347;
 
-        LogToDebugConsole log_to_debug_console = 348; // current max
->>>>>>> 17c3b741
+        LogToDebugConsole log_to_debug_console = 348;
+        
+        SemanticTokensFullRequest semantic_tokens_full_request = 349;
+        SemanticTokensResponse semantic_tokens_response = 350;
+        RefreshSemanticTokens refresh_semantic_tokens = 351;
+        SemanticTokensRangeRequest semantic_tokens_range_request = 352;  // current max
     }
 
     reserved 87 to 88;
