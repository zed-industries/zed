syntax = "proto3";
package zed.messages;

// Looking for a number? Search "// current max"

message PeerId {
    uint32 owner_id = 1;
    uint32 id = 2;
}

message Envelope {
    uint32 id = 1;
    optional uint32 responding_to = 2;
    optional PeerId original_sender_id = 3;

    oneof payload {
        Hello hello = 4;
        Ack ack = 5;
        Error error = 6;
        Ping ping = 7;
        Test test = 8;
        EndStream end_stream = 165;

        CreateRoom create_room = 9;
        CreateRoomResponse create_room_response = 10;
        JoinRoom join_room = 11;
        JoinRoomResponse join_room_response = 12;
        RejoinRoom rejoin_room = 13;
        RejoinRoomResponse rejoin_room_response = 14;
        LeaveRoom leave_room = 15;
        Call call = 16;
        IncomingCall incoming_call = 17;
        CallCanceled call_canceled = 18;
        CancelCall cancel_call = 19;
        DeclineCall decline_call = 20;
        UpdateParticipantLocation update_participant_location = 21;
        RoomUpdated room_updated = 22;

        ShareProject share_project = 23;
        ShareProjectResponse share_project_response = 24;
        UnshareProject unshare_project = 25;
        JoinProject join_project = 26;
        JoinProjectResponse join_project_response = 27;
        LeaveProject leave_project = 28;
        AddProjectCollaborator add_project_collaborator = 29;
        UpdateProjectCollaborator update_project_collaborator = 30;
        RemoveProjectCollaborator remove_project_collaborator = 31;

        GetDefinition get_definition = 32;
        GetDefinitionResponse get_definition_response = 33;
        GetDeclaration get_declaration = 237;
        GetDeclarationResponse get_declaration_response = 238;
        GetTypeDefinition get_type_definition = 34;
        GetTypeDefinitionResponse get_type_definition_response = 35;

        GetReferences get_references = 36;
        GetReferencesResponse get_references_response = 37;
        GetDocumentHighlights get_document_highlights = 38;
        GetDocumentHighlightsResponse get_document_highlights_response = 39;
        GetProjectSymbols get_project_symbols = 40;
        GetProjectSymbolsResponse get_project_symbols_response = 41;
        OpenBufferForSymbol open_buffer_for_symbol = 42;
        OpenBufferForSymbolResponse open_buffer_for_symbol_response = 43;

        UpdateProject update_project = 44;
        UpdateWorktree update_worktree = 45;

        CreateProjectEntry create_project_entry = 46;
        RenameProjectEntry rename_project_entry = 47;
        CopyProjectEntry copy_project_entry = 48;
        DeleteProjectEntry delete_project_entry = 49;
        ProjectEntryResponse project_entry_response = 50;
        ExpandProjectEntry expand_project_entry = 51;
        ExpandProjectEntryResponse expand_project_entry_response = 52;

        UpdateDiagnosticSummary update_diagnostic_summary = 53;
        StartLanguageServer start_language_server = 54;
        UpdateLanguageServer update_language_server = 55;

        OpenBufferById open_buffer_by_id = 56;
        OpenBufferByPath open_buffer_by_path = 57;
        OpenBufferResponse open_buffer_response = 58;
        CreateBufferForPeer create_buffer_for_peer = 59;
        UpdateBuffer update_buffer = 60;
        UpdateBufferFile update_buffer_file = 61;
        SaveBuffer save_buffer = 62;
        BufferSaved buffer_saved = 63;
        BufferReloaded buffer_reloaded = 64;
        ReloadBuffers reload_buffers = 65;
        ReloadBuffersResponse reload_buffers_response = 66;
        SynchronizeBuffers synchronize_buffers = 67;
        SynchronizeBuffersResponse synchronize_buffers_response = 68;
        FormatBuffers format_buffers = 69;
        FormatBuffersResponse format_buffers_response = 70;
        GetCompletions get_completions = 71;
        GetCompletionsResponse get_completions_response = 72;
        ResolveCompletionDocumentation resolve_completion_documentation = 73;
        ResolveCompletionDocumentationResponse resolve_completion_documentation_response = 74;
        ApplyCompletionAdditionalEdits apply_completion_additional_edits = 75;
        ApplyCompletionAdditionalEditsResponse apply_completion_additional_edits_response = 76;
        GetCodeActions get_code_actions = 77;
        GetCodeActionsResponse get_code_actions_response = 78;
        GetHover get_hover = 79;
        GetHoverResponse get_hover_response = 80;
        ApplyCodeAction apply_code_action = 81;
        ApplyCodeActionResponse apply_code_action_response = 82;
        PrepareRename prepare_rename = 83;
        PrepareRenameResponse prepare_rename_response = 84;
        PerformRename perform_rename = 85;
        PerformRenameResponse perform_rename_response = 86;
        SearchProject search_project = 87;
        SearchProjectResponse search_project_response = 88;

        UpdateContacts update_contacts = 89;
        UpdateInviteInfo update_invite_info = 90;
        ShowContacts show_contacts = 91;

        GetUsers get_users = 92;
        FuzzySearchUsers fuzzy_search_users = 93;
        UsersResponse users_response = 94;
        RequestContact request_contact = 95;
        RespondToContactRequest respond_to_contact_request = 96;
        RemoveContact remove_contact = 97;

        Follow follow = 98;
        FollowResponse follow_response = 99;
        UpdateFollowers update_followers = 100;
        Unfollow unfollow = 101;
        GetPrivateUserInfo get_private_user_info = 102;
        GetPrivateUserInfoResponse get_private_user_info_response = 103;
        UpdateUserPlan update_user_plan = 234;
        UpdateDiffBase update_diff_base = 104;
        AcceptTermsOfService accept_terms_of_service = 239;
        AcceptTermsOfServiceResponse accept_terms_of_service_response = 240; // current max

        OnTypeFormatting on_type_formatting = 105;
        OnTypeFormattingResponse on_type_formatting_response = 106;

        UpdateWorktreeSettings update_worktree_settings = 107;

        InlayHints inlay_hints = 108;
        InlayHintsResponse inlay_hints_response = 109;
        ResolveInlayHint resolve_inlay_hint = 110;
        ResolveInlayHintResponse resolve_inlay_hint_response = 111;
        RefreshInlayHints refresh_inlay_hints = 112;

        CreateChannel create_channel = 113;
        CreateChannelResponse create_channel_response = 114;
        InviteChannelMember invite_channel_member = 115;
        RemoveChannelMember remove_channel_member = 116;
        RespondToChannelInvite respond_to_channel_invite = 117;
        UpdateChannels update_channels = 118;
        JoinChannel join_channel = 119;
        DeleteChannel delete_channel = 120;
        GetChannelMembers get_channel_members = 121;
        GetChannelMembersResponse get_channel_members_response = 122;
        SetChannelMemberRole set_channel_member_role = 123;
        RenameChannel rename_channel = 124;
        RenameChannelResponse rename_channel_response = 125;
        SubscribeToChannels subscribe_to_channels = 207;

        JoinChannelBuffer join_channel_buffer = 126;
        JoinChannelBufferResponse join_channel_buffer_response = 127;
        UpdateChannelBuffer update_channel_buffer = 128;
        LeaveChannelBuffer leave_channel_buffer = 129;
        UpdateChannelBufferCollaborators update_channel_buffer_collaborators = 130;
        RejoinChannelBuffers rejoin_channel_buffers = 131;
        RejoinChannelBuffersResponse rejoin_channel_buffers_response = 132;
        AckBufferOperation ack_buffer_operation = 133;

        JoinChannelChat join_channel_chat = 134;
        JoinChannelChatResponse join_channel_chat_response = 135;
        LeaveChannelChat leave_channel_chat = 136;
        SendChannelMessage send_channel_message = 137;
        SendChannelMessageResponse send_channel_message_response = 138;
        ChannelMessageSent channel_message_sent = 139;
        GetChannelMessages get_channel_messages = 140;
        GetChannelMessagesResponse get_channel_messages_response = 141;
        RemoveChannelMessage remove_channel_message = 142;
        AckChannelMessage ack_channel_message = 143;
        GetChannelMessagesById get_channel_messages_by_id = 144;

        MoveChannel move_channel = 147;
        SetChannelVisibility set_channel_visibility = 148;

        AddNotification add_notification = 149;
        GetNotifications get_notifications = 150;
        GetNotificationsResponse get_notifications_response = 151;
        DeleteNotification delete_notification = 152;
        MarkNotificationRead mark_notification_read = 153;
        LspExtExpandMacro lsp_ext_expand_macro = 154;
        LspExtExpandMacroResponse lsp_ext_expand_macro_response = 155;
        SetRoomParticipantRole set_room_participant_role = 156;

        UpdateUserChannels update_user_channels = 157;

        GetImplementation get_implementation = 162;
        GetImplementationResponse get_implementation_response = 163;

        JoinHostedProject join_hosted_project = 164;

        CountLanguageModelTokens count_language_model_tokens = 230;
        CountLanguageModelTokensResponse count_language_model_tokens_response = 231;
        GetCachedEmbeddings get_cached_embeddings = 189;
        GetCachedEmbeddingsResponse get_cached_embeddings_response = 190;
        ComputeEmbeddings compute_embeddings = 191;
        ComputeEmbeddingsResponse compute_embeddings_response = 192;

        UpdateChannelMessage update_channel_message = 170;
        ChannelMessageUpdate channel_message_update = 171;

        BlameBuffer blame_buffer = 172;
        BlameBufferResponse blame_buffer_response = 173;

        UpdateNotification update_notification = 174;

        MultiLspQuery multi_lsp_query = 175;
        MultiLspQueryResponse multi_lsp_query_response = 176;
        RestartLanguageServers restart_language_servers = 208;

        CreateDevServerProject create_dev_server_project = 177;
        CreateDevServerProjectResponse create_dev_server_project_response = 188;
        CreateDevServer create_dev_server = 178;
        CreateDevServerResponse create_dev_server_response = 179;
        ShutdownDevServer shutdown_dev_server = 180;
        DevServerInstructions dev_server_instructions = 181;
        ReconnectDevServer reconnect_dev_server = 182;
        ReconnectDevServerResponse reconnect_dev_server_response = 183;

        ShareDevServerProject share_dev_server_project = 184;
        JoinDevServerProject join_dev_server_project = 185;
        RejoinRemoteProjects rejoin_remote_projects = 186;
        RejoinRemoteProjectsResponse rejoin_remote_projects_response = 187;

        DevServerProjectsUpdate dev_server_projects_update = 193;
        ValidateDevServerProjectRequest validate_dev_server_project_request = 194;
        DeleteDevServer delete_dev_server = 195;
        OpenNewBuffer open_new_buffer = 196;
        DeleteDevServerProject delete_dev_server_project = 197;

        GetSupermavenApiKey get_supermaven_api_key = 198;
        GetSupermavenApiKeyResponse get_supermaven_api_key_response = 199;

        RegenerateDevServerToken regenerate_dev_server_token = 200;
        RegenerateDevServerTokenResponse regenerate_dev_server_token_response = 201;
        RenameDevServer rename_dev_server = 202;

        TaskContextForLocation task_context_for_location = 203;
        TaskContext task_context = 204;
        TaskTemplatesResponse task_templates_response = 205;
        TaskTemplates task_templates = 206;

        LinkedEditingRange linked_editing_range = 209;
        LinkedEditingRangeResponse linked_editing_range_response = 210;

        AdvertiseContexts advertise_contexts = 211;
        OpenContext open_context = 212;
        OpenContextResponse open_context_response = 213;
        CreateContext create_context = 232;
        CreateContextResponse create_context_response = 233;
        UpdateContext update_context = 214;
        SynchronizeContexts synchronize_contexts = 215;
        SynchronizeContextsResponse synchronize_contexts_response = 216;

        GetSignatureHelp get_signature_help = 217;
        GetSignatureHelpResponse get_signature_help_response = 218;

        ListRemoteDirectory list_remote_directory = 219;
        ListRemoteDirectoryResponse list_remote_directory_response = 220;
        UpdateDevServerProject update_dev_server_project = 221;
        AddWorktree add_worktree = 222;
        AddWorktreeResponse add_worktree_response = 223;

        GetLlmToken get_llm_token = 235;
        GetLlmTokenResponse get_llm_token_response = 236;
<<<<<<< HEAD

        LspExtSwitchSourceHeader lsp_ext_switch_source_header = 239;
        LspExtSwitchSourceHeaderResponse lsp_ext_switch_source_header_response = 240; // current max
=======
>>>>>>> 2ad9a742
    }

    reserved 158 to 161;
    reserved 166 to 169;
    reserved 224 to 229;
}

// Messages

message Hello {
    PeerId peer_id = 1;
}

message Ping {}

message Ack {}

message Error {
    string message = 1;
    ErrorCode code = 2;
    repeated string tags = 3;
}

enum ErrorCode {
    Internal = 0;
    NoSuchChannel = 1;
    Disconnected = 2;
    SignedOut = 3;
    UpgradeRequired = 4;
    Forbidden = 5;
    NeedsCla = 7;
    NotARootChannel = 8;
    BadPublicNesting = 9;
    CircularNesting = 10;
    WrongMoveTarget = 11;
    UnsharedItem = 12;
    NoSuchProject = 13;
    DevServerAlreadyOnline = 14;
    DevServerOffline = 15;
    DevServerProjectPathDoesNotExist = 16;
    RemoteUpgradeRequired = 17;
    RateLimitExceeded = 18;
    reserved 6;
}

message EndStream {}

message Test {
    uint64 id = 1;
}

message CreateRoom {}

message CreateRoomResponse {
    Room room = 1;
    optional LiveKitConnectionInfo live_kit_connection_info = 2;
}

message JoinRoom {
    uint64 id = 1;
}

message JoinRoomResponse {
    Room room = 1;
    optional uint64 channel_id = 2;
    optional LiveKitConnectionInfo live_kit_connection_info = 3;
}

message RejoinRoom {
    uint64 id = 1;
    repeated UpdateProject reshared_projects = 2;
    repeated RejoinProject rejoined_projects = 3;
}
message RejoinRemoteProjects {
    repeated RejoinProject rejoined_projects = 1;
}

message RejoinRemoteProjectsResponse {
    repeated RejoinedProject rejoined_projects = 1;
}

message RejoinProject {
    uint64 id = 1;
    repeated RejoinWorktree worktrees = 2;
}

message RejoinWorktree {
    uint64 id = 1;
    uint64 scan_id = 2;
}

message RejoinRoomResponse {
    Room room = 1;
    repeated ResharedProject reshared_projects = 2;
    repeated RejoinedProject rejoined_projects = 3;
}

message ResharedProject {
    uint64 id = 1;
    repeated Collaborator collaborators = 2;
}

message RejoinedProject {
    uint64 id = 1;
    repeated WorktreeMetadata worktrees = 2;
    repeated Collaborator collaborators = 3;
    repeated LanguageServer language_servers = 4;
}

message LeaveRoom {}

message Room {
    uint64 id = 1;
    repeated Participant participants = 2;
    repeated PendingParticipant pending_participants = 3;
    repeated Follower followers = 4;
    string live_kit_room = 5;
}

message Participant {
    uint64 user_id = 1;
    PeerId peer_id = 2;
    repeated ParticipantProject projects = 3;
    ParticipantLocation location = 4;
    uint32 participant_index = 5;
    ChannelRole role = 6;
    reserved 7;
}

message PendingParticipant {
    uint64 user_id = 1;
    uint64 calling_user_id = 2;
    optional uint64 initial_project_id = 3;
}

message ParticipantProject {
    uint64 id = 1;
    repeated string worktree_root_names = 2;
}

message Follower {
    PeerId leader_id = 1;
    PeerId follower_id = 2;
    uint64 project_id = 3;
}

message ParticipantLocation {
    oneof variant {
        SharedProject shared_project = 1;
        UnsharedProject unshared_project = 2;
        External external = 3;
    }

    message SharedProject {
        uint64 id = 1;
    }

    message UnsharedProject {}

    message External {}
}

message Call {
    uint64 room_id = 1;
    uint64 called_user_id = 2;
    optional uint64 initial_project_id = 3;
}

message IncomingCall {
    uint64 room_id = 1;
    uint64 calling_user_id = 2;
    repeated uint64 participant_user_ids = 3;
    optional ParticipantProject initial_project = 4;
}

message CallCanceled {
    uint64 room_id = 1;
}

message CancelCall {
    uint64 room_id = 1;
    uint64 called_user_id = 2;
}

message DeclineCall {
    uint64 room_id = 1;
}

message UpdateParticipantLocation {
    uint64 room_id = 1;
    ParticipantLocation location = 2;
}

message RoomUpdated {
    Room room = 1;
}

message LiveKitConnectionInfo {
    string server_url = 1;
    string token = 2;
    bool can_publish = 3;
}

message ShareProject {
    uint64 room_id = 1;
    repeated WorktreeMetadata worktrees = 2;
    optional uint64 dev_server_project_id = 3;
}

message ShareProjectResponse {
    uint64 project_id = 1;
}

message UnshareProject {
    uint64 project_id = 1;
}

message UpdateProject {
    uint64 project_id = 1;
    repeated WorktreeMetadata worktrees = 2;
}

message JoinProject {
    uint64 project_id = 1;
}

message JoinHostedProject {
    uint64 project_id = 1;
}

message CreateDevServerProject {
    reserved 1;
    reserved 2;
    uint64 dev_server_id = 3;
    string path = 4;
}
message CreateDevServerProjectResponse {
    DevServerProject dev_server_project = 1;
}

message ValidateDevServerProjectRequest {
    string path = 1;
}

message ListRemoteDirectory {
    uint64 dev_server_id = 1;
    string path = 2;
}

message ListRemoteDirectoryResponse {
    repeated string entries = 1;
}

message UpdateDevServerProject {
    uint64 dev_server_project_id = 1;
    repeated string paths = 2;
}

message CreateDevServer {
    reserved 1;
    string name = 2;
    optional string ssh_connection_string = 3;
}

message RegenerateDevServerToken {
    uint64 dev_server_id = 1;
}

message RegenerateDevServerTokenResponse {
    uint64 dev_server_id = 1;
    string access_token = 2;
}

message CreateDevServerResponse {
    uint64 dev_server_id = 1;
    reserved 2;
    string access_token = 3;
    string name = 4;
}

message ShutdownDevServer {
    optional string reason = 1;
}

message RenameDevServer {
    uint64 dev_server_id = 1;
    string name = 2;
    optional string ssh_connection_string = 3;
}

message DeleteDevServer {
    uint64 dev_server_id = 1;
}

message DeleteDevServerProject {
    uint64 dev_server_project_id = 1;
}

message ReconnectDevServer {
    repeated UpdateProject reshared_projects = 1;
}

message ReconnectDevServerResponse {
    repeated ResharedProject reshared_projects = 1;
}

message DevServerInstructions {
    repeated DevServerProject projects = 1;
}

message DevServerProjectsUpdate {
    repeated DevServer dev_servers = 1;
    repeated DevServerProject dev_server_projects = 2;
}

message ShareDevServerProject {
    uint64 dev_server_project_id = 1;
    repeated WorktreeMetadata worktrees = 2;
}

message JoinDevServerProject {
    uint64 dev_server_project_id = 1;
}

message JoinProjectResponse {
    uint64 project_id = 5;
    uint32 replica_id = 1;
    repeated WorktreeMetadata worktrees = 2;
    repeated Collaborator collaborators = 3;
    repeated LanguageServer language_servers = 4;
    ChannelRole role = 6;
    optional uint64 dev_server_project_id = 7;
}

message LeaveProject {
    uint64 project_id = 1;
}

message UpdateWorktree {
    uint64 project_id = 1;
    uint64 worktree_id = 2;
    string root_name = 3;
    repeated Entry updated_entries = 4;
    repeated uint64 removed_entries = 5;
    repeated RepositoryEntry updated_repositories = 6;
    repeated uint64 removed_repositories = 7;
    uint64 scan_id = 8;
    bool is_last_update = 9;
    string abs_path = 10;
}

message UpdateWorktreeSettings {
    uint64 project_id = 1;
    uint64 worktree_id = 2;
    string path = 3;
    optional string content = 4;
}

message CreateProjectEntry {
    uint64 project_id = 1;
    uint64 worktree_id = 2;
    string path = 3;
    bool is_directory = 4;
}

message RenameProjectEntry {
    uint64 project_id = 1;
    uint64 entry_id = 2;
    string new_path = 3;
}

message CopyProjectEntry {
    uint64 project_id = 1;
    uint64 entry_id = 2;
    string new_path = 3;
}

message DeleteProjectEntry {
    uint64 project_id = 1;
    uint64 entry_id = 2;
    bool use_trash = 3;
}

message ExpandProjectEntry {
    uint64 project_id = 1;
    uint64 entry_id = 2;
}

message ExpandProjectEntryResponse {
    uint64 worktree_scan_id = 1;
}

message ProjectEntryResponse {
    optional Entry entry = 1;
    uint64 worktree_scan_id = 2;
}

message AddProjectCollaborator {
    uint64 project_id = 1;
    Collaborator collaborator = 2;
}

message UpdateProjectCollaborator {
    uint64 project_id = 1;
    PeerId old_peer_id = 2;
    PeerId new_peer_id = 3;
}

message RemoveProjectCollaborator {
    uint64 project_id = 1;
    PeerId peer_id = 2;
}

message UpdateChannelBufferCollaborators {
    uint64 channel_id = 1;
    repeated Collaborator collaborators = 2;
}

message GetDefinition {
     uint64 project_id = 1;
     uint64 buffer_id = 2;
     Anchor position = 3;
     repeated VectorClockEntry version = 4;
}

message GetDefinitionResponse {
    repeated LocationLink links = 1;
}

message GetDeclaration {
     uint64 project_id = 1;
     uint64 buffer_id = 2;
     Anchor position = 3;
     repeated VectorClockEntry version = 4;
}

message GetDeclarationResponse {
    repeated LocationLink links = 1;
}

message GetTypeDefinition {
     uint64 project_id = 1;
     uint64 buffer_id = 2;
     Anchor position = 3;
     repeated VectorClockEntry version = 4;
 }

message GetTypeDefinitionResponse {
    repeated LocationLink links = 1;
}
message GetImplementation {
     uint64 project_id = 1;
     uint64 buffer_id = 2;
     Anchor position = 3;
     repeated VectorClockEntry version = 4;
 }

message GetImplementationResponse {
    repeated LocationLink links = 1;
}

message GetReferences {
     uint64 project_id = 1;
     uint64 buffer_id = 2;
     Anchor position = 3;
     repeated VectorClockEntry version = 4;
 }

message GetReferencesResponse {
    repeated Location locations = 1;
}

message GetDocumentHighlights {
     uint64 project_id = 1;
     uint64 buffer_id = 2;
     Anchor position = 3;
     repeated VectorClockEntry version = 4;
 }

message GetDocumentHighlightsResponse {
    repeated DocumentHighlight highlights = 1;
}

message Location {
    uint64 buffer_id = 1;
    Anchor start = 2;
    Anchor end = 3;
}

message LocationLink {
    optional Location origin = 1;
    Location target = 2;
}

message DocumentHighlight {
    Kind kind = 1;
    Anchor start = 2;
    Anchor end = 3;

    enum Kind {
        Text = 0;
        Read = 1;
        Write = 2;
    }
}

message GetProjectSymbols {
    uint64 project_id = 1;
    string query = 2;
}

message GetProjectSymbolsResponse {
    repeated Symbol symbols = 4;
}

message Symbol {
    uint64 source_worktree_id = 1;
    uint64 worktree_id = 2;
    string language_server_name = 3;
    string name = 4;
    int32 kind = 5;
    string path = 6;
    // Cannot use generate anchors for unopened files,
    // so we are forced to use point coords instead
    PointUtf16 start = 7;
    PointUtf16 end = 8;
    bytes signature = 9;
}

message OpenBufferForSymbol {
    uint64 project_id = 1;
    Symbol symbol = 2;
}

message OpenBufferForSymbolResponse {
    uint64 buffer_id = 1;
}

message OpenBufferByPath {
    uint64 project_id = 1;
    uint64 worktree_id = 2;
    string path = 3;
}

message OpenBufferById {
    uint64 project_id = 1;
    uint64 id = 2;
}

message OpenNewBuffer {
    uint64 project_id = 1;
}

message OpenBufferResponse {
    uint64 buffer_id = 1;
}

message CreateBufferForPeer {
    uint64 project_id = 1;
    PeerId peer_id = 2;
    oneof variant {
        BufferState state = 3;
        BufferChunk chunk = 4;
    }
}

message UpdateBuffer {
    uint64 project_id = 1;
    uint64 buffer_id = 2;
    repeated Operation operations = 3;
}

message UpdateChannelBuffer {
    uint64 channel_id = 1;
    repeated Operation operations = 2;
}

message UpdateBufferFile {
    uint64 project_id = 1;
    uint64 buffer_id = 2;
    File file = 3;
}

message SaveBuffer {
    uint64 project_id = 1;
    uint64 buffer_id = 2;
    repeated VectorClockEntry version = 3;
    optional ProjectPath new_path = 4;
}

message ProjectPath {
    uint64 worktree_id = 1;
    string path = 2;
}

message BufferSaved {
    uint64 project_id = 1;
    uint64 buffer_id = 2;
    repeated VectorClockEntry version = 3;
    Timestamp mtime = 4;
    reserved 5;
}

message BufferReloaded {
    uint64 project_id = 1;
    uint64 buffer_id = 2;
    repeated VectorClockEntry version = 3;
    Timestamp mtime = 4;
    reserved 5;
    LineEnding line_ending = 6;
}

message ReloadBuffers {
    uint64 project_id = 1;
    repeated uint64 buffer_ids = 2;
}

message ReloadBuffersResponse {
    ProjectTransaction transaction = 1;
}

message SynchronizeBuffers {
    uint64 project_id = 1;
    repeated BufferVersion buffers = 2;
}

message SynchronizeBuffersResponse {
    repeated BufferVersion buffers = 1;
}

message BufferVersion {
    uint64 id = 1;
    repeated VectorClockEntry version = 2;
}

message ChannelBufferVersion {
    uint64 channel_id = 1;
    repeated VectorClockEntry version = 2;
    uint64 epoch = 3;
}

enum FormatTrigger {
    Save = 0;
    Manual = 1;
}

message FormatBuffers {
    uint64 project_id = 1;
    FormatTrigger trigger = 2;
    repeated uint64 buffer_ids = 3;
}

message FormatBuffersResponse {
    ProjectTransaction transaction = 1;
}

message GetCompletions {
    uint64 project_id = 1;
    uint64 buffer_id = 2;
    Anchor position = 3;
    repeated VectorClockEntry version = 4;
}

message GetCompletionsResponse {
    repeated Completion completions = 1;
    repeated VectorClockEntry version = 2;
}

message ApplyCompletionAdditionalEdits {
    uint64 project_id = 1;
    uint64 buffer_id = 2;
    Completion completion = 3;
}

message ApplyCompletionAdditionalEditsResponse {
    Transaction transaction = 1;
}

message Completion {
    Anchor old_start = 1;
    Anchor old_end = 2;
    string new_text = 3;
    uint64 server_id = 4;
    bytes lsp_completion = 5;
}

message GetCodeActions {
    uint64 project_id = 1;
    uint64 buffer_id = 2;
    Anchor start = 3;
    Anchor end = 4;
    repeated VectorClockEntry version = 5;
}

message GetCodeActionsResponse {
    repeated CodeAction actions = 1;
    repeated VectorClockEntry version = 2;
}

message GetSignatureHelp {
    uint64 project_id = 1;
    uint64 buffer_id = 2;
    Anchor position = 3;
    repeated VectorClockEntry version = 4;
}

message GetSignatureHelpResponse {
    optional SignatureHelp signature_help = 1;
}

message SignatureHelp {
    repeated SignatureInformation signatures = 1;
    optional uint32 active_signature = 2;
    optional uint32 active_parameter = 3;
}

message SignatureInformation {
    string label = 1;
    optional Documentation documentation = 2;
    repeated ParameterInformation parameters = 3;
    optional uint32 active_parameter = 4;
}

message Documentation {
    oneof content {
        string value = 1;
        MarkupContent markup_content = 2;
    }
}

enum MarkupKind {
    PlainText = 0;
    Markdown = 1;
}

message ParameterInformation {
    oneof label {
        string simple = 1;
        LabelOffsets label_offsets = 2;
    }
    optional Documentation documentation = 3;
}

message LabelOffsets {
    uint32 start = 1;
    uint32 end = 2;
}

message GetHover {
    uint64 project_id = 1;
    uint64 buffer_id = 2;
    Anchor position = 3;
    repeated VectorClockEntry version = 5;
}

message GetHoverResponse {
    optional Anchor start = 1;
    optional Anchor end = 2;
    repeated HoverBlock contents = 3;
}

message HoverBlock {
    string text = 1;
    optional string language = 2;
    bool is_markdown = 3;
}

message ApplyCodeAction {
    uint64 project_id = 1;
    uint64 buffer_id = 2;
    CodeAction action = 3;
}

message ApplyCodeActionResponse {
    ProjectTransaction transaction = 1;
}

message PrepareRename {
    uint64 project_id = 1;
    uint64 buffer_id = 2;
    Anchor position = 3;
    repeated VectorClockEntry version = 4;
}

message PrepareRenameResponse {
    bool can_rename = 1;
    Anchor start = 2;
    Anchor end = 3;
    repeated VectorClockEntry version = 4;
}

message PerformRename {
    uint64 project_id = 1;
    uint64 buffer_id = 2;
    Anchor position = 3;
    string new_name = 4;
    repeated VectorClockEntry version = 5;
}

message OnTypeFormatting {
    uint64 project_id = 1;
    uint64 buffer_id = 2;
    Anchor position = 3;
    string trigger = 4;
    repeated VectorClockEntry version = 5;
}

message OnTypeFormattingResponse {
    Transaction transaction = 1;
}


message LinkedEditingRange {
    uint64 project_id = 1;
    uint64 buffer_id = 2;
    Anchor position = 3;
    repeated VectorClockEntry version = 4;
}

message AnchorRange {
    Anchor start = 1;
    Anchor end = 2;
}

message LinkedEditingRangeResponse {
    repeated AnchorRange items = 1;
    repeated VectorClockEntry version = 4;
}

message InlayHints {
    uint64 project_id = 1;
    uint64 buffer_id = 2;
    Anchor start = 3;
    Anchor end = 4;
    repeated VectorClockEntry version = 5;
}

message InlayHintsResponse {
    repeated InlayHint hints = 1;
    repeated VectorClockEntry version = 2;
}

message InlayHint {
    Anchor position = 1;
    InlayHintLabel label = 2;
    optional string kind = 3;
    bool padding_left = 4;
    bool padding_right = 5;
    InlayHintTooltip tooltip = 6;
    ResolveState resolve_state = 7;
}

message InlayHintLabel {
    oneof label {
        string value = 1;
        InlayHintLabelParts label_parts = 2;
    }
}

message InlayHintLabelParts {
    repeated InlayHintLabelPart parts = 1;
}

message InlayHintLabelPart {
    string value = 1;
    InlayHintLabelPartTooltip tooltip = 2;
    optional string location_url = 3;
    PointUtf16 location_range_start = 4;
    PointUtf16 location_range_end = 5;
    optional uint64 language_server_id = 6;
}

message InlayHintTooltip {
    oneof content {
        string value = 1;
        MarkupContent markup_content = 2;
    }
}

message InlayHintLabelPartTooltip {
    oneof content {
        string value = 1;
        MarkupContent markup_content = 2;
    }
}

message ResolveState {
    State state = 1;
    LspResolveState lsp_resolve_state = 2;

    enum State {
        Resolved = 0;
        CanResolve = 1;
        Resolving = 2;
    }

    message LspResolveState {
        string value = 1;
        uint64 server_id = 2;
    }
}

// This type is used to resolve more than just
// the documentation, but for backwards-compatibility
// reasons we can't rename the type.
message ResolveCompletionDocumentation {
    uint64 project_id = 1;
    uint64 language_server_id = 2;
    bytes lsp_completion = 3;
    uint64 buffer_id = 4;
}

message ResolveCompletionDocumentationResponse {
    string documentation = 1;
    bool documentation_is_markdown = 2;
    Anchor old_start = 3;
    Anchor old_end = 4;
    string new_text = 5;
}

message ResolveInlayHint {
    uint64 project_id = 1;
    uint64 buffer_id = 2;
    uint64 language_server_id = 3;
    InlayHint hint = 4;
}

message ResolveInlayHintResponse {
    InlayHint hint = 1;
}

message RefreshInlayHints {
    uint64 project_id = 1;
}

message MarkupContent {
    bool is_markdown = 1;
    string value = 2;
}

message PerformRenameResponse {
    ProjectTransaction transaction = 2;
}

message SearchProject {
    uint64 project_id = 1;
    string query = 2;
    bool regex = 3;
    bool whole_word = 4;
    bool case_sensitive = 5;
    string files_to_include = 6;
    string files_to_exclude = 7;
    bool include_ignored = 8;
}

message SearchProjectResponse {
    repeated Location locations = 1;
    bool limit_reached = 2;
}

message CodeAction {
    uint64 server_id = 1;
    Anchor start = 2;
    Anchor end = 3;
    bytes lsp_action = 4;
}

message ProjectTransaction {
    repeated uint64 buffer_ids = 1;
    repeated Transaction transactions = 2;
}

message Transaction {
    LamportTimestamp id = 1;
    repeated LamportTimestamp edit_ids = 2;
    repeated VectorClockEntry start = 3;
}

message LamportTimestamp {
    uint32 replica_id = 1;
    uint32 value = 2;
}

message LanguageServer {
    uint64 id = 1;
    string name = 2;
}

message StartLanguageServer {
    uint64 project_id = 1;
    LanguageServer server = 2;
}

message UpdateDiagnosticSummary {
    uint64 project_id = 1;
    uint64 worktree_id = 2;
    DiagnosticSummary summary = 3;
}

message DiagnosticSummary {
    string path = 1;
    uint64 language_server_id = 2;
    uint32 error_count = 3;
    uint32 warning_count = 4;
}

message UpdateLanguageServer {
    uint64 project_id = 1;
    uint64 language_server_id = 2;
    oneof variant {
        LspWorkStart work_start = 3;
        LspWorkProgress work_progress = 4;
        LspWorkEnd work_end = 5;
        LspDiskBasedDiagnosticsUpdating disk_based_diagnostics_updating = 6;
        LspDiskBasedDiagnosticsUpdated disk_based_diagnostics_updated = 7;
    }
}

message LspWorkStart {
    string token = 1;
    optional string title = 4;
    optional string message = 2;
    optional uint32 percentage = 3;
}

message LspWorkProgress {
    string token = 1;
    optional string message = 2;
    optional uint32 percentage = 3;
}

message LspWorkEnd {
    string token = 1;
}

message LspDiskBasedDiagnosticsUpdating {}

message LspDiskBasedDiagnosticsUpdated {}

message UpdateChannels {
    repeated Channel channels = 1;
    repeated uint64 delete_channels = 4;
    repeated Channel channel_invitations = 5;
    repeated uint64 remove_channel_invitations = 6;
    repeated ChannelParticipants channel_participants = 7;
    repeated ChannelMessageId latest_channel_message_ids = 8;
    repeated ChannelBufferVersion latest_channel_buffer_versions = 9;

    repeated HostedProject hosted_projects = 10;
    repeated uint64 deleted_hosted_projects = 11;

    reserved 12;
    reserved 13;
    reserved 14;
    reserved 15;
}

message UpdateUserChannels {
    repeated ChannelMessageId observed_channel_message_id = 1;
    repeated ChannelBufferVersion observed_channel_buffer_version = 2;
    repeated ChannelMembership channel_memberships = 3;
}

message ChannelMembership {
    uint64 channel_id = 1;
    ChannelRole role = 2;
}

message ChannelMessageId {
    uint64 channel_id = 1;
    uint64 message_id = 2;
}

message ChannelPermission {
    uint64 channel_id = 1;
    ChannelRole role = 3;
}

message ChannelParticipants {
    uint64 channel_id = 1;
    repeated uint64 participant_user_ids = 2;
}

message HostedProject {
    uint64 project_id = 1;
    uint64 channel_id = 2;
    string name = 3;
    ChannelVisibility visibility = 4;
}

message DevServerProject {
    uint64 id = 1;
    optional uint64 project_id = 2;
    reserved 3;
    reserved 4;
    uint64 dev_server_id = 5;
    string path = 6;
    repeated string paths = 7;
}

message DevServer {
    reserved 1;
    uint64 dev_server_id = 2;
    string name = 3;
    DevServerStatus status = 4;
    optional string ssh_connection_string = 5;
}

enum DevServerStatus {
    Offline = 0;
    Online = 1;
}

message JoinChannel {
    uint64 channel_id = 1;
}

message DeleteChannel {
    uint64 channel_id = 1;
}

message GetChannelMembers {
    uint64 channel_id = 1;
    string query = 2;
    uint64 limit = 3;
}

message GetChannelMembersResponse {
    repeated ChannelMember members = 1;
    repeated User users = 2;
}

message ChannelMember {
    uint64 user_id = 1;
    Kind kind = 3;
    ChannelRole role = 4;

    enum Kind {
        Member = 0;
        Invitee = 1;
    }
}

message SubscribeToChannels {}

message CreateChannel {
    string name = 1;
    optional uint64 parent_id = 2;
}

message CreateChannelResponse {
    Channel channel = 1;
    optional uint64 parent_id = 2;
}

message InviteChannelMember {
    uint64 channel_id = 1;
    uint64 user_id = 2;
    ChannelRole role = 4;
}

message RemoveChannelMember {
    uint64 channel_id = 1;
    uint64 user_id = 2;
}

enum ChannelRole {
    Admin = 0;
    Member = 1;
    Guest = 2;
    Banned = 3;
    Talker = 4;
}

message SetChannelMemberRole {
    uint64 channel_id = 1;
    uint64 user_id = 2;
    ChannelRole role = 3;
}

message SetChannelVisibility {
    uint64 channel_id = 1;
    ChannelVisibility visibility = 2;
}

message RenameChannel {
    uint64 channel_id = 1;
    string name = 2;
}

message RenameChannelResponse {
    Channel channel = 1;
}

message JoinChannelChat {
    uint64 channel_id = 1;
}

message JoinChannelChatResponse {
    repeated ChannelMessage messages = 1;
    bool done = 2;
}

message LeaveChannelChat {
    uint64 channel_id = 1;
}

message SendChannelMessage {
    uint64 channel_id = 1;
    string body = 2;
    Nonce nonce = 3;
    repeated ChatMention mentions = 4;
    optional uint64 reply_to_message_id = 5;
}

message RemoveChannelMessage {
    uint64 channel_id = 1;
    uint64 message_id = 2;
}

message UpdateChannelMessage {
    uint64 channel_id = 1;
    uint64 message_id = 2;
    Nonce nonce = 4;
    string body = 5;
    repeated ChatMention mentions = 6;
}

message AckChannelMessage {
    uint64 channel_id = 1;
    uint64 message_id = 2;
}

message SendChannelMessageResponse {
    ChannelMessage message = 1;
}

message ChannelMessageSent {
    uint64 channel_id = 1;
    ChannelMessage message = 2;
}

message ChannelMessageUpdate {
    uint64 channel_id = 1;
    ChannelMessage message = 2;
}

message GetChannelMessages {
    uint64 channel_id = 1;
    uint64 before_message_id = 2;
}

message GetChannelMessagesResponse {
    repeated ChannelMessage messages = 1;
    bool done = 2;
}

message GetChannelMessagesById {
    repeated uint64 message_ids = 1;
}

message MoveChannel {
    uint64 channel_id = 1;
    uint64 to = 2;
}

message JoinChannelBuffer {
    uint64 channel_id = 1;
}

message ChannelMessage {
    uint64 id = 1;
    string body = 2;
    uint64 timestamp = 3;
    uint64 sender_id = 4;
    Nonce nonce = 5;
    repeated ChatMention mentions = 6;
    optional uint64 reply_to_message_id = 7;
    optional uint64 edited_at = 8;
}

message ChatMention {
    Range range = 1;
    uint64 user_id = 2;
}

message RejoinChannelBuffers {
    repeated ChannelBufferVersion buffers = 1;
}

message RejoinChannelBuffersResponse {
    repeated RejoinedChannelBuffer buffers = 1;
}

message AckBufferOperation {
    uint64 buffer_id = 1;
    uint64 epoch = 2;
    repeated VectorClockEntry version = 3;
}

message JoinChannelBufferResponse {
    uint64 buffer_id = 1;
    uint32 replica_id = 2;
    string base_text = 3;
    repeated Operation operations = 4;
    repeated Collaborator collaborators = 5;
    uint64 epoch = 6;
}

message RejoinedChannelBuffer {
    uint64 channel_id = 1;
    repeated VectorClockEntry version = 2;
    repeated Operation operations = 3;
    repeated Collaborator collaborators = 4;
}

message LeaveChannelBuffer {
    uint64 channel_id = 1;
}

message RespondToChannelInvite {
    uint64 channel_id = 1;
    bool accept = 2;
}

message GetUsers {
    repeated uint64 user_ids = 1;
}

message FuzzySearchUsers {
    string query = 1;
}

message UsersResponse {
    repeated User users = 1;
}

message RequestContact {
    uint64 responder_id = 1;
}

message RemoveContact {
    uint64 user_id = 1;
}

message RespondToContactRequest {
    uint64 requester_id = 1;
    ContactRequestResponse response = 2;
}

enum ContactRequestResponse {
    Accept = 0;
    Decline = 1;
    Block = 2;
    Dismiss = 3;
}

message UpdateContacts {
    repeated Contact contacts = 1;
    repeated uint64 remove_contacts = 2;
    repeated IncomingContactRequest incoming_requests = 3;
    repeated uint64 remove_incoming_requests = 4;
    repeated uint64 outgoing_requests = 5;
    repeated uint64 remove_outgoing_requests = 6;
}

message UpdateInviteInfo {
    string url = 1;
    uint32 count = 2;
}

message ShowContacts {}

message IncomingContactRequest {
    uint64 requester_id = 1;
}

message UpdateDiagnostics {
    uint32 replica_id = 1;
    uint32 lamport_timestamp = 2;
    uint64 server_id = 3;
    repeated Diagnostic diagnostics = 4;
}

message Follow {
    uint64 room_id = 1;
    optional uint64 project_id = 2;
    PeerId leader_id = 3;
}

message FollowResponse {
    View active_view = 3;
    // TODO: Remove after version 0.145.x stabilizes.
    optional ViewId active_view_id = 1;
    repeated View views = 2;
}

message UpdateFollowers {
    uint64 room_id = 1;
    optional uint64 project_id = 2;
    reserved 3;
    oneof variant {
        View create_view = 5;
        // TODO: Remove after version 0.145.x stabilizes.
        UpdateActiveView update_active_view = 4;
        UpdateView update_view = 6;
    }
}

message Unfollow {
    uint64 room_id = 1;
    optional uint64 project_id = 2;
    PeerId leader_id = 3;
}

message GetPrivateUserInfo {}

message GetPrivateUserInfoResponse {
    string metrics_id = 1;
    bool staff = 2;
    repeated string flags = 3;
    optional uint64 accepted_tos_at = 4;
}

enum Plan {
    Free = 0;
    ZedPro = 1;
}

message UpdateUserPlan {
    Plan plan = 1;
}

message AcceptTermsOfService {}

message AcceptTermsOfServiceResponse {
    uint64 accepted_tos_at = 1;
}

// Entities

message ViewId {
    PeerId creator = 1;
    uint64 id = 2;
}

message UpdateActiveView {
    optional ViewId id = 1;
    optional PeerId leader_id = 2;
    View view = 3;
}

enum PanelId {
    AssistantPanel = 0;
}

message UpdateView {
    ViewId id = 1;
    optional PeerId leader_id = 2;

    oneof variant {
        Editor editor = 3;
    }

    message Editor {
        repeated ExcerptInsertion inserted_excerpts = 1;
        repeated uint64 deleted_excerpts = 2;
        repeated Selection selections = 3;
        optional Selection pending_selection = 4;
        EditorAnchor scroll_top_anchor = 5;
        float scroll_x = 6;
        float scroll_y = 7;
    }
}

message View {
    ViewId id = 1;
    optional PeerId leader_id = 2;
    optional PanelId panel_id = 6;

    oneof variant {
        Editor editor = 3;
        ChannelView channel_view = 4;
        ContextEditor context_editor = 5;
    }

    message Editor {
        bool singleton = 1;
        optional string title = 2;
        repeated Excerpt excerpts = 3;
        repeated Selection selections = 4;
        optional Selection pending_selection = 5;
        EditorAnchor scroll_top_anchor = 6;
        float scroll_x = 7;
        float scroll_y = 8;
    }

    message ChannelView {
        uint64 channel_id = 1;
        Editor editor = 2;
    }

    message ContextEditor {
        string context_id = 1;
        Editor editor = 2;
    }
}

message Collaborator {
    PeerId peer_id = 1;
    uint32 replica_id = 2;
    uint64 user_id = 3;
}

message User {
    uint64 id = 1;
    string github_login = 2;
    string avatar_url = 3;
}

message File {
    uint64 worktree_id = 1;
    optional uint64 entry_id = 2;
    string path = 3;
    Timestamp mtime = 4;
    bool is_deleted = 5;
}

message Entry {
    uint64 id = 1;
    bool is_dir = 2;
    string path = 3;
    uint64 inode = 4;
    Timestamp mtime = 5;
    bool is_symlink = 6;
    bool is_ignored = 7;
    bool is_external = 8;
    optional GitStatus git_status = 9;
}

message RepositoryEntry {
    uint64 work_directory_id = 1;
    optional string branch = 2;
}

message StatusEntry {
    string repo_path = 1;
    GitStatus status = 2;
}

enum GitStatus {
    Added = 0;
    Modified = 1;
    Conflict = 2;
}

message BufferState {
    uint64 id = 1;
    optional File file = 2;
    string base_text = 3;
    optional string diff_base = 4;
    LineEnding line_ending = 5;
    repeated VectorClockEntry saved_version = 6;
    reserved 7;
    Timestamp saved_mtime = 8;
}

message BufferChunk {
    uint64 buffer_id = 1;
    repeated Operation operations = 2;
    bool is_last = 3;
}

enum LineEnding {
    Unix = 0;
    Windows = 1;
}

message Selection {
    uint64 id = 1;
    EditorAnchor start = 2;
    EditorAnchor end = 3;
    bool reversed = 4;
}

message EditorAnchor {
    uint64 excerpt_id = 1;
    Anchor anchor = 2;
}

enum CursorShape {
    CursorBar = 0;
    CursorBlock = 1;
    CursorUnderscore = 2;
    CursorHollow = 3;
}

message ExcerptInsertion {
    Excerpt excerpt = 1;
    optional uint64 previous_excerpt_id = 2;
}

message Excerpt {
    uint64 id = 1;
    uint64 buffer_id = 2;
    Anchor context_start = 3;
    Anchor context_end = 4;
    Anchor primary_start = 5;
    Anchor primary_end = 6;
}

message Anchor {
    uint32 replica_id = 1;
    uint32 timestamp = 2;
    uint64 offset = 3;
    Bias bias = 4;
    optional uint64 buffer_id = 5;
}

enum Bias {
    Left = 0;
    Right = 1;
}

message Diagnostic {
    Anchor start = 1;
    Anchor end = 2;
    optional string source = 3;
    Severity severity = 4;
    string message = 5;
    optional string code = 6;
    uint64 group_id = 7;
    bool is_primary = 8;

    // TODO: remove this field
    bool is_valid = 9;

    bool is_disk_based = 10;
    bool is_unnecessary = 11;

    enum Severity {
        None = 0;
        Error = 1;
        Warning = 2;
        Information = 3;
        Hint = 4;
    }
    optional string data = 12;
}

message Operation {
    oneof variant {
        Edit edit = 1;
        Undo undo = 2;
        UpdateSelections update_selections = 3;
        UpdateDiagnostics update_diagnostics = 4;
        UpdateCompletionTriggers update_completion_triggers = 5;
    }

    message Edit {
        uint32 replica_id = 1;
        uint32 lamport_timestamp = 2;
        repeated VectorClockEntry version = 3;
        repeated Range ranges = 4;
        repeated string new_text = 5;
    }

    message Undo {
        uint32 replica_id = 1;
        uint32 lamport_timestamp = 2;
        repeated VectorClockEntry version = 3;
        repeated UndoCount counts = 4;
    }

    message UpdateSelections {
        uint32 replica_id = 1;
        uint32 lamport_timestamp = 2;
        repeated Selection selections = 3;
        bool line_mode = 4;
        CursorShape cursor_shape = 5;
    }

    message UpdateCompletionTriggers {
        uint32 replica_id = 1;
        uint32 lamport_timestamp = 2;
        repeated string triggers = 3;
    }
}

message UndoMapEntry {
    uint32 replica_id = 1;
    uint32 local_timestamp = 2;
    repeated UndoCount counts = 3;
}

message UndoCount {
    uint32 replica_id = 1;
    uint32 lamport_timestamp = 2;
    uint32 count = 3;
}

message VectorClockEntry {
    uint32 replica_id = 1;
    uint32 timestamp = 2;
}

message Timestamp {
    uint64 seconds = 1;
    uint32 nanos = 2;
}

message Range {
    uint64 start = 1;
    uint64 end = 2;
}

message PointUtf16 {
    uint32 row = 1;
    uint32 column = 2;
}

message Nonce {
    uint64 upper_half = 1;
    uint64 lower_half = 2;
}

enum ChannelVisibility {
    Public = 0;
    Members = 1;
}

message Channel {
    uint64 id = 1;
    string name = 2;
    ChannelVisibility visibility = 3;
    repeated uint64 parent_path = 5;
}

message Contact {
    uint64 user_id = 1;
    bool online = 2;
    bool busy = 3;
}

message WorktreeMetadata {
    uint64 id = 1;
    string root_name = 2;
    bool visible = 3;
    string abs_path = 4;
}

message UpdateDiffBase {
    uint64 project_id = 1;
    uint64 buffer_id = 2;
    optional string diff_base = 3;
}

message GetNotifications {
    optional uint64 before_id = 1;
}

message AddNotification {
    Notification notification = 1;
}

message GetNotificationsResponse {
    repeated Notification notifications = 1;
    bool done = 2;
}

message DeleteNotification {
    uint64 notification_id = 1;
}

message UpdateNotification {
    Notification notification = 1;
}

message MarkNotificationRead {
    uint64 notification_id = 1;
}

message Notification {
    uint64 id = 1;
    uint64 timestamp = 2;
    string kind = 3;
    optional uint64 entity_id = 4;
    string content = 5;
    bool is_read = 6;
    optional bool response = 7;
}

message LspExtExpandMacro {
    uint64 project_id = 1;
    uint64 buffer_id = 2;
    Anchor position = 3;
}

message LspExtExpandMacroResponse {
    string name = 1;
    string expansion = 2;
}

message LspExtSwitchSourceHeader {
    uint64 project_id = 1;
    uint64 buffer_id = 2;
}

message LspExtSwitchSourceHeaderResponse {
    string target_file = 1;
}

message SetRoomParticipantRole {
    uint64 room_id = 1;
    uint64 user_id = 2;
    ChannelRole role = 3;
}

enum LanguageModelRole {
    LanguageModelUser = 0;
    LanguageModelAssistant = 1;
    LanguageModelSystem = 2;
    reserved 3;
}

message CountLanguageModelTokens {
    LanguageModelProvider provider = 1;
    string request = 2;
}

message CountLanguageModelTokensResponse {
    uint32 token_count = 1;
}

enum LanguageModelProvider {
    Anthropic = 0;
    OpenAI = 1;
    Google = 2;
    Zed = 3;
}

message GetCachedEmbeddings {
    string model = 1;
    repeated bytes digests = 2;
}

message GetCachedEmbeddingsResponse {
    repeated Embedding embeddings = 1;
}

message ComputeEmbeddings {
    string model = 1;
    repeated string texts = 2;
}

message ComputeEmbeddingsResponse {
    repeated Embedding embeddings = 1;
}

message Embedding {
    bytes digest = 1;
    repeated float dimensions = 2;
}

message BlameBuffer {
    uint64 project_id = 1;
    uint64 buffer_id = 2;
    repeated VectorClockEntry version = 3;
}

message BlameEntry {
    bytes sha = 1;

    uint32 start_line = 2;
    uint32 end_line = 3;
    uint32 original_line_number = 4;

    optional string author = 5;
    optional string author_mail = 6;
    optional int64 author_time = 7;
    optional string author_tz = 8;

    optional string committer = 9;
    optional string committer_mail = 10;
    optional int64 committer_time = 11;
    optional string committer_tz = 12;

    optional string summary = 13;
    optional string previous = 14;

    string filename = 15;
}

message CommitMessage {
    bytes oid = 1;
    string message = 2;
}

message CommitPermalink {
    bytes oid = 1;
    string permalink = 2;
}

message BlameBufferResponse {
    repeated BlameEntry entries = 1;
    repeated CommitMessage messages = 2;
    repeated CommitPermalink permalinks = 3;
    optional string remote_url = 4;
}

message MultiLspQuery {
    uint64 project_id = 1;
    uint64 buffer_id = 2;
    repeated VectorClockEntry version = 3;
    oneof strategy {
        AllLanguageServers all = 4;
    }
    oneof request {
        GetHover get_hover = 5;
        GetCodeActions get_code_actions = 6;
        GetSignatureHelp get_signature_help = 7;
    }
}

message AllLanguageServers {}

message RestartLanguageServers {
    uint64 project_id = 1;
    repeated uint64 buffer_ids = 2;
}

message MultiLspQueryResponse {
    repeated LspResponse responses = 1;
}

message LspResponse {
    oneof response {
        GetHoverResponse get_hover_response = 1;
        GetCodeActionsResponse get_code_actions_response = 2;
        GetSignatureHelpResponse get_signature_help_response = 3;
    }
}

message GetSupermavenApiKey {}

message GetSupermavenApiKeyResponse {
    string api_key = 1;
}

message TaskContextForLocation {
    uint64 project_id = 1;
    Location location = 2;
}

message TaskContext {
    optional string cwd = 1;
    map<string, string> task_variables = 2;
    map<string, string> project_env = 3;
}

message TaskTemplates {
    uint64 project_id = 1;
    optional Location location = 2;
    optional uint64 worktree_id = 3;
}

message TaskTemplatesResponse {
    repeated TemplatePair templates = 1;
}

message TemplatePair {
    TaskSourceKind kind = 1;
    TaskTemplate template = 2;
}

message TaskTemplate {
    string label = 1;
    string command = 2;
    repeated string args = 3;
    map<string, string> env = 4;
    optional string cwd = 5;
    bool use_new_terminal = 6;
    bool allow_concurrent_runs = 7;
    RevealStrategy reveal = 8;
    HideStrategy hide = 10;
    repeated string tags = 9;
    Shell shell = 11;
}

message Shell {
    message WithArguments {
        string program = 1;
        repeated string args = 2;
    }

    oneof shell_type {
        System system = 1;
        string program = 2;
        WithArguments with_arguments = 3;
    }
}

message System {}

enum RevealStrategy {
    RevealAlways = 0;
    RevealNever = 1;
}

enum HideStrategy {
    HideAlways = 0;
    HideNever = 1;
    HideOnSuccess = 2;
}

message TaskSourceKind {
    oneof kind {
        UserInput user_input = 1;
        Worktree worktree = 2;
        AbsPath abs_path = 3;
        Language language = 4;
    }

    message UserInput {}

    message Worktree {
        uint64 id = 1;
        string abs_path = 2;
        string id_base = 3;
    }

    message AbsPath {
        string id_base = 1;
        string abs_path = 2;
    }

    message Language {
        string name = 1;
    }
}

message ContextMessageStatus {
    oneof variant {
        Done done = 1;
        Pending pending = 2;
        Error error = 3;
        Canceled canceled = 4;
    }

    message Done {}

    message Pending {}

    message Error {
        string message = 1;
    }

    message Canceled {}
}

message ContextMessage {
    LamportTimestamp id = 1;
    Anchor start = 2;
    LanguageModelRole role = 3;
    ContextMessageStatus status = 4;
}

message SlashCommandOutputSection {
    AnchorRange range = 1;
    string icon_name = 2;
    string label = 3;
}

message ContextOperation {
    oneof variant {
        InsertMessage insert_message = 1;
        UpdateMessage update_message = 2;
        UpdateSummary update_summary = 3;
        SlashCommandFinished slash_command_finished = 4;
        BufferOperation buffer_operation = 5;
    }

    message InsertMessage {
        ContextMessage message = 1;
        repeated VectorClockEntry version = 2;
    }

    message UpdateMessage {
        LamportTimestamp message_id = 1;
        LanguageModelRole role = 2;
        ContextMessageStatus status = 3;
        LamportTimestamp timestamp = 4;
        repeated VectorClockEntry version = 5;
    }

    message UpdateSummary {
        string summary = 1;
        bool done = 2;
        LamportTimestamp timestamp = 3;
        repeated VectorClockEntry version = 4;
    }

    message SlashCommandFinished {
        LamportTimestamp id = 1;
        AnchorRange output_range = 2;
        repeated SlashCommandOutputSection sections = 3;
        repeated VectorClockEntry version = 4;
    }

    message BufferOperation {
        Operation operation = 1;
    }
}

message Context {
    repeated ContextOperation operations = 1;
}

message ContextMetadata {
    string context_id = 1;
    optional string summary = 2;
}

message AdvertiseContexts {
    uint64 project_id = 1;
    repeated ContextMetadata contexts = 2;
}

message OpenContext {
    uint64 project_id = 1;
    string context_id = 2;
}

message OpenContextResponse {
    Context context = 1;
}

message CreateContext {
    uint64 project_id = 1;
}

message CreateContextResponse {
    string context_id = 1;
    Context context = 2;
}

message UpdateContext {
    uint64 project_id = 1;
    string context_id = 2;
    ContextOperation operation = 3;
}

message ContextVersion {
    string context_id = 1;
    repeated VectorClockEntry context_version = 2;
    repeated VectorClockEntry buffer_version = 3;
}

message SynchronizeContexts {
    uint64 project_id = 1;
    repeated ContextVersion contexts = 2;
}

message SynchronizeContextsResponse {
    repeated ContextVersion contexts = 1;
}

message GetLlmToken {}

message GetLlmTokenResponse {
    string token = 1;
}

// Remote FS

message AddWorktree {
    string path = 1;
}

message AddWorktreeResponse {
    uint64 worktree_id = 1;
}<|MERGE_RESOLUTION|>--- conflicted
+++ resolved
@@ -131,7 +131,7 @@
         UpdateUserPlan update_user_plan = 234;
         UpdateDiffBase update_diff_base = 104;
         AcceptTermsOfService accept_terms_of_service = 239;
-        AcceptTermsOfServiceResponse accept_terms_of_service_response = 240; // current max
+        AcceptTermsOfServiceResponse accept_terms_of_service_response = 240;
 
         OnTypeFormatting on_type_formatting = 105;
         OnTypeFormattingResponse on_type_formatting_response = 106;
@@ -273,12 +273,9 @@
 
         GetLlmToken get_llm_token = 235;
         GetLlmTokenResponse get_llm_token_response = 236;
-<<<<<<< HEAD
-
-        LspExtSwitchSourceHeader lsp_ext_switch_source_header = 239;
-        LspExtSwitchSourceHeaderResponse lsp_ext_switch_source_header_response = 240; // current max
-=======
->>>>>>> 2ad9a742
+
+        LspExtSwitchSourceHeader lsp_ext_switch_source_header = 241;
+        LspExtSwitchSourceHeaderResponse lsp_ext_switch_source_header_response = 242; // current max
     }
 
     reserved 158 to 161;
