--- conflicted
+++ resolved
@@ -336,46 +336,6 @@
 
         RemoteMessageResponse remote_message_response = 311;
 
-<<<<<<< HEAD
-        UpdateDebugAdapter update_debug_adapter = 312;
-        ShutdownDebugClient shutdown_debug_client = 313;
-        SetDebugClientCapabilities set_debug_client_capabilities = 314;
-        DapNextRequest dap_next_request = 315;
-        DapStepInRequest dap_step_in_request = 316;
-        DapStepOutRequest dap_step_out_request = 317;
-        DapStepBackRequest dap_step_back_request = 318;
-        DapContinueRequest dap_continue_request = 319;
-        DapContinueResponse dap_continue_response = 320;
-        DapPauseRequest dap_pause_request = 321;
-        DapDisconnectRequest dap_disconnect_request = 322;
-        DapTerminateThreadsRequest dap_terminate_threads_request = 323;
-        DapTerminateRequest dap_terminate_request = 324;
-        DapRestartRequest dap_restart_request = 325;
-        UpdateThreadStatus update_thread_status = 326;
-        VariablesRequest variables_request = 327;
-        DapVariables dap_variables = 328;
-        DapRestartStackFrameRequest dap_restart_stack_frame_request = 329;
-        IgnoreBreakpointState ignore_breakpoint_state = 330;
-        ToggleIgnoreBreakpoints toggle_ignore_breakpoints = 331;
-        DapModulesRequest dap_modules_request = 332;
-        DapModulesResponse dap_modules_response = 333;
-        DapLoadedSourcesRequest dap_loaded_sources_request = 334;
-        DapLoadedSourcesResponse dap_loaded_sources_response = 335;
-        DapStackTraceRequest dap_stack_trace_request = 336;
-        DapStackTraceResponse dap_stack_trace_response = 337;
-        DapScopesRequest dap_scopes_request = 338;
-        DapScopesResponse dap_scopes_response = 339;
-        DapSetVariableValueRequest dap_set_variable_value_request = 340;
-        DapSetVariableValueResponse dap_set_variable_value_response = 341;
-        DapEvaluateRequest dap_evaluate_request = 342;
-        DapEvaluateResponse dap_evaluate_response = 343;
-        DapCompletionRequest dap_completion_request = 344;
-        DapCompletionResponse dap_completion_response = 345;
-        DapThreadsRequest dap_threads_request = 346;
-        DapThreadsResponse dap_threads_response = 347;
-        ToggleBreakpoint toggle_breakpoint = 348;
-        BreakpointsForFile breakpoints_for_file = 349; // current max
-=======
         GitGetBranches git_get_branches = 312;
         GitCreateBranch git_create_branch = 313;
         GitChangeBranch git_change_branch = 314;
@@ -387,8 +347,46 @@
         AskPassResponse ask_pass_response = 318;
 
         GitDiff git_diff = 319;
-        GitDiffResponse git_diff_response = 320; // current max
->>>>>>> e298301b
+        GitDiffResponse git_diff_response = 320;
+
+        UpdateDebugAdapter update_debug_adapter = 321;
+        ShutdownDebugClient shutdown_debug_client = 322;
+        SetDebugClientCapabilities set_debug_client_capabilities = 323;
+        DapNextRequest dap_next_request = 324;
+        DapStepInRequest dap_step_in_request = 325;
+        DapStepOutRequest dap_step_out_request = 326;
+        DapStepBackRequest dap_step_back_request = 327;
+        DapContinueRequest dap_continue_request = 328;
+        DapContinueResponse dap_continue_response = 329;
+        DapPauseRequest dap_pause_request = 330;
+        DapDisconnectRequest dap_disconnect_request = 331;
+        DapTerminateThreadsRequest dap_terminate_threads_request = 332;
+        DapTerminateRequest dap_terminate_request = 333;
+        DapRestartRequest dap_restart_request = 334;
+        UpdateThreadStatus update_thread_status = 335;
+        VariablesRequest variables_request = 336;
+        DapVariables dap_variables = 337;
+        DapRestartStackFrameRequest dap_restart_stack_frame_request = 338;
+        IgnoreBreakpointState ignore_breakpoint_state = 339;
+        ToggleIgnoreBreakpoints toggle_ignore_breakpoints = 340;
+        DapModulesRequest dap_modules_request = 341;
+        DapModulesResponse dap_modules_response = 342;
+        DapLoadedSourcesRequest dap_loaded_sources_request = 343;
+        DapLoadedSourcesResponse dap_loaded_sources_response = 344;
+        DapStackTraceRequest dap_stack_trace_request = 345;
+        DapStackTraceResponse dap_stack_trace_response = 346;
+        DapScopesRequest dap_scopes_request = 347;
+        DapScopesResponse dap_scopes_response = 348;
+        DapSetVariableValueRequest dap_set_variable_value_request = 349;
+        DapSetVariableValueResponse dap_set_variable_value_response = 350;
+        DapEvaluateRequest dap_evaluate_request = 351;
+        DapEvaluateResponse dap_evaluate_response = 352;
+        DapCompletionRequest dap_completion_request = 353;
+        DapCompletionResponse dap_completion_response = 354;
+        DapThreadsRequest dap_threads_request = 355;
+        DapThreadsResponse dap_threads_response = 356;
+        ToggleBreakpoint toggle_breakpoint = 357;
+        BreakpointsForFile breakpoints_for_file = 358; // current max
     }
 
     reserved 87 to 88;
