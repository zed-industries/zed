--- conflicted
+++ resolved
@@ -391,12 +391,8 @@
 
         GetDocumentDiagnostics get_document_diagnostics = 350;
         GetDocumentDiagnosticsResponse get_document_diagnostics_response = 351;
-<<<<<<< HEAD
-        RefreshDocumentsDiagnostics refresh_documents_diagnostics = 352;
+        PullWorkspaceDiagnostics pull_workspace_diagnostics = 352;
         ShowDocument show_document = 353; // current max
-=======
-        PullWorkspaceDiagnostics pull_workspace_diagnostics = 352; // current max
->>>>>>> 380d8c56
 
     }
 
