syntax = "proto3";
package zed.messages;

import "ai.proto";
import "app.proto";
import "buffer.proto";
import "call.proto";
import "channel.proto";
import "core.proto";
import "debugger.proto";
import "git.proto";
import "lsp.proto";
import "notification.proto";
import "task.proto";
import "toolchain.proto";
import "worktree.proto";

// Looking for a number? Search "// current max"

message Envelope {
    uint32 id = 1;
    optional uint32 responding_to = 2;
    optional PeerId original_sender_id = 3;
    optional uint32 ack_id = 266;

    oneof payload {
        Hello hello = 4;
        Ack ack = 5;
        Error error = 6;
        Ping ping = 7;
        Test test = 8;
        EndStream end_stream = 165;

        CreateRoom create_room = 9;
        CreateRoomResponse create_room_response = 10;
        JoinRoom join_room = 11;
        JoinRoomResponse join_room_response = 12;
        RejoinRoom rejoin_room = 13;
        RejoinRoomResponse rejoin_room_response = 14;
        LeaveRoom leave_room = 15;
        Call call = 16;
        IncomingCall incoming_call = 17;
        CallCanceled call_canceled = 18;
        CancelCall cancel_call = 19;
        DeclineCall decline_call = 20;
        UpdateParticipantLocation update_participant_location = 21;
        RoomUpdated room_updated = 22;

        ShareProject share_project = 23;
        ShareProjectResponse share_project_response = 24;
        UnshareProject unshare_project = 25;
        JoinProject join_project = 26;
        JoinProjectResponse join_project_response = 27;
        LeaveProject leave_project = 28;
        AddProjectCollaborator add_project_collaborator = 29;
        UpdateProjectCollaborator update_project_collaborator = 30;
        RemoveProjectCollaborator remove_project_collaborator = 31;

        GetDefinition get_definition = 32;
        GetDefinitionResponse get_definition_response = 33;
        GetDeclaration get_declaration = 237;
        GetDeclarationResponse get_declaration_response = 238;
        GetTypeDefinition get_type_definition = 34;
        GetTypeDefinitionResponse get_type_definition_response = 35;

        GetReferences get_references = 36;
        GetReferencesResponse get_references_response = 37;
        GetDocumentHighlights get_document_highlights = 38;
        GetDocumentHighlightsResponse get_document_highlights_response = 39;
        GetProjectSymbols get_project_symbols = 40;
        GetProjectSymbolsResponse get_project_symbols_response = 41;
        OpenBufferForSymbol open_buffer_for_symbol = 42;
        OpenBufferForSymbolResponse open_buffer_for_symbol_response = 43;

        UpdateProject update_project = 44;
        UpdateWorktree update_worktree = 45;

        CreateProjectEntry create_project_entry = 46;
        RenameProjectEntry rename_project_entry = 47;
        CopyProjectEntry copy_project_entry = 48;
        DeleteProjectEntry delete_project_entry = 49;
        ProjectEntryResponse project_entry_response = 50;
        ExpandProjectEntry expand_project_entry = 51;
        ExpandProjectEntryResponse expand_project_entry_response = 52;
        ExpandAllForProjectEntry expand_all_for_project_entry = 291;
        ExpandAllForProjectEntryResponse expand_all_for_project_entry_response = 292;
        UpdateDiagnosticSummary update_diagnostic_summary = 53;
        StartLanguageServer start_language_server = 54;
        UpdateLanguageServer update_language_server = 55;

        OpenBufferById open_buffer_by_id = 56;
        OpenBufferByPath open_buffer_by_path = 57;
        OpenBufferResponse open_buffer_response = 58;
        CreateBufferForPeer create_buffer_for_peer = 59;
        UpdateBuffer update_buffer = 60;
        UpdateBufferFile update_buffer_file = 61;
        SaveBuffer save_buffer = 62;
        BufferSaved buffer_saved = 63;
        BufferReloaded buffer_reloaded = 64;
        ReloadBuffers reload_buffers = 65;
        ReloadBuffersResponse reload_buffers_response = 66;
        SynchronizeBuffers synchronize_buffers = 67;
        SynchronizeBuffersResponse synchronize_buffers_response = 68;
        FormatBuffers format_buffers = 69;
        FormatBuffersResponse format_buffers_response = 70;
        GetCompletions get_completions = 71;
        GetCompletionsResponse get_completions_response = 72;
        ResolveCompletionDocumentation resolve_completion_documentation = 73;
        ResolveCompletionDocumentationResponse resolve_completion_documentation_response = 74;
        ApplyCompletionAdditionalEdits apply_completion_additional_edits = 75;
        ApplyCompletionAdditionalEditsResponse apply_completion_additional_edits_response = 76;
        GetCodeActions get_code_actions = 77;
        GetCodeActionsResponse get_code_actions_response = 78;
        GetHover get_hover = 79;
        GetHoverResponse get_hover_response = 80;
        ApplyCodeAction apply_code_action = 81;
        ApplyCodeActionResponse apply_code_action_response = 82;
        PrepareRename prepare_rename = 83;
        PrepareRenameResponse prepare_rename_response = 84;
        PerformRename perform_rename = 85;
        PerformRenameResponse perform_rename_response = 86;

        UpdateContacts update_contacts = 89;
        UpdateInviteInfo update_invite_info = 90;
        ShowContacts show_contacts = 91;

        GetUsers get_users = 92;
        FuzzySearchUsers fuzzy_search_users = 93;
        UsersResponse users_response = 94;
        RequestContact request_contact = 95;
        RespondToContactRequest respond_to_contact_request = 96;
        RemoveContact remove_contact = 97;

        Follow follow = 98;
        FollowResponse follow_response = 99;
        UpdateFollowers update_followers = 100;
        Unfollow unfollow = 101;
        UpdateDiffBases update_diff_bases = 104;

        OnTypeFormatting on_type_formatting = 105;
        OnTypeFormattingResponse on_type_formatting_response = 106;

        UpdateWorktreeSettings update_worktree_settings = 107;

        InlayHints inlay_hints = 108;
        InlayHintsResponse inlay_hints_response = 109;
        ResolveInlayHint resolve_inlay_hint = 110;
        ResolveInlayHintResponse resolve_inlay_hint_response = 111;
        RefreshInlayHints refresh_inlay_hints = 112;

        CreateChannel create_channel = 113;
        CreateChannelResponse create_channel_response = 114;
        InviteChannelMember invite_channel_member = 115;
        RemoveChannelMember remove_channel_member = 116;
        RespondToChannelInvite respond_to_channel_invite = 117;
        UpdateChannels update_channels = 118;
        JoinChannel join_channel = 119;
        DeleteChannel delete_channel = 120;
        GetChannelMembers get_channel_members = 121;
        GetChannelMembersResponse get_channel_members_response = 122;
        SetChannelMemberRole set_channel_member_role = 123;
        RenameChannel rename_channel = 124;
        RenameChannelResponse rename_channel_response = 125;
        SubscribeToChannels subscribe_to_channels = 207;

        JoinChannelBuffer join_channel_buffer = 126;
        JoinChannelBufferResponse join_channel_buffer_response = 127;
        UpdateChannelBuffer update_channel_buffer = 128;
        LeaveChannelBuffer leave_channel_buffer = 129;
        UpdateChannelBufferCollaborators update_channel_buffer_collaborators = 130;
        RejoinChannelBuffers rejoin_channel_buffers = 131;
        RejoinChannelBuffersResponse rejoin_channel_buffers_response = 132;
        AckBufferOperation ack_buffer_operation = 133;

        JoinChannelChat join_channel_chat = 134;
        JoinChannelChatResponse join_channel_chat_response = 135;
        LeaveChannelChat leave_channel_chat = 136;
        SendChannelMessage send_channel_message = 137;
        SendChannelMessageResponse send_channel_message_response = 138;
        ChannelMessageSent channel_message_sent = 139;
        GetChannelMessages get_channel_messages = 140;
        GetChannelMessagesResponse get_channel_messages_response = 141;
        RemoveChannelMessage remove_channel_message = 142;
        AckChannelMessage ack_channel_message = 143;
        GetChannelMessagesById get_channel_messages_by_id = 144;

        MoveChannel move_channel = 147;
        ReorderChannel reorder_channel = 349;
        SetChannelVisibility set_channel_visibility = 148;

        AddNotification add_notification = 149;
        GetNotifications get_notifications = 150;
        GetNotificationsResponse get_notifications_response = 151;
        DeleteNotification delete_notification = 152;
        MarkNotificationRead mark_notification_read = 153;
        LspExtExpandMacro lsp_ext_expand_macro = 154;
        LspExtExpandMacroResponse lsp_ext_expand_macro_response = 155;
        SetRoomParticipantRole set_room_participant_role = 156;

        UpdateUserChannels update_user_channels = 157;

        GetImplementation get_implementation = 162;
        GetImplementationResponse get_implementation_response = 163;

        UpdateChannelMessage update_channel_message = 170;
        ChannelMessageUpdate channel_message_update = 171;

        BlameBuffer blame_buffer = 172;
        BlameBufferResponse blame_buffer_response = 173;

        UpdateNotification update_notification = 174;

        MultiLspQuery multi_lsp_query = 175;
        MultiLspQueryResponse multi_lsp_query_response = 176;
        RestartLanguageServers restart_language_servers = 208;

        RejoinRemoteProjects rejoin_remote_projects = 186;
        RejoinRemoteProjectsResponse rejoin_remote_projects_response = 187;

        OpenNewBuffer open_new_buffer = 196;

        GetSupermavenApiKey get_supermaven_api_key = 198;
        GetSupermavenApiKeyResponse get_supermaven_api_key_response = 199;

        TaskContextForLocation task_context_for_location = 203;
        TaskContext task_context = 204;

        LinkedEditingRange linked_editing_range = 209;
        LinkedEditingRangeResponse linked_editing_range_response = 210;

        AdvertiseContexts advertise_contexts = 211;
        OpenContext open_context = 212;
        OpenContextResponse open_context_response = 213;
        CreateContext create_context = 232;
        CreateContextResponse create_context_response = 233;
        UpdateContext update_context = 214;
        SynchronizeContexts synchronize_contexts = 215;
        SynchronizeContextsResponse synchronize_contexts_response = 216;

        GetSignatureHelp get_signature_help = 217;
        GetSignatureHelpResponse get_signature_help_response = 218;

        ListRemoteDirectory list_remote_directory = 219;
        ListRemoteDirectoryResponse list_remote_directory_response = 220;
        AddWorktree add_worktree = 222;
        AddWorktreeResponse add_worktree_response = 223;

        LspExtSwitchSourceHeader lsp_ext_switch_source_header = 241;
        LspExtSwitchSourceHeaderResponse lsp_ext_switch_source_header_response = 242;

        FindSearchCandidates find_search_candidates = 243;
        FindSearchCandidatesResponse find_search_candidates_response = 244;

        CloseBuffer close_buffer = 245;

        ShutdownRemoteServer shutdown_remote_server = 257;

        RemoveWorktree remove_worktree = 258;

        LanguageServerLog language_server_log = 260;

        Toast toast = 261;
        HideToast hide_toast = 262;

        OpenServerSettings open_server_settings = 263;

        GetPermalinkToLine get_permalink_to_line = 264;
        GetPermalinkToLineResponse get_permalink_to_line_response = 265;

        FlushBufferedMessages flush_buffered_messages = 267;

        LanguageServerPromptRequest language_server_prompt_request = 268;
        LanguageServerPromptResponse language_server_prompt_response = 269;

        GitBranchesResponse git_branches_response = 271;

        UpdateGitBranch update_git_branch = 272;

        ListToolchains list_toolchains = 273;
        ListToolchainsResponse list_toolchains_response = 274;
        ActivateToolchain activate_toolchain = 275;
        ActiveToolchain active_toolchain = 276;
        ActiveToolchainResponse active_toolchain_response = 277;

        GetPathMetadata get_path_metadata = 278;
        GetPathMetadataResponse get_path_metadata_response = 279;

        CancelLanguageServerWork cancel_language_server_work = 282;

        LspExtOpenDocs lsp_ext_open_docs = 283;
        LspExtOpenDocsResponse lsp_ext_open_docs_response = 284;

        SyncExtensions sync_extensions = 285;
        SyncExtensionsResponse sync_extensions_response = 286;
        InstallExtension install_extension = 287;

        OpenUnstagedDiff open_unstaged_diff = 288;
        OpenUnstagedDiffResponse open_unstaged_diff_response = 289;

        RegisterBufferWithLanguageServers register_buffer_with_language_servers = 290;

        Stage stage = 293;
        Unstage unstage = 294;
        Commit commit = 295;
        OpenCommitMessageBuffer open_commit_message_buffer = 296;

        OpenUncommittedDiff open_uncommitted_diff = 297;
        OpenUncommittedDiffResponse open_uncommitted_diff_response = 298;

        SetIndexText set_index_text = 299;

        GitShow git_show = 300;
        GitReset git_reset = 301;
        GitCommitDetails git_commit_details = 302;
        GitCheckoutFiles git_checkout_files = 303;

        Push push = 304;
        Fetch fetch = 305;
        GetRemotes get_remotes = 306;
        GetRemotesResponse get_remotes_response = 307;
        Pull pull = 308;

        ApplyCodeActionKind apply_code_action_kind = 309;
        ApplyCodeActionKindResponse apply_code_action_kind_response = 310;

        RemoteMessageResponse remote_message_response = 311;

        GitGetBranches git_get_branches = 312;
        GitCreateBranch git_create_branch = 313;
        GitChangeBranch git_change_branch = 314;

        CheckForPushedCommits check_for_pushed_commits = 315;
        CheckForPushedCommitsResponse check_for_pushed_commits_response = 316;

        AskPassRequest ask_pass_request = 317;
        AskPassResponse ask_pass_response = 318;

        GitDiff git_diff = 319;
        GitDiffResponse git_diff_response = 320;
        GitInit git_init = 321;

        CodeLens code_lens = 322;
        GetCodeLens get_code_lens = 323;
        GetCodeLensResponse get_code_lens_response = 324;
        RefreshCodeLens refresh_code_lens = 325;

        ToggleBreakpoint toggle_breakpoint = 326;
        BreakpointsForFile breakpoints_for_file = 327;

        UpdateRepository update_repository = 328;
        RemoveRepository remove_repository = 329;

        GetDocumentSymbols get_document_symbols = 330;
        GetDocumentSymbolsResponse get_document_symbols_response = 331;

        LoadCommitDiff load_commit_diff = 334;
        LoadCommitDiffResponse load_commit_diff_response = 335;

        StopLanguageServers stop_language_servers = 336;

        LspExtRunnables lsp_ext_runnables = 337;
        LspExtRunnablesResponse lsp_ext_runnables_response = 338;

        GetDebugAdapterBinary get_debug_adapter_binary = 339;
        DebugAdapterBinary debug_adapter_binary = 340;
        RunDebugLocators run_debug_locators = 341;
        DebugRequest debug_request = 342;

        LspExtGoToParentModule lsp_ext_go_to_parent_module = 343;
        LspExtGoToParentModuleResponse lsp_ext_go_to_parent_module_response = 344;
        LspExtCancelFlycheck lsp_ext_cancel_flycheck = 345;
        LspExtRunFlycheck lsp_ext_run_flycheck = 346;
        LspExtClearFlycheck lsp_ext_clear_flycheck = 347;

        LogToDebugConsole log_to_debug_console = 348;

        GetDocumentDiagnostics get_document_diagnostics = 350;
        GetDocumentDiagnosticsResponse get_document_diagnostics_response = 351;
        PullWorkspaceDiagnostics pull_workspace_diagnostics = 352;

        GetDocumentColor get_document_color = 353;
        GetDocumentColorResponse get_document_color_response = 354;
        GetColorPresentation get_color_presentation = 355;
        GetColorPresentationResponse get_color_presentation_response = 356;

        Stash stash = 357;
        StashPop stash_pop = 358;

        GetDefaultBranch get_default_branch = 359;
        GetDefaultBranchResponse get_default_branch_response = 360;

        GetCrashFiles get_crash_files = 361;
        GetCrashFilesResponse get_crash_files_response = 362;

        GitClone git_clone = 363;
        GitCloneResponse git_clone_response = 364;

        LspQuery lsp_query = 365;
        LspQueryResponse lsp_query_response = 366;
        ToggleLspLogs toggle_lsp_logs = 367;

<<<<<<< HEAD
        ResolveToolchain resolve_toolchain = 368;
        ResolveToolchainResponse resolve_toolchain_response = 369; // current max
=======
        UpdateUserSettings update_user_settings = 368;

        GetProcesses get_processes = 369;
        GetProcessesResponse get_processes_response = 370; // current max
>>>>>>> 64b6e8ba
    }

    reserved 87 to 88;
    reserved 102 to 103;
    reserved 158 to 161;
    reserved 164;
    reserved 166 to 169;
    reserved 177 to 185;
    reserved 188;
    reserved 189 to 192;
    reserved 193 to 195;
    reserved 197;
    reserved 200 to 202;
    reserved 205 to 206;
    reserved 221;
    reserved 224 to 229;
    reserved 230 to 231;
    reserved 234 to 236;
    reserved 239 to 240;
    reserved 246;
    reserved 247 to 254;
    reserved 255 to 256;
    reserved 259;
    reserved 270;
    reserved 280 to 281;
    reserved 332 to 333;
}

message Hello {
    PeerId peer_id = 1;
}

message Ping {}

message Ack {}

message Error {
    string message = 1;
    ErrorCode code = 2;
    repeated string tags = 3;
}

enum ErrorCode {
    Internal = 0;
    NoSuchChannel = 1;
    Disconnected = 2;
    SignedOut = 3;
    UpgradeRequired = 4;
    Forbidden = 5;
    NeedsCla = 7;
    NotARootChannel = 8;
    BadPublicNesting = 9;
    CircularNesting = 10;
    WrongMoveTarget = 11;
    UnsharedItem = 12;
    NoSuchProject = 13;
    DevServerProjectPathDoesNotExist = 16;
    RemoteUpgradeRequired = 17;
    RateLimitExceeded = 18;
    CommitFailed = 19;
    reserved 6;
    reserved 14 to 15;
}

message EndStream {}

message Test {
    uint64 id = 1;
}

message FlushBufferedMessages {}

message FlushBufferedMessagesResponse {}<|MERGE_RESOLUTION|>--- conflicted
+++ resolved
@@ -399,15 +399,13 @@
         LspQueryResponse lsp_query_response = 366;
         ToggleLspLogs toggle_lsp_logs = 367;
 
-<<<<<<< HEAD
-        ResolveToolchain resolve_toolchain = 368;
-        ResolveToolchainResponse resolve_toolchain_response = 369; // current max
-=======
         UpdateUserSettings update_user_settings = 368;
 
         GetProcesses get_processes = 369;
-        GetProcessesResponse get_processes_response = 370; // current max
->>>>>>> 64b6e8ba
+        GetProcessesResponse get_processes_response = 370;
+
+        ResolveToolchain resolve_toolchain = 371;
+        ResolveToolchainResponse resolve_toolchain_response = 372; // current max
     }
 
     reserved 87 to 88;
