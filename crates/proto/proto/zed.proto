syntax = "proto3";
package zed.messages;

import "ai.proto";
import "app.proto";
import "buffer.proto";
import "call.proto";
import "channel.proto";
import "core.proto";
import "debugger.proto";
import "git.proto";
import "lsp.proto";
import "notification.proto";
import "task.proto";
import "toolchain.proto";
import "worktree.proto";

// Looking for a number? Search "// current max"

message Envelope {
    uint32 id = 1;
    optional uint32 responding_to = 2;
    optional PeerId original_sender_id = 3;
    optional uint32 ack_id = 266;

    oneof payload {
        Hello hello = 4;
        Ack ack = 5;
        Error error = 6;
        Ping ping = 7;
        Test test = 8;
        EndStream end_stream = 165;

        CreateRoom create_room = 9;
        CreateRoomResponse create_room_response = 10;
        JoinRoom join_room = 11;
        JoinRoomResponse join_room_response = 12;
        RejoinRoom rejoin_room = 13;
        RejoinRoomResponse rejoin_room_response = 14;
        LeaveRoom leave_room = 15;
        Call call = 16;
        IncomingCall incoming_call = 17;
        CallCanceled call_canceled = 18;
        CancelCall cancel_call = 19;
        DeclineCall decline_call = 20;
        UpdateParticipantLocation update_participant_location = 21;
        RoomUpdated room_updated = 22;

        ShareProject share_project = 23;
        ShareProjectResponse share_project_response = 24;
        UnshareProject unshare_project = 25;
        JoinProject join_project = 26;
        JoinProjectResponse join_project_response = 27;
        LeaveProject leave_project = 28;
        AddProjectCollaborator add_project_collaborator = 29;
        UpdateProjectCollaborator update_project_collaborator = 30;
        RemoveProjectCollaborator remove_project_collaborator = 31;

        GetDefinition get_definition = 32;
        GetDefinitionResponse get_definition_response = 33;
        GetDeclaration get_declaration = 237;
        GetDeclarationResponse get_declaration_response = 238;
        GetTypeDefinition get_type_definition = 34;
        GetTypeDefinitionResponse get_type_definition_response = 35;

        GetReferences get_references = 36;
        GetReferencesResponse get_references_response = 37;
        GetDocumentHighlights get_document_highlights = 38;
        GetDocumentHighlightsResponse get_document_highlights_response = 39;
        GetProjectSymbols get_project_symbols = 40;
        GetProjectSymbolsResponse get_project_symbols_response = 41;
        OpenBufferForSymbol open_buffer_for_symbol = 42;
        OpenBufferForSymbolResponse open_buffer_for_symbol_response = 43;

        UpdateProject update_project = 44;
        UpdateWorktree update_worktree = 45;

        CreateProjectEntry create_project_entry = 46;
        RenameProjectEntry rename_project_entry = 47;
        CopyProjectEntry copy_project_entry = 48;
        DeleteProjectEntry delete_project_entry = 49;
        ProjectEntryResponse project_entry_response = 50;
        ExpandProjectEntry expand_project_entry = 51;
        ExpandProjectEntryResponse expand_project_entry_response = 52;
        ExpandAllForProjectEntry expand_all_for_project_entry = 291;
        ExpandAllForProjectEntryResponse expand_all_for_project_entry_response = 292;
        UpdateDiagnosticSummary update_diagnostic_summary = 53;
        StartLanguageServer start_language_server = 54;
        UpdateLanguageServer update_language_server = 55;

        OpenBufferById open_buffer_by_id = 56;
        OpenBufferByPath open_buffer_by_path = 57;
        OpenBufferResponse open_buffer_response = 58;
        CreateBufferForPeer create_buffer_for_peer = 59;
        UpdateBuffer update_buffer = 60;
        UpdateBufferFile update_buffer_file = 61;
        SaveBuffer save_buffer = 62;
        BufferSaved buffer_saved = 63;
        BufferReloaded buffer_reloaded = 64;
        ReloadBuffers reload_buffers = 65;
        ReloadBuffersResponse reload_buffers_response = 66;
        SynchronizeBuffers synchronize_buffers = 67;
        SynchronizeBuffersResponse synchronize_buffers_response = 68;
        FormatBuffers format_buffers = 69;
        FormatBuffersResponse format_buffers_response = 70;
        GetCompletions get_completions = 71;
        GetCompletionsResponse get_completions_response = 72;
        ResolveCompletionDocumentation resolve_completion_documentation = 73;
        ResolveCompletionDocumentationResponse resolve_completion_documentation_response = 74;
        ApplyCompletionAdditionalEdits apply_completion_additional_edits = 75;
        ApplyCompletionAdditionalEditsResponse apply_completion_additional_edits_response = 76;
        GetCodeActions get_code_actions = 77;
        GetCodeActionsResponse get_code_actions_response = 78;
        GetHover get_hover = 79;
        GetHoverResponse get_hover_response = 80;
        ApplyCodeAction apply_code_action = 81;
        ApplyCodeActionResponse apply_code_action_response = 82;
        PrepareRename prepare_rename = 83;
        PrepareRenameResponse prepare_rename_response = 84;
        PerformRename perform_rename = 85;
        PerformRenameResponse perform_rename_response = 86;

        UpdateContacts update_contacts = 89;
        UpdateInviteInfo update_invite_info = 90;
        ShowContacts show_contacts = 91;

        GetUsers get_users = 92;
        FuzzySearchUsers fuzzy_search_users = 93;
        UsersResponse users_response = 94;
        RequestContact request_contact = 95;
        RespondToContactRequest respond_to_contact_request = 96;
        RemoveContact remove_contact = 97;

        Follow follow = 98;
        FollowResponse follow_response = 99;
        UpdateFollowers update_followers = 100;
        Unfollow unfollow = 101;
        GetPrivateUserInfo get_private_user_info = 102;
        GetPrivateUserInfoResponse get_private_user_info_response = 103;
        UpdateUserPlan update_user_plan = 234;
        UpdateDiffBases update_diff_bases = 104;
        AcceptTermsOfService accept_terms_of_service = 239;
        AcceptTermsOfServiceResponse accept_terms_of_service_response = 240;

        OnTypeFormatting on_type_formatting = 105;
        OnTypeFormattingResponse on_type_formatting_response = 106;

        UpdateWorktreeSettings update_worktree_settings = 107;

        InlayHints inlay_hints = 108;
        InlayHintsResponse inlay_hints_response = 109;
        ResolveInlayHint resolve_inlay_hint = 110;
        ResolveInlayHintResponse resolve_inlay_hint_response = 111;
        RefreshInlayHints refresh_inlay_hints = 112;

        CreateChannel create_channel = 113;
        CreateChannelResponse create_channel_response = 114;
        InviteChannelMember invite_channel_member = 115;
        RemoveChannelMember remove_channel_member = 116;
        RespondToChannelInvite respond_to_channel_invite = 117;
        UpdateChannels update_channels = 118;
        JoinChannel join_channel = 119;
        DeleteChannel delete_channel = 120;
        GetChannelMembers get_channel_members = 121;
        GetChannelMembersResponse get_channel_members_response = 122;
        SetChannelMemberRole set_channel_member_role = 123;
        RenameChannel rename_channel = 124;
        RenameChannelResponse rename_channel_response = 125;
        SubscribeToChannels subscribe_to_channels = 207;

        JoinChannelBuffer join_channel_buffer = 126;
        JoinChannelBufferResponse join_channel_buffer_response = 127;
        UpdateChannelBuffer update_channel_buffer = 128;
        LeaveChannelBuffer leave_channel_buffer = 129;
        UpdateChannelBufferCollaborators update_channel_buffer_collaborators = 130;
        RejoinChannelBuffers rejoin_channel_buffers = 131;
        RejoinChannelBuffersResponse rejoin_channel_buffers_response = 132;
        AckBufferOperation ack_buffer_operation = 133;

        JoinChannelChat join_channel_chat = 134;
        JoinChannelChatResponse join_channel_chat_response = 135;
        LeaveChannelChat leave_channel_chat = 136;
        SendChannelMessage send_channel_message = 137;
        SendChannelMessageResponse send_channel_message_response = 138;
        ChannelMessageSent channel_message_sent = 139;
        GetChannelMessages get_channel_messages = 140;
        GetChannelMessagesResponse get_channel_messages_response = 141;
        RemoveChannelMessage remove_channel_message = 142;
        AckChannelMessage ack_channel_message = 143;
        GetChannelMessagesById get_channel_messages_by_id = 144;

        MoveChannel move_channel = 147;
        SetChannelVisibility set_channel_visibility = 148;

        AddNotification add_notification = 149;
        GetNotifications get_notifications = 150;
        GetNotificationsResponse get_notifications_response = 151;
        DeleteNotification delete_notification = 152;
        MarkNotificationRead mark_notification_read = 153;
        LspExtExpandMacro lsp_ext_expand_macro = 154;
        LspExtExpandMacroResponse lsp_ext_expand_macro_response = 155;
        SetRoomParticipantRole set_room_participant_role = 156;

        UpdateUserChannels update_user_channels = 157;

        GetImplementation get_implementation = 162;
        GetImplementationResponse get_implementation_response = 163;

        CountLanguageModelTokens count_language_model_tokens = 230;
        CountLanguageModelTokensResponse count_language_model_tokens_response = 231;
        GetCachedEmbeddings get_cached_embeddings = 189;
        GetCachedEmbeddingsResponse get_cached_embeddings_response = 190;
        ComputeEmbeddings compute_embeddings = 191;
        ComputeEmbeddingsResponse compute_embeddings_response = 192;

        UpdateChannelMessage update_channel_message = 170;
        ChannelMessageUpdate channel_message_update = 171;

        BlameBuffer blame_buffer = 172;
        BlameBufferResponse blame_buffer_response = 173;

        UpdateNotification update_notification = 174;

        MultiLspQuery multi_lsp_query = 175;
        MultiLspQueryResponse multi_lsp_query_response = 176;
        RestartLanguageServers restart_language_servers = 208;

        RejoinRemoteProjects rejoin_remote_projects = 186;
        RejoinRemoteProjectsResponse rejoin_remote_projects_response = 187;

        OpenNewBuffer open_new_buffer = 196;

        GetSupermavenApiKey get_supermaven_api_key = 198;
        GetSupermavenApiKeyResponse get_supermaven_api_key_response = 199;

        TaskContextForLocation task_context_for_location = 203;
        TaskContext task_context = 204;

        LinkedEditingRange linked_editing_range = 209;
        LinkedEditingRangeResponse linked_editing_range_response = 210;

        AdvertiseContexts advertise_contexts = 211;
        OpenContext open_context = 212;
        OpenContextResponse open_context_response = 213;
        CreateContext create_context = 232;
        CreateContextResponse create_context_response = 233;
        UpdateContext update_context = 214;
        SynchronizeContexts synchronize_contexts = 215;
        SynchronizeContextsResponse synchronize_contexts_response = 216;

        GetSignatureHelp get_signature_help = 217;
        GetSignatureHelpResponse get_signature_help_response = 218;

        ListRemoteDirectory list_remote_directory = 219;
        ListRemoteDirectoryResponse list_remote_directory_response = 220;
        AddWorktree add_worktree = 222;
        AddWorktreeResponse add_worktree_response = 223;

        GetLlmToken get_llm_token = 235;
        GetLlmTokenResponse get_llm_token_response = 236;
        RefreshLlmToken refresh_llm_token = 259;

        LspExtSwitchSourceHeader lsp_ext_switch_source_header = 241;
        LspExtSwitchSourceHeaderResponse lsp_ext_switch_source_header_response = 242;

        FindSearchCandidates find_search_candidates = 243;
        FindSearchCandidatesResponse find_search_candidates_response = 244;

        CloseBuffer close_buffer = 245;

        ShutdownRemoteServer shutdown_remote_server = 257;

        RemoveWorktree remove_worktree = 258;

        LanguageServerLog language_server_log = 260;

        Toast toast = 261;
        HideToast hide_toast = 262;

        OpenServerSettings open_server_settings = 263;

        GetPermalinkToLine get_permalink_to_line = 264;
        GetPermalinkToLineResponse get_permalink_to_line_response = 265;

        FlushBufferedMessages flush_buffered_messages = 267;

        LanguageServerPromptRequest language_server_prompt_request = 268;
        LanguageServerPromptResponse language_server_prompt_response = 269;

        GitBranchesResponse git_branches_response = 271;

        UpdateGitBranch update_git_branch = 272;

        ListToolchains list_toolchains = 273;
        ListToolchainsResponse list_toolchains_response = 274;
        ActivateToolchain activate_toolchain = 275;
        ActiveToolchain active_toolchain = 276;
        ActiveToolchainResponse active_toolchain_response = 277;

        GetPathMetadata get_path_metadata = 278;
        GetPathMetadataResponse get_path_metadata_response = 279;

        GetPanicFiles get_panic_files = 280;
        GetPanicFilesResponse get_panic_files_response = 281;

        CancelLanguageServerWork cancel_language_server_work = 282;

        LspExtOpenDocs lsp_ext_open_docs = 283;
        LspExtOpenDocsResponse lsp_ext_open_docs_response = 284;

        SyncExtensions sync_extensions = 285;
        SyncExtensionsResponse sync_extensions_response = 286;
        InstallExtension install_extension = 287;

        OpenUnstagedDiff open_unstaged_diff = 288;
        OpenUnstagedDiffResponse open_unstaged_diff_response = 289;

        RegisterBufferWithLanguageServers register_buffer_with_language_servers = 290;

        Stage stage = 293;
        Unstage unstage = 294;
        Commit commit = 295;
        OpenCommitMessageBuffer open_commit_message_buffer = 296;

        OpenUncommittedDiff open_uncommitted_diff = 297;
        OpenUncommittedDiffResponse open_uncommitted_diff_response = 298;

        SetIndexText set_index_text = 299;

        GitShow git_show = 300;
        GitReset git_reset = 301;
        GitCommitDetails git_commit_details = 302;
        GitCheckoutFiles git_checkout_files = 303;

        Push push = 304;
        Fetch fetch = 305;
        GetRemotes get_remotes = 306;
        GetRemotesResponse get_remotes_response = 307;
        Pull pull = 308;

        ApplyCodeActionKind apply_code_action_kind = 309;
        ApplyCodeActionKindResponse apply_code_action_kind_response = 310;

        RemoteMessageResponse remote_message_response = 311;

        GitGetBranches git_get_branches = 312;
        GitCreateBranch git_create_branch = 313;
        GitChangeBranch git_change_branch = 314;

        CheckForPushedCommits check_for_pushed_commits = 315;
        CheckForPushedCommitsResponse check_for_pushed_commits_response = 316;

        AskPassRequest ask_pass_request = 317;
        AskPassResponse ask_pass_response = 318;

        GitDiff git_diff = 319;
        GitDiffResponse git_diff_response = 320;
        GitInit git_init = 321;

        CodeLens code_lens = 322;
        GetCodeLens get_code_lens = 323;
        GetCodeLensResponse get_code_lens_response = 324;
        RefreshCodeLens refresh_code_lens = 325;

        ToggleBreakpoint toggle_breakpoint = 326;
        BreakpointsForFile breakpoints_for_file = 327;

        UpdateRepository update_repository = 328;
        RemoveRepository remove_repository = 329;

        GetDocumentSymbols get_document_symbols = 330;
        GetDocumentSymbolsResponse get_document_symbols_response = 331;

        LanguageServerIdForName language_server_id_for_name = 332;
        LanguageServerIdForNameResponse language_server_id_for_name_response = 333; // current max

        LoadCommitDiff load_commit_diff = 334;
        LoadCommitDiffResponse load_commit_diff_response = 335;

        StopLanguageServers stop_language_servers = 336; // current max
    }

    reserved 87 to 88;
    reserved 158 to 161;
    reserved 164;
    reserved 166 to 169;
    reserved 177 to 185;
    reserved 188;
    reserved 193 to 195;
    reserved 197;
    reserved 200 to 202;
    reserved 205 to 206;
    reserved 221;
    reserved 224 to 229;
    reserved 246;
    reserved 270;
    reserved 247 to 254;
    reserved 255 to 256;
}

message Hello {
    PeerId peer_id = 1;
}

message Ping {}

message Ack {}

message Error {
    string message = 1;
    ErrorCode code = 2;
    repeated string tags = 3;
}

enum ErrorCode {
    Internal = 0;
    NoSuchChannel = 1;
    Disconnected = 2;
    SignedOut = 3;
    UpgradeRequired = 4;
    Forbidden = 5;
    NeedsCla = 7;
    NotARootChannel = 8;
    BadPublicNesting = 9;
    CircularNesting = 10;
    WrongMoveTarget = 11;
    UnsharedItem = 12;
    NoSuchProject = 13;
    DevServerProjectPathDoesNotExist = 16;
    RemoteUpgradeRequired = 17;
    RateLimitExceeded = 18;
    CommitFailed = 19;
    reserved 6;
    reserved 14 to 15;
}

message EndStream {}

message Test {
    uint64 id = 1;
}

message FlushBufferedMessages {}
<<<<<<< HEAD
message FlushBufferedMessagesResponse {}

message LanguageServerPromptRequest {
    uint64 project_id = 1;

    oneof level {
        Info info = 2;
        Warning warning = 3;
        Critical critical = 4;
    }

    message Info {}
    message Warning {}
    message Critical {}

    string message = 5;
    repeated string actions = 6;
    string lsp_name = 7;
}

message LanguageServerPromptResponse {
    optional uint64 action_response = 1;
}

message ListToolchains {
    uint64 project_id = 1;
    uint64 worktree_id = 2;
    string language_name = 3;
    optional string path = 4;
}

message Toolchain {
    string name = 1;
    string path = 2;
    string raw_json = 3;
}

message ToolchainGroup {
    uint64 start_index = 1;
    string name = 2;
}

message ListToolchainsResponse {
    repeated Toolchain toolchains = 1;
    bool has_values = 2;
    repeated ToolchainGroup groups = 3;
}

message ActivateToolchain {
    uint64 project_id = 1;
    uint64 worktree_id = 2;
    Toolchain toolchain = 3;
    string language_name = 4;
    optional string path = 5;
}

message ActiveToolchain {
    uint64 project_id = 1;
    uint64 worktree_id = 2;
    string language_name = 3;
    optional string path = 4;
}

message ActiveToolchainResponse {
    optional Toolchain toolchain = 1;
}

message CommitSummary {
    string sha = 1;
    string subject = 2;
    int64 commit_timestamp = 3;
}

message Branch {
    bool is_head = 1;
    string name = 2;
    optional uint64 unix_timestamp = 3;
    optional GitUpstream upstream = 4;
    optional CommitSummary most_recent_commit = 5;
}
message GitUpstream {
    string ref_name = 1;
    optional UpstreamTracking tracking = 2;
}
message UpstreamTracking {
    uint64 ahead = 1;
    uint64 behind = 2;
}

message GitBranches {
    uint64 project_id = 1;
    ProjectPath repository = 2;
}

message GitBranchesResponse {
    repeated Branch branches = 1;
}

message UpdateGitBranch {
    uint64 project_id = 1;
    string branch_name = 2;
    ProjectPath repository = 3;
}

message GetPanicFiles {
}

message GitShow {
    uint64 project_id = 1;
    reserved 2;
    uint64 repository_id = 3;
    string commit = 4;
}

message GitCommitDetails {
    string sha = 1;
    string message = 2;
    int64 commit_timestamp = 3;
    string author_email = 4;
    string author_name = 5;
}

message LoadCommitDiff {
    uint64 project_id = 1;
    reserved 2;
    uint64 repository_id = 3;
    string commit = 4;
}

message LoadCommitDiffResponse {
    repeated CommitFile files = 1;
}

message CommitFile {
    string path = 1;
    optional string old_text = 2;
    optional string new_text = 3;
}

message GitReset {
    uint64 project_id = 1;
    reserved 2;
    uint64 repository_id = 3;
    string commit = 4;
    ResetMode mode = 5;
    enum ResetMode {
        SOFT = 0;
        MIXED = 1;
    }
}

message GitCheckoutFiles {
    uint64 project_id = 1;
    reserved 2;
    uint64 repository_id = 3;
    string commit = 4;
    repeated string paths = 5;
}

message GetPanicFilesResponse {
    repeated string file_contents = 2;
}

message CancelLanguageServerWork {
    uint64 project_id = 1;

    oneof work {
        Buffers buffers = 2;
        LanguageServerWork language_server_work = 3;
    }

    message Buffers {
        repeated uint64 buffer_ids = 2;
    }

    message LanguageServerWork {
        uint64 language_server_id = 1;
        optional string token = 2;
    }
}

message Extension {
    string id = 1;
    string version = 2;
    bool dev = 3;
}

message SyncExtensions {
    repeated Extension extensions = 1;
}

message SyncExtensionsResponse {
    string tmp_dir = 1;
    repeated Extension missing_extensions = 2;
}

message InstallExtension {
    Extension extension = 1;
    string tmp_dir = 2;
}

message RegisterBufferWithLanguageServers{
    uint64 project_id = 1;
    uint64 buffer_id = 2;
}

message Stage {
    uint64 project_id = 1;
    reserved 2;
    uint64 repository_id = 3;
    repeated string paths = 4;
}

message Unstage {
    uint64 project_id = 1;
    reserved 2;
    uint64 repository_id = 3;
    repeated string paths = 4;
}

message Commit {
    uint64 project_id = 1;
    reserved 2;
    uint64 repository_id = 3;
    optional string name = 4;
    optional string email = 5;
    string message = 6;
}

message OpenCommitMessageBuffer {
    uint64 project_id = 1;
    reserved 2;
    uint64 repository_id = 3;
}

message Push {
    uint64 project_id = 1;
    reserved 2;
    uint64 repository_id = 3;
    string remote_name = 4;
    string branch_name = 5;
    optional PushOptions options = 6;
    uint64 askpass_id = 7;

    enum PushOptions {
        SET_UPSTREAM = 0;
        FORCE = 1;
    }
}

message Fetch {
    uint64 project_id = 1;
    reserved 2;
    uint64 repository_id = 3;
    uint64 askpass_id = 4;
    string fetch_options = 5;
}

message GetRemotes {
    uint64 project_id = 1;
    reserved 2;
    uint64 repository_id = 3;
    optional string branch_name = 4;
}

message GetRemotesResponse {
    repeated Remote remotes = 1;

    message Remote {
        string name = 1;
    }
}

message Pull {
    uint64 project_id = 1;
    reserved 2;
    uint64 repository_id = 3;
    string remote_name = 4;
    string branch_name = 5;
    uint64 askpass_id = 6;
}

message RemoteMessageResponse {
    string stdout = 1;
    string stderr = 2;
}

message AskPassRequest {
    uint64 project_id = 1;
    reserved 2;
    uint64 repository_id = 3;
    uint64 askpass_id = 4;
    string prompt = 5;
}

message AskPassResponse {
    string response = 1;
}

message GitGetBranches {
    uint64 project_id = 1;
    reserved 2;
    uint64 repository_id = 3;
}

message GitCreateBranch {
    uint64 project_id = 1;
    reserved 2;
    uint64 repository_id = 3;
    string branch_name = 4;
}

message GitChangeBranch {
    uint64 project_id = 1;
    reserved 2;
    uint64 repository_id = 3;
    string branch_name = 4;
}

message CheckForPushedCommits {
    uint64 project_id = 1;
    reserved 2;
    uint64 repository_id = 3;
}

message CheckForPushedCommitsResponse {
  repeated string pushed_to = 1;
}

message GitDiff {
    uint64 project_id = 1;
    reserved 2;
    uint64 repository_id = 3;
    DiffType diff_type = 4;

    enum DiffType {
        HEAD_TO_WORKTREE = 0;
        HEAD_TO_INDEX = 1;
    }
}

message GitDiffResponse {
    string diff = 1;
}

message GitInit {
    uint64 project_id = 1;
    string abs_path = 2;
    string fallback_branch_name = 3;
}

message LanguageServerIdForName {
    uint64 project_id = 1;
    uint64 buffer_id = 2;
    string name = 3;
}
=======
>>>>>>> 8cfb9beb

message FlushBufferedMessagesResponse {}<|MERGE_RESOLUTION|>--- conflicted
+++ resolved
@@ -441,364 +441,5 @@
 }
 
 message FlushBufferedMessages {}
-<<<<<<< HEAD
-message FlushBufferedMessagesResponse {}
-
-message LanguageServerPromptRequest {
-    uint64 project_id = 1;
-
-    oneof level {
-        Info info = 2;
-        Warning warning = 3;
-        Critical critical = 4;
-    }
-
-    message Info {}
-    message Warning {}
-    message Critical {}
-
-    string message = 5;
-    repeated string actions = 6;
-    string lsp_name = 7;
-}
-
-message LanguageServerPromptResponse {
-    optional uint64 action_response = 1;
-}
-
-message ListToolchains {
-    uint64 project_id = 1;
-    uint64 worktree_id = 2;
-    string language_name = 3;
-    optional string path = 4;
-}
-
-message Toolchain {
-    string name = 1;
-    string path = 2;
-    string raw_json = 3;
-}
-
-message ToolchainGroup {
-    uint64 start_index = 1;
-    string name = 2;
-}
-
-message ListToolchainsResponse {
-    repeated Toolchain toolchains = 1;
-    bool has_values = 2;
-    repeated ToolchainGroup groups = 3;
-}
-
-message ActivateToolchain {
-    uint64 project_id = 1;
-    uint64 worktree_id = 2;
-    Toolchain toolchain = 3;
-    string language_name = 4;
-    optional string path = 5;
-}
-
-message ActiveToolchain {
-    uint64 project_id = 1;
-    uint64 worktree_id = 2;
-    string language_name = 3;
-    optional string path = 4;
-}
-
-message ActiveToolchainResponse {
-    optional Toolchain toolchain = 1;
-}
-
-message CommitSummary {
-    string sha = 1;
-    string subject = 2;
-    int64 commit_timestamp = 3;
-}
-
-message Branch {
-    bool is_head = 1;
-    string name = 2;
-    optional uint64 unix_timestamp = 3;
-    optional GitUpstream upstream = 4;
-    optional CommitSummary most_recent_commit = 5;
-}
-message GitUpstream {
-    string ref_name = 1;
-    optional UpstreamTracking tracking = 2;
-}
-message UpstreamTracking {
-    uint64 ahead = 1;
-    uint64 behind = 2;
-}
-
-message GitBranches {
-    uint64 project_id = 1;
-    ProjectPath repository = 2;
-}
-
-message GitBranchesResponse {
-    repeated Branch branches = 1;
-}
-
-message UpdateGitBranch {
-    uint64 project_id = 1;
-    string branch_name = 2;
-    ProjectPath repository = 3;
-}
-
-message GetPanicFiles {
-}
-
-message GitShow {
-    uint64 project_id = 1;
-    reserved 2;
-    uint64 repository_id = 3;
-    string commit = 4;
-}
-
-message GitCommitDetails {
-    string sha = 1;
-    string message = 2;
-    int64 commit_timestamp = 3;
-    string author_email = 4;
-    string author_name = 5;
-}
-
-message LoadCommitDiff {
-    uint64 project_id = 1;
-    reserved 2;
-    uint64 repository_id = 3;
-    string commit = 4;
-}
-
-message LoadCommitDiffResponse {
-    repeated CommitFile files = 1;
-}
-
-message CommitFile {
-    string path = 1;
-    optional string old_text = 2;
-    optional string new_text = 3;
-}
-
-message GitReset {
-    uint64 project_id = 1;
-    reserved 2;
-    uint64 repository_id = 3;
-    string commit = 4;
-    ResetMode mode = 5;
-    enum ResetMode {
-        SOFT = 0;
-        MIXED = 1;
-    }
-}
-
-message GitCheckoutFiles {
-    uint64 project_id = 1;
-    reserved 2;
-    uint64 repository_id = 3;
-    string commit = 4;
-    repeated string paths = 5;
-}
-
-message GetPanicFilesResponse {
-    repeated string file_contents = 2;
-}
-
-message CancelLanguageServerWork {
-    uint64 project_id = 1;
-
-    oneof work {
-        Buffers buffers = 2;
-        LanguageServerWork language_server_work = 3;
-    }
-
-    message Buffers {
-        repeated uint64 buffer_ids = 2;
-    }
-
-    message LanguageServerWork {
-        uint64 language_server_id = 1;
-        optional string token = 2;
-    }
-}
-
-message Extension {
-    string id = 1;
-    string version = 2;
-    bool dev = 3;
-}
-
-message SyncExtensions {
-    repeated Extension extensions = 1;
-}
-
-message SyncExtensionsResponse {
-    string tmp_dir = 1;
-    repeated Extension missing_extensions = 2;
-}
-
-message InstallExtension {
-    Extension extension = 1;
-    string tmp_dir = 2;
-}
-
-message RegisterBufferWithLanguageServers{
-    uint64 project_id = 1;
-    uint64 buffer_id = 2;
-}
-
-message Stage {
-    uint64 project_id = 1;
-    reserved 2;
-    uint64 repository_id = 3;
-    repeated string paths = 4;
-}
-
-message Unstage {
-    uint64 project_id = 1;
-    reserved 2;
-    uint64 repository_id = 3;
-    repeated string paths = 4;
-}
-
-message Commit {
-    uint64 project_id = 1;
-    reserved 2;
-    uint64 repository_id = 3;
-    optional string name = 4;
-    optional string email = 5;
-    string message = 6;
-}
-
-message OpenCommitMessageBuffer {
-    uint64 project_id = 1;
-    reserved 2;
-    uint64 repository_id = 3;
-}
-
-message Push {
-    uint64 project_id = 1;
-    reserved 2;
-    uint64 repository_id = 3;
-    string remote_name = 4;
-    string branch_name = 5;
-    optional PushOptions options = 6;
-    uint64 askpass_id = 7;
-
-    enum PushOptions {
-        SET_UPSTREAM = 0;
-        FORCE = 1;
-    }
-}
-
-message Fetch {
-    uint64 project_id = 1;
-    reserved 2;
-    uint64 repository_id = 3;
-    uint64 askpass_id = 4;
-    string fetch_options = 5;
-}
-
-message GetRemotes {
-    uint64 project_id = 1;
-    reserved 2;
-    uint64 repository_id = 3;
-    optional string branch_name = 4;
-}
-
-message GetRemotesResponse {
-    repeated Remote remotes = 1;
-
-    message Remote {
-        string name = 1;
-    }
-}
-
-message Pull {
-    uint64 project_id = 1;
-    reserved 2;
-    uint64 repository_id = 3;
-    string remote_name = 4;
-    string branch_name = 5;
-    uint64 askpass_id = 6;
-}
-
-message RemoteMessageResponse {
-    string stdout = 1;
-    string stderr = 2;
-}
-
-message AskPassRequest {
-    uint64 project_id = 1;
-    reserved 2;
-    uint64 repository_id = 3;
-    uint64 askpass_id = 4;
-    string prompt = 5;
-}
-
-message AskPassResponse {
-    string response = 1;
-}
-
-message GitGetBranches {
-    uint64 project_id = 1;
-    reserved 2;
-    uint64 repository_id = 3;
-}
-
-message GitCreateBranch {
-    uint64 project_id = 1;
-    reserved 2;
-    uint64 repository_id = 3;
-    string branch_name = 4;
-}
-
-message GitChangeBranch {
-    uint64 project_id = 1;
-    reserved 2;
-    uint64 repository_id = 3;
-    string branch_name = 4;
-}
-
-message CheckForPushedCommits {
-    uint64 project_id = 1;
-    reserved 2;
-    uint64 repository_id = 3;
-}
-
-message CheckForPushedCommitsResponse {
-  repeated string pushed_to = 1;
-}
-
-message GitDiff {
-    uint64 project_id = 1;
-    reserved 2;
-    uint64 repository_id = 3;
-    DiffType diff_type = 4;
-
-    enum DiffType {
-        HEAD_TO_WORKTREE = 0;
-        HEAD_TO_INDEX = 1;
-    }
-}
-
-message GitDiffResponse {
-    string diff = 1;
-}
-
-message GitInit {
-    uint64 project_id = 1;
-    string abs_path = 2;
-    string fallback_branch_name = 3;
-}
-
-message LanguageServerIdForName {
-    uint64 project_id = 1;
-    uint64 buffer_id = 2;
-    string name = 3;
-}
-=======
->>>>>>> 8cfb9beb
 
 message FlushBufferedMessagesResponse {}