--- conflicted
+++ resolved
@@ -716,7 +716,6 @@
     optional uint64 server_id = 1;
 }
 
-<<<<<<< HEAD
 message SemanticTokensRangeRequest {
     uint64 project_id = 1;
     uint64 buffer_id = 2;
@@ -745,7 +744,8 @@
 
 message RefreshSemanticTokens {
     uint64 project_id = 1;
-=======
+}
+
 message LspExtRunnables {
     uint64 project_id = 1;
     uint64 buffer_id = 2;
@@ -778,5 +778,4 @@
     uint64 project_id = 1;
     uint64 buffer_id = 2;
     uint64 language_server_id = 3;
->>>>>>> 17c3b741
 }