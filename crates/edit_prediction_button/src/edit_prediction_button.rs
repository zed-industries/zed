--- conflicted
+++ resolved
@@ -1358,14 +1358,14 @@
     }
 }
 
-<<<<<<< HEAD
 fn open_sweep_api_key_modal(window: &mut Window, cx: &mut App) {
     if let Some(workspace) = window.root::<Workspace>().flatten() {
         workspace.update(cx, |workspace, cx| {
             workspace.toggle_modal(window, cx, |window, cx| SweepApiKeyModal::new(window, cx));
         });
     }
-=======
+}
+
 fn render_zeta_tab_animation(cx: &App) -> impl IntoElement {
     let tab = |n: u64, inverted: bool| {
         let text_color = cx.theme().colors().text;
@@ -1424,7 +1424,6 @@
         .child(tab_sequence(true))
         .child(Icon::new(IconName::ZedPredict))
         .child(tab_sequence(false))
->>>>>>> 46553664
 }
 
 fn copilot_settings_url(enterprise_uri: Option<&str>) -> String {
