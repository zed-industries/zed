--- conflicted
+++ resolved
@@ -32,12 +32,9 @@
 supermaven.workspace = true
 telemetry.workspace = true
 ui.workspace = true
-<<<<<<< HEAD
 ui_input.workspace = true
 menu.workspace = true
-=======
 util.workspace = true
->>>>>>> 46553664
 workspace.workspace = true
 zed_actions.workspace = true
 zeta.workspace = true
