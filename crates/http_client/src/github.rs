use crate::HttpClient;
use anyhow::{anyhow, bail, Context, Result};
use futures::AsyncReadExt;
use serde::Deserialize;
use std::sync::Arc;
use url::Url;

#[derive(Debug)]
pub struct GitHubLspBinaryVersion {
    pub name: String,
    pub url: String,
}

#[derive(Deserialize, Debug)]
pub struct GithubRelease {
    pub tag_name: String,
    #[serde(rename = "prerelease")]
    pub pre_release: bool,
    pub assets: Vec<GithubReleaseAsset>,
    pub tarball_url: String,
    pub zipball_url: String,
}

#[derive(Deserialize, Debug)]
pub struct GithubReleaseAsset {
    pub name: String,
    pub browser_download_url: String,
}

pub async fn latest_github_release(
    repo_name_with_owner: &str,
    require_assets: bool,
    pre_release: bool,
    http: Arc<dyn HttpClient>,
) -> Result<GithubRelease, anyhow::Error> {
    let mut response = http
        .get(
            &format!("https://api.github.com/repos/{repo_name_with_owner}/releases"),
            Default::default(),
            true,
        )
        .await
        .context("error fetching latest release")?;

    let mut body = Vec::new();
    response
        .body_mut()
        .read_to_end(&mut body)
        .await
        .context("error reading latest release")?;

    if response.status().is_client_error() {
        let text = String::from_utf8_lossy(body.as_slice());
        bail!(
            "status error {}, response: {text:?}",
            response.status().as_u16()
        );
    }

    let releases = match serde_json::from_slice::<Vec<GithubRelease>>(body.as_slice()) {
        Ok(releases) => releases,

        Err(err) => {
            log::error!("Error deserializing: {:?}", err);
            log::error!(
                "GitHub API response text: {:?}",
                String::from_utf8_lossy(body.as_slice())
            );
            return Err(anyhow!("error deserializing latest release"));
        }
    };

    releases
        .into_iter()
        .filter(|release| !require_assets || !release.assets.is_empty())
        .find(|release| release.pre_release == pre_release)
        .ok_or(anyhow!("Failed to find a release"))
}

pub async fn get_release_by_tag_name(
    repo_name_with_owner: &str,
    tag: &str,
    http: Arc<dyn HttpClient>,
) -> Result<GithubRelease, anyhow::Error> {
    let mut response = http
        .get(
            &format!("https://api.github.com/repos/{repo_name_with_owner}/releases/tags/{tag}"),
            Default::default(),
            true,
        )
        .await
        .context("error fetching latest release")?;

    let mut body = Vec::new();
    response
        .body_mut()
        .read_to_end(&mut body)
        .await
        .context("error reading latest release")?;

    if response.status().is_client_error() {
        let text = String::from_utf8_lossy(body.as_slice());
        bail!(
            "status error {}, response: {text:?}",
            response.status().as_u16()
        );
    }

    let release = serde_json::from_slice::<GithubRelease>(body.as_slice()).map_err(|err| {
        log::error!("Error deserializing: {:?}", err);
        log::error!(
            "GitHub API response text: {:?}",
            String::from_utf8_lossy(body.as_slice())
        );
        anyhow!("error deserializing GitHub release")
    })?;

    Ok(release)
}

#[derive(Debug, PartialEq, Eq, Clone, Copy)]
pub enum AssetKind {
    TarGz,
<<<<<<< HEAD
    Zip,
=======
>>>>>>> 138c3fcf
}

pub fn build_asset_url(repo_name_with_owner: &str, tag: &str, kind: AssetKind) -> Result<String> {
    let mut url = Url::parse(&format!(
        "https://github.com/{repo_name_with_owner}/archive/refs/tags",
    ))?;
    // We're pushing this here, because tags may contain `/` and other characters
    // that need to be escaped.
    let asset_filename = format!(
        "{tag}.{extension}",
        extension = match kind {
            AssetKind::TarGz => "tar.gz",
<<<<<<< HEAD
            AssetKind::Zip => "zip",
=======
>>>>>>> 138c3fcf
        }
    );
    url.path_segments_mut()
        .map_err(|_| anyhow!("cannot modify url path segments"))?
        .push(&asset_filename);
    Ok(url.to_string())
}

#[cfg(test)]
mod tests {
    use crate::github::{build_asset_url, AssetKind};

    #[test]
    fn test_build_asset_url() {
        let tag = "release/2.3.5";
        let repo_name_with_owner = "microsoft/vscode-eslint";

        let tarball = build_asset_url(repo_name_with_owner, tag, AssetKind::TarGz).unwrap();
        assert_eq!(
            tarball,
            "https://github.com/microsoft/vscode-eslint/archive/refs/tags/release%2F2.3.5.tar.gz"
        );

        let zip = build_asset_url(repo_name_with_owner, tag, AssetKind::Zip).unwrap();
        assert_eq!(
            zip,
            "https://github.com/microsoft/vscode-eslint/archive/refs/tags/release%2F2.3.5.zip"
        );
    }
}<|MERGE_RESOLUTION|>--- conflicted
+++ resolved
@@ -5,7 +5,6 @@
 use std::sync::Arc;
 use url::Url;
 
-#[derive(Debug)]
 pub struct GitHubLspBinaryVersion {
     pub name: String,
     pub url: String,
@@ -121,10 +120,7 @@
 #[derive(Debug, PartialEq, Eq, Clone, Copy)]
 pub enum AssetKind {
     TarGz,
-<<<<<<< HEAD
     Zip,
-=======
->>>>>>> 138c3fcf
 }
 
 pub fn build_asset_url(repo_name_with_owner: &str, tag: &str, kind: AssetKind) -> Result<String> {
@@ -137,10 +133,7 @@
         "{tag}.{extension}",
         extension = match kind {
             AssetKind::TarGz => "tar.gz",
-<<<<<<< HEAD
             AssetKind::Zip => "zip",
-=======
->>>>>>> 138c3fcf
         }
     );
     url.path_segments_mut()
