use auto_update::{AutoUpdateStatus, AutoUpdater, DismissErrorMessage};
use editor::Editor;
use extension_host::ExtensionStore;
use futures::StreamExt;
use gpui::{
    actions, percentage, Animation, AnimationExt as _, App, Context, CursorStyle, Entity,
    EventEmitter, InteractiveElement as _, ParentElement as _, Render, SharedString,
    StatefulInteractiveElement, Styled, Transformation, Window,
};
use language::{BinaryStatus, LanguageRegistry, LanguageServerId};
use project::{
    EnvironmentErrorMessage, LanguageServerProgress, LspStoreEvent, Project,
    ProjectEnvironmentEvent, WorktreeId,
};
use smallvec::SmallVec;
use std::{cmp::Reverse, fmt::Write, sync::Arc, time::Duration};
use ui::{prelude::*, ButtonLike, ContextMenu, PopoverMenu, PopoverMenuHandle, Tooltip};
use util::truncate_and_trailoff;
use workspace::{item::ItemHandle, StatusItemView, Workspace};

actions!(activity_indicator, [ShowErrorMessage]);

pub enum Event {
    ShowError {
        server_name: SharedString,
        error: String,
    },
}

pub struct ActivityIndicator {
    statuses: Vec<ServerStatus>,
    project: Entity<Project>,
    auto_updater: Option<Entity<AutoUpdater>>,
    context_menu_handle: PopoverMenuHandle<ContextMenu>,
}

struct ServerStatus {
    name: SharedString,
    status: BinaryStatus,
}

struct PendingWork<'a> {
    language_server_id: LanguageServerId,
    progress_token: &'a str,
    progress: &'a LanguageServerProgress,
}

struct Content {
    icon: Option<gpui::AnyElement>,
    message: String,
    on_click:
        Option<Arc<dyn Fn(&mut ActivityIndicator, &mut Window, &mut Context<ActivityIndicator>)>>,
}

impl ActivityIndicator {
    pub fn new(
        workspace: &mut Workspace,
        languages: Arc<LanguageRegistry>,
        window: &mut Window,
        cx: &mut Context<Workspace>,
    ) -> Entity<ActivityIndicator> {
        let project = workspace.project().clone();
        let auto_updater = AutoUpdater::get(cx);
        let this = cx.new(|cx| {
            let mut status_events = languages.language_server_binary_statuses();
            cx.spawn(async move |this, cx| {
                while let Some((name, status)) = status_events.next().await {
                    this.update(cx, |this: &mut ActivityIndicator, cx| {
                        this.statuses.retain(|s| s.name != name);
                        this.statuses.push(ServerStatus { name, status });
                        cx.notify();
                    })?;
                }
                anyhow::Ok(())
            })
            .detach();

            let mut status_events = languages.dap_server_binary_statuses();
            cx.spawn(|this, mut cx| async move {
                while let Some((name, status)) = status_events.next().await {
                    this.update(&mut cx, |this, cx| {
                        this.statuses.retain(|s| s.name != name);
                        this.statuses.push(ServerStatus { name, status });
                        cx.notify();
                    })?;
                }
                anyhow::Ok(())
            })
            .detach();

            cx.subscribe(
                &project.read(cx).lsp_store(),
                |_, _, event, cx| match event {
                    LspStoreEvent::LanguageServerUpdate { .. } => cx.notify(),
                    _ => {}
                },
            )
            .detach();

            cx.subscribe(
                &project.read(cx).environment().clone(),
                |_, _, event, cx| match event {
                    ProjectEnvironmentEvent::ErrorsUpdated => cx.notify(),
                },
            )
            .detach();

            if let Some(auto_updater) = auto_updater.as_ref() {
                cx.observe(auto_updater, |_, _, cx| cx.notify()).detach();
            }

            Self {
                statuses: Default::default(),
                project: project.clone(),
                auto_updater,
                context_menu_handle: Default::default(),
            }
        });

        cx.subscribe_in(&this, window, move |_, _, event, window, cx| match event {
            Event::ShowError { server_name, error } => {
                let create_buffer = project.update(cx, |project, cx| project.create_buffer(cx));
                let project = project.clone();
                let error = error.clone();
<<<<<<< HEAD
                let lsp_name = lsp_name.clone();
                cx.spawn_in(window, async move |workspace, cx| {
=======
                let server_name = server_name.clone();
                cx.spawn_in(window, |workspace, mut cx| async move {
>>>>>>> 68a57287
                    let buffer = create_buffer.await?;
                    buffer.update(cx, |buffer, cx| {
                        buffer.edit(
                            [(
                                0..0,
                                format!("Language server error: {}\n\n{}", server_name, error),
                            )],
                            None,
                            cx,
                        );
                        buffer.set_capability(language::Capability::ReadOnly, cx);
                    })?;
                    workspace.update_in(cx, |workspace, window, cx| {
                        workspace.add_item_to_active_pane(
                            Box::new(cx.new(|cx| {
                                Editor::for_buffer(buffer, Some(project.clone()), window, cx)
                            })),
                            None,
                            true,
                            window,
                            cx,
                        );
                    })?;

                    anyhow::Ok(())
                })
                .detach();
            }
        })
        .detach();
        this
    }

    fn show_error_message(&mut self, _: &ShowErrorMessage, _: &mut Window, cx: &mut Context<Self>) {
        self.statuses.retain(|status| {
            if let BinaryStatus::Failed { error } = &status.status {
                cx.emit(Event::ShowError {
                    server_name: status.name.clone(),
                    error: error.clone(),
                });
                false
            } else {
                true
            }
        });

        cx.notify();
    }

    fn dismiss_error_message(
        &mut self,
        _: &DismissErrorMessage,
        _: &mut Window,
        cx: &mut Context<Self>,
    ) {
        if let Some(updater) = &self.auto_updater {
            updater.update(cx, |updater, cx| {
                updater.dismiss_error(cx);
            });
        }
        cx.notify();
    }

    fn pending_language_server_work<'a>(
        &self,
        cx: &'a App,
    ) -> impl Iterator<Item = PendingWork<'a>> {
        self.project
            .read(cx)
            .language_server_statuses(cx)
            .rev()
            .filter_map(|(server_id, status)| {
                if status.pending_work.is_empty() {
                    None
                } else {
                    let mut pending_work = status
                        .pending_work
                        .iter()
                        .map(|(token, progress)| PendingWork {
                            language_server_id: server_id,
                            progress_token: token.as_str(),
                            progress,
                        })
                        .collect::<SmallVec<[_; 4]>>();
                    pending_work.sort_by_key(|work| Reverse(work.progress.last_update_at));
                    Some(pending_work)
                }
            })
            .flatten()
    }

    fn pending_environment_errors<'a>(
        &'a self,
        cx: &'a App,
    ) -> impl Iterator<Item = (&'a WorktreeId, &'a EnvironmentErrorMessage)> {
        self.project.read(cx).shell_environment_errors(cx)
    }

    fn content_to_render(&mut self, cx: &mut Context<Self>) -> Option<Content> {
        // Show if any direnv calls failed
        if let Some((&worktree_id, error)) = self.pending_environment_errors(cx).next() {
            return Some(Content {
                icon: Some(
                    Icon::new(IconName::Warning)
                        .size(IconSize::Small)
                        .into_any_element(),
                ),
                message: error.0.clone(),
                on_click: Some(Arc::new(move |this, window, cx| {
                    this.project.update(cx, |project, cx| {
                        project.remove_environment_error(worktree_id, cx);
                    });
                    window.dispatch_action(Box::new(workspace::OpenLog), cx);
                })),
            });
        }
        // Show any language server has pending activity.
        let mut pending_work = self.pending_language_server_work(cx);
        if let Some(PendingWork {
            progress_token,
            progress,
            ..
        }) = pending_work.next()
        {
            let mut message = progress
                .title
                .as_deref()
                .unwrap_or(progress_token)
                .to_string();

            if let Some(percentage) = progress.percentage {
                write!(&mut message, " ({}%)", percentage).unwrap();
            }

            if let Some(progress_message) = progress.message.as_ref() {
                message.push_str(": ");
                message.push_str(progress_message);
            }

            let additional_work_count = pending_work.count();
            if additional_work_count > 0 {
                write!(&mut message, " + {} more", additional_work_count).unwrap();
            }

            return Some(Content {
                icon: Some(
                    Icon::new(IconName::ArrowCircle)
                        .size(IconSize::Small)
                        .with_animation(
                            "arrow-circle",
                            Animation::new(Duration::from_secs(2)).repeat(),
                            |icon, delta| icon.transform(Transformation::rotate(percentage(delta))),
                        )
                        .into_any_element(),
                ),
                message,
                on_click: Some(Arc::new(Self::toggle_language_server_work_context_menu)),
            });
        }

        // Show any language server installation info.
        let mut downloading = SmallVec::<[_; 3]>::new();
        let mut checking_for_update = SmallVec::<[_; 3]>::new();
        let mut failed = SmallVec::<[_; 3]>::new();
        for status in &self.statuses {
            match status.status {
                BinaryStatus::CheckingForUpdate => checking_for_update.push(status.name.clone()),
                BinaryStatus::Downloading => downloading.push(status.name.clone()),
                BinaryStatus::Failed { .. } => failed.push(status.name.clone()),
                BinaryStatus::None => {}
            }
        }

        if !downloading.is_empty() {
            return Some(Content {
                icon: Some(
                    Icon::new(IconName::Download)
                        .size(IconSize::Small)
                        .into_any_element(),
                ),
                message: format!(
                    "Downloading {}...",
                    downloading.iter().map(|name| name.as_ref()).fold(
                        String::new(),
                        |mut acc, s| {
                            if !acc.is_empty() {
                                acc.push_str(", ");
                            }
                            acc.push_str(s);
                            acc
                        }
                    )
                ),
                on_click: Some(Arc::new(move |this, window, cx| {
                    this.statuses
                        .retain(|status| !downloading.contains(&status.name));
                    this.dismiss_error_message(&DismissErrorMessage, window, cx)
                })),
            });
        }

        if !checking_for_update.is_empty() {
            return Some(Content {
                icon: Some(
                    Icon::new(IconName::Download)
                        .size(IconSize::Small)
                        .into_any_element(),
                ),
                message: format!(
                    "Checking for updates to {}...",
                    checking_for_update.iter().map(|name| name.as_ref()).fold(
                        String::new(),
                        |mut acc, s| {
                            if !acc.is_empty() {
                                acc.push_str(", ");
                            }
                            acc.push_str(s);
                            acc
                        }
                    ),
                ),
                on_click: Some(Arc::new(move |this, window, cx| {
                    this.statuses
                        .retain(|status| !checking_for_update.contains(&status.name));
                    this.dismiss_error_message(&DismissErrorMessage, window, cx)
                })),
            });
        }

        if !failed.is_empty() {
            return Some(Content {
                icon: Some(
                    Icon::new(IconName::Warning)
                        .size(IconSize::Small)
                        .into_any_element(),
                ),
                message: format!(
                    "Failed to run {}. Click to show error.",
                    failed
                        .iter()
                        .map(|name| name.as_ref())
                        .fold(String::new(), |mut acc, s| {
                            if !acc.is_empty() {
                                acc.push_str(", ");
                            }
                            acc.push_str(s);
                            acc
                        }),
                ),
                on_click: Some(Arc::new(|this, window, cx| {
                    this.show_error_message(&Default::default(), window, cx)
                })),
            });
        }

        // Show any formatting failure
        if let Some(failure) = self.project.read(cx).last_formatting_failure(cx) {
            return Some(Content {
                icon: Some(
                    Icon::new(IconName::Warning)
                        .size(IconSize::Small)
                        .into_any_element(),
                ),
                message: format!("Formatting failed: {}. Click to see logs.", failure),
                on_click: Some(Arc::new(|indicator, window, cx| {
                    indicator.project.update(cx, |project, cx| {
                        project.reset_last_formatting_failure(cx);
                    });
                    window.dispatch_action(Box::new(workspace::OpenLog), cx);
                })),
            });
        }

        // Show any application auto-update info.
        if let Some(updater) = &self.auto_updater {
            return match &updater.read(cx).status() {
                AutoUpdateStatus::Checking => Some(Content {
                    icon: Some(
                        Icon::new(IconName::Download)
                            .size(IconSize::Small)
                            .into_any_element(),
                    ),
                    message: "Checking for Zed updates…".to_string(),
                    on_click: Some(Arc::new(|this, window, cx| {
                        this.dismiss_error_message(&DismissErrorMessage, window, cx)
                    })),
                }),
                AutoUpdateStatus::Downloading => Some(Content {
                    icon: Some(
                        Icon::new(IconName::Download)
                            .size(IconSize::Small)
                            .into_any_element(),
                    ),
                    message: "Downloading Zed update…".to_string(),
                    on_click: Some(Arc::new(|this, window, cx| {
                        this.dismiss_error_message(&DismissErrorMessage, window, cx)
                    })),
                }),
                AutoUpdateStatus::Installing => Some(Content {
                    icon: Some(
                        Icon::new(IconName::Download)
                            .size(IconSize::Small)
                            .into_any_element(),
                    ),
                    message: "Installing Zed update…".to_string(),
                    on_click: Some(Arc::new(|this, window, cx| {
                        this.dismiss_error_message(&DismissErrorMessage, window, cx)
                    })),
                }),
                AutoUpdateStatus::Updated { binary_path } => Some(Content {
                    icon: None,
                    message: "Click to restart and update Zed".to_string(),
                    on_click: Some(Arc::new({
                        let reload = workspace::Reload {
                            binary_path: Some(binary_path.clone()),
                        };
                        move |_, _, cx| workspace::reload(&reload, cx)
                    })),
                }),
                AutoUpdateStatus::Errored => Some(Content {
                    icon: Some(
                        Icon::new(IconName::Warning)
                            .size(IconSize::Small)
                            .into_any_element(),
                    ),
                    message: "Auto update failed".to_string(),
                    on_click: Some(Arc::new(|this, window, cx| {
                        this.dismiss_error_message(&DismissErrorMessage, window, cx)
                    })),
                }),
                AutoUpdateStatus::Idle => None,
            };
        }

        if let Some(extension_store) =
            ExtensionStore::try_global(cx).map(|extension_store| extension_store.read(cx))
        {
            if let Some(extension_id) = extension_store.outstanding_operations().keys().next() {
                return Some(Content {
                    icon: Some(
                        Icon::new(IconName::Download)
                            .size(IconSize::Small)
                            .into_any_element(),
                    ),
                    message: format!("Updating {extension_id} extension…"),
                    on_click: Some(Arc::new(|this, window, cx| {
                        this.dismiss_error_message(&DismissErrorMessage, window, cx)
                    })),
                });
            }
        }

        None
    }

    fn toggle_language_server_work_context_menu(
        &mut self,
        window: &mut Window,
        cx: &mut Context<Self>,
    ) {
        self.context_menu_handle.toggle(window, cx);
    }
}

impl EventEmitter<Event> for ActivityIndicator {}

const MAX_MESSAGE_LEN: usize = 50;

impl Render for ActivityIndicator {
    fn render(&mut self, _window: &mut Window, cx: &mut Context<Self>) -> impl IntoElement {
        let result = h_flex()
            .id("activity-indicator")
            .on_action(cx.listener(Self::show_error_message))
            .on_action(cx.listener(Self::dismiss_error_message));
        let Some(content) = self.content_to_render(cx) else {
            return result;
        };
        let this = cx.entity().downgrade();
        let truncate_content = content.message.len() > MAX_MESSAGE_LEN;
        result.gap_2().child(
            PopoverMenu::new("activity-indicator-popover")
                .trigger(
                    ButtonLike::new("activity-indicator-trigger").child(
                        h_flex()
                            .id("activity-indicator-status")
                            .gap_2()
                            .children(content.icon)
                            .map(|button| {
                                if truncate_content {
                                    button
                                        .child(
                                            Label::new(truncate_and_trailoff(
                                                &content.message,
                                                MAX_MESSAGE_LEN,
                                            ))
                                            .size(LabelSize::Small),
                                        )
                                        .tooltip(Tooltip::text(content.message))
                                } else {
                                    button.child(Label::new(content.message).size(LabelSize::Small))
                                }
                            })
                            .when_some(content.on_click, |this, handler| {
                                this.on_click(cx.listener(move |this, _, window, cx| {
                                    handler(this, window, cx);
                                }))
                                .cursor(CursorStyle::PointingHand)
                            }),
                    ),
                )
                .anchor(gpui::Corner::BottomLeft)
                .menu(move |window, cx| {
                    let strong_this = this.upgrade()?;
                    let mut has_work = false;
                    let menu = ContextMenu::build(window, cx, |mut menu, _, cx| {
                        for work in strong_this.read(cx).pending_language_server_work(cx) {
                            has_work = true;
                            let this = this.clone();
                            let mut title = work
                                .progress
                                .title
                                .as_deref()
                                .unwrap_or(work.progress_token)
                                .to_owned();

                            if work.progress.is_cancellable {
                                let language_server_id = work.language_server_id;
                                let token = work.progress_token.to_string();
                                let title = SharedString::from(title);
                                menu = menu.custom_entry(
                                    move |_, _| {
                                        h_flex()
                                            .w_full()
                                            .justify_between()
                                            .child(Label::new(title.clone()))
                                            .child(Icon::new(IconName::XCircle))
                                            .into_any_element()
                                    },
                                    move |_, cx| {
                                        this.update(cx, |this, cx| {
                                            this.project.update(cx, |project, cx| {
                                                project.cancel_language_server_work(
                                                    language_server_id,
                                                    Some(token.clone()),
                                                    cx,
                                                );
                                            });
                                            this.context_menu_handle.hide(cx);
                                            cx.notify();
                                        })
                                        .ok();
                                    },
                                );
                            } else {
                                if let Some(progress_message) = work.progress.message.as_ref() {
                                    title.push_str(": ");
                                    title.push_str(progress_message);
                                }

                                menu = menu.label(title);
                            }
                        }
                        menu
                    });
                    has_work.then_some(menu)
                }),
        )
    }
}

impl StatusItemView for ActivityIndicator {
    fn set_active_pane_item(
        &mut self,
        _: Option<&dyn ItemHandle>,
        _window: &mut Window,
        _: &mut Context<Self>,
    ) {
    }
}<|MERGE_RESOLUTION|>--- conflicted
+++ resolved
@@ -122,13 +122,8 @@
                 let create_buffer = project.update(cx, |project, cx| project.create_buffer(cx));
                 let project = project.clone();
                 let error = error.clone();
-<<<<<<< HEAD
-                let lsp_name = lsp_name.clone();
-                cx.spawn_in(window, async move |workspace, cx| {
-=======
                 let server_name = server_name.clone();
                 cx.spawn_in(window, |workspace, mut cx| async move {
->>>>>>> 68a57287
                     let buffer = create_buffer.await?;
                     buffer.update(cx, |buffer, cx| {
                         buffer.edit(
