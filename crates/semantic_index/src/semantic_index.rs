mod chunking;
mod embedding;
mod embedding_index;
mod indexing;
mod project_index;
mod project_index_debug_view;
mod summary_backlog;
mod summary_index;
mod worktree_index;

use anyhow::{Context as _, Result};
use collections::HashMap;
use gpui::{AppContext, AsyncAppContext, BorrowAppContext, Context, Global, Model, WeakModel};
use project::Project;
use project_index::ProjectIndex;
use std::{path::PathBuf, sync::Arc};
use ui::ViewContext;
use workspace::Workspace;

pub use embedding::*;
pub use project_index_debug_view::ProjectIndexDebugView;
pub use summary_index::FileSummary;

pub struct SemanticDb {
    embedding_provider: Arc<dyn EmbeddingProvider>,
    db_connection: heed::Env,
    project_indices: HashMap<WeakModel<Project>, Model<ProjectIndex>>,
}

impl Global for SemanticDb {}

impl SemanticDb {
    pub async fn new(
        db_path: PathBuf,
        embedding_provider: Arc<dyn EmbeddingProvider>,
        cx: &mut AsyncAppContext,
    ) -> Result<Self> {
        let db_connection = cx
            .background_executor()
            .spawn(async move {
                std::fs::create_dir_all(&db_path)?;
                unsafe {
                    heed::EnvOpenOptions::new()
                        .map_size(1024 * 1024 * 1024)
                        .max_dbs(3000)
                        .open(db_path)
                }
            })
            .await
            .context("opening database connection")?;

        cx.update(|cx| {
            cx.observe_new_views(
                |workspace: &mut Workspace, cx: &mut ViewContext<Workspace>| {
                    let project = workspace.project().clone();

                    if cx.has_global::<SemanticDb>() {
                        cx.update_global::<SemanticDb, _>(|this, cx| {
                            let project_index = cx.new_model(|cx| {
                                ProjectIndex::new(
                                    project.clone(),
                                    this.db_connection.clone(),
                                    this.embedding_provider.clone(),
                                    cx,
                                )
                            });

                            let project_weak = project.downgrade();
                            this.project_indices
                                .insert(project_weak.clone(), project_index);

                            cx.on_release(move |_, _, cx| {
                                if cx.has_global::<SemanticDb>() {
                                    cx.update_global::<SemanticDb, _>(|this, _| {
                                        this.project_indices.remove(&project_weak);
                                    })
                                }
                            })
                            .detach();
                        })
                    } else {
                        log::info!("No SemanticDb, skipping project index")
                    }
                },
            )
            .detach();
        })
        .ok();

        Ok(SemanticDb {
            db_connection,
            embedding_provider,
            project_indices: HashMap::default(),
        })
    }

    pub fn project_index(
        &mut self,
        project: Model<Project>,
        _cx: &mut AppContext,
    ) -> Option<Model<ProjectIndex>> {
        self.project_indices.get(&project.downgrade()).cloned()
    }

    pub fn remaining_summaries(
        &self,
        project: &WeakModel<Project>,
        cx: &mut AppContext,
    ) -> Option<usize> {
        self.project_indices.get(project).map(|project_index| {
            project_index.update(cx, |project_index, cx| {
                project_index.remaining_summaries(cx)
            })
        })
    }
}

#[cfg(test)]
mod tests {
    use super::*;
    use anyhow::anyhow;
    use chunking::Chunk;
    use embedding_index::{ChunkedFile, EmbeddingIndex};
    use feature_flags::FeatureFlagAppExt;
    use futures::{future::BoxFuture, FutureExt};
    use gpui::TestAppContext;
    use indexing::IndexingEntrySet;
    use language::language_settings::AllLanguageSettings;
    use project::{Project, ProjectEntryId};
    use settings::SettingsStore;
    use smol::{channel, stream::StreamExt};
    use std::{future, path::Path, sync::Arc};

    fn init_test(cx: &mut TestAppContext) {
<<<<<<< HEAD
        env_logger::init();

        _ = cx.update(|cx| {
=======
        cx.update(|cx| {
>>>>>>> 1b627925
            let store = SettingsStore::test(cx);
            cx.set_global(store);
            language::init(cx);
            cx.update_flags(false, vec![]);
            Project::init_settings(cx);
            SettingsStore::update(cx, |store, cx| {
                store.update_user_settings::<AllLanguageSettings>(cx, |_| {});
            });
        });
    }

    pub struct TestEmbeddingProvider {
        batch_size: usize,
        compute_embedding: Box<dyn Fn(&str) -> Result<Embedding> + Send + Sync>,
    }

    impl TestEmbeddingProvider {
        pub fn new(
            batch_size: usize,
            compute_embedding: impl 'static + Fn(&str) -> Result<Embedding> + Send + Sync,
        ) -> Self {
            Self {
                batch_size,
                compute_embedding: Box::new(compute_embedding),
            }
        }
    }

    impl EmbeddingProvider for TestEmbeddingProvider {
        fn embed<'a>(
            &'a self,
            texts: &'a [TextToEmbed<'a>],
        ) -> BoxFuture<'a, Result<Vec<Embedding>>> {
            let embeddings = texts
                .iter()
                .map(|to_embed| (self.compute_embedding)(to_embed.text))
                .collect();
            future::ready(embeddings).boxed()
        }

        fn batch_size(&self) -> usize {
            self.batch_size
        }
    }

    #[gpui::test]
    async fn test_search(cx: &mut TestAppContext) {
        cx.executor().allow_parking();

        init_test(cx);

        let temp_dir = tempfile::tempdir().unwrap();

        let mut semantic_index = SemanticDb::new(
            temp_dir.path().into(),
            Arc::new(TestEmbeddingProvider::new(16, |text| {
                let mut embedding = vec![0f32; 2];
                // if the text contains garbage, give it a 1 in the first dimension
                if text.contains("garbage in") {
                    embedding[0] = 0.9;
                } else {
                    embedding[0] = -0.9;
                }

                if text.contains("garbage out") {
                    embedding[1] = 0.9;
                } else {
                    embedding[1] = -0.9;
                }

                Ok(Embedding::new(embedding))
            })),
            &mut cx.to_async(),
        )
        .await
        .unwrap();

        let project_path = Path::new("./fixture");

        let project = cx
            .spawn(|mut cx| async move { Project::example([project_path], &mut cx).await })
            .await;

        cx.update(|cx| {
            let language_registry = project.read(cx).languages().clone();
            let node_runtime = project.read(cx).node_runtime().unwrap().clone();
            languages::init(language_registry, node_runtime, cx);

            // Manually create and insert the ProjectIndex
            let project_index = cx.new_model(|cx| {
                ProjectIndex::new(
                    project.clone(),
                    semantic_index.db_connection.clone(),
                    semantic_index.embedding_provider.clone(),
                    cx,
                )
            });
            semantic_index
                .project_indices
                .insert(project.downgrade(), project_index);
        });

        let project_index = cx
            .update(|_cx| {
                semantic_index
                    .project_indices
                    .get(&project.downgrade())
                    .cloned()
            })
            .unwrap();

        cx.run_until_parked();
        while cx
            .update(|cx| semantic_index.remaining_summaries(&project.downgrade(), cx))
            .unwrap()
            > 0
        {
            cx.run_until_parked();
        }

        let results = cx
            .update(|cx| {
                let project_index = project_index.read(cx);
                let query = "garbage in, garbage out";
                project_index.search(query.into(), 4, cx)
            })
            .await
            .unwrap();

        assert!(
            results.len() > 1,
            "should have found some results, but only found {:?}",
            results
        );

        for result in &results {
            println!("result: {:?}", result.path);
            println!("score: {:?}", result.score);
        }

        // Find result that is greater than 0.5
        let search_result = results.iter().find(|result| result.score > 0.9).unwrap();

        assert_eq!(search_result.path.to_string_lossy(), "needle.md");

        let content = cx
            .update(|cx| {
                let worktree = search_result.worktree.read(cx);
                let entry_abs_path = worktree.abs_path().join(&search_result.path);
                let fs = project.read(cx).fs().clone();
                cx.background_executor()
                    .spawn(async move { fs.load(&entry_abs_path).await.unwrap() })
            })
            .await;

        let range = search_result.range.clone();
        let content = content[range.clone()].to_owned();

        assert!(content.contains("garbage in, garbage out"));
    }

    #[gpui::test]
    async fn test_embed_files(cx: &mut TestAppContext) {
        cx.executor().allow_parking();

        let provider = Arc::new(TestEmbeddingProvider::new(3, |text| {
            if text.contains('g') {
                Err(anyhow!("cannot embed text containing a 'g' character"))
            } else {
                Ok(Embedding::new(
                    ('a'..='z')
                        .map(|char| text.chars().filter(|c| *c == char).count() as f32)
                        .collect(),
                ))
            }
        }));

        let (indexing_progress_tx, _) = channel::unbounded();
        let indexing_entries = Arc::new(IndexingEntrySet::new(indexing_progress_tx));

        let (chunked_files_tx, chunked_files_rx) = channel::unbounded::<ChunkedFile>();
        chunked_files_tx
            .send_blocking(ChunkedFile {
                path: Path::new("test1.md").into(),
                mtime: None,
                handle: indexing_entries.insert(ProjectEntryId::from_proto(0)),
                text: "abcdefghijklmnop".to_string(),
                chunks: [0..4, 4..8, 8..12, 12..16]
                    .into_iter()
                    .map(|range| Chunk {
                        range,
                        digest: Default::default(),
                    })
                    .collect(),
            })
            .unwrap();
        chunked_files_tx
            .send_blocking(ChunkedFile {
                path: Path::new("test2.md").into(),
                mtime: None,
                handle: indexing_entries.insert(ProjectEntryId::from_proto(1)),
                text: "qrstuvwxyz".to_string(),
                chunks: [0..4, 4..8, 8..10]
                    .into_iter()
                    .map(|range| Chunk {
                        range,
                        digest: Default::default(),
                    })
                    .collect(),
            })
            .unwrap();
        chunked_files_tx.close();

        let embed_files_task =
            cx.update(|cx| EmbeddingIndex::embed_files(provider.clone(), chunked_files_rx, cx));
        embed_files_task.task.await.unwrap();

        let mut embedded_files_rx = embed_files_task.files;
        let mut embedded_files = Vec::new();
        while let Some((embedded_file, _)) = embedded_files_rx.next().await {
            embedded_files.push(embedded_file);
        }

        assert_eq!(embedded_files.len(), 1);
        assert_eq!(embedded_files[0].path.as_ref(), Path::new("test2.md"));
        assert_eq!(
            embedded_files[0]
                .chunks
                .iter()
                .map(|embedded_chunk| { embedded_chunk.embedding.clone() })
                .collect::<Vec<Embedding>>(),
            vec![
                (provider.compute_embedding)("qrst").unwrap(),
                (provider.compute_embedding)("uvwx").unwrap(),
                (provider.compute_embedding)("yz").unwrap(),
            ],
        );
    }
}<|MERGE_RESOLUTION|>--- conflicted
+++ resolved
@@ -132,13 +132,9 @@
     use std::{future, path::Path, sync::Arc};
 
     fn init_test(cx: &mut TestAppContext) {
-<<<<<<< HEAD
         env_logger::init();
 
-        _ = cx.update(|cx| {
-=======
         cx.update(|cx| {
->>>>>>> 1b627925
             let store = SettingsStore::test(cx);
             cx.set_global(store);
             language::init(cx);
