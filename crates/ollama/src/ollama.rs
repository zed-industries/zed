--- conflicted
+++ resolved
@@ -6,7 +6,6 @@
 use std::{sync::Arc, time::Duration};
 
 pub const OLLAMA_API_URL: &str = "http://localhost:11434";
-pub const OLLAMA_API_KEY_VAR: &str = "OLLAMA_API_KEY";
 
 #[cfg_attr(feature = "schemars", derive(schemars::JsonSchema))]
 #[derive(Clone, Serialize, Deserialize, Debug, Eq, PartialEq)]
@@ -357,11 +356,7 @@
 pub async fn get_models(
     client: &dyn HttpClient,
     api_url: &str,
-<<<<<<< HEAD
-    api_key: Option<String>,
-=======
     api_key: Option<&str>,
->>>>>>> c6472fd7
     _: Option<Duration>,
 ) -> Result<Vec<LocalModelListing>> {
     let uri = format!("{api_url}/api/tags");
@@ -371,11 +366,7 @@
         .header("Accept", "application/json");
 
     if let Some(api_key) = api_key {
-<<<<<<< HEAD
-        request_builder = request_builder.header("Authorization", format!("Bearer {api_key}"))
-=======
         request_builder = request_builder.header("Authorization", format!("Bearer {api_key}"));
->>>>>>> c6472fd7
     }
 
     let request = request_builder.body(AsyncBody::default())?;
@@ -400,11 +391,7 @@
 pub async fn show_model(
     client: &dyn HttpClient,
     api_url: &str,
-<<<<<<< HEAD
-    api_key: Option<String>,
-=======
     api_key: Option<&str>,
->>>>>>> c6472fd7
     model: &str,
 ) -> Result<ModelShow> {
     let uri = format!("{api_url}/api/show");
@@ -414,11 +401,7 @@
         .header("Content-Type", "application/json");
 
     if let Some(api_key) = api_key {
-<<<<<<< HEAD
         request_builder = request_builder.header("Authorization", format!("Bearer {api_key}"));
-=======
-        request_builder = request_builder.header("Authorization", format!("Bearer {api_key}"))
->>>>>>> c6472fd7
     }
 
     let request = request_builder.body(AsyncBody::from(
@@ -491,6 +474,9 @@
 
     let tasks = models
         .into_iter()
+        // Since there is no metadata from the Ollama API
+        // indicating which models are embedding models,
+        // simply filter out models with "-embed" in their name
         .filter(|model| !model.name.contains("-embed"))
         .map(|model| {
             let client = client.clone();
