--- conflicted
+++ resolved
@@ -271,22 +271,15 @@
     request: ChatRequest,
 ) -> Result<BoxStream<'static, Result<ChatResponseDelta>>> {
     let uri = format!("{api_url}/api/chat");
-    let request_builder = http::Request::builder()
+    let mut request_builder = http::Request::builder()
         .method(Method::POST)
         .uri(uri)
         .header("Content-Type", "application/json");
 
-<<<<<<< HEAD
     if let Some(api_key) = api_key {
         request_builder = request_builder.header("Authorization", format!("Bearer {api_key}"))
     }
 
-    if let Some(low_speed_timeout) = low_speed_timeout {
-        request_builder = request_builder.read_timeout(low_speed_timeout);
-    }
-
-=======
->>>>>>> a76cd778
     let request = request_builder.body(AsyncBody::from(serde_json::to_string(&request)?))?;
     let mut response = client.send(request).await?;
     if response.status().is_success() {
