--- conflicted
+++ resolved
@@ -1,49 +1,17 @@
 use anyhow::{Context as _, Result};
 use futures::{AsyncBufReadExt, AsyncReadExt, StreamExt, io::BufReader, stream::BoxStream};
+use http_client::http::HeaderValue;
 use http_client::{AsyncBody, HttpClient, HttpRequestExt, Method, Request as HttpRequest};
 use serde::{Deserialize, Serialize};
 use serde_json::Value;
-<<<<<<< HEAD
-use std::{sync::Arc, time::Duration};
-=======
 pub use settings::KeepAlive;
 use std::time::Duration;
->>>>>>> 1d5da685
 
 pub const OLLAMA_API_URL: &str = "http://localhost:11434";
 
 #[cfg_attr(feature = "schemars", derive(schemars::JsonSchema))]
-<<<<<<< HEAD
-#[derive(Clone, Serialize, Deserialize, Debug, Eq, PartialEq)]
-#[serde(untagged)]
-pub enum KeepAlive {
-    /// Keep model alive for N seconds
-    Seconds(isize),
-    /// Keep model alive for a fixed duration. Accepts durations like "5m", "10m", "1h", "1d", etc.
-    Duration(String),
-}
-
-impl KeepAlive {
-    /// Keep model alive until a new model is loaded or until Ollama shuts down
-    fn indefinite() -> Self {
-        Self::Seconds(-1)
-    }
-}
-
-impl Default for KeepAlive {
-    fn default() -> Self {
-        Self::indefinite()
-    }
-}
-
-#[cfg_attr(feature = "schemars", derive(schemars::JsonSchema))]
-#[derive(Clone, Serialize, Deserialize, Debug, Eq, PartialEq)]
-pub struct AvailableModel {
-    /// The model name in the Ollama API (e.g. "llama3.2:latest")
-=======
 #[derive(Clone, Debug, Default, Serialize, Deserialize, PartialEq)]
 pub struct Model {
->>>>>>> 1d5da685
     pub name: String,
     /// The model's name in Zed's UI, such as in the model selector dropdown menu in the assistant panel.
     pub display_name: Option<String>,
@@ -81,7 +49,7 @@
     .clamp(1, MAXIMUM_TOKENS)
 }
 
-impl AvailableModel {
+impl Model {
     pub fn new(
         name: &str,
         display_name: Option<&str>,
@@ -378,17 +346,6 @@
     let request = HttpRequest::builder()
         .method(Method::POST)
         .uri(uri)
-<<<<<<< HEAD
-        .header("Content-Type", "application/json");
-
-    if let Some(api_key) = api_key {
-        request_builder = request_builder.header("Authorization", format!("Bearer {api_key}"));
-    }
-
-    let request = request_builder.body(AsyncBody::from(
-        serde_json::json!({ "model": model }).to_string(),
-    ))?;
-=======
         .header("Content-Type", "application/json")
         .when_some(api_key, |builder, api_key| {
             builder.header("Authorization", format!("Bearer {api_key}"))
@@ -396,7 +353,6 @@
         .body(AsyncBody::from(
             serde_json::json!({ "model": model }).to_string(),
         ))?;
->>>>>>> 1d5da685
 
     let mut response = client.send(request).await?;
     let mut body = String::new();
@@ -410,49 +366,6 @@
     );
     let details: ModelShow = serde_json::from_str(body.as_str())?;
     Ok(details)
-}
-
-/// Discover available models from the Ollama API with their capabilities
-pub async fn discover_available_models(
-    client: Arc<dyn HttpClient>,
-    api_url: &str,
-    api_key: Option<Arc<str>>,
-) -> Result<Vec<AvailableModel>> {
-    let models = get_models(client.as_ref(), api_url, api_key.as_deref(), None).await?;
-
-    let tasks = models
-        .into_iter()
-        // Since there is no metadata from the Ollama API
-        // indicating which models are embedding models,
-        // simply filter out models with "-embed" in their name
-        .filter(|model| !model.name.contains("-embed"))
-        .map(|model| {
-            let client = client.clone();
-            let api_key = api_key.clone();
-            let api_url = api_url.to_string();
-            async move {
-                let capabilities =
-                    show_model(client.as_ref(), &api_url, api_key.as_deref(), &model.name).await?;
-                Ok(AvailableModel::new(
-                    &model.name,
-                    None,
-                    None,
-                    Some(capabilities.supports_tools()),
-                    Some(capabilities.supports_images()),
-                    Some(capabilities.supports_thinking()),
-                ))
-            }
-        });
-
-    let mut available_models: Vec<_> = futures::stream::iter(tasks)
-        .buffer_unordered(5)
-        .collect::<Vec<Result<_>>>()
-        .await
-        .into_iter()
-        .collect::<Result<Vec<_>>>()?;
-
-    available_models.sort_by(|a, b| a.name.cmp(&b.name));
-    Ok(available_models)
 }
 
 #[cfg(any(test, feature = "test-support"))]
@@ -516,7 +429,7 @@
             "FakeHttpClient"
         }
 
-        fn user_agent(&self) -> Option<&http::HeaderValue> {
+        fn user_agent(&self) -> Option<&HeaderValue> {
             None
         }
 
@@ -781,109 +694,4 @@
         assert_eq!(message_images.len(), 1);
         assert_eq!(message_images[0].as_str().unwrap(), base64_image);
     }
-
-    #[test]
-    fn test_discover_available_models() {
-        use crate::fake::FakeHttpClient;
-        use std::sync::Arc;
-
-        let fake_http_client = Arc::new(FakeHttpClient::new());
-
-        // Mock /api/tags response (list models)
-        let models_response = serde_json::json!({
-            "models": [
-                {
-                    "name": "qwen2.5-coder:3b",
-                    "modified_at": "2024-01-01T00:00:00Z",
-                    "size": 1000000,
-                    "digest": "abc123",
-                    "details": {
-                        "format": "gguf",
-                        "family": "qwen2",
-                        "families": ["qwen2"],
-                        "parameter_size": "3B",
-                        "quantization_level": "Q4_0"
-                    }
-                },
-                {
-                    "name": "codellama:7b-code",
-                    "modified_at": "2024-01-01T00:00:00Z",
-                    "size": 2000000,
-                    "digest": "def456",
-                    "details": {
-                        "format": "gguf",
-                        "family": "codellama",
-                        "families": ["codellama"],
-                        "parameter_size": "7B",
-                        "quantization_level": "Q4_0"
-                    }
-                },
-                {
-                    "name": "nomic-embed-text",
-                    "modified_at": "2024-01-01T00:00:00Z",
-                    "size": 500000,
-                    "digest": "ghi789",
-                    "details": {
-                        "format": "gguf",
-                        "family": "nomic-embed",
-                        "families": ["nomic-embed"],
-                        "parameter_size": "137M",
-                        "quantization_level": "Q4_0"
-                    }
-                }
-            ]
-        });
-
-        fake_http_client.set_response("/api/tags", models_response.to_string());
-
-        // Mock /api/show responses for model capabilities
-        let capabilities_response = serde_json::json!({
-            "capabilities": ["tools", "thinking"]
-        });
-        fake_http_client.set_response("/api/show", capabilities_response.to_string());
-
-        // Test the shared discover_available_models function
-        let models = futures::executor::block_on(discover_available_models(
-            fake_http_client,
-            "http://localhost:11434",
-            None,
-        ))
-        .unwrap();
-
-        // Should have 2 models (excluding the embedding model)
-        assert_eq!(models.len(), 2);
-
-        let model_names: Vec<&str> = models.iter().map(|m| m.name.as_str()).collect();
-        assert!(model_names.contains(&"codellama:7b-code"));
-        assert!(model_names.contains(&"qwen2.5-coder:3b"));
-        assert!(!model_names.contains(&"nomic-embed-text"));
-
-        // Verify models are sorted alphabetically
-        assert_eq!(models[0].name, "codellama:7b-code");
-        assert_eq!(models[1].name, "qwen2.5-coder:3b");
-
-        // Verify capabilities were detected
-        assert_eq!(models[0].supports_tools, Some(true));
-        assert_eq!(models[0].supports_thinking, Some(true));
-        assert_eq!(models[1].supports_tools, Some(true));
-        assert_eq!(models[1].supports_thinking, Some(true));
-    }
-
-    #[test]
-    fn test_discover_available_models_api_failure() {
-        use crate::fake::FakeHttpClient;
-        use std::sync::Arc;
-
-        let fake_http_client = Arc::new(FakeHttpClient::new());
-        fake_http_client.set_error("Connection refused");
-
-        // Test that API failure is properly handled
-        let result = futures::executor::block_on(discover_available_models(
-            fake_http_client,
-            "http://localhost:11434",
-            None,
-        ));
-
-        assert!(result.is_err());
-    }
 }