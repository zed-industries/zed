pub use crate::{
    diagnostic_set::DiagnosticSet,
    highlight_map::{HighlightId, HighlightMap},
    markdown::ParsedMarkdown,
    proto, Grammar, Language, LanguageRegistry,
};
use crate::{
    diagnostic_set::{DiagnosticEntry, DiagnosticGroup},
    language_settings::{language_settings, IndentGuideSettings, LanguageSettings},
    markdown::parse_markdown,
    outline::OutlineItem,
    syntax_map::{
        SyntaxLayer, SyntaxMap, SyntaxMapCapture, SyntaxMapCaptures, SyntaxMapMatch,
        SyntaxMapMatches, SyntaxSnapshot, ToTreeSitterPoint,
    },
    task_context::RunnableRange,
    LanguageScope, Outline, OutlineConfig, RunnableCapture, RunnableTag,
};
use anyhow::{anyhow, Context, Result};
use async_watch as watch;
pub use clock::ReplicaId;
use futures::channel::oneshot;
use gpui::{
    AnyElement, AppContext, EventEmitter, HighlightStyle, ModelContext, Task, TaskLabel,
    WindowContext,
};
use lazy_static::lazy_static;
use lsp::LanguageServerId;
use parking_lot::Mutex;
use serde_json::Value;
use similar::{ChangeTag, TextDiff};
use smallvec::SmallVec;
use smol::future::yield_now;
use std::{
    any::Any,
    cell::Cell,
    cmp::{self, Ordering, Reverse},
    collections::BTreeMap,
    ffi::OsStr,
    fmt,
    future::Future,
    iter::{self, Iterator, Peekable},
    mem,
    ops::{Deref, Range},
    path::{Path, PathBuf},
    str,
    sync::Arc,
    time::{Duration, Instant, SystemTime},
    vec,
};
use sum_tree::TreeMap;
use text::operation_queue::OperationQueue;
use text::*;
pub use text::{
    Anchor, Bias, Buffer as TextBuffer, BufferId, BufferSnapshot as TextBufferSnapshot, Edit,
    OffsetRangeExt, OffsetUtf16, Patch, Point, PointUtf16, Rope, Selection, SelectionGoal,
    Subscription, TextDimension, TextSummary, ToOffset, ToOffsetUtf16, ToPoint, ToPointUtf16,
    Transaction, TransactionId, Unclipped,
};
use theme::SyntaxTheme;
#[cfg(any(test, feature = "test-support"))]
use util::RandomCharIter;
use util::RangeExt;

#[cfg(any(test, feature = "test-support"))]
pub use {tree_sitter_rust, tree_sitter_typescript};

pub use lsp::DiagnosticSeverity;

lazy_static! {
    /// A label for the background task spawned by the buffer to compute
    /// a diff against the contents of its file.
    pub static ref BUFFER_DIFF_TASK: TaskLabel = TaskLabel::new();
}

/// Indicate whether a [Buffer] has permissions to edit.
#[derive(PartialEq, Clone, Copy, Debug)]
pub enum Capability {
    /// The buffer is a mutable replica.
    ReadWrite,
    /// The buffer is a read-only replica.
    ReadOnly,
}

pub type BufferRow = u32;

/// An in-memory representation of a source code file, including its text,
/// syntax trees, git status, and diagnostics.
pub struct Buffer {
    text: TextBuffer,
    diff_base: Option<Rope>,
    git_diff: git::diff::BufferDiff,
    file: Option<Arc<dyn File>>,
    /// The mtime of the file when this buffer was last loaded from
    /// or saved to disk.
    saved_mtime: Option<SystemTime>,
    /// The version vector when this buffer was last loaded from
    /// or saved to disk.
    saved_version: clock::Global,
    transaction_depth: usize,
    was_dirty_before_starting_transaction: Option<bool>,
    reload_task: Option<Task<Result<()>>>,
    language: Option<Arc<Language>>,
    autoindent_requests: Vec<Arc<AutoindentRequest>>,
    pending_autoindent: Option<Task<()>>,
    sync_parse_timeout: Duration,
    syntax_map: Mutex<SyntaxMap>,
    parsing_in_background: bool,
    parse_status: (watch::Sender<ParseStatus>, watch::Receiver<ParseStatus>),
    non_text_state_update_count: usize,
    diagnostics: SmallVec<[(LanguageServerId, DiagnosticSet); 2]>,
    remote_selections: TreeMap<ReplicaId, SelectionSet>,
    diagnostics_timestamp: clock::Lamport,
    completion_triggers: Vec<String>,
    completion_triggers_timestamp: clock::Lamport,
    deferred_ops: OperationQueue<Operation>,
    capability: Capability,
    has_conflict: bool,
    diff_base_version: usize,
    /// Memoize calls to has_changes_since(saved_version).
    /// The contents of a cell are (self.version, has_changes) at the time of a last call.
    has_unsaved_edits: Cell<(clock::Global, bool)>,
}

#[derive(Copy, Clone, Debug, PartialEq, Eq)]
pub enum ParseStatus {
    Idle,
    Parsing,
}

/// An immutable, cheaply cloneable representation of a fixed
/// state of a buffer.
pub struct BufferSnapshot {
    text: text::BufferSnapshot,
    git_diff: git::diff::BufferDiff,
    pub(crate) syntax: SyntaxSnapshot,
    file: Option<Arc<dyn File>>,
    diagnostics: SmallVec<[(LanguageServerId, DiagnosticSet); 2]>,
    remote_selections: TreeMap<ReplicaId, SelectionSet>,
    language: Option<Arc<Language>>,
    non_text_state_update_count: usize,
}

/// The kind and amount of indentation in a particular line. For now,
/// assumes that indentation is all the same character.
#[derive(Clone, Copy, Debug, PartialEq, Eq, Default)]
pub struct IndentSize {
    /// The number of bytes that comprise the indentation.
    pub len: u32,
    /// The kind of whitespace used for indentation.
    pub kind: IndentKind,
}

/// A whitespace character that's used for indentation.
#[derive(Clone, Copy, Debug, PartialEq, Eq, Default)]
pub enum IndentKind {
    /// An ASCII space character.
    #[default]
    Space,
    /// An ASCII tab character.
    Tab,
}

/// The shape of a selection cursor.
#[derive(Copy, Clone, PartialEq, Eq, Debug, Default)]
pub enum CursorShape {
    /// A vertical bar
    #[default]
    Bar,
    /// A block that surrounds the following character
    Block,
    /// An underline that runs along the following character
    Underscore,
    /// A box drawn around the following character
    Hollow,
}

#[derive(Clone, Debug)]
struct SelectionSet {
    line_mode: bool,
    cursor_shape: CursorShape,
    selections: Arc<[Selection<Anchor>]>,
    lamport_timestamp: clock::Lamport,
}

/// A diagnostic associated with a certain range of a buffer.
#[derive(Clone, Debug, PartialEq, Eq)]
pub struct Diagnostic {
    /// The name of the service that produced this diagnostic.
    pub source: Option<String>,
    /// A machine-readable code that identifies this diagnostic.
    pub code: Option<String>,
    /// Whether this diagnostic is a hint, warning, or error.
    pub severity: DiagnosticSeverity,
    /// The human-readable message associated with this diagnostic.
    pub message: String,
    /// An id that identifies the group to which this diagnostic belongs.
    ///
    /// When a language server produces a diagnostic with
    /// one or more associated diagnostics, those diagnostics are all
    /// assigned a single group id.
    pub group_id: usize,
    /// Whether this diagnostic is the primary diagnostic for its group.
    ///
    /// In a given group, the primary diagnostic is the top-level diagnostic
    /// returned by the language server. The non-primary diagnostics are the
    /// associated diagnostics.
    pub is_primary: bool,
    /// Whether this diagnostic is considered to originate from an analysis of
    /// files on disk, as opposed to any unsaved buffer contents. This is a
    /// property of a given diagnostic source, and is configured for a given
    /// language server via the [`LspAdapter::disk_based_diagnostic_sources`](crate::LspAdapter::disk_based_diagnostic_sources) method
    /// for the language server.
    pub is_disk_based: bool,
    /// Whether this diagnostic marks unnecessary code.
    pub is_unnecessary: bool,
    /// Data from language server that produced this diagnostic. Passed back to the LS when we request code actions for this diagnostic.
    pub data: Option<Value>,
}

/// TODO - move this into the `project` crate and make it private.
pub async fn prepare_completion_documentation(
    documentation: &lsp::Documentation,
    language_registry: &Arc<LanguageRegistry>,
    language: Option<Arc<Language>>,
) -> Documentation {
    match documentation {
        lsp::Documentation::String(text) => {
            if text.lines().count() <= 1 {
                Documentation::SingleLine(text.clone())
            } else {
                Documentation::MultiLinePlainText(text.clone())
            }
        }

        lsp::Documentation::MarkupContent(lsp::MarkupContent { kind, value }) => match kind {
            lsp::MarkupKind::PlainText => {
                if value.lines().count() <= 1 {
                    Documentation::SingleLine(value.clone())
                } else {
                    Documentation::MultiLinePlainText(value.clone())
                }
            }

            lsp::MarkupKind::Markdown => {
                let parsed = parse_markdown(value, language_registry, language).await;
                Documentation::MultiLineMarkdown(parsed)
            }
        },
    }
}

/// Documentation associated with a [`Completion`].
#[derive(Clone, Debug)]
pub enum Documentation {
    /// There is no documentation for this completion.
    Undocumented,
    /// A single line of documentation.
    SingleLine(String),
    /// Multiple lines of plain text documentation.
    MultiLinePlainText(String),
    /// Markdown documentation.
    MultiLineMarkdown(ParsedMarkdown),
}

/// An operation used to synchronize this buffer with its other replicas.
#[derive(Clone, Debug, PartialEq)]
pub enum Operation {
    /// A text operation.
    Buffer(text::Operation),

    /// An update to the buffer's diagnostics.
    UpdateDiagnostics {
        /// The id of the language server that produced the new diagnostics.
        server_id: LanguageServerId,
        /// The diagnostics.
        diagnostics: Arc<[DiagnosticEntry<Anchor>]>,
        /// The buffer's lamport timestamp.
        lamport_timestamp: clock::Lamport,
    },

    /// An update to the most recent selections in this buffer.
    UpdateSelections {
        /// The selections.
        selections: Arc<[Selection<Anchor>]>,
        /// The buffer's lamport timestamp.
        lamport_timestamp: clock::Lamport,
        /// Whether the selections are in 'line mode'.
        line_mode: bool,
        /// The [`CursorShape`] associated with these selections.
        cursor_shape: CursorShape,
    },

    /// An update to the characters that should trigger autocompletion
    /// for this buffer.
    UpdateCompletionTriggers {
        /// The characters that trigger autocompletion.
        triggers: Vec<String>,
        /// The buffer's lamport timestamp.
        lamport_timestamp: clock::Lamport,
    },
}

/// An event that occurs in a buffer.
#[derive(Clone, Debug, PartialEq)]
pub enum Event {
    /// The buffer was changed in a way that must be
    /// propagated to its other replicas.
    Operation(Operation),
    /// The buffer was edited.
    Edited,
    /// The buffer's `dirty` bit changed.
    DirtyChanged,
    /// The buffer was saved.
    Saved,
    /// The buffer's file was changed on disk.
    FileHandleChanged,
    /// The buffer was reloaded.
    Reloaded,
    /// The buffer's diff_base changed.
    DiffBaseChanged,
    /// Buffer's excerpts for a certain diff base were recalculated.
    DiffUpdated,
    /// The buffer's language was changed.
    LanguageChanged,
    /// The buffer's syntax trees were updated.
    Reparsed,
    /// The buffer's diagnostics were updated.
    DiagnosticsUpdated,
    /// The buffer gained or lost editing capabilities.
    CapabilityChanged,
    /// The buffer was explicitly requested to close.
    Closed,
}

/// The file associated with a buffer.
pub trait File: Send + Sync {
    /// Returns the [`LocalFile`] associated with this file, if the
    /// file is local.
    fn as_local(&self) -> Option<&dyn LocalFile>;

    /// Returns whether this file is local.
    fn is_local(&self) -> bool {
        self.as_local().is_some()
    }

    /// Returns the file's mtime.
    fn mtime(&self) -> Option<SystemTime>;

    /// Returns the path of this file relative to the worktree's root directory.
    fn path(&self) -> &Arc<Path>;

    /// Returns the path of this file relative to the worktree's parent directory (this means it
    /// includes the name of the worktree's root folder).
    fn full_path(&self, cx: &AppContext) -> PathBuf;

    /// Returns the last component of this handle's absolute path. If this handle refers to the root
    /// of its worktree, then this method will return the name of the worktree itself.
    fn file_name<'a>(&'a self, cx: &'a AppContext) -> &'a OsStr;

    /// Returns the id of the worktree to which this file belongs.
    ///
    /// This is needed for looking up project-specific settings.
    fn worktree_id(&self) -> usize;

    /// Returns whether the file has been deleted.
    fn is_deleted(&self) -> bool;

    /// Returns whether the file existed on disk at one point
    fn is_created(&self) -> bool {
        self.mtime().is_some()
    }

    /// Converts this file into an [`Any`] trait object.
    fn as_any(&self) -> &dyn Any;

    /// Converts this file into a protobuf message.
    fn to_proto(&self, cx: &AppContext) -> rpc::proto::File;

    /// Return whether Zed considers this to be a private file.
    fn is_private(&self) -> bool;
}

/// The file associated with a buffer, in the case where the file is on the local disk.
pub trait LocalFile: File {
    /// Returns the absolute path of this file.
    fn abs_path(&self, cx: &AppContext) -> PathBuf;

    /// Loads the file's contents from disk.
    fn load(&self, cx: &AppContext) -> Task<Result<String>>;

    /// Returns true if the file should not be shared with collaborators.
    fn is_private(&self, _: &AppContext) -> bool {
        false
    }
}

/// The auto-indent behavior associated with an editing operation.
/// For some editing operations, each affected line of text has its
/// indentation recomputed. For other operations, the entire block
/// of edited text is adjusted uniformly.
#[derive(Clone, Debug)]
pub enum AutoindentMode {
    /// Indent each line of inserted text.
    EachLine,
    /// Apply the same indentation adjustment to all of the lines
    /// in a given insertion.
    Block {
        /// The original indentation level of the first line of each
        /// insertion, if it has been copied.
        original_indent_columns: Vec<u32>,
    },
}

#[derive(Clone)]
struct AutoindentRequest {
    before_edit: BufferSnapshot,
    entries: Vec<AutoindentRequestEntry>,
    is_block_mode: bool,
}

#[derive(Clone)]
struct AutoindentRequestEntry {
    /// A range of the buffer whose indentation should be adjusted.
    range: Range<Anchor>,
    /// Whether or not these lines should be considered brand new, for the
    /// purpose of auto-indent. When text is not new, its indentation will
    /// only be adjusted if the suggested indentation level has *changed*
    /// since the edit was made.
    first_line_is_new: bool,
    indent_size: IndentSize,
    original_indent_column: Option<u32>,
}

#[derive(Debug)]
struct IndentSuggestion {
    basis_row: u32,
    delta: Ordering,
    within_error: bool,
}

struct BufferChunkHighlights<'a> {
    captures: SyntaxMapCaptures<'a>,
    next_capture: Option<SyntaxMapCapture<'a>>,
    stack: Vec<(usize, HighlightId)>,
    highlight_maps: Vec<HighlightMap>,
}

/// An iterator that yields chunks of a buffer's text, along with their
/// syntax highlights and diagnostic status.
pub struct BufferChunks<'a> {
    buffer_snapshot: Option<&'a BufferSnapshot>,
    range: Range<usize>,
    chunks: text::Chunks<'a>,
    diagnostic_endpoints: Peekable<vec::IntoIter<DiagnosticEndpoint>>,
    error_depth: usize,
    warning_depth: usize,
    information_depth: usize,
    hint_depth: usize,
    unnecessary_depth: usize,
    highlights: Option<BufferChunkHighlights<'a>>,
}

/// A chunk of a buffer's text, along with its syntax highlight and
/// diagnostic status.
#[derive(Clone, Debug, Default)]
pub struct Chunk<'a> {
    /// The text of the chunk.
    pub text: &'a str,
    /// The syntax highlighting style of the chunk.
    pub syntax_highlight_id: Option<HighlightId>,
    /// The highlight style that has been applied to this chunk in
    /// the editor.
    pub highlight_style: Option<HighlightStyle>,
    /// The severity of diagnostic associated with this chunk, if any.
    pub diagnostic_severity: Option<DiagnosticSeverity>,
    /// Whether this chunk of text is marked as unnecessary.
    pub is_unnecessary: bool,
    /// Whether this chunk of text was originally a tab character.
    pub is_tab: bool,
    /// An optional recipe for how the chunk should be presented.
    pub renderer: Option<ChunkRenderer>,
}

/// A recipe for how the chunk should be presented.
#[derive(Clone)]
pub struct ChunkRenderer {
    /// creates a custom element to represent this chunk.
    pub render: Arc<dyn Send + Sync + Fn(&mut WindowContext) -> AnyElement>,
    /// If true, the element is constrained to the shaped width of the text.
    pub constrain_width: bool,
}

impl fmt::Debug for ChunkRenderer {
    fn fmt(&self, f: &mut fmt::Formatter) -> fmt::Result {
        f.debug_struct("ChunkRenderer")
            .field("constrain_width", &self.constrain_width)
            .finish()
    }
}

/// A set of edits to a given version of a buffer, computed asynchronously.
#[derive(Debug)]
pub struct Diff {
    pub(crate) base_version: clock::Global,
    line_ending: LineEnding,
    edits: Vec<(Range<usize>, Arc<str>)>,
}

#[derive(Clone, Copy)]
pub(crate) struct DiagnosticEndpoint {
    offset: usize,
    is_start: bool,
    severity: DiagnosticSeverity,
    is_unnecessary: bool,
}

/// A class of characters, used for characterizing a run of text.
#[derive(Copy, Clone, Eq, PartialEq, PartialOrd, Ord, Debug)]
pub enum CharKind {
    /// Whitespace.
    Whitespace,
    /// Punctuation.
    Punctuation,
    /// Word.
    Word,
}

/// A runnable is a set of data about a region that could be resolved into a task
pub struct Runnable {
    pub tags: SmallVec<[RunnableTag; 1]>,
    pub language: Arc<Language>,
    pub buffer: BufferId,
}

#[derive(Clone, Debug, PartialEq)]
pub struct IndentGuide {
    pub buffer_id: BufferId,
    pub start_row: BufferRow,
    pub end_row: BufferRow,
    pub depth: u32,
    pub tab_size: u32,
    pub settings: IndentGuideSettings,
}

impl IndentGuide {
    pub fn indent_level(&self) -> u32 {
        self.depth * self.tab_size
    }
}

impl Buffer {
    /// Create a new buffer with the given base text.
    pub fn local<T: Into<String>>(base_text: T, cx: &mut ModelContext<Self>) -> Self {
        Self::build(
            TextBuffer::new(0, cx.entity_id().as_non_zero_u64().into(), base_text.into()),
            None,
            None,
            Capability::ReadWrite,
        )
    }

    /// Create a new buffer with the given base text that has proper line endings and other normalization applied.
    pub fn local_normalized(
        base_text_normalized: Rope,
        line_ending: LineEnding,
        cx: &mut ModelContext<Self>,
    ) -> Self {
        Self::build(
            TextBuffer::new_normalized(
                0,
                cx.entity_id().as_non_zero_u64().into(),
                line_ending,
                base_text_normalized,
            ),
            None,
            None,
            Capability::ReadWrite,
        )
    }

    /// Create a new buffer that is a replica of a remote buffer.
    pub fn remote(
        remote_id: BufferId,
        replica_id: ReplicaId,
        capability: Capability,
        base_text: impl Into<String>,
    ) -> Self {
        Self::build(
            TextBuffer::new(replica_id, remote_id, base_text.into()),
            None,
            None,
            capability,
        )
    }

    /// Create a new buffer that is a replica of a remote buffer, populating its
    /// state from the given protobuf message.
    pub fn from_proto(
        replica_id: ReplicaId,
        capability: Capability,
        message: proto::BufferState,
        file: Option<Arc<dyn File>>,
    ) -> Result<Self> {
        let buffer_id = BufferId::new(message.id)
            .with_context(|| anyhow!("Could not deserialize buffer_id"))?;
        let buffer = TextBuffer::new(replica_id, buffer_id, message.base_text);
        let mut this = Self::build(buffer, message.diff_base, file, capability);
        this.text.set_line_ending(proto::deserialize_line_ending(
            rpc::proto::LineEnding::from_i32(message.line_ending)
                .ok_or_else(|| anyhow!("missing line_ending"))?,
        ));
        this.saved_version = proto::deserialize_version(&message.saved_version);
        this.saved_mtime = message.saved_mtime.map(|time| time.into());
        Ok(this)
    }

    /// Serialize the buffer's state to a protobuf message.
    pub fn to_proto(&self, cx: &AppContext) -> proto::BufferState {
        proto::BufferState {
            id: self.remote_id().into(),
            file: self.file.as_ref().map(|f| f.to_proto(cx)),
            base_text: self.base_text().to_string(),
            diff_base: self.diff_base.as_ref().map(|h| h.to_string()),
            line_ending: proto::serialize_line_ending(self.line_ending()) as i32,
            saved_version: proto::serialize_version(&self.saved_version),
            saved_mtime: self.saved_mtime.map(|time| time.into()),
        }
    }

    /// Serialize as protobufs all of the changes to the buffer since the given version.
    pub fn serialize_ops(
        &self,
        since: Option<clock::Global>,
        cx: &AppContext,
    ) -> Task<Vec<proto::Operation>> {
        let mut operations = Vec::new();
        operations.extend(self.deferred_ops.iter().map(proto::serialize_operation));

        operations.extend(self.remote_selections.iter().map(|(_, set)| {
            proto::serialize_operation(&Operation::UpdateSelections {
                selections: set.selections.clone(),
                lamport_timestamp: set.lamport_timestamp,
                line_mode: set.line_mode,
                cursor_shape: set.cursor_shape,
            })
        }));

        for (server_id, diagnostics) in &self.diagnostics {
            operations.push(proto::serialize_operation(&Operation::UpdateDiagnostics {
                lamport_timestamp: self.diagnostics_timestamp,
                server_id: *server_id,
                diagnostics: diagnostics.iter().cloned().collect(),
            }));
        }

        operations.push(proto::serialize_operation(
            &Operation::UpdateCompletionTriggers {
                triggers: self.completion_triggers.clone(),
                lamport_timestamp: self.completion_triggers_timestamp,
            },
        ));

        let text_operations = self.text.operations().clone();
        cx.background_executor().spawn(async move {
            let since = since.unwrap_or_default();
            operations.extend(
                text_operations
                    .iter()
                    .filter(|(_, op)| !since.observed(op.timestamp()))
                    .map(|(_, op)| proto::serialize_operation(&Operation::Buffer(op.clone()))),
            );
            operations.sort_unstable_by_key(proto::lamport_timestamp_for_operation);
            operations
        })
    }

    /// Assign a language to the buffer, returning the buffer.
    pub fn with_language(mut self, language: Arc<Language>, cx: &mut ModelContext<Self>) -> Self {
        self.set_language(Some(language), cx);
        self
    }

    /// Returns the [Capability] of this buffer.
    pub fn capability(&self) -> Capability {
        self.capability
    }

    /// Whether this buffer can only be read.
    pub fn read_only(&self) -> bool {
        self.capability == Capability::ReadOnly
    }

    /// Builds a [Buffer] with the given underlying [TextBuffer], diff base, [File] and [Capability].
    pub fn build(
        buffer: TextBuffer,
        diff_base: Option<String>,
        file: Option<Arc<dyn File>>,
        capability: Capability,
    ) -> Self {
        let saved_mtime = file.as_ref().and_then(|file| file.mtime());

        Self {
            saved_mtime,
            saved_version: buffer.version(),
            reload_task: None,
            transaction_depth: 0,
            was_dirty_before_starting_transaction: None,
            has_unsaved_edits: Cell::new((buffer.version(), false)),
            text: buffer,
            diff_base: diff_base
                .map(|mut raw_diff_base| {
                    LineEnding::normalize(&mut raw_diff_base);
                    raw_diff_base
                })
                .map(Rope::from),
            diff_base_version: 0,
            git_diff: git::diff::BufferDiff::new(),
            file,
            capability,
            syntax_map: Mutex::new(SyntaxMap::new()),
            parsing_in_background: false,
            non_text_state_update_count: 0,
            sync_parse_timeout: Duration::from_millis(1),
            parse_status: async_watch::channel(ParseStatus::Idle),
            autoindent_requests: Default::default(),
            pending_autoindent: Default::default(),
            language: None,
            remote_selections: Default::default(),
            diagnostics: Default::default(),
            diagnostics_timestamp: Default::default(),
            completion_triggers: Default::default(),
            completion_triggers_timestamp: Default::default(),
            deferred_ops: OperationQueue::new(),
            has_conflict: false,
        }
    }

    /// Retrieve a snapshot of the buffer's current state. This is computationally
    /// cheap, and allows reading from the buffer on a background thread.
    pub fn snapshot(&self) -> BufferSnapshot {
        let text = self.text.snapshot();
        let mut syntax_map = self.syntax_map.lock();
        syntax_map.interpolate(&text);
        let syntax = syntax_map.snapshot();

        BufferSnapshot {
            text,
            syntax,
            git_diff: self.git_diff.clone(),
            file: self.file.clone(),
            remote_selections: self.remote_selections.clone(),
            diagnostics: self.diagnostics.clone(),
            language: self.language.clone(),
            non_text_state_update_count: self.non_text_state_update_count,
        }
    }

    #[cfg(test)]
    pub(crate) fn as_text_snapshot(&self) -> &text::BufferSnapshot {
        &self.text
    }

    /// Retrieve a snapshot of the buffer's raw text, without any
    /// language-related state like the syntax tree or diagnostics.
    pub fn text_snapshot(&self) -> text::BufferSnapshot {
        self.text.snapshot()
    }

    /// The file associated with the buffer, if any.
    pub fn file(&self) -> Option<&Arc<dyn File>> {
        self.file.as_ref()
    }

    /// The version of the buffer that was last saved or reloaded from disk.
    pub fn saved_version(&self) -> &clock::Global {
        &self.saved_version
    }

    /// The mtime of the buffer's file when the buffer was last saved or reloaded from disk.
    pub fn saved_mtime(&self) -> Option<SystemTime> {
        self.saved_mtime
    }

    /// Assign a language to the buffer.
    pub fn set_language(&mut self, language: Option<Arc<Language>>, cx: &mut ModelContext<Self>) {
        self.non_text_state_update_count += 1;
        self.syntax_map.lock().clear();
        self.language = language;
        self.reparse(cx);
        cx.emit(Event::LanguageChanged);
    }

    /// Assign a language registry to the buffer. This allows the buffer to retrieve
    /// other languages if parts of the buffer are written in different languages.
    pub fn set_language_registry(&mut self, language_registry: Arc<LanguageRegistry>) {
        self.syntax_map
            .lock()
            .set_language_registry(language_registry);
    }

    pub fn language_registry(&self) -> Option<Arc<LanguageRegistry>> {
        self.syntax_map.lock().language_registry()
    }

    /// Assign the buffer a new [Capability].
    pub fn set_capability(&mut self, capability: Capability, cx: &mut ModelContext<Self>) {
        self.capability = capability;
        cx.emit(Event::CapabilityChanged)
    }

    /// This method is called to signal that the buffer has been saved.
    pub fn did_save(
        &mut self,
        version: clock::Global,
        mtime: Option<SystemTime>,
        cx: &mut ModelContext<Self>,
    ) {
        self.saved_version = version;
        self.has_unsaved_edits
            .set((self.saved_version().clone(), false));
        self.has_conflict = false;
        self.saved_mtime = mtime;
        cx.emit(Event::Saved);
        cx.notify();
    }

    /// Reloads the contents of the buffer from disk.
    pub fn reload(
        &mut self,
        cx: &mut ModelContext<Self>,
    ) -> oneshot::Receiver<Option<Transaction>> {
        let (tx, rx) = futures::channel::oneshot::channel();
        let prev_version = self.text.version();
        self.reload_task = Some(cx.spawn(|this, mut cx| async move {
            let Some((new_mtime, new_text)) = this.update(&mut cx, |this, cx| {
                let file = this.file.as_ref()?.as_local()?;
                Some((file.mtime(), file.load(cx)))
            })?
            else {
                return Ok(());
            };

            let new_text = new_text.await?;
            let diff = this
                .update(&mut cx, |this, cx| this.diff(new_text.clone(), cx))?
                .await;
            this.update(&mut cx, |this, cx| {
                if this.version() == diff.base_version {
                    this.finalize_last_transaction();
                    this.apply_diff(diff, cx);
                    tx.send(this.finalize_last_transaction().cloned()).ok();
                    this.has_conflict = false;
                    this.did_reload(this.version(), this.line_ending(), new_mtime, cx);
                } else {
                    if !diff.edits.is_empty()
                        || this
                            .edits_since::<usize>(&diff.base_version)
                            .next()
                            .is_some()
                    {
                        this.has_conflict = true;
                    }

                    this.did_reload(prev_version, this.line_ending(), this.saved_mtime, cx);
                }

                this.reload_task.take();
            })
        }));
        rx
    }

    /// This method is called to signal that the buffer has been reloaded.
    pub fn did_reload(
        &mut self,
        version: clock::Global,
        line_ending: LineEnding,
        mtime: Option<SystemTime>,
        cx: &mut ModelContext<Self>,
    ) {
        self.saved_version = version;
        self.has_unsaved_edits
            .set((self.saved_version.clone(), false));
        self.text.set_line_ending(line_ending);
        self.saved_mtime = mtime;
        cx.emit(Event::Reloaded);
        cx.notify();
    }

    /// Updates the [File] backing this buffer. This should be called when
    /// the file has changed or has been deleted.
    pub fn file_updated(&mut self, new_file: Arc<dyn File>, cx: &mut ModelContext<Self>) {
        let mut file_changed = false;

        if let Some(old_file) = self.file.as_ref() {
            if new_file.path() != old_file.path() {
                file_changed = true;
            }

            if new_file.is_deleted() {
                if !old_file.is_deleted() {
                    file_changed = true;
                    if !self.is_dirty() {
                        cx.emit(Event::DirtyChanged);
                    }
                }
            } else {
                let new_mtime = new_file.mtime();
                if new_mtime != old_file.mtime() {
                    file_changed = true;

                    if !self.is_dirty() {
                        self.reload(cx).close();
                    }
                }
            }
        } else {
            file_changed = true;
        };

        self.file = Some(new_file);
        if file_changed {
            self.non_text_state_update_count += 1;
            cx.emit(Event::FileHandleChanged);
            cx.notify();
        }
    }

    /// Returns the current diff base, see [Buffer::set_diff_base].
    pub fn diff_base(&self) -> Option<&Rope> {
        self.diff_base.as_ref()
    }

    /// Sets the text that will be used to compute a Git diff
    /// against the buffer text.
    pub fn set_diff_base(&mut self, diff_base: Option<String>, cx: &mut ModelContext<Self>) {
        self.diff_base = diff_base
            .map(|mut raw_diff_base| {
                LineEnding::normalize(&mut raw_diff_base);
                raw_diff_base
            })
            .map(Rope::from);
        self.diff_base_version += 1;
        if let Some(recalc_task) = self.git_diff_recalc(cx) {
            cx.spawn(|buffer, mut cx| async move {
                recalc_task.await;
                buffer
                    .update(&mut cx, |_, cx| {
                        cx.emit(Event::DiffBaseChanged);
                    })
                    .ok();
            })
            .detach();
        }
    }

    /// Returns a number, unique per diff base set to the buffer.
    pub fn diff_base_version(&self) -> usize {
        self.diff_base_version
    }

    /// Recomputes the Git diff status.
    pub fn git_diff_recalc(&mut self, cx: &mut ModelContext<Self>) -> Option<Task<()>> {
        let diff_base = self.diff_base.clone()?;
        let snapshot = self.snapshot();

        let mut diff = self.git_diff.clone();
        let diff = cx.background_executor().spawn(async move {
            diff.update(&diff_base, &snapshot).await;
            diff
        });

        Some(cx.spawn(|this, mut cx| async move {
            let buffer_diff = diff.await;
            this.update(&mut cx, |this, cx| {
                this.git_diff = buffer_diff;
                this.non_text_state_update_count += 1;
                cx.emit(Event::DiffUpdated);
            })
            .ok();
        }))
    }

    /// Returns the primary [Language] assigned to this [Buffer].
    pub fn language(&self) -> Option<&Arc<Language>> {
        self.language.as_ref()
    }

    /// Returns the [Language] at the given location.
    pub fn language_at<D: ToOffset>(&self, position: D) -> Option<Arc<Language>> {
        let offset = position.to_offset(self);
        self.syntax_map
            .lock()
            .layers_for_range(offset..offset, &self.text)
            .last()
            .map(|info| info.language.clone())
            .or_else(|| self.language.clone())
    }

    /// An integer version number that accounts for all updates besides
    /// the buffer's text itself (which is versioned via a version vector).
    pub fn non_text_state_update_count(&self) -> usize {
        self.non_text_state_update_count
    }

    /// Whether the buffer is being parsed in the background.
    #[cfg(any(test, feature = "test-support"))]
    pub fn is_parsing(&self) -> bool {
        self.parsing_in_background
    }

    /// Indicates whether the buffer contains any regions that may be
    /// written in a language that hasn't been loaded yet.
    pub fn contains_unknown_injections(&self) -> bool {
        self.syntax_map.lock().contains_unknown_injections()
    }

    #[cfg(test)]
    pub fn set_sync_parse_timeout(&mut self, timeout: Duration) {
        self.sync_parse_timeout = timeout;
    }

    /// Called after an edit to synchronize the buffer's main parse tree with
    /// the buffer's new underlying state.
    ///
    /// Locks the syntax map and interpolates the edits since the last reparse
    /// into the foreground syntax tree.
    ///
    /// Then takes a stable snapshot of the syntax map before unlocking it.
    /// The snapshot with the interpolated edits is sent to a background thread,
    /// where we ask Tree-sitter to perform an incremental parse.
    ///
    /// Meanwhile, in the foreground, we block the main thread for up to 1ms
    /// waiting on the parse to complete. As soon as it completes, we proceed
    /// synchronously, unless a 1ms timeout elapses.
    ///
    /// If we time out waiting on the parse, we spawn a second task waiting
    /// until the parse does complete and return with the interpolated tree still
    /// in the foreground. When the background parse completes, call back into
    /// the main thread and assign the foreground parse state.
    ///
    /// If the buffer or grammar changed since the start of the background parse,
    /// initiate an additional reparse recursively. To avoid concurrent parses
    /// for the same buffer, we only initiate a new parse if we are not already
    /// parsing in the background.
    pub fn reparse(&mut self, cx: &mut ModelContext<Self>) {
        if self.parsing_in_background {
            return;
        }
        let language = if let Some(language) = self.language.clone() {
            language
        } else {
            return;
        };

        let text = self.text_snapshot();
        let parsed_version = self.version();

        let mut syntax_map = self.syntax_map.lock();
        syntax_map.interpolate(&text);
        let language_registry = syntax_map.language_registry();
        let mut syntax_snapshot = syntax_map.snapshot();
        drop(syntax_map);

        let parse_task = cx.background_executor().spawn({
            let language = language.clone();
            let language_registry = language_registry.clone();
            async move {
                syntax_snapshot.reparse(&text, language_registry, language);
                syntax_snapshot
            }
        });

        self.parse_status.0.send(ParseStatus::Parsing).unwrap();
        match cx
            .background_executor()
            .block_with_timeout(self.sync_parse_timeout, parse_task)
        {
            Ok(new_syntax_snapshot) => {
                self.did_finish_parsing(new_syntax_snapshot, cx);
                return;
            }
            Err(parse_task) => {
                self.parsing_in_background = true;
                cx.spawn(move |this, mut cx| async move {
                    let new_syntax_map = parse_task.await;
                    this.update(&mut cx, move |this, cx| {
                        let grammar_changed =
                            this.language.as_ref().map_or(true, |current_language| {
                                !Arc::ptr_eq(&language, current_language)
                            });
                        let language_registry_changed = new_syntax_map
                            .contains_unknown_injections()
                            && language_registry.map_or(false, |registry| {
                                registry.version() != new_syntax_map.language_registry_version()
                            });
                        let parse_again = language_registry_changed
                            || grammar_changed
                            || this.version.changed_since(&parsed_version);
                        this.did_finish_parsing(new_syntax_map, cx);
                        this.parsing_in_background = false;
                        if parse_again {
                            this.reparse(cx);
                        }
                    })
                    .ok();
                })
                .detach();
            }
        }
    }

    fn did_finish_parsing(&mut self, syntax_snapshot: SyntaxSnapshot, cx: &mut ModelContext<Self>) {
        self.non_text_state_update_count += 1;
        self.syntax_map.lock().did_parse(syntax_snapshot);
        self.request_autoindent(cx);
        self.parse_status.0.send(ParseStatus::Idle).unwrap();
        cx.emit(Event::Reparsed);
        cx.notify();
    }

    pub fn parse_status(&self) -> watch::Receiver<ParseStatus> {
        self.parse_status.1.clone()
    }

    /// Assign to the buffer a set of diagnostics created by a given language server.
    pub fn update_diagnostics(
        &mut self,
        server_id: LanguageServerId,
        diagnostics: DiagnosticSet,
        cx: &mut ModelContext<Self>,
    ) {
        let lamport_timestamp = self.text.lamport_clock.tick();
        let op = Operation::UpdateDiagnostics {
            server_id,
            diagnostics: diagnostics.iter().cloned().collect(),
            lamport_timestamp,
        };
        self.apply_diagnostic_update(server_id, diagnostics, lamport_timestamp, cx);
        self.send_operation(op, cx);
    }

    fn request_autoindent(&mut self, cx: &mut ModelContext<Self>) {
        if let Some(indent_sizes) = self.compute_autoindents() {
            let indent_sizes = cx.background_executor().spawn(indent_sizes);
            match cx
                .background_executor()
                .block_with_timeout(Duration::from_micros(500), indent_sizes)
            {
                Ok(indent_sizes) => self.apply_autoindents(indent_sizes, cx),
                Err(indent_sizes) => {
                    self.pending_autoindent = Some(cx.spawn(|this, mut cx| async move {
                        let indent_sizes = indent_sizes.await;
                        this.update(&mut cx, |this, cx| {
                            this.apply_autoindents(indent_sizes, cx);
                        })
                        .ok();
                    }));
                }
            }
        } else {
            self.autoindent_requests.clear();
        }
    }

    fn compute_autoindents(&self) -> Option<impl Future<Output = BTreeMap<u32, IndentSize>>> {
        let max_rows_between_yields = 100;
        let snapshot = self.snapshot();
        if snapshot.syntax.is_empty() || self.autoindent_requests.is_empty() {
            return None;
        }

        let autoindent_requests = self.autoindent_requests.clone();
        Some(async move {
            let mut indent_sizes = BTreeMap::new();
            for request in autoindent_requests {
                // Resolve each edited range to its row in the current buffer and in the
                // buffer before this batch of edits.
                let mut row_ranges = Vec::new();
                let mut old_to_new_rows = BTreeMap::new();
                let mut language_indent_sizes_by_new_row = Vec::new();
                for entry in &request.entries {
                    let position = entry.range.start;
                    let new_row = position.to_point(&snapshot).row;
                    let new_end_row = entry.range.end.to_point(&snapshot).row + 1;
                    language_indent_sizes_by_new_row.push((new_row, entry.indent_size));

                    if !entry.first_line_is_new {
                        let old_row = position.to_point(&request.before_edit).row;
                        old_to_new_rows.insert(old_row, new_row);
                    }
                    row_ranges.push((new_row..new_end_row, entry.original_indent_column));
                }

                // Build a map containing the suggested indentation for each of the edited lines
                // with respect to the state of the buffer before these edits. This map is keyed
                // by the rows for these lines in the current state of the buffer.
                let mut old_suggestions = BTreeMap::<u32, (IndentSize, bool)>::default();
                let old_edited_ranges =
                    contiguous_ranges(old_to_new_rows.keys().copied(), max_rows_between_yields);
                let mut language_indent_sizes = language_indent_sizes_by_new_row.iter().peekable();
                let mut language_indent_size = IndentSize::default();
                for old_edited_range in old_edited_ranges {
                    let suggestions = request
                        .before_edit
                        .suggest_autoindents(old_edited_range.clone())
                        .into_iter()
                        .flatten();
                    for (old_row, suggestion) in old_edited_range.zip(suggestions) {
                        if let Some(suggestion) = suggestion {
                            let new_row = *old_to_new_rows.get(&old_row).unwrap();

                            // Find the indent size based on the language for this row.
                            while let Some((row, size)) = language_indent_sizes.peek() {
                                if *row > new_row {
                                    break;
                                }
                                language_indent_size = *size;
                                language_indent_sizes.next();
                            }

                            let suggested_indent = old_to_new_rows
                                .get(&suggestion.basis_row)
                                .and_then(|from_row| {
                                    Some(old_suggestions.get(from_row).copied()?.0)
                                })
                                .unwrap_or_else(|| {
                                    request
                                        .before_edit
                                        .indent_size_for_line(suggestion.basis_row)
                                })
                                .with_delta(suggestion.delta, language_indent_size);
                            old_suggestions
                                .insert(new_row, (suggested_indent, suggestion.within_error));
                        }
                    }
                    yield_now().await;
                }

                // In block mode, only compute indentation suggestions for the first line
                // of each insertion. Otherwise, compute suggestions for every inserted line.
                let new_edited_row_ranges = contiguous_ranges(
                    row_ranges.iter().flat_map(|(range, _)| {
                        if request.is_block_mode {
                            range.start..range.start + 1
                        } else {
                            range.clone()
                        }
                    }),
                    max_rows_between_yields,
                );

                // Compute new suggestions for each line, but only include them in the result
                // if they differ from the old suggestion for that line.
                let mut language_indent_sizes = language_indent_sizes_by_new_row.iter().peekable();
                let mut language_indent_size = IndentSize::default();
                for new_edited_row_range in new_edited_row_ranges {
                    let suggestions = snapshot
                        .suggest_autoindents(new_edited_row_range.clone())
                        .into_iter()
                        .flatten();
                    for (new_row, suggestion) in new_edited_row_range.zip(suggestions) {
                        if let Some(suggestion) = suggestion {
                            // Find the indent size based on the language for this row.
                            while let Some((row, size)) = language_indent_sizes.peek() {
                                if *row > new_row {
                                    break;
                                }
                                language_indent_size = *size;
                                language_indent_sizes.next();
                            }

                            let suggested_indent = indent_sizes
                                .get(&suggestion.basis_row)
                                .copied()
                                .unwrap_or_else(|| {
                                    snapshot.indent_size_for_line(suggestion.basis_row)
                                })
                                .with_delta(suggestion.delta, language_indent_size);
                            if old_suggestions.get(&new_row).map_or(
                                true,
                                |(old_indentation, was_within_error)| {
                                    suggested_indent != *old_indentation
                                        && (!suggestion.within_error || *was_within_error)
                                },
                            ) {
                                indent_sizes.insert(new_row, suggested_indent);
                            }
                        }
                    }
                    yield_now().await;
                }

                // For each block of inserted text, adjust the indentation of the remaining
                // lines of the block by the same amount as the first line was adjusted.
                if request.is_block_mode {
                    for (row_range, original_indent_column) in
                        row_ranges
                            .into_iter()
                            .filter_map(|(range, original_indent_column)| {
                                if range.len() > 1 {
                                    Some((range, original_indent_column?))
                                } else {
                                    None
                                }
                            })
                    {
                        let new_indent = indent_sizes
                            .get(&row_range.start)
                            .copied()
                            .unwrap_or_else(|| snapshot.indent_size_for_line(row_range.start));
                        let delta = new_indent.len as i64 - original_indent_column as i64;
                        if delta != 0 {
                            for row in row_range.skip(1) {
                                indent_sizes.entry(row).or_insert_with(|| {
                                    let mut size = snapshot.indent_size_for_line(row);
                                    if size.kind == new_indent.kind {
                                        match delta.cmp(&0) {
                                            Ordering::Greater => size.len += delta as u32,
                                            Ordering::Less => {
                                                size.len = size.len.saturating_sub(-delta as u32)
                                            }
                                            Ordering::Equal => {}
                                        }
                                    }
                                    size
                                });
                            }
                        }
                    }
                }
            }

            indent_sizes
        })
    }

    fn apply_autoindents(
        &mut self,
        indent_sizes: BTreeMap<u32, IndentSize>,
        cx: &mut ModelContext<Self>,
    ) {
        self.autoindent_requests.clear();

        let edits: Vec<_> = indent_sizes
            .into_iter()
            .filter_map(|(row, indent_size)| {
                let current_size = indent_size_for_line(self, row);
                Self::edit_for_indent_size_adjustment(row, current_size, indent_size)
            })
            .collect();

        self.edit(edits, None, cx);
    }

    /// Create a minimal edit that will cause the given row to be indented
    /// with the given size. After applying this edit, the length of the line
    /// will always be at least `new_size.len`.
    pub fn edit_for_indent_size_adjustment(
        row: u32,
        current_size: IndentSize,
        new_size: IndentSize,
    ) -> Option<(Range<Point>, String)> {
        if new_size.kind == current_size.kind {
            match new_size.len.cmp(&current_size.len) {
                Ordering::Greater => {
                    let point = Point::new(row, 0);
                    Some((
                        point..point,
                        iter::repeat(new_size.char())
                            .take((new_size.len - current_size.len) as usize)
                            .collect::<String>(),
                    ))
                }

                Ordering::Less => Some((
                    Point::new(row, 0)..Point::new(row, current_size.len - new_size.len),
                    String::new(),
                )),

                Ordering::Equal => None,
            }
        } else {
            Some((
                Point::new(row, 0)..Point::new(row, current_size.len),
                iter::repeat(new_size.char())
                    .take(new_size.len as usize)
                    .collect::<String>(),
            ))
        }
    }

    /// Spawns a background task that asynchronously computes a `Diff` between the buffer's text
    /// and the given new text.
    pub fn diff(&self, mut new_text: String, cx: &AppContext) -> Task<Diff> {
        let old_text = self.as_rope().clone();
        let base_version = self.version();
        cx.background_executor()
            .spawn_labeled(*BUFFER_DIFF_TASK, async move {
                let old_text = old_text.to_string();
                let line_ending = LineEnding::detect(&new_text);
                LineEnding::normalize(&mut new_text);

                let diff = TextDiff::from_chars(old_text.as_str(), new_text.as_str());
                let empty: Arc<str> = Arc::default();

                let mut edits = Vec::new();
                let mut old_offset = 0;
                let mut new_offset = 0;
                let mut last_edit: Option<(Range<usize>, Range<usize>)> = None;
                for change in diff.iter_all_changes().map(Some).chain([None]) {
                    if let Some(change) = &change {
                        let len = change.value().len();
                        match change.tag() {
                            ChangeTag::Equal => {
                                old_offset += len;
                                new_offset += len;
                            }
                            ChangeTag::Delete => {
                                let old_end_offset = old_offset + len;
                                if let Some((last_old_range, _)) = &mut last_edit {
                                    last_old_range.end = old_end_offset;
                                } else {
                                    last_edit =
                                        Some((old_offset..old_end_offset, new_offset..new_offset));
                                }
                                old_offset = old_end_offset;
                            }
                            ChangeTag::Insert => {
                                let new_end_offset = new_offset + len;
                                if let Some((_, last_new_range)) = &mut last_edit {
                                    last_new_range.end = new_end_offset;
                                } else {
                                    last_edit =
                                        Some((old_offset..old_offset, new_offset..new_end_offset));
                                }
                                new_offset = new_end_offset;
                            }
                        }
                    }

                    if let Some((old_range, new_range)) = &last_edit {
                        if old_offset > old_range.end
                            || new_offset > new_range.end
                            || change.is_none()
                        {
                            let text = if new_range.is_empty() {
                                empty.clone()
                            } else {
                                new_text[new_range.clone()].into()
                            };
                            edits.push((old_range.clone(), text));
                            last_edit.take();
                        }
                    }
                }

                Diff {
                    base_version,
                    line_ending,
                    edits,
                }
            })
    }

    /// Spawns a background task that searches the buffer for any whitespace
    /// at the ends of a lines, and returns a `Diff` that removes that whitespace.
    pub fn remove_trailing_whitespace(&self, cx: &AppContext) -> Task<Diff> {
        let old_text = self.as_rope().clone();
        let line_ending = self.line_ending();
        let base_version = self.version();
        cx.background_executor().spawn(async move {
            let ranges = trailing_whitespace_ranges(&old_text);
            let empty = Arc::<str>::from("");
            Diff {
                base_version,
                line_ending,
                edits: ranges
                    .into_iter()
                    .map(|range| (range, empty.clone()))
                    .collect(),
            }
        })
    }

    /// Ensures that the buffer ends with a single newline character, and
    /// no other whitespace.
    pub fn ensure_final_newline(&mut self, cx: &mut ModelContext<Self>) {
        let len = self.len();
        let mut offset = len;
        for chunk in self.as_rope().reversed_chunks_in_range(0..len) {
            let non_whitespace_len = chunk
                .trim_end_matches(|c: char| c.is_ascii_whitespace())
                .len();
            offset -= chunk.len();
            offset += non_whitespace_len;
            if non_whitespace_len != 0 {
                if offset == len - 1 && chunk.get(non_whitespace_len..) == Some("\n") {
                    return;
                }
                break;
            }
        }
        self.edit([(offset..len, "\n")], None, cx);
    }

    /// Applies a diff to the buffer. If the buffer has changed since the given diff was
    /// calculated, then adjust the diff to account for those changes, and discard any
    /// parts of the diff that conflict with those changes.
    pub fn apply_diff(&mut self, diff: Diff, cx: &mut ModelContext<Self>) -> Option<TransactionId> {
        // Check for any edits to the buffer that have occurred since this diff
        // was computed.
        let snapshot = self.snapshot();
        let mut edits_since = snapshot.edits_since::<usize>(&diff.base_version).peekable();
        let mut delta = 0;
        let adjusted_edits = diff.edits.into_iter().filter_map(|(range, new_text)| {
            while let Some(edit_since) = edits_since.peek() {
                // If the edit occurs after a diff hunk, then it does not
                // affect that hunk.
                if edit_since.old.start > range.end {
                    break;
                }
                // If the edit precedes the diff hunk, then adjust the hunk
                // to reflect the edit.
                else if edit_since.old.end < range.start {
                    delta += edit_since.new_len() as i64 - edit_since.old_len() as i64;
                    edits_since.next();
                }
                // If the edit intersects a diff hunk, then discard that hunk.
                else {
                    return None;
                }
            }

            let start = (range.start as i64 + delta) as usize;
            let end = (range.end as i64 + delta) as usize;
            Some((start..end, new_text))
        });

        self.start_transaction();
        self.text.set_line_ending(diff.line_ending);
        self.edit(adjusted_edits, None, cx);
        self.end_transaction(cx)
    }

    fn has_unsaved_edits(&self) -> bool {
        let (last_version, has_unsaved_edits) = self.has_unsaved_edits.take();

        if last_version == self.version {
            self.has_unsaved_edits
                .set((last_version, has_unsaved_edits));
            return has_unsaved_edits;
        }

        let has_edits = self.has_edits_since(&self.saved_version);
        self.has_unsaved_edits
            .set((self.version.clone(), has_edits));
        has_edits
    }

    /// Checks if the buffer has unsaved changes.
    pub fn is_dirty(&self) -> bool {
        self.has_conflict
            || self.has_unsaved_edits()
            || self
                .file
                .as_ref()
                .map_or(false, |file| file.is_deleted() || !file.is_created())
    }

    /// Checks if the buffer and its file have both changed since the buffer
    /// was last saved or reloaded.
    pub fn has_conflict(&self) -> bool {
        self.has_conflict
            || self.file.as_ref().map_or(false, |file| {
                file.mtime() > self.saved_mtime && self.has_unsaved_edits()
            })
    }

    /// Gets a [`Subscription`] that tracks all of the changes to the buffer's text.
    pub fn subscribe(&mut self) -> Subscription {
        self.text.subscribe()
    }

    /// Starts a transaction, if one is not already in-progress. When undoing or
    /// redoing edits, all of the edits performed within a transaction are undone
    /// or redone together.
    pub fn start_transaction(&mut self) -> Option<TransactionId> {
        self.start_transaction_at(Instant::now())
    }

    /// Starts a transaction, providing the current time. Subsequent transactions
    /// that occur within a short period of time will be grouped together. This
    /// is controlled by the buffer's undo grouping duration.
    pub fn start_transaction_at(&mut self, now: Instant) -> Option<TransactionId> {
        self.transaction_depth += 1;
        if self.was_dirty_before_starting_transaction.is_none() {
            self.was_dirty_before_starting_transaction = Some(self.is_dirty());
        }
        self.text.start_transaction_at(now)
    }

    /// Terminates the current transaction, if this is the outermost transaction.
    pub fn end_transaction(&mut self, cx: &mut ModelContext<Self>) -> Option<TransactionId> {
        self.end_transaction_at(Instant::now(), cx)
    }

    /// Terminates the current transaction, providing the current time. Subsequent transactions
    /// that occur within a short period of time will be grouped together. This
    /// is controlled by the buffer's undo grouping duration.
    pub fn end_transaction_at(
        &mut self,
        now: Instant,
        cx: &mut ModelContext<Self>,
    ) -> Option<TransactionId> {
        assert!(self.transaction_depth > 0);
        self.transaction_depth -= 1;
        let was_dirty = if self.transaction_depth == 0 {
            self.was_dirty_before_starting_transaction.take().unwrap()
        } else {
            false
        };
        if let Some((transaction_id, start_version)) = self.text.end_transaction_at(now) {
            self.did_edit(&start_version, was_dirty, cx);
            Some(transaction_id)
        } else {
            None
        }
    }

    /// Manually add a transaction to the buffer's undo history.
    pub fn push_transaction(&mut self, transaction: Transaction, now: Instant) {
        self.text.push_transaction(transaction, now);
    }

    /// Prevent the last transaction from being grouped with any subsequent transactions,
    /// even if they occur with the buffer's undo grouping duration.
    pub fn finalize_last_transaction(&mut self) -> Option<&Transaction> {
        self.text.finalize_last_transaction()
    }

    /// Manually group all changes since a given transaction.
    pub fn group_until_transaction(&mut self, transaction_id: TransactionId) {
        self.text.group_until_transaction(transaction_id);
    }

    /// Manually remove a transaction from the buffer's undo history
    pub fn forget_transaction(&mut self, transaction_id: TransactionId) {
        self.text.forget_transaction(transaction_id);
    }

    /// Manually merge two adjacent transactions in the buffer's undo history.
    pub fn merge_transactions(&mut self, transaction: TransactionId, destination: TransactionId) {
        self.text.merge_transactions(transaction, destination);
    }

    /// Waits for the buffer to receive operations with the given timestamps.
    pub fn wait_for_edits(
        &mut self,
        edit_ids: impl IntoIterator<Item = clock::Lamport>,
    ) -> impl Future<Output = Result<()>> {
        self.text.wait_for_edits(edit_ids)
    }

    /// Waits for the buffer to receive the operations necessary for resolving the given anchors.
    pub fn wait_for_anchors(
        &mut self,
        anchors: impl IntoIterator<Item = Anchor>,
    ) -> impl 'static + Future<Output = Result<()>> {
        self.text.wait_for_anchors(anchors)
    }

    /// Waits for the buffer to receive operations up to the given version.
    pub fn wait_for_version(&mut self, version: clock::Global) -> impl Future<Output = Result<()>> {
        self.text.wait_for_version(version)
    }

    /// Forces all futures returned by [`Buffer::wait_for_version`], [`Buffer::wait_for_edits`], or
    /// [`Buffer::wait_for_version`] to resolve with an error.
    pub fn give_up_waiting(&mut self) {
        self.text.give_up_waiting();
    }

    /// Stores a set of selections that should be broadcasted to all of the buffer's replicas.
    pub fn set_active_selections(
        &mut self,
        selections: Arc<[Selection<Anchor>]>,
        line_mode: bool,
        cursor_shape: CursorShape,
        cx: &mut ModelContext<Self>,
    ) {
        let lamport_timestamp = self.text.lamport_clock.tick();
        self.remote_selections.insert(
            self.text.replica_id(),
            SelectionSet {
                selections: selections.clone(),
                lamport_timestamp,
                line_mode,
                cursor_shape,
            },
        );
        self.send_operation(
            Operation::UpdateSelections {
                selections,
                line_mode,
                lamport_timestamp,
                cursor_shape,
            },
            cx,
        );
        self.non_text_state_update_count += 1;
        cx.notify();
    }

    /// Clears the selections, so that other replicas of the buffer do not see any selections for
    /// this replica.
    pub fn remove_active_selections(&mut self, cx: &mut ModelContext<Self>) {
        if self
            .remote_selections
            .get(&self.text.replica_id())
            .map_or(true, |set| !set.selections.is_empty())
        {
            self.set_active_selections(Arc::default(), false, Default::default(), cx);
        }
    }

    /// Replaces the buffer's entire text.
    pub fn set_text<T>(&mut self, text: T, cx: &mut ModelContext<Self>) -> Option<clock::Lamport>
    where
        T: Into<Arc<str>>,
    {
        self.autoindent_requests.clear();
        self.edit([(0..self.len(), text)], None, cx)
    }

    /// Applies the given edits to the buffer. Each edit is specified as a range of text to
    /// delete, and a string of text to insert at that location.
    ///
    /// If an [`AutoindentMode`] is provided, then the buffer will enqueue an auto-indent
    /// request for the edited ranges, which will be processed when the buffer finishes
    /// parsing.
    ///
    /// Parsing takes place at the end of a transaction, and may compute synchronously
    /// or asynchronously, depending on the changes.
    pub fn edit<I, S, T>(
        &mut self,
        edits_iter: I,
        autoindent_mode: Option<AutoindentMode>,
        cx: &mut ModelContext<Self>,
    ) -> Option<clock::Lamport>
    where
        I: IntoIterator<Item = (Range<S>, T)>,
        S: ToOffset,
        T: Into<Arc<str>>,
    {
        // Skip invalid edits and coalesce contiguous ones.
        let mut edits: Vec<(Range<usize>, Arc<str>)> = Vec::new();
        for (range, new_text) in edits_iter {
            let mut range = range.start.to_offset(self)..range.end.to_offset(self);
            if range.start > range.end {
                mem::swap(&mut range.start, &mut range.end);
            }
            let new_text = new_text.into();
            if !new_text.is_empty() || !range.is_empty() {
                if let Some((prev_range, prev_text)) = edits.last_mut() {
                    if prev_range.end >= range.start {
                        prev_range.end = cmp::max(prev_range.end, range.end);
                        *prev_text = format!("{prev_text}{new_text}").into();
                    } else {
                        edits.push((range, new_text));
                    }
                } else {
                    edits.push((range, new_text));
                }
            }
        }
        if edits.is_empty() {
            return None;
        }

        self.start_transaction();
        self.pending_autoindent.take();
        let autoindent_request = autoindent_mode
            .and_then(|mode| self.language.as_ref().map(|_| (self.snapshot(), mode)));

        let edit_operation = self.text.edit(edits.iter().cloned());
        let edit_id = edit_operation.timestamp();

        if let Some((before_edit, mode)) = autoindent_request {
            let mut delta = 0isize;
            let entries = edits
                .into_iter()
                .enumerate()
                .zip(&edit_operation.as_edit().unwrap().new_text)
                .map(|((ix, (range, _)), new_text)| {
                    let new_text_length = new_text.len();
                    let old_start = range.start.to_point(&before_edit);
                    let new_start = (delta + range.start as isize) as usize;
                    delta += new_text_length as isize - (range.end as isize - range.start as isize);

                    let mut range_of_insertion_to_indent = 0..new_text_length;
                    let mut first_line_is_new = false;
                    let mut original_indent_column = None;

                    // When inserting an entire line at the beginning of an existing line,
                    // treat the insertion as new.
                    if new_text.contains('\n')
                        && old_start.column <= before_edit.indent_size_for_line(old_start.row).len
                    {
                        first_line_is_new = true;
                    }

                    // When inserting text starting with a newline, avoid auto-indenting the
                    // previous line.
                    if new_text.starts_with('\n') {
                        range_of_insertion_to_indent.start += 1;
                        first_line_is_new = true;
                    }

                    // Avoid auto-indenting after the insertion.
                    if let AutoindentMode::Block {
                        original_indent_columns,
                    } = &mode
                    {
                        original_indent_column =
                            Some(original_indent_columns.get(ix).copied().unwrap_or_else(|| {
                                indent_size_for_text(
                                    new_text[range_of_insertion_to_indent.clone()].chars(),
                                )
                                .len
                            }));
                        if new_text[range_of_insertion_to_indent.clone()].ends_with('\n') {
                            range_of_insertion_to_indent.end -= 1;
                        }
                    }

                    AutoindentRequestEntry {
                        first_line_is_new,
                        original_indent_column,
                        indent_size: before_edit.language_indent_size_at(range.start, cx),
                        range: self.anchor_before(new_start + range_of_insertion_to_indent.start)
                            ..self.anchor_after(new_start + range_of_insertion_to_indent.end),
                    }
                })
                .collect();

            self.autoindent_requests.push(Arc::new(AutoindentRequest {
                before_edit,
                entries,
                is_block_mode: matches!(mode, AutoindentMode::Block { .. }),
            }));
        }

        self.end_transaction(cx);
        self.send_operation(Operation::Buffer(edit_operation), cx);
        Some(edit_id)
    }

    fn did_edit(
        &mut self,
        old_version: &clock::Global,
        was_dirty: bool,
        cx: &mut ModelContext<Self>,
    ) {
        if self.edits_since::<usize>(old_version).next().is_none() {
            return;
        }

        self.reparse(cx);

        cx.emit(Event::Edited);
        if was_dirty != self.is_dirty() {
            cx.emit(Event::DirtyChanged);
        }
        cx.notify();
    }

    /// Applies the given remote operations to the buffer.
    pub fn apply_ops<I: IntoIterator<Item = Operation>>(
        &mut self,
        ops: I,
        cx: &mut ModelContext<Self>,
    ) -> Result<()> {
        self.pending_autoindent.take();
        let was_dirty = self.is_dirty();
        let old_version = self.version.clone();
        let mut deferred_ops = Vec::new();
        let buffer_ops = ops
            .into_iter()
            .filter_map(|op| match op {
                Operation::Buffer(op) => Some(op),
                _ => {
                    if self.can_apply_op(&op) {
                        self.apply_op(op, cx);
                    } else {
                        deferred_ops.push(op);
                    }
                    None
                }
            })
            .collect::<Vec<_>>();
        self.text.apply_ops(buffer_ops)?;
        self.deferred_ops.insert(deferred_ops);
        self.flush_deferred_ops(cx);
        self.did_edit(&old_version, was_dirty, cx);
        // Notify independently of whether the buffer was edited as the operations could include a
        // selection update.
        cx.notify();
        Ok(())
    }

    fn flush_deferred_ops(&mut self, cx: &mut ModelContext<Self>) {
        let mut deferred_ops = Vec::new();
        for op in self.deferred_ops.drain().iter().cloned() {
            if self.can_apply_op(&op) {
                self.apply_op(op, cx);
            } else {
                deferred_ops.push(op);
            }
        }
        self.deferred_ops.insert(deferred_ops);
    }

    pub fn has_deferred_ops(&self) -> bool {
        !self.deferred_ops.is_empty() || self.text.has_deferred_ops()
    }

    fn can_apply_op(&self, operation: &Operation) -> bool {
        match operation {
            Operation::Buffer(_) => {
                unreachable!("buffer operations should never be applied at this layer")
            }
            Operation::UpdateDiagnostics {
                diagnostics: diagnostic_set,
                ..
            } => diagnostic_set.iter().all(|diagnostic| {
                self.text.can_resolve(&diagnostic.range.start)
                    && self.text.can_resolve(&diagnostic.range.end)
            }),
            Operation::UpdateSelections { selections, .. } => selections
                .iter()
                .all(|s| self.can_resolve(&s.start) && self.can_resolve(&s.end)),
            Operation::UpdateCompletionTriggers { .. } => true,
        }
    }

    fn apply_op(&mut self, operation: Operation, cx: &mut ModelContext<Self>) {
        match operation {
            Operation::Buffer(_) => {
                unreachable!("buffer operations should never be applied at this layer")
            }
            Operation::UpdateDiagnostics {
                server_id,
                diagnostics: diagnostic_set,
                lamport_timestamp,
            } => {
                let snapshot = self.snapshot();
                self.apply_diagnostic_update(
                    server_id,
                    DiagnosticSet::from_sorted_entries(diagnostic_set.iter().cloned(), &snapshot),
                    lamport_timestamp,
                    cx,
                );
            }
            Operation::UpdateSelections {
                selections,
                lamport_timestamp,
                line_mode,
                cursor_shape,
            } => {
                if let Some(set) = self.remote_selections.get(&lamport_timestamp.replica_id) {
                    if set.lamport_timestamp > lamport_timestamp {
                        return;
                    }
                }

                self.remote_selections.insert(
                    lamport_timestamp.replica_id,
                    SelectionSet {
                        selections,
                        lamport_timestamp,
                        line_mode,
                        cursor_shape,
                    },
                );
                self.text.lamport_clock.observe(lamport_timestamp);
                self.non_text_state_update_count += 1;
            }
            Operation::UpdateCompletionTriggers {
                triggers,
                lamport_timestamp,
            } => {
                self.completion_triggers = triggers;
                self.text.lamport_clock.observe(lamport_timestamp);
            }
        }
    }

    fn apply_diagnostic_update(
        &mut self,
        server_id: LanguageServerId,
        diagnostics: DiagnosticSet,
        lamport_timestamp: clock::Lamport,
        cx: &mut ModelContext<Self>,
    ) {
        if lamport_timestamp > self.diagnostics_timestamp {
            let ix = self.diagnostics.binary_search_by_key(&server_id, |e| e.0);
            if diagnostics.len() == 0 {
                if let Ok(ix) = ix {
                    self.diagnostics.remove(ix);
                }
            } else {
                match ix {
                    Err(ix) => self.diagnostics.insert(ix, (server_id, diagnostics)),
                    Ok(ix) => self.diagnostics[ix].1 = diagnostics,
                };
            }
            self.diagnostics_timestamp = lamport_timestamp;
            self.non_text_state_update_count += 1;
            self.text.lamport_clock.observe(lamport_timestamp);
            cx.notify();
            cx.emit(Event::DiagnosticsUpdated);
        }
    }

    fn send_operation(&mut self, operation: Operation, cx: &mut ModelContext<Self>) {
        cx.emit(Event::Operation(operation));
    }

    /// Removes the selections for a given peer.
    pub fn remove_peer(&mut self, replica_id: ReplicaId, cx: &mut ModelContext<Self>) {
        self.remote_selections.remove(&replica_id);
        cx.notify();
    }

    /// Undoes the most recent transaction.
    pub fn undo(&mut self, cx: &mut ModelContext<Self>) -> Option<TransactionId> {
        let was_dirty = self.is_dirty();
        let old_version = self.version.clone();

        if let Some((transaction_id, operation)) = self.text.undo() {
            self.send_operation(Operation::Buffer(operation), cx);
            self.did_edit(&old_version, was_dirty, cx);
            Some(transaction_id)
        } else {
            None
        }
    }

    /// Manually undoes a specific transaction in the buffer's undo history.
    pub fn undo_transaction(
        &mut self,
        transaction_id: TransactionId,
        cx: &mut ModelContext<Self>,
    ) -> bool {
        let was_dirty = self.is_dirty();
        let old_version = self.version.clone();
        if let Some(operation) = self.text.undo_transaction(transaction_id) {
            self.send_operation(Operation::Buffer(operation), cx);
            self.did_edit(&old_version, was_dirty, cx);
            true
        } else {
            false
        }
    }

    /// Manually undoes all changes after a given transaction in the buffer's undo history.
    pub fn undo_to_transaction(
        &mut self,
        transaction_id: TransactionId,
        cx: &mut ModelContext<Self>,
    ) -> bool {
        let was_dirty = self.is_dirty();
        let old_version = self.version.clone();

        let operations = self.text.undo_to_transaction(transaction_id);
        let undone = !operations.is_empty();
        for operation in operations {
            self.send_operation(Operation::Buffer(operation), cx);
        }
        if undone {
            self.did_edit(&old_version, was_dirty, cx)
        }
        undone
    }

    /// Manually redoes a specific transaction in the buffer's redo history.
    pub fn redo(&mut self, cx: &mut ModelContext<Self>) -> Option<TransactionId> {
        let was_dirty = self.is_dirty();
        let old_version = self.version.clone();

        if let Some((transaction_id, operation)) = self.text.redo() {
            self.send_operation(Operation::Buffer(operation), cx);
            self.did_edit(&old_version, was_dirty, cx);
            Some(transaction_id)
        } else {
            None
        }
    }

    /// Manually undoes all changes until a given transaction in the buffer's redo history.
    pub fn redo_to_transaction(
        &mut self,
        transaction_id: TransactionId,
        cx: &mut ModelContext<Self>,
    ) -> bool {
        let was_dirty = self.is_dirty();
        let old_version = self.version.clone();

        let operations = self.text.redo_to_transaction(transaction_id);
        let redone = !operations.is_empty();
        for operation in operations {
            self.send_operation(Operation::Buffer(operation), cx);
        }
        if redone {
            self.did_edit(&old_version, was_dirty, cx)
        }
        redone
    }

    /// Override current completion triggers with the user-provided completion triggers.
    pub fn set_completion_triggers(&mut self, triggers: Vec<String>, cx: &mut ModelContext<Self>) {
        self.completion_triggers.clone_from(&triggers);
        self.completion_triggers_timestamp = self.text.lamport_clock.tick();
        self.send_operation(
            Operation::UpdateCompletionTriggers {
                triggers,
                lamport_timestamp: self.completion_triggers_timestamp,
            },
            cx,
        );
        cx.notify();
    }

    /// Returns a list of strings which trigger a completion menu for this language.
    /// Usually this is driven by LSP server which returns a list of trigger characters for completions.
    pub fn completion_triggers(&self) -> &[String] {
        &self.completion_triggers
    }
}

#[doc(hidden)]
#[cfg(any(test, feature = "test-support"))]
impl Buffer {
    pub fn edit_via_marked_text(
        &mut self,
        marked_string: &str,
        autoindent_mode: Option<AutoindentMode>,
        cx: &mut ModelContext<Self>,
    ) {
        let edits = self.edits_for_marked_text(marked_string);
        self.edit(edits, autoindent_mode, cx);
    }

    pub fn set_group_interval(&mut self, group_interval: Duration) {
        self.text.set_group_interval(group_interval);
    }

    pub fn randomly_edit<T>(
        &mut self,
        rng: &mut T,
        old_range_count: usize,
        cx: &mut ModelContext<Self>,
    ) where
        T: rand::Rng,
    {
        let mut edits: Vec<(Range<usize>, String)> = Vec::new();
        let mut last_end = None;
        for _ in 0..old_range_count {
            if last_end.map_or(false, |last_end| last_end >= self.len()) {
                break;
            }

            let new_start = last_end.map_or(0, |last_end| last_end + 1);
            let mut range = self.random_byte_range(new_start, rng);
            if rng.gen_bool(0.2) {
                mem::swap(&mut range.start, &mut range.end);
            }
            last_end = Some(range.end);

            let new_text_len = rng.gen_range(0..10);
            let new_text: String = RandomCharIter::new(&mut *rng).take(new_text_len).collect();

            edits.push((range, new_text));
        }
        log::info!("mutating buffer {} with {:?}", self.replica_id(), edits);
        self.edit(edits, None, cx);
    }

    pub fn randomly_undo_redo(&mut self, rng: &mut impl rand::Rng, cx: &mut ModelContext<Self>) {
        let was_dirty = self.is_dirty();
        let old_version = self.version.clone();

        let ops = self.text.randomly_undo_redo(rng);
        if !ops.is_empty() {
            for op in ops {
                self.send_operation(Operation::Buffer(op), cx);
                self.did_edit(&old_version, was_dirty, cx);
            }
        }
    }
}

impl EventEmitter<Event> for Buffer {}

impl Deref for Buffer {
    type Target = TextBuffer;

    fn deref(&self) -> &Self::Target {
        &self.text
    }
}

impl BufferSnapshot {
    /// Returns [`IndentSize`] for a given line that respects user settings and /// language preferences.
    pub fn indent_size_for_line(&self, row: u32) -> IndentSize {
        indent_size_for_line(self, row)
    }
    /// Returns [`IndentSize`] for a given position that respects user settings
    /// and language preferences.
    pub fn language_indent_size_at<T: ToOffset>(&self, position: T, cx: &AppContext) -> IndentSize {
        let settings = language_settings(self.language_at(position), self.file(), cx);
        if settings.hard_tabs {
            IndentSize::tab()
        } else {
            IndentSize::spaces(settings.tab_size.get())
        }
    }

    /// Retrieve the suggested indent size for all of the given rows. The unit of indentation
    /// is passed in as `single_indent_size`.
    pub fn suggested_indents(
        &self,
        rows: impl Iterator<Item = u32>,
        single_indent_size: IndentSize,
    ) -> BTreeMap<u32, IndentSize> {
        let mut result = BTreeMap::new();

        for row_range in contiguous_ranges(rows, 10) {
            let suggestions = match self.suggest_autoindents(row_range.clone()) {
                Some(suggestions) => suggestions,
                _ => break,
            };

            for (row, suggestion) in row_range.zip(suggestions) {
                let indent_size = if let Some(suggestion) = suggestion {
                    result
                        .get(&suggestion.basis_row)
                        .copied()
                        .unwrap_or_else(|| self.indent_size_for_line(suggestion.basis_row))
                        .with_delta(suggestion.delta, single_indent_size)
                } else {
                    self.indent_size_for_line(row)
                };

                result.insert(row, indent_size);
            }
        }

        result
    }

    fn suggest_autoindents(
        &self,
        row_range: Range<u32>,
    ) -> Option<impl Iterator<Item = Option<IndentSuggestion>> + '_> {
        let config = &self.language.as_ref()?.config;
        let prev_non_blank_row = self.prev_non_blank_row(row_range.start);

        // Find the suggested indentation ranges based on the syntax tree.
        let start = Point::new(prev_non_blank_row.unwrap_or(row_range.start), 0);
        let end = Point::new(row_range.end, 0);
        let range = (start..end).to_offset(&self.text);
        let mut matches = self.syntax.matches(range.clone(), &self.text, |grammar| {
            Some(&grammar.indents_config.as_ref()?.query)
        });
        let indent_configs = matches
            .grammars()
            .iter()
            .map(|grammar| grammar.indents_config.as_ref().unwrap())
            .collect::<Vec<_>>();

        let mut indent_ranges = Vec::<Range<Point>>::new();
        let mut outdent_positions = Vec::<Point>::new();
        while let Some(mat) = matches.peek() {
            let mut start: Option<Point> = None;
            let mut end: Option<Point> = None;

            let config = &indent_configs[mat.grammar_index];
            for capture in mat.captures {
                if capture.index == config.indent_capture_ix {
                    start.get_or_insert(Point::from_ts_point(capture.node.start_position()));
                    end.get_or_insert(Point::from_ts_point(capture.node.end_position()));
                } else if Some(capture.index) == config.start_capture_ix {
                    start = Some(Point::from_ts_point(capture.node.end_position()));
                } else if Some(capture.index) == config.end_capture_ix {
                    end = Some(Point::from_ts_point(capture.node.start_position()));
                } else if Some(capture.index) == config.outdent_capture_ix {
                    outdent_positions.push(Point::from_ts_point(capture.node.start_position()));
                }
            }

            matches.advance();
            if let Some((start, end)) = start.zip(end) {
                if start.row == end.row {
                    continue;
                }

                let range = start..end;
                match indent_ranges.binary_search_by_key(&range.start, |r| r.start) {
                    Err(ix) => indent_ranges.insert(ix, range),
                    Ok(ix) => {
                        let prev_range = &mut indent_ranges[ix];
                        prev_range.end = prev_range.end.max(range.end);
                    }
                }
            }
        }

        let mut error_ranges = Vec::<Range<Point>>::new();
        let mut matches = self.syntax.matches(range.clone(), &self.text, |grammar| {
            Some(&grammar.error_query)
        });
        while let Some(mat) = matches.peek() {
            let node = mat.captures[0].node;
            let start = Point::from_ts_point(node.start_position());
            let end = Point::from_ts_point(node.end_position());
            let range = start..end;
            let ix = match error_ranges.binary_search_by_key(&range.start, |r| r.start) {
                Ok(ix) | Err(ix) => ix,
            };
            let mut end_ix = ix;
            while let Some(existing_range) = error_ranges.get(end_ix) {
                if existing_range.end < end {
                    end_ix += 1;
                } else {
                    break;
                }
            }
            error_ranges.splice(ix..end_ix, [range]);
            matches.advance();
        }

        outdent_positions.sort();
        for outdent_position in outdent_positions {
            // find the innermost indent range containing this outdent_position
            // set its end to the outdent position
            if let Some(range_to_truncate) = indent_ranges
                .iter_mut()
                .filter(|indent_range| indent_range.contains(&outdent_position))
                .last()
            {
                range_to_truncate.end = outdent_position;
            }
        }

        // Find the suggested indentation increases and decreased based on regexes.
        let mut indent_change_rows = Vec::<(u32, Ordering)>::new();
        self.for_each_line(
            Point::new(prev_non_blank_row.unwrap_or(row_range.start), 0)
                ..Point::new(row_range.end, 0),
            |row, line| {
                if config
                    .decrease_indent_pattern
                    .as_ref()
                    .map_or(false, |regex| regex.is_match(line))
                {
                    indent_change_rows.push((row, Ordering::Less));
                }
                if config
                    .increase_indent_pattern
                    .as_ref()
                    .map_or(false, |regex| regex.is_match(line))
                {
                    indent_change_rows.push((row + 1, Ordering::Greater));
                }
            },
        );

        let mut indent_changes = indent_change_rows.into_iter().peekable();
        let mut prev_row = if config.auto_indent_using_last_non_empty_line {
            prev_non_blank_row.unwrap_or(0)
        } else {
            row_range.start.saturating_sub(1)
        };
        let mut prev_row_start = Point::new(prev_row, self.indent_size_for_line(prev_row).len);
        Some(row_range.map(move |row| {
            let row_start = Point::new(row, self.indent_size_for_line(row).len);

            let mut indent_from_prev_row = false;
            let mut outdent_from_prev_row = false;
            let mut outdent_to_row = u32::MAX;

            while let Some((indent_row, delta)) = indent_changes.peek() {
                match indent_row.cmp(&row) {
                    Ordering::Equal => match delta {
                        Ordering::Less => outdent_from_prev_row = true,
                        Ordering::Greater => indent_from_prev_row = true,
                        _ => {}
                    },

                    Ordering::Greater => break,
                    Ordering::Less => {}
                }

                indent_changes.next();
            }

            for range in &indent_ranges {
                if range.start.row >= row {
                    break;
                }
                if range.start.row == prev_row && range.end > row_start {
                    indent_from_prev_row = true;
                }
                if range.end > prev_row_start && range.end <= row_start {
                    outdent_to_row = outdent_to_row.min(range.start.row);
                }
            }

            let within_error = error_ranges
                .iter()
                .any(|e| e.start.row < row && e.end > row_start);

            let suggestion = if outdent_to_row == prev_row
                || (outdent_from_prev_row && indent_from_prev_row)
            {
                Some(IndentSuggestion {
                    basis_row: prev_row,
                    delta: Ordering::Equal,
                    within_error,
                })
            } else if indent_from_prev_row {
                Some(IndentSuggestion {
                    basis_row: prev_row,
                    delta: Ordering::Greater,
                    within_error,
                })
            } else if outdent_to_row < prev_row {
                Some(IndentSuggestion {
                    basis_row: outdent_to_row,
                    delta: Ordering::Equal,
                    within_error,
                })
            } else if outdent_from_prev_row {
                Some(IndentSuggestion {
                    basis_row: prev_row,
                    delta: Ordering::Less,
                    within_error,
                })
            } else if config.auto_indent_using_last_non_empty_line || !self.is_line_blank(prev_row)
            {
                Some(IndentSuggestion {
                    basis_row: prev_row,
                    delta: Ordering::Equal,
                    within_error,
                })
            } else {
                None
            };

            prev_row = row;
            prev_row_start = row_start;
            suggestion
        }))
    }

    fn prev_non_blank_row(&self, mut row: u32) -> Option<u32> {
        while row > 0 {
            row -= 1;
            if !self.is_line_blank(row) {
                return Some(row);
            }
        }
        None
    }

    fn get_highlights(&self, range: Range<usize>) -> (SyntaxMapCaptures, Vec<HighlightMap>) {
        let captures = self.syntax.captures(range, &self.text, |grammar| {
            grammar.highlights_query.as_ref()
        });
        let highlight_maps = captures
            .grammars()
            .into_iter()
            .map(|grammar| grammar.highlight_map())
            .collect();
        (captures, highlight_maps)
    }
    /// Iterates over chunks of text in the given range of the buffer. Text is chunked
    /// in an arbitrary way due to being stored in a [`Rope`](text::Rope). The text is also
    /// returned in chunks where each chunk has a single syntax highlighting style and
    /// diagnostic status.
    pub fn chunks<T: ToOffset>(&self, range: Range<T>, language_aware: bool) -> BufferChunks {
        let range = range.start.to_offset(self)..range.end.to_offset(self);

        let mut syntax = None;
        if language_aware {
            syntax = Some(self.get_highlights(range.clone()));
        }

        BufferChunks::new(self.text.as_rope(), range, syntax, Some(self))
    }

    /// Invokes the given callback for each line of text in the given range of the buffer.
    /// Uses callback to avoid allocating a string for each line.
    fn for_each_line(&self, range: Range<Point>, mut callback: impl FnMut(u32, &str)) {
        let mut line = String::new();
        let mut row = range.start.row;
        for chunk in self
            .as_rope()
            .chunks_in_range(range.to_offset(self))
            .chain(["\n"])
        {
            for (newline_ix, text) in chunk.split('\n').enumerate() {
                if newline_ix > 0 {
                    callback(row, &line);
                    row += 1;
                    line.clear();
                }
                line.push_str(text);
            }
        }
    }

    /// Iterates over every [`SyntaxLayer`] in the buffer.
    pub fn syntax_layers(&self) -> impl Iterator<Item = SyntaxLayer> + '_ {
        self.syntax.layers_for_range(0..self.len(), &self.text)
    }

    pub fn syntax_layer_at<D: ToOffset>(&self, position: D) -> Option<SyntaxLayer> {
        let offset = position.to_offset(self);
        self.syntax
            .layers_for_range(offset..offset, &self.text)
            .filter(|l| l.node().end_byte() > offset)
            .last()
    }

    /// Returns the main [Language]
    pub fn language(&self) -> Option<&Arc<Language>> {
        self.language.as_ref()
    }

    /// Returns the [Language] at the given location.
    pub fn language_at<D: ToOffset>(&self, position: D) -> Option<&Arc<Language>> {
        self.syntax_layer_at(position)
            .map(|info| info.language)
            .or(self.language.as_ref())
    }

    /// Returns the settings for the language at the given location.
    pub fn settings_at<'a, D: ToOffset>(
        &self,
        position: D,
        cx: &'a AppContext,
    ) -> &'a LanguageSettings {
        language_settings(self.language_at(position), self.file.as_ref(), cx)
    }

    /// Returns the [LanguageScope] at the given location.
    pub fn language_scope_at<D: ToOffset>(&self, position: D) -> Option<LanguageScope> {
        let offset = position.to_offset(self);
        let mut scope = None;
        let mut smallest_range: Option<Range<usize>> = None;

        // Use the layer that has the smallest node intersecting the given point.
        for layer in self.syntax.layers_for_range(offset..offset, &self.text) {
            let mut cursor = layer.node().walk();

            let mut range = None;
            loop {
                let child_range = cursor.node().byte_range();
                if !child_range.to_inclusive().contains(&offset) {
                    break;
                }

                range = Some(child_range);
                if cursor.goto_first_child_for_byte(offset).is_none() {
                    break;
                }
            }

            if let Some(range) = range {
                if smallest_range
                    .as_ref()
                    .map_or(true, |smallest_range| range.len() < smallest_range.len())
                {
                    smallest_range = Some(range);
                    scope = Some(LanguageScope {
                        language: layer.language.clone(),
                        override_id: layer.override_id(offset, &self.text),
                    });
                }
            }
        }

        scope.or_else(|| {
            self.language.clone().map(|language| LanguageScope {
                language,
                override_id: None,
            })
        })
    }

    /// Returns a tuple of the range and character kind of the word
    /// surrounding the given position.
    pub fn surrounding_word<T: ToOffset>(&self, start: T) -> (Range<usize>, Option<CharKind>) {
        let mut start = start.to_offset(self);
        let mut end = start;
        let mut next_chars = self.chars_at(start).peekable();
        let mut prev_chars = self.reversed_chars_at(start).peekable();

        let scope = self.language_scope_at(start);
        let kind = |c| char_kind(&scope, c);
        let word_kind = cmp::max(
            prev_chars.peek().copied().map(kind),
            next_chars.peek().copied().map(kind),
        );

        for ch in prev_chars {
            if Some(kind(ch)) == word_kind && ch != '\n' {
                start -= ch.len_utf8();
            } else {
                break;
            }
        }

        for ch in next_chars {
            if Some(kind(ch)) == word_kind && ch != '\n' {
                end += ch.len_utf8();
            } else {
                break;
            }
        }

        (start..end, word_kind)
    }

    /// Returns the range for the closes syntax node enclosing the given range.
    pub fn range_for_syntax_ancestor<T: ToOffset>(&self, range: Range<T>) -> Option<Range<usize>> {
        let range = range.start.to_offset(self)..range.end.to_offset(self);
        let mut result: Option<Range<usize>> = None;
        'outer: for layer in self.syntax.layers_for_range(range.clone(), &self.text) {
            let mut cursor = layer.node().walk();

            // Descend to the first leaf that touches the start of the range,
            // and if the range is non-empty, extends beyond the start.
            while cursor.goto_first_child_for_byte(range.start).is_some() {
                if !range.is_empty() && cursor.node().end_byte() == range.start {
                    cursor.goto_next_sibling();
                }
            }

            // Ascend to the smallest ancestor that strictly contains the range.
            loop {
                let node_range = cursor.node().byte_range();
                if node_range.start <= range.start
                    && node_range.end >= range.end
                    && node_range.len() > range.len()
                {
                    break;
                }
                if !cursor.goto_parent() {
                    continue 'outer;
                }
            }

            let left_node = cursor.node();
            let mut layer_result = left_node.byte_range();

            // For an empty range, try to find another node immediately to the right of the range.
            if left_node.end_byte() == range.start {
                let mut right_node = None;
                while !cursor.goto_next_sibling() {
                    if !cursor.goto_parent() {
                        break;
                    }
                }

                while cursor.node().start_byte() == range.start {
                    right_node = Some(cursor.node());
                    if !cursor.goto_first_child() {
                        break;
                    }
                }

                // If there is a candidate node on both sides of the (empty) range, then
                // decide between the two by favoring a named node over an anonymous token.
                // If both nodes are the same in that regard, favor the right one.
                if let Some(right_node) = right_node {
                    if right_node.is_named() || !left_node.is_named() {
                        layer_result = right_node.byte_range();
                    }
                }
            }

            if let Some(previous_result) = &result {
                if previous_result.len() < layer_result.len() {
                    continue;
                }
            }
            result = Some(layer_result);
        }

        result
    }

    /// Returns the outline for the buffer.
    ///
    /// This method allows passing an optional [SyntaxTheme] to
    /// syntax-highlight the returned symbols.
    pub fn outline(&self, theme: Option<&SyntaxTheme>) -> Option<Outline<Anchor>> {
        self.outline_items_containing(0..self.len(), true, theme)
            .map(Outline::new)
    }

    /// Returns all the symbols that contain the given position.
    ///
    /// This method allows passing an optional [SyntaxTheme] to
    /// syntax-highlight the returned symbols.
    pub fn symbols_containing<T: ToOffset>(
        &self,
        position: T,
        theme: Option<&SyntaxTheme>,
    ) -> Option<Vec<OutlineItem<Anchor>>> {
        let position = position.to_offset(self);
        let mut items = self.outline_items_containing(
            position.saturating_sub(1)..self.len().min(position + 1),
            false,
            theme,
        )?;
        let mut prev_depth = None;
        items.retain(|item| {
            let result = prev_depth.map_or(true, |prev_depth| item.depth > prev_depth);
            prev_depth = Some(item.depth);
            result
        });
        Some(items)
    }

    pub fn outline_items_containing<T: ToOffset>(
        &self,
        range: Range<T>,
        include_extra_context: bool,
        theme: Option<&SyntaxTheme>,
    ) -> Option<Vec<OutlineItem<Anchor>>> {
        let range = range.to_offset(self);
        let mut matches = self.syntax.matches(range.clone(), &self.text, |grammar| {
            grammar.outline_config.as_ref().map(|c| &c.query)
        });
        let configs = matches
            .grammars()
            .iter()
            .map(|g| g.outline_config.as_ref().unwrap())
            .collect::<Vec<_>>();

        let mut items = Vec::new();
        let mut annotation_row_ranges: Vec<Range<u32>> = Vec::new();
        while let Some(mat) = matches.peek() {
            let config = &configs[mat.grammar_index];
            if let Some(item) =
                self.next_outline_item(config, &mat, &range, include_extra_context, theme)
            {
                items.push(item);
            } else if let Some(capture) = mat
                .captures
                .iter()
                .find(|capture| Some(capture.index) == config.annotation_capture_ix)
            {
                let capture_range = capture.node.start_position()..capture.node.end_position();
                let mut capture_row_range =
                    capture_range.start.row as u32..capture_range.end.row as u32;
                if capture_range.end.row > capture_range.start.row && capture_range.end.column == 0
                {
                    capture_row_range.end -= 1;
                }
<<<<<<< HEAD

                let mut range = capture.node.start_byte()..capture.node.end_byte();
                let start = capture.node.start_position();
                if capture.node.end_position().row > start.row {
                    range.end =
                        range.start + self.line_len(start.row as u32) as usize - start.column;
                }

                if !range.is_empty() {
                    buffer_ranges.push((range, node_is_name));
                }
            }

            if buffer_ranges.is_empty() {
                matches.advance();
                continue;
            }

            let mut text = String::new();
            let mut highlight_ranges = Vec::new();
            let mut name_ranges = Vec::new();
            let mut chunks = self.chunks(
                buffer_ranges.first().unwrap().0.start..buffer_ranges.last().unwrap().0.end,
                true,
            );
            let mut last_buffer_range_end = 0;
            for (buffer_range, is_name) in buffer_ranges {
                if !text.is_empty() && buffer_range.start > last_buffer_range_end {
                    text.push(' ');
                }
                last_buffer_range_end = buffer_range.end;
                if is_name {
                    let mut start = text.len();
                    let end = start + buffer_range.len();

                    // When multiple names are captured, then the matcheable text
                    // includes the whitespace in between the names.
                    if !name_ranges.is_empty() {
                        start -= 1;
                    }

                    name_ranges.push(start..end);
                }
                let mut offset = buffer_range.start;
                chunks.seek(buffer_range.clone());
                for mut chunk in chunks.by_ref() {
                    if chunk.text.len() > buffer_range.end - offset {
                        chunk.text = &chunk.text[0..(buffer_range.end - offset)];
                        offset = buffer_range.end;
=======
                if let Some(last_row_range) = annotation_row_ranges.last_mut() {
                    if last_row_range.end >= capture_row_range.start.saturating_sub(1) {
                        last_row_range.end = capture_row_range.end;
>>>>>>> b88b9dcd
                    } else {
                        annotation_row_ranges.push(capture_row_range);
                    }
                } else {
                    annotation_row_ranges.push(capture_row_range);
                }
            }
            matches.advance();
        }

        items.sort_by_key(|item| (item.range.start, Reverse(item.range.end)));

        // Assign depths based on containment relationships and convert to anchors.
        let mut item_ends_stack = Vec::<Point>::new();
        let mut anchor_items = Vec::new();
        let mut annotation_row_ranges = annotation_row_ranges.into_iter().peekable();
        for item in items {
            while let Some(last_end) = item_ends_stack.last().copied() {
                if last_end < item.range.end {
                    item_ends_stack.pop();
                } else {
                    break;
                }
            }

            let mut annotation_row_range = None;
            while let Some(next_annotation_row_range) = annotation_row_ranges.peek() {
                let row_preceding_item = item.range.start.row.saturating_sub(1);
                if next_annotation_row_range.end < row_preceding_item {
                    annotation_row_ranges.next();
                } else {
                    if next_annotation_row_range.end == row_preceding_item {
                        annotation_row_range = Some(next_annotation_row_range.clone());
                        annotation_row_ranges.next();
                    }
                    break;
                }
            }

            anchor_items.push(OutlineItem {
                depth: item_ends_stack.len(),
                range: self.anchor_after(item.range.start)..self.anchor_before(item.range.end),
                text: item.text,
                highlight_ranges: item.highlight_ranges,
                name_ranges: item.name_ranges,
                body_range: item.body_range.map(|body_range| {
                    self.anchor_after(body_range.start)..self.anchor_before(body_range.end)
                }),
                annotation_range: annotation_row_range.map(|annotation_range| {
                    self.anchor_after(Point::new(annotation_range.start, 0))
                        ..self.anchor_before(Point::new(
                            annotation_range.end,
                            self.line_len(annotation_range.end),
                        ))
                }),
            });
            item_ends_stack.push(item.range.end);
        }

        Some(anchor_items)
    }

    fn next_outline_item(
        &self,
        config: &OutlineConfig,
        mat: &SyntaxMapMatch,
        range: &Range<usize>,
        include_extra_context: bool,
        theme: Option<&SyntaxTheme>,
    ) -> Option<OutlineItem<Point>> {
        let item_node = mat.captures.iter().find_map(|cap| {
            if cap.index == config.item_capture_ix {
                Some(cap.node)
            } else {
                None
            }
        })?;

        let item_byte_range = item_node.byte_range();
        if item_byte_range.end < range.start || item_byte_range.start > range.end {
            return None;
        }
        let item_point_range = Point::from_ts_point(item_node.start_position())
            ..Point::from_ts_point(item_node.end_position());

        let mut open_point = None;
        let mut close_point = None;
        let mut buffer_ranges = Vec::new();
        for capture in mat.captures {
            let node_is_name;
            if capture.index == config.name_capture_ix {
                node_is_name = true;
            } else if Some(capture.index) == config.context_capture_ix
                || (Some(capture.index) == config.extra_context_capture_ix && include_extra_context)
            {
                node_is_name = false;
            } else {
                if Some(capture.index) == config.open_capture_ix {
                    open_point = Some(Point::from_ts_point(capture.node.end_position()));
                } else if Some(capture.index) == config.close_capture_ix {
                    close_point = Some(Point::from_ts_point(capture.node.start_position()));
                }

                continue;
            }

            let mut range = capture.node.start_byte()..capture.node.end_byte();
            let start = capture.node.start_position();
            if capture.node.end_position().row > start.row {
                range.end = range.start + self.line_len(start.row as u32) as usize - start.column;
            }

            if !range.is_empty() {
                buffer_ranges.push((range, node_is_name));
            }
        }
        if buffer_ranges.is_empty() {
            return None;
        }
        let mut text = String::new();
        let mut highlight_ranges = Vec::new();
        let mut name_ranges = Vec::new();
        let mut chunks = self.chunks(
            buffer_ranges.first().unwrap().0.start..buffer_ranges.last().unwrap().0.end,
            true,
        );
        let mut last_buffer_range_end = 0;
        for (buffer_range, is_name) in buffer_ranges {
            if !text.is_empty() && buffer_range.start > last_buffer_range_end {
                text.push(' ');
            }
            last_buffer_range_end = buffer_range.end;
            if is_name {
                let mut start = text.len();
                let end = start + buffer_range.len();

                // When multiple names are captured, then the matcheable text
                // includes the whitespace in between the names.
                if !name_ranges.is_empty() {
                    start -= 1;
                }

                name_ranges.push(start..end);
            }

            let mut offset = buffer_range.start;
            chunks.seek(offset);
            for mut chunk in chunks.by_ref() {
                if chunk.text.len() > buffer_range.end - offset {
                    chunk.text = &chunk.text[0..(buffer_range.end - offset)];
                    offset = buffer_range.end;
                } else {
                    offset += chunk.text.len();
                }
                let style = chunk
                    .syntax_highlight_id
                    .zip(theme)
                    .and_then(|(highlight, theme)| highlight.style(theme));
                if let Some(style) = style {
                    let start = text.len();
                    let end = start + chunk.text.len();
                    highlight_ranges.push((start..end, style));
                }
                text.push_str(chunk.text);
                if offset >= buffer_range.end {
                    break;
                }
            }
        }

        Some(OutlineItem {
            depth: 0, // We'll calculate the depth later
            range: item_point_range,
            text,
            highlight_ranges,
            name_ranges,
            body_range: open_point.zip(close_point).map(|(start, end)| start..end),
            annotation_range: None,
        })
    }

    /// For each grammar in the language, runs the provided
    /// [tree_sitter::Query] against the given range.
    pub fn matches(
        &self,
        range: Range<usize>,
        query: fn(&Grammar) -> Option<&tree_sitter::Query>,
    ) -> SyntaxMapMatches {
        self.syntax.matches(range, self, query)
    }

    /// Returns bracket range pairs overlapping or adjacent to `range`
    pub fn bracket_ranges<T: ToOffset>(
        &self,
        range: Range<T>,
    ) -> impl Iterator<Item = (Range<usize>, Range<usize>)> + '_ {
        // Find bracket pairs that *inclusively* contain the given range.
        let range = range.start.to_offset(self).saturating_sub(1)
            ..self.len().min(range.end.to_offset(self) + 1);

        let mut matches = self.syntax.matches(range.clone(), &self.text, |grammar| {
            grammar.brackets_config.as_ref().map(|c| &c.query)
        });
        let configs = matches
            .grammars()
            .iter()
            .map(|grammar| grammar.brackets_config.as_ref().unwrap())
            .collect::<Vec<_>>();

        iter::from_fn(move || {
            while let Some(mat) = matches.peek() {
                let mut open = None;
                let mut close = None;
                let config = &configs[mat.grammar_index];
                for capture in mat.captures {
                    if capture.index == config.open_capture_ix {
                        open = Some(capture.node.byte_range());
                    } else if capture.index == config.close_capture_ix {
                        close = Some(capture.node.byte_range());
                    }
                }

                matches.advance();

                let Some((open, close)) = open.zip(close) else {
                    continue;
                };

                let bracket_range = open.start..=close.end;
                if !bracket_range.overlaps(&range) {
                    continue;
                }

                return Some((open, close));
            }
            None
        })
    }

    /// Returns enclosing bracket ranges containing the given range
    pub fn enclosing_bracket_ranges<T: ToOffset>(
        &self,
        range: Range<T>,
    ) -> impl Iterator<Item = (Range<usize>, Range<usize>)> + '_ {
        let range = range.start.to_offset(self)..range.end.to_offset(self);

        self.bracket_ranges(range.clone())
            .filter(move |(open, close)| open.start <= range.start && close.end >= range.end)
    }

    /// Returns the smallest enclosing bracket ranges containing the given range or None if no brackets contain range
    ///
    /// Can optionally pass a range_filter to filter the ranges of brackets to consider
    pub fn innermost_enclosing_bracket_ranges<T: ToOffset>(
        &self,
        range: Range<T>,
        range_filter: Option<&dyn Fn(Range<usize>, Range<usize>) -> bool>,
    ) -> Option<(Range<usize>, Range<usize>)> {
        let range = range.start.to_offset(self)..range.end.to_offset(self);

        // Get the ranges of the innermost pair of brackets.
        let mut result: Option<(Range<usize>, Range<usize>)> = None;

        for (open, close) in self.enclosing_bracket_ranges(range.clone()) {
            if let Some(range_filter) = range_filter {
                if !range_filter(open.clone(), close.clone()) {
                    continue;
                }
            }

            let len = close.end - open.start;

            if let Some((existing_open, existing_close)) = &result {
                let existing_len = existing_close.end - existing_open.start;
                if len > existing_len {
                    continue;
                }
            }

            result = Some((open, close));
        }

        result
    }

    /// Returns anchor ranges for any matches of the redaction query.
    /// The buffer can be associated with multiple languages, and the redaction query associated with each
    /// will be run on the relevant section of the buffer.
    pub fn redacted_ranges<T: ToOffset>(
        &self,
        range: Range<T>,
    ) -> impl Iterator<Item = Range<usize>> + '_ {
        let offset_range = range.start.to_offset(self)..range.end.to_offset(self);
        let mut syntax_matches = self.syntax.matches(offset_range, self, |grammar| {
            grammar
                .redactions_config
                .as_ref()
                .map(|config| &config.query)
        });

        let configs = syntax_matches
            .grammars()
            .iter()
            .map(|grammar| grammar.redactions_config.as_ref())
            .collect::<Vec<_>>();

        iter::from_fn(move || {
            let redacted_range = syntax_matches
                .peek()
                .and_then(|mat| {
                    configs[mat.grammar_index].and_then(|config| {
                        mat.captures
                            .iter()
                            .find(|capture| capture.index == config.redaction_capture_ix)
                    })
                })
                .map(|mat| mat.node.byte_range());
            syntax_matches.advance();
            redacted_range
        })
    }

    pub fn injections_intersecting_range<T: ToOffset>(
        &self,
        range: Range<T>,
    ) -> impl Iterator<Item = (Range<usize>, &Arc<Language>)> + '_ {
        let offset_range = range.start.to_offset(self)..range.end.to_offset(self);

        let mut syntax_matches = self.syntax.matches(offset_range, self, |grammar| {
            grammar
                .injection_config
                .as_ref()
                .map(|config| &config.query)
        });

        let configs = syntax_matches
            .grammars()
            .iter()
            .map(|grammar| grammar.injection_config.as_ref())
            .collect::<Vec<_>>();

        iter::from_fn(move || {
            let ranges = syntax_matches.peek().and_then(|mat| {
                let config = &configs[mat.grammar_index]?;
                let content_capture_range = mat.captures.iter().find_map(|capture| {
                    if capture.index == config.content_capture_ix {
                        Some(capture.node.byte_range())
                    } else {
                        None
                    }
                })?;
                let language = self.language_at(content_capture_range.start)?;
                Some((content_capture_range, language))
            });
            syntax_matches.advance();
            ranges
        })
    }

    pub fn runnable_ranges(
        &self,
        range: Range<Anchor>,
    ) -> impl Iterator<Item = RunnableRange> + '_ {
        let offset_range = range.start.to_offset(self)..range.end.to_offset(self);

        let mut syntax_matches = self.syntax.matches(offset_range, self, |grammar| {
            grammar.runnable_config.as_ref().map(|config| &config.query)
        });

        let test_configs = syntax_matches
            .grammars()
            .iter()
            .map(|grammar| grammar.runnable_config.as_ref())
            .collect::<Vec<_>>();

        iter::from_fn(move || loop {
            let mat = syntax_matches.peek()?;

            let test_range = test_configs[mat.grammar_index].and_then(|test_configs| {
                let mut run_range = None;
                let full_range = mat.captures.iter().fold(
                    Range {
                        start: usize::MAX,
                        end: 0,
                    },
                    |mut acc, next| {
                        let byte_range = next.node.byte_range();
                        if acc.start > byte_range.start {
                            acc.start = byte_range.start;
                        }
                        if acc.end < byte_range.end {
                            acc.end = byte_range.end;
                        }
                        acc
                    },
                );
                if full_range.start > full_range.end {
                    // We did not find a full spanning range of this match.
                    return None;
                }
                let extra_captures: SmallVec<[_; 1]> =
                    SmallVec::from_iter(mat.captures.iter().filter_map(|capture| {
                        test_configs
                            .extra_captures
                            .get(capture.index as usize)
                            .cloned()
                            .and_then(|tag_name| match tag_name {
                                RunnableCapture::Named(name) => {
                                    Some((capture.node.byte_range(), name))
                                }
                                RunnableCapture::Run => {
                                    let _ = run_range.insert(capture.node.byte_range());
                                    None
                                }
                            })
                    }));
                let run_range = run_range?;
                let tags = test_configs
                    .query
                    .property_settings(mat.pattern_index)
                    .iter()
                    .filter_map(|property| {
                        if *property.key == *"tag" {
                            property
                                .value
                                .as_ref()
                                .map(|value| RunnableTag(value.to_string().into()))
                        } else {
                            None
                        }
                    })
                    .collect();
                let extra_captures = extra_captures
                    .into_iter()
                    .map(|(range, name)| {
                        (
                            name.to_string(),
                            self.text_for_range(range.clone()).collect::<String>(),
                        )
                    })
                    .collect();
                // All tags should have the same range.
                Some(RunnableRange {
                    run_range,
                    full_range,
                    runnable: Runnable {
                        tags,
                        language: mat.language,
                        buffer: self.remote_id(),
                    },
                    extra_captures,
                    buffer_id: self.remote_id(),
                })
            });

            syntax_matches.advance();
            if test_range.is_some() {
                // It's fine for us to short-circuit on .peek()? returning None. We don't want to return None from this iter if we
                // had a capture that did not contain a run marker, hence we'll just loop around for the next capture.
                return test_range;
            }
        })
    }

    pub fn indent_guides_in_range(
        &self,
        range: Range<Anchor>,
        ignore_disabled_for_language: bool,
        cx: &AppContext,
    ) -> Vec<IndentGuide> {
        let language_settings = language_settings(self.language(), self.file.as_ref(), cx);
        let settings = language_settings.indent_guides;
        if !ignore_disabled_for_language && !settings.enabled {
            return Vec::new();
        }
        let tab_size = language_settings.tab_size.get() as u32;

        let start_row = range.start.to_point(self).row;
        let end_row = range.end.to_point(self).row;
        let row_range = start_row..end_row + 1;

        let mut row_indents = self.line_indents_in_row_range(row_range.clone());

        let mut result_vec = Vec::new();
        let mut indent_stack = SmallVec::<[IndentGuide; 8]>::new();

        while let Some((first_row, mut line_indent)) = row_indents.next() {
            let current_depth = indent_stack.len() as u32;

            // When encountering empty, continue until found useful line indent
            // then add to the indent stack with the depth found
            let mut found_indent = false;
            let mut last_row = first_row;
            if line_indent.is_line_empty() {
                let mut trailing_row = end_row;
                while !found_indent {
                    let (target_row, new_line_indent) =
                        if let Some(display_row) = row_indents.next() {
                            display_row
                        } else {
                            // This means we reached the end of the given range and found empty lines at the end.
                            // We need to traverse further until we find a non-empty line to know if we need to add
                            // an indent guide for the last visible indent.
                            trailing_row += 1;

                            const TRAILING_ROW_SEARCH_LIMIT: u32 = 25;
                            if trailing_row > self.max_point().row
                                || trailing_row > end_row + TRAILING_ROW_SEARCH_LIMIT
                            {
                                break;
                            }
                            let new_line_indent = self.line_indent_for_row(trailing_row);
                            (trailing_row, new_line_indent)
                        };

                    if new_line_indent.is_line_empty() {
                        continue;
                    }
                    last_row = target_row.min(end_row);
                    line_indent = new_line_indent;
                    found_indent = true;
                    break;
                }
            } else {
                found_indent = true
            }

            let depth = if found_indent {
                line_indent.len(tab_size) / tab_size
                    + ((line_indent.len(tab_size) % tab_size) > 0) as u32
            } else {
                current_depth
            };

            if depth < current_depth {
                for _ in 0..(current_depth - depth) {
                    let mut indent = indent_stack.pop().unwrap();
                    if last_row != first_row {
                        // In this case, we landed on an empty row, had to seek forward,
                        // and discovered that the indent we where on is ending.
                        // This means that the last display row must
                        // be on line that ends this indent range, so we
                        // should display the range up to the first non-empty line
                        indent.end_row = first_row.saturating_sub(1);
                    }

                    result_vec.push(indent)
                }
            } else if depth > current_depth {
                for next_depth in current_depth..depth {
                    indent_stack.push(IndentGuide {
                        buffer_id: self.remote_id(),
                        start_row: first_row,
                        end_row: last_row,
                        depth: next_depth,
                        tab_size,
                        settings,
                    });
                }
            }

            for indent in indent_stack.iter_mut() {
                indent.end_row = last_row;
            }
        }

        result_vec.extend(indent_stack);

        result_vec
    }

    pub async fn enclosing_indent(
        &self,
        mut buffer_row: BufferRow,
    ) -> Option<(Range<BufferRow>, LineIndent)> {
        let max_row = self.max_point().row;
        if buffer_row >= max_row {
            return None;
        }

        let mut target_indent = self.line_indent_for_row(buffer_row);

        // If the current row is at the start of an indented block, we want to return this
        // block as the enclosing indent.
        if !target_indent.is_line_empty() && buffer_row < max_row {
            let next_line_indent = self.line_indent_for_row(buffer_row + 1);
            if !next_line_indent.is_line_empty()
                && target_indent.raw_len() < next_line_indent.raw_len()
            {
                target_indent = next_line_indent;
                buffer_row += 1;
            }
        }

        const SEARCH_ROW_LIMIT: u32 = 25000;
        const SEARCH_WHITESPACE_ROW_LIMIT: u32 = 2500;
        const YIELD_INTERVAL: u32 = 100;

        let mut accessed_row_counter = 0;

        // If there is a blank line at the current row, search for the next non indented lines
        if target_indent.is_line_empty() {
            let start = buffer_row.saturating_sub(SEARCH_WHITESPACE_ROW_LIMIT);
            let end = (max_row + 1).min(buffer_row + SEARCH_WHITESPACE_ROW_LIMIT);

            let mut non_empty_line_above = None;
            for (row, indent) in self
                .text
                .reversed_line_indents_in_row_range(start..buffer_row)
            {
                accessed_row_counter += 1;
                if accessed_row_counter == YIELD_INTERVAL {
                    accessed_row_counter = 0;
                    yield_now().await;
                }
                if !indent.is_line_empty() {
                    non_empty_line_above = Some((row, indent));
                    break;
                }
            }

            let mut non_empty_line_below = None;
            for (row, indent) in self.text.line_indents_in_row_range((buffer_row + 1)..end) {
                accessed_row_counter += 1;
                if accessed_row_counter == YIELD_INTERVAL {
                    accessed_row_counter = 0;
                    yield_now().await;
                }
                if !indent.is_line_empty() {
                    non_empty_line_below = Some((row, indent));
                    break;
                }
            }

            let (row, indent) = match (non_empty_line_above, non_empty_line_below) {
                (Some((above_row, above_indent)), Some((below_row, below_indent))) => {
                    if above_indent.raw_len() >= below_indent.raw_len() {
                        (above_row, above_indent)
                    } else {
                        (below_row, below_indent)
                    }
                }
                (Some(above), None) => above,
                (None, Some(below)) => below,
                _ => return None,
            };

            target_indent = indent;
            buffer_row = row;
        }

        let start = buffer_row.saturating_sub(SEARCH_ROW_LIMIT);
        let end = (max_row + 1).min(buffer_row + SEARCH_ROW_LIMIT);

        let mut start_indent = None;
        for (row, indent) in self
            .text
            .reversed_line_indents_in_row_range(start..buffer_row)
        {
            accessed_row_counter += 1;
            if accessed_row_counter == YIELD_INTERVAL {
                accessed_row_counter = 0;
                yield_now().await;
            }
            if !indent.is_line_empty() && indent.raw_len() < target_indent.raw_len() {
                start_indent = Some((row, indent));
                break;
            }
        }
        let (start_row, start_indent_size) = start_indent?;

        let mut end_indent = (end, None);
        for (row, indent) in self.text.line_indents_in_row_range((buffer_row + 1)..end) {
            accessed_row_counter += 1;
            if accessed_row_counter == YIELD_INTERVAL {
                accessed_row_counter = 0;
                yield_now().await;
            }
            if !indent.is_line_empty() && indent.raw_len() < target_indent.raw_len() {
                end_indent = (row.saturating_sub(1), Some(indent));
                break;
            }
        }
        let (end_row, end_indent_size) = end_indent;

        let indent = if let Some(end_indent_size) = end_indent_size {
            if start_indent_size.raw_len() > end_indent_size.raw_len() {
                start_indent_size
            } else {
                end_indent_size
            }
        } else {
            start_indent_size
        };

        Some((start_row..end_row, indent))
    }

    /// Returns selections for remote peers intersecting the given range.
    #[allow(clippy::type_complexity)]
    pub fn selections_in_range(
        &self,
        range: Range<Anchor>,
        include_local: bool,
    ) -> impl Iterator<
        Item = (
            ReplicaId,
            bool,
            CursorShape,
            impl Iterator<Item = &Selection<Anchor>> + '_,
        ),
    > + '_ {
        self.remote_selections
            .iter()
            .filter(move |(replica_id, set)| {
                (include_local || **replica_id != self.text.replica_id())
                    && !set.selections.is_empty()
            })
            .map(move |(replica_id, set)| {
                let start_ix = match set.selections.binary_search_by(|probe| {
                    probe.end.cmp(&range.start, self).then(Ordering::Greater)
                }) {
                    Ok(ix) | Err(ix) => ix,
                };
                let end_ix = match set.selections.binary_search_by(|probe| {
                    probe.start.cmp(&range.end, self).then(Ordering::Less)
                }) {
                    Ok(ix) | Err(ix) => ix,
                };

                (
                    *replica_id,
                    set.line_mode,
                    set.cursor_shape,
                    set.selections[start_ix..end_ix].iter(),
                )
            })
    }

    /// Whether the buffer contains any git changes.
    pub fn has_git_diff(&self) -> bool {
        !self.git_diff.is_empty()
    }

    /// Returns all the Git diff hunks intersecting the given
    /// row range.
    pub fn git_diff_hunks_in_row_range(
        &self,
        range: Range<BufferRow>,
    ) -> impl '_ + Iterator<Item = git::diff::DiffHunk<u32>> {
        self.git_diff.hunks_in_row_range(range, self)
    }

    /// Returns all the Git diff hunks intersecting the given
    /// range.
    pub fn git_diff_hunks_intersecting_range(
        &self,
        range: Range<Anchor>,
    ) -> impl '_ + Iterator<Item = git::diff::DiffHunk<u32>> {
        self.git_diff.hunks_intersecting_range(range, self)
    }

    /// Returns all the Git diff hunks intersecting the given
    /// range, in reverse order.
    pub fn git_diff_hunks_intersecting_range_rev(
        &self,
        range: Range<Anchor>,
    ) -> impl '_ + Iterator<Item = git::diff::DiffHunk<u32>> {
        self.git_diff.hunks_intersecting_range_rev(range, self)
    }

    /// Returns if the buffer contains any diagnostics.
    pub fn has_diagnostics(&self) -> bool {
        !self.diagnostics.is_empty()
    }

    /// Returns all the diagnostics intersecting the given range.
    pub fn diagnostics_in_range<'a, T, O>(
        &'a self,
        search_range: Range<T>,
        reversed: bool,
    ) -> impl 'a + Iterator<Item = DiagnosticEntry<O>>
    where
        T: 'a + Clone + ToOffset,
        O: 'a + FromAnchor + Ord,
    {
        let mut iterators: Vec<_> = self
            .diagnostics
            .iter()
            .map(|(_, collection)| {
                collection
                    .range::<T, O>(search_range.clone(), self, true, reversed)
                    .peekable()
            })
            .collect();

        std::iter::from_fn(move || {
            let (next_ix, _) = iterators
                .iter_mut()
                .enumerate()
                .flat_map(|(ix, iter)| Some((ix, iter.peek()?)))
                .min_by(|(_, a), (_, b)| {
                    let cmp = a
                        .range
                        .start
                        .cmp(&b.range.start)
                        // when range is equal, sort by diagnostic severity
                        .then(a.diagnostic.severity.cmp(&b.diagnostic.severity))
                        // and stabilize order with group_id
                        .then(a.diagnostic.group_id.cmp(&b.diagnostic.group_id));
                    if reversed {
                        cmp.reverse()
                    } else {
                        cmp
                    }
                })?;
            iterators[next_ix].next()
        })
    }

    /// Returns all the diagnostic groups associated with the given
    /// language server id. If no language server id is provided,
    /// all diagnostics groups are returned.
    pub fn diagnostic_groups(
        &self,
        language_server_id: Option<LanguageServerId>,
    ) -> Vec<(LanguageServerId, DiagnosticGroup<Anchor>)> {
        let mut groups = Vec::new();

        if let Some(language_server_id) = language_server_id {
            if let Ok(ix) = self
                .diagnostics
                .binary_search_by_key(&language_server_id, |e| e.0)
            {
                self.diagnostics[ix]
                    .1
                    .groups(language_server_id, &mut groups, self);
            }
        } else {
            for (language_server_id, diagnostics) in self.diagnostics.iter() {
                diagnostics.groups(*language_server_id, &mut groups, self);
            }
        }

        groups.sort_by(|(id_a, group_a), (id_b, group_b)| {
            let a_start = &group_a.entries[group_a.primary_ix].range.start;
            let b_start = &group_b.entries[group_b.primary_ix].range.start;
            a_start.cmp(b_start, self).then_with(|| id_a.cmp(id_b))
        });

        groups
    }

    /// Returns an iterator over the diagnostics for the given group.
    pub fn diagnostic_group<'a, O>(
        &'a self,
        group_id: usize,
    ) -> impl 'a + Iterator<Item = DiagnosticEntry<O>>
    where
        O: 'a + FromAnchor,
    {
        self.diagnostics
            .iter()
            .flat_map(move |(_, set)| set.group(group_id, self))
    }

    /// An integer version number that accounts for all updates besides
    /// the buffer's text itself (which is versioned via a version vector).
    pub fn non_text_state_update_count(&self) -> usize {
        self.non_text_state_update_count
    }

    /// Returns a snapshot of underlying file.
    pub fn file(&self) -> Option<&Arc<dyn File>> {
        self.file.as_ref()
    }

    /// Resolves the file path (relative to the worktree root) associated with the underlying file.
    pub fn resolve_file_path(&self, cx: &AppContext, include_root: bool) -> Option<PathBuf> {
        if let Some(file) = self.file() {
            if file.path().file_name().is_none() || include_root {
                Some(file.full_path(cx))
            } else {
                Some(file.path().to_path_buf())
            }
        } else {
            None
        }
    }
}

fn indent_size_for_line(text: &text::BufferSnapshot, row: u32) -> IndentSize {
    indent_size_for_text(text.chars_at(Point::new(row, 0)))
}

fn indent_size_for_text(text: impl Iterator<Item = char>) -> IndentSize {
    let mut result = IndentSize::spaces(0);
    for c in text {
        let kind = match c {
            ' ' => IndentKind::Space,
            '\t' => IndentKind::Tab,
            _ => break,
        };
        if result.len == 0 {
            result.kind = kind;
        }
        result.len += 1;
    }
    result
}

impl Clone for BufferSnapshot {
    fn clone(&self) -> Self {
        Self {
            text: self.text.clone(),
            git_diff: self.git_diff.clone(),
            syntax: self.syntax.clone(),
            file: self.file.clone(),
            remote_selections: self.remote_selections.clone(),
            diagnostics: self.diagnostics.clone(),
            language: self.language.clone(),
            non_text_state_update_count: self.non_text_state_update_count,
        }
    }
}

impl Deref for BufferSnapshot {
    type Target = text::BufferSnapshot;

    fn deref(&self) -> &Self::Target {
        &self.text
    }
}

unsafe impl<'a> Send for BufferChunks<'a> {}

impl<'a> BufferChunks<'a> {
    pub(crate) fn new(
        text: &'a Rope,
        range: Range<usize>,
        syntax: Option<(SyntaxMapCaptures<'a>, Vec<HighlightMap>)>,
        buffer_snapshot: Option<&'a BufferSnapshot>,
    ) -> Self {
        let mut highlights = None;
        if let Some((captures, highlight_maps)) = syntax {
            highlights = Some(BufferChunkHighlights {
                captures,
                next_capture: None,
                stack: Default::default(),
                highlight_maps,
            })
        }

        let diagnostic_endpoints = Vec::new().into_iter().peekable();
        let chunks = text.chunks_in_range(range.clone());

        let mut this = BufferChunks {
            range,
            buffer_snapshot,
            chunks,
            diagnostic_endpoints,
            error_depth: 0,
            warning_depth: 0,
            information_depth: 0,
            hint_depth: 0,
            unnecessary_depth: 0,
            highlights,
        };
        this.initialize_diagnostic_endpoints();
        this
    }

    /// Seeks to the given byte offset in the buffer.
    pub fn seek(&mut self, range: Range<usize>) {
        let old_range = std::mem::replace(&mut self.range, range.clone());
        dbg!(&old_range, &self.range);
        self.chunks.set_range(self.range.clone());
        if let Some(highlights) = self.highlights.as_mut() {
            if old_range.start >= self.range.start && old_range.end <= self.range.end {
                // Reuse existing highlights stack, as the new range is a subrange of the old one.
                highlights
                    .stack
                    .retain(|(end_offset, _)| *end_offset > range.start);
                if let Some(capture) = &highlights.next_capture {
                    if range.start >= capture.node.start_byte() {
                        let next_capture_end = capture.node.end_byte();
                        if range.start < next_capture_end {
                            highlights.stack.push((
                                next_capture_end,
                                highlights.highlight_maps[capture.grammar_index].get(capture.index),
                            ));
                        }
                        highlights.next_capture.take();
                    }
                }
            } else if let Some(snapshot) = self.buffer_snapshot {
                let (captures, highlight_maps) = snapshot.get_highlights(self.range.clone());
                *highlights = BufferChunkHighlights {
                    captures,
                    next_capture: None,
                    stack: Default::default(),
                    highlight_maps,
                };
            } else {
                // We cannot obtain new highlights for a language-aware buffer iterator, as we don't have a buffer snapshot.
                // Seeking such BufferChunks is not supported.
                debug_assert!(false, "Attempted to seek on a language-aware buffer iterator without associated buffer snapshot");
            }

            highlights.captures.set_byte_range(self.range.clone());
            self.initialize_diagnostic_endpoints();
        }
    }

    fn initialize_diagnostic_endpoints(&mut self) {
        if let Some(buffer) = self.buffer_snapshot {
            let mut diagnostic_endpoints = Vec::new();
            for entry in buffer.diagnostics_in_range::<_, usize>(self.range.clone(), false) {
                diagnostic_endpoints.push(DiagnosticEndpoint {
                    offset: entry.range.start,
                    is_start: true,
                    severity: entry.diagnostic.severity,
                    is_unnecessary: entry.diagnostic.is_unnecessary,
                });
                diagnostic_endpoints.push(DiagnosticEndpoint {
                    offset: entry.range.end,
                    is_start: false,
                    severity: entry.diagnostic.severity,
                    is_unnecessary: entry.diagnostic.is_unnecessary,
                });
            }
            diagnostic_endpoints
                .sort_unstable_by_key(|endpoint| (endpoint.offset, !endpoint.is_start));
            self.diagnostic_endpoints = diagnostic_endpoints.into_iter().peekable();
        }
    }

    /// The current byte offset in the buffer.
    pub fn offset(&self) -> usize {
        self.range.start
    }

    fn update_diagnostic_depths(&mut self, endpoint: DiagnosticEndpoint) {
        let depth = match endpoint.severity {
            DiagnosticSeverity::ERROR => &mut self.error_depth,
            DiagnosticSeverity::WARNING => &mut self.warning_depth,
            DiagnosticSeverity::INFORMATION => &mut self.information_depth,
            DiagnosticSeverity::HINT => &mut self.hint_depth,
            _ => return,
        };
        if endpoint.is_start {
            *depth += 1;
        } else {
            *depth -= 1;
        }

        if endpoint.is_unnecessary {
            if endpoint.is_start {
                self.unnecessary_depth += 1;
            } else {
                self.unnecessary_depth -= 1;
            }
        }
    }

    fn current_diagnostic_severity(&self) -> Option<DiagnosticSeverity> {
        if self.error_depth > 0 {
            Some(DiagnosticSeverity::ERROR)
        } else if self.warning_depth > 0 {
            Some(DiagnosticSeverity::WARNING)
        } else if self.information_depth > 0 {
            Some(DiagnosticSeverity::INFORMATION)
        } else if self.hint_depth > 0 {
            Some(DiagnosticSeverity::HINT)
        } else {
            None
        }
    }

    fn current_code_is_unnecessary(&self) -> bool {
        self.unnecessary_depth > 0
    }
}

impl<'a> Iterator for BufferChunks<'a> {
    type Item = Chunk<'a>;

    fn next(&mut self) -> Option<Self::Item> {
        let mut next_capture_start = usize::MAX;
        let mut next_diagnostic_endpoint = usize::MAX;

        if let Some(highlights) = self.highlights.as_mut() {
            while let Some((parent_capture_end, _)) = highlights.stack.last() {
                if *parent_capture_end <= self.range.start {
                    highlights.stack.pop();
                } else {
                    break;
                }
            }

            if highlights.next_capture.is_none() {
                highlights.next_capture = highlights.captures.next();
            }

            while let Some(capture) = highlights.next_capture.as_ref() {
                if self.range.start < capture.node.start_byte() {
                    next_capture_start = capture.node.start_byte();
                    break;
                } else {
                    let highlight_id =
                        highlights.highlight_maps[capture.grammar_index].get(capture.index);
                    highlights
                        .stack
                        .push((capture.node.end_byte(), highlight_id));
                    highlights.next_capture = highlights.captures.next();
                }
            }
        }

        while let Some(endpoint) = self.diagnostic_endpoints.peek().copied() {
            if endpoint.offset <= self.range.start {
                self.update_diagnostic_depths(endpoint);
                self.diagnostic_endpoints.next();
            } else {
                next_diagnostic_endpoint = endpoint.offset;
                break;
            }
        }

        if let Some(chunk) = self.chunks.peek() {
            let chunk_start = self.range.start;
            let mut chunk_end = (self.chunks.offset() + chunk.len())
                .min(next_capture_start)
                .min(next_diagnostic_endpoint);
            let mut highlight_id = None;
            if let Some(highlights) = self.highlights.as_ref() {
                if let Some((parent_capture_end, parent_highlight_id)) = highlights.stack.last() {
                    chunk_end = chunk_end.min(*parent_capture_end);
                    highlight_id = Some(*parent_highlight_id);
                }
            }

            let slice =
                &chunk[chunk_start - self.chunks.offset()..chunk_end - self.chunks.offset()];
            self.range.start = chunk_end;
            if self.range.start == self.chunks.offset() + chunk.len() {
                self.chunks.next().unwrap();
            }

            Some(Chunk {
                text: slice,
                syntax_highlight_id: highlight_id,
                diagnostic_severity: self.current_diagnostic_severity(),
                is_unnecessary: self.current_code_is_unnecessary(),
                ..Default::default()
            })
        } else {
            None
        }
    }
}

impl operation_queue::Operation for Operation {
    fn lamport_timestamp(&self) -> clock::Lamport {
        match self {
            Operation::Buffer(_) => {
                unreachable!("buffer operations should never be deferred at this layer")
            }
            Operation::UpdateDiagnostics {
                lamport_timestamp, ..
            }
            | Operation::UpdateSelections {
                lamport_timestamp, ..
            }
            | Operation::UpdateCompletionTriggers {
                lamport_timestamp, ..
            } => *lamport_timestamp,
        }
    }
}

impl Default for Diagnostic {
    fn default() -> Self {
        Self {
            source: Default::default(),
            code: None,
            severity: DiagnosticSeverity::ERROR,
            message: Default::default(),
            group_id: 0,
            is_primary: false,
            is_disk_based: false,
            is_unnecessary: false,
            data: None,
        }
    }
}

impl IndentSize {
    /// Returns an [IndentSize] representing the given spaces.
    pub fn spaces(len: u32) -> Self {
        Self {
            len,
            kind: IndentKind::Space,
        }
    }

    /// Returns an [IndentSize] representing a tab.
    pub fn tab() -> Self {
        Self {
            len: 1,
            kind: IndentKind::Tab,
        }
    }

    /// An iterator over the characters represented by this [IndentSize].
    pub fn chars(&self) -> impl Iterator<Item = char> {
        iter::repeat(self.char()).take(self.len as usize)
    }

    /// The character representation of this [IndentSize].
    pub fn char(&self) -> char {
        match self.kind {
            IndentKind::Space => ' ',
            IndentKind::Tab => '\t',
        }
    }

    /// Consumes the current [IndentSize] and returns a new one that has
    /// been shrunk or enlarged by the given size along the given direction.
    pub fn with_delta(mut self, direction: Ordering, size: IndentSize) -> Self {
        match direction {
            Ordering::Less => {
                if self.kind == size.kind && self.len >= size.len {
                    self.len -= size.len;
                }
            }
            Ordering::Equal => {}
            Ordering::Greater => {
                if self.len == 0 {
                    self = size;
                } else if self.kind == size.kind {
                    self.len += size.len;
                }
            }
        }
        self
    }
}

#[cfg(any(test, feature = "test-support"))]
pub struct TestFile {
    pub path: Arc<Path>,
    pub root_name: String,
}

#[cfg(any(test, feature = "test-support"))]
impl File for TestFile {
    fn path(&self) -> &Arc<Path> {
        &self.path
    }

    fn full_path(&self, _: &gpui::AppContext) -> PathBuf {
        PathBuf::from(&self.root_name).join(self.path.as_ref())
    }

    fn as_local(&self) -> Option<&dyn LocalFile> {
        None
    }

    fn mtime(&self) -> Option<SystemTime> {
        unimplemented!()
    }

    fn file_name<'a>(&'a self, _: &'a gpui::AppContext) -> &'a std::ffi::OsStr {
        self.path().file_name().unwrap_or(self.root_name.as_ref())
    }

    fn worktree_id(&self) -> usize {
        0
    }

    fn is_deleted(&self) -> bool {
        unimplemented!()
    }

    fn as_any(&self) -> &dyn std::any::Any {
        unimplemented!()
    }

    fn to_proto(&self, _: &AppContext) -> rpc::proto::File {
        unimplemented!()
    }

    fn is_private(&self) -> bool {
        false
    }
}

pub(crate) fn contiguous_ranges(
    values: impl Iterator<Item = u32>,
    max_len: usize,
) -> impl Iterator<Item = Range<u32>> {
    let mut values = values;
    let mut current_range: Option<Range<u32>> = None;
    std::iter::from_fn(move || loop {
        if let Some(value) = values.next() {
            if let Some(range) = &mut current_range {
                if value == range.end && range.len() < max_len {
                    range.end += 1;
                    continue;
                }
            }

            let prev_range = current_range.clone();
            current_range = Some(value..(value + 1));
            if prev_range.is_some() {
                return prev_range;
            }
        } else {
            return current_range.take();
        }
    })
}

/// Returns the [CharKind] for the given character. When a scope is provided,
/// the function checks if the character is considered a word character
/// based on the language scope's word character settings.
pub fn char_kind(scope: &Option<LanguageScope>, c: char) -> CharKind {
    if c.is_whitespace() {
        return CharKind::Whitespace;
    } else if c.is_alphanumeric() || c == '_' {
        return CharKind::Word;
    }

    if let Some(scope) = scope {
        if let Some(characters) = scope.word_characters() {
            if characters.contains(&c) {
                return CharKind::Word;
            }
        }
    }

    CharKind::Punctuation
}

/// Find all of the ranges of whitespace that occur at the ends of lines
/// in the given rope.
///
/// This could also be done with a regex search, but this implementation
/// avoids copying text.
pub fn trailing_whitespace_ranges(rope: &Rope) -> Vec<Range<usize>> {
    let mut ranges = Vec::new();

    let mut offset = 0;
    let mut prev_chunk_trailing_whitespace_range = 0..0;
    for chunk in rope.chunks() {
        let mut prev_line_trailing_whitespace_range = 0..0;
        for (i, line) in chunk.split('\n').enumerate() {
            let line_end_offset = offset + line.len();
            let trimmed_line_len = line.trim_end_matches(|c| matches!(c, ' ' | '\t')).len();
            let mut trailing_whitespace_range = (offset + trimmed_line_len)..line_end_offset;

            if i == 0 && trimmed_line_len == 0 {
                trailing_whitespace_range.start = prev_chunk_trailing_whitespace_range.start;
            }
            if !prev_line_trailing_whitespace_range.is_empty() {
                ranges.push(prev_line_trailing_whitespace_range);
            }

            offset = line_end_offset + 1;
            prev_line_trailing_whitespace_range = trailing_whitespace_range;
        }

        offset -= 1;
        prev_chunk_trailing_whitespace_range = prev_line_trailing_whitespace_range;
    }

    if !prev_chunk_trailing_whitespace_range.is_empty() {
        ranges.push(prev_chunk_trailing_whitespace_range);
    }

    ranges
}<|MERGE_RESOLUTION|>--- conflicted
+++ resolved
@@ -2774,61 +2774,9 @@
                 {
                     capture_row_range.end -= 1;
                 }
-<<<<<<< HEAD
-
-                let mut range = capture.node.start_byte()..capture.node.end_byte();
-                let start = capture.node.start_position();
-                if capture.node.end_position().row > start.row {
-                    range.end =
-                        range.start + self.line_len(start.row as u32) as usize - start.column;
-                }
-
-                if !range.is_empty() {
-                    buffer_ranges.push((range, node_is_name));
-                }
-            }
-
-            if buffer_ranges.is_empty() {
-                matches.advance();
-                continue;
-            }
-
-            let mut text = String::new();
-            let mut highlight_ranges = Vec::new();
-            let mut name_ranges = Vec::new();
-            let mut chunks = self.chunks(
-                buffer_ranges.first().unwrap().0.start..buffer_ranges.last().unwrap().0.end,
-                true,
-            );
-            let mut last_buffer_range_end = 0;
-            for (buffer_range, is_name) in buffer_ranges {
-                if !text.is_empty() && buffer_range.start > last_buffer_range_end {
-                    text.push(' ');
-                }
-                last_buffer_range_end = buffer_range.end;
-                if is_name {
-                    let mut start = text.len();
-                    let end = start + buffer_range.len();
-
-                    // When multiple names are captured, then the matcheable text
-                    // includes the whitespace in between the names.
-                    if !name_ranges.is_empty() {
-                        start -= 1;
-                    }
-
-                    name_ranges.push(start..end);
-                }
-                let mut offset = buffer_range.start;
-                chunks.seek(buffer_range.clone());
-                for mut chunk in chunks.by_ref() {
-                    if chunk.text.len() > buffer_range.end - offset {
-                        chunk.text = &chunk.text[0..(buffer_range.end - offset)];
-                        offset = buffer_range.end;
-=======
                 if let Some(last_row_range) = annotation_row_ranges.last_mut() {
                     if last_row_range.end >= capture_row_range.start.saturating_sub(1) {
                         last_row_range.end = capture_row_range.end;
->>>>>>> b88b9dcd
                     } else {
                         annotation_row_ranges.push(capture_row_range);
                     }
@@ -2975,7 +2923,7 @@
             }
 
             let mut offset = buffer_range.start;
-            chunks.seek(offset);
+            chunks.seek(buffer_range.clone());
             for mut chunk in chunks.by_ref() {
                 if chunk.text.len() > buffer_range.end - offset {
                     chunk.text = &chunk.text[0..(buffer_range.end - offset)];
