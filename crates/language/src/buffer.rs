--- conflicted
+++ resolved
@@ -18,12 +18,8 @@
     proto,
 };
 use anyhow::{Context as _, Result};
-use clock::Lamport;
 pub use clock::ReplicaId;
-<<<<<<< HEAD
-use clock::{AGENT_REPLICA_ID, Global, Lamport};
-=======
->>>>>>> 435eab68
+use clock::{Global, Lamport};
 use collections::HashMap;
 use fs::MTime;
 use futures::channel::oneshot;
