//! The `language` crate provides a large chunk of Zed's language-related
//! features (the other big contributors being project and lsp crates that revolve around LSP features).
//! Namely, this crate:
//! - Provides [`Language`], [`Grammar`] and [`LanguageRegistry`] types that
//!   use Tree-sitter to provide syntax highlighting to the editor; note though that `language` doesn't perform the highlighting by itself. It only maps ranges in a buffer to colors. Treesitter is also used for buffer outlines (lists of symbols in a buffer)
//! - Exposes [`LanguageConfig`] that describes how constructs (like brackets or line comments) should be handled by the editor for a source file of a particular language.
//!
//! Notably we do *not* assign a single language to a single file; in real world a single file can consist of multiple programming languages - HTML is a good example of that - and `language` crate tends to reflect that status quo in its API.
mod buffer;
mod diagnostic_set;
mod highlight_map;
mod language_registry;
pub mod language_settings;
mod manifest;
mod outline;
pub mod proto;
mod syntax_map;
mod task_context;
mod text_diff;
mod toolchain;

#[cfg(test)]
pub mod buffer_tests;

pub use crate::language_settings::EditPredictionsMode;
use crate::language_settings::SoftWrap;
use anyhow::{Context as _, Result};
use async_trait::async_trait;
use collections::{HashMap, HashSet, IndexSet};
use fs::Fs;
use futures::Future;
use gpui::{App, AsyncApp, Entity, SharedString, Task};
pub use highlight_map::HighlightMap;
use http_client::HttpClient;
pub use language_registry::{
    LanguageName, LanguageServerStatusUpdate, LoadedLanguage, ServerHealth,
};
use lsp::{CodeActionKind, InitializeParams, LanguageServerBinary, LanguageServerBinaryOptions};
pub use manifest::{ManifestDelegate, ManifestName, ManifestProvider, ManifestQuery};
use parking_lot::Mutex;
use regex::Regex;
use schemars::{JsonSchema, SchemaGenerator, json_schema};
use serde::{Deserialize, Deserializer, Serialize, Serializer, de};
use serde_json::Value;
use settings::WorktreeId;
use smol::future::FutureExt as _;
use std::{
    any::Any,
    ffi::OsStr,
    fmt::Debug,
    hash::Hash,
    mem,
    ops::{DerefMut, Range},
    path::{Path, PathBuf},
    pin::Pin,
    str,
    sync::{
        Arc, LazyLock,
        atomic::{AtomicU64, AtomicUsize, Ordering::SeqCst},
    },
};
use std::{num::NonZeroU32, sync::OnceLock};
use syntax_map::{QueryCursorHandle, SyntaxSnapshot};
use task::RunnableTag;
pub use task_context::{ContextLocation, ContextProvider, RunnableRange};
pub use text_diff::{
    DiffOptions, apply_diff_patch, line_diff, text_diff, text_diff_with_options, unified_diff,
};
use theme::SyntaxTheme;
pub use toolchain::{
    LanguageToolchainStore, LocalLanguageToolchainStore, Toolchain, ToolchainList, ToolchainLister,
};
use tree_sitter::{self, Query, QueryCursor, WasmStore, wasmtime};
use util::serde::default_true;

pub use buffer::Operation;
pub use buffer::*;
pub use diagnostic_set::{DiagnosticEntry, DiagnosticGroup};
pub use language_registry::{
    AvailableLanguage, BinaryStatus, LanguageNotFound, LanguageQueries, LanguageRegistry,
    QUERY_FILENAME_PREFIXES,
};
pub use lsp::{LanguageServerId, LanguageServerName};
pub use outline::*;
pub use syntax_map::{OwnedSyntaxLayer, SyntaxLayer, ToTreeSitterPoint, TreeSitterOptions};
pub use text::{AnchorRangeExt, LineEnding};
pub use tree_sitter::{Node, Parser, Tree, TreeCursor};

/// Initializes the `language` crate.
///
/// This should be called before making use of items from the create.
pub fn init(cx: &mut App) {
    language_settings::init(cx);
}

static QUERY_CURSORS: Mutex<Vec<QueryCursor>> = Mutex::new(vec![]);
static PARSERS: Mutex<Vec<Parser>> = Mutex::new(vec![]);

pub fn with_parser<F, R>(func: F) -> R
where
    F: FnOnce(&mut Parser) -> R,
{
    let mut parser = PARSERS.lock().pop().unwrap_or_else(|| {
        let mut parser = Parser::new();
        parser
            .set_wasm_store(WasmStore::new(&WASM_ENGINE).unwrap())
            .unwrap();
        parser
    });
    parser.set_included_ranges(&[]).unwrap();
    let result = func(&mut parser);
    PARSERS.lock().push(parser);
    result
}

pub fn with_query_cursor<F, R>(func: F) -> R
where
    F: FnOnce(&mut QueryCursor) -> R,
{
    let mut cursor = QueryCursorHandle::new();
    func(cursor.deref_mut())
}

static NEXT_LANGUAGE_ID: LazyLock<AtomicUsize> = LazyLock::new(Default::default);
static NEXT_GRAMMAR_ID: LazyLock<AtomicUsize> = LazyLock::new(Default::default);
static WASM_ENGINE: LazyLock<wasmtime::Engine> = LazyLock::new(|| {
    wasmtime::Engine::new(&wasmtime::Config::new()).expect("Failed to create Wasmtime engine")
});

/// A shared grammar for plain text, exposed for reuse by downstream crates.
pub static PLAIN_TEXT: LazyLock<Arc<Language>> = LazyLock::new(|| {
    Arc::new(Language::new(
        LanguageConfig {
            name: "Plain Text".into(),
            soft_wrap: Some(SoftWrap::EditorWidth),
            matcher: LanguageMatcher {
                path_suffixes: vec!["txt".to_owned()],
                first_line_pattern: None,
            },
            ..Default::default()
        },
        None,
    ))
});

/// Types that represent a position in a buffer, and can be converted into
/// an LSP position, to send to a language server.
pub trait ToLspPosition {
    /// Converts the value into an LSP position.
    fn to_lsp_position(self) -> lsp::Position;
}

#[derive(Debug, Clone, PartialEq, Eq, Hash)]
pub struct Location {
    pub buffer: Entity<Buffer>,
    pub range: Range<Anchor>,
}

/// Represents a Language Server, with certain cached sync properties.
/// Uses [`LspAdapter`] under the hood, but calls all 'static' methods
/// once at startup, and caches the results.
pub struct CachedLspAdapter {
    pub name: LanguageServerName,
    pub disk_based_diagnostic_sources: Vec<String>,
    pub disk_based_diagnostics_progress_token: Option<String>,
    language_ids: HashMap<LanguageName, String>,
    pub adapter: Arc<dyn LspAdapter>,
    pub reinstall_attempt_count: AtomicU64,
    cached_binary: futures::lock::Mutex<Option<LanguageServerBinary>>,
}

impl Debug for CachedLspAdapter {
    fn fmt(&self, f: &mut std::fmt::Formatter<'_>) -> std::fmt::Result {
        f.debug_struct("CachedLspAdapter")
            .field("name", &self.name)
            .field(
                "disk_based_diagnostic_sources",
                &self.disk_based_diagnostic_sources,
            )
            .field(
                "disk_based_diagnostics_progress_token",
                &self.disk_based_diagnostics_progress_token,
            )
            .field("language_ids", &self.language_ids)
            .field("reinstall_attempt_count", &self.reinstall_attempt_count)
            .finish_non_exhaustive()
    }
}

impl CachedLspAdapter {
    pub fn new(adapter: Arc<dyn LspAdapter>) -> Arc<Self> {
        let name = adapter.name();
        let disk_based_diagnostic_sources = adapter.disk_based_diagnostic_sources();
        let disk_based_diagnostics_progress_token = adapter.disk_based_diagnostics_progress_token();
        let language_ids = adapter.language_ids();

        Arc::new(CachedLspAdapter {
            name,
            disk_based_diagnostic_sources,
            disk_based_diagnostics_progress_token,
            language_ids,
            adapter,
            cached_binary: Default::default(),
            reinstall_attempt_count: AtomicU64::new(0),
        })
    }

    pub fn name(&self) -> LanguageServerName {
        self.adapter.name().clone()
    }

    pub async fn get_language_server_command(
        self: Arc<Self>,
        delegate: Arc<dyn LspAdapterDelegate>,
        toolchains: Arc<dyn LocalLanguageToolchainStore>,
        binary_options: LanguageServerBinaryOptions,
        cx: &mut AsyncApp,
    ) -> Result<LanguageServerBinary> {
        let cached_binary = self.cached_binary.lock().await;
        self.adapter
            .clone()
            .get_language_server_command(delegate, toolchains, binary_options, cached_binary, cx)
            .await
    }

    pub fn code_action_kinds(&self) -> Option<Vec<CodeActionKind>> {
        self.adapter.code_action_kinds()
    }

    pub fn process_diagnostics(
        &self,
        params: &mut lsp::PublishDiagnosticsParams,
        server_id: LanguageServerId,
        existing_diagnostics: Option<&'_ Buffer>,
    ) {
        self.adapter
            .process_diagnostics(params, server_id, existing_diagnostics)
    }

    pub fn retain_old_diagnostic(&self, previous_diagnostic: &Diagnostic, cx: &App) -> bool {
        self.adapter.retain_old_diagnostic(previous_diagnostic, cx)
    }

    pub fn underline_diagnostic(&self, diagnostic: &lsp::Diagnostic) -> bool {
        self.adapter.underline_diagnostic(diagnostic)
    }

    pub fn diagnostic_message_to_markdown(&self, message: &str) -> Option<String> {
        self.adapter.diagnostic_message_to_markdown(message)
    }

    pub async fn process_completions(&self, completion_items: &mut [lsp::CompletionItem]) {
        self.adapter.process_completions(completion_items).await
    }

    pub async fn labels_for_completions(
        &self,
        completion_items: &[lsp::CompletionItem],
        language: &Arc<Language>,
    ) -> Result<Vec<Option<CodeLabel>>> {
        self.adapter
            .clone()
            .labels_for_completions(completion_items, language)
            .await
    }

    pub async fn labels_for_symbols(
        &self,
        symbols: &[(String, lsp::SymbolKind)],
        language: &Arc<Language>,
    ) -> Result<Vec<Option<CodeLabel>>> {
        self.adapter
            .clone()
            .labels_for_symbols(symbols, language)
            .await
    }

    pub fn language_id(&self, language_name: &LanguageName) -> String {
        self.language_ids
            .get(language_name)
            .cloned()
            .unwrap_or_else(|| language_name.lsp_id())
    }
<<<<<<< HEAD
=======

    pub fn manifest_name(&self) -> Option<ManifestName> {
        self.manifest_name
            .get_or_init(|| self.adapter.manifest_name())
            .clone()
    }
>>>>>>> 7217439c
}

/// Determines what gets sent out as a workspace folders content
#[derive(Clone, Copy, Debug, PartialEq)]
pub enum WorkspaceFoldersContent {
    /// Send out a single entry with the root of the workspace.
    WorktreeRoot,
    /// Send out a list of subproject roots.
    SubprojectRoots,
}

/// [`LspAdapterDelegate`] allows [`LspAdapter]` implementations to interface with the application
// e.g. to display a notification or fetch data from the web.
#[async_trait]
pub trait LspAdapterDelegate: Send + Sync {
    fn show_notification(&self, message: &str, cx: &mut App);
    fn http_client(&self) -> Arc<dyn HttpClient>;
    fn worktree_id(&self) -> WorktreeId;
    fn worktree_root_path(&self) -> &Path;
    fn update_status(&self, language: LanguageServerName, status: BinaryStatus);
    fn registered_lsp_adapters(&self) -> Vec<Arc<dyn LspAdapter>>;
    async fn language_server_download_dir(&self, name: &LanguageServerName) -> Option<Arc<Path>>;

    async fn npm_package_installed_version(
        &self,
        package_name: &str,
    ) -> Result<Option<(PathBuf, String)>>;
    async fn which(&self, command: &OsStr) -> Option<PathBuf>;
    async fn shell_env(&self) -> HashMap<String, String>;
    async fn read_text_file(&self, path: PathBuf) -> Result<String>;
    async fn try_exec(&self, binary: LanguageServerBinary) -> Result<()>;
}

#[async_trait(?Send)]
pub trait LspAdapter: 'static + Send + Sync {
    fn name(&self) -> LanguageServerName;

    fn get_language_server_command<'a>(
        self: Arc<Self>,
        delegate: Arc<dyn LspAdapterDelegate>,
        toolchains: Arc<dyn LocalLanguageToolchainStore>,
        binary_options: LanguageServerBinaryOptions,
        mut cached_binary: futures::lock::MutexGuard<'a, Option<LanguageServerBinary>>,
        cx: &'a mut AsyncApp,
    ) -> Pin<Box<dyn 'a + Future<Output = Result<LanguageServerBinary>>>> {
        async move {
            // First we check whether the adapter can give us a user-installed binary.
            // If so, we do *not* want to cache that, because each worktree might give us a different
            // binary:
            //
            //      worktree 1: user-installed at `.bin/gopls`
            //      worktree 2: user-installed at `~/bin/gopls`
            //      worktree 3: no gopls found in PATH -> fallback to Zed installation
            //
            // We only want to cache when we fall back to the global one,
            // because we don't want to download and overwrite our global one
            // for each worktree we might have open.
            if binary_options.allow_path_lookup {
                if let Some(binary) = self.check_if_user_installed(delegate.as_ref(), toolchains, cx).await {
                    log::info!(
                        "found user-installed language server for {}. path: {:?}, arguments: {:?}",
                        self.name().0,
                        binary.path,
                        binary.arguments
                    );
                    return Ok(binary);
                }
            }

            anyhow::ensure!(binary_options.allow_binary_download, "downloading language servers disabled");

            if let Some(cached_binary) = cached_binary.as_ref() {
                return Ok(cached_binary.clone());
            }

            let Some(container_dir) = delegate.language_server_download_dir(&self.name()).await else {
                anyhow::bail!("no language server download dir defined")
            };

            let mut binary = try_fetch_server_binary(self.as_ref(), &delegate, container_dir.to_path_buf(), cx).await;

            if let Err(error) = binary.as_ref() {
                if let Some(prev_downloaded_binary) = self
                    .cached_server_binary(container_dir.to_path_buf(), delegate.as_ref())
                    .await
                {
                    log::info!(
                        "failed to fetch newest version of language server {:?}. error: {:?}, falling back to using {:?}",
                        self.name(),
                        error,
                        prev_downloaded_binary.path
                    );
                    binary = Ok(prev_downloaded_binary);
                } else {
                    delegate.update_status(
                        self.name(),
                        BinaryStatus::Failed {
                            error: format!("{error:?}"),
                        },
                    );
                }
            }

            if let Ok(binary) = &binary {
                *cached_binary = Some(binary.clone());
            }

            binary
        }
        .boxed_local()
    }

    async fn check_if_user_installed(
        &self,
        _: &dyn LspAdapterDelegate,
        _: Arc<dyn LocalLanguageToolchainStore>,
        _: &AsyncApp,
    ) -> Option<LanguageServerBinary> {
        None
    }

    async fn fetch_latest_server_version(
        &self,
        delegate: &dyn LspAdapterDelegate,
    ) -> Result<Box<dyn 'static + Send + Any>>;

    fn will_fetch_server(
        &self,
        _: &Arc<dyn LspAdapterDelegate>,
        _: &mut AsyncApp,
    ) -> Option<Task<Result<()>>> {
        None
    }

    async fn check_if_version_installed(
        &self,
        _version: &(dyn 'static + Send + Any),
        _container_dir: &PathBuf,
        _delegate: &dyn LspAdapterDelegate,
    ) -> Option<LanguageServerBinary> {
        None
    }

    async fn fetch_server_binary(
        &self,
        latest_version: Box<dyn 'static + Send + Any>,
        container_dir: PathBuf,
        delegate: &dyn LspAdapterDelegate,
    ) -> Result<LanguageServerBinary>;

    async fn cached_server_binary(
        &self,
        container_dir: PathBuf,
        delegate: &dyn LspAdapterDelegate,
    ) -> Option<LanguageServerBinary>;

    fn process_diagnostics(
        &self,
        _: &mut lsp::PublishDiagnosticsParams,
        _: LanguageServerId,
        _: Option<&'_ Buffer>,
    ) {
    }

    /// When processing new `lsp::PublishDiagnosticsParams` diagnostics, whether to retain previous one(s) or not.
    fn retain_old_diagnostic(&self, _previous_diagnostic: &Diagnostic, _cx: &App) -> bool {
        false
    }

    /// Whether to underline a given diagnostic or not, when rendering in the editor.
    ///
    /// https://microsoft.github.io/language-server-protocol/specifications/lsp/3.17/specification/#diagnosticTag
    /// states that
    /// > Clients are allowed to render diagnostics with this tag faded out instead of having an error squiggle.
    /// for the unnecessary diagnostics, so do not underline them.
    fn underline_diagnostic(&self, _diagnostic: &lsp::Diagnostic) -> bool {
        true
    }

    /// Post-processes completions provided by the language server.
    async fn process_completions(&self, _: &mut [lsp::CompletionItem]) {}

    fn diagnostic_message_to_markdown(&self, _message: &str) -> Option<String> {
        None
    }

    async fn labels_for_completions(
        self: Arc<Self>,
        completions: &[lsp::CompletionItem],
        language: &Arc<Language>,
    ) -> Result<Vec<Option<CodeLabel>>> {
        let mut labels = Vec::new();
        for (ix, completion) in completions.iter().enumerate() {
            let label = self.label_for_completion(completion, language).await;
            if let Some(label) = label {
                labels.resize(ix + 1, None);
                *labels.last_mut().unwrap() = Some(label);
            }
        }
        Ok(labels)
    }

    async fn label_for_completion(
        &self,
        _: &lsp::CompletionItem,
        _: &Arc<Language>,
    ) -> Option<CodeLabel> {
        None
    }

    async fn labels_for_symbols(
        self: Arc<Self>,
        symbols: &[(String, lsp::SymbolKind)],
        language: &Arc<Language>,
    ) -> Result<Vec<Option<CodeLabel>>> {
        let mut labels = Vec::new();
        for (ix, (name, kind)) in symbols.iter().enumerate() {
            let label = self.label_for_symbol(name, *kind, language).await;
            if let Some(label) = label {
                labels.resize(ix + 1, None);
                *labels.last_mut().unwrap() = Some(label);
            }
        }
        Ok(labels)
    }

    async fn label_for_symbol(
        &self,
        _: &str,
        _: lsp::SymbolKind,
        _: &Arc<Language>,
    ) -> Option<CodeLabel> {
        None
    }

    /// Returns initialization options that are going to be sent to a LSP server as a part of [`lsp::InitializeParams`]
    async fn initialization_options(
        self: Arc<Self>,
        _: &dyn Fs,
        _: &Arc<dyn LspAdapterDelegate>,
    ) -> Result<Option<Value>> {
        Ok(None)
    }

    async fn workspace_configuration(
        self: Arc<Self>,
        _: &dyn Fs,
        _: &Arc<dyn LspAdapterDelegate>,
        _: Arc<dyn LocalLanguageToolchainStore>,
        _cx: &mut AsyncApp,
    ) -> Result<Value> {
        Ok(serde_json::json!({}))
    }

    async fn additional_initialization_options(
        self: Arc<Self>,
        _target_language_server_id: LanguageServerName,
        _: &dyn Fs,
        _: &Arc<dyn LspAdapterDelegate>,
    ) -> Result<Option<Value>> {
        Ok(None)
    }

    async fn additional_workspace_configuration(
        self: Arc<Self>,
        _target_language_server_id: LanguageServerName,
        _: &dyn Fs,
        _: &Arc<dyn LspAdapterDelegate>,
        _cx: &mut AsyncApp,
    ) -> Result<Option<Value>> {
        Ok(None)
    }

    /// Returns a list of code actions supported by a given LspAdapter
    fn code_action_kinds(&self) -> Option<Vec<CodeActionKind>> {
        None
    }

    fn disk_based_diagnostic_sources(&self) -> Vec<String> {
        Default::default()
    }

    fn disk_based_diagnostics_progress_token(&self) -> Option<String> {
        None
    }

    fn language_ids(&self) -> HashMap<LanguageName, String> {
        HashMap::default()
    }

    /// Support custom initialize params.
    fn prepare_initialize_params(
        &self,
        original: InitializeParams,
        _: &App,
    ) -> Result<InitializeParams> {
        Ok(original)
    }

    /// Determines whether a language server supports workspace folders.
    ///
    /// And does not trip over itself in the process.
    fn workspace_folders_content(&self) -> WorkspaceFoldersContent {
        WorkspaceFoldersContent::SubprojectRoots
    }

    /// Method only implemented by the default JSON language server adapter.
    /// Used to provide dynamic reloading of the JSON schemas used to
    /// provide autocompletion and diagnostics in Zed setting and keybind
    /// files
    fn is_primary_zed_json_schema_adapter(&self) -> bool {
        false
    }

    /// Method only implemented by the default JSON language server adapter.
    /// Used to clear the cache of JSON schemas that are used to provide
    /// autocompletion and diagnostics in Zed settings and keybinds files.
    /// Should not be called unless the callee is sure that
    /// `Self::is_primary_zed_json_schema_adapter` returns `true`
    async fn clear_zed_json_schema_cache(&self) {
        unreachable!(
            "Not implemented for this adapter. This method should only be called on the default JSON language server adapter"
        );
    }
}

async fn try_fetch_server_binary<L: LspAdapter + 'static + Send + Sync + ?Sized>(
    adapter: &L,
    delegate: &Arc<dyn LspAdapterDelegate>,
    container_dir: PathBuf,
    cx: &mut AsyncApp,
) -> Result<LanguageServerBinary> {
    if let Some(task) = adapter.will_fetch_server(delegate, cx) {
        task.await?;
    }

    let name = adapter.name();
    log::info!("fetching latest version of language server {:?}", name.0);
    delegate.update_status(name.clone(), BinaryStatus::CheckingForUpdate);

    let latest_version = adapter
        .fetch_latest_server_version(delegate.as_ref())
        .await?;

    if let Some(binary) = adapter
        .check_if_version_installed(latest_version.as_ref(), &container_dir, delegate.as_ref())
        .await
    {
        log::info!("language server {:?} is already installed", name.0);
        delegate.update_status(name.clone(), BinaryStatus::None);
        Ok(binary)
    } else {
        log::info!("downloading language server {:?}", name.0);
        delegate.update_status(adapter.name(), BinaryStatus::Downloading);
        let binary = adapter
            .fetch_server_binary(latest_version, container_dir, delegate.as_ref())
            .await;

        delegate.update_status(name.clone(), BinaryStatus::None);
        binary
    }
}

#[derive(Clone, Debug, Default, PartialEq, Eq)]
pub struct CodeLabel {
    /// The text to display.
    pub text: String,
    /// Syntax highlighting runs.
    pub runs: Vec<(Range<usize>, HighlightId)>,
    /// The portion of the text that should be used in fuzzy filtering.
    pub filter_range: Range<usize>,
}

#[derive(Clone, Deserialize, JsonSchema)]
pub struct LanguageConfig {
    /// Human-readable name of the language.
    pub name: LanguageName,
    /// The name of this language for a Markdown code fence block
    pub code_fence_block_name: Option<Arc<str>>,
    // The name of the grammar in a WASM bundle (experimental).
    pub grammar: Option<Arc<str>>,
    /// The criteria for matching this language to a given file.
    #[serde(flatten)]
    pub matcher: LanguageMatcher,
    /// List of bracket types in a language.
    #[serde(default)]
    pub brackets: BracketPairConfig,
    /// If set to true, auto indentation uses last non empty line to determine
    /// the indentation level for a new line.
    #[serde(default = "auto_indent_using_last_non_empty_line_default")]
    pub auto_indent_using_last_non_empty_line: bool,
    // Whether indentation of pasted content should be adjusted based on the context.
    #[serde(default)]
    pub auto_indent_on_paste: Option<bool>,
    /// A regex that is used to determine whether the indentation level should be
    /// increased in the following line.
    #[serde(default, deserialize_with = "deserialize_regex")]
    #[schemars(schema_with = "regex_json_schema")]
    pub increase_indent_pattern: Option<Regex>,
    /// A regex that is used to determine whether the indentation level should be
    /// decreased in the following line.
    #[serde(default, deserialize_with = "deserialize_regex")]
    #[schemars(schema_with = "regex_json_schema")]
    pub decrease_indent_pattern: Option<Regex>,
    /// A list of rules for decreasing indentation. Each rule pairs a regex with a set of valid
    /// "block-starting" tokens. When a line matches a pattern, its indentation is aligned with
    /// the most recent line that began with a corresponding token. This enables context-aware
    /// outdenting, like aligning an `else` with its `if`.
    #[serde(default)]
    pub decrease_indent_patterns: Vec<DecreaseIndentConfig>,
    /// A list of characters that trigger the automatic insertion of a closing
    /// bracket when they immediately precede the point where an opening
    /// bracket is inserted.
    #[serde(default)]
    pub autoclose_before: String,
    /// A placeholder used internally by Semantic Index.
    #[serde(default)]
    pub collapsed_placeholder: String,
    /// A line comment string that is inserted in e.g. `toggle comments` action.
    /// A language can have multiple flavours of line comments. All of the provided line comments are
    /// used for comment continuations on the next line, but only the first one is used for Editor::ToggleComments.
    #[serde(default)]
    pub line_comments: Vec<Arc<str>>,
    /// Delimiters and configuration for recognizing and formatting block comments.
    #[serde(default)]
    pub block_comment: Option<BlockCommentConfig>,
    /// Delimiters and configuration for recognizing and formatting documentation comments.
    #[serde(default, alias = "documentation")]
    pub documentation_comment: Option<BlockCommentConfig>,
    /// A list of additional regex patterns that should be treated as prefixes
    /// for creating boundaries during rewrapping, ensuring content from one
    /// prefixed section doesn't merge with another (e.g., markdown list items).
    /// By default, Zed treats as paragraph and comment prefixes as boundaries.
    #[serde(default, deserialize_with = "deserialize_regex_vec")]
    #[schemars(schema_with = "regex_vec_json_schema")]
    pub rewrap_prefixes: Vec<Regex>,
    /// A list of language servers that are allowed to run on subranges of a given language.
    #[serde(default)]
    pub scope_opt_in_language_servers: Vec<LanguageServerName>,
    #[serde(default)]
    pub overrides: HashMap<String, LanguageConfigOverride>,
    /// A list of characters that Zed should treat as word characters for the
    /// purpose of features that operate on word boundaries, like 'move to next word end'
    /// or a whole-word search in buffer search.
    #[serde(default)]
    pub word_characters: HashSet<char>,
    /// Whether to indent lines using tab characters, as opposed to multiple
    /// spaces.
    #[serde(default)]
    pub hard_tabs: Option<bool>,
    /// How many columns a tab should occupy.
    #[serde(default)]
    pub tab_size: Option<NonZeroU32>,
    /// How to soft-wrap long lines of text.
    #[serde(default)]
    pub soft_wrap: Option<SoftWrap>,
    /// The name of a Prettier parser that will be used for this language when no file path is available.
    /// If there's a parser name in the language settings, that will be used instead.
    #[serde(default)]
    pub prettier_parser_name: Option<String>,
    /// If true, this language is only for syntax highlighting via an injection into other
    /// languages, but should not appear to the user as a distinct language.
    #[serde(default)]
    pub hidden: bool,
    /// If configured, this language contains JSX style tags, and should support auto-closing of those tags.
    #[serde(default)]
    pub jsx_tag_auto_close: Option<JsxTagAutoCloseConfig>,
    /// A list of characters that Zed should treat as word characters for completion queries.
    #[serde(default)]
    pub completion_query_characters: HashSet<char>,
    /// A list of preferred debuggers for this language.
    #[serde(default)]
    pub debuggers: IndexSet<SharedString>,
}

#[derive(Clone, Debug, Deserialize, Default, JsonSchema)]
pub struct DecreaseIndentConfig {
    #[serde(default, deserialize_with = "deserialize_regex")]
    #[schemars(schema_with = "regex_json_schema")]
    pub pattern: Option<Regex>,
    #[serde(default)]
    pub valid_after: Vec<String>,
}

#[derive(Clone, Debug, Serialize, Deserialize, Default, JsonSchema)]
pub struct LanguageMatcher {
    /// Given a list of `LanguageConfig`'s, the language of a file can be determined based on the path extension matching any of the `path_suffixes`.
    #[serde(default)]
    pub path_suffixes: Vec<String>,
    /// A regex pattern that determines whether the language should be assigned to a file or not.
    #[serde(
        default,
        serialize_with = "serialize_regex",
        deserialize_with = "deserialize_regex"
    )]
    #[schemars(schema_with = "regex_json_schema")]
    pub first_line_pattern: Option<Regex>,
}

/// The configuration for JSX tag auto-closing.
#[derive(Clone, Deserialize, JsonSchema)]
pub struct JsxTagAutoCloseConfig {
    /// The name of the node for a opening tag
    pub open_tag_node_name: String,
    /// The name of the node for an closing tag
    pub close_tag_node_name: String,
    /// The name of the node for a complete element with children for open and close tags
    pub jsx_element_node_name: String,
    /// The name of the node found within both opening and closing
    /// tags that describes the tag name
    pub tag_name_node_name: String,
    /// Alternate Node names for tag names.
    /// Specifically needed as TSX represents the name in `<Foo.Bar>`
    /// as `member_expression` rather than `identifier` as usual
    #[serde(default)]
    pub tag_name_node_name_alternates: Vec<String>,
    /// Some grammars are smart enough to detect a closing tag
    /// that is not valid i.e. doesn't match it's corresponding
    /// opening tag or does not have a corresponding opening tag
    /// This should be set to the name of the node for invalid
    /// closing tags if the grammar contains such a node, otherwise
    /// detecting already closed tags will not work properly
    #[serde(default)]
    pub erroneous_close_tag_node_name: Option<String>,
    /// See above for erroneous_close_tag_node_name for details
    /// This should be set if the node used for the tag name
    /// within erroneous closing tags is different from the
    /// normal tag name node name
    #[serde(default)]
    pub erroneous_close_tag_name_node_name: Option<String>,
}

/// The configuration for block comments for this language.
#[derive(Clone, Debug, JsonSchema, PartialEq)]
pub struct BlockCommentConfig {
    /// A start tag of block comment.
    pub start: Arc<str>,
    /// A end tag of block comment.
    pub end: Arc<str>,
    /// A character to add as a prefix when a new line is added to a block comment.
    pub prefix: Arc<str>,
    /// A indent to add for prefix and end line upon new line.
    pub tab_size: u32,
}

impl<'de> Deserialize<'de> for BlockCommentConfig {
    fn deserialize<D>(deserializer: D) -> Result<Self, D::Error>
    where
        D: Deserializer<'de>,
    {
        #[derive(Deserialize)]
        #[serde(untagged)]
        enum BlockCommentConfigHelper {
            New {
                start: Arc<str>,
                end: Arc<str>,
                prefix: Arc<str>,
                tab_size: u32,
            },
            Old([Arc<str>; 2]),
        }

        match BlockCommentConfigHelper::deserialize(deserializer)? {
            BlockCommentConfigHelper::New {
                start,
                end,
                prefix,
                tab_size,
            } => Ok(BlockCommentConfig {
                start,
                end,
                prefix,
                tab_size,
            }),
            BlockCommentConfigHelper::Old([start, end]) => Ok(BlockCommentConfig {
                start,
                end,
                prefix: "".into(),
                tab_size: 0,
            }),
        }
    }
}

/// Represents a language for the given range. Some languages (e.g. HTML)
/// interleave several languages together, thus a single buffer might actually contain
/// several nested scopes.
#[derive(Clone, Debug)]
pub struct LanguageScope {
    language: Arc<Language>,
    override_id: Option<u32>,
}

#[derive(Clone, Deserialize, Default, Debug, JsonSchema)]
pub struct LanguageConfigOverride {
    #[serde(default)]
    pub line_comments: Override<Vec<Arc<str>>>,
    #[serde(default)]
    pub block_comment: Override<BlockCommentConfig>,
    #[serde(skip)]
    pub disabled_bracket_ixs: Vec<u16>,
    #[serde(default)]
    pub word_characters: Override<HashSet<char>>,
    #[serde(default)]
    pub completion_query_characters: Override<HashSet<char>>,
    #[serde(default)]
    pub opt_into_language_servers: Vec<LanguageServerName>,
    #[serde(default)]
    pub prefer_label_for_snippet: Option<bool>,
}

#[derive(Clone, Deserialize, Debug, Serialize, JsonSchema)]
#[serde(untagged)]
pub enum Override<T> {
    Remove { remove: bool },
    Set(T),
}

impl<T> Default for Override<T> {
    fn default() -> Self {
        Override::Remove { remove: false }
    }
}

impl<T> Override<T> {
    fn as_option<'a>(this: Option<&'a Self>, original: Option<&'a T>) -> Option<&'a T> {
        match this {
            Some(Self::Set(value)) => Some(value),
            Some(Self::Remove { remove: true }) => None,
            Some(Self::Remove { remove: false }) | None => original,
        }
    }
}

impl Default for LanguageConfig {
    fn default() -> Self {
        Self {
            name: LanguageName::new(""),
            code_fence_block_name: None,
            grammar: None,
            matcher: LanguageMatcher::default(),
            brackets: Default::default(),
            auto_indent_using_last_non_empty_line: auto_indent_using_last_non_empty_line_default(),
            auto_indent_on_paste: None,
            increase_indent_pattern: Default::default(),
            decrease_indent_pattern: Default::default(),
            decrease_indent_patterns: Default::default(),
            autoclose_before: Default::default(),
            line_comments: Default::default(),
            block_comment: Default::default(),
            documentation_comment: Default::default(),
            rewrap_prefixes: Default::default(),
            scope_opt_in_language_servers: Default::default(),
            overrides: Default::default(),
            word_characters: Default::default(),
            collapsed_placeholder: Default::default(),
            hard_tabs: None,
            tab_size: None,
            soft_wrap: None,
            prettier_parser_name: None,
            hidden: false,
            jsx_tag_auto_close: None,
            completion_query_characters: Default::default(),
            debuggers: Default::default(),
        }
    }
}

fn auto_indent_using_last_non_empty_line_default() -> bool {
    true
}

fn deserialize_regex<'de, D: Deserializer<'de>>(d: D) -> Result<Option<Regex>, D::Error> {
    let source = Option::<String>::deserialize(d)?;
    if let Some(source) = source {
        Ok(Some(regex::Regex::new(&source).map_err(de::Error::custom)?))
    } else {
        Ok(None)
    }
}

fn regex_json_schema(_: &mut schemars::SchemaGenerator) -> schemars::Schema {
    json_schema!({
        "type": "string"
    })
}

fn serialize_regex<S>(regex: &Option<Regex>, serializer: S) -> Result<S::Ok, S::Error>
where
    S: Serializer,
{
    match regex {
        Some(regex) => serializer.serialize_str(regex.as_str()),
        None => serializer.serialize_none(),
    }
}

fn deserialize_regex_vec<'de, D: Deserializer<'de>>(d: D) -> Result<Vec<Regex>, D::Error> {
    let sources = Vec::<String>::deserialize(d)?;
    let mut regexes = Vec::new();
    for source in sources {
        regexes.push(regex::Regex::new(&source).map_err(de::Error::custom)?);
    }
    Ok(regexes)
}

fn regex_vec_json_schema(_: &mut SchemaGenerator) -> schemars::Schema {
    json_schema!({
        "type": "array",
        "items": { "type": "string" }
    })
}

#[doc(hidden)]
#[cfg(any(test, feature = "test-support"))]
pub struct FakeLspAdapter {
    pub name: &'static str,
    pub initialization_options: Option<Value>,
    pub prettier_plugins: Vec<&'static str>,
    pub disk_based_diagnostics_progress_token: Option<String>,
    pub disk_based_diagnostics_sources: Vec<String>,
    pub language_server_binary: LanguageServerBinary,

    pub capabilities: lsp::ServerCapabilities,
    pub initializer: Option<Box<dyn 'static + Send + Sync + Fn(&mut lsp::FakeLanguageServer)>>,
    pub label_for_completion: Option<
        Box<
            dyn 'static
                + Send
                + Sync
                + Fn(&lsp::CompletionItem, &Arc<Language>) -> Option<CodeLabel>,
        >,
    >,
}

/// Configuration of handling bracket pairs for a given language.
///
/// This struct includes settings for defining which pairs of characters are considered brackets and
/// also specifies any language-specific scopes where these pairs should be ignored for bracket matching purposes.
#[derive(Clone, Debug, Default, JsonSchema)]
#[schemars(with = "Vec::<BracketPairContent>")]
pub struct BracketPairConfig {
    /// A list of character pairs that should be treated as brackets in the context of a given language.
    pub pairs: Vec<BracketPair>,
    /// A list of tree-sitter scopes for which a given bracket should not be active.
    /// N-th entry in `[Self::disabled_scopes_by_bracket_ix]` contains a list of disabled scopes for an n-th entry in `[Self::pairs]`
    pub disabled_scopes_by_bracket_ix: Vec<Vec<String>>,
}

impl BracketPairConfig {
    pub fn is_closing_brace(&self, c: char) -> bool {
        self.pairs.iter().any(|pair| pair.end.starts_with(c))
    }
}

#[derive(Deserialize, JsonSchema)]
pub struct BracketPairContent {
    #[serde(flatten)]
    pub bracket_pair: BracketPair,
    #[serde(default)]
    pub not_in: Vec<String>,
}

impl<'de> Deserialize<'de> for BracketPairConfig {
    fn deserialize<D>(deserializer: D) -> std::result::Result<Self, D::Error>
    where
        D: Deserializer<'de>,
    {
        let result = Vec::<BracketPairContent>::deserialize(deserializer)?;
        let mut brackets = Vec::with_capacity(result.len());
        let mut disabled_scopes_by_bracket_ix = Vec::with_capacity(result.len());
        for entry in result {
            brackets.push(entry.bracket_pair);
            disabled_scopes_by_bracket_ix.push(entry.not_in);
        }

        Ok(BracketPairConfig {
            pairs: brackets,
            disabled_scopes_by_bracket_ix,
        })
    }
}

/// Describes a single bracket pair and how an editor should react to e.g. inserting
/// an opening bracket or to a newline character insertion in between `start` and `end` characters.
#[derive(Clone, Debug, Default, Deserialize, PartialEq, JsonSchema)]
pub struct BracketPair {
    /// Starting substring for a bracket.
    pub start: String,
    /// Ending substring for a bracket.
    pub end: String,
    /// True if `end` should be automatically inserted right after `start` characters.
    pub close: bool,
    /// True if selected text should be surrounded by `start` and `end` characters.
    #[serde(default = "default_true")]
    pub surround: bool,
    /// True if an extra newline should be inserted while the cursor is in the middle
    /// of that bracket pair.
    pub newline: bool,
}

#[derive(Debug, PartialEq, Eq, PartialOrd, Ord, Hash, Clone, Copy)]
pub struct LanguageId(usize);

impl LanguageId {
    pub(crate) fn new() -> Self {
        Self(NEXT_LANGUAGE_ID.fetch_add(1, SeqCst))
    }
}

pub struct Language {
    pub(crate) id: LanguageId,
    pub(crate) config: LanguageConfig,
    pub(crate) grammar: Option<Arc<Grammar>>,
    pub(crate) context_provider: Option<Arc<dyn ContextProvider>>,
    pub(crate) toolchain: Option<Arc<dyn ToolchainLister>>,
    pub(crate) manifest_name: Option<ManifestName>,
}

#[derive(Debug, PartialEq, Eq, PartialOrd, Ord, Hash, Clone, Copy)]
pub struct GrammarId(pub usize);

impl GrammarId {
    pub(crate) fn new() -> Self {
        Self(NEXT_GRAMMAR_ID.fetch_add(1, SeqCst))
    }
}

pub struct Grammar {
    id: GrammarId,
    pub ts_language: tree_sitter::Language,
    pub(crate) error_query: Option<Query>,
    pub(crate) highlights_query: Option<Query>,
    pub(crate) brackets_config: Option<BracketsConfig>,
    pub(crate) redactions_config: Option<RedactionConfig>,
    pub(crate) runnable_config: Option<RunnableConfig>,
    pub(crate) indents_config: Option<IndentConfig>,
    pub outline_config: Option<OutlineConfig>,
    pub text_object_config: Option<TextObjectConfig>,
    pub embedding_config: Option<EmbeddingConfig>,
    pub(crate) injection_config: Option<InjectionConfig>,
    pub(crate) override_config: Option<OverrideConfig>,
    pub(crate) debug_variables_config: Option<DebugVariablesConfig>,
    pub(crate) highlight_map: Mutex<HighlightMap>,
}

struct IndentConfig {
    query: Query,
    indent_capture_ix: u32,
    start_capture_ix: Option<u32>,
    end_capture_ix: Option<u32>,
    outdent_capture_ix: Option<u32>,
    suffixed_start_captures: HashMap<u32, SharedString>,
}

pub struct OutlineConfig {
    pub query: Query,
    pub item_capture_ix: u32,
    pub name_capture_ix: u32,
    pub context_capture_ix: Option<u32>,
    pub extra_context_capture_ix: Option<u32>,
    pub open_capture_ix: Option<u32>,
    pub close_capture_ix: Option<u32>,
    pub annotation_capture_ix: Option<u32>,
}

#[derive(Debug, Clone, Copy, PartialEq)]
pub enum DebuggerTextObject {
    Variable,
    Scope,
}

impl DebuggerTextObject {
    pub fn from_capture_name(name: &str) -> Option<DebuggerTextObject> {
        match name {
            "debug-variable" => Some(DebuggerTextObject::Variable),
            "debug-scope" => Some(DebuggerTextObject::Scope),
            _ => None,
        }
    }
}

#[derive(Debug, Clone, Copy, PartialEq)]
pub enum TextObject {
    InsideFunction,
    AroundFunction,
    InsideClass,
    AroundClass,
    InsideComment,
    AroundComment,
}

impl TextObject {
    pub fn from_capture_name(name: &str) -> Option<TextObject> {
        match name {
            "function.inside" => Some(TextObject::InsideFunction),
            "function.around" => Some(TextObject::AroundFunction),
            "class.inside" => Some(TextObject::InsideClass),
            "class.around" => Some(TextObject::AroundClass),
            "comment.inside" => Some(TextObject::InsideComment),
            "comment.around" => Some(TextObject::AroundComment),
            _ => None,
        }
    }

    pub fn around(&self) -> Option<Self> {
        match self {
            TextObject::InsideFunction => Some(TextObject::AroundFunction),
            TextObject::InsideClass => Some(TextObject::AroundClass),
            TextObject::InsideComment => Some(TextObject::AroundComment),
            _ => None,
        }
    }
}

pub struct TextObjectConfig {
    pub query: Query,
    pub text_objects_by_capture_ix: Vec<(u32, TextObject)>,
}

#[derive(Debug)]
pub struct EmbeddingConfig {
    pub query: Query,
    pub item_capture_ix: u32,
    pub name_capture_ix: Option<u32>,
    pub context_capture_ix: Option<u32>,
    pub collapse_capture_ix: Option<u32>,
    pub keep_capture_ix: Option<u32>,
}

struct InjectionConfig {
    query: Query,
    content_capture_ix: u32,
    language_capture_ix: Option<u32>,
    patterns: Vec<InjectionPatternConfig>,
}

struct RedactionConfig {
    pub query: Query,
    pub redaction_capture_ix: u32,
}

#[derive(Clone, Debug, PartialEq)]
enum RunnableCapture {
    Named(SharedString),
    Run,
}

struct RunnableConfig {
    pub query: Query,
    /// A mapping from capture indice to capture kind
    pub extra_captures: Vec<RunnableCapture>,
}

struct OverrideConfig {
    query: Query,
    values: HashMap<u32, OverrideEntry>,
}

#[derive(Debug)]
struct OverrideEntry {
    name: String,
    range_is_inclusive: bool,
    value: LanguageConfigOverride,
}

#[derive(Default, Clone)]
struct InjectionPatternConfig {
    language: Option<Box<str>>,
    combined: bool,
}

struct BracketsConfig {
    query: Query,
    open_capture_ix: u32,
    close_capture_ix: u32,
    patterns: Vec<BracketsPatternConfig>,
}

#[derive(Clone, Debug, Default)]
struct BracketsPatternConfig {
    newline_only: bool,
}

pub struct DebugVariablesConfig {
    pub query: Query,
    pub objects_by_capture_ix: Vec<(u32, DebuggerTextObject)>,
}

impl Language {
    pub fn new(config: LanguageConfig, ts_language: Option<tree_sitter::Language>) -> Self {
        Self::new_with_id(LanguageId::new(), config, ts_language)
    }

    pub fn id(&self) -> LanguageId {
        self.id
    }

    fn new_with_id(
        id: LanguageId,
        config: LanguageConfig,
        ts_language: Option<tree_sitter::Language>,
    ) -> Self {
        Self {
            id,
            config,
            grammar: ts_language.map(|ts_language| {
                Arc::new(Grammar {
                    id: GrammarId::new(),
                    highlights_query: None,
                    brackets_config: None,
                    outline_config: None,
                    text_object_config: None,
                    embedding_config: None,
                    indents_config: None,
                    injection_config: None,
                    override_config: None,
                    redactions_config: None,
                    runnable_config: None,
                    error_query: Query::new(&ts_language, "(ERROR) @error").ok(),
                    debug_variables_config: None,
                    ts_language,
                    highlight_map: Default::default(),
                })
            }),
            context_provider: None,
            toolchain: None,
            manifest_name: None,
        }
    }

    pub fn with_context_provider(mut self, provider: Option<Arc<dyn ContextProvider>>) -> Self {
        self.context_provider = provider;
        self
    }

    pub fn with_toolchain_lister(mut self, provider: Option<Arc<dyn ToolchainLister>>) -> Self {
        self.toolchain = provider;
        self
    }

    pub fn with_manifest(mut self, name: Option<ManifestName>) -> Self {
        self.manifest_name = name;
        self
    }
    pub fn with_queries(mut self, queries: LanguageQueries) -> Result<Self> {
        if let Some(query) = queries.highlights {
            self = self
                .with_highlights_query(query.as_ref())
                .context("Error loading highlights query")?;
        }
        if let Some(query) = queries.brackets {
            self = self
                .with_brackets_query(query.as_ref())
                .context("Error loading brackets query")?;
        }
        if let Some(query) = queries.indents {
            self = self
                .with_indents_query(query.as_ref())
                .context("Error loading indents query")?;
        }
        if let Some(query) = queries.outline {
            self = self
                .with_outline_query(query.as_ref())
                .context("Error loading outline query")?;
        }
        if let Some(query) = queries.embedding {
            self = self
                .with_embedding_query(query.as_ref())
                .context("Error loading embedding query")?;
        }
        if let Some(query) = queries.injections {
            self = self
                .with_injection_query(query.as_ref())
                .context("Error loading injection query")?;
        }
        if let Some(query) = queries.overrides {
            self = self
                .with_override_query(query.as_ref())
                .context("Error loading override query")?;
        }
        if let Some(query) = queries.redactions {
            self = self
                .with_redaction_query(query.as_ref())
                .context("Error loading redaction query")?;
        }
        if let Some(query) = queries.runnables {
            self = self
                .with_runnable_query(query.as_ref())
                .context("Error loading runnables query")?;
        }
        if let Some(query) = queries.text_objects {
            self = self
                .with_text_object_query(query.as_ref())
                .context("Error loading textobject query")?;
        }
        if let Some(query) = queries.debugger {
            self = self
                .with_debug_variables_query(query.as_ref())
                .context("Error loading debug variables query")?;
        }
        Ok(self)
    }

    pub fn with_highlights_query(mut self, source: &str) -> Result<Self> {
        let grammar = self.grammar_mut().context("cannot mutate grammar")?;
        grammar.highlights_query = Some(Query::new(&grammar.ts_language, source)?);
        Ok(self)
    }

    pub fn with_runnable_query(mut self, source: &str) -> Result<Self> {
        let grammar = self.grammar_mut().context("cannot mutate grammar")?;

        let query = Query::new(&grammar.ts_language, source)?;
        let mut extra_captures = Vec::with_capacity(query.capture_names().len());

        for name in query.capture_names().iter() {
            let kind = if *name == "run" {
                RunnableCapture::Run
            } else {
                RunnableCapture::Named(name.to_string().into())
            };
            extra_captures.push(kind);
        }

        grammar.runnable_config = Some(RunnableConfig {
            extra_captures,
            query,
        });

        Ok(self)
    }

    pub fn with_outline_query(mut self, source: &str) -> Result<Self> {
        let grammar = self.grammar_mut().context("cannot mutate grammar")?;
        let query = Query::new(&grammar.ts_language, source)?;
        let mut item_capture_ix = None;
        let mut name_capture_ix = None;
        let mut context_capture_ix = None;
        let mut extra_context_capture_ix = None;
        let mut open_capture_ix = None;
        let mut close_capture_ix = None;
        let mut annotation_capture_ix = None;
        get_capture_indices(
            &query,
            &mut [
                ("item", &mut item_capture_ix),
                ("name", &mut name_capture_ix),
                ("context", &mut context_capture_ix),
                ("context.extra", &mut extra_context_capture_ix),
                ("open", &mut open_capture_ix),
                ("close", &mut close_capture_ix),
                ("annotation", &mut annotation_capture_ix),
            ],
        );
        if let Some((item_capture_ix, name_capture_ix)) = item_capture_ix.zip(name_capture_ix) {
            grammar.outline_config = Some(OutlineConfig {
                query,
                item_capture_ix,
                name_capture_ix,
                context_capture_ix,
                extra_context_capture_ix,
                open_capture_ix,
                close_capture_ix,
                annotation_capture_ix,
            });
        }
        Ok(self)
    }

    pub fn with_text_object_query(mut self, source: &str) -> Result<Self> {
        let grammar = self.grammar_mut().context("cannot mutate grammar")?;
        let query = Query::new(&grammar.ts_language, source)?;

        let mut text_objects_by_capture_ix = Vec::new();
        for (ix, name) in query.capture_names().iter().enumerate() {
            if let Some(text_object) = TextObject::from_capture_name(name) {
                text_objects_by_capture_ix.push((ix as u32, text_object));
            }
        }

        grammar.text_object_config = Some(TextObjectConfig {
            query,
            text_objects_by_capture_ix,
        });
        Ok(self)
    }

    pub fn with_embedding_query(mut self, source: &str) -> Result<Self> {
        let grammar = self.grammar_mut().context("cannot mutate grammar")?;
        let query = Query::new(&grammar.ts_language, source)?;
        let mut item_capture_ix = None;
        let mut name_capture_ix = None;
        let mut context_capture_ix = None;
        let mut collapse_capture_ix = None;
        let mut keep_capture_ix = None;
        get_capture_indices(
            &query,
            &mut [
                ("item", &mut item_capture_ix),
                ("name", &mut name_capture_ix),
                ("context", &mut context_capture_ix),
                ("keep", &mut keep_capture_ix),
                ("collapse", &mut collapse_capture_ix),
            ],
        );
        if let Some(item_capture_ix) = item_capture_ix {
            grammar.embedding_config = Some(EmbeddingConfig {
                query,
                item_capture_ix,
                name_capture_ix,
                context_capture_ix,
                collapse_capture_ix,
                keep_capture_ix,
            });
        }
        Ok(self)
    }

    pub fn with_debug_variables_query(mut self, source: &str) -> Result<Self> {
        let grammar = self.grammar_mut().context("cannot mutate grammar")?;
        let query = Query::new(&grammar.ts_language, source)?;

        let mut objects_by_capture_ix = Vec::new();
        for (ix, name) in query.capture_names().iter().enumerate() {
            if let Some(text_object) = DebuggerTextObject::from_capture_name(name) {
                objects_by_capture_ix.push((ix as u32, text_object));
            }
        }

        grammar.debug_variables_config = Some(DebugVariablesConfig {
            query,
            objects_by_capture_ix,
        });
        Ok(self)
    }

    pub fn with_brackets_query(mut self, source: &str) -> Result<Self> {
        let grammar = self.grammar_mut().context("cannot mutate grammar")?;
        let query = Query::new(&grammar.ts_language, source)?;
        let mut open_capture_ix = None;
        let mut close_capture_ix = None;
        get_capture_indices(
            &query,
            &mut [
                ("open", &mut open_capture_ix),
                ("close", &mut close_capture_ix),
            ],
        );
        let patterns = (0..query.pattern_count())
            .map(|ix| {
                let mut config = BracketsPatternConfig::default();
                for setting in query.property_settings(ix) {
                    match setting.key.as_ref() {
                        "newline.only" => config.newline_only = true,
                        _ => {}
                    }
                }
                config
            })
            .collect();
        if let Some((open_capture_ix, close_capture_ix)) = open_capture_ix.zip(close_capture_ix) {
            grammar.brackets_config = Some(BracketsConfig {
                query,
                open_capture_ix,
                close_capture_ix,
                patterns,
            });
        }
        Ok(self)
    }

    pub fn with_indents_query(mut self, source: &str) -> Result<Self> {
        let grammar = self.grammar_mut().context("cannot mutate grammar")?;
        let query = Query::new(&grammar.ts_language, source)?;
        let mut indent_capture_ix = None;
        let mut start_capture_ix = None;
        let mut end_capture_ix = None;
        let mut outdent_capture_ix = None;
        get_capture_indices(
            &query,
            &mut [
                ("indent", &mut indent_capture_ix),
                ("start", &mut start_capture_ix),
                ("end", &mut end_capture_ix),
                ("outdent", &mut outdent_capture_ix),
            ],
        );

        let mut suffixed_start_captures = HashMap::default();
        for (ix, name) in query.capture_names().iter().enumerate() {
            if let Some(suffix) = name.strip_prefix("start.") {
                suffixed_start_captures.insert(ix as u32, suffix.to_owned().into());
            }
        }

        if let Some(indent_capture_ix) = indent_capture_ix {
            grammar.indents_config = Some(IndentConfig {
                query,
                indent_capture_ix,
                start_capture_ix,
                end_capture_ix,
                outdent_capture_ix,
                suffixed_start_captures,
            });
        }
        Ok(self)
    }

    pub fn with_injection_query(mut self, source: &str) -> Result<Self> {
        let grammar = self.grammar_mut().context("cannot mutate grammar")?;
        let query = Query::new(&grammar.ts_language, source)?;
        let mut language_capture_ix = None;
        let mut injection_language_capture_ix = None;
        let mut content_capture_ix = None;
        let mut injection_content_capture_ix = None;
        get_capture_indices(
            &query,
            &mut [
                ("language", &mut language_capture_ix),
                ("injection.language", &mut injection_language_capture_ix),
                ("content", &mut content_capture_ix),
                ("injection.content", &mut injection_content_capture_ix),
            ],
        );
        language_capture_ix = match (language_capture_ix, injection_language_capture_ix) {
            (None, Some(ix)) => Some(ix),
            (Some(_), Some(_)) => {
                anyhow::bail!("both language and injection.language captures are present");
            }
            _ => language_capture_ix,
        };
        content_capture_ix = match (content_capture_ix, injection_content_capture_ix) {
            (None, Some(ix)) => Some(ix),
            (Some(_), Some(_)) => {
                anyhow::bail!("both content and injection.content captures are present")
            }
            _ => content_capture_ix,
        };
        let patterns = (0..query.pattern_count())
            .map(|ix| {
                let mut config = InjectionPatternConfig::default();
                for setting in query.property_settings(ix) {
                    match setting.key.as_ref() {
                        "language" | "injection.language" => {
                            config.language.clone_from(&setting.value);
                        }
                        "combined" | "injection.combined" => {
                            config.combined = true;
                        }
                        _ => {}
                    }
                }
                config
            })
            .collect();
        if let Some(content_capture_ix) = content_capture_ix {
            grammar.injection_config = Some(InjectionConfig {
                query,
                language_capture_ix,
                content_capture_ix,
                patterns,
            });
        }
        Ok(self)
    }

    pub fn with_override_query(mut self, source: &str) -> anyhow::Result<Self> {
        let query = {
            let grammar = self.grammar.as_ref().context("no grammar for language")?;
            Query::new(&grammar.ts_language, source)?
        };

        let mut override_configs_by_id = HashMap::default();
        for (ix, mut name) in query.capture_names().iter().copied().enumerate() {
            let mut range_is_inclusive = false;
            if name.starts_with('_') {
                continue;
            }
            if let Some(prefix) = name.strip_suffix(".inclusive") {
                name = prefix;
                range_is_inclusive = true;
            }

            let value = self.config.overrides.get(name).cloned().unwrap_or_default();
            for server_name in &value.opt_into_language_servers {
                if !self
                    .config
                    .scope_opt_in_language_servers
                    .contains(server_name)
                {
                    util::debug_panic!(
                        "Server {server_name:?} has been opted-in by scope {name:?} but has not been marked as an opt-in server"
                    );
                }
            }

            override_configs_by_id.insert(
                ix as u32,
                OverrideEntry {
                    name: name.to_string(),
                    range_is_inclusive,
                    value,
                },
            );
        }

        let referenced_override_names = self.config.overrides.keys().chain(
            self.config
                .brackets
                .disabled_scopes_by_bracket_ix
                .iter()
                .flatten(),
        );

        for referenced_name in referenced_override_names {
            if !override_configs_by_id
                .values()
                .any(|entry| entry.name == *referenced_name)
            {
                anyhow::bail!(
                    "language {:?} has overrides in config not in query: {referenced_name:?}",
                    self.config.name
                );
            }
        }

        for entry in override_configs_by_id.values_mut() {
            entry.value.disabled_bracket_ixs = self
                .config
                .brackets
                .disabled_scopes_by_bracket_ix
                .iter()
                .enumerate()
                .filter_map(|(ix, disabled_scope_names)| {
                    if disabled_scope_names.contains(&entry.name) {
                        Some(ix as u16)
                    } else {
                        None
                    }
                })
                .collect();
        }

        self.config.brackets.disabled_scopes_by_bracket_ix.clear();

        let grammar = self.grammar_mut().context("cannot mutate grammar")?;
        grammar.override_config = Some(OverrideConfig {
            query,
            values: override_configs_by_id,
        });
        Ok(self)
    }

    pub fn with_redaction_query(mut self, source: &str) -> anyhow::Result<Self> {
        let grammar = self.grammar_mut().context("cannot mutate grammar")?;

        let query = Query::new(&grammar.ts_language, source)?;
        let mut redaction_capture_ix = None;
        get_capture_indices(&query, &mut [("redact", &mut redaction_capture_ix)]);

        if let Some(redaction_capture_ix) = redaction_capture_ix {
            grammar.redactions_config = Some(RedactionConfig {
                query,
                redaction_capture_ix,
            });
        }

        Ok(self)
    }

    fn grammar_mut(&mut self) -> Option<&mut Grammar> {
        Arc::get_mut(self.grammar.as_mut()?)
    }

    pub fn name(&self) -> LanguageName {
        self.config.name.clone()
    }
    pub fn manifest(&self) -> Option<&ManifestName> {
        self.manifest_name.as_ref()
    }

    pub fn code_fence_block_name(&self) -> Arc<str> {
        self.config
            .code_fence_block_name
            .clone()
            .unwrap_or_else(|| self.config.name.as_ref().to_lowercase().into())
    }

    pub fn context_provider(&self) -> Option<Arc<dyn ContextProvider>> {
        self.context_provider.clone()
    }

    pub fn toolchain_lister(&self) -> Option<Arc<dyn ToolchainLister>> {
        self.toolchain.clone()
    }

    pub fn highlight_text<'a>(
        self: &'a Arc<Self>,
        text: &'a Rope,
        range: Range<usize>,
    ) -> Vec<(Range<usize>, HighlightId)> {
        let mut result = Vec::new();
        if let Some(grammar) = &self.grammar {
            let tree = grammar.parse_text(text, None);
            let captures =
                SyntaxSnapshot::single_tree_captures(range.clone(), text, &tree, self, |grammar| {
                    grammar.highlights_query.as_ref()
                });
            let highlight_maps = vec![grammar.highlight_map()];
            let mut offset = 0;
            for chunk in
                BufferChunks::new(text, range, Some((captures, highlight_maps)), false, None)
            {
                let end_offset = offset + chunk.text.len();
                if let Some(highlight_id) = chunk.syntax_highlight_id {
                    if !highlight_id.is_default() {
                        result.push((offset..end_offset, highlight_id));
                    }
                }
                offset = end_offset;
            }
        }
        result
    }

    pub fn path_suffixes(&self) -> &[String] {
        &self.config.matcher.path_suffixes
    }

    pub fn should_autoclose_before(&self, c: char) -> bool {
        c.is_whitespace() || self.config.autoclose_before.contains(c)
    }

    pub fn set_theme(&self, theme: &SyntaxTheme) {
        if let Some(grammar) = self.grammar.as_ref() {
            if let Some(highlights_query) = &grammar.highlights_query {
                *grammar.highlight_map.lock() =
                    HighlightMap::new(highlights_query.capture_names(), theme);
            }
        }
    }

    pub fn grammar(&self) -> Option<&Arc<Grammar>> {
        self.grammar.as_ref()
    }

    pub fn default_scope(self: &Arc<Self>) -> LanguageScope {
        LanguageScope {
            language: self.clone(),
            override_id: None,
        }
    }

    pub fn lsp_id(&self) -> String {
        self.config.name.lsp_id()
    }

    pub fn prettier_parser_name(&self) -> Option<&str> {
        self.config.prettier_parser_name.as_deref()
    }

    pub fn config(&self) -> &LanguageConfig {
        &self.config
    }
}

impl LanguageScope {
    pub fn path_suffixes(&self) -> &[String] {
        &self.language.path_suffixes()
    }

    pub fn language_name(&self) -> LanguageName {
        self.language.config.name.clone()
    }

    pub fn collapsed_placeholder(&self) -> &str {
        self.language.config.collapsed_placeholder.as_ref()
    }

    /// Returns line prefix that is inserted in e.g. line continuations or
    /// in `toggle comments` action.
    pub fn line_comment_prefixes(&self) -> &[Arc<str>] {
        Override::as_option(
            self.config_override().map(|o| &o.line_comments),
            Some(&self.language.config.line_comments),
        )
        .map_or([].as_slice(), |e| e.as_slice())
    }

    /// Config for block comments for this language.
    pub fn block_comment(&self) -> Option<&BlockCommentConfig> {
        Override::as_option(
            self.config_override().map(|o| &o.block_comment),
            self.language.config.block_comment.as_ref(),
        )
    }

    /// Config for documentation-style block comments for this language.
    pub fn documentation_comment(&self) -> Option<&BlockCommentConfig> {
        self.language.config.documentation_comment.as_ref()
    }

    /// Returns additional regex patterns that act as prefix markers for creating
    /// boundaries during rewrapping.
    ///
    /// By default, Zed treats as paragraph and comment prefixes as boundaries.
    pub fn rewrap_prefixes(&self) -> &[Regex] {
        &self.language.config.rewrap_prefixes
    }

    /// Returns a list of language-specific word characters.
    ///
    /// By default, Zed treats alphanumeric characters (and '_') as word characters for
    /// the purpose of actions like 'move to next word end` or whole-word search.
    /// It additionally accounts for language's additional word characters.
    pub fn word_characters(&self) -> Option<&HashSet<char>> {
        Override::as_option(
            self.config_override().map(|o| &o.word_characters),
            Some(&self.language.config.word_characters),
        )
    }

    /// Returns a list of language-specific characters that are considered part of
    /// a completion query.
    pub fn completion_query_characters(&self) -> Option<&HashSet<char>> {
        Override::as_option(
            self.config_override()
                .map(|o| &o.completion_query_characters),
            Some(&self.language.config.completion_query_characters),
        )
    }

    /// Returns whether to prefer snippet `label` over `new_text` to replace text when
    /// completion is accepted.
    ///
    /// In cases like when cursor is in string or renaming existing function,
    /// you don't want to expand function signature instead just want function name
    /// to replace existing one.
    pub fn prefers_label_for_snippet_in_completion(&self) -> bool {
        self.config_override()
            .and_then(|o| o.prefer_label_for_snippet)
            .unwrap_or(false)
    }

    /// Returns a list of bracket pairs for a given language with an additional
    /// piece of information about whether the particular bracket pair is currently active for a given language.
    pub fn brackets(&self) -> impl Iterator<Item = (&BracketPair, bool)> {
        let mut disabled_ids = self
            .config_override()
            .map_or(&[] as _, |o| o.disabled_bracket_ixs.as_slice());
        self.language
            .config
            .brackets
            .pairs
            .iter()
            .enumerate()
            .map(move |(ix, bracket)| {
                let mut is_enabled = true;
                if let Some(next_disabled_ix) = disabled_ids.first() {
                    if ix == *next_disabled_ix as usize {
                        disabled_ids = &disabled_ids[1..];
                        is_enabled = false;
                    }
                }
                (bracket, is_enabled)
            })
    }

    pub fn should_autoclose_before(&self, c: char) -> bool {
        c.is_whitespace() || self.language.config.autoclose_before.contains(c)
    }

    pub fn language_allowed(&self, name: &LanguageServerName) -> bool {
        let config = &self.language.config;
        let opt_in_servers = &config.scope_opt_in_language_servers;
        if opt_in_servers.contains(name) {
            if let Some(over) = self.config_override() {
                over.opt_into_language_servers.contains(name)
            } else {
                false
            }
        } else {
            true
        }
    }

    pub fn override_name(&self) -> Option<&str> {
        let id = self.override_id?;
        let grammar = self.language.grammar.as_ref()?;
        let override_config = grammar.override_config.as_ref()?;
        override_config.values.get(&id).map(|e| e.name.as_str())
    }

    fn config_override(&self) -> Option<&LanguageConfigOverride> {
        let id = self.override_id?;
        let grammar = self.language.grammar.as_ref()?;
        let override_config = grammar.override_config.as_ref()?;
        override_config.values.get(&id).map(|e| &e.value)
    }
}

impl Hash for Language {
    fn hash<H: std::hash::Hasher>(&self, state: &mut H) {
        self.id.hash(state)
    }
}

impl PartialEq for Language {
    fn eq(&self, other: &Self) -> bool {
        self.id.eq(&other.id)
    }
}

impl Eq for Language {}

impl Debug for Language {
    fn fmt(&self, f: &mut std::fmt::Formatter<'_>) -> std::fmt::Result {
        f.debug_struct("Language")
            .field("name", &self.config.name)
            .finish()
    }
}

impl Grammar {
    pub fn id(&self) -> GrammarId {
        self.id
    }

    fn parse_text(&self, text: &Rope, old_tree: Option<Tree>) -> Tree {
        with_parser(|parser| {
            parser
                .set_language(&self.ts_language)
                .expect("incompatible grammar");
            let mut chunks = text.chunks_in_range(0..text.len());
            parser
                .parse_with_options(
                    &mut move |offset, _| {
                        chunks.seek(offset);
                        chunks.next().unwrap_or("").as_bytes()
                    },
                    old_tree.as_ref(),
                    None,
                )
                .unwrap()
        })
    }

    pub fn highlight_map(&self) -> HighlightMap {
        self.highlight_map.lock().clone()
    }

    pub fn highlight_id_for_name(&self, name: &str) -> Option<HighlightId> {
        let capture_id = self
            .highlights_query
            .as_ref()?
            .capture_index_for_name(name)?;
        Some(self.highlight_map.lock().get(capture_id))
    }

    pub fn debug_variables_config(&self) -> Option<&DebugVariablesConfig> {
        self.debug_variables_config.as_ref()
    }
}

impl CodeLabel {
    pub fn fallback_for_completion(
        item: &lsp::CompletionItem,
        language: Option<&Language>,
    ) -> Self {
        let highlight_id = item.kind.and_then(|kind| {
            let grammar = language?.grammar()?;
            use lsp::CompletionItemKind as Kind;
            match kind {
                Kind::CLASS => grammar.highlight_id_for_name("type"),
                Kind::CONSTANT => grammar.highlight_id_for_name("constant"),
                Kind::CONSTRUCTOR => grammar.highlight_id_for_name("constructor"),
                Kind::ENUM => grammar
                    .highlight_id_for_name("enum")
                    .or_else(|| grammar.highlight_id_for_name("type")),
                Kind::ENUM_MEMBER => grammar
                    .highlight_id_for_name("variant")
                    .or_else(|| grammar.highlight_id_for_name("property")),
                Kind::FIELD => grammar.highlight_id_for_name("property"),
                Kind::FUNCTION => grammar.highlight_id_for_name("function"),
                Kind::INTERFACE => grammar.highlight_id_for_name("type"),
                Kind::METHOD => grammar
                    .highlight_id_for_name("function.method")
                    .or_else(|| grammar.highlight_id_for_name("function")),
                Kind::OPERATOR => grammar.highlight_id_for_name("operator"),
                Kind::PROPERTY => grammar.highlight_id_for_name("property"),
                Kind::STRUCT => grammar.highlight_id_for_name("type"),
                Kind::VARIABLE => grammar.highlight_id_for_name("variable"),
                Kind::KEYWORD => grammar.highlight_id_for_name("keyword"),
                _ => None,
            }
        });

        let label = &item.label;
        let label_length = label.len();
        let runs = highlight_id
            .map(|highlight_id| vec![(0..label_length, highlight_id)])
            .unwrap_or_default();
        let text = if let Some(detail) = item.detail.as_deref().filter(|detail| detail != label) {
            format!("{label} {detail}")
        } else if let Some(description) = item
            .label_details
            .as_ref()
            .and_then(|label_details| label_details.description.as_deref())
            .filter(|description| description != label)
        {
            format!("{label} {description}")
        } else {
            label.clone()
        };
        let filter_range = item
            .filter_text
            .as_deref()
            .and_then(|filter| text.find(filter).map(|ix| ix..ix + filter.len()))
            .unwrap_or(0..label_length);
        Self {
            text,
            runs,
            filter_range,
        }
    }

    pub fn plain(text: String, filter_text: Option<&str>) -> Self {
        let filter_range = filter_text
            .and_then(|filter| text.find(filter).map(|ix| ix..ix + filter.len()))
            .unwrap_or(0..text.len());
        Self {
            runs: Vec::new(),
            filter_range,
            text,
        }
    }

    pub fn push_str(&mut self, text: &str, highlight: Option<HighlightId>) {
        let start_ix = self.text.len();
        self.text.push_str(text);
        let end_ix = self.text.len();
        if let Some(highlight) = highlight {
            self.runs.push((start_ix..end_ix, highlight));
        }
    }

    pub fn text(&self) -> &str {
        self.text.as_str()
    }

    pub fn filter_text(&self) -> &str {
        &self.text[self.filter_range.clone()]
    }
}

impl From<String> for CodeLabel {
    fn from(value: String) -> Self {
        Self::plain(value, None)
    }
}

impl From<&str> for CodeLabel {
    fn from(value: &str) -> Self {
        Self::plain(value.to_string(), None)
    }
}

impl Ord for LanguageMatcher {
    fn cmp(&self, other: &Self) -> std::cmp::Ordering {
        self.path_suffixes.cmp(&other.path_suffixes).then_with(|| {
            self.first_line_pattern
                .as_ref()
                .map(Regex::as_str)
                .cmp(&other.first_line_pattern.as_ref().map(Regex::as_str))
        })
    }
}

impl PartialOrd for LanguageMatcher {
    fn partial_cmp(&self, other: &Self) -> Option<std::cmp::Ordering> {
        Some(self.cmp(other))
    }
}

impl Eq for LanguageMatcher {}

impl PartialEq for LanguageMatcher {
    fn eq(&self, other: &Self) -> bool {
        self.path_suffixes == other.path_suffixes
            && self.first_line_pattern.as_ref().map(Regex::as_str)
                == other.first_line_pattern.as_ref().map(Regex::as_str)
    }
}

#[cfg(any(test, feature = "test-support"))]
impl Default for FakeLspAdapter {
    fn default() -> Self {
        Self {
            name: "the-fake-language-server",
            capabilities: lsp::LanguageServer::full_capabilities(),
            initializer: None,
            disk_based_diagnostics_progress_token: None,
            initialization_options: None,
            disk_based_diagnostics_sources: Vec::new(),
            prettier_plugins: Vec::new(),
            language_server_binary: LanguageServerBinary {
                path: "/the/fake/lsp/path".into(),
                arguments: vec![],
                env: Default::default(),
            },
            label_for_completion: None,
        }
    }
}

#[cfg(any(test, feature = "test-support"))]
#[async_trait(?Send)]
impl LspAdapter for FakeLspAdapter {
    fn name(&self) -> LanguageServerName {
        LanguageServerName(self.name.into())
    }

    async fn check_if_user_installed(
        &self,
        _: &dyn LspAdapterDelegate,
        _: Arc<dyn LocalLanguageToolchainStore>,
        _: &AsyncApp,
    ) -> Option<LanguageServerBinary> {
        Some(self.language_server_binary.clone())
    }

    fn get_language_server_command<'a>(
        self: Arc<Self>,
        _: Arc<dyn LspAdapterDelegate>,
        _: Arc<dyn LocalLanguageToolchainStore>,
        _: LanguageServerBinaryOptions,
        _: futures::lock::MutexGuard<'a, Option<LanguageServerBinary>>,
        _: &'a mut AsyncApp,
    ) -> Pin<Box<dyn 'a + Future<Output = Result<LanguageServerBinary>>>> {
        async move { Ok(self.language_server_binary.clone()) }.boxed_local()
    }

    async fn fetch_latest_server_version(
        &self,
        _: &dyn LspAdapterDelegate,
    ) -> Result<Box<dyn 'static + Send + Any>> {
        unreachable!();
    }

    async fn fetch_server_binary(
        &self,
        _: Box<dyn 'static + Send + Any>,
        _: PathBuf,
        _: &dyn LspAdapterDelegate,
    ) -> Result<LanguageServerBinary> {
        unreachable!();
    }

    async fn cached_server_binary(
        &self,
        _: PathBuf,
        _: &dyn LspAdapterDelegate,
    ) -> Option<LanguageServerBinary> {
        unreachable!();
    }

    fn disk_based_diagnostic_sources(&self) -> Vec<String> {
        self.disk_based_diagnostics_sources.clone()
    }

    fn disk_based_diagnostics_progress_token(&self) -> Option<String> {
        self.disk_based_diagnostics_progress_token.clone()
    }

    async fn initialization_options(
        self: Arc<Self>,
        _: &dyn Fs,
        _: &Arc<dyn LspAdapterDelegate>,
    ) -> Result<Option<Value>> {
        Ok(self.initialization_options.clone())
    }

    async fn label_for_completion(
        &self,
        item: &lsp::CompletionItem,
        language: &Arc<Language>,
    ) -> Option<CodeLabel> {
        let label_for_completion = self.label_for_completion.as_ref()?;
        label_for_completion(item, language)
    }
}

fn get_capture_indices(query: &Query, captures: &mut [(&str, &mut Option<u32>)]) {
    for (ix, name) in query.capture_names().iter().enumerate() {
        for (capture_name, index) in captures.iter_mut() {
            if capture_name == name {
                **index = Some(ix as u32);
                break;
            }
        }
    }
}

pub fn point_to_lsp(point: PointUtf16) -> lsp::Position {
    lsp::Position::new(point.row, point.column)
}

pub fn point_from_lsp(point: lsp::Position) -> Unclipped<PointUtf16> {
    Unclipped(PointUtf16::new(point.line, point.character))
}

pub fn range_to_lsp(range: Range<PointUtf16>) -> Result<lsp::Range> {
    anyhow::ensure!(
        range.start <= range.end,
        "Inverted range provided to an LSP request: {:?}-{:?}",
        range.start,
        range.end
    );
    Ok(lsp::Range {
        start: point_to_lsp(range.start),
        end: point_to_lsp(range.end),
    })
}

pub fn range_from_lsp(range: lsp::Range) -> Range<Unclipped<PointUtf16>> {
    let mut start = point_from_lsp(range.start);
    let mut end = point_from_lsp(range.end);
    if start > end {
        log::warn!("range_from_lsp called with inverted range {start:?}-{end:?}");
        mem::swap(&mut start, &mut end);
    }
    start..end
}

#[cfg(test)]
mod tests {
    use super::*;
    use gpui::TestAppContext;
    use pretty_assertions::assert_matches;

    #[gpui::test(iterations = 10)]
    async fn test_language_loading(cx: &mut TestAppContext) {
        let languages = LanguageRegistry::test(cx.executor());
        let languages = Arc::new(languages);
        languages.register_native_grammars([
            ("json", tree_sitter_json::LANGUAGE),
            ("rust", tree_sitter_rust::LANGUAGE),
        ]);
        languages.register_test_language(LanguageConfig {
            name: "JSON".into(),
            grammar: Some("json".into()),
            matcher: LanguageMatcher {
                path_suffixes: vec!["json".into()],
                ..Default::default()
            },
            ..Default::default()
        });
        languages.register_test_language(LanguageConfig {
            name: "Rust".into(),
            grammar: Some("rust".into()),
            matcher: LanguageMatcher {
                path_suffixes: vec!["rs".into()],
                ..Default::default()
            },
            ..Default::default()
        });
        assert_eq!(
            languages.language_names(),
            &[
                "JSON".to_string(),
                "Plain Text".to_string(),
                "Rust".to_string(),
            ]
        );

        let rust1 = languages.language_for_name("Rust");
        let rust2 = languages.language_for_name("Rust");

        // Ensure language is still listed even if it's being loaded.
        assert_eq!(
            languages.language_names(),
            &[
                "JSON".to_string(),
                "Plain Text".to_string(),
                "Rust".to_string(),
            ]
        );

        let (rust1, rust2) = futures::join!(rust1, rust2);
        assert!(Arc::ptr_eq(&rust1.unwrap(), &rust2.unwrap()));

        // Ensure language is still listed even after loading it.
        assert_eq!(
            languages.language_names(),
            &[
                "JSON".to_string(),
                "Plain Text".to_string(),
                "Rust".to_string(),
            ]
        );

        // Loading an unknown language returns an error.
        assert!(languages.language_for_name("Unknown").await.is_err());
    }

    #[gpui::test]
    async fn test_completion_label_omits_duplicate_data() {
        let regular_completion_item_1 = lsp::CompletionItem {
            label: "regular1".to_string(),
            detail: Some("detail1".to_string()),
            label_details: Some(lsp::CompletionItemLabelDetails {
                detail: None,
                description: Some("description 1".to_string()),
            }),
            ..lsp::CompletionItem::default()
        };

        let regular_completion_item_2 = lsp::CompletionItem {
            label: "regular2".to_string(),
            label_details: Some(lsp::CompletionItemLabelDetails {
                detail: None,
                description: Some("description 2".to_string()),
            }),
            ..lsp::CompletionItem::default()
        };

        let completion_item_with_duplicate_detail_and_proper_description = lsp::CompletionItem {
            detail: Some(regular_completion_item_1.label.clone()),
            ..regular_completion_item_1.clone()
        };

        let completion_item_with_duplicate_detail = lsp::CompletionItem {
            detail: Some(regular_completion_item_1.label.clone()),
            label_details: None,
            ..regular_completion_item_1.clone()
        };

        let completion_item_with_duplicate_description = lsp::CompletionItem {
            label_details: Some(lsp::CompletionItemLabelDetails {
                detail: None,
                description: Some(regular_completion_item_2.label.clone()),
            }),
            ..regular_completion_item_2.clone()
        };

        assert_eq!(
            CodeLabel::fallback_for_completion(&regular_completion_item_1, None).text,
            format!(
                "{} {}",
                regular_completion_item_1.label,
                regular_completion_item_1.detail.unwrap()
            ),
            "LSP completion items with both detail and label_details.description should prefer detail"
        );
        assert_eq!(
            CodeLabel::fallback_for_completion(&regular_completion_item_2, None).text,
            format!(
                "{} {}",
                regular_completion_item_2.label,
                regular_completion_item_2
                    .label_details
                    .as_ref()
                    .unwrap()
                    .description
                    .as_ref()
                    .unwrap()
            ),
            "LSP completion items without detail but with label_details.description should use that"
        );
        assert_eq!(
            CodeLabel::fallback_for_completion(
                &completion_item_with_duplicate_detail_and_proper_description,
                None
            )
            .text,
            format!(
                "{} {}",
                regular_completion_item_1.label,
                regular_completion_item_1
                    .label_details
                    .as_ref()
                    .unwrap()
                    .description
                    .as_ref()
                    .unwrap()
            ),
            "LSP completion items with both detail and label_details.description should prefer description only if the detail duplicates the completion label"
        );
        assert_eq!(
            CodeLabel::fallback_for_completion(&completion_item_with_duplicate_detail, None).text,
            regular_completion_item_1.label,
            "LSP completion items with duplicate label and detail, should omit the detail"
        );
        assert_eq!(
            CodeLabel::fallback_for_completion(&completion_item_with_duplicate_description, None)
                .text,
            regular_completion_item_2.label,
            "LSP completion items with duplicate label and detail, should omit the detail"
        );
    }

    #[test]
    fn test_deserializing_comments_backwards_compat() {
        // current version of `block_comment` and `documentation_comment` work
        {
            let config: LanguageConfig = ::toml::from_str(
                r#"
                name = "Foo"
                block_comment = { start = "a", end = "b", prefix = "c", tab_size = 1 }
                documentation_comment = { start = "d", end = "e", prefix = "f", tab_size = 2 }
                "#,
            )
            .unwrap();
            assert_matches!(config.block_comment, Some(BlockCommentConfig { .. }));
            assert_matches!(
                config.documentation_comment,
                Some(BlockCommentConfig { .. })
            );

            let block_config = config.block_comment.unwrap();
            assert_eq!(block_config.start.as_ref(), "a");
            assert_eq!(block_config.end.as_ref(), "b");
            assert_eq!(block_config.prefix.as_ref(), "c");
            assert_eq!(block_config.tab_size, 1);

            let doc_config = config.documentation_comment.unwrap();
            assert_eq!(doc_config.start.as_ref(), "d");
            assert_eq!(doc_config.end.as_ref(), "e");
            assert_eq!(doc_config.prefix.as_ref(), "f");
            assert_eq!(doc_config.tab_size, 2);
        }

        // former `documentation` setting is read into `documentation_comment`
        {
            let config: LanguageConfig = ::toml::from_str(
                r#"
                name = "Foo"
                documentation = { start = "a", end = "b", prefix = "c", tab_size = 1}
                "#,
            )
            .unwrap();
            assert_matches!(
                config.documentation_comment,
                Some(BlockCommentConfig { .. })
            );

            let config = config.documentation_comment.unwrap();
            assert_eq!(config.start.as_ref(), "a");
            assert_eq!(config.end.as_ref(), "b");
            assert_eq!(config.prefix.as_ref(), "c");
            assert_eq!(config.tab_size, 1);
        }

        // old block_comment format is read into BlockCommentConfig
        {
            let config: LanguageConfig = ::toml::from_str(
                r#"
                name = "Foo"
                block_comment = ["a", "b"]
                "#,
            )
            .unwrap();
            assert_matches!(config.block_comment, Some(BlockCommentConfig { .. }));

            let config = config.block_comment.unwrap();
            assert_eq!(config.start.as_ref(), "a");
            assert_eq!(config.end.as_ref(), "b");
            assert_eq!(config.prefix.as_ref(), "");
            assert_eq!(config.tab_size, 0);
        }
    }
}<|MERGE_RESOLUTION|>--- conflicted
+++ resolved
@@ -281,15 +281,6 @@
             .cloned()
             .unwrap_or_else(|| language_name.lsp_id())
     }
-<<<<<<< HEAD
-=======
-
-    pub fn manifest_name(&self) -> Option<ManifestName> {
-        self.manifest_name
-            .get_or_init(|| self.adapter.manifest_name())
-            .clone()
-    }
->>>>>>> 7217439c
 }
 
 /// Determines what gets sent out as a workspace folders content
