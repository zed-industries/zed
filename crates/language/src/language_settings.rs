--- conflicted
+++ resolved
@@ -885,24 +885,8 @@
             .any(|glob| glob.is_match(path))
     }
 
-<<<<<<< HEAD
-    /// Returns whether inline completions are enabled for the given language and path.
+    /// Returns whether edit predictions are enabled for the given language and path.
     pub fn show_inline_completions(&self, language: Option<&Arc<Language>>, cx: &App) -> bool {
-=======
-    /// Returns whether edit predictions are enabled for the given language and path.
-    pub fn inline_completions_enabled(
-        &self,
-        language: Option<&Arc<Language>>,
-        path: Option<&Path>,
-        cx: &App,
-    ) -> bool {
-        if let Some(path) = path {
-            if !self.inline_completions_enabled_for_path(path) {
-                return false;
-            }
-        }
-
->>>>>>> 88b5f069
         self.language(None, language.map(|l| l.name()).as_ref(), cx)
             .show_inline_completions
     }
