//! Provides `language`-related settings.

use crate::{File, Language, LanguageName, LanguageServerName};
use collections::{FxHashMap, HashMap, HashSet};
use ec4rs::{
    Properties as EditorconfigProperties,
    property::{FinalNewline, IndentSize, IndentStyle, MaxLineLen, TabWidth, TrimTrailingWs},
};
use globset::{Glob, GlobMatcher, GlobSet, GlobSetBuilder};
use gpui::{App, Modifiers, SharedString};
use itertools::{Either, Itertools};

pub use settings::{
    CompletionSettingsContent, EditPredictionProvider, EditPredictionsMode, FormatOnSave,
    Formatter, FormatterList, InlayHintKind, LanguageSettingsContent, LspInsertMode,
    RewrapBehavior, ShowWhitespaceSetting, SoftWrap, WordDiffAlgorithm, WordDiffMaxLines,
    WordDiffMode, WordsCompletionMode,
};
use settings::{RegisterSetting, Settings, SettingsLocation, SettingsStore};
use shellexpand;
use std::{borrow::Cow, num::NonZeroU32, path::Path, sync::Arc};

/// Returns the settings for the specified language from the provided file.
pub fn language_settings<'a>(
    language: Option<LanguageName>,
    file: Option<&'a Arc<dyn File>>,
    cx: &'a App,
) -> Cow<'a, LanguageSettings> {
    let location = file.map(|f| SettingsLocation {
        worktree_id: f.worktree_id(cx),
        path: f.path().as_ref(),
    });
    AllLanguageSettings::get(location, cx).language(location, language.as_ref(), cx)
}

/// Returns the settings for all languages from the provided file.
pub fn all_language_settings<'a>(
    file: Option<&'a Arc<dyn File>>,
    cx: &'a App,
) -> &'a AllLanguageSettings {
    let location = file.map(|f| SettingsLocation {
        worktree_id: f.worktree_id(cx),
        path: f.path().as_ref(),
    });
    AllLanguageSettings::get(location, cx)
}

/// The settings for all languages.
#[derive(Debug, Clone, RegisterSetting)]
pub struct AllLanguageSettings {
    /// The edit prediction settings.
    pub edit_predictions: EditPredictionSettings,
    pub defaults: LanguageSettings,
    languages: HashMap<LanguageName, LanguageSettings>,
    pub(crate) file_types: FxHashMap<Arc<str>, GlobSet>,
}

#[derive(Debug, Clone, PartialEq)]
pub struct WhitespaceMap {
    pub space: SharedString,
    pub tab: SharedString,
}

/// The settings for a particular language.
#[derive(Debug, Clone, PartialEq)]
pub struct LanguageSettings {
    /// How many columns a tab should occupy.
    pub tab_size: NonZeroU32,
    /// Whether to indent lines using tab characters, as opposed to multiple
    /// spaces.
    pub hard_tabs: bool,
    /// How to soft-wrap long lines of text.
    pub soft_wrap: settings::SoftWrap,
    /// The column at which to soft-wrap lines, for buffers where soft-wrap
    /// is enabled.
    pub preferred_line_length: u32,
    /// Whether to show wrap guides (vertical rulers) in the editor.
    /// Setting this to true will show a guide at the 'preferred_line_length' value
    /// if softwrap is set to 'preferred_line_length', and will show any
    /// additional guides as specified by the 'wrap_guides' setting.
    pub show_wrap_guides: bool,
    /// Character counts at which to show wrap guides (vertical rulers) in the editor.
    pub wrap_guides: Vec<usize>,
    /// Indent guide related settings.
    pub indent_guides: IndentGuideSettings,
    /// Whether or not to perform a buffer format before saving.
    pub format_on_save: FormatOnSave,
    /// Whether or not to remove any trailing whitespace from lines of a buffer
    /// before saving it.
    pub remove_trailing_whitespace_on_save: bool,
    /// Whether or not to ensure there's a single newline at the end of a buffer
    /// when saving it.
    pub ensure_final_newline_on_save: bool,
    /// How to perform a buffer format.
    pub formatter: settings::FormatterList,
    /// Zed's Prettier integration settings.
    pub prettier: PrettierSettings,
    /// Whether to automatically close JSX tags.
    pub jsx_tag_auto_close: bool,
    /// Whether to use language servers to provide code intelligence.
    pub enable_language_server: bool,
    /// The list of language servers to use (or disable) for this language.
    ///
    /// This array should consist of language server IDs, as well as the following
    /// special tokens:
    /// - `"!<language_server_id>"` - A language server ID prefixed with a `!` will be disabled.
    /// - `"..."` - A placeholder to refer to the **rest** of the registered language servers for this language.
    pub language_servers: Vec<String>,
    /// Controls where the `editor::Rewrap` action is allowed for this language.
    ///
    /// Note: This setting has no effect in Vim mode, as rewrap is already
    /// allowed everywhere.
    pub allow_rewrap: RewrapBehavior,
    /// Controls whether edit predictions are shown immediately (true)
    /// or manually by triggering `editor::ShowEditPrediction` (false).
    pub show_edit_predictions: bool,
    /// Controls whether edit predictions are shown in the given language
    /// scopes.
    pub edit_predictions_disabled_in: Vec<String>,
    /// Whether to show tabs and spaces in the editor.
    pub show_whitespaces: settings::ShowWhitespaceSetting,
    /// Visible characters used to render whitespace when show_whitespaces is enabled.
    pub whitespace_map: WhitespaceMap,
    /// Whether to start a new line with a comment when a previous line is a comment as well.
    pub extend_comment_on_newline: bool,
    /// Inlay hint related settings.
    pub inlay_hints: InlayHintSettings,
    /// Whether to automatically close brackets.
    pub use_autoclose: bool,
    /// Whether to automatically surround text with brackets.
    pub use_auto_surround: bool,
    /// Whether to use additional LSP queries to format (and amend) the code after
    /// every "trigger" symbol input, defined by LSP server capabilities.
    pub use_on_type_format: bool,
    /// Whether indentation should be adjusted based on the context whilst typing.
    pub auto_indent: bool,
    /// Whether indentation of pasted content should be adjusted based on the context.
    pub auto_indent_on_paste: bool,
    /// Controls how the editor handles the autoclosed characters.
    pub always_treat_brackets_as_autoclosed: bool,
    /// Which code actions to run on save
    pub code_actions_on_format: HashMap<String, bool>,
    /// Whether to perform linked edits
    pub linked_edits: bool,
    /// Task configuration for this language.
    pub tasks: LanguageTaskSettings,
    /// Whether to pop the completions menu while typing in an editor without
    /// explicitly requesting it.
    pub show_completions_on_input: bool,
    /// Whether to display inline and alongside documentation for items in the
    /// completions menu.
    pub show_completion_documentation: bool,
    /// Completion settings for this language.
    pub completions: CompletionSettings,
    /// Preferred debuggers for this language.
    pub debuggers: Vec<String>,
<<<<<<< HEAD
    /// What algorithm to use for word/character diff highlighting.
    ///
    /// - `Myers`: Fast and produces good results for most cases by minimizing edit distance.
    ///   This is the most common algorithm, used by Git by default.
    /// - `Patience`: Matches unique lines first, then processes sections between them.
    ///   Often produces more intuitive diffs for code, especially when lines are reordered,
    ///   but can be slower than Myers.
    /// - `Lcs`: Longest Common Subsequence algorithm. Simpler and faster, but may produce
    ///   less optimal diffs.
    ///
    /// Default: `Myers`
    pub word_diff_algorithm: WordDiffAlgorithm,
    /// Whether to calculate word diff based on characters or words.
    ///
    /// - `Word`: Highlights whole words that have changed
    /// - `Character`: Highlights only the specific characters that have changed
    ///
    /// Default: `Word`
    pub word_diff_mode: WordDiffMode,
    /// Maximum number of lines in a diff section before word/character diff highlighting is disabled.
    ///
    /// If either the deleted or added section of a diff exceeds this line count,
    /// no word/character diff will be generated for that section. This improves
    /// performance for large diffs.
    ///
    /// Default: `1`
    pub word_diff_max_lines: WordDiffMaxLines,
=======
    /// Whether to use tree-sitter bracket queries to detect and colorize the brackets in the editor.
    pub colorize_brackets: bool,
>>>>>>> 41c61900
}

#[derive(Debug, Clone, PartialEq)]
pub struct CompletionSettings {
    /// Controls how words are completed.
    /// For large documents, not all words may be fetched for completion.
    ///
    /// Default: `fallback`
    pub words: WordsCompletionMode,
    /// How many characters has to be in the completions query to automatically show the words-based completions.
    /// Before that value, it's still possible to trigger the words-based completion manually with the corresponding editor command.
    ///
    /// Default: 3
    pub words_min_length: usize,
    /// Whether to fetch LSP completions or not.
    ///
    /// Default: true
    pub lsp: bool,
    /// When fetching LSP completions, determines how long to wait for a response of a particular server.
    /// When set to 0, waits indefinitely.
    ///
    /// Default: 0
    pub lsp_fetch_timeout_ms: u64,
    /// Controls how LSP completions are inserted.
    ///
    /// Default: "replace_suffix"
    pub lsp_insert_mode: LspInsertMode,
}

/// The settings for indent guides.
#[derive(Debug, Clone, PartialEq)]
pub struct IndentGuideSettings {
    /// Whether to display indent guides in the editor.
    ///
    /// Default: true
    pub enabled: bool,
    /// The width of the indent guides in pixels, between 1 and 10.
    ///
    /// Default: 1
    pub line_width: u32,
    /// The width of the active indent guide in pixels, between 1 and 10.
    ///
    /// Default: 1
    pub active_line_width: u32,
    /// Determines how indent guides are colored.
    ///
    /// Default: Fixed
    pub coloring: settings::IndentGuideColoring,
    /// Determines how indent guide backgrounds are colored.
    ///
    /// Default: Disabled
    pub background_coloring: settings::IndentGuideBackgroundColoring,
}

#[derive(Debug, Clone, PartialEq)]
pub struct LanguageTaskSettings {
    /// Extra task variables to set for a particular language.
    pub variables: HashMap<String, String>,
    pub enabled: bool,
    /// Use LSP tasks over Zed language extension ones.
    /// If no LSP tasks are returned due to error/timeout or regular execution,
    /// Zed language extension tasks will be used instead.
    ///
    /// Other Zed tasks will still be shown:
    /// * Zed task from either of the task config file
    /// * Zed task from history (e.g. one-off task was spawned before)
    pub prefer_lsp: bool,
}

/// Allows to enable/disable formatting with Prettier
/// and configure default Prettier, used when no project-level Prettier installation is found.
/// Prettier formatting is disabled by default.
#[derive(Debug, Clone, PartialEq)]
pub struct PrettierSettings {
    /// Enables or disables formatting with Prettier for a given language.
    pub allowed: bool,

    /// Forces Prettier integration to use a specific parser name when formatting files with the language.
    pub parser: Option<String>,

    /// Forces Prettier integration to use specific plugins when formatting files with the language.
    /// The default Prettier will be installed with these plugins.
    pub plugins: HashSet<String>,

    /// Default Prettier options, in the format as in package.json section for Prettier.
    /// If project installs Prettier via its package.json, these options will be ignored.
    pub options: HashMap<String, serde_json::Value>,
}

impl LanguageSettings {
    /// A token representing the rest of the available language servers.
    const REST_OF_LANGUAGE_SERVERS: &'static str = "...";

    /// Returns the customized list of language servers from the list of
    /// available language servers.
    pub fn customized_language_servers(
        &self,
        available_language_servers: &[LanguageServerName],
    ) -> Vec<LanguageServerName> {
        Self::resolve_language_servers(&self.language_servers, available_language_servers)
    }

    pub(crate) fn resolve_language_servers(
        configured_language_servers: &[String],
        available_language_servers: &[LanguageServerName],
    ) -> Vec<LanguageServerName> {
        let (disabled_language_servers, enabled_language_servers): (
            Vec<LanguageServerName>,
            Vec<LanguageServerName>,
        ) = configured_language_servers.iter().partition_map(
            |language_server| match language_server.strip_prefix('!') {
                Some(disabled) => Either::Left(LanguageServerName(disabled.to_string().into())),
                None => Either::Right(LanguageServerName(language_server.clone().into())),
            },
        );

        let rest = available_language_servers
            .iter()
            .filter(|&available_language_server| {
                !disabled_language_servers.contains(available_language_server)
                    && !enabled_language_servers.contains(available_language_server)
            })
            .cloned()
            .collect::<Vec<_>>();

        enabled_language_servers
            .into_iter()
            .flat_map(|language_server| {
                if language_server.0.as_ref() == Self::REST_OF_LANGUAGE_SERVERS {
                    rest.clone()
                } else {
                    vec![language_server]
                }
            })
            .collect::<Vec<_>>()
    }
}

// The settings for inlay hints.
#[derive(Copy, Clone, Debug, PartialEq, Eq)]
pub struct InlayHintSettings {
    /// Global switch to toggle hints on and off.
    ///
    /// Default: false
    pub enabled: bool,
    /// Global switch to toggle inline values on and off when debugging.
    ///
    /// Default: true
    pub show_value_hints: bool,
    /// Whether type hints should be shown.
    ///
    /// Default: true
    pub show_type_hints: bool,
    /// Whether parameter hints should be shown.
    ///
    /// Default: true
    pub show_parameter_hints: bool,
    /// Whether other hints should be shown.
    ///
    /// Default: true
    pub show_other_hints: bool,
    /// Whether to show a background for inlay hints.
    ///
    /// If set to `true`, the background will use the `hint.background` color
    /// from the current theme.
    ///
    /// Default: false
    pub show_background: bool,
    /// Whether or not to debounce inlay hints updates after buffer edits.
    ///
    /// Set to 0 to disable debouncing.
    ///
    /// Default: 700
    pub edit_debounce_ms: u64,
    /// Whether or not to debounce inlay hints updates after buffer scrolls.
    ///
    /// Set to 0 to disable debouncing.
    ///
    /// Default: 50
    pub scroll_debounce_ms: u64,
    /// Toggles inlay hints (hides or shows) when the user presses the modifiers specified.
    /// If only a subset of the modifiers specified is pressed, hints are not toggled.
    /// If no modifiers are specified, this is equivalent to `None`.
    ///
    /// Default: None
    pub toggle_on_modifiers_press: Option<Modifiers>,
}

impl InlayHintSettings {
    /// Returns the kinds of inlay hints that are enabled based on the settings.
    pub fn enabled_inlay_hint_kinds(&self) -> HashSet<Option<InlayHintKind>> {
        let mut kinds = HashSet::default();
        if self.show_type_hints {
            kinds.insert(Some(InlayHintKind::Type));
        }
        if self.show_parameter_hints {
            kinds.insert(Some(InlayHintKind::Parameter));
        }
        if self.show_other_hints {
            kinds.insert(None);
        }
        kinds
    }
}

/// The settings for edit predictions, such as [GitHub Copilot](https://github.com/features/copilot)
/// or [Supermaven](https://supermaven.com).
#[derive(Clone, Debug, Default)]
pub struct EditPredictionSettings {
    /// The provider that supplies edit predictions.
    pub provider: settings::EditPredictionProvider,
    /// A list of globs representing files that edit predictions should be disabled for.
    /// This list adds to a pre-existing, sensible default set of globs.
    /// Any additional ones you add are combined with them.
    pub disabled_globs: Vec<DisabledGlob>,
    /// Configures how edit predictions are displayed in the buffer.
    pub mode: settings::EditPredictionsMode,
    /// Settings specific to GitHub Copilot.
    pub copilot: CopilotSettings,
    /// Settings specific to Codestral.
    pub codestral: CodestralSettings,
    /// Whether edit predictions are enabled in the assistant panel.
    /// This setting has no effect if globally disabled.
    pub enabled_in_text_threads: bool,
}

impl EditPredictionSettings {
    /// Returns whether edit predictions are enabled for the given path.
    pub fn enabled_for_file(&self, file: &Arc<dyn File>, cx: &App) -> bool {
        !self.disabled_globs.iter().any(|glob| {
            if glob.is_absolute {
                file.as_local()
                    .is_some_and(|local| glob.matcher.is_match(local.abs_path(cx)))
            } else {
                glob.matcher.is_match(file.path().as_std_path())
            }
        })
    }
}

#[derive(Clone, Debug)]
pub struct DisabledGlob {
    matcher: GlobMatcher,
    is_absolute: bool,
}

#[derive(Clone, Debug, Default)]
pub struct CopilotSettings {
    /// HTTP/HTTPS proxy to use for Copilot.
    pub proxy: Option<String>,
    /// Disable certificate verification for proxy (not recommended).
    pub proxy_no_verify: Option<bool>,
    /// Enterprise URI for Copilot.
    pub enterprise_uri: Option<String>,
}

#[derive(Clone, Debug, Default)]
pub struct CodestralSettings {
    /// Model to use for completions.
    pub model: Option<String>,
    /// Maximum tokens to generate.
    pub max_tokens: Option<u32>,
    /// Custom API URL to use for Codestral.
    pub api_url: Option<String>,
}

impl AllLanguageSettings {
    /// Returns the [`LanguageSettings`] for the language with the specified name.
    pub fn language<'a>(
        &'a self,
        location: Option<SettingsLocation<'a>>,
        language_name: Option<&LanguageName>,
        cx: &'a App,
    ) -> Cow<'a, LanguageSettings> {
        let settings = language_name
            .and_then(|name| self.languages.get(name))
            .unwrap_or(&self.defaults);

        let editorconfig_properties = location.and_then(|location| {
            cx.global::<SettingsStore>()
                .editorconfig_properties(location.worktree_id, location.path)
        });
        if let Some(editorconfig_properties) = editorconfig_properties {
            let mut settings = settings.clone();
            merge_with_editorconfig(&mut settings, &editorconfig_properties);
            Cow::Owned(settings)
        } else {
            Cow::Borrowed(settings)
        }
    }

    /// Returns whether edit predictions are enabled for the given path.
    pub fn edit_predictions_enabled_for_file(&self, file: &Arc<dyn File>, cx: &App) -> bool {
        self.edit_predictions.enabled_for_file(file, cx)
    }

    /// Returns whether edit predictions are enabled for the given language and path.
    pub fn show_edit_predictions(&self, language: Option<&Arc<Language>>, cx: &App) -> bool {
        self.language(None, language.map(|l| l.name()).as_ref(), cx)
            .show_edit_predictions
    }

    /// Returns the edit predictions preview mode for the given language and path.
    pub fn edit_predictions_mode(&self) -> EditPredictionsMode {
        self.edit_predictions.mode
    }
}

fn merge_with_editorconfig(settings: &mut LanguageSettings, cfg: &EditorconfigProperties) {
    let preferred_line_length = cfg.get::<MaxLineLen>().ok().and_then(|v| match v {
        MaxLineLen::Value(u) => Some(u as u32),
        MaxLineLen::Off => None,
    });
    let tab_size = cfg.get::<IndentSize>().ok().and_then(|v| match v {
        IndentSize::Value(u) => NonZeroU32::new(u as u32),
        IndentSize::UseTabWidth => cfg.get::<TabWidth>().ok().and_then(|w| match w {
            TabWidth::Value(u) => NonZeroU32::new(u as u32),
        }),
    });
    let hard_tabs = cfg
        .get::<IndentStyle>()
        .map(|v| v.eq(&IndentStyle::Tabs))
        .ok();
    let ensure_final_newline_on_save = cfg
        .get::<FinalNewline>()
        .map(|v| match v {
            FinalNewline::Value(b) => b,
        })
        .ok();
    let remove_trailing_whitespace_on_save = cfg
        .get::<TrimTrailingWs>()
        .map(|v| match v {
            TrimTrailingWs::Value(b) => b,
        })
        .ok();
    fn merge<T>(target: &mut T, value: Option<T>) {
        if let Some(value) = value {
            *target = value;
        }
    }
    merge(&mut settings.preferred_line_length, preferred_line_length);
    merge(&mut settings.tab_size, tab_size);
    merge(&mut settings.hard_tabs, hard_tabs);
    merge(
        &mut settings.remove_trailing_whitespace_on_save,
        remove_trailing_whitespace_on_save,
    );
    merge(
        &mut settings.ensure_final_newline_on_save,
        ensure_final_newline_on_save,
    );
}

impl settings::Settings for AllLanguageSettings {
    fn from_settings(content: &settings::SettingsContent) -> Self {
        let all_languages = &content.project.all_languages;

        fn load_from_content(settings: LanguageSettingsContent) -> LanguageSettings {
            let inlay_hints = settings.inlay_hints.unwrap();
            let completions = settings.completions.unwrap();
            let prettier = settings.prettier.unwrap();
            let indent_guides = settings.indent_guides.unwrap();
            let tasks = settings.tasks.unwrap();
            let whitespace_map = settings.whitespace_map.unwrap();

            LanguageSettings {
                tab_size: settings.tab_size.unwrap(),
                hard_tabs: settings.hard_tabs.unwrap(),
                soft_wrap: settings.soft_wrap.unwrap(),
                preferred_line_length: settings.preferred_line_length.unwrap(),
                show_wrap_guides: settings.show_wrap_guides.unwrap(),
                wrap_guides: settings.wrap_guides.unwrap(),
                indent_guides: IndentGuideSettings {
                    enabled: indent_guides.enabled.unwrap(),
                    line_width: indent_guides.line_width.unwrap(),
                    active_line_width: indent_guides.active_line_width.unwrap(),
                    coloring: indent_guides.coloring.unwrap(),
                    background_coloring: indent_guides.background_coloring.unwrap(),
                },
                format_on_save: settings.format_on_save.unwrap(),
                remove_trailing_whitespace_on_save: settings
                    .remove_trailing_whitespace_on_save
                    .unwrap(),
                ensure_final_newline_on_save: settings.ensure_final_newline_on_save.unwrap(),
                formatter: settings.formatter.unwrap(),
                prettier: PrettierSettings {
                    allowed: prettier.allowed.unwrap(),
                    parser: prettier.parser.filter(|parser| !parser.is_empty()),
                    plugins: prettier.plugins.unwrap_or_default(),
                    options: prettier.options.unwrap_or_default(),
                },
                jsx_tag_auto_close: settings.jsx_tag_auto_close.unwrap().enabled.unwrap(),
                enable_language_server: settings.enable_language_server.unwrap(),
                language_servers: settings.language_servers.unwrap(),
                allow_rewrap: settings.allow_rewrap.unwrap(),
                show_edit_predictions: settings.show_edit_predictions.unwrap(),
                edit_predictions_disabled_in: settings.edit_predictions_disabled_in.unwrap(),
                show_whitespaces: settings.show_whitespaces.unwrap(),
                whitespace_map: WhitespaceMap {
                    space: SharedString::new(whitespace_map.space.unwrap().to_string()),
                    tab: SharedString::new(whitespace_map.tab.unwrap().to_string()),
                },
                extend_comment_on_newline: settings.extend_comment_on_newline.unwrap(),
                inlay_hints: InlayHintSettings {
                    enabled: inlay_hints.enabled.unwrap(),
                    show_value_hints: inlay_hints.show_value_hints.unwrap(),
                    show_type_hints: inlay_hints.show_type_hints.unwrap(),
                    show_parameter_hints: inlay_hints.show_parameter_hints.unwrap(),
                    show_other_hints: inlay_hints.show_other_hints.unwrap(),
                    show_background: inlay_hints.show_background.unwrap(),
                    edit_debounce_ms: inlay_hints.edit_debounce_ms.unwrap(),
                    scroll_debounce_ms: inlay_hints.scroll_debounce_ms.unwrap(),
                    toggle_on_modifiers_press: inlay_hints.toggle_on_modifiers_press,
                },
                use_autoclose: settings.use_autoclose.unwrap(),
                use_auto_surround: settings.use_auto_surround.unwrap(),
                use_on_type_format: settings.use_on_type_format.unwrap(),
                auto_indent: settings.auto_indent.unwrap(),
                auto_indent_on_paste: settings.auto_indent_on_paste.unwrap(),
                always_treat_brackets_as_autoclosed: settings
                    .always_treat_brackets_as_autoclosed
                    .unwrap(),
                code_actions_on_format: settings.code_actions_on_format.unwrap(),
                linked_edits: settings.linked_edits.unwrap(),
                tasks: LanguageTaskSettings {
                    variables: tasks.variables.unwrap_or_default(),
                    enabled: tasks.enabled.unwrap(),
                    prefer_lsp: tasks.prefer_lsp.unwrap(),
                },
                show_completions_on_input: settings.show_completions_on_input.unwrap(),
                show_completion_documentation: settings.show_completion_documentation.unwrap(),
                colorize_brackets: settings.colorize_brackets.unwrap(),
                completions: CompletionSettings {
                    words: completions.words.unwrap(),
                    words_min_length: completions.words_min_length.unwrap() as usize,
                    lsp: completions.lsp.unwrap(),
                    lsp_fetch_timeout_ms: completions.lsp_fetch_timeout_ms.unwrap(),
                    lsp_insert_mode: completions.lsp_insert_mode.unwrap(),
                },
                debuggers: settings.debuggers.unwrap(),
                word_diff_algorithm: settings.word_diff_algorithm.unwrap(),
                word_diff_mode: settings.word_diff_mode.unwrap(),
                word_diff_max_lines: settings.word_diff_max_lines.unwrap(),
            }
        }

        let default_language_settings = load_from_content(all_languages.defaults.clone());

        let mut languages = HashMap::default();
        for (language_name, settings) in &all_languages.languages.0 {
            let mut language_settings = all_languages.defaults.clone();
            settings::merge_from::MergeFrom::merge_from(&mut language_settings, settings);
            languages.insert(
                LanguageName(language_name.clone()),
                load_from_content(language_settings),
            );
        }

        let edit_prediction_provider = all_languages
            .features
            .as_ref()
            .and_then(|f| f.edit_prediction_provider);

        let edit_predictions = all_languages.edit_predictions.clone().unwrap();
        let edit_predictions_mode = edit_predictions.mode.unwrap();

        let disabled_globs: HashSet<&String> = edit_predictions
            .disabled_globs
            .as_ref()
            .unwrap()
            .iter()
            .collect();

        let copilot = edit_predictions.copilot.unwrap();
        let copilot_settings = CopilotSettings {
            proxy: copilot.proxy,
            proxy_no_verify: copilot.proxy_no_verify,
            enterprise_uri: copilot.enterprise_uri,
        };

        let codestral = edit_predictions.codestral.unwrap();
        let codestral_settings = CodestralSettings {
            model: codestral.model,
            max_tokens: codestral.max_tokens,
            api_url: codestral.api_url,
        };

        let enabled_in_text_threads = edit_predictions.enabled_in_text_threads.unwrap();

        let mut file_types: FxHashMap<Arc<str>, GlobSet> = FxHashMap::default();

        for (language, patterns) in all_languages.file_types.iter().flatten() {
            let mut builder = GlobSetBuilder::new();

            for pattern in &patterns.0 {
                builder.add(Glob::new(pattern).unwrap());
            }

            file_types.insert(language.clone(), builder.build().unwrap());
        }

        Self {
            edit_predictions: EditPredictionSettings {
                provider: if let Some(provider) = edit_prediction_provider {
                    provider
                } else {
                    EditPredictionProvider::None
                },
                disabled_globs: disabled_globs
                    .iter()
                    .filter_map(|g| {
                        let expanded_g = shellexpand::tilde(g).into_owned();
                        Some(DisabledGlob {
                            matcher: globset::Glob::new(&expanded_g).ok()?.compile_matcher(),
                            is_absolute: Path::new(&expanded_g).is_absolute(),
                        })
                    })
                    .collect(),
                mode: edit_predictions_mode,
                copilot: copilot_settings,
                codestral: codestral_settings,
                enabled_in_text_threads,
            },
            defaults: default_language_settings,
            languages,
            file_types,
        }
    }
}

#[derive(Default, Debug, Clone, PartialEq, Eq)]
pub struct JsxTagAutoCloseSettings {
    /// Enables or disables auto-closing of JSX tags.
    pub enabled: bool,
}

#[cfg(test)]
mod tests {
    use super::*;
    use gpui::TestAppContext;
    use util::rel_path::rel_path;

    #[gpui::test]
    fn test_edit_predictions_enabled_for_file(cx: &mut TestAppContext) {
        use crate::TestFile;
        use std::path::PathBuf;

        let cx = cx.app.borrow_mut();

        let build_settings = |globs: &[&str]| -> EditPredictionSettings {
            EditPredictionSettings {
                disabled_globs: globs
                    .iter()
                    .map(|glob_str| {
                        #[cfg(windows)]
                        let glob_str = {
                            let mut g = String::new();

                            if glob_str.starts_with('/') {
                                g.push_str("C:");
                            }

                            g.push_str(&glob_str.replace('/', "\\"));
                            g
                        };
                        #[cfg(windows)]
                        let glob_str = glob_str.as_str();
                        let expanded_glob_str = shellexpand::tilde(glob_str).into_owned();
                        DisabledGlob {
                            matcher: globset::Glob::new(&expanded_glob_str)
                                .unwrap()
                                .compile_matcher(),
                            is_absolute: Path::new(&expanded_glob_str).is_absolute(),
                        }
                    })
                    .collect(),
                ..Default::default()
            }
        };

        const WORKTREE_NAME: &str = "project";
        let make_test_file = |segments: &[&str]| -> Arc<dyn File> {
            let path = segments.join("/");
            let path = rel_path(&path);

            Arc::new(TestFile {
                path: path.into(),
                root_name: WORKTREE_NAME.to_string(),
                local_root: Some(PathBuf::from(if cfg!(windows) {
                    "C:\\absolute\\"
                } else {
                    "/absolute/"
                })),
            })
        };

        let test_file = make_test_file(&["src", "test", "file.rs"]);

        // Test relative globs
        let settings = build_settings(&["*.rs"]);
        assert!(!settings.enabled_for_file(&test_file, &cx));
        let settings = build_settings(&["*.txt"]);
        assert!(settings.enabled_for_file(&test_file, &cx));

        // Test absolute globs
        let settings = build_settings(&["/absolute/**/*.rs"]);
        assert!(!settings.enabled_for_file(&test_file, &cx));
        let settings = build_settings(&["/other/**/*.rs"]);
        assert!(settings.enabled_for_file(&test_file, &cx));

        // Test exact path match relative
        let settings = build_settings(&["src/test/file.rs"]);
        assert!(!settings.enabled_for_file(&test_file, &cx));
        let settings = build_settings(&["src/test/otherfile.rs"]);
        assert!(settings.enabled_for_file(&test_file, &cx));

        // Test exact path match absolute
        let settings = build_settings(&[&format!("/absolute/{}/src/test/file.rs", WORKTREE_NAME)]);
        assert!(!settings.enabled_for_file(&test_file, &cx));
        let settings = build_settings(&["/other/test/otherfile.rs"]);
        assert!(settings.enabled_for_file(&test_file, &cx));

        // Test * glob
        let settings = build_settings(&["*"]);
        assert!(!settings.enabled_for_file(&test_file, &cx));
        let settings = build_settings(&["*.txt"]);
        assert!(settings.enabled_for_file(&test_file, &cx));

        // Test **/* glob
        let settings = build_settings(&["**/*"]);
        assert!(!settings.enabled_for_file(&test_file, &cx));
        let settings = build_settings(&["other/**/*"]);
        assert!(settings.enabled_for_file(&test_file, &cx));

        // Test directory/** glob
        let settings = build_settings(&["src/**"]);
        assert!(!settings.enabled_for_file(&test_file, &cx));

        let test_file_root: Arc<dyn File> = Arc::new(TestFile {
            path: rel_path("file.rs").into(),
            root_name: WORKTREE_NAME.to_string(),
            local_root: Some(PathBuf::from("/absolute/")),
        });
        assert!(settings.enabled_for_file(&test_file_root, &cx));

        let settings = build_settings(&["other/**"]);
        assert!(settings.enabled_for_file(&test_file, &cx));

        // Test **/directory/* glob
        let settings = build_settings(&["**/test/*"]);
        assert!(!settings.enabled_for_file(&test_file, &cx));
        let settings = build_settings(&["**/other/*"]);
        assert!(settings.enabled_for_file(&test_file, &cx));

        // Test multiple globs
        let settings = build_settings(&["*.rs", "*.txt", "src/**"]);
        assert!(!settings.enabled_for_file(&test_file, &cx));
        let settings = build_settings(&["*.txt", "*.md", "other/**"]);
        assert!(settings.enabled_for_file(&test_file, &cx));

        // Test dot files
        let dot_file = make_test_file(&[".config", "settings.json"]);
        let settings = build_settings(&[".*/**"]);
        assert!(!settings.enabled_for_file(&dot_file, &cx));

        let dot_env_file = make_test_file(&[".env"]);
        let settings = build_settings(&[".env"]);
        assert!(!settings.enabled_for_file(&dot_env_file, &cx));

        // Test tilde expansion
        let home = shellexpand::tilde("~").into_owned();
        let home_file = Arc::new(TestFile {
            path: rel_path("test.rs").into(),
            root_name: "the-dir".to_string(),
            local_root: Some(PathBuf::from(home)),
        }) as Arc<dyn File>;
        let settings = build_settings(&["~/the-dir/test.rs"]);
        assert!(!settings.enabled_for_file(&home_file, &cx));
    }

    #[test]
    fn test_resolve_language_servers() {
        fn language_server_names(names: &[&str]) -> Vec<LanguageServerName> {
            names
                .iter()
                .copied()
                .map(|name| LanguageServerName(name.to_string().into()))
                .collect::<Vec<_>>()
        }

        let available_language_servers = language_server_names(&[
            "typescript-language-server",
            "biome",
            "deno",
            "eslint",
            "tailwind",
        ]);

        // A value of just `["..."]` is the same as taking all of the available language servers.
        assert_eq!(
            LanguageSettings::resolve_language_servers(
                &[LanguageSettings::REST_OF_LANGUAGE_SERVERS.into()],
                &available_language_servers,
            ),
            available_language_servers
        );

        // Referencing one of the available language servers will change its order.
        assert_eq!(
            LanguageSettings::resolve_language_servers(
                &[
                    "biome".into(),
                    LanguageSettings::REST_OF_LANGUAGE_SERVERS.into(),
                    "deno".into()
                ],
                &available_language_servers
            ),
            language_server_names(&[
                "biome",
                "typescript-language-server",
                "eslint",
                "tailwind",
                "deno",
            ])
        );

        // Negating an available language server removes it from the list.
        assert_eq!(
            LanguageSettings::resolve_language_servers(
                &[
                    "deno".into(),
                    "!typescript-language-server".into(),
                    "!biome".into(),
                    LanguageSettings::REST_OF_LANGUAGE_SERVERS.into()
                ],
                &available_language_servers
            ),
            language_server_names(&["deno", "eslint", "tailwind"])
        );

        // Adding a language server not in the list of available language servers adds it to the list.
        assert_eq!(
            LanguageSettings::resolve_language_servers(
                &[
                    "my-cool-language-server".into(),
                    LanguageSettings::REST_OF_LANGUAGE_SERVERS.into()
                ],
                &available_language_servers
            ),
            language_server_names(&[
                "my-cool-language-server",
                "typescript-language-server",
                "biome",
                "deno",
                "eslint",
                "tailwind",
            ])
        );
    }
}<|MERGE_RESOLUTION|>--- conflicted
+++ resolved
@@ -154,7 +154,6 @@
     pub completions: CompletionSettings,
     /// Preferred debuggers for this language.
     pub debuggers: Vec<String>,
-<<<<<<< HEAD
     /// What algorithm to use for word/character diff highlighting.
     ///
     /// - `Myers`: Fast and produces good results for most cases by minimizing edit distance.
@@ -182,10 +181,8 @@
     ///
     /// Default: `1`
     pub word_diff_max_lines: WordDiffMaxLines,
-=======
     /// Whether to use tree-sitter bracket queries to detect and colorize the brackets in the editor.
     pub colorize_brackets: bool,
->>>>>>> 41c61900
 }
 
 #[derive(Debug, Clone, PartialEq)]
