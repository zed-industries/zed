--- conflicted
+++ resolved
@@ -154,239 +154,7 @@
     pub debuggers: Vec<String>,
 }
 
-<<<<<<< HEAD
-impl LanguageSettings {
-    /// A token representing the rest of the available language servers.
-    const REST_OF_LANGUAGE_SERVERS: &'static str = "...";
-
-    /// Returns the customized list of language servers from the list of
-    /// available language servers.
-    pub fn customized_language_servers(
-        &self,
-        available_language_servers: &[LanguageServerName],
-    ) -> Vec<LanguageServerName> {
-        Self::resolve_language_servers(&self.language_servers, available_language_servers)
-    }
-
-    pub(crate) fn resolve_language_servers(
-        configured_language_servers: &[String],
-        available_language_servers: &[LanguageServerName],
-    ) -> Vec<LanguageServerName> {
-        let (disabled_language_servers, enabled_language_servers): (
-            Vec<LanguageServerName>,
-            Vec<LanguageServerName>,
-        ) = configured_language_servers.iter().partition_map(
-            |language_server| match language_server.strip_prefix('!') {
-                Some(disabled) => Either::Left(LanguageServerName(disabled.to_string().into())),
-                None => Either::Right(LanguageServerName(language_server.clone().into())),
-            },
-        );
-
-        let rest = available_language_servers
-            .iter()
-            .filter(|&available_language_server| {
-                !disabled_language_servers.contains(available_language_server)
-                    && !enabled_language_servers.contains(available_language_server)
-            })
-            .cloned()
-            .collect::<Vec<_>>();
-
-        enabled_language_servers
-            .into_iter()
-            .flat_map(|language_server| {
-                if language_server.0.as_ref() == Self::REST_OF_LANGUAGE_SERVERS {
-                    rest.clone()
-                } else {
-                    vec![language_server]
-                }
-            })
-            .collect::<Vec<_>>()
-    }
-}
-
-/// The provider that supplies edit predictions.
-#[derive(
-    Copy, Clone, Debug, Default, Eq, PartialEq, Serialize, Deserialize, JsonSchema, SettingsUi,
-)]
-#[serde(rename_all = "snake_case")]
-pub enum EditPredictionProvider {
-    None,
-    #[default]
-    Copilot,
-    Supermaven,
-    Zed,
-}
-
-impl EditPredictionProvider {
-    pub fn is_zed(&self) -> bool {
-        match self {
-            EditPredictionProvider::Zed => true,
-            EditPredictionProvider::None
-            | EditPredictionProvider::Copilot
-            | EditPredictionProvider::Supermaven => false,
-        }
-    }
-}
-
-/// The settings for edit predictions, such as [GitHub Copilot](https://github.com/features/copilot)
-/// or [Supermaven](https://supermaven.com).
-#[derive(Clone, Debug, Default, SettingsUi)]
-pub struct EditPredictionSettings {
-    /// The provider that supplies edit predictions.
-    pub provider: EditPredictionProvider,
-    /// A list of globs representing files that edit predictions should be disabled for.
-    /// This list adds to a pre-existing, sensible default set of globs.
-    /// Any additional ones you add are combined with them.
-    #[settings_ui(skip)]
-    pub disabled_globs: Vec<DisabledGlob>,
-    /// Configures how edit predictions are displayed in the buffer.
-    pub mode: EditPredictionsMode,
-    /// Settings specific to GitHub Copilot.
-    pub copilot: CopilotSettings,
-    /// Whether edit predictions are enabled in the assistant panel.
-    /// This setting has no effect if globally disabled.
-    pub enabled_in_text_threads: bool,
-}
-
-impl EditPredictionSettings {
-    /// Returns whether edit predictions are enabled for the given path.
-    pub fn enabled_for_file(&self, file: &Arc<dyn File>, cx: &App) -> bool {
-        !self.disabled_globs.iter().any(|glob| {
-            if glob.is_absolute {
-                file.as_local()
-                    .is_some_and(|local| glob.matcher.is_match(local.abs_path(cx)))
-            } else {
-                glob.matcher.is_match(file.path().as_std_path())
-            }
-        })
-    }
-}
-
-#[derive(Clone, Debug)]
-pub struct DisabledGlob {
-    matcher: GlobMatcher,
-    is_absolute: bool,
-}
-
-/// The mode in which edit predictions should be displayed.
-#[derive(
-    Copy, Clone, Debug, Default, Eq, PartialEq, Serialize, Deserialize, JsonSchema, SettingsUi,
-)]
-#[serde(rename_all = "snake_case")]
-pub enum EditPredictionsMode {
-    /// If provider supports it, display inline when holding modifier key (e.g., alt).
-    /// Otherwise, eager preview is used.
-    #[serde(alias = "auto")]
-    Subtle,
-    /// Display inline when there are no language server completions available.
-    #[default]
-    #[serde(alias = "eager_preview")]
-    Eager,
-}
-
-#[derive(Clone, Debug, Default, SettingsUi)]
-pub struct CopilotSettings {
-    /// HTTP/HTTPS proxy to use for Copilot.
-    #[settings_ui(skip)]
-    pub proxy: Option<String>,
-    /// Disable certificate verification for proxy (not recommended).
-    pub proxy_no_verify: Option<bool>,
-    /// Enterprise URI for Copilot.
-    #[settings_ui(skip)]
-    pub enterprise_uri: Option<String>,
-}
-
-/// The settings for all languages.
-#[derive(
-    Debug, Clone, Default, PartialEq, Serialize, Deserialize, JsonSchema, SettingsUi, SettingsKey,
-)]
-#[settings_key(None)]
-#[settings_ui(group = "Default Language Settings")]
-pub struct AllLanguageSettingsContent {
-    /// The settings for enabling/disabling features.
-    #[serde(default)]
-    pub features: Option<FeaturesContent>,
-    /// The edit prediction settings.
-    #[serde(default)]
-    pub edit_predictions: Option<EditPredictionSettingsContent>,
-    /// The default language settings.
-    #[serde(flatten)]
-    pub defaults: LanguageSettingsContent,
-    /// The settings for individual languages.
-    #[serde(default)]
-    pub languages: LanguageToSettingsMap,
-    /// Settings for associating file extensions and filenames
-    /// with languages.
-    #[serde(default)]
-    #[settings_ui(skip)]
-    pub file_types: HashMap<Arc<str>, Vec<String>>,
-}
-
-/// Map from language name to settings. Its `ParameterizedJsonSchema` allows only known language
-/// names in the keys.
-#[derive(Debug, Clone, Default, PartialEq, Serialize, Deserialize, JsonSchema)]
-pub struct LanguageToSettingsMap(pub HashMap<LanguageName, LanguageSettingsContent>);
-
-impl SettingsUi for LanguageToSettingsMap {
-    fn settings_ui_item() -> settings::SettingsUiItem {
-        settings::SettingsUiItem::DynamicMap(settings::SettingsUiItemDynamicMap {
-            item: LanguageSettingsContent::settings_ui_item,
-            defaults_path: &[],
-            determine_items: |settings_value, cx| {
-                use settings::SettingsUiEntryMetaData;
-
-                // todo(settings_ui): We should be using a global LanguageRegistry, but it's not implemented yet
-                _ = cx;
-
-                let Some(settings_language_map) = settings_value.as_object() else {
-                    return Vec::new();
-                };
-                let mut languages = Vec::with_capacity(settings_language_map.len());
-
-                for language_name in settings_language_map.keys().map(gpui::SharedString::from) {
-                    languages.push(SettingsUiEntryMetaData {
-                        title: language_name.clone(),
-                        path: language_name,
-                        // todo(settings_ui): Implement documentation for each language
-                        // ideally based on the language's official docs from extension or builtin info
-                        documentation: None,
-                    });
-                }
-                return languages;
-            },
-        })
-    }
-}
-
-inventory::submit! {
-    ParameterizedJsonSchema {
-        add_and_get_ref: |generator, params, _cx| {
-            let language_settings_content_ref = generator
-                .subschema_for::<LanguageSettingsContent>()
-                .to_value();
-            replace_subschema::<LanguageToSettingsMap>(generator, || json_schema!({
-                "type": "object",
-                "properties": params
-                    .language_names
-                    .iter()
-                    .map(|name| {
-                        (
-                            name.clone(),
-                            language_settings_content_ref.clone(),
-                        )
-                    })
-                    .collect::<serde_json::Map<_, _>>()
-            }))
-        }
-    }
-}
-
-/// Controls how completions are processed for this language.
-#[derive(Copy, Clone, Debug, Serialize, Deserialize, PartialEq, Eq, JsonSchema, SettingsUi)]
-#[serde(rename_all = "snake_case")]
-=======
 #[derive(Debug, Clone)]
->>>>>>> bc528411
 pub struct CompletionSettings {
     /// Controls how words are completed.
     /// For large documents, not all words may be fetched for completion.
@@ -616,7 +384,7 @@
                 file.as_local()
                     .is_some_and(|local| glob.matcher.is_match(local.abs_path(cx)))
             } else {
-                glob.matcher.is_match(file.path())
+                glob.matcher.is_match(file.path().as_std_path())
             }
         })
     }
@@ -1017,14 +785,9 @@
 
 #[cfg(test)]
 mod tests {
-<<<<<<< HEAD
+    use super::*;
     use gpui::TestAppContext;
     use util::rel_path::rel_path;
-
-=======
->>>>>>> bc528411
-    use super::*;
-    use gpui::TestAppContext;
 
     #[gpui::test]
     fn test_edit_predictions_enabled_for_file(cx: &mut TestAppContext) {
