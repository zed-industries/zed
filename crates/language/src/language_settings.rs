--- conflicted
+++ resolved
@@ -214,14 +214,12 @@
     pub provider: InlineCompletionProvider,
     /// A list of globs representing files that edit predictions should be disabled for.
     pub disabled_globs: Vec<GlobMatcher>,
-<<<<<<< HEAD
+    /// When to show edit predictions previews in buffer.
+    pub inline_preview: InlineCompletionPreviewMode,
     /// HTTP/HTTPS proxy to use for completions (currently supported only for Copilot)
     pub proxy: Option<String>,
     /// Disable certificate verification for completions proxy (not recommended)
     pub proxy_no_verify: Option<bool>,
-=======
-    /// When to show edit predictions previews in buffer.
-    pub inline_preview: InlineCompletionPreviewMode,
 }
 
 /// The mode in which edit predictions should be displayed.
@@ -233,7 +231,6 @@
     Auto,
     /// Display inline when holding modifier key (alt by default).
     WhenHoldingModifier,
->>>>>>> 592642fb
 }
 
 /// The settings for all languages.
@@ -426,7 +423,9 @@
     /// A list of globs representing files that edit predictions should be disabled for.
     #[serde(default)]
     pub disabled_globs: Option<Vec<String>>,
-<<<<<<< HEAD
+    /// When to show edit predictions previews in buffer.
+    #[serde(default)]
+    pub inline_preview: InlineCompletionPreviewMode,
     /// HTTP/HTTPS proxy to use for completions (currently supported only for Copilot)
     ///
     /// Default: none
@@ -437,11 +436,6 @@
     /// Default: false
     #[serde(default)]
     pub proxy_no_verify: Option<bool>,
-=======
-    /// When to show edit predictions previews in buffer.
-    #[serde(default)]
-    pub inline_preview: InlineCompletionPreviewMode,
->>>>>>> 592642fb
 }
 
 /// The settings for enabling/disabling features.
@@ -1149,12 +1143,9 @@
                     .iter()
                     .filter_map(|g| Some(globset::Glob::new(g).ok()?.compile_matcher()))
                     .collect(),
-<<<<<<< HEAD
+                inline_preview: inline_completions_preview,
                 proxy: completions_proxy,
                 proxy_no_verify: completions_proxy_no_verify,
-=======
-                inline_preview: inline_completions_preview,
->>>>>>> 592642fb
             },
             defaults,
             languages,
