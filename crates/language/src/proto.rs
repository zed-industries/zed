//! Handles conversions of `language` items to and from the [`rpc`] protocol.

use crate::{diagnostic_set::DiagnosticEntry, CursorShape, Diagnostic};
use anyhow::{anyhow, Result};
use clock::ReplicaId;
use lsp::{DiagnosticSeverity, LanguageServerId};
use rpc::proto;
use std::{ops::Range, sync::Arc};
use text::*;

pub use proto::{BufferState, Operation};

<<<<<<< HEAD
=======
/// Serializes a [`RopeFingerprint`] to be sent over RPC.
pub fn serialize_fingerprint(fingerprint: RopeFingerprint) -> String {
    fingerprint.to_hex()
}

>>>>>>> a1cbc23f
/// Deserializes a `[text::LineEnding]` from the RPC representation.
pub fn deserialize_line_ending(message: proto::LineEnding) -> text::LineEnding {
    match message {
        proto::LineEnding::Unix => text::LineEnding::Unix,
        proto::LineEnding::Windows => text::LineEnding::Windows,
    }
}

/// Serializes a [`text::LineEnding`] to be sent over RPC.
pub fn serialize_line_ending(message: text::LineEnding) -> proto::LineEnding {
    match message {
        text::LineEnding::Unix => proto::LineEnding::Unix,
        text::LineEnding::Windows => proto::LineEnding::Windows,
    }
}

/// Serializes a [`crate::Operation`] to be sent over RPC.
pub fn serialize_operation(operation: &crate::Operation) -> proto::Operation {
    proto::Operation {
        variant: Some(match operation {
            crate::Operation::Buffer(text::Operation::Edit(edit)) => {
                proto::operation::Variant::Edit(serialize_edit_operation(edit))
            }

            crate::Operation::Buffer(text::Operation::Undo(undo)) => {
                proto::operation::Variant::Undo(proto::operation::Undo {
                    replica_id: undo.timestamp.replica_id as u32,
                    lamport_timestamp: undo.timestamp.value,
                    version: serialize_version(&undo.version),
                    counts: undo
                        .counts
                        .iter()
                        .map(|(edit_id, count)| proto::UndoCount {
                            replica_id: edit_id.replica_id as u32,
                            lamport_timestamp: edit_id.value,
                            count: *count,
                        })
                        .collect(),
                })
            }

            crate::Operation::UpdateSelections {
                selections,
                line_mode,
                lamport_timestamp,
                cursor_shape,
            } => proto::operation::Variant::UpdateSelections(proto::operation::UpdateSelections {
                replica_id: lamport_timestamp.replica_id as u32,
                lamport_timestamp: lamport_timestamp.value,
                selections: serialize_selections(selections),
                line_mode: *line_mode,
                cursor_shape: serialize_cursor_shape(cursor_shape) as i32,
            }),

            crate::Operation::UpdateDiagnostics {
                lamport_timestamp,
                server_id,
                diagnostics,
            } => proto::operation::Variant::UpdateDiagnostics(proto::UpdateDiagnostics {
                replica_id: lamport_timestamp.replica_id as u32,
                lamport_timestamp: lamport_timestamp.value,
                server_id: server_id.0 as u64,
                diagnostics: serialize_diagnostics(diagnostics.iter()),
            }),

            crate::Operation::UpdateCompletionTriggers {
                triggers,
                lamport_timestamp,
            } => proto::operation::Variant::UpdateCompletionTriggers(
                proto::operation::UpdateCompletionTriggers {
                    replica_id: lamport_timestamp.replica_id as u32,
                    lamport_timestamp: lamport_timestamp.value,
                    triggers: triggers.clone(),
                },
            ),
        }),
    }
}

/// Serializes an [`EditOperation`] to be sent over RPC.
pub fn serialize_edit_operation(operation: &EditOperation) -> proto::operation::Edit {
    proto::operation::Edit {
        replica_id: operation.timestamp.replica_id as u32,
        lamport_timestamp: operation.timestamp.value,
        version: serialize_version(&operation.version),
        ranges: operation.ranges.iter().map(serialize_range).collect(),
        new_text: operation
            .new_text
            .iter()
            .map(|text| text.to_string())
            .collect(),
    }
}

/// Serializes an entry in the undo map to be sent over RPC.
pub fn serialize_undo_map_entry(
    (edit_id, counts): (&clock::Lamport, &[(clock::Lamport, u32)]),
) -> proto::UndoMapEntry {
    proto::UndoMapEntry {
        replica_id: edit_id.replica_id as u32,
        local_timestamp: edit_id.value,
        counts: counts
            .iter()
            .map(|(undo_id, count)| proto::UndoCount {
                replica_id: undo_id.replica_id as u32,
                lamport_timestamp: undo_id.value,
                count: *count,
            })
            .collect(),
    }
}

/// Splits the given list of operations into chunks.
pub fn split_operations(
    mut operations: Vec<proto::Operation>,
) -> impl Iterator<Item = Vec<proto::Operation>> {
    #[cfg(any(test, feature = "test-support"))]
    const CHUNK_SIZE: usize = 5;

    #[cfg(not(any(test, feature = "test-support")))]
    const CHUNK_SIZE: usize = 100;

    let mut done = false;
    std::iter::from_fn(move || {
        if done {
            return None;
        }

        let operations = operations
            .drain(..std::cmp::min(CHUNK_SIZE, operations.len()))
            .collect::<Vec<_>>();
        if operations.is_empty() {
            done = true;
        }
        Some(operations)
    })
}

/// Serializes selections to be sent over RPC.
pub fn serialize_selections(selections: &Arc<[Selection<Anchor>]>) -> Vec<proto::Selection> {
    selections.iter().map(serialize_selection).collect()
}

/// Serializes a [`Selection`] to be sent over RPC.
pub fn serialize_selection(selection: &Selection<Anchor>) -> proto::Selection {
    proto::Selection {
        id: selection.id as u64,
        start: Some(proto::EditorAnchor {
            anchor: Some(serialize_anchor(&selection.start)),
            excerpt_id: 0,
        }),
        end: Some(proto::EditorAnchor {
            anchor: Some(serialize_anchor(&selection.end)),
            excerpt_id: 0,
        }),
        reversed: selection.reversed,
    }
}

/// Serializes a [`CursorShape`] to be sent over RPC.
pub fn serialize_cursor_shape(cursor_shape: &CursorShape) -> proto::CursorShape {
    match cursor_shape {
        CursorShape::Bar => proto::CursorShape::CursorBar,
        CursorShape::Block => proto::CursorShape::CursorBlock,
        CursorShape::Underscore => proto::CursorShape::CursorUnderscore,
        CursorShape::Hollow => proto::CursorShape::CursorHollow,
    }
}

/// Deserializes a [`CursorShape`] from the RPC representation.
pub fn deserialize_cursor_shape(cursor_shape: proto::CursorShape) -> CursorShape {
    match cursor_shape {
        proto::CursorShape::CursorBar => CursorShape::Bar,
        proto::CursorShape::CursorBlock => CursorShape::Block,
        proto::CursorShape::CursorUnderscore => CursorShape::Underscore,
        proto::CursorShape::CursorHollow => CursorShape::Hollow,
    }
}

/// Serializes a list of diagnostics to be sent over RPC.
pub fn serialize_diagnostics<'a>(
    diagnostics: impl IntoIterator<Item = &'a DiagnosticEntry<Anchor>>,
) -> Vec<proto::Diagnostic> {
    diagnostics
        .into_iter()
        .map(|entry| proto::Diagnostic {
            source: entry.diagnostic.source.clone(),
            start: Some(serialize_anchor(&entry.range.start)),
            end: Some(serialize_anchor(&entry.range.end)),
            message: entry.diagnostic.message.clone(),
            severity: match entry.diagnostic.severity {
                DiagnosticSeverity::ERROR => proto::diagnostic::Severity::Error,
                DiagnosticSeverity::WARNING => proto::diagnostic::Severity::Warning,
                DiagnosticSeverity::INFORMATION => proto::diagnostic::Severity::Information,
                DiagnosticSeverity::HINT => proto::diagnostic::Severity::Hint,
                _ => proto::diagnostic::Severity::None,
            } as i32,
            group_id: entry.diagnostic.group_id as u64,
            is_primary: entry.diagnostic.is_primary,
            is_valid: true,
            code: entry.diagnostic.code.clone(),
            is_disk_based: entry.diagnostic.is_disk_based,
            is_unnecessary: entry.diagnostic.is_unnecessary,
        })
        .collect()
}

/// Serializes an [`Anchor`] to be sent over RPC.
pub fn serialize_anchor(anchor: &Anchor) -> proto::Anchor {
    proto::Anchor {
        replica_id: anchor.timestamp.replica_id as u32,
        timestamp: anchor.timestamp.value,
        offset: anchor.offset as u64,
        bias: match anchor.bias {
            Bias::Left => proto::Bias::Left as i32,
            Bias::Right => proto::Bias::Right as i32,
        },
        buffer_id: anchor.buffer_id.map(Into::into),
    }
}

// This behavior is currently copied in the collab database, for snapshotting channel notes
/// Deserializes an [`crate::Operation`] from the RPC representation.
pub fn deserialize_operation(message: proto::Operation) -> Result<crate::Operation> {
    Ok(
        match message
            .variant
            .ok_or_else(|| anyhow!("missing operation variant"))?
        {
            proto::operation::Variant::Edit(edit) => {
                crate::Operation::Buffer(text::Operation::Edit(deserialize_edit_operation(edit)))
            }
            proto::operation::Variant::Undo(undo) => {
                crate::Operation::Buffer(text::Operation::Undo(UndoOperation {
                    timestamp: clock::Lamport {
                        replica_id: undo.replica_id as ReplicaId,
                        value: undo.lamport_timestamp,
                    },
                    version: deserialize_version(&undo.version),
                    counts: undo
                        .counts
                        .into_iter()
                        .map(|c| {
                            (
                                clock::Lamport {
                                    replica_id: c.replica_id as ReplicaId,
                                    value: c.lamport_timestamp,
                                },
                                c.count,
                            )
                        })
                        .collect(),
                }))
            }
            proto::operation::Variant::UpdateSelections(message) => {
                let selections = message
                    .selections
                    .into_iter()
                    .filter_map(|selection| {
                        Some(Selection {
                            id: selection.id as usize,
                            start: deserialize_anchor(selection.start?.anchor?)?,
                            end: deserialize_anchor(selection.end?.anchor?)?,
                            reversed: selection.reversed,
                            goal: SelectionGoal::None,
                        })
                    })
                    .collect::<Vec<_>>();

                crate::Operation::UpdateSelections {
                    lamport_timestamp: clock::Lamport {
                        replica_id: message.replica_id as ReplicaId,
                        value: message.lamport_timestamp,
                    },
                    selections: Arc::from(selections),
                    line_mode: message.line_mode,
                    cursor_shape: deserialize_cursor_shape(
                        proto::CursorShape::from_i32(message.cursor_shape)
                            .ok_or_else(|| anyhow!("Missing cursor shape"))?,
                    ),
                }
            }
            proto::operation::Variant::UpdateDiagnostics(message) => {
                crate::Operation::UpdateDiagnostics {
                    lamport_timestamp: clock::Lamport {
                        replica_id: message.replica_id as ReplicaId,
                        value: message.lamport_timestamp,
                    },
                    server_id: LanguageServerId(message.server_id as usize),
                    diagnostics: deserialize_diagnostics(message.diagnostics),
                }
            }
            proto::operation::Variant::UpdateCompletionTriggers(message) => {
                crate::Operation::UpdateCompletionTriggers {
                    triggers: message.triggers,
                    lamport_timestamp: clock::Lamport {
                        replica_id: message.replica_id as ReplicaId,
                        value: message.lamport_timestamp,
                    },
                }
            }
        },
    )
}

/// Deserializes an [`EditOperation`] from the RPC representation.
pub fn deserialize_edit_operation(edit: proto::operation::Edit) -> EditOperation {
    EditOperation {
        timestamp: clock::Lamport {
            replica_id: edit.replica_id as ReplicaId,
            value: edit.lamport_timestamp,
        },
        version: deserialize_version(&edit.version),
        ranges: edit.ranges.into_iter().map(deserialize_range).collect(),
        new_text: edit.new_text.into_iter().map(Arc::from).collect(),
    }
}

/// Deserializes an entry in the undo map from the RPC representation.
pub fn deserialize_undo_map_entry(
    entry: proto::UndoMapEntry,
) -> (clock::Lamport, Vec<(clock::Lamport, u32)>) {
    (
        clock::Lamport {
            replica_id: entry.replica_id as u16,
            value: entry.local_timestamp,
        },
        entry
            .counts
            .into_iter()
            .map(|undo_count| {
                (
                    clock::Lamport {
                        replica_id: undo_count.replica_id as u16,
                        value: undo_count.lamport_timestamp,
                    },
                    undo_count.count,
                )
            })
            .collect(),
    )
}

/// Deserializes selections from the RPC representation.
pub fn deserialize_selections(selections: Vec<proto::Selection>) -> Arc<[Selection<Anchor>]> {
    Arc::from(
        selections
            .into_iter()
            .filter_map(deserialize_selection)
            .collect::<Vec<_>>(),
    )
}

/// Deserializes a [`Selection`] from the RPC representation.
pub fn deserialize_selection(selection: proto::Selection) -> Option<Selection<Anchor>> {
    Some(Selection {
        id: selection.id as usize,
        start: deserialize_anchor(selection.start?.anchor?)?,
        end: deserialize_anchor(selection.end?.anchor?)?,
        reversed: selection.reversed,
        goal: SelectionGoal::None,
    })
}

/// Deserializes a list of diagnostics from the RPC representation.
pub fn deserialize_diagnostics(
    diagnostics: Vec<proto::Diagnostic>,
) -> Arc<[DiagnosticEntry<Anchor>]> {
    diagnostics
        .into_iter()
        .filter_map(|diagnostic| {
            Some(DiagnosticEntry {
                range: deserialize_anchor(diagnostic.start?)?..deserialize_anchor(diagnostic.end?)?,
                diagnostic: Diagnostic {
                    source: diagnostic.source,
                    severity: match proto::diagnostic::Severity::from_i32(diagnostic.severity)? {
                        proto::diagnostic::Severity::Error => DiagnosticSeverity::ERROR,
                        proto::diagnostic::Severity::Warning => DiagnosticSeverity::WARNING,
                        proto::diagnostic::Severity::Information => DiagnosticSeverity::INFORMATION,
                        proto::diagnostic::Severity::Hint => DiagnosticSeverity::HINT,
                        proto::diagnostic::Severity::None => return None,
                    },
                    message: diagnostic.message,
                    group_id: diagnostic.group_id as usize,
                    code: diagnostic.code,
                    is_primary: diagnostic.is_primary,
                    is_disk_based: diagnostic.is_disk_based,
                    is_unnecessary: diagnostic.is_unnecessary,
                },
            })
        })
        .collect()
}

/// Deserializes an [`Anchor`] from the RPC representation.
pub fn deserialize_anchor(anchor: proto::Anchor) -> Option<Anchor> {
    let buffer_id = if let Some(id) = anchor.buffer_id {
        Some(BufferId::new(id).ok()?)
    } else {
        None
    };
    Some(Anchor {
        timestamp: clock::Lamport {
            replica_id: anchor.replica_id as ReplicaId,
            value: anchor.timestamp,
        },
        offset: anchor.offset as usize,
        bias: match proto::Bias::from_i32(anchor.bias)? {
            proto::Bias::Left => Bias::Left,
            proto::Bias::Right => Bias::Right,
        },
        buffer_id,
    })
}

/// Returns a `[clock::Lamport`] timestamp for the given [`proto::Operation`].
pub fn lamport_timestamp_for_operation(operation: &proto::Operation) -> Option<clock::Lamport> {
    let replica_id;
    let value;
    match operation.variant.as_ref()? {
        proto::operation::Variant::Edit(op) => {
            replica_id = op.replica_id;
            value = op.lamport_timestamp;
        }
        proto::operation::Variant::Undo(op) => {
            replica_id = op.replica_id;
            value = op.lamport_timestamp;
        }
        proto::operation::Variant::UpdateDiagnostics(op) => {
            replica_id = op.replica_id;
            value = op.lamport_timestamp;
        }
        proto::operation::Variant::UpdateSelections(op) => {
            replica_id = op.replica_id;
            value = op.lamport_timestamp;
        }
        proto::operation::Variant::UpdateCompletionTriggers(op) => {
            replica_id = op.replica_id;
            value = op.lamport_timestamp;
        }
    }

    Some(clock::Lamport {
        replica_id: replica_id as ReplicaId,
        value,
    })
}

/// Serializes a [`Transaction`] to be sent over RPC.
pub fn serialize_transaction(transaction: &Transaction) -> proto::Transaction {
    proto::Transaction {
        id: Some(serialize_timestamp(transaction.id)),
        edit_ids: transaction
            .edit_ids
            .iter()
            .copied()
            .map(serialize_timestamp)
            .collect(),
        start: serialize_version(&transaction.start),
    }
}

/// Deserializes a [`Transaction`] from the RPC representation.
pub fn deserialize_transaction(transaction: proto::Transaction) -> Result<Transaction> {
    Ok(Transaction {
        id: deserialize_timestamp(
            transaction
                .id
                .ok_or_else(|| anyhow!("missing transaction id"))?,
        ),
        edit_ids: transaction
            .edit_ids
            .into_iter()
            .map(deserialize_timestamp)
            .collect(),
        start: deserialize_version(&transaction.start),
    })
}

/// Serializes a [`clock::Lamport`] timestamp to be sent over RPC.
pub fn serialize_timestamp(timestamp: clock::Lamport) -> proto::LamportTimestamp {
    proto::LamportTimestamp {
        replica_id: timestamp.replica_id as u32,
        value: timestamp.value,
    }
}

/// Deserializes a [`clock::Lamport`] timestamp from the RPC representation.
pub fn deserialize_timestamp(timestamp: proto::LamportTimestamp) -> clock::Lamport {
    clock::Lamport {
        replica_id: timestamp.replica_id as ReplicaId,
        value: timestamp.value,
    }
}

/// Serializes a range of [`FullOffset`]s to be sent over RPC.
pub fn serialize_range(range: &Range<FullOffset>) -> proto::Range {
    proto::Range {
        start: range.start.0 as u64,
        end: range.end.0 as u64,
    }
}

/// Deserializes a range of [`FullOffset`]s from the RPC representation.
pub fn deserialize_range(range: proto::Range) -> Range<FullOffset> {
    FullOffset(range.start as usize)..FullOffset(range.end as usize)
}

/// Deserializes a clock version from the RPC representation.
pub fn deserialize_version(message: &[proto::VectorClockEntry]) -> clock::Global {
    let mut version = clock::Global::new();
    for entry in message {
        version.observe(clock::Lamport {
            replica_id: entry.replica_id as ReplicaId,
            value: entry.timestamp,
        });
    }
    version
}

/// Serializes a clock version to be sent over RPC.
pub fn serialize_version(version: &clock::Global) -> Vec<proto::VectorClockEntry> {
    version
        .iter()
        .map(|entry| proto::VectorClockEntry {
            replica_id: entry.replica_id as u32,
            timestamp: entry.value,
        })
        .collect()
}<|MERGE_RESOLUTION|>--- conflicted
+++ resolved
@@ -10,14 +10,6 @@
 
 pub use proto::{BufferState, Operation};
 
-<<<<<<< HEAD
-=======
-/// Serializes a [`RopeFingerprint`] to be sent over RPC.
-pub fn serialize_fingerprint(fingerprint: RopeFingerprint) -> String {
-    fingerprint.to_hex()
-}
-
->>>>>>> a1cbc23f
 /// Deserializes a `[text::LineEnding]` from the RPC representation.
 pub fn deserialize_line_ending(message: proto::LineEnding) -> text::LineEnding {
     match message {
