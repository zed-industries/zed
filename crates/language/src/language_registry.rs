use crate::{
    CachedLspAdapter, Language, LanguageConfig, LanguageId, LanguageMatcher, LanguageServerName,
    LspAdapter, LspAdapterDelegate, PARSER, PLAIN_TEXT,
};
use anyhow::{anyhow, Context as _, Result};
use collections::{hash_map, HashMap};
use futures::{
    channel::{mpsc, oneshot},
    future::Shared,
<<<<<<< HEAD
    FutureExt as _,
=======
    Future, FutureExt as _, TryFutureExt as _,
>>>>>>> 7c1ef966
};
use gpui::{AppContext, BackgroundExecutor, Task};
use lsp::{LanguageServerBinary, LanguageServerId};
use parking_lot::{Mutex, RwLock, RwLockReadGuard};
use postage::watch;
use std::{
    borrow::Cow,
    ffi::OsStr,
    ops::{Deref, Not},
    path::{Path, PathBuf},
    sync::Arc,
};
use sum_tree::Bias;
use text::{Point, Rope};
use theme::Theme;
use unicase::UniCase;
use util::{paths::PathExt, post_inc, ResultExt};

pub struct LanguageRegistry {
    state: RwLock<LanguageRegistryState>,
    language_server_download_dir: Option<Arc<Path>>,
    login_shell_env_loaded: Shared<Task<()>>,
    #[allow(clippy::type_complexity)]
    lsp_binary_paths: Mutex<
        HashMap<LanguageServerName, Shared<Task<Result<LanguageServerBinary, Arc<anyhow::Error>>>>>,
    >,
    executor: Option<BackgroundExecutor>,
    lsp_binary_status_tx: LspBinaryStatusSender,
}

struct LanguageRegistryState {
    next_language_server_id: usize,
    languages: Vec<Arc<Language>>,
    available_languages: Vec<AvailableLanguage>,
    grammars: HashMap<Arc<str>, AvailableGrammar>,
    lsp_adapters: HashMap<Arc<str>, Vec<Arc<CachedLspAdapter>>>,
    loading_languages: HashMap<LanguageId, Vec<oneshot::Sender<Result<Arc<Language>>>>>,
    subscription: (watch::Sender<()>, watch::Receiver<()>),
    theme: Option<Arc<Theme>>,
    version: usize,
    reload_count: usize,
}

#[derive(Clone, Debug, PartialEq, Eq)]
pub enum LanguageServerBinaryStatus {
    CheckingForUpdate,
    Downloading,
    Downloaded,
    Cached,
    Failed { error: String },
}

pub struct PendingLanguageServer {
    pub server_id: LanguageServerId,
    pub task: Task<Result<lsp::LanguageServer>>,
    pub container_dir: Option<Arc<Path>>,
}

#[derive(Clone)]
struct AvailableLanguage {
    id: LanguageId,
    name: Arc<str>,
    grammar: Option<Arc<str>>,
    matcher: LanguageMatcher,
    load: Arc<dyn Fn() -> Result<(LanguageConfig, LanguageQueries)> + 'static + Send + Sync>,
    loaded: bool,
}

enum AvailableGrammar {
    Native(tree_sitter::Language),
    Loaded(#[allow(dead_code)] PathBuf, tree_sitter::Language),
    Loading(PathBuf, Vec<oneshot::Sender<Result<tree_sitter::Language>>>),
    Unloaded(PathBuf),
}

pub const QUERY_FILENAME_PREFIXES: &[(
    &str,
    fn(&mut LanguageQueries) -> &mut Option<Cow<'static, str>>,
)] = &[
    ("highlights", |q| &mut q.highlights),
    ("brackets", |q| &mut q.brackets),
    ("outline", |q| &mut q.outline),
    ("indents", |q| &mut q.indents),
    ("embedding", |q| &mut q.embedding),
    ("injections", |q| &mut q.injections),
    ("overrides", |q| &mut q.overrides),
    ("redactions", |q| &mut q.redactions),
];

/// Tree-sitter language queries for a given language.
#[derive(Debug, Default)]
pub struct LanguageQueries {
    pub highlights: Option<Cow<'static, str>>,
    pub brackets: Option<Cow<'static, str>>,
    pub indents: Option<Cow<'static, str>>,
    pub outline: Option<Cow<'static, str>>,
    pub embedding: Option<Cow<'static, str>>,
    pub injections: Option<Cow<'static, str>>,
    pub overrides: Option<Cow<'static, str>>,
    pub redactions: Option<Cow<'static, str>>,
}

#[derive(Clone, Default)]
struct LspBinaryStatusSender {
    txs: Arc<Mutex<Vec<mpsc::UnboundedSender<(LanguageServerName, LanguageServerBinaryStatus)>>>>,
}

impl LanguageRegistry {
    pub fn new(login_shell_env_loaded: Task<()>) -> Self {
        Self {
            state: RwLock::new(LanguageRegistryState {
                next_language_server_id: 0,
                languages: vec![PLAIN_TEXT.clone()],
                available_languages: Default::default(),
                grammars: Default::default(),
                loading_languages: Default::default(),
                lsp_adapters: Default::default(),
                subscription: watch::channel(),
                theme: Default::default(),
                version: 0,
                reload_count: 0,
            }),
            language_server_download_dir: None,
            login_shell_env_loaded: login_shell_env_loaded.shared(),
            lsp_binary_paths: Default::default(),
            executor: None,
            lsp_binary_status_tx: Default::default(),
        }
    }

    #[cfg(any(test, feature = "test-support"))]
    pub fn test() -> Self {
        Self::new(Task::ready(()))
    }

    pub fn set_executor(&mut self, executor: BackgroundExecutor) {
        self.executor = Some(executor);
    }

    /// Clears out all of the loaded languages and reload them from scratch.
    pub fn reload(&self) {
        self.state.write().reload();
    }

    /// Removes the specified languages and grammars from the registry.
    pub fn remove_languages(
        &self,
        languages_to_remove: &[Arc<str>],
        grammars_to_remove: &[Arc<str>],
    ) {
        self.state
            .write()
            .remove_languages(languages_to_remove, grammars_to_remove)
    }

    #[cfg(any(feature = "test-support", test))]
    pub fn register_test_language(&self, config: LanguageConfig) {
        self.register_language(
            config.name.clone(),
            config.grammar.clone(),
            config.matcher.clone(),
            move || Ok((config.clone(), Default::default())),
        )
    }

    pub fn register_lsp_adapter(&self, language_name: Arc<str>, adapter: Arc<dyn LspAdapter>) {
        self.state
            .write()
            .lsp_adapters
            .entry(language_name)
            .or_default()
            .push(CachedLspAdapter::new(adapter));
    }

    #[cfg(any(feature = "test-support", test))]
    pub fn register_fake_lsp_adapter(
        &self,
        language_name: &str,
        adapter: crate::FakeLspAdapter,
    ) -> futures::channel::mpsc::UnboundedReceiver<lsp::FakeLanguageServer> {
        let (servers_tx, servers_rx) = futures::channel::mpsc::unbounded();
        self.state
            .write()
            .lsp_adapters
            .entry(language_name.into())
            .or_default()
            .push(CachedLspAdapter::new(Arc::new((
                Arc::new(adapter),
                servers_tx,
            ))));
        servers_rx
    }

    /// Adds a language to the registry, which can be loaded if needed.
    pub fn register_language(
        &self,
        name: Arc<str>,
        grammar_name: Option<Arc<str>>,
        matcher: LanguageMatcher,
        load: impl Fn() -> Result<(LanguageConfig, LanguageQueries)> + 'static + Send + Sync,
    ) {
        let load = Arc::new(load);
        let state = &mut *self.state.write();

        for existing_language in &mut state.available_languages {
            if existing_language.name == name {
                existing_language.grammar = grammar_name;
                existing_language.matcher = matcher;
                existing_language.load = load;
                return;
            }
        }

        state.available_languages.push(AvailableLanguage {
            id: LanguageId::new(),
            name,
            grammar: grammar_name,
            matcher,
            load,
            loaded: false,
        });
        state.version += 1;
        state.reload_count += 1;
        *state.subscription.0.borrow_mut() = ();
    }

    /// Adds grammars to the registry. Language configurations reference a grammar by name. The
    /// grammar controls how the source code is parsed.
    pub fn register_native_grammars(
        &self,
        grammars: impl IntoIterator<Item = (impl Into<Arc<str>>, tree_sitter::Language)>,
    ) {
        self.state.write().grammars.extend(
            grammars
                .into_iter()
                .map(|(name, grammar)| (name.into(), AvailableGrammar::Native(grammar))),
        );
    }

    /// Adds paths to WASM grammar files, which can be loaded if needed.
    pub fn register_wasm_grammars(
        &self,
        grammars: impl IntoIterator<Item = (impl Into<Arc<str>>, PathBuf)>,
    ) {
        let mut state = self.state.write();
        state.grammars.extend(
            grammars
                .into_iter()
                .map(|(name, path)| (name.into(), AvailableGrammar::Unloaded(path))),
        );
        state.version += 1;
        state.reload_count += 1;
        *state.subscription.0.borrow_mut() = ();
    }

    pub fn language_names(&self) -> Vec<String> {
        let state = self.state.read();
        let mut result = state
            .available_languages
            .iter()
            .filter_map(|l| l.loaded.not().then_some(l.name.to_string()))
            .chain(state.languages.iter().map(|l| l.config.name.to_string()))
            .collect::<Vec<_>>();
        result.sort_unstable_by_key(|language_name| language_name.to_lowercase());
        result
    }

    pub fn grammar_names(&self) -> Vec<Arc<str>> {
        let state = self.state.read();
        let mut result = state.grammars.keys().cloned().collect::<Vec<_>>();
        result.sort_unstable_by_key(|grammar_name| grammar_name.to_lowercase());
        result
    }

    pub fn add(&self, language: Arc<Language>) {
        self.state.write().add(language);
    }

    pub fn subscribe(&self) -> watch::Receiver<()> {
        self.state.read().subscription.1.clone()
    }

    /// Returns the number of times that the registry has been changed,
    /// by adding languages or reloading.
    pub fn version(&self) -> usize {
        self.state.read().version
    }

    /// Returns the number of times that the registry has been reloaded.
    pub fn reload_count(&self) -> usize {
        self.state.read().reload_count
    }

    pub fn set_theme(&self, theme: Arc<Theme>) {
        let mut state = self.state.write();
        state.theme = Some(theme.clone());
        for language in &state.languages {
            language.set_theme(theme.syntax());
        }
    }

    pub fn set_language_server_download_dir(&mut self, path: impl Into<Arc<Path>>) {
        self.language_server_download_dir = Some(path.into());
    }

    pub fn language_for_name(
        self: &Arc<Self>,
        name: &str,
    ) -> impl Future<Output = Result<Arc<Language>>> {
        let name = UniCase::new(name);
        let rx = self.get_or_load_language(|language_name, _| UniCase::new(language_name) == name);
        async move { rx.await? }
    }

    pub fn language_for_name_or_extension(
        self: &Arc<Self>,
        string: &str,
    ) -> impl Future<Output = Result<Arc<Language>>> {
        let string = UniCase::new(string);
        let rx = self.get_or_load_language(|name, config| {
            UniCase::new(name) == string
                || config
                    .path_suffixes
                    .iter()
                    .any(|suffix| UniCase::new(suffix) == string)
        });
        async move { rx.await? }
    }

    pub fn language_for_file(
        self: &Arc<Self>,
        path: &Path,
        content: Option<&Rope>,
    ) -> impl Future<Output = Result<Arc<Language>>> {
        let filename = path.file_name().and_then(|name| name.to_str());
        let extension = path.extension_or_hidden_file_name();
        let path_suffixes = [extension, filename];
        let rx = self.get_or_load_language(move |_, config| {
            let path_matches = config
                .path_suffixes
                .iter()
                .any(|suffix| path_suffixes.contains(&Some(suffix.as_str())));
            let content_matches = content.zip(config.first_line_pattern.as_ref()).map_or(
                false,
                |(content, pattern)| {
                    let end = content.clip_point(Point::new(0, 256), Bias::Left);
                    let end = content.point_to_offset(end);
                    let text = content.chunks_in_range(0..end).collect::<String>();
                    pattern.is_match(&text)
                },
            );
            path_matches || content_matches
        });
        async move { rx.await? }
    }

    fn get_or_load_language(
        self: &Arc<Self>,
        callback: impl Fn(&str, &LanguageMatcher) -> bool,
    ) -> oneshot::Receiver<Result<Arc<Language>>> {
        let (tx, rx) = oneshot::channel();

        let mut state = self.state.write();
        if let Some(language) = state
            .languages
            .iter()
            .find(|language| callback(language.config.name.as_ref(), &language.config.matcher))
        {
            let _ = tx.send(Ok(language.clone()));
        } else if let Some(executor) = self.executor.clone() {
            if let Some(language) = state
                .available_languages
                .iter()
                .rfind(|l| !l.loaded && callback(&l.name, &l.matcher))
                .cloned()
            {
                match state.loading_languages.entry(language.id) {
                    hash_map::Entry::Occupied(mut entry) => entry.get_mut().push(tx),
                    hash_map::Entry::Vacant(entry) => {
                        let this = self.clone();
                        executor
                            .spawn(async move {
                                let id = language.id;
                                let name = language.name.clone();
                                let language = async {
                                    let (config, queries) = (language.load)()?;

                                    let grammar = if let Some(grammar) = config.grammar.clone() {
                                        Some(this.get_or_load_grammar(grammar).await?)
                                    } else {
                                        None
                                    };

                                    Language::new_with_id(id, config, grammar).with_queries(queries)
                                }
                                .await;

                                match language {
                                    Ok(language) => {
                                        let language = Arc::new(language);
                                        let mut state = this.state.write();

                                        state.add(language.clone());
                                        state.mark_language_loaded(id);
                                        if let Some(mut txs) = state.loading_languages.remove(&id) {
                                            for tx in txs.drain(..) {
                                                let _ = tx.send(Ok(language.clone()));
                                            }
                                        }
                                    }
                                    Err(e) => {
                                        log::error!("failed to load language {name}:\n{:?}", e);
                                        let mut state = this.state.write();
                                        state.mark_language_loaded(id);
                                        if let Some(mut txs) = state.loading_languages.remove(&id) {
                                            for tx in txs.drain(..) {
                                                let _ = tx.send(Err(anyhow!(
                                                    "failed to load language {}: {}",
                                                    name,
                                                    e
                                                )));
                                            }
                                        }
                                    }
                                };
                            })
                            .detach();
                        entry.insert(vec![tx]);
                    }
                }
            } else {
                let _ = tx.send(Err(anyhow!("language not found")));
            }
        } else {
            let _ = tx.send(Err(anyhow!("executor does not exist")));
        }

        rx
    }

    fn get_or_load_grammar(
        self: &Arc<Self>,
        name: Arc<str>,
    ) -> impl Future<Output = Result<tree_sitter::Language>> {
        let (tx, rx) = oneshot::channel();
        let mut state = self.state.write();

        if let Some(grammar) = state.grammars.get_mut(name.as_ref()) {
            match grammar {
                AvailableGrammar::Native(grammar) | AvailableGrammar::Loaded(_, grammar) => {
                    tx.send(Ok(grammar.clone())).ok();
                }
                AvailableGrammar::Loading(_, txs) => {
                    txs.push(tx);
                }
                AvailableGrammar::Unloaded(wasm_path) => {
                    if let Some(executor) = &self.executor {
                        let this = self.clone();
                        executor
                            .spawn({
                                let wasm_path = wasm_path.clone();
                                async move {
                                    let wasm_bytes = std::fs::read(&wasm_path)?;
                                    let grammar_name = wasm_path
                                        .file_stem()
                                        .and_then(OsStr::to_str)
                                        .ok_or_else(|| anyhow!("invalid grammar filename"))?;
                                    let grammar = PARSER.with(|parser| {
                                        let mut parser = parser.borrow_mut();
                                        let mut store = parser.take_wasm_store().unwrap();
                                        let grammar =
                                            store.load_language(&grammar_name, &wasm_bytes);
                                        parser.set_wasm_store(store).unwrap();
                                        grammar
                                    })?;

                                    if let Some(AvailableGrammar::Loading(_, txs)) =
                                        this.state.write().grammars.insert(
                                            name,
                                            AvailableGrammar::Loaded(wasm_path, grammar.clone()),
                                        )
                                    {
                                        for tx in txs {
                                            tx.send(Ok(grammar.clone())).ok();
                                        }
                                    }

                                    anyhow::Ok(())
                                }
                            })
                            .detach();
                        *grammar = AvailableGrammar::Loading(wasm_path.clone(), vec![tx]);
                    }
                }
            }
        } else {
            tx.send(Err(anyhow!("no such grammar {}", name))).ok();
        }

        async move { rx.await? }
    }

    pub fn to_vec(&self) -> Vec<Arc<Language>> {
        self.state.read().languages.iter().cloned().collect()
    }

    pub fn lsp_adapters<'a>(
        &'a self,
        language: &'a Arc<Language>,
    ) -> impl 'a + Deref<Target = [Arc<CachedLspAdapter>]> {
        static EMPTY: &[Arc<CachedLspAdapter>] = &[];

        RwLockReadGuard::map(self.state.read(), |state| {
            state
                .lsp_adapters
                .get(&language.config.name)
                .map_or(EMPTY, |vec| vec.as_slice())
        })
    }

    pub fn update_lsp_status(
        &self,
        server_name: LanguageServerName,
        status: LanguageServerBinaryStatus,
    ) {
        self.lsp_binary_status_tx.send(server_name, status);
    }

    pub fn create_pending_language_server(
        self: &Arc<Self>,
        stderr_capture: Arc<Mutex<Option<String>>>,
        language: Arc<Language>,
        adapter: Arc<CachedLspAdapter>,
        root_path: Arc<Path>,
        delegate: Arc<dyn LspAdapterDelegate>,
        cx: &mut AppContext,
    ) -> Option<PendingLanguageServer> {
        let server_id = self.state.write().next_language_server_id();
        log::info!(
            "starting language server {:?}, path: {root_path:?}, id: {server_id}",
            adapter.name.0
        );

        #[cfg(any(test, feature = "test-support"))]
        if let Some((fake_adapter, fake_servers_tx)) = adapter.as_fake() {
            let task = cx.spawn(|cx| async move {
                let (server, mut fake_server) = lsp::FakeLanguageServer::new(
                    fake_adapter.name.to_string(),
                    fake_adapter.capabilities.clone(),
                    cx.clone(),
                );

                if let Some(initializer) = &fake_adapter.initializer {
                    initializer(&mut fake_server);
                }

                cx.background_executor()
                    .spawn(async move {
                        if fake_server
                            .try_receive_notification::<lsp::notification::Initialized>()
                            .await
                            .is_some()
                        {
                            fake_servers_tx.unbounded_send(fake_server).ok();
                        }
                    })
                    .detach();

                Ok(server)
            });

            return Some(PendingLanguageServer {
                server_id,
                task,
                container_dir: None,
            });
        }

        let download_dir = self
            .language_server_download_dir
            .clone()
            .ok_or_else(|| anyhow!("language server download directory has not been assigned before starting server"))
            .log_err()?;
        let language = language.clone();
        let container_dir: Arc<Path> = Arc::from(download_dir.join(adapter.name.0.as_ref()));
        let root_path = root_path.clone();
        let login_shell_env_loaded = self.login_shell_env_loaded.clone();

        let task = {
            let container_dir = container_dir.clone();
            cx.spawn(move |mut cx| async move {
                // If we want to install a binary globally, we need to wait for
                // the login shell to be set on our process.
                login_shell_env_loaded.await;

                let binary = adapter
                    .clone()
                    .get_language_server_command(
                        language.clone(),
                        container_dir,
                        delegate.clone(),
                        &mut cx,
                    )
                    .await?;

                if let Some(task) = adapter.will_start_server(&delegate, &mut cx) {
                    task.await?;
                }

                lsp::LanguageServer::new(
                    stderr_capture,
                    server_id,
                    binary,
                    &root_path,
                    adapter.code_action_kinds(),
                    cx,
                )
            })
        };

        Some(PendingLanguageServer {
            server_id,
            task,
            container_dir: Some(container_dir),
        })
    }

    pub fn language_server_binary_statuses(
        &self,
    ) -> mpsc::UnboundedReceiver<(LanguageServerName, LanguageServerBinaryStatus)> {
        self.lsp_binary_status_tx.subscribe()
    }

    pub fn delete_server_container(
        &self,
        adapter: Arc<CachedLspAdapter>,
        cx: &mut AppContext,
    ) -> Task<()> {
        log::info!("deleting server container");

        let mut lock = self.lsp_binary_paths.lock();
        lock.remove(&adapter.name);

        let download_dir = self
            .language_server_download_dir
            .clone()
            .expect("language server download directory has not been assigned before deleting server container");

        cx.spawn(|_| async move {
            let container_dir = download_dir.join(adapter.name.0.as_ref());
            smol::fs::remove_dir_all(container_dir)
                .await
                .context("server container removal")
                .log_err();
        })
    }

    pub fn next_language_server_id(&self) -> LanguageServerId {
        self.state.write().next_language_server_id()
    }
}

#[cfg(any(test, feature = "test-support"))]
impl Default for LanguageRegistry {
    fn default() -> Self {
        Self::test()
    }
}

impl LanguageRegistryState {
    fn next_language_server_id(&mut self) -> LanguageServerId {
        LanguageServerId(post_inc(&mut self.next_language_server_id))
    }

    fn add(&mut self, language: Arc<Language>) {
        if let Some(theme) = self.theme.as_ref() {
            language.set_theme(theme.syntax());
        }
        self.languages.push(language);
        self.version += 1;
        *self.subscription.0.borrow_mut() = ();
    }

    fn reload(&mut self) {
        self.languages.clear();
        self.version += 1;
        self.reload_count += 1;
        for language in &mut self.available_languages {
            language.loaded = false;
        }
        *self.subscription.0.borrow_mut() = ();
    }

    fn remove_languages(
        &mut self,
        languages_to_remove: &[Arc<str>],
        grammars_to_remove: &[Arc<str>],
    ) {
        if languages_to_remove.is_empty() && grammars_to_remove.is_empty() {
            return;
        }

        self.languages
            .retain(|language| !languages_to_remove.contains(&language.name()));
        self.available_languages
            .retain(|language| !languages_to_remove.contains(&language.name));
        self.grammars
            .retain(|name, _| !grammars_to_remove.contains(&name));
        self.version += 1;
        self.reload_count += 1;
        *self.subscription.0.borrow_mut() = ();
    }

    /// Mark the given language as having been loaded, so that the
    /// language registry won't try to load it again.
    fn mark_language_loaded(&mut self, id: LanguageId) {
        for language in &mut self.available_languages {
            if language.id == id {
                language.loaded = true;
                break;
            }
        }
    }
}

impl LspBinaryStatusSender {
    fn subscribe(
        &self,
    ) -> mpsc::UnboundedReceiver<(LanguageServerName, LanguageServerBinaryStatus)> {
        let (tx, rx) = mpsc::unbounded();
        self.txs.lock().push(tx);
        rx
    }

    fn send(&self, name: LanguageServerName, status: LanguageServerBinaryStatus) {
        let mut txs = self.txs.lock();
        txs.retain(|tx| tx.unbounded_send((name.clone(), status.clone())).is_ok());
    }
}<|MERGE_RESOLUTION|>--- conflicted
+++ resolved
@@ -7,11 +7,7 @@
 use futures::{
     channel::{mpsc, oneshot},
     future::Shared,
-<<<<<<< HEAD
-    FutureExt as _,
-=======
-    Future, FutureExt as _, TryFutureExt as _,
->>>>>>> 7c1ef966
+    Future, FutureExt as _,
 };
 use gpui::{AppContext, BackgroundExecutor, Task};
 use lsp::{LanguageServerBinary, LanguageServerId};
