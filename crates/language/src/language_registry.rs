use crate::{
    CachedLspAdapter, Language, LanguageConfig, LanguageContextProvider, LanguageId,
    LanguageMatcher, LanguageServerName, LspAdapter, LspAdapterDelegate, PARSER, PLAIN_TEXT,
};
use anyhow::{anyhow, Context as _, Result};
use collections::{hash_map, HashMap};
use futures::{
    channel::{mpsc, oneshot},
    future::Shared,
    Future, FutureExt as _,
};
use gpui::{AppContext, BackgroundExecutor, Task};
use lsp::{LanguageServerBinary, LanguageServerId};
use parking_lot::{Mutex, RwLock};
use postage::watch;
use std::{
    borrow::Cow,
    ffi::OsStr,
    ops::Not,
    path::{Path, PathBuf},
    sync::Arc,
};
use sum_tree::Bias;
use text::{Point, Rope};
use theme::Theme;
use unicase::UniCase;
use util::{paths::PathExt, post_inc, ResultExt};

pub struct LanguageRegistry {
    state: RwLock<LanguageRegistryState>,
    language_server_download_dir: Option<Arc<Path>>,
    login_shell_env_loaded: Shared<Task<()>>,
    #[allow(clippy::type_complexity)]
    lsp_binary_paths: Mutex<
        HashMap<LanguageServerName, Shared<Task<Result<LanguageServerBinary, Arc<anyhow::Error>>>>>,
    >,
    executor: Option<BackgroundExecutor>,
    lsp_binary_status_tx: LspBinaryStatusSender,
}

struct LanguageRegistryState {
    next_language_server_id: usize,
    languages: Vec<Arc<Language>>,
    available_languages: Vec<AvailableLanguage>,
    grammars: HashMap<Arc<str>, AvailableGrammar>,
    lsp_adapters: HashMap<Arc<str>, Vec<Arc<CachedLspAdapter>>>,
    loading_languages: HashMap<LanguageId, Vec<oneshot::Sender<Result<Arc<Language>>>>>,
    subscription: (watch::Sender<()>, watch::Receiver<()>),
    theme: Option<Arc<Theme>>,
    version: usize,
    reload_count: usize,

    #[cfg(any(test, feature = "test-support"))]
    fake_server_txs:
        HashMap<Arc<str>, Vec<futures::channel::mpsc::UnboundedSender<lsp::FakeLanguageServer>>>,
}

#[derive(Clone, Debug, PartialEq, Eq)]
pub enum LanguageServerBinaryStatus {
    CheckingForUpdate,
    Downloading,
    Downloaded,
    Cached,
    Failed { error: String },
}

pub struct PendingLanguageServer {
    pub server_id: LanguageServerId,
    pub task: Task<Result<lsp::LanguageServer>>,
    pub container_dir: Option<Arc<Path>>,
}

#[derive(Clone)]
struct AvailableLanguage {
    id: LanguageId,
    name: Arc<str>,
    grammar: Option<Arc<str>>,
    matcher: LanguageMatcher,
    load: Arc<dyn Fn() -> Result<(LanguageConfig, LanguageQueries)> + 'static + Send + Sync>,
    loaded: bool,
    context_provider: Option<Arc<dyn LanguageContextProvider>>,
}

enum AvailableGrammar {
    Native(tree_sitter::Language),
    Loaded(#[allow(dead_code)] PathBuf, tree_sitter::Language),
    Loading(PathBuf, Vec<oneshot::Sender<Result<tree_sitter::Language>>>),
    Unloaded(PathBuf),
}

pub const QUERY_FILENAME_PREFIXES: &[(
    &str,
    fn(&mut LanguageQueries) -> &mut Option<Cow<'static, str>>,
)] = &[
    ("highlights", |q| &mut q.highlights),
    ("brackets", |q| &mut q.brackets),
    ("outline", |q| &mut q.outline),
    ("indents", |q| &mut q.indents),
    ("embedding", |q| &mut q.embedding),
    ("injections", |q| &mut q.injections),
    ("overrides", |q| &mut q.overrides),
    ("redactions", |q| &mut q.redactions),
];

/// Tree-sitter language queries for a given language.
#[derive(Debug, Default)]
pub struct LanguageQueries {
    pub highlights: Option<Cow<'static, str>>,
    pub brackets: Option<Cow<'static, str>>,
    pub indents: Option<Cow<'static, str>>,
    pub outline: Option<Cow<'static, str>>,
    pub embedding: Option<Cow<'static, str>>,
    pub injections: Option<Cow<'static, str>>,
    pub overrides: Option<Cow<'static, str>>,
    pub redactions: Option<Cow<'static, str>>,
}

#[derive(Clone, Default)]
struct LspBinaryStatusSender {
    txs: Arc<Mutex<Vec<mpsc::UnboundedSender<(LanguageServerName, LanguageServerBinaryStatus)>>>>,
}

impl LanguageRegistry {
    pub fn new(login_shell_env_loaded: Task<()>) -> Self {
        Self {
            state: RwLock::new(LanguageRegistryState {
                next_language_server_id: 0,
                languages: vec![PLAIN_TEXT.clone()],
                available_languages: Default::default(),
                grammars: Default::default(),
                loading_languages: Default::default(),
                lsp_adapters: Default::default(),
                subscription: watch::channel(),
                theme: Default::default(),
                version: 0,
                reload_count: 0,

                #[cfg(any(test, feature = "test-support"))]
                fake_server_txs: Default::default(),
            }),
            language_server_download_dir: None,
            login_shell_env_loaded: login_shell_env_loaded.shared(),
            lsp_binary_paths: Default::default(),
            executor: None,
            lsp_binary_status_tx: Default::default(),
        }
    }

    #[cfg(any(test, feature = "test-support"))]
    pub fn test() -> Self {
        let mut this = Self::new(Task::ready(()));
        this.language_server_download_dir = Some(Path::new("/the-download-dir").into());
        this
    }

    pub fn set_executor(&mut self, executor: BackgroundExecutor) {
        self.executor = Some(executor);
    }

    /// Clears out all of the loaded languages and reload them from scratch.
    pub fn reload(&self) {
        self.state.write().reload();
    }

    /// Removes the specified languages and grammars from the registry.
    pub fn remove_languages(
        &self,
        languages_to_remove: &[Arc<str>],
        grammars_to_remove: &[Arc<str>],
    ) {
        self.state
            .write()
            .remove_languages(languages_to_remove, grammars_to_remove)
    }

    pub fn remove_lsp_adapter(&self, language_name: &str, name: &LanguageServerName) {
        let mut state = self.state.write();
        if let Some(adapters) = state.lsp_adapters.get_mut(language_name) {
            adapters.retain(|adapter| &adapter.name != name)
        }
        state.version += 1;
        state.reload_count += 1;
        *state.subscription.0.borrow_mut() = ();
    }

    #[cfg(any(feature = "test-support", test))]
    pub fn register_test_language(&self, config: LanguageConfig) {
        self.register_language(
            config.name.clone(),
            config.grammar.clone(),
            config.matcher.clone(),
<<<<<<< HEAD
            vec![],
            None,
=======
>>>>>>> 53829837
            move || Ok((config.clone(), Default::default())),
        )
    }

    pub fn register_lsp_adapter(&self, language_name: Arc<str>, adapter: Arc<dyn LspAdapter>) {
        self.state
            .write()
            .lsp_adapters
            .entry(language_name)
            .or_default()
            .push(CachedLspAdapter::new(adapter));
    }

    #[cfg(any(feature = "test-support", test))]
    pub fn register_fake_lsp_adapter(
        &self,
        language_name: &str,
        adapter: crate::FakeLspAdapter,
    ) -> futures::channel::mpsc::UnboundedReceiver<lsp::FakeLanguageServer> {
        self.state
            .write()
            .lsp_adapters
            .entry(language_name.into())
            .or_default()
            .push(CachedLspAdapter::new(Arc::new(adapter)));
        self.fake_language_servers(language_name)
    }

    #[cfg(any(feature = "test-support", test))]
    pub fn fake_language_servers(
        &self,
        language_name: &str,
    ) -> futures::channel::mpsc::UnboundedReceiver<lsp::FakeLanguageServer> {
        let (servers_tx, servers_rx) = futures::channel::mpsc::unbounded();
        self.state
            .write()
            .fake_server_txs
            .entry(language_name.into())
            .or_default()
            .push(servers_tx);
        servers_rx
    }

    /// Adds a language to the registry, which can be loaded if needed.
    pub fn register_language(
        &self,
        name: Arc<str>,
        grammar_name: Option<Arc<str>>,
        matcher: LanguageMatcher,
<<<<<<< HEAD
        lsp_adapters: Vec<Arc<dyn LspAdapter>>,
        context_provider: Option<Arc<dyn LanguageContextProvider>>,
=======
>>>>>>> 53829837
        load: impl Fn() -> Result<(LanguageConfig, LanguageQueries)> + 'static + Send + Sync,
    ) {
        let load = Arc::new(load);
        let state = &mut *self.state.write();

        for existing_language in &mut state.available_languages {
            if existing_language.name == name {
                existing_language.grammar = grammar_name;
                existing_language.matcher = matcher;
                existing_language.load = load;
                return;
            }
        }

        state.available_languages.push(AvailableLanguage {
            id: LanguageId::new(),
            name,
            grammar: grammar_name,
            matcher,
            load,
<<<<<<< HEAD
            lsp_adapters,
            context_provider,
=======
>>>>>>> 53829837
            loaded: false,
        });
        state.version += 1;
        state.reload_count += 1;
        *state.subscription.0.borrow_mut() = ();
    }

    /// Adds grammars to the registry. Language configurations reference a grammar by name. The
    /// grammar controls how the source code is parsed.
    pub fn register_native_grammars(
        &self,
        grammars: impl IntoIterator<Item = (impl Into<Arc<str>>, tree_sitter::Language)>,
    ) {
        self.state.write().grammars.extend(
            grammars
                .into_iter()
                .map(|(name, grammar)| (name.into(), AvailableGrammar::Native(grammar))),
        );
    }

    /// Adds paths to WASM grammar files, which can be loaded if needed.
    pub fn register_wasm_grammars(
        &self,
        grammars: impl IntoIterator<Item = (impl Into<Arc<str>>, PathBuf)>,
    ) {
        let mut state = self.state.write();
        state.grammars.extend(
            grammars
                .into_iter()
                .map(|(name, path)| (name.into(), AvailableGrammar::Unloaded(path))),
        );
        state.version += 1;
        state.reload_count += 1;
        *state.subscription.0.borrow_mut() = ();
    }

    pub fn language_names(&self) -> Vec<String> {
        let state = self.state.read();
        let mut result = state
            .available_languages
            .iter()
            .filter_map(|l| l.loaded.not().then_some(l.name.to_string()))
            .chain(state.languages.iter().map(|l| l.config.name.to_string()))
            .collect::<Vec<_>>();
        result.sort_unstable_by_key(|language_name| language_name.to_lowercase());
        result
    }

    pub fn grammar_names(&self) -> Vec<Arc<str>> {
        let state = self.state.read();
        let mut result = state.grammars.keys().cloned().collect::<Vec<_>>();
        result.sort_unstable_by_key(|grammar_name| grammar_name.to_lowercase());
        result
    }

    pub fn add(&self, language: Arc<Language>) {
        self.state.write().add(language);
    }

    pub fn subscribe(&self) -> watch::Receiver<()> {
        self.state.read().subscription.1.clone()
    }

    /// Returns the number of times that the registry has been changed,
    /// by adding languages or reloading.
    pub fn version(&self) -> usize {
        self.state.read().version
    }

    /// Returns the number of times that the registry has been reloaded.
    pub fn reload_count(&self) -> usize {
        self.state.read().reload_count
    }

    pub fn set_theme(&self, theme: Arc<Theme>) {
        let mut state = self.state.write();
        state.theme = Some(theme.clone());
        for language in &state.languages {
            language.set_theme(theme.syntax());
        }
    }

    pub fn set_language_server_download_dir(&mut self, path: impl Into<Arc<Path>>) {
        self.language_server_download_dir = Some(path.into());
    }

    pub fn language_for_name(
        self: &Arc<Self>,
        name: &str,
    ) -> impl Future<Output = Result<Arc<Language>>> {
        let name = UniCase::new(name);
        let rx = self.get_or_load_language(|language_name, _| UniCase::new(language_name) == name);
        async move { rx.await? }
    }

    pub fn language_for_name_or_extension(
        self: &Arc<Self>,
        string: &str,
    ) -> impl Future<Output = Result<Arc<Language>>> {
        let string = UniCase::new(string);
        let rx = self.get_or_load_language(|name, config| {
            UniCase::new(name) == string
                || config
                    .path_suffixes
                    .iter()
                    .any(|suffix| UniCase::new(suffix) == string)
        });
        async move { rx.await? }
    }

    pub fn language_for_file(
        self: &Arc<Self>,
        path: &Path,
        content: Option<&Rope>,
    ) -> impl Future<Output = Result<Arc<Language>>> {
        let filename = path.file_name().and_then(|name| name.to_str());
        let extension = path.extension_or_hidden_file_name();
        let path_suffixes = [extension, filename];
        let rx = self.get_or_load_language(move |_, config| {
            let path_matches = config
                .path_suffixes
                .iter()
                .any(|suffix| path_suffixes.contains(&Some(suffix.as_str())));
            let content_matches = content.zip(config.first_line_pattern.as_ref()).map_or(
                false,
                |(content, pattern)| {
                    let end = content.clip_point(Point::new(0, 256), Bias::Left);
                    let end = content.point_to_offset(end);
                    let text = content.chunks_in_range(0..end).collect::<String>();
                    pattern.is_match(&text)
                },
            );
            path_matches || content_matches
        });
        async move { rx.await? }
    }

    fn get_or_load_language(
        self: &Arc<Self>,
        callback: impl Fn(&str, &LanguageMatcher) -> bool,
    ) -> oneshot::Receiver<Result<Arc<Language>>> {
        let (tx, rx) = oneshot::channel();

        let mut state = self.state.write();
        if let Some(language) = state
            .languages
            .iter()
            .find(|language| callback(language.config.name.as_ref(), &language.config.matcher))
        {
            let _ = tx.send(Ok(language.clone()));
        } else if let Some(executor) = self.executor.clone() {
            if let Some(language) = state
                .available_languages
                .iter()
                .rfind(|l| !l.loaded && callback(&l.name, &l.matcher))
                .cloned()
            {
                match state.loading_languages.entry(language.id) {
                    hash_map::Entry::Occupied(mut entry) => entry.get_mut().push(tx),
                    hash_map::Entry::Vacant(entry) => {
                        let this = self.clone();
                        executor
                            .spawn(async move {
                                let id = language.id;
                                let name = language.name.clone();
                                let provider = language.context_provider.clone();
                                let language = async {
                                    let (config, queries) = (language.load)()?;

                                    let grammar = if let Some(grammar) = config.grammar.clone() {
                                        Some(this.get_or_load_grammar(grammar).await?)
                                    } else {
                                        None
                                    };

<<<<<<< HEAD
                                    Language::new_with_id(id, config, grammar)
                                        .with_lsp_adapters(language.lsp_adapters)
                                        .await
                                        .with_context_provider(provider)
                                        .with_queries(queries)
=======
                                    Language::new_with_id(id, config, grammar).with_queries(queries)
>>>>>>> 53829837
                                }
                                .await;

                                match language {
                                    Ok(language) => {
                                        let language = Arc::new(language);
                                        let mut state = this.state.write();

                                        state.add(language.clone());
                                        state.mark_language_loaded(id);
                                        if let Some(mut txs) = state.loading_languages.remove(&id) {
                                            for tx in txs.drain(..) {
                                                let _ = tx.send(Ok(language.clone()));
                                            }
                                        }
                                    }
                                    Err(e) => {
                                        log::error!("failed to load language {name}:\n{:?}", e);
                                        let mut state = this.state.write();
                                        state.mark_language_loaded(id);
                                        if let Some(mut txs) = state.loading_languages.remove(&id) {
                                            for tx in txs.drain(..) {
                                                let _ = tx.send(Err(anyhow!(
                                                    "failed to load language {}: {}",
                                                    name,
                                                    e
                                                )));
                                            }
                                        }
                                    }
                                };
                            })
                            .detach();
                        entry.insert(vec![tx]);
                    }
                }
            } else {
                let _ = tx.send(Err(anyhow!("language not found")));
            }
        } else {
            let _ = tx.send(Err(anyhow!("executor does not exist")));
        }

        rx
    }

    fn get_or_load_grammar(
        self: &Arc<Self>,
        name: Arc<str>,
    ) -> impl Future<Output = Result<tree_sitter::Language>> {
        let (tx, rx) = oneshot::channel();
        let mut state = self.state.write();

        if let Some(grammar) = state.grammars.get_mut(name.as_ref()) {
            match grammar {
                AvailableGrammar::Native(grammar) | AvailableGrammar::Loaded(_, grammar) => {
                    tx.send(Ok(grammar.clone())).ok();
                }
                AvailableGrammar::Loading(_, txs) => {
                    txs.push(tx);
                }
                AvailableGrammar::Unloaded(wasm_path) => {
                    if let Some(executor) = &self.executor {
                        let this = self.clone();
                        executor
                            .spawn({
                                let wasm_path = wasm_path.clone();
                                async move {
                                    let wasm_bytes = std::fs::read(&wasm_path)?;
                                    let grammar_name = wasm_path
                                        .file_stem()
                                        .and_then(OsStr::to_str)
                                        .ok_or_else(|| anyhow!("invalid grammar filename"))?;
                                    let grammar = PARSER.with(|parser| {
                                        let mut parser = parser.borrow_mut();
                                        let mut store = parser.take_wasm_store().unwrap();
                                        let grammar =
                                            store.load_language(&grammar_name, &wasm_bytes);
                                        parser.set_wasm_store(store).unwrap();
                                        grammar
                                    })?;

                                    if let Some(AvailableGrammar::Loading(_, txs)) =
                                        this.state.write().grammars.insert(
                                            name,
                                            AvailableGrammar::Loaded(wasm_path, grammar.clone()),
                                        )
                                    {
                                        for tx in txs {
                                            tx.send(Ok(grammar.clone())).ok();
                                        }
                                    }

                                    anyhow::Ok(())
                                }
                            })
                            .detach();
                        *grammar = AvailableGrammar::Loading(wasm_path.clone(), vec![tx]);
                    }
                }
            }
        } else {
            tx.send(Err(anyhow!("no such grammar {}", name))).ok();
        }

        async move { rx.await? }
    }

    pub fn to_vec(&self) -> Vec<Arc<Language>> {
        self.state.read().languages.iter().cloned().collect()
    }

    pub fn lsp_adapters(&self, language: &Arc<Language>) -> Vec<Arc<CachedLspAdapter>> {
        self.state
            .read()
            .lsp_adapters
            .get(&language.config.name)
            .cloned()
            .unwrap_or_default()
    }

    pub fn update_lsp_status(
        &self,
        server_name: LanguageServerName,
        status: LanguageServerBinaryStatus,
    ) {
        self.lsp_binary_status_tx.send(server_name, status);
    }

    pub fn create_pending_language_server(
        self: &Arc<Self>,
        stderr_capture: Arc<Mutex<Option<String>>>,
        language: Arc<Language>,
        adapter: Arc<CachedLspAdapter>,
        root_path: Arc<Path>,
        delegate: Arc<dyn LspAdapterDelegate>,
        cx: &mut AppContext,
    ) -> Option<PendingLanguageServer> {
        let server_id = self.state.write().next_language_server_id();
        log::info!(
            "starting language server {:?}, path: {root_path:?}, id: {server_id}",
            adapter.name.0
        );

        let download_dir = self
            .language_server_download_dir
            .clone()
            .ok_or_else(|| anyhow!("language server download directory has not been assigned before starting server"))
            .log_err()?;
        let language = language.clone();
        let container_dir: Arc<Path> = Arc::from(download_dir.join(adapter.name.0.as_ref()));
        let root_path = root_path.clone();
        let login_shell_env_loaded = self.login_shell_env_loaded.clone();
        let this = Arc::downgrade(self);

        let task = cx.spawn({
            let container_dir = container_dir.clone();
            move |mut cx| async move {
                // If we want to install a binary globally, we need to wait for
                // the login shell to be set on our process.
                login_shell_env_loaded.await;

                let binary = adapter
                    .clone()
                    .get_language_server_command(
                        language.clone(),
                        container_dir,
                        delegate.clone(),
                        &mut cx,
                    )
                    .await?;

                if let Some(task) = adapter.will_start_server(&delegate, &mut cx) {
                    task.await?;
                }

                #[cfg(any(test, feature = "test-support"))]
                if true {
                    let capabilities = adapter
                        .as_fake()
                        .map(|fake_adapter| fake_adapter.capabilities.clone())
                        .unwrap_or_default();

                    let (server, mut fake_server) = lsp::FakeLanguageServer::new(
                        binary,
                        adapter.name.0.to_string(),
                        capabilities,
                        cx.clone(),
                    );

                    if let Some(fake_adapter) = adapter.as_fake() {
                        if let Some(initializer) = &fake_adapter.initializer {
                            initializer(&mut fake_server);
                        }
                    }

                    cx.background_executor()
                        .spawn(async move {
                            if fake_server
                                .try_receive_notification::<lsp::notification::Initialized>()
                                .await
                                .is_some()
                            {
                                if let Some(this) = this.upgrade() {
                                    if let Some(txs) = this
                                        .state
                                        .write()
                                        .fake_server_txs
                                        .get_mut(language.name().as_ref())
                                    {
                                        for tx in txs {
                                            tx.unbounded_send(fake_server.clone()).ok();
                                        }
                                    }
                                }
                            }
                        })
                        .detach();

                    return Ok(server);
                }

                drop(this);
                lsp::LanguageServer::new(
                    stderr_capture,
                    server_id,
                    binary,
                    &root_path,
                    adapter.code_action_kinds(),
                    cx,
                )
            }
        });

        Some(PendingLanguageServer {
            server_id,
            task,
            container_dir: Some(container_dir),
        })
    }

    pub fn language_server_binary_statuses(
        &self,
    ) -> mpsc::UnboundedReceiver<(LanguageServerName, LanguageServerBinaryStatus)> {
        self.lsp_binary_status_tx.subscribe()
    }

    pub fn delete_server_container(
        &self,
        adapter: Arc<CachedLspAdapter>,
        cx: &mut AppContext,
    ) -> Task<()> {
        log::info!("deleting server container");

        let mut lock = self.lsp_binary_paths.lock();
        lock.remove(&adapter.name);

        let download_dir = self
            .language_server_download_dir
            .clone()
            .expect("language server download directory has not been assigned before deleting server container");

        cx.spawn(|_| async move {
            let container_dir = download_dir.join(adapter.name.0.as_ref());
            smol::fs::remove_dir_all(container_dir)
                .await
                .context("server container removal")
                .log_err();
        })
    }

    pub fn next_language_server_id(&self) -> LanguageServerId {
        self.state.write().next_language_server_id()
    }
}

#[cfg(any(test, feature = "test-support"))]
impl Default for LanguageRegistry {
    fn default() -> Self {
        Self::test()
    }
}

impl LanguageRegistryState {
    fn next_language_server_id(&mut self) -> LanguageServerId {
        LanguageServerId(post_inc(&mut self.next_language_server_id))
    }

    fn add(&mut self, language: Arc<Language>) {
        if let Some(theme) = self.theme.as_ref() {
            language.set_theme(theme.syntax());
        }
        self.languages.push(language);
        self.version += 1;
        *self.subscription.0.borrow_mut() = ();
    }

    fn reload(&mut self) {
        self.languages.clear();
        self.version += 1;
        self.reload_count += 1;
        for language in &mut self.available_languages {
            language.loaded = false;
        }
        *self.subscription.0.borrow_mut() = ();
    }

    fn remove_languages(
        &mut self,
        languages_to_remove: &[Arc<str>],
        grammars_to_remove: &[Arc<str>],
    ) {
        if languages_to_remove.is_empty() && grammars_to_remove.is_empty() {
            return;
        }

        self.languages
            .retain(|language| !languages_to_remove.contains(&language.name()));
        self.available_languages
            .retain(|language| !languages_to_remove.contains(&language.name));
        self.grammars
            .retain(|name, _| !grammars_to_remove.contains(&name));
        self.version += 1;
        self.reload_count += 1;
        *self.subscription.0.borrow_mut() = ();
    }

    /// Mark the given language as having been loaded, so that the
    /// language registry won't try to load it again.
    fn mark_language_loaded(&mut self, id: LanguageId) {
        for language in &mut self.available_languages {
            if language.id == id {
                language.loaded = true;
                break;
            }
        }
    }
}

impl LspBinaryStatusSender {
    fn subscribe(
        &self,
    ) -> mpsc::UnboundedReceiver<(LanguageServerName, LanguageServerBinaryStatus)> {
        let (tx, rx) = mpsc::unbounded();
        self.txs.lock().push(tx);
        rx
    }

    fn send(&self, name: LanguageServerName, status: LanguageServerBinaryStatus) {
        let mut txs = self.txs.lock();
        txs.retain(|tx| tx.unbounded_send((name.clone(), status.clone())).is_ok());
    }
}<|MERGE_RESOLUTION|>--- conflicted
+++ resolved
@@ -189,11 +189,7 @@
             config.name.clone(),
             config.grammar.clone(),
             config.matcher.clone(),
-<<<<<<< HEAD
-            vec![],
             None,
-=======
->>>>>>> 53829837
             move || Ok((config.clone(), Default::default())),
         )
     }
@@ -243,11 +239,7 @@
         name: Arc<str>,
         grammar_name: Option<Arc<str>>,
         matcher: LanguageMatcher,
-<<<<<<< HEAD
-        lsp_adapters: Vec<Arc<dyn LspAdapter>>,
         context_provider: Option<Arc<dyn LanguageContextProvider>>,
-=======
->>>>>>> 53829837
         load: impl Fn() -> Result<(LanguageConfig, LanguageQueries)> + 'static + Send + Sync,
     ) {
         let load = Arc::new(load);
@@ -268,11 +260,8 @@
             grammar: grammar_name,
             matcher,
             load,
-<<<<<<< HEAD
-            lsp_adapters,
+
             context_provider,
-=======
->>>>>>> 53829837
             loaded: false,
         });
         state.version += 1;
@@ -448,15 +437,9 @@
                                         None
                                     };
 
-<<<<<<< HEAD
                                     Language::new_with_id(id, config, grammar)
-                                        .with_lsp_adapters(language.lsp_adapters)
-                                        .await
                                         .with_context_provider(provider)
                                         .with_queries(queries)
-=======
-                                    Language::new_with_id(id, config, grammar).with_queries(queries)
->>>>>>> 53829837
                                 }
                                 .await;
 
