use crate::{
    language_settings::all_language_settings, task_context::ContextProvider, CachedLspAdapter,
    File, Language, LanguageConfig, LanguageId, LanguageMatcher, LanguageServerName, LspAdapter,
    LspAdapterDelegate, PARSER, PLAIN_TEXT,
};
use anyhow::{anyhow, Context as _, Result};
use collections::{hash_map, HashMap};
use futures::{
    channel::{mpsc, oneshot},
    future::Shared,
    Future, FutureExt as _,
};
use gpui::{AppContext, BackgroundExecutor, Task};
use lsp::LanguageServerId;
use parking_lot::{Mutex, RwLock};
use postage::watch;
use std::{
    borrow::Cow,
    ffi::OsStr,
    ops::Not,
    path::{Path, PathBuf},
    sync::Arc,
};
use sum_tree::Bias;
use text::{Point, Rope};
use theme::Theme;
use unicase::UniCase;
use util::{maybe, paths::PathExt, post_inc, ResultExt};

pub struct LanguageRegistry {
    state: RwLock<LanguageRegistryState>,
    language_server_download_dir: Option<Arc<Path>>,
    login_shell_env_loaded: Shared<Task<()>>,
    executor: BackgroundExecutor,
    lsp_binary_status_tx: LspBinaryStatusSender,
}

struct LanguageRegistryState {
    next_language_server_id: usize,
    languages: Vec<Arc<Language>>,
    available_languages: Vec<AvailableLanguage>,
    grammars: HashMap<Arc<str>, AvailableGrammar>,
    lsp_adapters: HashMap<Arc<str>, Vec<Arc<CachedLspAdapter>>>,
    loading_languages: HashMap<LanguageId, Vec<oneshot::Sender<Result<Arc<Language>>>>>,
    subscription: (watch::Sender<()>, watch::Receiver<()>),
    theme: Option<Arc<Theme>>,
    version: usize,
    reload_count: usize,

    #[cfg(any(test, feature = "test-support"))]
    fake_server_txs:
        HashMap<Arc<str>, Vec<futures::channel::mpsc::UnboundedSender<lsp::FakeLanguageServer>>>,
}

#[derive(Clone, Debug, PartialEq, Eq)]
pub enum LanguageServerBinaryStatus {
    None,
    CheckingForUpdate,
    Downloading,
    Failed { error: String },
}

pub struct PendingLanguageServer {
    pub server_id: LanguageServerId,
    pub task: Task<Result<(lsp::LanguageServer, Option<serde_json::Value>)>>,
    pub container_dir: Option<Arc<Path>>,
}

#[derive(Clone)]
struct AvailableLanguage {
    id: LanguageId,
    name: Arc<str>,
    grammar: Option<Arc<str>>,
    matcher: LanguageMatcher,
    load: Arc<
        dyn Fn() -> Result<(
                LanguageConfig,
                LanguageQueries,
                Option<Arc<dyn ContextProvider>>,
            )>
            + 'static
            + Send
            + Sync,
    >,
    loaded: bool,
}

enum AvailableGrammar {
    Native(tree_sitter::Language),
<<<<<<< HEAD
    Loaded(#[allow(dead_code)] PathBuf, tree_sitter::Language),
    Loading(
        PathBuf,
        Vec<oneshot::Sender<Result<tree_sitter::Language, Arc<anyhow::Error>>>>,
=======
    Loaded(#[allow(unused)] PathBuf, tree_sitter::Language),
    Loading(
        #[allow(unused)] PathBuf,
        Vec<oneshot::Sender<Result<tree_sitter::Language>>>,
>>>>>>> 16a20130
    ),
    Unloaded(PathBuf),
    LoadFailed(Arc<anyhow::Error>),
}

#[derive(Debug)]
pub struct LanguageNotFound;

impl std::fmt::Display for LanguageNotFound {
    fn fmt(&self, f: &mut std::fmt::Formatter<'_>) -> std::fmt::Result {
        write!(f, "language not found")
    }
}

pub const QUERY_FILENAME_PREFIXES: &[(
    &str,
    fn(&mut LanguageQueries) -> &mut Option<Cow<'static, str>>,
)] = &[
    ("highlights", |q| &mut q.highlights),
    ("brackets", |q| &mut q.brackets),
    ("outline", |q| &mut q.outline),
    ("indents", |q| &mut q.indents),
    ("embedding", |q| &mut q.embedding),
    ("injections", |q| &mut q.injections),
    ("overrides", |q| &mut q.overrides),
    ("redactions", |q| &mut q.redactions),
];

/// Tree-sitter language queries for a given language.
#[derive(Debug, Default)]
pub struct LanguageQueries {
    pub highlights: Option<Cow<'static, str>>,
    pub brackets: Option<Cow<'static, str>>,
    pub indents: Option<Cow<'static, str>>,
    pub outline: Option<Cow<'static, str>>,
    pub embedding: Option<Cow<'static, str>>,
    pub injections: Option<Cow<'static, str>>,
    pub overrides: Option<Cow<'static, str>>,
    pub redactions: Option<Cow<'static, str>>,
}

#[derive(Clone, Default)]
struct LspBinaryStatusSender {
    txs: Arc<Mutex<Vec<mpsc::UnboundedSender<(LanguageServerName, LanguageServerBinaryStatus)>>>>,
}

impl LanguageRegistry {
    pub fn new(login_shell_env_loaded: Task<()>, executor: BackgroundExecutor) -> Self {
        let this = Self {
            state: RwLock::new(LanguageRegistryState {
                next_language_server_id: 0,
                languages: Vec::new(),
                available_languages: Vec::new(),
                grammars: Default::default(),
                loading_languages: Default::default(),
                lsp_adapters: Default::default(),
                subscription: watch::channel(),
                theme: Default::default(),
                version: 0,
                reload_count: 0,

                #[cfg(any(test, feature = "test-support"))]
                fake_server_txs: Default::default(),
            }),
            language_server_download_dir: None,
            login_shell_env_loaded: login_shell_env_loaded.shared(),
            lsp_binary_status_tx: Default::default(),
            executor,
        };
        this.add(PLAIN_TEXT.clone());
        this
    }

    #[cfg(any(test, feature = "test-support"))]
    pub fn test(executor: BackgroundExecutor) -> Self {
        let mut this = Self::new(Task::ready(()), executor);
        this.language_server_download_dir = Some(Path::new("/the-download-dir").into());
        this
    }

    /// Clears out all of the loaded languages and reload them from scratch.
    pub fn reload(&self) {
        self.state.write().reload();
    }

    /// Removes the specified languages and grammars from the registry.
    pub fn remove_languages(
        &self,
        languages_to_remove: &[Arc<str>],
        grammars_to_remove: &[Arc<str>],
    ) {
        self.state
            .write()
            .remove_languages(languages_to_remove, grammars_to_remove)
    }

    pub fn remove_lsp_adapter(&self, language_name: &str, name: &LanguageServerName) {
        let mut state = self.state.write();
        if let Some(adapters) = state.lsp_adapters.get_mut(language_name) {
            adapters.retain(|adapter| &adapter.name != name)
        }
        state.version += 1;
        state.reload_count += 1;
        *state.subscription.0.borrow_mut() = ();
    }

    #[cfg(any(feature = "test-support", test))]
    pub fn register_test_language(&self, config: LanguageConfig) {
        self.register_language(
            config.name.clone(),
            config.grammar.clone(),
            config.matcher.clone(),
            move || Ok((config.clone(), Default::default(), None)),
        )
    }

    pub fn register_lsp_adapter(&self, language_name: Arc<str>, adapter: Arc<dyn LspAdapter>) {
        self.state
            .write()
            .lsp_adapters
            .entry(language_name)
            .or_default()
            .push(CachedLspAdapter::new(adapter, true));
    }

    pub fn register_secondary_lsp_adapter(
        &self,
        language_name: Arc<str>,
        adapter: Arc<dyn LspAdapter>,
    ) {
        self.state
            .write()
            .lsp_adapters
            .entry(language_name)
            .or_default()
            .push(CachedLspAdapter::new(adapter, false));
    }

    #[cfg(any(feature = "test-support", test))]
    pub fn register_fake_lsp_adapter(
        &self,
        language_name: &str,
        adapter: crate::FakeLspAdapter,
    ) -> futures::channel::mpsc::UnboundedReceiver<lsp::FakeLanguageServer> {
        self.state
            .write()
            .lsp_adapters
            .entry(language_name.into())
            .or_default()
            .push(CachedLspAdapter::new(Arc::new(adapter), true));
        self.fake_language_servers(language_name)
    }

    #[cfg(any(feature = "test-support", test))]
    pub fn fake_language_servers(
        &self,
        language_name: &str,
    ) -> futures::channel::mpsc::UnboundedReceiver<lsp::FakeLanguageServer> {
        let (servers_tx, servers_rx) = futures::channel::mpsc::unbounded();
        self.state
            .write()
            .fake_server_txs
            .entry(language_name.into())
            .or_default()
            .push(servers_tx);
        servers_rx
    }

    /// Adds a language to the registry, which can be loaded if needed.
    pub fn register_language(
        &self,
        name: Arc<str>,
        grammar_name: Option<Arc<str>>,
        matcher: LanguageMatcher,
        load: impl Fn() -> Result<(
                LanguageConfig,
                LanguageQueries,
                Option<Arc<dyn ContextProvider>>,
            )>
            + 'static
            + Send
            + Sync,
    ) {
        let load = Arc::new(load);
        let state = &mut *self.state.write();

        for existing_language in &mut state.available_languages {
            if existing_language.name == name {
                existing_language.grammar = grammar_name;
                existing_language.matcher = matcher;
                existing_language.load = load;
                return;
            }
        }

        state.available_languages.push(AvailableLanguage {
            id: LanguageId::new(),
            name,
            grammar: grammar_name,
            matcher,
            load,
            loaded: false,
        });
        state.version += 1;
        state.reload_count += 1;
        *state.subscription.0.borrow_mut() = ();
    }

    /// Adds grammars to the registry. Language configurations reference a grammar by name. The
    /// grammar controls how the source code is parsed.
    pub fn register_native_grammars(
        &self,
        grammars: impl IntoIterator<Item = (impl Into<Arc<str>>, tree_sitter::Language)>,
    ) {
        self.state.write().grammars.extend(
            grammars
                .into_iter()
                .map(|(name, grammar)| (name.into(), AvailableGrammar::Native(grammar))),
        );
    }

    /// Adds paths to WASM grammar files, which can be loaded if needed.
    pub fn register_wasm_grammars(
        &self,
        grammars: impl IntoIterator<Item = (impl Into<Arc<str>>, PathBuf)>,
    ) {
        let mut state = self.state.write();
        state.grammars.extend(
            grammars
                .into_iter()
                .map(|(name, path)| (name.into(), AvailableGrammar::Unloaded(path))),
        );
        state.version += 1;
        state.reload_count += 1;
        *state.subscription.0.borrow_mut() = ();
    }

    pub fn language_names(&self) -> Vec<String> {
        let state = self.state.read();
        let mut result = state
            .available_languages
            .iter()
            .filter_map(|l| l.loaded.not().then_some(l.name.to_string()))
            .chain(state.languages.iter().map(|l| l.config.name.to_string()))
            .collect::<Vec<_>>();
        result.sort_unstable_by_key(|language_name| language_name.to_lowercase());
        result
    }

    pub fn grammar_names(&self) -> Vec<Arc<str>> {
        let state = self.state.read();
        let mut result = state.grammars.keys().cloned().collect::<Vec<_>>();
        result.sort_unstable_by_key(|grammar_name| grammar_name.to_lowercase());
        result
    }

    /// Add a pre-loaded language to the registry.
    pub fn add(&self, language: Arc<Language>) {
        let mut state = self.state.write();
        state.available_languages.push(AvailableLanguage {
            id: language.id,
            name: language.name(),
            grammar: language.config.grammar.clone(),
            matcher: language.config.matcher.clone(),
            load: Arc::new(|| Err(anyhow!("already loaded"))),
            loaded: true,
        });
        state.add(language);
    }

    pub fn subscribe(&self) -> watch::Receiver<()> {
        self.state.read().subscription.1.clone()
    }

    /// Returns the number of times that the registry has been changed,
    /// by adding languages or reloading.
    pub fn version(&self) -> usize {
        self.state.read().version
    }

    /// Returns the number of times that the registry has been reloaded.
    pub fn reload_count(&self) -> usize {
        self.state.read().reload_count
    }

    pub fn set_theme(&self, theme: Arc<Theme>) {
        let mut state = self.state.write();
        state.theme = Some(theme.clone());
        for language in &state.languages {
            language.set_theme(theme.syntax());
        }
    }

    pub fn set_language_server_download_dir(&mut self, path: impl Into<Arc<Path>>) {
        self.language_server_download_dir = Some(path.into());
    }

    pub fn language_for_name(
        self: &Arc<Self>,
        name: &str,
    ) -> impl Future<Output = Result<Arc<Language>>> {
        let name = UniCase::new(name);
        let rx = self.get_or_load_language(|language_name, _| {
            if UniCase::new(language_name) == name {
                1
            } else {
                0
            }
        });
        async move { rx.await? }
    }

    pub fn language_for_name_or_extension(
        self: &Arc<Self>,
        string: &str,
    ) -> impl Future<Output = Result<Arc<Language>>> {
        let string = UniCase::new(string);
        let rx = self.get_or_load_language(|name, config| {
            if UniCase::new(name) == string
                || config
                    .path_suffixes
                    .iter()
                    .any(|suffix| UniCase::new(suffix) == string)
            {
                1
            } else {
                0
            }
        });
        async move { rx.await? }
    }

    pub fn language_for_file(
        self: &Arc<Self>,
        file: &Arc<dyn File>,
        content: Option<&Rope>,
        cx: &AppContext,
    ) -> impl Future<Output = Result<Arc<Language>>> {
        let user_file_types = all_language_settings(Some(file), cx);
        self.language_for_file_internal(
            &file.full_path(cx),
            content,
            Some(&user_file_types.file_types),
        )
    }

    pub fn language_for_file_path(
        self: &Arc<Self>,
        path: &Path,
    ) -> impl Future<Output = Result<Arc<Language>>> {
        self.language_for_file_internal(path, None, None)
    }

    fn language_for_file_internal(
        self: &Arc<Self>,
        path: &Path,
        content: Option<&Rope>,
        user_file_types: Option<&HashMap<Arc<str>, Vec<String>>>,
    ) -> impl Future<Output = Result<Arc<Language>>> {
        let filename = path.file_name().and_then(|name| name.to_str());
        let extension = path.extension_or_hidden_file_name();
        let path_suffixes = [extension, filename];
        let empty = Vec::new();

        let rx = self.get_or_load_language(move |language_name, config| {
            let path_matches_default_suffix = config
                .path_suffixes
                .iter()
                .any(|suffix| path_suffixes.contains(&Some(suffix.as_str())));
            let path_matches_custom_suffix = user_file_types
                .and_then(|types| types.get(language_name))
                .unwrap_or(&empty)
                .iter()
                .any(|suffix| path_suffixes.contains(&Some(suffix.as_str())));
            let content_matches = content.zip(config.first_line_pattern.as_ref()).map_or(
                false,
                |(content, pattern)| {
                    let end = content.clip_point(Point::new(0, 256), Bias::Left);
                    let end = content.point_to_offset(end);
                    let text = content.chunks_in_range(0..end).collect::<String>();
                    pattern.is_match(&text)
                },
            );
            if path_matches_custom_suffix {
                2
            } else if path_matches_default_suffix || content_matches {
                1
            } else {
                0
            }
        });
        async move { rx.await? }
    }

    fn get_or_load_language(
        self: &Arc<Self>,
        callback: impl Fn(&str, &LanguageMatcher) -> usize,
    ) -> oneshot::Receiver<Result<Arc<Language>>> {
        let (tx, rx) = oneshot::channel();

        let mut state = self.state.write();
        let Some((language, _)) = state
            .available_languages
            .iter()
            .filter_map(|language| {
                let score = callback(&language.name, &language.matcher);
                if score > 0 {
                    Some((language.clone(), score))
                } else {
                    None
                }
            })
            .max_by_key(|e| e.1)
            .clone()
        else {
            let _ = tx.send(Err(anyhow!(LanguageNotFound)));
            return rx;
        };

        // If the language is already loaded, resolve with it immediately.
        for loaded_language in state.languages.iter() {
            if loaded_language.id == language.id {
                let _ = tx.send(Ok(loaded_language.clone()));
                return rx;
            }
        }

        match state.loading_languages.entry(language.id) {
            // If the language is already being loaded, then add this
            // channel to a list that will be sent to when the load completes.
            hash_map::Entry::Occupied(mut entry) => entry.get_mut().push(tx),

            // Otherwise, start loading the language.
            hash_map::Entry::Vacant(entry) => {
                let this = self.clone();
                self.executor
                    .spawn(async move {
                        let id = language.id;
                        let name = language.name.clone();
                        let language = async {
                            let (config, queries, provider) = (language.load)()?;

                            if let Some(grammar) = config.grammar.clone() {
                                let grammar = Some(this.get_or_load_grammar(grammar).await?);
                                Language::new_with_id(id, config, grammar)
                                    .with_context_provider(provider)
                                    .with_queries(queries)
                            } else {
                                Ok(Language::new_with_id(id, config, None)
                                    .with_context_provider(provider))
                            }
                        }
                        .await;

                        match language {
                            Ok(language) => {
                                let language = Arc::new(language);
                                let mut state = this.state.write();

                                state.add(language.clone());
                                state.mark_language_loaded(id);
                                if let Some(mut txs) = state.loading_languages.remove(&id) {
                                    for tx in txs.drain(..) {
                                        let _ = tx.send(Ok(language.clone()));
                                    }
                                }
                            }
                            Err(e) => {
                                log::error!("failed to load language {name}:\n{:?}", e);
                                let mut state = this.state.write();
                                state.mark_language_loaded(id);
                                if let Some(mut txs) = state.loading_languages.remove(&id) {
                                    for tx in txs.drain(..) {
                                        let _ = tx.send(Err(anyhow!(
                                            "failed to load language {}: {}",
                                            name,
                                            e
                                        )));
                                    }
                                }
                            }
                        };
                    })
                    .detach();
                entry.insert(vec![tx]);
            }
        }

        rx
    }

    fn get_or_load_grammar(
        self: &Arc<Self>,
        name: Arc<str>,
    ) -> impl Future<Output = Result<tree_sitter::Language>> {
        let (tx, rx) = oneshot::channel();
        let mut state = self.state.write();

        if let Some(grammar) = state.grammars.get_mut(name.as_ref()) {
            match grammar {
                AvailableGrammar::LoadFailed(error) => {
                    tx.send(Err(error.clone())).ok();
                }
                AvailableGrammar::Native(grammar) | AvailableGrammar::Loaded(_, grammar) => {
                    tx.send(Ok(grammar.clone())).ok();
                }
                AvailableGrammar::Loading(_, txs) => {
                    txs.push(tx);
                }
                AvailableGrammar::Unloaded(wasm_path) => {
                    let this = self.clone();
                    let wasm_path = wasm_path.clone();
                    *grammar = AvailableGrammar::Loading(wasm_path.clone(), vec![tx]);
                    self.executor
                        .spawn(async move {
                            let grammar_result = maybe!({
                                let wasm_bytes = std::fs::read(&wasm_path)?;
                                let grammar_name = wasm_path
                                    .file_stem()
                                    .and_then(OsStr::to_str)
                                    .ok_or_else(|| anyhow!("invalid grammar filename"))?;
                                anyhow::Ok(PARSER.with(|parser| {
                                    let mut parser = parser.borrow_mut();
                                    let mut store = parser.take_wasm_store().unwrap();
                                    let grammar = store.load_language(&grammar_name, &wasm_bytes);
                                    parser.set_wasm_store(store).unwrap();
                                    grammar
                                })?)
                            })
                            .map_err(Arc::new);

                            let value = match &grammar_result {
                                Ok(grammar) => AvailableGrammar::Loaded(wasm_path, grammar.clone()),
                                Err(error) => AvailableGrammar::LoadFailed(error.clone()),
                            };

                            let old_value = this.state.write().grammars.insert(name, value);
                            if let Some(AvailableGrammar::Loading(_, txs)) = old_value {
                                for tx in txs {
                                    tx.send(grammar_result.clone()).ok();
                                }
                            }
                        })
                        .detach();
                }
            }
        } else {
            tx.send(Err(Arc::new(anyhow!("no such grammar {}", name))))
                .ok();
        }

        async move { rx.await?.map_err(|e| anyhow!(e)) }
    }

    pub fn to_vec(&self) -> Vec<Arc<Language>> {
        self.state.read().languages.iter().cloned().collect()
    }

    pub fn lsp_adapters(&self, language: &Arc<Language>) -> Vec<Arc<CachedLspAdapter>> {
        self.state
            .read()
            .lsp_adapters
            .get(&language.config.name)
            .cloned()
            .unwrap_or_default()
    }

    pub fn all_prettier_plugins(&self) -> Vec<Arc<str>> {
        let state = self.state.read();
        state
            .languages
            .iter()
            .flat_map(|language| language.config.prettier_plugins.iter().cloned())
            .collect()
    }

    pub fn update_lsp_status(
        &self,
        server_name: LanguageServerName,
        status: LanguageServerBinaryStatus,
    ) {
        self.lsp_binary_status_tx.send(server_name, status);
    }

    pub fn create_pending_language_server(
        self: &Arc<Self>,
        stderr_capture: Arc<Mutex<Option<String>>>,
        language: Arc<Language>,
        adapter: Arc<CachedLspAdapter>,
        root_path: Arc<Path>,
        delegate: Arc<dyn LspAdapterDelegate>,
        cx: &mut AppContext,
    ) -> Option<PendingLanguageServer> {
        let server_id = self.state.write().next_language_server_id();
        log::info!(
            "starting language server {:?}, path: {root_path:?}, id: {server_id}",
            adapter.name.0
        );

        let download_dir = self
            .language_server_download_dir
            .clone()
            .ok_or_else(|| anyhow!("language server download directory has not been assigned before starting server"))
            .log_err()?;
        let language = language.clone();
        let container_dir: Arc<Path> = Arc::from(download_dir.join(adapter.name.0.as_ref()));
        let root_path = root_path.clone();
        let login_shell_env_loaded = self.login_shell_env_loaded.clone();
        let this = Arc::downgrade(self);

        let task = cx.spawn({
            let container_dir = container_dir.clone();
            move |mut cx| async move {
                // If we want to install a binary globally, we need to wait for
                // the login shell to be set on our process.
                login_shell_env_loaded.await;

                let binary_result = adapter
                    .clone()
                    .get_language_server_command(
                        language.clone(),
                        container_dir,
                        delegate.clone(),
                        &mut cx,
                    )
                    .await;

                delegate.update_status(adapter.name.clone(), LanguageServerBinaryStatus::None);

                let binary = binary_result?;
                let options = adapter
                    .adapter
                    .clone()
                    .initialization_options(&delegate)
                    .await?;

                if let Some(task) = adapter.will_start_server(&delegate, &mut cx) {
                    task.await?;
                }

                #[cfg(any(test, feature = "test-support"))]
                if true {
                    let capabilities = adapter
                        .as_fake()
                        .map(|fake_adapter| fake_adapter.capabilities.clone())
                        .unwrap_or_default();

                    let (server, mut fake_server) = lsp::FakeLanguageServer::new(
                        binary,
                        adapter.name.0.to_string(),
                        capabilities,
                        cx.clone(),
                    );

                    if let Some(fake_adapter) = adapter.as_fake() {
                        if let Some(initializer) = &fake_adapter.initializer {
                            initializer(&mut fake_server);
                        }
                    }

                    cx.background_executor()
                        .spawn(async move {
                            if fake_server
                                .try_receive_notification::<lsp::notification::Initialized>()
                                .await
                                .is_some()
                            {
                                if let Some(this) = this.upgrade() {
                                    if let Some(txs) = this
                                        .state
                                        .write()
                                        .fake_server_txs
                                        .get_mut(language.name().as_ref())
                                    {
                                        for tx in txs {
                                            tx.unbounded_send(fake_server.clone()).ok();
                                        }
                                    }
                                }
                            }
                        })
                        .detach();

                    return Ok((server, options));
                }

                drop(this);
                Ok((
                    lsp::LanguageServer::new(
                        stderr_capture,
                        server_id,
                        binary,
                        &root_path,
                        adapter.code_action_kinds(),
                        cx,
                    )?,
                    options,
                ))
            }
        });

        Some(PendingLanguageServer {
            server_id,
            task,
            container_dir: Some(container_dir),
        })
    }

    pub fn language_server_binary_statuses(
        &self,
    ) -> mpsc::UnboundedReceiver<(LanguageServerName, LanguageServerBinaryStatus)> {
        self.lsp_binary_status_tx.subscribe()
    }

    pub fn delete_server_container(
        &self,
        adapter: Arc<CachedLspAdapter>,
        cx: &mut AppContext,
    ) -> Task<()> {
        log::info!("deleting server container");

        let download_dir = self
            .language_server_download_dir
            .clone()
            .expect("language server download directory has not been assigned before deleting server container");

        cx.spawn(|_| async move {
            let container_dir = download_dir.join(adapter.name.0.as_ref());
            smol::fs::remove_dir_all(container_dir)
                .await
                .context("server container removal")
                .log_err();
        })
    }

    pub fn next_language_server_id(&self) -> LanguageServerId {
        self.state.write().next_language_server_id()
    }
}

impl LanguageRegistryState {
    fn next_language_server_id(&mut self) -> LanguageServerId {
        LanguageServerId(post_inc(&mut self.next_language_server_id))
    }

    fn add(&mut self, language: Arc<Language>) {
        if let Some(theme) = self.theme.as_ref() {
            language.set_theme(theme.syntax());
        }
        self.languages.push(language);
        self.version += 1;
        *self.subscription.0.borrow_mut() = ();
    }

    fn reload(&mut self) {
        self.languages.clear();
        self.version += 1;
        self.reload_count += 1;
        for language in &mut self.available_languages {
            language.loaded = false;
        }
        *self.subscription.0.borrow_mut() = ();
    }

    fn remove_languages(
        &mut self,
        languages_to_remove: &[Arc<str>],
        grammars_to_remove: &[Arc<str>],
    ) {
        if languages_to_remove.is_empty() && grammars_to_remove.is_empty() {
            return;
        }

        self.languages
            .retain(|language| !languages_to_remove.contains(&language.name()));
        self.available_languages
            .retain(|language| !languages_to_remove.contains(&language.name));
        self.grammars
            .retain(|name, _| !grammars_to_remove.contains(&name));
        self.version += 1;
        self.reload_count += 1;
        *self.subscription.0.borrow_mut() = ();
    }

    /// Mark the given language as having been loaded, so that the
    /// language registry won't try to load it again.
    fn mark_language_loaded(&mut self, id: LanguageId) {
        for language in &mut self.available_languages {
            if language.id == id {
                language.loaded = true;
                break;
            }
        }
    }
}

impl LspBinaryStatusSender {
    fn subscribe(
        &self,
    ) -> mpsc::UnboundedReceiver<(LanguageServerName, LanguageServerBinaryStatus)> {
        let (tx, rx) = mpsc::unbounded();
        self.txs.lock().push(tx);
        rx
    }

    fn send(&self, name: LanguageServerName, status: LanguageServerBinaryStatus) {
        let mut txs = self.txs.lock();
        txs.retain(|tx| tx.unbounded_send((name.clone(), status.clone())).is_ok());
    }
}<|MERGE_RESOLUTION|>--- conflicted
+++ resolved
@@ -87,17 +87,10 @@
 
 enum AvailableGrammar {
     Native(tree_sitter::Language),
-<<<<<<< HEAD
-    Loaded(#[allow(dead_code)] PathBuf, tree_sitter::Language),
-    Loading(
-        PathBuf,
-        Vec<oneshot::Sender<Result<tree_sitter::Language, Arc<anyhow::Error>>>>,
-=======
     Loaded(#[allow(unused)] PathBuf, tree_sitter::Language),
     Loading(
         #[allow(unused)] PathBuf,
-        Vec<oneshot::Sender<Result<tree_sitter::Language>>>,
->>>>>>> 16a20130
+        Vec<oneshot::Sender<Result<tree_sitter::Language, Arc<anyhow::Error>>>>,
     ),
     Unloaded(PathBuf),
     LoadFailed(Arc<anyhow::Error>),
