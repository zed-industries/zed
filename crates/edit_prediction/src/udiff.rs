use std::borrow::Cow;
use std::fmt::Display;
use std::sync::Arc;
use std::{
    fmt::{Debug, Write},
    mem,
    ops::Range,
    path::Path,
};

use anyhow::Context as _;
use anyhow::Result;
use anyhow::anyhow;
use collections::HashMap;
use gpui::AsyncApp;
use gpui::Entity;
use language::{Anchor, Buffer, OffsetRangeExt as _, TextBufferSnapshot};
use project::{Project, ProjectPath};
use util::paths::PathStyle;
use util::rel_path::RelPath;

#[derive(Clone, Debug)]
pub struct OpenedBuffers(#[allow(unused)] HashMap<String, Entity<Buffer>>);

#[must_use]
pub async fn apply_diff(
    diff_str: &str,
    project: &Entity<Project>,
    cx: &mut AsyncApp,
) -> Result<OpenedBuffers> {
    let mut included_files = HashMap::default();

    let worktree_id = project.read_with(cx, |project, cx| {
        anyhow::Ok(
            project
                .visible_worktrees(cx)
                .next()
                .context("no worktrees")?
                .read(cx)
                .id(),
        )
    })??;

    for line in diff_str.lines() {
        let diff_line = DiffLine::parse(line);

        if let DiffLine::OldPath { path } = diff_line {
            let buffer = project
                .update(cx, |project, cx| {
<<<<<<< HEAD
                    let project_path =
                        project
                            .find_project_path(path.as_ref(), cx)
                            .with_context(|| {
                                format!("Failed to find worktree for edited path: {}", path)
                            })?;
=======
                    let project_path = ProjectPath {
                        worktree_id,
                        path: RelPath::new(Path::new(path.as_ref()), PathStyle::Posix)?.into_arc(),
                    };
>>>>>>> 1186b50c
                    anyhow::Ok(project.open_buffer(project_path, cx))
                })??
                .await?;

            included_files.insert(path.to_string(), buffer);
        }
    }

    let ranges = [Anchor::MIN..Anchor::MAX];

    let mut diff = DiffParser::new(diff_str);
    let mut current_file = None;
    let mut edits = vec![];

    while let Some(event) = diff.next()? {
        match event {
            DiffEvent::Hunk {
                path: file_path,
                hunk,
            } => {
                let (buffer, ranges) = match current_file {
                    None => {
                        let buffer = included_files
                            .get_mut(file_path.as_ref())
                            .expect("Opened all files in diff");

                        current_file = Some((buffer, ranges.as_slice()));
                        current_file.as_ref().unwrap()
                    }
                    Some(ref current) => current,
                };

                buffer.read_with(cx, |buffer, _| {
                    edits.extend(
                        resolve_hunk_edits_in_buffer(hunk, buffer, ranges)
                            .with_context(|| format!("Diff:\n{diff_str}"))?,
                    );
                    anyhow::Ok(())
                })??;
            }
            DiffEvent::FileEnd { renamed_to } => {
                let (buffer, _) = current_file
                    .take()
                    .context("Got a FileEnd event before an Hunk event")?;

                if let Some(renamed_to) = renamed_to {
                    project
                        .update(cx, |project, cx| {
                            let new_project_path = project
                                .find_project_path(Path::new(renamed_to.as_ref()), cx)
                                .with_context(|| {
                                    format!("Failed to find worktree for new path: {}", renamed_to)
                                })?;

                            let project_file = project::File::from_dyn(buffer.read(cx).file())
                                .expect("Wrong file type");

                            anyhow::Ok(project.rename_entry(
                                project_file.entry_id.unwrap(),
                                new_project_path,
                                cx,
                            ))
                        })??
                        .await?;
                }

                let edits = mem::take(&mut edits);
                buffer.update(cx, |buffer, cx| {
                    buffer.edit(edits, None, cx);
                })?;
            }
        }
    }

    Ok(OpenedBuffers(included_files))
}

pub fn apply_diff_to_string(diff_str: &str, text: &str) -> Result<String> {
    let mut diff = DiffParser::new(diff_str);

    let mut text = text.to_string();

    while let Some(event) = diff.next()? {
        match event {
            DiffEvent::Hunk { hunk, .. } => {
                let hunk_offset = text
                    .find(&hunk.context)
                    .ok_or_else(|| anyhow!("couldn't resolve hunk {:?}", hunk.context))?;
                for edit in hunk.edits.iter().rev() {
                    let range = (hunk_offset + edit.range.start)..(hunk_offset + edit.range.end);
                    text.replace_range(range, &edit.text);
                }
            }
            DiffEvent::FileEnd { .. } => {}
        }
    }

    Ok(text)
}

struct PatchFile<'a> {
    old_path: Cow<'a, str>,
    new_path: Cow<'a, str>,
}

struct DiffParser<'a> {
    current_file: Option<PatchFile<'a>>,
    current_line: Option<(&'a str, DiffLine<'a>)>,
    hunk: Hunk,
    diff: std::str::Lines<'a>,
}

#[derive(Debug, PartialEq)]
enum DiffEvent<'a> {
    Hunk { path: Cow<'a, str>, hunk: Hunk },
    FileEnd { renamed_to: Option<Cow<'a, str>> },
}

#[derive(Debug, Default, PartialEq)]
struct Hunk {
    context: String,
    edits: Vec<Edit>,
}

impl Hunk {
    fn is_empty(&self) -> bool {
        self.context.is_empty() && self.edits.is_empty()
    }
}

#[derive(Debug, PartialEq)]
struct Edit {
    range: Range<usize>,
    text: String,
}

impl<'a> DiffParser<'a> {
    fn new(diff: &'a str) -> Self {
        let mut diff = diff.lines();
        let current_line = diff.next().map(|line| (line, DiffLine::parse(line)));
        DiffParser {
            current_file: None,
            hunk: Hunk::default(),
            current_line,
            diff,
        }
    }

    fn next(&mut self) -> Result<Option<DiffEvent<'a>>> {
        loop {
            let (hunk_done, file_done) = match self.current_line.as_ref().map(|e| &e.1) {
                Some(DiffLine::OldPath { .. }) | Some(DiffLine::Garbage(_)) | None => (true, true),
                Some(DiffLine::HunkHeader(_)) => (true, false),
                _ => (false, false),
            };

            if hunk_done {
                if let Some(file) = &self.current_file
                    && !self.hunk.is_empty()
                {
                    return Ok(Some(DiffEvent::Hunk {
                        path: file.old_path.clone(),
                        hunk: mem::take(&mut self.hunk),
                    }));
                }
            }

            if file_done {
                if let Some(PatchFile { old_path, new_path }) = self.current_file.take() {
                    return Ok(Some(DiffEvent::FileEnd {
                        renamed_to: if old_path != new_path {
                            Some(new_path)
                        } else {
                            None
                        },
                    }));
                }
            }

            let Some((line, parsed_line)) = self.current_line.take() else {
                break;
            };

            util::maybe!({
                match parsed_line {
                    DiffLine::OldPath { path } => {
                        self.current_file = Some(PatchFile {
                            old_path: path,
                            new_path: "".into(),
                        });
                    }
                    DiffLine::NewPath { path } => {
                        if let Some(current_file) = &mut self.current_file {
                            current_file.new_path = path
                        }
                    }
                    DiffLine::HunkHeader(_) => {}
                    DiffLine::Context(ctx) => {
                        if self.current_file.is_some() {
                            writeln!(&mut self.hunk.context, "{ctx}")?;
                        }
                    }
                    DiffLine::Deletion(del) => {
                        if self.current_file.is_some() {
                            let range = self.hunk.context.len()
                                ..self.hunk.context.len() + del.len() + '\n'.len_utf8();
                            if let Some(last_edit) = self.hunk.edits.last_mut()
                                && last_edit.range.end == range.start
                            {
                                last_edit.range.end = range.end;
                            } else {
                                self.hunk.edits.push(Edit {
                                    range,
                                    text: String::new(),
                                });
                            }
                            writeln!(&mut self.hunk.context, "{del}")?;
                        }
                    }
                    DiffLine::Addition(add) => {
                        if self.current_file.is_some() {
                            let range = self.hunk.context.len()..self.hunk.context.len();
                            if let Some(last_edit) = self.hunk.edits.last_mut()
                                && last_edit.range.end == range.start
                            {
                                writeln!(&mut last_edit.text, "{add}").unwrap();
                            } else {
                                self.hunk.edits.push(Edit {
                                    range,
                                    text: format!("{add}\n"),
                                });
                            }
                        }
                    }
                    DiffLine::Garbage(_) => {}
                }

                anyhow::Ok(())
            })
            .with_context(|| format!("on line:\n\n```\n{}```", line))?;

            self.current_line = self.diff.next().map(|line| (line, DiffLine::parse(line)));
        }

        anyhow::Ok(None)
    }
}

fn resolve_hunk_edits_in_buffer(
    hunk: Hunk,
    buffer: &TextBufferSnapshot,
    ranges: &[Range<Anchor>],
) -> Result<impl Iterator<Item = (Range<Anchor>, Arc<str>)>, anyhow::Error> {
    let context_offset = if hunk.context.is_empty() {
        Ok(0)
    } else {
        let mut offset = None;
        for range in ranges {
            let range = range.to_offset(buffer);
            let text = buffer.text_for_range(range.clone()).collect::<String>();
            for (ix, _) in text.match_indices(&hunk.context) {
                if offset.is_some() {
                    anyhow::bail!("Context is not unique enough:\n{}", hunk.context);
                }
                offset = Some(range.start + ix);
            }
        }
        offset.ok_or_else(|| anyhow!("Failed to match context:\n{}", hunk.context))
    }?;
    let iter = hunk.edits.into_iter().flat_map(move |edit| {
        let old_text = buffer
            .text_for_range(context_offset + edit.range.start..context_offset + edit.range.end)
            .collect::<String>();
        let edits_within_hunk = language::text_diff(&old_text, &edit.text);
        edits_within_hunk
            .into_iter()
            .map(move |(inner_range, inner_text)| {
                (
                    buffer.anchor_after(context_offset + edit.range.start + inner_range.start)
                        ..buffer.anchor_before(context_offset + edit.range.start + inner_range.end),
                    inner_text,
                )
            })
    });
    Ok(iter)
}

#[derive(Debug, PartialEq)]
pub enum DiffLine<'a> {
    OldPath { path: Cow<'a, str> },
    NewPath { path: Cow<'a, str> },
    HunkHeader(Option<HunkLocation>),
    Context(&'a str),
    Deletion(&'a str),
    Addition(&'a str),
    Garbage(&'a str),
}

#[derive(Debug, PartialEq)]
pub struct HunkLocation {
    start_line_old: u32,
    count_old: u32,
    start_line_new: u32,
    count_new: u32,
}

impl<'a> DiffLine<'a> {
    pub fn parse(line: &'a str) -> Self {
        Self::try_parse(line).unwrap_or(Self::Garbage(line))
    }

    fn try_parse(line: &'a str) -> Option<Self> {
        if let Some(header) = line.strip_prefix("---").and_then(eat_required_whitespace) {
            let path = parse_header_path("a/", header);
            Some(Self::OldPath { path })
        } else if let Some(header) = line.strip_prefix("+++").and_then(eat_required_whitespace) {
            Some(Self::NewPath {
                path: parse_header_path("b/", header),
            })
        } else if let Some(header) = line.strip_prefix("@@").and_then(eat_required_whitespace) {
            if header.starts_with("...") {
                return Some(Self::HunkHeader(None));
            }

            let mut tokens = header.split_whitespace();
            let old_range = tokens.next()?.strip_prefix('-')?;
            let new_range = tokens.next()?.strip_prefix('+')?;

            let (start_line_old, count_old) = old_range.split_once(',').unwrap_or((old_range, "1"));
            let (start_line_new, count_new) = new_range.split_once(',').unwrap_or((new_range, "1"));

            Some(Self::HunkHeader(Some(HunkLocation {
                start_line_old: start_line_old.parse::<u32>().ok()?.saturating_sub(1),
                count_old: count_old.parse().ok()?,
                start_line_new: start_line_new.parse::<u32>().ok()?.saturating_sub(1),
                count_new: count_new.parse().ok()?,
            })))
        } else if let Some(deleted_header) = line.strip_prefix("-") {
            Some(Self::Deletion(deleted_header))
        } else if line.is_empty() {
            Some(Self::Context(""))
        } else if let Some(context) = line.strip_prefix(" ") {
            Some(Self::Context(context))
        } else {
            Some(Self::Addition(line.strip_prefix("+")?))
        }
    }
}

impl<'a> Display for DiffLine<'a> {
    fn fmt(&self, f: &mut std::fmt::Formatter<'_>) -> std::fmt::Result {
        match self {
            DiffLine::OldPath { path } => write!(f, "--- {path}"),
            DiffLine::NewPath { path } => write!(f, "+++ {path}"),
            DiffLine::HunkHeader(Some(hunk_location)) => {
                write!(
                    f,
                    "@@ -{},{} +{},{} @@",
                    hunk_location.start_line_old + 1,
                    hunk_location.count_old,
                    hunk_location.start_line_new + 1,
                    hunk_location.count_new
                )
            }
            DiffLine::HunkHeader(None) => write!(f, "@@ ... @@"),
            DiffLine::Context(content) => write!(f, " {content}"),
            DiffLine::Deletion(content) => write!(f, "-{content}"),
            DiffLine::Addition(content) => write!(f, "+{content}"),
            DiffLine::Garbage(line) => write!(f, "{line}"),
        }
    }
}

fn parse_header_path<'a>(strip_prefix: &'static str, header: &'a str) -> Cow<'a, str> {
    if !header.contains(['"', '\\']) {
        let path = header.split_ascii_whitespace().next().unwrap_or(header);
        return Cow::Borrowed(path.strip_prefix(strip_prefix).unwrap_or(path));
    }

    let mut path = String::with_capacity(header.len());
    let mut in_quote = false;
    let mut chars = header.chars().peekable();
    let mut strip_prefix = Some(strip_prefix);

    while let Some(char) = chars.next() {
        if char == '"' {
            in_quote = !in_quote;
        } else if char == '\\' {
            let Some(&next_char) = chars.peek() else {
                break;
            };
            chars.next();
            path.push(next_char);
        } else if char.is_ascii_whitespace() && !in_quote {
            break;
        } else {
            path.push(char);
        }

        if let Some(prefix) = strip_prefix
            && path == prefix
        {
            strip_prefix.take();
            path.clear();
        }
    }

    Cow::Owned(path)
}

fn eat_required_whitespace(header: &str) -> Option<&str> {
    let trimmed = header.trim_ascii_start();

    if trimmed.len() == header.len() {
        None
    } else {
        Some(trimmed)
    }
}

#[cfg(test)]
mod tests {
    use super::*;
    use gpui::TestAppContext;
    use indoc::indoc;
    use pretty_assertions::assert_eq;
    use project::{FakeFs, Project};
    use serde_json::json;
    use settings::SettingsStore;
    use util::path;

    #[test]
    fn parse_lines_simple() {
        let input = indoc! {"
            diff --git a/text.txt b/text.txt
            index 86c770d..a1fd855 100644
            --- a/file.txt
            +++ b/file.txt
            @@ -1,2 +1,3 @@
             context
            -deleted
            +inserted
            garbage

            --- b/file.txt
            +++ a/file.txt
        "};

        let lines = input.lines().map(DiffLine::parse).collect::<Vec<_>>();

        pretty_assertions::assert_eq!(
            lines,
            &[
                DiffLine::Garbage("diff --git a/text.txt b/text.txt"),
                DiffLine::Garbage("index 86c770d..a1fd855 100644"),
                DiffLine::OldPath {
                    path: "file.txt".into()
                },
                DiffLine::NewPath {
                    path: "file.txt".into()
                },
                DiffLine::HunkHeader(Some(HunkLocation {
                    start_line_old: 0,
                    count_old: 2,
                    start_line_new: 0,
                    count_new: 3
                })),
                DiffLine::Context("context"),
                DiffLine::Deletion("deleted"),
                DiffLine::Addition("inserted"),
                DiffLine::Garbage("garbage"),
                DiffLine::Context(""),
                DiffLine::OldPath {
                    path: "b/file.txt".into()
                },
                DiffLine::NewPath {
                    path: "a/file.txt".into()
                },
            ]
        );
    }

    #[test]
    fn file_header_extra_space() {
        let options = ["--- file", "---   file", "---\tfile"];

        for option in options {
            pretty_assertions::assert_eq!(
                DiffLine::parse(option),
                DiffLine::OldPath {
                    path: "file".into()
                },
                "{option}",
            );
        }
    }

    #[test]
    fn hunk_header_extra_space() {
        let options = [
            "@@ -1,2 +1,3 @@",
            "@@  -1,2  +1,3 @@",
            "@@\t-1,2\t+1,3\t@@",
            "@@ -1,2  +1,3 @@",
            "@@ -1,2   +1,3 @@",
            "@@ -1,2 +1,3   @@",
            "@@ -1,2 +1,3 @@ garbage",
        ];

        for option in options {
            pretty_assertions::assert_eq!(
                DiffLine::parse(option),
                DiffLine::HunkHeader(Some(HunkLocation {
                    start_line_old: 0,
                    count_old: 2,
                    start_line_new: 0,
                    count_new: 3
                })),
                "{option}",
            );
        }
    }

    #[test]
    fn hunk_header_without_location() {
        pretty_assertions::assert_eq!(DiffLine::parse("@@ ... @@"), DiffLine::HunkHeader(None));
    }

    #[test]
    fn test_parse_path() {
        assert_eq!(parse_header_path("a/", "foo.txt"), "foo.txt");
        assert_eq!(
            parse_header_path("a/", "foo/bar/baz.txt"),
            "foo/bar/baz.txt"
        );
        assert_eq!(parse_header_path("a/", "a/foo.txt"), "foo.txt");
        assert_eq!(
            parse_header_path("a/", "a/foo/bar/baz.txt"),
            "foo/bar/baz.txt"
        );

        // Extra
        assert_eq!(
            parse_header_path("a/", "a/foo/bar/baz.txt  2025"),
            "foo/bar/baz.txt"
        );
        assert_eq!(
            parse_header_path("a/", "a/foo/bar/baz.txt\t2025"),
            "foo/bar/baz.txt"
        );
        assert_eq!(
            parse_header_path("a/", "a/foo/bar/baz.txt \""),
            "foo/bar/baz.txt"
        );

        // Quoted
        assert_eq!(
            parse_header_path("a/", "a/foo/bar/\"baz quox.txt\""),
            "foo/bar/baz quox.txt"
        );
        assert_eq!(
            parse_header_path("a/", "\"a/foo/bar/baz quox.txt\""),
            "foo/bar/baz quox.txt"
        );
        assert_eq!(
            parse_header_path("a/", "\"foo/bar/baz quox.txt\""),
            "foo/bar/baz quox.txt"
        );
        assert_eq!(parse_header_path("a/", "\"whatever 🤷\""), "whatever 🤷");
        assert_eq!(
            parse_header_path("a/", "\"foo/bar/baz quox.txt\"  2025"),
            "foo/bar/baz quox.txt"
        );
        // unescaped quotes are dropped
        assert_eq!(parse_header_path("a/", "foo/\"bar\""), "foo/bar");

        // Escaped
        assert_eq!(
            parse_header_path("a/", "\"foo/\\\"bar\\\"/baz.txt\""),
            "foo/\"bar\"/baz.txt"
        );
        assert_eq!(
            parse_header_path("a/", "\"C:\\\\Projects\\\\My App\\\\old file.txt\""),
            "C:\\Projects\\My App\\old file.txt"
        );
    }

    #[test]
    fn test_parse_diff_with_leading_and_trailing_garbage() {
        let diff = indoc! {"
            I need to make some changes.

            I'll change the following things:
            - one
              - two
            - three

            ```
            --- a/file.txt
            +++ b/file.txt
             one
            +AND
             two
            ```

            Summary of what I did:
            - one
              - two
            - three

            That's about it.
        "};

        let mut events = Vec::new();
        let mut parser = DiffParser::new(diff);
        while let Some(event) = parser.next().unwrap() {
            events.push(event);
        }

        assert_eq!(
            events,
            &[
                DiffEvent::Hunk {
                    path: "file.txt".into(),
                    hunk: Hunk {
                        context: "one\ntwo\n".into(),
                        edits: vec![Edit {
                            range: 4..4,
                            text: "AND\n".into()
                        }],
                    }
                },
                DiffEvent::FileEnd { renamed_to: None }
            ],
        )
    }

    #[gpui::test]
    async fn test_apply_diff_successful(cx: &mut TestAppContext) {
        let fs = init_test(cx);

        let buffer_1_text = indoc! {r#"
            one
            two
            three
            four
            five
        "# };

        let buffer_1_text_final = indoc! {r#"
            3
            4
            5
        "# };

        let buffer_2_text = indoc! {r#"
            six
            seven
            eight
            nine
            ten
        "# };

        let buffer_2_text_final = indoc! {r#"
            5
            six
            seven
            7.5
            eight
            nine
            ten
            11
        "# };

        fs.insert_tree(
            path!("/root"),
            json!({
                "file1": buffer_1_text,
                "file2": buffer_2_text,
            }),
        )
        .await;

        let project = Project::test(fs, [path!("/root").as_ref()], cx).await;

        let diff = indoc! {r#"
            --- a/file1
            +++ b/file1
             one
             two
            -three
            +3
             four
             five
            --- a/file1
            +++ b/file1
             3
            -four
            -five
            +4
            +5
            --- a/file1
            +++ b/file1
            -one
            -two
             3
             4
            --- a/file2
            +++ b/file2
            +5
             six
            --- a/file2
            +++ b/file2
             seven
            +7.5
             eight
            --- a/file2
            +++ b/file2
             ten
            +11
        "#};

        let _buffers = apply_diff(diff, &project, &mut cx.to_async())
            .await
            .unwrap();
        let buffer_1 = project
            .update(cx, |project, cx| {
                let project_path = project.find_project_path(path!("/root/file1"), cx).unwrap();
                project.open_buffer(project_path, cx)
            })
            .await
            .unwrap();

        buffer_1.read_with(cx, |buffer, _cx| {
            assert_eq!(buffer.text(), buffer_1_text_final);
        });
        let buffer_2 = project
            .update(cx, |project, cx| {
                let project_path = project.find_project_path(path!("/root/file2"), cx).unwrap();
                project.open_buffer(project_path, cx)
            })
            .await
            .unwrap();

        buffer_2.read_with(cx, |buffer, _cx| {
            assert_eq!(buffer.text(), buffer_2_text_final);
        });
    }

    #[gpui::test]
    async fn test_apply_diff_unique_via_previous_context(cx: &mut TestAppContext) {
        let fs = init_test(cx);

        let start = indoc! {r#"
            one
            two
            three
            four
            five

            four
            five
        "# };

        let end = indoc! {r#"
            one
            two
            3
            four
            5

            four
            five
        "# };

        fs.insert_tree(
            path!("/root"),
            json!({
                "file1": start,
            }),
        )
        .await;

        let project = Project::test(fs, [path!("/root").as_ref()], cx).await;

        let diff = indoc! {r#"
            --- a/file1
            +++ b/file1
             one
             two
            -three
            +3
             four
            -five
            +5
        "#};

        let _buffers = apply_diff(diff, &project, &mut cx.to_async())
            .await
            .unwrap();

        let buffer_1 = project
            .update(cx, |project, cx| {
                let project_path = project.find_project_path(path!("/root/file1"), cx).unwrap();
                project.open_buffer(project_path, cx)
            })
            .await
            .unwrap();

        buffer_1.read_with(cx, |buffer, _cx| {
            assert_eq!(buffer.text(), end);
        });
    }

    fn init_test(cx: &mut TestAppContext) -> Arc<FakeFs> {
        cx.update(|cx| {
            let settings_store = SettingsStore::test(cx);
            cx.set_global(settings_store);
        });

        FakeFs::new(cx.background_executor.clone())
    }
}<|MERGE_RESOLUTION|>--- conflicted
+++ resolved
@@ -47,19 +47,10 @@
         if let DiffLine::OldPath { path } = diff_line {
             let buffer = project
                 .update(cx, |project, cx| {
-<<<<<<< HEAD
-                    let project_path =
-                        project
-                            .find_project_path(path.as_ref(), cx)
-                            .with_context(|| {
-                                format!("Failed to find worktree for edited path: {}", path)
-                            })?;
-=======
                     let project_path = ProjectPath {
                         worktree_id,
                         path: RelPath::new(Path::new(path.as_ref()), PathStyle::Posix)?.into_arc(),
                     };
->>>>>>> 1186b50c
                     anyhow::Ok(project.open_buffer(project_path, cx))
                 })??
                 .await?;
