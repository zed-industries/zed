--- conflicted
+++ resolved
@@ -1,38 +1,24 @@
 use anyhow::{Context as _, Result};
-<<<<<<< HEAD
 use cloud_llm_client::predict_edits_v3::Event;
+use credentials_provider::CredentialsProvider;
 use edit_prediction_context::RelatedFile;
-use futures::AsyncReadExt as _;
+use futures::{AsyncReadExt as _, FutureExt, future::Shared};
 use gpui::{
     App, AppContext as _, Context, Entity, SharedString, Task,
     http_client::{self, AsyncBody, Method},
 };
-use language::{Buffer, BufferSnapshot, OffsetRangeExt as _, Point, ToPoint as _};
+use language::{Buffer, BufferSnapshot, OffsetRangeExt as _, Point, ToOffset, ToPoint as _};
 use language_model::{ApiKeyState, EnvVar, env_var};
 use project::{Project, ProjectPath};
 use std::{
     collections::VecDeque, fmt::Write as _, mem, ops::Range, path::Path, sync::Arc, time::Instant,
 };
+use zeta_prompt::ZetaPromptInput;
 
 use crate::{
-    EditPredictionId, EditPredictionInputs, EditPredictionStore,
+    DebugEvent, EditPredictionFinishedDebugEvent, EditPredictionId, EditPredictionInputs,
+    EditPredictionModelInput, EditPredictionStartedDebugEvent, EditPredictionStore,
     open_ai_response::text_from_response, prediction::EditPredictionResult,
-=======
-use credentials_provider::CredentialsProvider;
-use futures::{AsyncReadExt as _, FutureExt, future::Shared};
-use gpui::{
-    App, AppContext as _, Task,
-    http_client::{self, AsyncBody, Method},
-};
-use language::{OffsetRangeExt as _, ToOffset, ToPoint as _};
-use std::{mem, ops::Range, path::Path, sync::Arc, time::Instant};
-use zeta_prompt::ZetaPromptInput;
-
-use crate::{
-    DebugEvent, EditPredictionFinishedDebugEvent, EditPredictionId, EditPredictionModelInput,
-    EditPredictionStartedDebugEvent, open_ai_response::text_from_response,
-    prediction::EditPredictionResult,
->>>>>>> 95dbc0ef
 };
 
 const MERCURY_API_URL: &str = "https://api.inceptionlabs.ai/v1/edit/completions";
@@ -50,16 +36,12 @@
         }
     }
 
-<<<<<<< HEAD
-    pub fn request_prediction(
-=======
     pub fn set_api_token(&mut self, api_token: Option<String>, cx: &mut App) -> Task<Result<()>> {
         self.api_token = Task::ready(api_token.clone()).shared();
         store_api_token_in_keychain(api_token, cx)
     }
 
     pub(crate) fn request_prediction(
->>>>>>> 95dbc0ef
         &self,
         EditPredictionModelInput {
             buffer,
