--- conflicted
+++ resolved
@@ -1,24 +1,14 @@
-<<<<<<< HEAD
-use anyhow::Result;
+use anyhow::{Context as _, Result};
 use cloud_llm_client::predict_edits_v3::Event;
+use credentials_provider::CredentialsProvider;
 use edit_prediction_context::RelatedFile;
-use futures::AsyncReadExt as _;
+use futures::{AsyncReadExt as _, FutureExt, future::Shared};
 use gpui::{
     App, AppContext as _, Context, Entity, SharedString, Task,
     http_client::{self, AsyncBody, Method},
 };
 use language::{Buffer, BufferSnapshot, Point, ToOffset as _, ToPoint as _};
 use language_model::{ApiKeyState, EnvVar, env_var};
-=======
-use anyhow::{Context as _, Result};
-use credentials_provider::CredentialsProvider;
-use futures::{AsyncReadExt as _, FutureExt, future::Shared};
-use gpui::{
-    App, AppContext as _, Task,
-    http_client::{self, AsyncBody, Method},
-};
-use language::{Point, ToOffset as _};
->>>>>>> 95dbc0ef
 use lsp::DiagnosticSeverity;
 use serde::{Deserialize, Serialize};
 use std::{
@@ -28,13 +18,10 @@
     time::Instant,
 };
 
-<<<<<<< HEAD
 use crate::{
-    EditPredictionId, EditPredictionInputs, EditPredictionStore, prediction::EditPredictionResult,
+    EditPredictionId, EditPredictionInputs, EditPredictionModelInput, EditPredictionStore,
+    prediction::EditPredictionResult,
 };
-=======
-use crate::{EditPredictionId, EditPredictionModelInput, prediction::EditPredictionResult};
->>>>>>> 95dbc0ef
 
 const SWEEP_API_URL: &str = "https://autocomplete.sweep.dev/backend/next_edit_autocomplete";
 
