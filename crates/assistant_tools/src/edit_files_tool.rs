--- conflicted
+++ resolved
@@ -306,21 +306,14 @@
         let matches = query.search(&snapshot, None).await;
 
         if matches.is_empty() {
-<<<<<<< HEAD
             let Some(diff) = replace_flexible(&snapshot, &old, &new) else {
                 return anyhow::Ok(DiffResult::BadSearch(BadSearch {
-                    search: new,
+                    search: old,
                     file_path: file_path.display().to_string(),
                 }));
             };
 
             return anyhow::Ok(DiffResult::Diff(diff));
-=======
-            return Ok(DiffResult::BadSearch(BadSearch {
-                search: old.clone(),
-                file_path: file_path.display().to_string(),
-            }));
->>>>>>> 68a57287
         }
 
         let edit_range = matches[0].clone();
