--- conflicted
+++ resolved
@@ -39,18 +39,11 @@
     //
     // Model                       | Pass rate
     // ----------------------------|----------
-<<<<<<< HEAD
-    // claude-4.0-sonnet           |  0.97
-    // gemini-2.5-pro-06-05        |  0.98
-    // gemini-2.5-flash            |  0.16
-    // gpt-4.1                     |  1.00
-=======
     // claude-3.7-sonnet           |  0.99 (2025-06-14)
     // claude-sonnet-4             |  0.97 (2025-06-14)
     // gemini-2.5-pro-06-05        |  0.77 (2025-05-22)
     // gemini-2.5-flash            |  0.11 (2025-05-22)
     // gpt-4.1                     |  1.00 (2025-05-22)
->>>>>>> c72cdfd8
 
     let input_file_path = "root/blame.rs";
     let input_file_content = include_str!("evals/fixtures/extract_handle_command_output/before.rs");
@@ -463,15 +456,9 @@
     //  Model                          | Pass rate
     // ============================================
     //
-<<<<<<< HEAD
-    //  claude-4.0-sonnet              |        -> 0.12
-    //  gemini-2.5-pro-preview-03-25   |  0.94  -> 0.78
-    //  gemini-2.5-flash-preview-04-17 |
-=======
     //  claude-4.0-sonnet              |  0.99
     //  claude-3.7-sonnet              |  0.88
     //  gemini-2.5-pro-preview-03-25   |  0.96
->>>>>>> c72cdfd8
     //  gpt-4.1                        |
     let input_file_path = "root/canvas.rs";
     let input_file_content = include_str!("evals/fixtures/from_pixels_constructor/before.rs");
@@ -776,15 +763,9 @@
     //  Model                          | Pass rate
     // ============================================
     //
-<<<<<<< HEAD
-    //  claude-4.0-sonnet              |  0.00
-    //  claude-3.7-sonnet              |  0.16
-    //  gemini-2.5-pro-preview-03-25   |  0.35 --> 0.43
-=======
     //  claude-3.7-sonnet              |  0.65 (2025-06-14)
     //  claude-sonnet-4                |  0.07 (2025-06-14)
     //  gemini-2.5-pro-preview-03-25   |  0.35 (2025-05-22)
->>>>>>> c72cdfd8
     //  gemini-2.5-flash-preview-04-17 |
     //  gpt-4.1                        |
     let input_file_path = "root/action_log.rs";
