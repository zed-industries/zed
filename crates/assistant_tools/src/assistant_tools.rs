mod bash_tool;
mod delete_path_tool;
mod edit_files_tool;
mod list_directory_tool;
mod now_tool;
mod path_search_tool;
mod read_file_tool;
mod regex_search;

use assistant_tool::ToolRegistry;
use feature_flags::FeatureFlagAppExt as _;
use gpui::App;
use release_channel::ReleaseChannel;

use crate::bash_tool::BashTool;
use crate::delete_path_tool::DeletePathTool;
use crate::edit_files_tool::EditFilesTool;
use crate::list_directory_tool::ListDirectoryTool;
use crate::now_tool::NowTool;
use crate::path_search_tool::PathSearchTool;
use crate::read_file_tool::ReadFileTool;
use crate::regex_search::RegexSearchTool;

pub fn init(cx: &mut App) {
    assistant_tool::init(cx);

    let registry = ToolRegistry::global(cx);
    registry.register_tool(NowTool);
    registry.register_tool(ReadFileTool);
    registry.register_tool(ListDirectoryTool);
    registry.register_tool(EditFilesTool);
    registry.register_tool(PathSearchTool);
    registry.register_tool(RegexSearchTool);
<<<<<<< HEAD

    crate::edit_files_tool::log::init(cx);
=======
    registry.register_tool(DeletePathTool);
    registry.register_tool(BashTool);
>>>>>>> 21949bcf
}<|MERGE_RESOLUTION|>--- conflicted
+++ resolved
@@ -23,6 +23,7 @@
 
 pub fn init(cx: &mut App) {
     assistant_tool::init(cx);
+    crate::edit_files_tool::log::init(cx);
 
     let registry = ToolRegistry::global(cx);
     registry.register_tool(NowTool);
@@ -31,11 +32,7 @@
     registry.register_tool(EditFilesTool);
     registry.register_tool(PathSearchTool);
     registry.register_tool(RegexSearchTool);
-<<<<<<< HEAD
 
-    crate::edit_files_tool::log::init(cx);
-=======
     registry.register_tool(DeletePathTool);
     registry.register_tool(BashTool);
->>>>>>> 21949bcf
 }