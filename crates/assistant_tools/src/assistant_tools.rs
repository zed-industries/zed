--- conflicted
+++ resolved
@@ -18,11 +18,8 @@
 mod read_file_tool;
 mod regex_search_tool;
 mod replace;
-<<<<<<< HEAD
 mod schema;
-=======
 mod symbol_info_tool;
->>>>>>> 9b40770e
 mod thinking_tool;
 
 use std::sync::Arc;
