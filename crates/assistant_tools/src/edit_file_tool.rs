use crate::{
    replace::{replace_exact, replace_with_flexible_indent},
    schema::json_schema_for,
};
use anyhow::{Context as _, Result, anyhow};
use assistant_tool::{ActionLog, AnyToolCard, Tool, ToolCard, ToolResult, ToolUseStatus};
use buffer_diff::{BufferDiff, BufferDiffSnapshot};
use editor::{Editor, EditorMode, MultiBuffer, PathKey};
use gpui::{
    AnyWindowHandle, App, AppContext, AsyncApp, Context, Entity, EntityId, Task, WeakEntity,
};
use language::{
    Anchor, Buffer, Capability, LanguageRegistry, LineEnding, OffsetRangeExt, Rope, TextBuffer,
    language_settings::SoftWrap,
};
use language_model::{LanguageModelRequestMessage, LanguageModelToolSchemaFormat};
use project::Project;
use schemars::JsonSchema;
use serde::{Deserialize, Serialize};
use std::{
    path::{Path, PathBuf},
    sync::Arc,
};
use ui::{Disclosure, Tooltip, Window, prelude::*};
use util::ResultExt;
use workspace::Workspace;

pub struct EditFileTool;

#[derive(Debug, Serialize, Deserialize, JsonSchema)]
pub struct EditFileToolInput {
    /// A user-friendly markdown description of what's being replaced. This will be shown in the UI.
    ///
    /// <example>Fix API endpoint URLs</example>
    /// <example>Update copyright year in `page_footer`</example>
    ///
    /// Make sure to include this field before all the others in the input object
    /// so that we can display it immediately.
    pub display_description: String,

    /// The full path of the file to modify in the project.
    ///
    /// WARNING: When specifying which file path need changing, you MUST
    /// start each path with one of the project's root directories.
    ///
    /// The following examples assume we have two root directories in the project:
    /// - backend
    /// - frontend
    ///
    /// <example>
    /// `backend/src/main.rs`
    ///
    /// Notice how the file path starts with root-1. Without that, the path
    /// would be ambiguous and the call would fail!
    /// </example>
    ///
    /// <example>
    /// `frontend/db.js`
    /// </example>
    pub path: PathBuf,

    /// The text to replace.
    pub old_string: String,

    /// The text to replace it with.
    pub new_string: String,
}

#[derive(Debug, Serialize, Deserialize, JsonSchema)]
struct PartialInput {
    #[serde(default)]
    path: String,
    #[serde(default)]
    display_description: String,
    #[serde(default)]
    old_string: String,
    #[serde(default)]
    new_string: String,
}

const DEFAULT_UI_TEXT: &str = "Editing file";

impl Tool for EditFileTool {
    fn name(&self) -> String {
        "edit_file".into()
    }

    fn needs_confirmation(&self, _: &serde_json::Value, _: &App) -> bool {
        false
    }

    fn description(&self) -> String {
        include_str!("edit_file_tool/description.md").to_string()
    }

    fn icon(&self) -> IconName {
        IconName::Pencil
    }

    fn input_schema(&self, format: LanguageModelToolSchemaFormat) -> Result<serde_json::Value> {
        json_schema_for::<EditFileToolInput>(format)
    }

    fn ui_text(&self, input: &serde_json::Value) -> String {
        match serde_json::from_value::<EditFileToolInput>(input.clone()) {
            Ok(input) => input.display_description,
            Err(_) => "Editing file".to_string(),
        }
    }

    fn still_streaming_ui_text(&self, input: &serde_json::Value) -> String {
        if let Some(input) = serde_json::from_value::<PartialInput>(input.clone()).ok() {
            let description = input.display_description.trim();
            if !description.is_empty() {
                return description.to_string();
            }

            let path = input.path.trim();
            if !path.is_empty() {
                return path.to_string();
            }
        }

        DEFAULT_UI_TEXT.to_string()
    }

    fn run(
        self: Arc<Self>,
        input: serde_json::Value,
        _messages: &[LanguageModelRequestMessage],
        project: Entity<Project>,
        action_log: Entity<ActionLog>,
        window: Option<AnyWindowHandle>,
        cx: &mut App,
    ) -> ToolResult {
        let input = match serde_json::from_value::<EditFileToolInput>(input) {
            Ok(input) => input,
            Err(err) => return Task::ready(Err(anyhow!(err))).into(),
        };

        let card = window.and_then(|window| {
            window
                .update(cx, |_, window, cx| {
                    cx.new(|cx| {
                        EditFileToolCard::new(input.path.clone(), project.clone(), window, cx)
                    })
                })
                .ok()
        });

        let card_clone = card.clone();
        let task = cx.spawn(async move |cx: &mut AsyncApp| {
            let project_path = project.read_with(cx, |project, cx| {
                project
                    .find_project_path(&input.path, cx)
                    .context("Path not found in project")
            })??;

            let buffer = project
                .update(cx, |project, cx| {
                    project.open_buffer(project_path.clone(), cx)
                })?
                .await?;

            let snapshot = buffer.read_with(cx, |buffer, _cx| buffer.snapshot())?;

            if input.old_string.is_empty() {
                return Err(anyhow!(
                    "`old_string` can't be empty, use another tool if you want to create a file."
                ));
            }

            if input.old_string == input.new_string {
                return Err(anyhow!(
                    "The `old_string` and `new_string` are identical, so no changes would be made."
                ));
            }

            let result = cx
                .background_spawn(async move {
                    // Try to match exactly
                    let diff = replace_exact(&input.old_string, &input.new_string, &snapshot)
                        .await
                        // If that fails, try being flexible about indentation
                        .or_else(|| {
                            replace_with_flexible_indent(
                                &input.old_string,
                                &input.new_string,
                                &snapshot,
                            )
                        })?;

                    if diff.edits.is_empty() {
                        return None;
                    }

                    let old_text = snapshot.text();

                    Some((old_text, diff))
                })
                .await;

            let Some((old_text, diff)) = result else {
                let err = buffer.read_with(cx, |buffer, _cx| {
                    let file_exists = buffer
                        .file()
                        .map_or(false, |file| file.disk_state().exists());

                    if !file_exists {
                        anyhow!("{} does not exist", input.path.display())
                    } else if buffer.is_empty() {
                        anyhow!(
                            "{} is empty, so the provided `old_string` wasn't found.",
                            input.path.display()
                        )
                    } else {
                        anyhow!("Failed to match the provided `old_string`")
                    }
                })?;

                return Err(err);
            };

            let snapshot = cx.update(|cx| {
                action_log.update(cx, |log, cx| log.track_buffer(buffer.clone(), cx));

                let snapshot = buffer.update(cx, |buffer, cx| {
                    buffer.finalize_last_transaction();
                    buffer.apply_diff(diff, cx);
                    buffer.finalize_last_transaction();
                    buffer.snapshot()
                });
                action_log.update(cx, |log, cx| log.buffer_edited(buffer.clone(), cx));
                snapshot
            })?;

            project
                .update(cx, |project, cx| project.save_buffer(buffer, cx))?
                .await?;

            let new_text = snapshot.text();
            let diff_str = cx
                .background_spawn({
                    let old_text = old_text.clone();
                    let new_text = new_text.clone();
                    async move { language::unified_diff(&old_text, &new_text) }
                })
                .await;

            if let Some(card) = card_clone {
                card.update(cx, |card, cx| {
                    card.set_diff(project_path.path.clone(), old_text, new_text, cx);
                })
                .log_err();
            }

            Ok(format!(
                "Edited {}:\n\n```diff\n{}\n```",
                input.path.display(),
                diff_str
            ))
        });

        ToolResult {
            output: task,
            card: card.map(AnyToolCard::from),
        }
    }
}

pub struct EditFileToolCard {
    path: PathBuf,
    editor: Entity<Editor>,
    multibuffer: Entity<MultiBuffer>,
    project: Entity<Project>,
    diff_task: Option<Task<Result<()>>>,
    preview_expanded: bool,
    error_expanded: bool,
    full_height_expanded: bool,
    total_lines: Option<u32>,
    editor_unique_id: EntityId,
}

impl EditFileToolCard {
    fn new(path: PathBuf, project: Entity<Project>, window: &mut Window, cx: &mut App) -> Self {
        let multibuffer = cx.new(|_| MultiBuffer::without_headers(Capability::ReadOnly));
        let editor = cx.new(|cx| {
            let mut editor = Editor::new(
                EditorMode::Full {
                    scale_ui_elements_with_buffer_font_size: false,
                    show_active_line_background: false,
                    sized_by_content: true,
                },
                multibuffer.clone(),
                Some(project.clone()),
                window,
                cx,
            );
<<<<<<< HEAD
            editor.disable_scrollbars_and_minimap(cx);
=======
>>>>>>> afeb3d4f
            editor.set_show_gutter(false, cx);
            editor.disable_inline_diagnostics();
            editor.disable_expand_excerpt_buttons(cx);
            editor.set_soft_wrap_mode(SoftWrap::None, cx);
            editor.scroll_manager.set_forbid_vertical_scroll(true);
            editor.set_show_scrollbars(false, cx);
            editor.set_read_only(true);
            editor.set_show_breakpoints(false, cx);
            editor.set_show_code_actions(false, cx);
            editor.set_show_git_diff_gutter(false, cx);
            editor.set_expand_all_diff_hunks(cx);
            editor
        });
        Self {
            editor_unique_id: editor.entity_id(),
            path,
            project,
            editor,
            multibuffer,
            diff_task: None,
            preview_expanded: true,
            error_expanded: false,
            full_height_expanded: false,
            total_lines: None,
        }
    }

    fn set_diff(
        &mut self,
        path: Arc<Path>,
        old_text: String,
        new_text: String,
        cx: &mut Context<Self>,
    ) {
        let language_registry = self.project.read(cx).languages().clone();
        self.diff_task = Some(cx.spawn(async move |this, cx| {
            let buffer = build_buffer(new_text, path.clone(), &language_registry, cx).await?;
            let buffer_diff = build_buffer_diff(old_text, &buffer, &language_registry, cx).await?;

            this.update(cx, |this, cx| {
                this.total_lines = this.multibuffer.update(cx, |multibuffer, cx| {
                    let snapshot = buffer.read(cx).snapshot();
                    let diff = buffer_diff.read(cx);
                    let diff_hunk_ranges = diff
                        .hunks_intersecting_range(Anchor::MIN..Anchor::MAX, &snapshot, cx)
                        .map(|diff_hunk| diff_hunk.buffer_range.to_point(&snapshot))
                        .collect::<Vec<_>>();
                    let (_, is_newly_added) = multibuffer.set_excerpts_for_path(
                        PathKey::for_buffer(&buffer, cx),
                        buffer,
                        diff_hunk_ranges,
                        editor::DEFAULT_MULTIBUFFER_CONTEXT,
                        cx,
                    );
                    debug_assert!(is_newly_added);
                    multibuffer.add_diff(buffer_diff, cx);
                    let end = multibuffer.len(cx);
                    Some(multibuffer.snapshot(cx).offset_to_point(end).row + 1)
                });

                cx.notify();
            })
        }));
    }
}

impl ToolCard for EditFileToolCard {
    fn render(
        &mut self,
        status: &ToolUseStatus,
        window: &mut Window,
        workspace: WeakEntity<Workspace>,
        cx: &mut Context<Self>,
    ) -> impl IntoElement {
        let (failed, error_message) = match status {
            ToolUseStatus::Error(err) => (true, Some(err.to_string())),
            _ => (false, None),
        };

        let path_label_button = h_flex()
            .id(("edit-tool-path-label-button", self.editor_unique_id))
            .w_full()
            .max_w_full()
            .px_1()
            .gap_0p5()
            .cursor_pointer()
            .rounded_sm()
            .opacity(0.8)
            .hover(|label| {
                label
                    .opacity(1.)
                    .bg(cx.theme().colors().element_hover.opacity(0.5))
            })
            .tooltip(Tooltip::text("Jump to File"))
            .child(
                h_flex()
                    .child(
                        Icon::new(IconName::Pencil)
                            .size(IconSize::XSmall)
                            .color(Color::Muted),
                    )
                    .child(
                        div()
                            .text_size(rems(0.8125))
                            .child(self.path.display().to_string())
                            .ml_1p5()
                            .mr_0p5(),
                    )
                    .child(
                        Icon::new(IconName::ArrowUpRight)
                            .size(IconSize::XSmall)
                            .color(Color::Ignored),
                    ),
            )
            .on_click({
                let path = self.path.clone();
                let workspace = workspace.clone();
                move |_, window, cx| {
                    workspace
                        .update(cx, {
                            |workspace, cx| {
                                let Some(project_path) =
                                    workspace.project().read(cx).find_project_path(&path, cx)
                                else {
                                    return;
                                };
                                let open_task =
                                    workspace.open_path(project_path, None, true, window, cx);
                                window
                                    .spawn(cx, async move |cx| {
                                        let item = open_task.await?;
                                        if let Some(active_editor) = item.downcast::<Editor>() {
                                            active_editor
                                                .update_in(cx, |editor, window, cx| {
                                                    editor.go_to_singleton_buffer_point(
                                                        language::Point::new(0, 0),
                                                        window,
                                                        cx,
                                                    );
                                                })
                                                .log_err();
                                        }
                                        anyhow::Ok(())
                                    })
                                    .detach_and_log_err(cx);
                            }
                        })
                        .ok();
                }
            })
            .into_any_element();

        let codeblock_header_bg = cx
            .theme()
            .colors()
            .element_background
            .blend(cx.theme().colors().editor_foreground.opacity(0.025));

        let codeblock_header = h_flex()
            .flex_none()
            .p_1()
            .gap_1()
            .justify_between()
            .rounded_t_md()
            .when(!failed, |header| header.bg(codeblock_header_bg))
            .child(path_label_button)
            .map(|container| {
                if failed {
                    container.child(
                        h_flex()
                            .gap_1()
                            .child(
                                Icon::new(IconName::Close)
                                    .size(IconSize::Small)
                                    .color(Color::Error),
                            )
                            .child(
                                Disclosure::new(
                                    ("edit-file-error-disclosure", self.editor_unique_id),
                                    self.error_expanded,
                                )
                                .opened_icon(IconName::ChevronUp)
                                .closed_icon(IconName::ChevronDown)
                                .on_click(cx.listener(
                                    move |this, _event, _window, _cx| {
                                        this.error_expanded = !this.error_expanded;
                                    },
                                )),
                            ),
                    )
                } else {
                    container.child(
                        Disclosure::new(
                            ("edit-file-disclosure", self.editor_unique_id),
                            self.preview_expanded,
                        )
                        .opened_icon(IconName::ChevronUp)
                        .closed_icon(IconName::ChevronDown)
                        .on_click(cx.listener(
                            move |this, _event, _window, _cx| {
                                this.preview_expanded = !this.preview_expanded;
                            },
                        )),
                    )
                }
            });

        let (editor, editor_line_height) = self.editor.update(cx, |editor, cx| {
            let line_height = editor
                .style()
                .map(|style| style.text.line_height_in_pixels(window.rem_size()))
                .unwrap_or_default();

            let element = editor.render(window, cx);
            (element.into_any_element(), line_height)
        });

        let (full_height_icon, full_height_tooltip_label) = if self.full_height_expanded {
            (IconName::ChevronUp, "Collapse Code Block")
        } else {
            (IconName::ChevronDown, "Expand Code Block")
        };

        let gradient_overlay = div()
            .absolute()
            .bottom_0()
            .left_0()
            .w_full()
            .h_2_5()
            .rounded_b_lg()
            .bg(gpui::linear_gradient(
                0.,
                gpui::linear_color_stop(cx.theme().colors().editor_background, 0.),
                gpui::linear_color_stop(cx.theme().colors().editor_background.opacity(0.), 1.),
            ));

        let border_color = cx.theme().colors().border.opacity(0.6);

        const DEFAULT_COLLAPSED_LINES: u32 = 10;
        let is_collapsible = self.total_lines.unwrap_or(0) > DEFAULT_COLLAPSED_LINES;

        v_flex()
            .mb_2()
            .border_1()
            .when(failed, |card| card.border_dashed())
            .border_color(border_color)
            .rounded_lg()
            .overflow_hidden()
            .child(codeblock_header)
            .when(failed && self.error_expanded, |card| {
                card.child(
                    v_flex()
                        .p_2()
                        .gap_1()
                        .border_t_1()
                        .border_dashed()
                        .border_color(border_color)
                        .bg(cx.theme().colors().editor_background)
                        .rounded_b_md()
                        .child(
                            Label::new("Error")
                                .size(LabelSize::XSmall)
                                .color(Color::Error),
                        )
                        .child(
                            div()
                                .rounded_md()
                                .text_ui_sm(cx)
                                .bg(cx.theme().colors().editor_background)
                                .children(
                                    error_message
                                        .map(|error| div().child(error).into_any_element()),
                                ),
                        ),
                )
            })
            .when(!failed && self.preview_expanded, |card| {
                card.child(
                    v_flex()
                        .relative()
                        .map(|editor_container| {
                            if self.full_height_expanded {
                                editor_container.h_full()
                            } else {
                                editor_container
                                    .h(DEFAULT_COLLAPSED_LINES as f32 * editor_line_height)
                            }
                        })
                        .overflow_hidden()
                        .border_t_1()
                        .border_color(border_color)
                        .bg(cx.theme().colors().editor_background)
                        .child(div().pl_1().child(editor))
                        .when(
                            !self.full_height_expanded && is_collapsible,
                            |editor_container| editor_container.child(gradient_overlay),
                        ),
                )
                .when(is_collapsible, |editor_container| {
                    editor_container.child(
                        h_flex()
                            .id(("expand-button", self.editor_unique_id))
                            .flex_none()
                            .cursor_pointer()
                            .h_5()
                            .justify_center()
                            .rounded_b_md()
                            .border_t_1()
                            .border_color(border_color)
                            .bg(cx.theme().colors().editor_background)
                            .hover(|style| style.bg(cx.theme().colors().element_hover.opacity(0.1)))
                            .child(
                                Icon::new(full_height_icon)
                                    .size(IconSize::Small)
                                    .color(Color::Muted),
                            )
                            .tooltip(Tooltip::text(full_height_tooltip_label))
                            .on_click(cx.listener(move |this, _event, _window, _cx| {
                                this.full_height_expanded = !this.full_height_expanded;
                            })),
                    )
                })
            })
    }
}

async fn build_buffer(
    mut text: String,
    path: Arc<Path>,
    language_registry: &Arc<language::LanguageRegistry>,
    cx: &mut AsyncApp,
) -> Result<Entity<Buffer>> {
    let line_ending = LineEnding::detect(&text);
    LineEnding::normalize(&mut text);
    let text = Rope::from(text);
    let language = cx
        .update(|_cx| language_registry.language_for_file_path(&path))?
        .await
        .ok();
    let buffer = cx.new(|cx| {
        let buffer = TextBuffer::new_normalized(
            0,
            cx.entity_id().as_non_zero_u64().into(),
            line_ending,
            text,
        );
        let mut buffer = Buffer::build(buffer, None, Capability::ReadWrite);
        buffer.set_language(language, cx);
        buffer
    })?;
    Ok(buffer)
}

async fn build_buffer_diff(
    mut old_text: String,
    buffer: &Entity<Buffer>,
    language_registry: &Arc<LanguageRegistry>,
    cx: &mut AsyncApp,
) -> Result<Entity<BufferDiff>> {
    LineEnding::normalize(&mut old_text);

    let buffer = cx.update(|cx| buffer.read(cx).snapshot())?;

    let base_buffer = cx
        .update(|cx| {
            Buffer::build_snapshot(
                old_text.clone().into(),
                buffer.language().cloned(),
                Some(language_registry.clone()),
                cx,
            )
        })?
        .await;

    let diff_snapshot = cx
        .update(|cx| {
            BufferDiffSnapshot::new_with_base_buffer(
                buffer.text.clone(),
                Some(old_text.into()),
                base_buffer,
                cx,
            )
        })?
        .await;

    cx.new(|cx| {
        let mut diff = BufferDiff::new(&buffer.text, cx);
        diff.set_snapshot(diff_snapshot, &buffer.text, cx);
        diff
    })
}

#[cfg(test)]
mod tests {
    use super::*;
    use serde_json::json;

    #[test]
    fn still_streaming_ui_text_with_path() {
        let input = json!({
            "path": "src/main.rs",
            "display_description": "",
            "old_string": "old code",
            "new_string": "new code"
        });

        assert_eq!(EditFileTool.still_streaming_ui_text(&input), "src/main.rs");
    }

    #[test]
    fn still_streaming_ui_text_with_description() {
        let input = json!({
            "path": "",
            "display_description": "Fix error handling",
            "old_string": "old code",
            "new_string": "new code"
        });

        assert_eq!(
            EditFileTool.still_streaming_ui_text(&input),
            "Fix error handling",
        );
    }

    #[test]
    fn still_streaming_ui_text_with_path_and_description() {
        let input = json!({
            "path": "src/main.rs",
            "display_description": "Fix error handling",
            "old_string": "old code",
            "new_string": "new code"
        });

        assert_eq!(
            EditFileTool.still_streaming_ui_text(&input),
            "Fix error handling",
        );
    }

    #[test]
    fn still_streaming_ui_text_no_path_or_description() {
        let input = json!({
            "path": "",
            "display_description": "",
            "old_string": "old code",
            "new_string": "new code"
        });

        assert_eq!(
            EditFileTool.still_streaming_ui_text(&input),
            DEFAULT_UI_TEXT,
        );
    }

    #[test]
    fn still_streaming_ui_text_with_null() {
        let input = serde_json::Value::Null;

        assert_eq!(
            EditFileTool.still_streaming_ui_text(&input),
            DEFAULT_UI_TEXT,
        );
    }
}<|MERGE_RESOLUTION|>--- conflicted
+++ resolved
@@ -296,16 +296,12 @@
                 window,
                 cx,
             );
-<<<<<<< HEAD
-            editor.disable_scrollbars_and_minimap(cx);
-=======
->>>>>>> afeb3d4f
             editor.set_show_gutter(false, cx);
             editor.disable_inline_diagnostics();
             editor.disable_expand_excerpt_buttons(cx);
             editor.set_soft_wrap_mode(SoftWrap::None, cx);
             editor.scroll_manager.set_forbid_vertical_scroll(true);
-            editor.set_show_scrollbars(false, cx);
+            editor.disable_scrollbars_and_minimap(cx);
             editor.set_read_only(true);
             editor.set_show_breakpoints(false, cx);
             editor.set_show_code_actions(false, cx);
