--- conflicted
+++ resolved
@@ -301,14 +301,10 @@
             editor.set_show_gutter(false, cx);
             editor.disable_inline_diagnostics();
             editor.disable_expand_excerpt_buttons(cx);
+            editor.disable_scrollbars_and_minimap(cx);
             editor.set_soft_wrap_mode(SoftWrap::None, cx);
             editor.scroll_manager.set_forbid_vertical_scroll(true);
-<<<<<<< HEAD
-            editor.disable_scrollbars_and_minimap(cx);
-=======
-            editor.set_show_scrollbars(false, cx);
             editor.set_show_indent_guides(false, cx);
->>>>>>> c3d2831d
             editor.set_read_only(true);
             editor.set_show_breakpoints(false, cx);
             editor.set_show_code_actions(false, cx);
