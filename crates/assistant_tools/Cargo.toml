--- conflicted
+++ resolved
@@ -18,11 +18,8 @@
 chrono.workspace = true
 collections.workspace = true
 component.workspace = true
-<<<<<<< HEAD
 editor.workspace = true
 feature_flags.workspace = true
-=======
->>>>>>> 19fb1e1b
 futures.workspace = true
 gpui.workspace = true
 html_to_markdown.workspace = true
