[package]
name = "assistant_tools"
version = "0.1.0"
edition.workspace = true
publish.workspace = true
license = "GPL-3.0-or-later"

[lints]
workspace = true

[lib]
path = "src/assistant_tools.rs"

[dependencies]
aho-corasick.workspace = true
anyhow.workspace = true
assistant_tool.workspace = true
buffer_diff.workspace = true
chrono.workspace = true
collections.workspace = true
component.workspace = true
editor.workspace = true
futures.workspace = true
gpui.workspace = true
handlebars = { workspace = true, features = ["rust-embed"] }
html_to_markdown.workspace = true
http_client.workspace = true
indoc.workspace = true
itertools.workspace = true
language.workspace = true
language_model.workspace = true
linkme.workspace = true
open.workspace = true
project.workspace = true
regex.workspace = true
rust-embed.workspace = true
schemars.workspace = true
serde.workspace = true
serde_json.workspace = true
<<<<<<< HEAD
smallvec.workspace = true
streaming_diff.workspace = true
=======
task.workspace = true
terminal.workspace = true
terminal_view.workspace = true
>>>>>>> edda3868
ui.workspace = true
util.workspace = true
web_search.workspace = true
workspace-hack.workspace = true
workspace.workspace = true
zed_llm_client.workspace = true

[dev-dependencies]
client = { workspace = true, features = ["test-support"] }
clock = { workspace = true, features = ["test-support"] }
collections = { workspace = true, features = ["test-support"] }
gpui = { workspace = true, features = ["test-support"] }
gpui_tokio.workspace = true
fs = { workspace = true, features = ["test-support"] }
language = { workspace = true, features = ["test-support"] }
language_model = { workspace = true, features = ["test-support"] }
language_models.workspace = true
project = { workspace = true, features = ["test-support"] }
rand.workspace = true
pretty_assertions.workspace = true
reqwest_client.workspace = true
settings = { workspace = true, features = ["test-support"] }
task = { workspace = true, features = ["test-support"]}
tree-sitter-rust.workspace = true
workspace = { workspace = true, features = ["test-support"] }
unindent.workspace = true<|MERGE_RESOLUTION|>--- conflicted
+++ resolved
@@ -37,14 +37,11 @@
 schemars.workspace = true
 serde.workspace = true
 serde_json.workspace = true
-<<<<<<< HEAD
 smallvec.workspace = true
 streaming_diff.workspace = true
-=======
 task.workspace = true
 terminal.workspace = true
 terminal_view.workspace = true
->>>>>>> edda3868
 ui.workspace = true
 util.workspace = true
 web_search.workspace = true
