mod agent_profile;

use std::sync::Arc;

use ::open_ai::Model as OpenAiModel;
use anthropic::Model as AnthropicModel;
use anyhow::{Result, bail};
use deepseek::Model as DeepseekModel;
use feature_flags::{Assistant2FeatureFlag, FeatureFlagAppExt};
use gpui::{App, Pixels};
use indexmap::IndexMap;
use language_model::{CloudModel, LanguageModel};
use lmstudio::Model as LmStudioModel;
use ollama::Model as OllamaModel;
use schemars::{JsonSchema, schema::Schema};
use serde::{Deserialize, Serialize};
use settings::{Settings, SettingsSources};

pub use crate::agent_profile::*;

#[derive(Copy, Clone, Default, Debug, Serialize, Deserialize, JsonSchema)]
#[serde(rename_all = "snake_case")]
pub enum AssistantDockPosition {
    Left,
    #[default]
    Right,
    Bottom,
}

#[derive(Copy, Clone, Default, Debug, Serialize, Deserialize, JsonSchema, PartialEq, Eq)]
#[serde(rename_all = "snake_case")]
pub enum NotifyWhenAgentWaiting {
    #[default]
    PrimaryScreen,
    AllScreens,
    Never,
}

#[derive(Clone, Debug, Serialize, Deserialize, JsonSchema, PartialEq)]
#[serde(tag = "name", rename_all = "snake_case")]
pub enum AssistantProviderContentV1 {
    #[serde(rename = "zed.dev")]
    ZedDotDev { default_model: Option<CloudModel> },
    #[serde(rename = "openai")]
    OpenAi {
        default_model: Option<OpenAiModel>,
        api_url: Option<String>,
        available_models: Option<Vec<OpenAiModel>>,
    },
    #[serde(rename = "anthropic")]
    Anthropic {
        default_model: Option<AnthropicModel>,
        api_url: Option<String>,
    },
    #[serde(rename = "ollama")]
    Ollama {
        default_model: Option<OllamaModel>,
        api_url: Option<String>,
    },
    #[serde(rename = "lmstudio")]
    LmStudio {
        default_model: Option<LmStudioModel>,
        api_url: Option<String>,
    },
    #[serde(rename = "deepseek")]
    DeepSeek {
        default_model: Option<DeepseekModel>,
        api_url: Option<String>,
    },
}

#[derive(Debug, Default)]
pub struct AssistantSettings {
    pub enabled: bool,
    pub button: bool,
    pub dock: AssistantDockPosition,
    pub default_width: Pixels,
    pub default_height: Pixels,
    pub default_model: LanguageModelSelection,
    pub editor_model: LanguageModelSelection,
    pub inline_alternatives: Vec<LanguageModelSelection>,
    pub using_outdated_settings_version: bool,
    pub enable_experimental_live_diffs: bool,
    pub default_profile: AgentProfileId,
    pub profiles: IndexMap<AgentProfileId, AgentProfile>,
    pub always_allow_tool_actions: bool,
    pub notify_when_agent_waiting: NotifyWhenAgentWaiting,
}

impl AssistantSettings {
    pub fn are_live_diffs_enabled(&self, cx: &App) -> bool {
        if cx.has_flag::<Assistant2FeatureFlag>() {
            return false;
        }

        cx.is_staff() || self.enable_experimental_live_diffs
    }
}

/// Assistant panel settings
#[derive(Clone, Serialize, Deserialize, Debug)]
#[serde(untagged)]
pub enum AssistantSettingsContent {
    Versioned(VersionedAssistantSettingsContent),
    Legacy(LegacyAssistantSettingsContent),
}

impl JsonSchema for AssistantSettingsContent {
    fn schema_name() -> String {
        VersionedAssistantSettingsContent::schema_name()
    }

    fn json_schema(r#gen: &mut schemars::r#gen::SchemaGenerator) -> Schema {
        VersionedAssistantSettingsContent::json_schema(r#gen)
    }

    fn is_referenceable() -> bool {
        VersionedAssistantSettingsContent::is_referenceable()
    }
}

impl Default for AssistantSettingsContent {
    fn default() -> Self {
        Self::Versioned(VersionedAssistantSettingsContent::default())
    }
}

impl AssistantSettingsContent {
    pub fn is_version_outdated(&self) -> bool {
        match self {
            AssistantSettingsContent::Versioned(settings) => match settings {
                VersionedAssistantSettingsContent::V1(_) => true,
                VersionedAssistantSettingsContent::V2(_) => false,
            },
            AssistantSettingsContent::Legacy(_) => true,
        }
    }

    fn upgrade(&self) -> AssistantSettingsContentV2 {
        match self {
            AssistantSettingsContent::Versioned(settings) => match settings {
                VersionedAssistantSettingsContent::V1(settings) => AssistantSettingsContentV2 {
                    enabled: settings.enabled,
                    button: settings.button,
                    dock: settings.dock,
                    default_width: settings.default_width,
                    default_height: settings.default_width,
                    default_model: settings
                        .provider
                        .clone()
                        .and_then(|provider| match provider {
                            AssistantProviderContentV1::ZedDotDev { default_model } => {
                                default_model.map(|model| LanguageModelSelection {
                                    provider: "zed.dev".to_string(),
                                    model: model.id().to_string(),
                                })
                            }
                            AssistantProviderContentV1::OpenAi { default_model, .. } => {
                                default_model.map(|model| LanguageModelSelection {
                                    provider: "openai".to_string(),
                                    model: model.id().to_string(),
                                })
                            }
                            AssistantProviderContentV1::Anthropic { default_model, .. } => {
                                default_model.map(|model| LanguageModelSelection {
                                    provider: "anthropic".to_string(),
                                    model: model.id().to_string(),
                                })
                            }
                            AssistantProviderContentV1::Ollama { default_model, .. } => {
                                default_model.map(|model| LanguageModelSelection {
                                    provider: "ollama".to_string(),
                                    model: model.id().to_string(),
                                })
                            }
                            AssistantProviderContentV1::LmStudio { default_model, .. } => {
                                default_model.map(|model| LanguageModelSelection {
                                    provider: "lmstudio".to_string(),
                                    model: model.id().to_string(),
                                })
                            }
                            AssistantProviderContentV1::DeepSeek { default_model, .. } => {
                                default_model.map(|model| LanguageModelSelection {
                                    provider: "deepseek".to_string(),
                                    model: model.id().to_string(),
                                })
                            }
                        }),
                    editor_model: None,
                    inline_alternatives: None,
                    enable_experimental_live_diffs: None,
                    default_profile: None,
                    profiles: None,
                    always_allow_tool_actions: None,
                    notify_when_agent_waiting: None,
                },
                VersionedAssistantSettingsContent::V2(settings) => settings.clone(),
            },
            AssistantSettingsContent::Legacy(settings) => AssistantSettingsContentV2 {
                enabled: None,
                button: settings.button,
                dock: settings.dock,
                default_width: settings.default_width,
                default_height: settings.default_height,
                default_model: Some(LanguageModelSelection {
                    provider: "openai".to_string(),
                    model: settings
                        .default_open_ai_model
                        .clone()
                        .unwrap_or_default()
                        .id()
                        .to_string(),
                }),
                editor_model: None,
                inline_alternatives: None,
                enable_experimental_live_diffs: None,
                default_profile: None,
                profiles: None,
                always_allow_tool_actions: None,
                notify_when_agent_waiting: None,
            },
        }
    }

    pub fn set_dock(&mut self, dock: AssistantDockPosition) {
        match self {
            AssistantSettingsContent::Versioned(settings) => match settings {
                VersionedAssistantSettingsContent::V1(settings) => {
                    settings.dock = Some(dock);
                }
                VersionedAssistantSettingsContent::V2(settings) => {
                    settings.dock = Some(dock);
                }
            },
            AssistantSettingsContent::Legacy(settings) => {
                settings.dock = Some(dock);
            }
        }
    }

    pub fn set_model(&mut self, language_model: Arc<dyn LanguageModel>) {
        let model = language_model.id().0.to_string();
        let provider = language_model.provider_id().0.to_string();

        match self {
            AssistantSettingsContent::Versioned(settings) => match settings {
                VersionedAssistantSettingsContent::V1(settings) => match provider.as_ref() {
                    "zed.dev" => {
                        log::warn!("attempted to set zed.dev model on outdated settings");
                    }
                    "anthropic" => {
                        let api_url = match &settings.provider {
                            Some(AssistantProviderContentV1::Anthropic { api_url, .. }) => {
                                api_url.clone()
                            }
                            _ => None,
                        };
                        settings.provider = Some(AssistantProviderContentV1::Anthropic {
                            default_model: AnthropicModel::from_id(&model).ok(),
                            api_url,
                        });
                    }
                    "ollama" => {
                        let api_url = match &settings.provider {
                            Some(AssistantProviderContentV1::Ollama { api_url, .. }) => {
                                api_url.clone()
                            }
                            _ => None,
                        };
                        settings.provider = Some(AssistantProviderContentV1::Ollama {
                            default_model: Some(ollama::Model::new(&model, None, None)),
                            api_url,
                        });
                    }
                    "lmstudio" => {
                        let api_url = match &settings.provider {
                            Some(AssistantProviderContentV1::LmStudio { api_url, .. }) => {
                                api_url.clone()
                            }
                            _ => None,
                        };
                        settings.provider = Some(AssistantProviderContentV1::LmStudio {
                            default_model: Some(lmstudio::Model::new(&model, None, None)),
                            api_url,
                        });
                    }
                    "openai" => {
                        let (api_url, available_models) = match &settings.provider {
                            Some(AssistantProviderContentV1::OpenAi {
                                api_url,
                                available_models,
                                ..
                            }) => (api_url.clone(), available_models.clone()),
                            _ => (None, None),
                        };
                        settings.provider = Some(AssistantProviderContentV1::OpenAi {
                            default_model: OpenAiModel::from_id(&model).ok(),
                            api_url,
                            available_models,
                        });
                    }
                    "deepseek" => {
                        let api_url = match &settings.provider {
                            Some(AssistantProviderContentV1::DeepSeek { api_url, .. }) => {
                                api_url.clone()
                            }
                            _ => None,
                        };
                        settings.provider = Some(AssistantProviderContentV1::DeepSeek {
                            default_model: DeepseekModel::from_id(&model).ok(),
                            api_url,
                        });
                    }
                    _ => {}
                },
                VersionedAssistantSettingsContent::V2(settings) => {
                    settings.default_model = Some(LanguageModelSelection { provider, model });
                }
            },
            AssistantSettingsContent::Legacy(settings) => {
                if let Ok(model) = OpenAiModel::from_id(&language_model.id().0) {
                    settings.default_open_ai_model = Some(model);
                }
            }
        }
    }

<<<<<<< HEAD
    pub fn set_always_allow_tool_actions(&mut self, allow: bool) {
        let AssistantSettingsContent::Versioned(VersionedAssistantSettingsContent::V2(settings)) =
            self
        else {
            return;
        };
        settings.always_allow_tool_actions = Some(allow);
    }

    pub fn set_profile(&mut self, profile_id: Arc<str>) {
=======
    pub fn set_profile(&mut self, profile_id: AgentProfileId) {
>>>>>>> 646f6551
        let AssistantSettingsContent::Versioned(VersionedAssistantSettingsContent::V2(settings)) =
            self
        else {
            return;
        };

        settings.default_profile = Some(profile_id);
    }

    pub fn create_profile(
        &mut self,
        profile_id: AgentProfileId,
        profile: AgentProfile,
    ) -> Result<()> {
        let AssistantSettingsContent::Versioned(VersionedAssistantSettingsContent::V2(settings)) =
            self
        else {
            return Ok(());
        };

        let profiles = settings.profiles.get_or_insert_default();
        if profiles.contains_key(&profile_id) {
            bail!("profile with ID '{profile_id}' already exists");
        }

        profiles.insert(
            profile_id,
            AgentProfileContent {
                name: profile.name.into(),
                tools: profile.tools,
                enable_all_context_servers: Some(profile.enable_all_context_servers),
                context_servers: profile
                    .context_servers
                    .into_iter()
                    .map(|(server_id, preset)| {
                        (
                            server_id,
                            ContextServerPresetContent {
                                tools: preset.tools,
                            },
                        )
                    })
                    .collect(),
            },
        );

        Ok(())
    }
}

#[derive(Clone, Serialize, Deserialize, JsonSchema, Debug)]
#[serde(tag = "version")]
pub enum VersionedAssistantSettingsContent {
    #[serde(rename = "1")]
    V1(AssistantSettingsContentV1),
    #[serde(rename = "2")]
    V2(AssistantSettingsContentV2),
}

impl Default for VersionedAssistantSettingsContent {
    fn default() -> Self {
        Self::V2(AssistantSettingsContentV2 {
            enabled: None,
            button: None,
            dock: None,
            default_width: None,
            default_height: None,
            default_model: None,
            editor_model: None,
            inline_alternatives: None,
            enable_experimental_live_diffs: None,
            default_profile: None,
            profiles: None,
            always_allow_tool_actions: None,
            notify_when_agent_waiting: None,
        })
    }
}

#[derive(Clone, Serialize, Deserialize, JsonSchema, Debug)]
pub struct AssistantSettingsContentV2 {
    /// Whether the Assistant is enabled.
    ///
    /// Default: true
    enabled: Option<bool>,
    /// Whether to show the assistant panel button in the status bar.
    ///
    /// Default: true
    button: Option<bool>,
    /// Where to dock the assistant.
    ///
    /// Default: right
    dock: Option<AssistantDockPosition>,
    /// Default width in pixels when the assistant is docked to the left or right.
    ///
    /// Default: 640
    default_width: Option<f32>,
    /// Default height in pixels when the assistant is docked to the bottom.
    ///
    /// Default: 320
    default_height: Option<f32>,
    /// The default model to use when creating new chats.
    default_model: Option<LanguageModelSelection>,
    /// The model to use when applying edits from the assistant.
    editor_model: Option<LanguageModelSelection>,
    /// Additional models with which to generate alternatives when performing inline assists.
    inline_alternatives: Option<Vec<LanguageModelSelection>>,
    /// Enable experimental live diffs in the assistant panel.
    ///
    /// Default: false
    enable_experimental_live_diffs: Option<bool>,
    /// The default profile to use in the Agent.
    ///
    /// Default: write
    default_profile: Option<AgentProfileId>,
    /// The available agent profiles.
    pub profiles: Option<IndexMap<AgentProfileId, AgentProfileContent>>,
    /// Whenever a tool action would normally wait for your confirmation
    /// that you allow it, always choose to allow it.
    ///
    /// Default: false
    always_allow_tool_actions: Option<bool>,
    /// Where to show a popup notification when the agent is waiting for user input.
    ///
    /// Default: "primary_screen"
    notify_when_agent_waiting: Option<NotifyWhenAgentWaiting>,
}

#[derive(Clone, Debug, Serialize, Deserialize, JsonSchema, PartialEq)]
pub struct LanguageModelSelection {
    #[schemars(schema_with = "providers_schema")]
    pub provider: String,
    pub model: String,
}

fn providers_schema(_: &mut schemars::r#gen::SchemaGenerator) -> schemars::schema::Schema {
    schemars::schema::SchemaObject {
        enum_values: Some(vec![
            "anthropic".into(),
            "bedrock".into(),
            "google".into(),
            "lmstudio".into(),
            "ollama".into(),
            "openai".into(),
            "zed.dev".into(),
            "copilot_chat".into(),
            "deepseek".into(),
        ]),
        ..Default::default()
    }
    .into()
}

impl Default for LanguageModelSelection {
    fn default() -> Self {
        Self {
            provider: "openai".to_string(),
            model: "gpt-4".to_string(),
        }
    }
}

#[derive(Debug, PartialEq, Clone, Serialize, Deserialize, JsonSchema)]
pub struct AgentProfileContent {
    pub name: Arc<str>,
    #[serde(default)]
    pub tools: IndexMap<Arc<str>, bool>,
    /// Whether all context servers are enabled by default.
    pub enable_all_context_servers: Option<bool>,
    #[serde(default)]
    pub context_servers: IndexMap<Arc<str>, ContextServerPresetContent>,
}

#[derive(Debug, PartialEq, Clone, Default, Serialize, Deserialize, JsonSchema)]
pub struct ContextServerPresetContent {
    pub tools: IndexMap<Arc<str>, bool>,
}

#[derive(Clone, Serialize, Deserialize, JsonSchema, Debug)]
pub struct AssistantSettingsContentV1 {
    /// Whether the Assistant is enabled.
    ///
    /// Default: true
    enabled: Option<bool>,
    /// Whether to show the assistant panel button in the status bar.
    ///
    /// Default: true
    button: Option<bool>,
    /// Where to dock the assistant.
    ///
    /// Default: right
    dock: Option<AssistantDockPosition>,
    /// Default width in pixels when the assistant is docked to the left or right.
    ///
    /// Default: 640
    default_width: Option<f32>,
    /// Default height in pixels when the assistant is docked to the bottom.
    ///
    /// Default: 320
    default_height: Option<f32>,
    /// The provider of the assistant service.
    ///
    /// This can be "openai", "anthropic", "ollama", "lmstudio", "deepseek", "zed.dev"
    /// each with their respective default models and configurations.
    provider: Option<AssistantProviderContentV1>,
}

#[derive(Clone, Serialize, Deserialize, JsonSchema, Debug)]
pub struct LegacyAssistantSettingsContent {
    /// Whether to show the assistant panel button in the status bar.
    ///
    /// Default: true
    pub button: Option<bool>,
    /// Where to dock the assistant.
    ///
    /// Default: right
    pub dock: Option<AssistantDockPosition>,
    /// Default width in pixels when the assistant is docked to the left or right.
    ///
    /// Default: 640
    pub default_width: Option<f32>,
    /// Default height in pixels when the assistant is docked to the bottom.
    ///
    /// Default: 320
    pub default_height: Option<f32>,
    /// The default OpenAI model to use when creating new chats.
    ///
    /// Default: gpt-4-1106-preview
    pub default_open_ai_model: Option<OpenAiModel>,
    /// OpenAI API base URL to use when creating new chats.
    ///
    /// Default: <https://api.openai.com/v1>
    pub openai_api_url: Option<String>,
}

impl Settings for AssistantSettings {
    const KEY: Option<&'static str> = Some("assistant");

    const PRESERVED_KEYS: Option<&'static [&'static str]> = Some(&["version"]);

    type FileContent = AssistantSettingsContent;

    fn load(
        sources: SettingsSources<Self::FileContent>,
        _: &mut gpui::App,
    ) -> anyhow::Result<Self> {
        let mut settings = AssistantSettings::default();

        for value in sources.defaults_and_customizations() {
            if value.is_version_outdated() {
                settings.using_outdated_settings_version = true;
            }

            let value = value.upgrade();
            merge(&mut settings.enabled, value.enabled);
            merge(&mut settings.button, value.button);
            merge(&mut settings.dock, value.dock);
            merge(
                &mut settings.default_width,
                value.default_width.map(Into::into),
            );
            merge(
                &mut settings.default_height,
                value.default_height.map(Into::into),
            );
            merge(&mut settings.default_model, value.default_model);
            merge(&mut settings.editor_model, value.editor_model);
            merge(&mut settings.inline_alternatives, value.inline_alternatives);
            merge(
                &mut settings.enable_experimental_live_diffs,
                value.enable_experimental_live_diffs,
            );
            merge(
                &mut settings.always_allow_tool_actions,
                value.always_allow_tool_actions,
            );
            merge(
                &mut settings.notify_when_agent_waiting,
                value.notify_when_agent_waiting,
            );
            merge(&mut settings.default_profile, value.default_profile);

            if let Some(profiles) = value.profiles {
                settings
                    .profiles
                    .extend(profiles.into_iter().map(|(id, profile)| {
                        (
                            id,
                            AgentProfile {
                                name: profile.name.into(),
                                tools: profile.tools,
                                enable_all_context_servers: profile
                                    .enable_all_context_servers
                                    .unwrap_or_default(),
                                context_servers: profile
                                    .context_servers
                                    .into_iter()
                                    .map(|(context_server_id, preset)| {
                                        (
                                            context_server_id,
                                            ContextServerPreset {
                                                tools: preset.tools.clone(),
                                            },
                                        )
                                    })
                                    .collect(),
                            },
                        )
                    }));
            }
        }

        Ok(settings)
    }
}

fn merge<T>(target: &mut T, value: Option<T>) {
    if let Some(value) = value {
        *target = value;
    }
}

#[cfg(test)]
mod tests {
    use fs::Fs;
    use gpui::{ReadGlobal, TestAppContext};

    use super::*;

    #[gpui::test]
    async fn test_deserialize_assistant_settings_with_version(cx: &mut TestAppContext) {
        let fs = fs::FakeFs::new(cx.executor().clone());
        fs.create_dir(paths::settings_file().parent().unwrap())
            .await
            .unwrap();

        cx.update(|cx| {
            let test_settings = settings::SettingsStore::test(cx);
            cx.set_global(test_settings);
            AssistantSettings::register(cx);
        });

        cx.update(|cx| {
            assert!(!AssistantSettings::get_global(cx).using_outdated_settings_version);
            assert_eq!(
                AssistantSettings::get_global(cx).default_model,
                LanguageModelSelection {
                    provider: "zed.dev".into(),
                    model: "claude-3-5-sonnet-latest".into(),
                }
            );
        });

        cx.update(|cx| {
            settings::SettingsStore::global(cx).update_settings_file::<AssistantSettings>(
                fs.clone(),
                |settings, _| {
                    *settings = AssistantSettingsContent::Versioned(
                        VersionedAssistantSettingsContent::V2(AssistantSettingsContentV2 {
                            default_model: Some(LanguageModelSelection {
                                provider: "test-provider".into(),
                                model: "gpt-99".into(),
                            }),
                            editor_model: Some(LanguageModelSelection {
                                provider: "test-provider".into(),
                                model: "gpt-99".into(),
                            }),
                            inline_alternatives: None,
                            enabled: None,
                            button: None,
                            dock: None,
                            default_width: None,
                            default_height: None,
                            enable_experimental_live_diffs: None,
                            default_profile: None,
                            profiles: None,
                            always_allow_tool_actions: None,
                            notify_when_agent_waiting: None,
                        }),
                    )
                },
            );
        });

        cx.run_until_parked();

        let raw_settings_value = fs.load(paths::settings_file()).await.unwrap();
        assert!(raw_settings_value.contains(r#""version": "2""#));

        #[derive(Debug, Deserialize)]
        struct AssistantSettingsTest {
            assistant: AssistantSettingsContent,
        }

        let assistant_settings: AssistantSettingsTest =
            serde_json_lenient::from_str(&raw_settings_value).unwrap();

        assert!(!assistant_settings.assistant.is_version_outdated());
    }
}<|MERGE_RESOLUTION|>--- conflicted
+++ resolved
@@ -325,7 +325,6 @@
         }
     }
 
-<<<<<<< HEAD
     pub fn set_always_allow_tool_actions(&mut self, allow: bool) {
         let AssistantSettingsContent::Versioned(VersionedAssistantSettingsContent::V2(settings)) =
             self
@@ -335,10 +334,7 @@
         settings.always_allow_tool_actions = Some(allow);
     }
 
-    pub fn set_profile(&mut self, profile_id: Arc<str>) {
-=======
     pub fn set_profile(&mut self, profile_id: AgentProfileId) {
->>>>>>> 646f6551
         let AssistantSettingsContent::Versioned(VersionedAssistantSettingsContent::V2(settings)) =
             self
         else {
