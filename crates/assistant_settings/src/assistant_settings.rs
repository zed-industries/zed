mod agent_profile;

use std::sync::Arc;

use ::open_ai::Model as OpenAiModel;
use anthropic::Model as AnthropicModel;
use anyhow::{Result, bail};
use collections::IndexMap;
use deepseek::Model as DeepseekModel;
use gpui::{App, Pixels, SharedString};
use language_model::{CloudModel, LanguageModel};
use lmstudio::Model as LmStudioModel;
use mistral::Model as MistralModel;
use ollama::Model as OllamaModel;
use schemars::{JsonSchema, schema::Schema};
use serde::{Deserialize, Serialize};
use settings::{Settings, SettingsSources};

pub use crate::agent_profile::*;

pub fn init(cx: &mut App) {
    AssistantSettings::register(cx);
}

#[derive(Copy, Clone, Default, Debug, Serialize, Deserialize, JsonSchema)]
#[serde(rename_all = "snake_case")]
pub enum AssistantDockPosition {
    Left,
    #[default]
    Right,
    Bottom,
}

#[derive(Copy, Clone, Default, Debug, Serialize, Deserialize, JsonSchema, PartialEq, Eq)]
#[serde(rename_all = "snake_case")]
pub enum NotifyWhenAgentWaiting {
    #[default]
    PrimaryScreen,
    AllScreens,
    Never,
}

#[derive(Clone, Debug, Serialize, Deserialize, JsonSchema, PartialEq)]
#[serde(tag = "name", rename_all = "snake_case")]
#[schemars(deny_unknown_fields)]
pub enum AssistantProviderContentV1 {
    #[serde(rename = "zed.dev")]
    ZedDotDev { default_model: Option<CloudModel> },
    #[serde(rename = "openai")]
    OpenAi {
        default_model: Option<OpenAiModel>,
        api_url: Option<String>,
        available_models: Option<Vec<OpenAiModel>>,
    },
    #[serde(rename = "anthropic")]
    Anthropic {
        default_model: Option<AnthropicModel>,
        api_url: Option<String>,
    },
    #[serde(rename = "ollama")]
    Ollama {
        default_model: Option<OllamaModel>,
        api_url: Option<String>,
    },
    #[serde(rename = "lmstudio")]
    LmStudio {
        default_model: Option<LmStudioModel>,
        api_url: Option<String>,
    },
    #[serde(rename = "deepseek")]
    DeepSeek {
        default_model: Option<DeepseekModel>,
        api_url: Option<String>,
    },
    #[serde(rename = "mistral")]
    Mistral {
        default_model: Option<MistralModel>,
        api_url: Option<String>,
    },
}

#[derive(Default, Clone, Debug)]
pub struct AssistantSettings {
    pub enabled: bool,
    pub button: bool,
    pub dock: AssistantDockPosition,
    pub default_width: Pixels,
    pub default_height: Pixels,
    pub default_model: LanguageModelSelection,
    pub inline_assistant_model: Option<LanguageModelSelection>,
    pub commit_message_model: Option<LanguageModelSelection>,
    pub thread_summary_model: Option<LanguageModelSelection>,
    pub inline_alternatives: Vec<LanguageModelSelection>,
    pub using_outdated_settings_version: bool,
    pub default_profile: AgentProfileId,
    pub profiles: IndexMap<AgentProfileId, AgentProfile>,
    pub always_allow_tool_actions: bool,
    pub notify_when_agent_waiting: NotifyWhenAgentWaiting,
    pub stream_edits: bool,
    pub single_file_review: bool,
    pub model_parameters: Vec<LanguageModelParameters>,
    pub preferred_completion_mode: CompletionMode,
    pub enable_feedback: bool,
}

impl AssistantSettings {
    pub fn temperature_for_model(model: &Arc<dyn LanguageModel>, cx: &App) -> Option<f32> {
        let settings = Self::get_global(cx);
        settings
            .model_parameters
            .iter()
            .rfind(|setting| setting.matches(model))
            .and_then(|m| m.temperature)
    }

    pub fn set_inline_assistant_model(&mut self, provider: String, model: String) {
        self.inline_assistant_model = Some(LanguageModelSelection {
            provider: provider.into(),
            model,
        });
    }

    pub fn set_commit_message_model(&mut self, provider: String, model: String) {
        self.commit_message_model = Some(LanguageModelSelection {
            provider: provider.into(),
            model,
        });
    }

    pub fn set_thread_summary_model(&mut self, provider: String, model: String) {
        self.thread_summary_model = Some(LanguageModelSelection {
            provider: provider.into(),
            model,
        });
    }
}

#[derive(Clone, Debug, Serialize, Deserialize, JsonSchema, PartialEq)]
pub struct LanguageModelParameters {
    pub provider: Option<LanguageModelProviderSetting>,
    pub model: Option<SharedString>,
    pub temperature: Option<f32>,
}

impl LanguageModelParameters {
    pub fn matches(&self, model: &Arc<dyn LanguageModel>) -> bool {
        if let Some(provider) = &self.provider {
            if provider.0 != model.provider_id().0 {
                return false;
            }
        }
        if let Some(setting_model) = &self.model {
            if *setting_model != model.id().0 {
                return false;
            }
        }
        true
    }
}

/// Assistant panel settings
#[derive(Clone, Serialize, Deserialize, Debug, Default)]
pub struct AssistantSettingsContent {
    #[serde(flatten)]
    pub inner: Option<AssistantSettingsContentInner>,
}

#[derive(Clone, Serialize, Deserialize, Debug)]
#[serde(untagged)]
pub enum AssistantSettingsContentInner {
    Versioned(Box<VersionedAssistantSettingsContent>),
    Legacy(LegacyAssistantSettingsContent),
}

impl AssistantSettingsContentInner {
    fn for_v2(content: AssistantSettingsContentV2) -> Self {
        AssistantSettingsContentInner::Versioned(Box::new(VersionedAssistantSettingsContent::V2(
            content,
        )))
    }
}

impl JsonSchema for AssistantSettingsContent {
    fn schema_name() -> String {
        VersionedAssistantSettingsContent::schema_name()
    }

    fn json_schema(r#gen: &mut schemars::r#gen::SchemaGenerator) -> Schema {
        VersionedAssistantSettingsContent::json_schema(r#gen)
    }

    fn is_referenceable() -> bool {
        VersionedAssistantSettingsContent::is_referenceable()
    }
}

impl AssistantSettingsContent {
    pub fn is_version_outdated(&self) -> bool {
        match &self.inner {
            Some(AssistantSettingsContentInner::Versioned(settings)) => match **settings {
                VersionedAssistantSettingsContent::V1(_) => true,
                VersionedAssistantSettingsContent::V2(_) => false,
            },
            Some(AssistantSettingsContentInner::Legacy(_)) => true,
            None => false,
        }
    }

    fn upgrade(&self) -> AssistantSettingsContentV2 {
        match &self.inner {
            Some(AssistantSettingsContentInner::Versioned(settings)) => match **settings {
                VersionedAssistantSettingsContent::V1(ref settings) => AssistantSettingsContentV2 {
                    enabled: settings.enabled,
                    button: settings.button,
                    dock: settings.dock,
                    default_width: settings.default_width,
                    default_height: settings.default_width,
                    default_model: settings
                        .provider
                        .clone()
                        .and_then(|provider| match provider {
                            AssistantProviderContentV1::ZedDotDev { default_model } => {
                                default_model.map(|model| LanguageModelSelection {
                                    provider: "zed.dev".into(),
                                    model: model.id().to_string(),
                                })
                            }
                            AssistantProviderContentV1::OpenAi { default_model, .. } => {
                                default_model.map(|model| LanguageModelSelection {
                                    provider: "openai".into(),
                                    model: model.id().to_string(),
                                })
                            }
                            AssistantProviderContentV1::Anthropic { default_model, .. } => {
                                default_model.map(|model| LanguageModelSelection {
                                    provider: "anthropic".into(),
                                    model: model.id().to_string(),
                                })
                            }
                            AssistantProviderContentV1::Ollama { default_model, .. } => {
                                default_model.map(|model| LanguageModelSelection {
                                    provider: "ollama".into(),
                                    model: model.id().to_string(),
                                })
                            }
                            AssistantProviderContentV1::LmStudio { default_model, .. } => {
                                default_model.map(|model| LanguageModelSelection {
                                    provider: "lmstudio".into(),
                                    model: model.id().to_string(),
                                })
                            }
                            AssistantProviderContentV1::DeepSeek { default_model, .. } => {
                                default_model.map(|model| LanguageModelSelection {
                                    provider: "deepseek".into(),
                                    model: model.id().to_string(),
                                })
                            }
                            AssistantProviderContentV1::Mistral { default_model, .. } => {
                                default_model.map(|model| LanguageModelSelection {
                                    provider: "mistral".into(),
                                    model: model.id().to_string(),
                                })
                            }
                        }),
                    inline_assistant_model: None,
                    commit_message_model: None,
                    thread_summary_model: None,
                    inline_alternatives: None,
                    default_profile: None,
                    profiles: None,
                    always_allow_tool_actions: None,
                    notify_when_agent_waiting: None,
                    stream_edits: None,
                    single_file_review: None,
                    model_parameters: Vec::new(),
                    preferred_completion_mode: None,
                    enable_feedback: None,
                },
                VersionedAssistantSettingsContent::V2(ref settings) => settings.clone(),
            },
            Some(AssistantSettingsContentInner::Legacy(settings)) => AssistantSettingsContentV2 {
                enabled: None,
                button: settings.button,
                dock: settings.dock,
                default_width: settings.default_width,
                default_height: settings.default_height,
                default_model: Some(LanguageModelSelection {
                    provider: "openai".into(),
                    model: settings
                        .default_open_ai_model
                        .clone()
                        .unwrap_or_default()
                        .id()
                        .to_string(),
                }),
                inline_assistant_model: None,
                commit_message_model: None,
                thread_summary_model: None,
                inline_alternatives: None,
                default_profile: None,
                profiles: None,
                always_allow_tool_actions: None,
                notify_when_agent_waiting: None,
                stream_edits: None,
                single_file_review: None,
                model_parameters: Vec::new(),
                preferred_completion_mode: None,
                enable_feedback: None,
            },
            None => AssistantSettingsContentV2::default(),
        }
    }

    pub fn set_dock(&mut self, dock: AssistantDockPosition) {
        match &mut self.inner {
            Some(AssistantSettingsContentInner::Versioned(settings)) => match **settings {
                VersionedAssistantSettingsContent::V1(ref mut settings) => {
                    settings.dock = Some(dock);
                }
                VersionedAssistantSettingsContent::V2(ref mut settings) => {
                    settings.dock = Some(dock);
                }
            },
            Some(AssistantSettingsContentInner::Legacy(settings)) => {
                settings.dock = Some(dock);
            }
            None => {
                self.inner = Some(AssistantSettingsContentInner::for_v2(
                    AssistantSettingsContentV2 {
                        dock: Some(dock),
                        ..Default::default()
                    },
                ))
            }
        }
    }

    pub fn set_model(&mut self, language_model: Arc<dyn LanguageModel>) {
        let model = language_model.id().0.to_string();
        let provider = language_model.provider_id().0.to_string();

        match &mut self.inner {
            Some(AssistantSettingsContentInner::Versioned(settings)) => match **settings {
                VersionedAssistantSettingsContent::V1(ref mut settings) => {
                    match provider.as_ref() {
                        "zed.dev" => {
                            log::warn!("attempted to set zed.dev model on outdated settings");
                        }
                        "anthropic" => {
                            let api_url = match &settings.provider {
                                Some(AssistantProviderContentV1::Anthropic { api_url, .. }) => {
                                    api_url.clone()
                                }
                                _ => None,
                            };
                            settings.provider = Some(AssistantProviderContentV1::Anthropic {
                                default_model: AnthropicModel::from_id(&model).ok(),
                                api_url,
                            });
                        }
                        "ollama" => {
                            let api_url = match &settings.provider {
                                Some(AssistantProviderContentV1::Ollama { api_url, .. }) => {
                                    api_url.clone()
                                }
                                _ => None,
                            };
                            settings.provider = Some(AssistantProviderContentV1::Ollama {
                                default_model: Some(ollama::Model::new(
                                    &model,
                                    None,
                                    None,
                                    Some(language_model.supports_tools()),
                                )),
                                api_url,
                            });
                        }
                        "lmstudio" => {
                            let api_url = match &settings.provider {
                                Some(AssistantProviderContentV1::LmStudio { api_url, .. }) => {
                                    api_url.clone()
                                }
                                _ => None,
                            };
                            settings.provider = Some(AssistantProviderContentV1::LmStudio {
                                default_model: Some(lmstudio::Model::new(&model, None, None)),
                                api_url,
                            });
                        }
                        "openai" => {
                            let (api_url, available_models) = match &settings.provider {
                                Some(AssistantProviderContentV1::OpenAi {
                                    api_url,
                                    available_models,
                                    ..
                                }) => (api_url.clone(), available_models.clone()),
                                _ => (None, None),
                            };
                            settings.provider = Some(AssistantProviderContentV1::OpenAi {
                                default_model: OpenAiModel::from_id(&model).ok(),
                                api_url,
                                available_models,
                            });
                        }
                        "deepseek" => {
                            let api_url = match &settings.provider {
                                Some(AssistantProviderContentV1::DeepSeek { api_url, .. }) => {
                                    api_url.clone()
                                }
                                _ => None,
                            };
                            settings.provider = Some(AssistantProviderContentV1::DeepSeek {
                                default_model: DeepseekModel::from_id(&model).ok(),
                                api_url,
                            });
                        }
                        _ => {}
                    }
                }
                VersionedAssistantSettingsContent::V2(ref mut settings) => {
                    settings.default_model = Some(LanguageModelSelection {
                        provider: provider.into(),
                        model,
                    });
                }
            },
            Some(AssistantSettingsContentInner::Legacy(settings)) => {
                if let Ok(model) = OpenAiModel::from_id(&language_model.id().0) {
                    settings.default_open_ai_model = Some(model);
                }
            }
            None => {
                self.inner = Some(AssistantSettingsContentInner::for_v2(
                    AssistantSettingsContentV2 {
                        default_model: Some(LanguageModelSelection {
                            provider: provider.into(),
                            model,
                        }),
                        ..Default::default()
                    },
                ));
            }
        }
    }

    pub fn set_inline_assistant_model(&mut self, provider: String, model: String) {
        self.v2_setting(|setting| {
            setting.inline_assistant_model = Some(LanguageModelSelection {
                provider: provider.into(),
                model,
            });
            Ok(())
        })
        .ok();
    }

    pub fn set_commit_message_model(&mut self, provider: String, model: String) {
        self.v2_setting(|setting| {
            setting.commit_message_model = Some(LanguageModelSelection {
                provider: provider.into(),
                model,
            });
            Ok(())
        })
        .ok();
    }

    pub fn v2_setting(
        &mut self,
        f: impl FnOnce(&mut AssistantSettingsContentV2) -> anyhow::Result<()>,
    ) -> anyhow::Result<()> {
        match self.inner.get_or_insert_with(|| {
            AssistantSettingsContentInner::for_v2(AssistantSettingsContentV2 {
                ..Default::default()
            })
        }) {
            AssistantSettingsContentInner::Versioned(boxed) => {
                if let VersionedAssistantSettingsContent::V2(ref mut settings) = **boxed {
                    f(settings)
                } else {
                    Ok(())
                }
            }
            _ => Ok(()),
        }
    }

    pub fn set_thread_summary_model(&mut self, provider: String, model: String) {
        self.v2_setting(|setting| {
            setting.thread_summary_model = Some(LanguageModelSelection {
                provider: provider.into(),
                model,
            });
            Ok(())
        })
        .ok();
    }

    pub fn set_always_allow_tool_actions(&mut self, allow: bool) {
        self.v2_setting(|setting| {
            setting.always_allow_tool_actions = Some(allow);
            Ok(())
        })
        .ok();
    }

    pub fn set_single_file_review(&mut self, allow: bool) {
        self.v2_setting(|setting| {
            setting.single_file_review = Some(allow);
            Ok(())
        })
        .ok();
    }

    pub fn set_profile(&mut self, profile_id: AgentProfileId) {
        self.v2_setting(|setting| {
            setting.default_profile = Some(profile_id);
            Ok(())
        })
        .ok();
    }

    pub fn create_profile(
        &mut self,
        profile_id: AgentProfileId,
        profile: AgentProfile,
    ) -> Result<()> {
        self.v2_setting(|settings| {
            let profiles = settings.profiles.get_or_insert_default();
            if profiles.contains_key(&profile_id) {
                bail!("profile with ID '{profile_id}' already exists");
            }

            profiles.insert(
                profile_id,
                AgentProfileContent {
                    name: profile.name.into(),
                    tools: profile.tools,
                    enable_all_context_servers: Some(profile.enable_all_context_servers),
                    context_servers: profile
                        .context_servers
                        .into_iter()
                        .map(|(server_id, preset)| {
                            (
                                server_id,
                                ContextServerPresetContent {
                                    tools: preset.tools,
                                },
                            )
                        })
                        .collect(),
                },
            );

            Ok(())
        })
    }
}

#[derive(Clone, Serialize, Deserialize, JsonSchema, Debug)]
#[serde(tag = "version")]
#[schemars(deny_unknown_fields)]
pub enum VersionedAssistantSettingsContent {
    #[serde(rename = "1")]
    V1(AssistantSettingsContentV1),
    #[serde(rename = "2")]
    V2(AssistantSettingsContentV2),
}

impl Default for VersionedAssistantSettingsContent {
    fn default() -> Self {
        Self::V2(AssistantSettingsContentV2 {
            enabled: None,
            button: None,
            dock: None,
            default_width: None,
            default_height: None,
            default_model: None,
            inline_assistant_model: None,
            commit_message_model: None,
            thread_summary_model: None,
            inline_alternatives: None,
            default_profile: None,
            profiles: None,
            always_allow_tool_actions: None,
            notify_when_agent_waiting: None,
            stream_edits: None,
            single_file_review: None,
            model_parameters: Vec::new(),
            preferred_completion_mode: None,
            enable_feedback: None,
        })
    }
}

#[derive(Clone, Serialize, Deserialize, JsonSchema, Debug, Default)]
#[schemars(deny_unknown_fields)]
pub struct AssistantSettingsContentV2 {
    /// Whether the Assistant is enabled.
    ///
    /// Default: true
    enabled: Option<bool>,
    /// Whether to show the assistant panel button in the status bar.
    ///
    /// Default: true
    button: Option<bool>,
    /// Where to dock the assistant.
    ///
    /// Default: right
    dock: Option<AssistantDockPosition>,
    /// Default width in pixels when the assistant is docked to the left or right.
    ///
    /// Default: 640
    default_width: Option<f32>,
    /// Default height in pixels when the assistant is docked to the bottom.
    ///
    /// Default: 320
    default_height: Option<f32>,
    /// The default model to use when creating new chats and for other features when a specific model is not specified.
    default_model: Option<LanguageModelSelection>,
    /// Model to use for the inline assistant. Defaults to default_model when not specified.
    inline_assistant_model: Option<LanguageModelSelection>,
    /// Model to use for generating git commit messages. Defaults to default_model when not specified.
    commit_message_model: Option<LanguageModelSelection>,
    /// Model to use for generating thread summaries. Defaults to default_model when not specified.
    thread_summary_model: Option<LanguageModelSelection>,
    /// Additional models with which to generate alternatives when performing inline assists.
    inline_alternatives: Option<Vec<LanguageModelSelection>>,
    /// The default profile to use in the Agent.
    ///
    /// Default: write
    default_profile: Option<AgentProfileId>,
    /// The available agent profiles.
    pub profiles: Option<IndexMap<AgentProfileId, AgentProfileContent>>,
    /// Whenever a tool action would normally wait for your confirmation
    /// that you allow it, always choose to allow it.
    ///
    /// Default: false
    always_allow_tool_actions: Option<bool>,
    /// Where to show a popup notification when the agent is waiting for user input.
    ///
    /// Default: "primary_screen"
    notify_when_agent_waiting: Option<NotifyWhenAgentWaiting>,
    /// Whether to stream edits from the agent as they are received.
    ///
    /// Default: false
    stream_edits: Option<bool>,
    /// Whether to display agent edits in single-file editors in addition to the review multibuffer pane.
    ///
    /// Default: true
    single_file_review: Option<bool>,
    /// Additional parameters for language model requests. When making a request
    /// to a model, parameters will be taken from the last entry in this list
    /// that matches the model's provider and name. In each entry, both provider
    /// and model are optional, so that you can specify parameters for either
    /// one.
    ///
    /// Default: []
    #[serde(default)]
    model_parameters: Vec<LanguageModelParameters>,

    /// What completion mode to enable for new threads
    ///
    /// Default: normal
    preferred_completion_mode: Option<CompletionMode>,
    /// Whether to show thumb buttons for feedback in the agent panel.
    ///
    /// Default: true
    enable_feedback: Option<bool>,
}

#[derive(Clone, Copy, Debug, Serialize, Deserialize, JsonSchema, PartialEq, Default)]
#[serde(rename_all = "snake_case")]
pub enum CompletionMode {
    #[default]
    Normal,
    Max,
}

impl From<CompletionMode> for zed_llm_client::CompletionMode {
    fn from(value: CompletionMode) -> Self {
        match value {
            CompletionMode::Normal => zed_llm_client::CompletionMode::Normal,
            CompletionMode::Max => zed_llm_client::CompletionMode::Max,
        }
    }
}

#[derive(Clone, Debug, Serialize, Deserialize, JsonSchema, PartialEq)]
pub struct LanguageModelSelection {
    pub provider: LanguageModelProviderSetting,
    pub model: String,
}

#[derive(Clone, Debug, Serialize, Deserialize, PartialEq)]
pub struct LanguageModelProviderSetting(pub String);

impl JsonSchema for LanguageModelProviderSetting {
    fn schema_name() -> String {
        "LanguageModelProviderSetting".into()
    }

    fn json_schema(_: &mut schemars::r#gen::SchemaGenerator) -> Schema {
        schemars::schema::SchemaObject {
            enum_values: Some(vec![
                "anthropic".into(),
                "amazon-bedrock".into(),
                "google".into(),
                "lmstudio".into(),
                "ollama".into(),
                "openai".into(),
                "zed.dev".into(),
                "copilot_chat".into(),
                "deepseek".into(),
<<<<<<< HEAD
                "openrouter".into(),
=======
                "mistral".into(),
>>>>>>> a1be6194
            ]),
            ..Default::default()
        }
        .into()
    }
}

impl From<String> for LanguageModelProviderSetting {
    fn from(provider: String) -> Self {
        Self(provider)
    }
}

impl From<&str> for LanguageModelProviderSetting {
    fn from(provider: &str) -> Self {
        Self(provider.to_string())
    }
}

impl Default for LanguageModelSelection {
    fn default() -> Self {
        Self {
            provider: LanguageModelProviderSetting("openai".to_string()),
            model: "gpt-4".to_string(),
        }
    }
}

#[derive(Debug, PartialEq, Clone, Serialize, Deserialize, JsonSchema)]
pub struct AgentProfileContent {
    pub name: Arc<str>,
    #[serde(default)]
    pub tools: IndexMap<Arc<str>, bool>,
    /// Whether all context servers are enabled by default.
    pub enable_all_context_servers: Option<bool>,
    #[serde(default)]
    pub context_servers: IndexMap<Arc<str>, ContextServerPresetContent>,
}

#[derive(Debug, PartialEq, Clone, Default, Serialize, Deserialize, JsonSchema)]
pub struct ContextServerPresetContent {
    pub tools: IndexMap<Arc<str>, bool>,
}

#[derive(Clone, Serialize, Deserialize, JsonSchema, Debug)]
#[schemars(deny_unknown_fields)]
pub struct AssistantSettingsContentV1 {
    /// Whether the Assistant is enabled.
    ///
    /// Default: true
    enabled: Option<bool>,
    /// Whether to show the assistant panel button in the status bar.
    ///
    /// Default: true
    button: Option<bool>,
    /// Where to dock the assistant.
    ///
    /// Default: right
    dock: Option<AssistantDockPosition>,
    /// Default width in pixels when the assistant is docked to the left or right.
    ///
    /// Default: 640
    default_width: Option<f32>,
    /// Default height in pixels when the assistant is docked to the bottom.
    ///
    /// Default: 320
    default_height: Option<f32>,
    /// The provider of the assistant service.
    ///
    /// This can be "openai", "anthropic", "ollama", "lmstudio", "deepseek", "zed.dev"
    /// each with their respective default models and configurations.
    provider: Option<AssistantProviderContentV1>,
}

#[derive(Clone, Serialize, Deserialize, JsonSchema, Debug)]
#[schemars(deny_unknown_fields)]
pub struct LegacyAssistantSettingsContent {
    /// Whether to show the assistant panel button in the status bar.
    ///
    /// Default: true
    pub button: Option<bool>,
    /// Where to dock the assistant.
    ///
    /// Default: right
    pub dock: Option<AssistantDockPosition>,
    /// Default width in pixels when the assistant is docked to the left or right.
    ///
    /// Default: 640
    pub default_width: Option<f32>,
    /// Default height in pixels when the assistant is docked to the bottom.
    ///
    /// Default: 320
    pub default_height: Option<f32>,
    /// The default OpenAI model to use when creating new chats.
    ///
    /// Default: gpt-4-1106-preview
    pub default_open_ai_model: Option<OpenAiModel>,
    /// OpenAI API base URL to use when creating new chats.
    ///
    /// Default: <https://api.openai.com/v1>
    pub openai_api_url: Option<String>,
}

impl Settings for AssistantSettings {
    const KEY: Option<&'static str> = Some("agent");

    const FALLBACK_KEY: Option<&'static str> = Some("assistant");

    const PRESERVED_KEYS: Option<&'static [&'static str]> = Some(&["version"]);

    type FileContent = AssistantSettingsContent;

    fn load(
        sources: SettingsSources<Self::FileContent>,
        _: &mut gpui::App,
    ) -> anyhow::Result<Self> {
        let mut settings = AssistantSettings::default();

        for value in sources.defaults_and_customizations() {
            if value.is_version_outdated() {
                settings.using_outdated_settings_version = true;
            }

            let value = value.upgrade();
            merge(&mut settings.enabled, value.enabled);
            merge(&mut settings.button, value.button);
            merge(&mut settings.dock, value.dock);
            merge(
                &mut settings.default_width,
                value.default_width.map(Into::into),
            );
            merge(
                &mut settings.default_height,
                value.default_height.map(Into::into),
            );
            merge(&mut settings.default_model, value.default_model);
            settings.inline_assistant_model = value
                .inline_assistant_model
                .or(settings.inline_assistant_model.take());
            settings.commit_message_model = value
                .commit_message_model
                .or(settings.commit_message_model.take());
            settings.thread_summary_model = value
                .thread_summary_model
                .or(settings.thread_summary_model.take());
            merge(&mut settings.inline_alternatives, value.inline_alternatives);
            merge(
                &mut settings.always_allow_tool_actions,
                value.always_allow_tool_actions,
            );
            merge(
                &mut settings.notify_when_agent_waiting,
                value.notify_when_agent_waiting,
            );
            merge(&mut settings.stream_edits, value.stream_edits);
            merge(&mut settings.single_file_review, value.single_file_review);
            merge(&mut settings.default_profile, value.default_profile);
            merge(
                &mut settings.preferred_completion_mode,
                value.preferred_completion_mode,
            );
            merge(&mut settings.enable_feedback, value.enable_feedback);

            settings
                .model_parameters
                .extend_from_slice(&value.model_parameters);

            if let Some(profiles) = value.profiles {
                settings
                    .profiles
                    .extend(profiles.into_iter().map(|(id, profile)| {
                        (
                            id,
                            AgentProfile {
                                name: profile.name.into(),
                                tools: profile.tools,
                                enable_all_context_servers: profile
                                    .enable_all_context_servers
                                    .unwrap_or_default(),
                                context_servers: profile
                                    .context_servers
                                    .into_iter()
                                    .map(|(context_server_id, preset)| {
                                        (
                                            context_server_id,
                                            ContextServerPreset {
                                                tools: preset.tools.clone(),
                                            },
                                        )
                                    })
                                    .collect(),
                            },
                        )
                    }));
            }
        }

        Ok(settings)
    }

    fn import_from_vscode(vscode: &settings::VsCodeSettings, current: &mut Self::FileContent) {
        if let Some(b) = vscode
            .read_value("chat.agent.enabled")
            .and_then(|b| b.as_bool())
        {
            match &mut current.inner {
                Some(AssistantSettingsContentInner::Versioned(versioned)) => {
                    match versioned.as_mut() {
                        VersionedAssistantSettingsContent::V1(setting) => {
                            setting.enabled = Some(b);
                            setting.button = Some(b);
                        }

                        VersionedAssistantSettingsContent::V2(setting) => {
                            setting.enabled = Some(b);
                            setting.button = Some(b);
                        }
                    }
                }
                Some(AssistantSettingsContentInner::Legacy(setting)) => setting.button = Some(b),
                None => {
                    current.inner = Some(AssistantSettingsContentInner::for_v2(
                        AssistantSettingsContentV2 {
                            enabled: Some(b),
                            button: Some(b),
                            ..Default::default()
                        },
                    ));
                }
            }
        }
    }
}

fn merge<T>(target: &mut T, value: Option<T>) {
    if let Some(value) = value {
        *target = value;
    }
}

#[cfg(test)]
mod tests {
    use fs::Fs;
    use gpui::{ReadGlobal, TestAppContext};
    use settings::SettingsStore;

    use super::*;

    #[gpui::test]
    async fn test_deserialize_assistant_settings_with_version(cx: &mut TestAppContext) {
        let fs = fs::FakeFs::new(cx.executor().clone());
        fs.create_dir(paths::settings_file().parent().unwrap())
            .await
            .unwrap();

        cx.update(|cx| {
            let test_settings = settings::SettingsStore::test(cx);
            cx.set_global(test_settings);
            AssistantSettings::register(cx);
        });

        cx.update(|cx| {
            assert!(!AssistantSettings::get_global(cx).using_outdated_settings_version);
            assert_eq!(
                AssistantSettings::get_global(cx).default_model,
                LanguageModelSelection {
                    provider: "zed.dev".into(),
                    model: "claude-3-7-sonnet-latest".into(),
                }
            );
        });

        cx.update(|cx| {
            settings::SettingsStore::global(cx).update_settings_file::<AssistantSettings>(
                fs.clone(),
                |settings, _| {
                    *settings = AssistantSettingsContent {
                        inner: Some(AssistantSettingsContentInner::for_v2(
                            AssistantSettingsContentV2 {
                                default_model: Some(LanguageModelSelection {
                                    provider: "test-provider".into(),
                                    model: "gpt-99".into(),
                                }),
                                inline_assistant_model: None,
                                commit_message_model: None,
                                thread_summary_model: None,
                                inline_alternatives: None,
                                enabled: None,
                                button: None,
                                dock: None,
                                default_width: None,
                                default_height: None,
                                default_profile: None,
                                profiles: None,
                                always_allow_tool_actions: None,
                                notify_when_agent_waiting: None,
                                stream_edits: None,
                                single_file_review: None,
                                enable_feedback: None,
                                model_parameters: Vec::new(),
                                preferred_completion_mode: None,
                            },
                        )),
                    }
                },
            );
        });

        cx.run_until_parked();

        let raw_settings_value = fs.load(paths::settings_file()).await.unwrap();
        assert!(raw_settings_value.contains(r#""version": "2""#));

        #[derive(Debug, Deserialize)]
        struct AssistantSettingsTest {
            agent: AssistantSettingsContent,
        }

        let assistant_settings: AssistantSettingsTest =
            serde_json_lenient::from_str(&raw_settings_value).unwrap();

        assert!(!assistant_settings.agent.is_version_outdated());
    }

    #[gpui::test]
    async fn test_load_settings_from_old_key(cx: &mut TestAppContext) {
        let fs = fs::FakeFs::new(cx.executor().clone());
        fs.create_dir(paths::settings_file().parent().unwrap())
            .await
            .unwrap();

        cx.update(|cx| {
            let mut test_settings = settings::SettingsStore::test(cx);
            let user_settings_content = r#"{
            "assistant": {
                "enabled": true,
                "version": "2",
                "default_model": {
                  "provider": "zed.dev",
                  "model": "gpt-99"
                },
            }}"#;
            test_settings
                .set_user_settings(user_settings_content, cx)
                .unwrap();
            cx.set_global(test_settings);
            AssistantSettings::register(cx);
        });

        cx.run_until_parked();

        let assistant_settings = cx.update(|cx| AssistantSettings::get_global(cx).clone());
        assert!(assistant_settings.enabled);
        assert!(!assistant_settings.using_outdated_settings_version);
        assert_eq!(assistant_settings.default_model.model, "gpt-99");

        cx.update_global::<SettingsStore, _>(|settings_store, cx| {
            settings_store.update_user_settings::<AssistantSettings>(cx, |settings| {
                *settings = AssistantSettingsContent {
                    inner: Some(AssistantSettingsContentInner::for_v2(
                        AssistantSettingsContentV2 {
                            enabled: Some(false),
                            default_model: Some(LanguageModelSelection {
                                provider: "xai".to_owned().into(),
                                model: "grok".to_owned(),
                            }),
                            ..Default::default()
                        },
                    )),
                };
            });
        });

        cx.run_until_parked();

        let settings = cx.update(|cx| SettingsStore::global(cx).raw_user_settings().clone());

        #[derive(Debug, Deserialize)]
        struct AssistantSettingsTest {
            assistant: AssistantSettingsContent,
            agent: Option<serde_json_lenient::Value>,
        }

        let assistant_settings: AssistantSettingsTest = serde_json::from_value(settings).unwrap();
        assert!(assistant_settings.agent.is_none());
    }
}<|MERGE_RESOLUTION|>--- conflicted
+++ resolved
@@ -712,11 +712,8 @@
                 "zed.dev".into(),
                 "copilot_chat".into(),
                 "deepseek".into(),
-<<<<<<< HEAD
                 "openrouter".into(),
-=======
                 "mistral".into(),
->>>>>>> a1be6194
             ]),
             ..Default::default()
         }
