mod agent_profile;

use std::sync::Arc;

use ::open_ai::Model as OpenAiModel;
use anthropic::Model as AnthropicModel;
use anyhow::{Result, bail};
use collections::IndexMap;
use deepseek::Model as DeepseekModel;
use feature_flags::{AgentStreamEditsFeatureFlag, Assistant2FeatureFlag, FeatureFlagAppExt};
use gpui::{App, Pixels, SharedString};
use language_model::{CloudModel, LanguageModel};
use lmstudio::Model as LmStudioModel;
use ollama::Model as OllamaModel;
use schemars::{JsonSchema, schema::Schema};
use serde::{Deserialize, Serialize};
use settings::{Settings, SettingsSources};

pub use crate::agent_profile::*;

pub fn init(cx: &mut App) {
    AssistantSettings::register(cx);
}

#[derive(Copy, Clone, Default, Debug, Serialize, Deserialize, JsonSchema)]
#[serde(rename_all = "snake_case")]
pub enum AssistantDockPosition {
    Left,
    #[default]
    Right,
    Bottom,
}

#[derive(Copy, Clone, Default, Debug, Serialize, Deserialize, JsonSchema, PartialEq, Eq)]
#[serde(rename_all = "snake_case")]
pub enum NotifyWhenAgentWaiting {
    #[default]
    PrimaryScreen,
    AllScreens,
    Never,
}

#[derive(Clone, Debug, Serialize, Deserialize, JsonSchema, PartialEq)]
#[serde(tag = "name", rename_all = "snake_case")]
pub enum AssistantProviderContentV1 {
    #[serde(rename = "zed.dev")]
    ZedDotDev { default_model: Option<CloudModel> },
    #[serde(rename = "openai")]
    OpenAi {
        default_model: Option<OpenAiModel>,
        api_url: Option<String>,
        available_models: Option<Vec<OpenAiModel>>,
    },
    #[serde(rename = "anthropic")]
    Anthropic {
        default_model: Option<AnthropicModel>,
        api_url: Option<String>,
    },
    #[serde(rename = "ollama")]
    Ollama {
        default_model: Option<OllamaModel>,
        api_url: Option<String>,
    },
    #[serde(rename = "lmstudio")]
    LmStudio {
        default_model: Option<LmStudioModel>,
        api_url: Option<String>,
    },
    #[serde(rename = "deepseek")]
    DeepSeek {
        default_model: Option<DeepseekModel>,
        api_url: Option<String>,
    },
}

#[derive(Default, Clone, Debug)]
pub struct AssistantSettings {
    pub enabled: bool,
    pub button: bool,
    pub dock: AssistantDockPosition,
    pub default_width: Pixels,
    pub default_height: Pixels,
    pub default_model: LanguageModelSelection,
    pub inline_assistant_model: Option<LanguageModelSelection>,
    pub commit_message_model: Option<LanguageModelSelection>,
    pub thread_summary_model: Option<LanguageModelSelection>,
    pub inline_alternatives: Vec<LanguageModelSelection>,
    pub using_outdated_settings_version: bool,
    pub enable_experimental_live_diffs: bool,
    pub default_profile: AgentProfileId,
    pub profiles: IndexMap<AgentProfileId, AgentProfile>,
    pub always_allow_tool_actions: bool,
    pub notify_when_agent_waiting: NotifyWhenAgentWaiting,
    pub stream_edits: bool,
    pub single_file_review: bool,
<<<<<<< HEAD
    pub model_parameters: Vec<LanguageModelParameters>,
=======
    pub preferred_completion_mode: CompletionMode,
>>>>>>> 0055a205
}

impl AssistantSettings {
    pub fn temperature_for_model(model: &Arc<dyn LanguageModel>, cx: &App) -> Option<f32> {
        let settings = Self::get_global(cx);
        settings
            .model_parameters
            .iter()
            .rfind(|setting| setting.matches(model))
            .and_then(|m| m.temperature)
    }

    pub fn stream_edits(&self, cx: &App) -> bool {
        cx.has_flag::<AgentStreamEditsFeatureFlag>() || self.stream_edits
    }

    pub fn are_live_diffs_enabled(&self, cx: &App) -> bool {
        if cx.has_flag::<Assistant2FeatureFlag>() {
            return false;
        }

        cx.is_staff() || self.enable_experimental_live_diffs
    }

    pub fn set_inline_assistant_model(&mut self, provider: String, model: String) {
        self.inline_assistant_model = Some(LanguageModelSelection {
            provider: provider.into(),
            model,
        });
    }

    pub fn set_commit_message_model(&mut self, provider: String, model: String) {
        self.commit_message_model = Some(LanguageModelSelection {
            provider: provider.into(),
            model,
        });
    }

    pub fn set_thread_summary_model(&mut self, provider: String, model: String) {
        self.thread_summary_model = Some(LanguageModelSelection {
            provider: provider.into(),
            model,
        });
    }
}

#[derive(Clone, Debug, Serialize, Deserialize, JsonSchema, PartialEq)]
pub struct LanguageModelParameters {
    pub provider: Option<LanguageModelProviderSetting>,
    pub model: Option<SharedString>,
    pub temperature: Option<f32>,
}

impl LanguageModelParameters {
    pub fn matches(&self, model: &Arc<dyn LanguageModel>) -> bool {
        if let Some(provider) = &self.provider {
            if provider.0 != model.provider_id().0 {
                return false;
            }
        }
        if let Some(setting_model) = &self.model {
            if *setting_model != model.id().0 {
                return false;
            }
        }
        true
    }
}

/// Assistant panel settings
#[derive(Clone, Serialize, Deserialize, Debug, Default)]
pub struct AssistantSettingsContent {
    #[serde(flatten)]
    pub inner: Option<AssistantSettingsContentInner>,
}

#[derive(Clone, Serialize, Deserialize, Debug)]
#[serde(untagged)]
pub enum AssistantSettingsContentInner {
    Versioned(Box<VersionedAssistantSettingsContent>),
    Legacy(LegacyAssistantSettingsContent),
}

impl AssistantSettingsContentInner {
    fn for_v2(content: AssistantSettingsContentV2) -> Self {
        AssistantSettingsContentInner::Versioned(Box::new(VersionedAssistantSettingsContent::V2(
            content,
        )))
    }
}

impl JsonSchema for AssistantSettingsContent {
    fn schema_name() -> String {
        VersionedAssistantSettingsContent::schema_name()
    }

    fn json_schema(r#gen: &mut schemars::r#gen::SchemaGenerator) -> Schema {
        VersionedAssistantSettingsContent::json_schema(r#gen)
    }

    fn is_referenceable() -> bool {
        VersionedAssistantSettingsContent::is_referenceable()
    }
}

impl AssistantSettingsContent {
    pub fn is_version_outdated(&self) -> bool {
        match &self.inner {
            Some(AssistantSettingsContentInner::Versioned(settings)) => match **settings {
                VersionedAssistantSettingsContent::V1(_) => true,
                VersionedAssistantSettingsContent::V2(_) => false,
            },
            Some(AssistantSettingsContentInner::Legacy(_)) => true,
            None => false,
        }
    }

    fn upgrade(&self) -> AssistantSettingsContentV2 {
        match &self.inner {
            Some(AssistantSettingsContentInner::Versioned(settings)) => match **settings {
                VersionedAssistantSettingsContent::V1(ref settings) => AssistantSettingsContentV2 {
                    enabled: settings.enabled,
                    button: settings.button,
                    dock: settings.dock,
                    default_width: settings.default_width,
                    default_height: settings.default_width,
                    default_model: settings
                        .provider
                        .clone()
                        .and_then(|provider| match provider {
                            AssistantProviderContentV1::ZedDotDev { default_model } => {
                                default_model.map(|model| LanguageModelSelection {
                                    provider: "zed.dev".into(),
                                    model: model.id().to_string(),
                                })
                            }
                            AssistantProviderContentV1::OpenAi { default_model, .. } => {
                                default_model.map(|model| LanguageModelSelection {
                                    provider: "openai".into(),
                                    model: model.id().to_string(),
                                })
                            }
                            AssistantProviderContentV1::Anthropic { default_model, .. } => {
                                default_model.map(|model| LanguageModelSelection {
                                    provider: "anthropic".into(),
                                    model: model.id().to_string(),
                                })
                            }
                            AssistantProviderContentV1::Ollama { default_model, .. } => {
                                default_model.map(|model| LanguageModelSelection {
                                    provider: "ollama".into(),
                                    model: model.id().to_string(),
                                })
                            }
                            AssistantProviderContentV1::LmStudio { default_model, .. } => {
                                default_model.map(|model| LanguageModelSelection {
                                    provider: "lmstudio".into(),
                                    model: model.id().to_string(),
                                })
                            }
                            AssistantProviderContentV1::DeepSeek { default_model, .. } => {
                                default_model.map(|model| LanguageModelSelection {
                                    provider: "deepseek".into(),
                                    model: model.id().to_string(),
                                })
                            }
                        }),
                    inline_assistant_model: None,
                    commit_message_model: None,
                    thread_summary_model: None,
                    inline_alternatives: None,
                    enable_experimental_live_diffs: None,
                    default_profile: None,
                    profiles: None,
                    always_allow_tool_actions: None,
                    notify_when_agent_waiting: None,
                    stream_edits: None,
                    single_file_review: None,
<<<<<<< HEAD
                    model_parameters: Vec::new(),
=======
                    preferred_completion_mode: None,
>>>>>>> 0055a205
                },
                VersionedAssistantSettingsContent::V2(ref settings) => settings.clone(),
            },
            Some(AssistantSettingsContentInner::Legacy(settings)) => AssistantSettingsContentV2 {
                enabled: None,
                button: settings.button,
                dock: settings.dock,
                default_width: settings.default_width,
                default_height: settings.default_height,
                default_model: Some(LanguageModelSelection {
                    provider: "openai".into(),
                    model: settings
                        .default_open_ai_model
                        .clone()
                        .unwrap_or_default()
                        .id()
                        .to_string(),
                }),
                inline_assistant_model: None,
                commit_message_model: None,
                thread_summary_model: None,
                inline_alternatives: None,
                enable_experimental_live_diffs: None,
                default_profile: None,
                profiles: None,
                always_allow_tool_actions: None,
                notify_when_agent_waiting: None,
                stream_edits: None,
                single_file_review: None,
<<<<<<< HEAD
                model_parameters: Vec::new(),
=======
                preferred_completion_mode: None,
>>>>>>> 0055a205
            },
            None => AssistantSettingsContentV2::default(),
        }
    }

    pub fn set_dock(&mut self, dock: AssistantDockPosition) {
        match &mut self.inner {
            Some(AssistantSettingsContentInner::Versioned(settings)) => match **settings {
                VersionedAssistantSettingsContent::V1(ref mut settings) => {
                    settings.dock = Some(dock);
                }
                VersionedAssistantSettingsContent::V2(ref mut settings) => {
                    settings.dock = Some(dock);
                }
            },
            Some(AssistantSettingsContentInner::Legacy(settings)) => {
                settings.dock = Some(dock);
            }
            None => {
                self.inner = Some(AssistantSettingsContentInner::for_v2(
                    AssistantSettingsContentV2 {
                        dock: Some(dock),
                        ..Default::default()
                    },
                ))
            }
        }
    }

    pub fn set_model(&mut self, language_model: Arc<dyn LanguageModel>) {
        let model = language_model.id().0.to_string();
        let provider = language_model.provider_id().0.to_string();

        match &mut self.inner {
            Some(AssistantSettingsContentInner::Versioned(settings)) => match **settings {
                VersionedAssistantSettingsContent::V1(ref mut settings) => {
                    match provider.as_ref() {
                        "zed.dev" => {
                            log::warn!("attempted to set zed.dev model on outdated settings");
                        }
                        "anthropic" => {
                            let api_url = match &settings.provider {
                                Some(AssistantProviderContentV1::Anthropic { api_url, .. }) => {
                                    api_url.clone()
                                }
                                _ => None,
                            };
                            settings.provider = Some(AssistantProviderContentV1::Anthropic {
                                default_model: AnthropicModel::from_id(&model).ok(),
                                api_url,
                            });
                        }
                        "ollama" => {
                            let api_url = match &settings.provider {
                                Some(AssistantProviderContentV1::Ollama { api_url, .. }) => {
                                    api_url.clone()
                                }
                                _ => None,
                            };
                            settings.provider = Some(AssistantProviderContentV1::Ollama {
                                default_model: Some(ollama::Model::new(
                                    &model,
                                    None,
                                    None,
                                    language_model.supports_tools(),
                                )),
                                api_url,
                            });
                        }
                        "lmstudio" => {
                            let api_url = match &settings.provider {
                                Some(AssistantProviderContentV1::LmStudio { api_url, .. }) => {
                                    api_url.clone()
                                }
                                _ => None,
                            };
                            settings.provider = Some(AssistantProviderContentV1::LmStudio {
                                default_model: Some(lmstudio::Model::new(&model, None, None)),
                                api_url,
                            });
                        }
                        "openai" => {
                            let (api_url, available_models) = match &settings.provider {
                                Some(AssistantProviderContentV1::OpenAi {
                                    api_url,
                                    available_models,
                                    ..
                                }) => (api_url.clone(), available_models.clone()),
                                _ => (None, None),
                            };
                            settings.provider = Some(AssistantProviderContentV1::OpenAi {
                                default_model: OpenAiModel::from_id(&model).ok(),
                                api_url,
                                available_models,
                            });
                        }
                        "deepseek" => {
                            let api_url = match &settings.provider {
                                Some(AssistantProviderContentV1::DeepSeek { api_url, .. }) => {
                                    api_url.clone()
                                }
                                _ => None,
                            };
                            settings.provider = Some(AssistantProviderContentV1::DeepSeek {
                                default_model: DeepseekModel::from_id(&model).ok(),
                                api_url,
                            });
                        }
                        _ => {}
                    }
                }
                VersionedAssistantSettingsContent::V2(ref mut settings) => {
                    settings.default_model = Some(LanguageModelSelection {
                        provider: provider.into(),
                        model,
                    });
                }
            },
            Some(AssistantSettingsContentInner::Legacy(settings)) => {
                if let Ok(model) = OpenAiModel::from_id(&language_model.id().0) {
                    settings.default_open_ai_model = Some(model);
                }
            }
            None => {
                self.inner = Some(AssistantSettingsContentInner::for_v2(
                    AssistantSettingsContentV2 {
                        default_model: Some(LanguageModelSelection {
                            provider: provider.into(),
                            model,
                        }),
                        ..Default::default()
                    },
                ));
            }
        }
    }

    pub fn set_inline_assistant_model(&mut self, provider: String, model: String) {
        self.v2_setting(|setting| {
            setting.inline_assistant_model = Some(LanguageModelSelection {
                provider: provider.into(),
                model,
            });
            Ok(())
        })
        .ok();
    }

    pub fn set_commit_message_model(&mut self, provider: String, model: String) {
        self.v2_setting(|setting| {
            setting.commit_message_model = Some(LanguageModelSelection {
                provider: provider.into(),
                model,
            });
            Ok(())
        })
        .ok();
    }

    pub fn v2_setting(
        &mut self,
        f: impl FnOnce(&mut AssistantSettingsContentV2) -> anyhow::Result<()>,
    ) -> anyhow::Result<()> {
        match self.inner.get_or_insert_with(|| {
            AssistantSettingsContentInner::for_v2(AssistantSettingsContentV2 {
                ..Default::default()
            })
        }) {
            AssistantSettingsContentInner::Versioned(boxed) => {
                if let VersionedAssistantSettingsContent::V2(ref mut settings) = **boxed {
                    f(settings)
                } else {
                    Ok(())
                }
            }
            _ => Ok(()),
        }
    }

    pub fn set_thread_summary_model(&mut self, provider: String, model: String) {
        self.v2_setting(|setting| {
            setting.thread_summary_model = Some(LanguageModelSelection {
                provider: provider.into(),
                model,
            });
            Ok(())
        })
        .ok();
    }

    pub fn set_always_allow_tool_actions(&mut self, allow: bool) {
        self.v2_setting(|setting| {
            setting.always_allow_tool_actions = Some(allow);
            Ok(())
        })
        .ok();
    }

    pub fn set_single_file_review(&mut self, allow: bool) {
        self.v2_setting(|setting| {
            setting.single_file_review = Some(allow);
            Ok(())
        })
        .ok();
    }

    pub fn set_profile(&mut self, profile_id: AgentProfileId) {
        self.v2_setting(|setting| {
            setting.default_profile = Some(profile_id);
            Ok(())
        })
        .ok();
    }

    pub fn create_profile(
        &mut self,
        profile_id: AgentProfileId,
        profile: AgentProfile,
    ) -> Result<()> {
        self.v2_setting(|settings| {
            let profiles = settings.profiles.get_or_insert_default();
            if profiles.contains_key(&profile_id) {
                bail!("profile with ID '{profile_id}' already exists");
            }

            profiles.insert(
                profile_id,
                AgentProfileContent {
                    name: profile.name.into(),
                    tools: profile.tools,
                    enable_all_context_servers: Some(profile.enable_all_context_servers),
                    context_servers: profile
                        .context_servers
                        .into_iter()
                        .map(|(server_id, preset)| {
                            (
                                server_id,
                                ContextServerPresetContent {
                                    tools: preset.tools,
                                },
                            )
                        })
                        .collect(),
                },
            );

            Ok(())
        })
    }
}

#[derive(Clone, Serialize, Deserialize, JsonSchema, Debug)]
#[serde(tag = "version")]
pub enum VersionedAssistantSettingsContent {
    #[serde(rename = "1")]
    V1(AssistantSettingsContentV1),
    #[serde(rename = "2")]
    V2(AssistantSettingsContentV2),
}

impl Default for VersionedAssistantSettingsContent {
    fn default() -> Self {
        Self::V2(AssistantSettingsContentV2 {
            enabled: None,
            button: None,
            dock: None,
            default_width: None,
            default_height: None,
            default_model: None,
            inline_assistant_model: None,
            commit_message_model: None,
            thread_summary_model: None,
            inline_alternatives: None,
            enable_experimental_live_diffs: None,
            default_profile: None,
            profiles: None,
            always_allow_tool_actions: None,
            notify_when_agent_waiting: None,
            stream_edits: None,
            single_file_review: None,
<<<<<<< HEAD
            model_parameters: Vec::new(),
=======
            preferred_completion_mode: None,
>>>>>>> 0055a205
        })
    }
}

#[derive(Clone, Serialize, Deserialize, JsonSchema, Debug, Default)]
pub struct AssistantSettingsContentV2 {
    /// Whether the Assistant is enabled.
    ///
    /// Default: true
    enabled: Option<bool>,
    /// Whether to show the assistant panel button in the status bar.
    ///
    /// Default: true
    button: Option<bool>,
    /// Where to dock the assistant.
    ///
    /// Default: right
    dock: Option<AssistantDockPosition>,
    /// Default width in pixels when the assistant is docked to the left or right.
    ///
    /// Default: 640
    default_width: Option<f32>,
    /// Default height in pixels when the assistant is docked to the bottom.
    ///
    /// Default: 320
    default_height: Option<f32>,
    /// The default model to use when creating new chats and for other features when a specific model is not specified.
    default_model: Option<LanguageModelSelection>,
    /// Model to use for the inline assistant. Defaults to default_model when not specified.
    inline_assistant_model: Option<LanguageModelSelection>,
    /// Model to use for generating git commit messages. Defaults to default_model when not specified.
    commit_message_model: Option<LanguageModelSelection>,
    /// Model to use for generating thread summaries. Defaults to default_model when not specified.
    thread_summary_model: Option<LanguageModelSelection>,
    /// Additional models with which to generate alternatives when performing inline assists.
    inline_alternatives: Option<Vec<LanguageModelSelection>>,
    /// Enable experimental live diffs in the assistant panel.
    ///
    /// Default: false
    enable_experimental_live_diffs: Option<bool>,
    /// The default profile to use in the Agent.
    ///
    /// Default: write
    default_profile: Option<AgentProfileId>,
    /// The available agent profiles.
    pub profiles: Option<IndexMap<AgentProfileId, AgentProfileContent>>,
    /// Whenever a tool action would normally wait for your confirmation
    /// that you allow it, always choose to allow it.
    ///
    /// Default: false
    always_allow_tool_actions: Option<bool>,
    /// Where to show a popup notification when the agent is waiting for user input.
    ///
    /// Default: "primary_screen"
    notify_when_agent_waiting: Option<NotifyWhenAgentWaiting>,
    /// Whether to stream edits from the agent as they are received.
    ///
    /// Default: false
    stream_edits: Option<bool>,
    /// Whether to display agent edits in single-file editors in addition to the review multibuffer pane.
    ///
    /// Default: true
    single_file_review: Option<bool>,
<<<<<<< HEAD
    /// Additional parameters for language model requests. When making a request
    /// to a model, parameters will be taken from the last entry in this list
    /// that matches the model's provider and name. In each entry, both provider
    /// and model are optional, so that you can specify parameters for either
    /// one.
    ///
    /// Default: []
    #[serde(default)]
    model_parameters: Vec<LanguageModelParameters>,
=======

    /// What completion mode to enable for new threads
    ///
    /// Default: normal
    preferred_completion_mode: Option<CompletionMode>,
}

#[derive(Clone, Copy, Debug, Serialize, Deserialize, JsonSchema, PartialEq, Default)]
#[serde(rename_all = "snake_case")]
pub enum CompletionMode {
    #[default]
    Normal,
    Max,
}

impl From<CompletionMode> for zed_llm_client::CompletionMode {
    fn from(value: CompletionMode) -> Self {
        match value {
            CompletionMode::Normal => zed_llm_client::CompletionMode::Normal,
            CompletionMode::Max => zed_llm_client::CompletionMode::Max,
        }
    }
>>>>>>> 0055a205
}

#[derive(Clone, Debug, Serialize, Deserialize, JsonSchema, PartialEq)]
pub struct LanguageModelSelection {
    pub provider: LanguageModelProviderSetting,
    pub model: String,
}

#[derive(Clone, Debug, Serialize, Deserialize, PartialEq)]
pub struct LanguageModelProviderSetting(pub String);

impl JsonSchema for LanguageModelProviderSetting {
    fn schema_name() -> String {
        "LanguageModelProviderSetting".into()
    }

    fn json_schema(_: &mut schemars::r#gen::SchemaGenerator) -> Schema {
        schemars::schema::SchemaObject {
            enum_values: Some(vec![
                "anthropic".into(),
                "bedrock".into(),
                "google".into(),
                "lmstudio".into(),
                "ollama".into(),
                "openai".into(),
                "zed.dev".into(),
                "copilot_chat".into(),
                "deepseek".into(),
            ]),
            ..Default::default()
        }
        .into()
    }
}

impl From<String> for LanguageModelProviderSetting {
    fn from(provider: String) -> Self {
        Self(provider)
    }
}

impl From<&str> for LanguageModelProviderSetting {
    fn from(provider: &str) -> Self {
        Self(provider.to_string())
    }
}

impl Default for LanguageModelSelection {
    fn default() -> Self {
        Self {
            provider: LanguageModelProviderSetting("openai".to_string()),
            model: "gpt-4".to_string(),
        }
    }
}

#[derive(Debug, PartialEq, Clone, Serialize, Deserialize, JsonSchema)]
pub struct AgentProfileContent {
    pub name: Arc<str>,
    #[serde(default)]
    pub tools: IndexMap<Arc<str>, bool>,
    /// Whether all context servers are enabled by default.
    pub enable_all_context_servers: Option<bool>,
    #[serde(default)]
    pub context_servers: IndexMap<Arc<str>, ContextServerPresetContent>,
}

#[derive(Debug, PartialEq, Clone, Default, Serialize, Deserialize, JsonSchema)]
pub struct ContextServerPresetContent {
    pub tools: IndexMap<Arc<str>, bool>,
}

#[derive(Clone, Serialize, Deserialize, JsonSchema, Debug)]
pub struct AssistantSettingsContentV1 {
    /// Whether the Assistant is enabled.
    ///
    /// Default: true
    enabled: Option<bool>,
    /// Whether to show the assistant panel button in the status bar.
    ///
    /// Default: true
    button: Option<bool>,
    /// Where to dock the assistant.
    ///
    /// Default: right
    dock: Option<AssistantDockPosition>,
    /// Default width in pixels when the assistant is docked to the left or right.
    ///
    /// Default: 640
    default_width: Option<f32>,
    /// Default height in pixels when the assistant is docked to the bottom.
    ///
    /// Default: 320
    default_height: Option<f32>,
    /// The provider of the assistant service.
    ///
    /// This can be "openai", "anthropic", "ollama", "lmstudio", "deepseek", "zed.dev"
    /// each with their respective default models and configurations.
    provider: Option<AssistantProviderContentV1>,
}

#[derive(Clone, Serialize, Deserialize, JsonSchema, Debug)]
pub struct LegacyAssistantSettingsContent {
    /// Whether to show the assistant panel button in the status bar.
    ///
    /// Default: true
    pub button: Option<bool>,
    /// Where to dock the assistant.
    ///
    /// Default: right
    pub dock: Option<AssistantDockPosition>,
    /// Default width in pixels when the assistant is docked to the left or right.
    ///
    /// Default: 640
    pub default_width: Option<f32>,
    /// Default height in pixels when the assistant is docked to the bottom.
    ///
    /// Default: 320
    pub default_height: Option<f32>,
    /// The default OpenAI model to use when creating new chats.
    ///
    /// Default: gpt-4-1106-preview
    pub default_open_ai_model: Option<OpenAiModel>,
    /// OpenAI API base URL to use when creating new chats.
    ///
    /// Default: <https://api.openai.com/v1>
    pub openai_api_url: Option<String>,
}

impl Settings for AssistantSettings {
    const KEY: Option<&'static str> = Some("agent");

    const FALLBACK_KEY: Option<&'static str> = Some("assistant");

    const PRESERVED_KEYS: Option<&'static [&'static str]> = Some(&["version"]);

    type FileContent = AssistantSettingsContent;

    fn load(
        sources: SettingsSources<Self::FileContent>,
        _: &mut gpui::App,
    ) -> anyhow::Result<Self> {
        let mut settings = AssistantSettings::default();

        for value in sources.defaults_and_customizations() {
            if value.is_version_outdated() {
                settings.using_outdated_settings_version = true;
            }

            let value = value.upgrade();
            merge(&mut settings.enabled, value.enabled);
            merge(&mut settings.button, value.button);
            merge(&mut settings.dock, value.dock);
            merge(
                &mut settings.default_width,
                value.default_width.map(Into::into),
            );
            merge(
                &mut settings.default_height,
                value.default_height.map(Into::into),
            );
            merge(&mut settings.default_model, value.default_model);
            settings.inline_assistant_model = value
                .inline_assistant_model
                .or(settings.inline_assistant_model.take());
            settings.commit_message_model = value
                .commit_message_model
                .or(settings.commit_message_model.take());
            settings.thread_summary_model = value
                .thread_summary_model
                .or(settings.thread_summary_model.take());
            merge(&mut settings.inline_alternatives, value.inline_alternatives);
            merge(
                &mut settings.enable_experimental_live_diffs,
                value.enable_experimental_live_diffs,
            );
            merge(
                &mut settings.always_allow_tool_actions,
                value.always_allow_tool_actions,
            );
            merge(
                &mut settings.notify_when_agent_waiting,
                value.notify_when_agent_waiting,
            );
            merge(&mut settings.stream_edits, value.stream_edits);
            merge(&mut settings.single_file_review, value.single_file_review);
            merge(&mut settings.default_profile, value.default_profile);
            merge(
                &mut settings.preferred_completion_mode,
                value.preferred_completion_mode,
            );

            settings
                .model_parameters
                .extend_from_slice(&value.model_parameters);

            if let Some(profiles) = value.profiles {
                settings
                    .profiles
                    .extend(profiles.into_iter().map(|(id, profile)| {
                        (
                            id,
                            AgentProfile {
                                name: profile.name.into(),
                                tools: profile.tools,
                                enable_all_context_servers: profile
                                    .enable_all_context_servers
                                    .unwrap_or_default(),
                                context_servers: profile
                                    .context_servers
                                    .into_iter()
                                    .map(|(context_server_id, preset)| {
                                        (
                                            context_server_id,
                                            ContextServerPreset {
                                                tools: preset.tools.clone(),
                                            },
                                        )
                                    })
                                    .collect(),
                            },
                        )
                    }));
            }
        }

        Ok(settings)
    }

    fn import_from_vscode(vscode: &settings::VsCodeSettings, current: &mut Self::FileContent) {
        if let Some(b) = vscode
            .read_value("chat.agent.enabled")
            .and_then(|b| b.as_bool())
        {
            match &mut current.inner {
                Some(AssistantSettingsContentInner::Versioned(versioned)) => {
                    match versioned.as_mut() {
                        VersionedAssistantSettingsContent::V1(setting) => {
                            setting.enabled = Some(b);
                            setting.button = Some(b);
                        }

                        VersionedAssistantSettingsContent::V2(setting) => {
                            setting.enabled = Some(b);
                            setting.button = Some(b);
                        }
                    }
                }
                Some(AssistantSettingsContentInner::Legacy(setting)) => setting.button = Some(b),
                None => {
                    current.inner = Some(AssistantSettingsContentInner::for_v2(
                        AssistantSettingsContentV2 {
                            enabled: Some(b),
                            button: Some(b),
                            ..Default::default()
                        },
                    ));
                }
            }
        }
    }
}

fn merge<T>(target: &mut T, value: Option<T>) {
    if let Some(value) = value {
        *target = value;
    }
}

#[cfg(test)]
mod tests {
    use fs::Fs;
    use gpui::{ReadGlobal, TestAppContext};
    use settings::SettingsStore;

    use super::*;

    #[gpui::test]
    async fn test_deserialize_assistant_settings_with_version(cx: &mut TestAppContext) {
        let fs = fs::FakeFs::new(cx.executor().clone());
        fs.create_dir(paths::settings_file().parent().unwrap())
            .await
            .unwrap();

        cx.update(|cx| {
            let test_settings = settings::SettingsStore::test(cx);
            cx.set_global(test_settings);
            AssistantSettings::register(cx);
        });

        cx.update(|cx| {
            assert!(!AssistantSettings::get_global(cx).using_outdated_settings_version);
            assert_eq!(
                AssistantSettings::get_global(cx).default_model,
                LanguageModelSelection {
                    provider: "zed.dev".into(),
                    model: "claude-3-7-sonnet-latest".into(),
                }
            );
        });

        cx.update(|cx| {
            settings::SettingsStore::global(cx).update_settings_file::<AssistantSettings>(
                fs.clone(),
                |settings, _| {
                    *settings = AssistantSettingsContent {
                        inner: Some(AssistantSettingsContentInner::for_v2(
                            AssistantSettingsContentV2 {
                                default_model: Some(LanguageModelSelection {
                                    provider: "test-provider".into(),
                                    model: "gpt-99".into(),
                                }),
                                inline_assistant_model: None,
                                commit_message_model: None,
                                thread_summary_model: None,
                                inline_alternatives: None,
                                enabled: None,
                                button: None,
                                dock: None,
                                default_width: None,
                                default_height: None,
                                enable_experimental_live_diffs: None,
                                default_profile: None,
                                profiles: None,
                                always_allow_tool_actions: None,
                                notify_when_agent_waiting: None,
                                stream_edits: None,
                                single_file_review: None,
<<<<<<< HEAD
                                model_parameters: Vec::new(),
=======
                                preferred_completion_mode: None,
>>>>>>> 0055a205
                            },
                        )),
                    }
                },
            );
        });

        cx.run_until_parked();

        let raw_settings_value = fs.load(paths::settings_file()).await.unwrap();
        assert!(raw_settings_value.contains(r#""version": "2""#));

        #[derive(Debug, Deserialize)]
        struct AssistantSettingsTest {
            agent: AssistantSettingsContent,
        }

        let assistant_settings: AssistantSettingsTest =
            serde_json_lenient::from_str(&raw_settings_value).unwrap();

        assert!(!assistant_settings.agent.is_version_outdated());
    }

    #[gpui::test]
    async fn test_load_settings_from_old_key(cx: &mut TestAppContext) {
        let fs = fs::FakeFs::new(cx.executor().clone());
        fs.create_dir(paths::settings_file().parent().unwrap())
            .await
            .unwrap();

        cx.update(|cx| {
            let mut test_settings = settings::SettingsStore::test(cx);
            let user_settings_content = r#"{
            "assistant": {
                "enabled": true,
                "version": "2",
                "default_model": {
                  "provider": "zed.dev",
                  "model": "gpt-99"
                },
            }}"#;
            test_settings
                .set_user_settings(user_settings_content, cx)
                .unwrap();
            cx.set_global(test_settings);
            AssistantSettings::register(cx);
        });

        cx.run_until_parked();

        let assistant_settings = cx.update(|cx| AssistantSettings::get_global(cx).clone());
        assert!(assistant_settings.enabled);
        assert!(!assistant_settings.using_outdated_settings_version);
        assert_eq!(assistant_settings.default_model.model, "gpt-99");

        cx.update_global::<SettingsStore, _>(|settings_store, cx| {
            settings_store.update_user_settings::<AssistantSettings>(cx, |settings| {
                *settings = AssistantSettingsContent {
                    inner: Some(AssistantSettingsContentInner::for_v2(
                        AssistantSettingsContentV2 {
                            enabled: Some(false),
                            default_model: Some(LanguageModelSelection {
                                provider: "xai".to_owned().into(),
                                model: "grok".to_owned(),
                            }),
                            ..Default::default()
                        },
                    )),
                };
            });
        });

        cx.run_until_parked();

        let settings = cx.update(|cx| SettingsStore::global(cx).raw_user_settings().clone());

        #[derive(Debug, Deserialize)]
        struct AssistantSettingsTest {
            assistant: AssistantSettingsContent,
            agent: Option<serde_json_lenient::Value>,
        }

        let assistant_settings: AssistantSettingsTest = serde_json::from_value(settings).unwrap();
        assert!(assistant_settings.agent.is_none());
    }
}<|MERGE_RESOLUTION|>--- conflicted
+++ resolved
@@ -93,11 +93,8 @@
     pub notify_when_agent_waiting: NotifyWhenAgentWaiting,
     pub stream_edits: bool,
     pub single_file_review: bool,
-<<<<<<< HEAD
     pub model_parameters: Vec<LanguageModelParameters>,
-=======
     pub preferred_completion_mode: CompletionMode,
->>>>>>> 0055a205
 }
 
 impl AssistantSettings {
@@ -276,11 +273,8 @@
                     notify_when_agent_waiting: None,
                     stream_edits: None,
                     single_file_review: None,
-<<<<<<< HEAD
                     model_parameters: Vec::new(),
-=======
                     preferred_completion_mode: None,
->>>>>>> 0055a205
                 },
                 VersionedAssistantSettingsContent::V2(ref settings) => settings.clone(),
             },
@@ -310,11 +304,8 @@
                 notify_when_agent_waiting: None,
                 stream_edits: None,
                 single_file_review: None,
-<<<<<<< HEAD
                 model_parameters: Vec::new(),
-=======
                 preferred_completion_mode: None,
->>>>>>> 0055a205
             },
             None => AssistantSettingsContentV2::default(),
         }
@@ -595,11 +586,8 @@
             notify_when_agent_waiting: None,
             stream_edits: None,
             single_file_review: None,
-<<<<<<< HEAD
             model_parameters: Vec::new(),
-=======
             preferred_completion_mode: None,
->>>>>>> 0055a205
         })
     }
 }
@@ -663,7 +651,6 @@
     ///
     /// Default: true
     single_file_review: Option<bool>,
-<<<<<<< HEAD
     /// Additional parameters for language model requests. When making a request
     /// to a model, parameters will be taken from the last entry in this list
     /// that matches the model's provider and name. In each entry, both provider
@@ -673,7 +660,6 @@
     /// Default: []
     #[serde(default)]
     model_parameters: Vec<LanguageModelParameters>,
-=======
 
     /// What completion mode to enable for new threads
     ///
@@ -696,7 +682,6 @@
             CompletionMode::Max => zed_llm_client::CompletionMode::Max,
         }
     }
->>>>>>> 0055a205
 }
 
 #[derive(Clone, Debug, Serialize, Deserialize, JsonSchema, PartialEq)]
@@ -1025,11 +1010,8 @@
                                 notify_when_agent_waiting: None,
                                 stream_edits: None,
                                 single_file_review: None,
-<<<<<<< HEAD
                                 model_parameters: Vec::new(),
-=======
                                 preferred_completion_mode: None,
->>>>>>> 0055a205
                             },
                         )),
                     }
