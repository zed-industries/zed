--- conflicted
+++ resolved
@@ -3259,80 +3259,6 @@
     }
 }
 
-<<<<<<< HEAD
-=======
-#[derive(Clone, Copy, Debug, PartialEq)]
-pub enum LineEnding {
-    Unix,
-    Windows,
-}
-
-impl Default for LineEnding {
-    fn default() -> Self {
-        #[cfg(unix)]
-        return Self::Unix;
-
-        #[cfg(not(unix))]
-        return Self::Windows;
-    }
-}
-
-impl LineEnding {
-    pub fn as_str(&self) -> &'static str {
-        match self {
-            LineEnding::Unix => "\n",
-            LineEnding::Windows => "\r\n",
-        }
-    }
-
-    pub fn label(&self) -> &'static str {
-        match self {
-            LineEnding::Unix => "LF",
-            LineEnding::Windows => "CRLF",
-        }
-    }
-
-    pub fn detect(text: &str) -> Self {
-        let mut max_ix = cmp::min(text.len(), 1000);
-        while !text.is_char_boundary(max_ix) {
-            max_ix -= 1;
-        }
-
-        if let Some(ix) = text[..max_ix].find(['\n']) {
-            if ix > 0 && text.as_bytes()[ix - 1] == b'\r' {
-                Self::Windows
-            } else {
-                Self::Unix
-            }
-        } else {
-            Self::default()
-        }
-    }
-
-    pub fn normalize(text: &mut String) {
-        if let Cow::Owned(replaced) = LINE_SEPARATORS_REGEX.replace_all(text, "\n") {
-            *text = replaced;
-        }
-    }
-
-    pub fn normalize_arc(text: Arc<str>) -> Arc<str> {
-        if let Cow::Owned(replaced) = LINE_SEPARATORS_REGEX.replace_all(&text, "\n") {
-            replaced.into()
-        } else {
-            text
-        }
-    }
-
-    pub fn normalize_cow(text: Cow<str>) -> Cow<str> {
-        if let Cow::Owned(replaced) = LINE_SEPARATORS_REGEX.replace_all(&text, "\n") {
-            replaced.into()
-        } else {
-            text
-        }
-    }
-}
-
->>>>>>> 55bc679c
 #[cfg(debug_assertions)]
 pub mod debug {
     use super::*;
