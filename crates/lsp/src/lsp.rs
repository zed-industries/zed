--- conflicted
+++ resolved
@@ -1040,19 +1040,10 @@
         self.server_id
     }
 
-<<<<<<< HEAD
-=======
-    /// Get the root path of the project the language server is running against.
-    pub fn root_path(&self) -> &PathBuf {
-        &self.root_path
-    }
-
     /// Language server's binary information.
     pub fn binary(&self) -> &LanguageServerBinary {
         &self.binary
     }
-
->>>>>>> 6f2b8823
     /// Sends a RPC request to the language server.
     ///
     /// [LSP Specification](https://microsoft.github.io/language-server-protocol/specifications/lsp/3.17/specification/#requestMessage)
