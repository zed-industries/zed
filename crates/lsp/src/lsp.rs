--- conflicted
+++ resolved
@@ -5,16 +5,12 @@
 
 use anyhow::{anyhow, Context as _, Result};
 use collections::HashMap;
-<<<<<<< HEAD
-use futures::{channel::oneshot, io::BufWriter, select, AsyncRead, AsyncWrite, Future, FutureExt};
-=======
 use futures::{
     AsyncRead, AsyncWrite, Future, FutureExt,
     channel::oneshot::{self, Canceled},
     io::BufWriter,
     select,
 };
->>>>>>> 17c3b741
 use gpui::{App, AppContext as _, AsyncApp, BackgroundExecutor, SharedString, Task};
 use notification::DidChangeWorkspaceFolders;
 use parking_lot::{Mutex, RwLock};
