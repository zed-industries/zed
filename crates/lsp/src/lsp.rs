--- conflicted
+++ resolved
@@ -320,17 +320,16 @@
             }
         });
         let mut buffer = Vec::new();
-        'outer: loop {
+        loop {
             buffer.clear();
 
-            while let Ok(bytes_read) = stdout.read_until(b'\n', &mut buffer).await {
-                if bytes_read == 0 {
-                    break 'outer;
-                }
-                if buffer.ends_with(b"\r\n\r\n") {
-                    break;
-                }
-            }
+            if stdout.read_until(b'\n', &mut buffer).await? == 0 {
+                break;
+            };
+
+            if stdout.read_until(b'\n', &mut buffer).await? == 0 {
+                break;
+            };
 
             let header = std::str::from_utf8(&buffer)?;
             let mut segments = header.lines();
@@ -341,15 +340,6 @@
                     format!("unable to find the first line of the LSP message header `{header}`")
                 })?
                 .strip_prefix(CONTENT_LEN_HEADER)
-<<<<<<< HEAD
-                .ok_or_else(|| anyhow!("invalid LSP message header {header:?}"))?
-                .split_whitespace()
-                .collect::<Vec<&str>>()
-                .get_mut(0)
-                .ok_or_else(|| anyhow!("invalid LSP message header {header:?}"))?
-                .trim_end()
-                .parse()?;
-=======
                 .with_context(|| format!("invalid LSP message header `{header}`"))?
                 .parse()
                 .with_context(|| {
@@ -374,7 +364,6 @@
                     "unable to find the second line of the LSP message header `{header}`"
                 );
             }
->>>>>>> ac74a72a
 
             buffer.resize(message_len, 0);
             stdout.read_exact(&mut buffer).await?;
