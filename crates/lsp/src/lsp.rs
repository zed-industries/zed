--- conflicted
+++ resolved
@@ -797,7 +797,6 @@
                         hierarchical_document_symbol_support: Some(true),
                         ..DocumentSymbolClientCapabilities::default()
                     }),
-<<<<<<< HEAD
                     semantic_tokens: Some(SemanticTokensClientCapabilities {
                         augments_syntax_tokens: Some(true),
                         overlapping_token_support: Some(true),
@@ -846,13 +845,11 @@
                             SemanticTokenModifier::DEFAULT_LIBRARY,
                         ],
                     }),
-=======
                     diagnostic: Some(DiagnosticClientCapabilities {
                         dynamic_registration: Some(false),
                         related_document_support: Some(true),
                     })
                     .filter(|_| pull_diagnostics),
->>>>>>> f62d7615
                     ..TextDocumentClientCapabilities::default()
                 }),
                 experimental: Some(json!({
