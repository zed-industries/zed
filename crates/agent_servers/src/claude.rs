<<<<<<< HEAD
use agent_client_protocol as acp;
use fs::Fs;
use settings::{SettingsStore, update_settings_file};
=======
>>>>>>> 136468a4
use std::path::Path;
use std::rc::Rc;
use std::sync::Arc;
use std::{any::Any, path::PathBuf};

use anyhow::{Context as _, Result};
use gpui::{App, SharedString, Task};
use project::agent_server_store::CLAUDE_CODE_NAME;

use crate::{AgentServer, AgentServerDelegate};
use acp_thread::AgentConnection;

#[derive(Clone)]
pub struct ClaudeCode;

pub struct AgentServerLoginCommand {
    pub path: PathBuf,
    pub arguments: Vec<String>,
}

<<<<<<< HEAD
impl ClaudeCode {
    const BINARY_NAME: &'static str = "claude-code-acp";
    const PACKAGE_NAME: &'static str = "@zed-industries/claude-code-acp";

    pub fn login_command(
        delegate: AgentServerDelegate,
        cx: &mut App,
    ) -> Task<Result<ClaudeCodeLoginCommand>> {
        let settings = cx.read_global(|settings: &SettingsStore, _| {
            settings.get::<AllAgentServersSettings>(None).claude.clone()
        });

        cx.spawn(async move |cx| {
            let mut command =
                if let Some(custom_command) = settings.and_then(|s| s.custom_command()) {
                    custom_command
                } else {
                    cx.update(|cx| {
                        delegate.get_or_npm_install_builtin_agent(
                            Self::BINARY_NAME.into(),
                            Self::PACKAGE_NAME.into(),
                            "node_modules/@anthropic-ai/claude-code/cli.js".into(),
                            true,
                            Some("0.2.5".parse().unwrap()),
                            cx,
                        )
                    })?
                    .await?
                };
            command.args.push("/login".into());

            Ok(ClaudeCodeLoginCommand {
                path: command.path,
                arguments: command.args,
            })
        })
    }
}

=======
>>>>>>> 136468a4
impl AgentServer for ClaudeCode {
    fn telemetry_id(&self) -> &'static str {
        "claude-code"
    }

    fn name(&self) -> SharedString {
        "Claude Code".into()
    }

    fn logo(&self) -> ui::IconName {
        ui::IconName::AiClaude
    }

    fn default_mode(&self, cx: &mut App) -> Option<acp::SessionModeId> {
        let settings = cx.read_global(|settings: &SettingsStore, _| {
            settings.get::<AllAgentServersSettings>(None).claude.clone()
        });

        settings.as_ref().and_then(|s| s.default_mode.clone())
    }

    fn set_default_mode(&self, mode_id: Option<acp::SessionModeId>, fs: Arc<dyn Fs>, cx: &mut App) {
        update_settings_file::<AllAgentServersSettings>(fs, cx, |settings, _| {
            settings.claude.get_or_insert_default().default_mode = mode_id;
        });
    }

    fn connect(
        &self,
        root_dir: Option<&Path>,
        delegate: AgentServerDelegate,
        cx: &mut App,
    ) -> Task<Result<(Rc<dyn AgentConnection>, Option<task::SpawnInTerminal>)>> {
        let name = self.name();
        let root_dir = root_dir.map(|root_dir| root_dir.to_string_lossy().to_string());
        let is_remote = delegate.project.read(cx).is_via_remote_server();
        let store = delegate.store.downgrade();

        cx.spawn(async move |cx| {
<<<<<<< HEAD
            let default_mode = settings.as_ref().and_then(|s| s.default_mode.clone());
            let mut command =
                if let Some(custom_command) = settings.and_then(|s| s.custom_command()) {
                    custom_command
                } else {
                    cx.update(|cx| {
                        delegate.get_or_npm_install_builtin_agent(
                            Self::BINARY_NAME.into(),
                            Self::PACKAGE_NAME.into(),
                            format!("node_modules/{}/dist/index.js", Self::PACKAGE_NAME).into(),
                            true,
                            None,
                            cx,
                        )
                    })?
                    .await?
                };

            command
                .env
                .get_or_insert_default()
                .insert("ANTHROPIC_API_KEY".to_owned(), "".to_owned());

            let root_dir_exists = fs.is_dir(&root_dir).await;
            anyhow::ensure!(
                root_dir_exists,
                "Session root {} does not exist or is not a directory",
                root_dir.to_string_lossy()
            );

            crate::acp::connect(server_name, command.clone(), &root_dir, default_mode, cx).await
=======
            let (command, root_dir, login) = store
                .update(cx, |store, cx| {
                    let agent = store
                        .get_external_agent(&CLAUDE_CODE_NAME.into())
                        .context("Claude Code is not registered")?;
                    anyhow::Ok(agent.get_command(
                        root_dir.as_deref(),
                        Default::default(),
                        delegate.status_tx,
                        delegate.new_version_available,
                        &mut cx.to_async(),
                    ))
                })??
                .await?;
            let connection =
                crate::acp::connect(name, command, root_dir.as_ref(), is_remote, cx).await?;
            Ok((connection, login))
>>>>>>> 136468a4
        })
    }

    fn into_any(self: Rc<Self>) -> Rc<dyn Any> {
        self
    }
}<|MERGE_RESOLUTION|>--- conflicted
+++ resolved
@@ -1,17 +1,14 @@
-<<<<<<< HEAD
 use agent_client_protocol as acp;
 use fs::Fs;
 use settings::{SettingsStore, update_settings_file};
-=======
->>>>>>> 136468a4
 use std::path::Path;
 use std::rc::Rc;
 use std::sync::Arc;
 use std::{any::Any, path::PathBuf};
 
 use anyhow::{Context as _, Result};
-use gpui::{App, SharedString, Task};
-use project::agent_server_store::CLAUDE_CODE_NAME;
+use gpui::{App, AppContext as _, SharedString, Task};
+use project::agent_server_store::{AllAgentServersSettings, CLAUDE_CODE_NAME};
 
 use crate::{AgentServer, AgentServerDelegate};
 use acp_thread::AgentConnection;
@@ -24,48 +21,6 @@
     pub arguments: Vec<String>,
 }
 
-<<<<<<< HEAD
-impl ClaudeCode {
-    const BINARY_NAME: &'static str = "claude-code-acp";
-    const PACKAGE_NAME: &'static str = "@zed-industries/claude-code-acp";
-
-    pub fn login_command(
-        delegate: AgentServerDelegate,
-        cx: &mut App,
-    ) -> Task<Result<ClaudeCodeLoginCommand>> {
-        let settings = cx.read_global(|settings: &SettingsStore, _| {
-            settings.get::<AllAgentServersSettings>(None).claude.clone()
-        });
-
-        cx.spawn(async move |cx| {
-            let mut command =
-                if let Some(custom_command) = settings.and_then(|s| s.custom_command()) {
-                    custom_command
-                } else {
-                    cx.update(|cx| {
-                        delegate.get_or_npm_install_builtin_agent(
-                            Self::BINARY_NAME.into(),
-                            Self::PACKAGE_NAME.into(),
-                            "node_modules/@anthropic-ai/claude-code/cli.js".into(),
-                            true,
-                            Some("0.2.5".parse().unwrap()),
-                            cx,
-                        )
-                    })?
-                    .await?
-                };
-            command.args.push("/login".into());
-
-            Ok(ClaudeCodeLoginCommand {
-                path: command.path,
-                arguments: command.args,
-            })
-        })
-    }
-}
-
-=======
->>>>>>> 136468a4
 impl AgentServer for ClaudeCode {
     fn telemetry_id(&self) -> &'static str {
         "claude-code"
@@ -84,12 +39,14 @@
             settings.get::<AllAgentServersSettings>(None).claude.clone()
         });
 
-        settings.as_ref().and_then(|s| s.default_mode.clone())
+        settings
+            .as_ref()
+            .and_then(|s| s.default_mode.clone().map(|m| acp::SessionModeId(m.into())))
     }
 
     fn set_default_mode(&self, mode_id: Option<acp::SessionModeId>, fs: Arc<dyn Fs>, cx: &mut App) {
         update_settings_file::<AllAgentServersSettings>(fs, cx, |settings, _| {
-            settings.claude.get_or_insert_default().default_mode = mode_id;
+            settings.claude.get_or_insert_default().default_mode = mode_id.map(|m| m.to_string())
         });
     }
 
@@ -103,41 +60,9 @@
         let root_dir = root_dir.map(|root_dir| root_dir.to_string_lossy().to_string());
         let is_remote = delegate.project.read(cx).is_via_remote_server();
         let store = delegate.store.downgrade();
+        let default_mode = self.default_mode(cx);
 
         cx.spawn(async move |cx| {
-<<<<<<< HEAD
-            let default_mode = settings.as_ref().and_then(|s| s.default_mode.clone());
-            let mut command =
-                if let Some(custom_command) = settings.and_then(|s| s.custom_command()) {
-                    custom_command
-                } else {
-                    cx.update(|cx| {
-                        delegate.get_or_npm_install_builtin_agent(
-                            Self::BINARY_NAME.into(),
-                            Self::PACKAGE_NAME.into(),
-                            format!("node_modules/{}/dist/index.js", Self::PACKAGE_NAME).into(),
-                            true,
-                            None,
-                            cx,
-                        )
-                    })?
-                    .await?
-                };
-
-            command
-                .env
-                .get_or_insert_default()
-                .insert("ANTHROPIC_API_KEY".to_owned(), "".to_owned());
-
-            let root_dir_exists = fs.is_dir(&root_dir).await;
-            anyhow::ensure!(
-                root_dir_exists,
-                "Session root {} does not exist or is not a directory",
-                root_dir.to_string_lossy()
-            );
-
-            crate::acp::connect(server_name, command.clone(), &root_dir, default_mode, cx).await
-=======
             let (command, root_dir, login) = store
                 .update(cx, |store, cx| {
                     let agent = store
@@ -152,10 +77,16 @@
                     ))
                 })??
                 .await?;
-            let connection =
-                crate::acp::connect(name, command, root_dir.as_ref(), is_remote, cx).await?;
+            let connection = crate::acp::connect(
+                name,
+                command,
+                root_dir.as_ref(),
+                default_mode,
+                is_remote,
+                cx,
+            )
+            .await?;
             Ok((connection, login))
->>>>>>> 136468a4
         })
     }
 
