--- conflicted
+++ resolved
@@ -114,15 +114,13 @@
 
             log::trace!("Starting session with id: {}", session_id);
 
-<<<<<<< HEAD
             let mut child = spawn_claude(
                 &command,
                 ClaudeSessionMode::Start,
                 session_id.clone(),
                 &mcp_config_path,
                 &cwd,
-            )
-            .await?;
+            )?;
 
             let stdin = child.stdin.take().unwrap();
             let stdout = child.stdout.take().unwrap();
@@ -145,37 +143,6 @@
 
                 drop(mcp_config_path);
                 anyhow::Ok(())
-=======
-            cx.background_spawn({
-                let session_id = session_id.clone();
-                async move {
-                    let mut outgoing_rx = Some(outgoing_rx);
-
-                    let mut child = spawn_claude(
-                        &command,
-                        ClaudeSessionMode::Start,
-                        session_id.clone(),
-                        &mcp_config_path,
-                        &cwd,
-                    )?;
-
-                    let pid = child.id();
-                    log::trace!("Spawned (pid: {})", pid);
-
-                    ClaudeAgentSession::handle_io(
-                        outgoing_rx.take().unwrap(),
-                        incoming_message_tx.clone(),
-                        child.stdin.take().unwrap(),
-                        child.stdout.take().unwrap(),
-                    )
-                    .await?;
-
-                    log::trace!("Stopped (pid: {})", pid);
-
-                    drop(mcp_config_path);
-                    anyhow::Ok(())
-                }
->>>>>>> 0025019d
             })
             .detach();
 
