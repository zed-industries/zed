--- conflicted
+++ resolved
@@ -132,55 +132,6 @@
         "Request permission for tool calls"
     }
 
-<<<<<<< HEAD
-    fn handle_call_tool(
-        request: CallToolParams,
-        mut thread_rx: watch::Receiver<WeakEntity<AcpThread>>,
-        cx: &App,
-    ) -> Task<Result<CallToolResponse>> {
-        cx.spawn(async move |cx| {
-            let Some(thread) = thread_rx.recv().await?.upgrade() else {
-                anyhow::bail!("Thread closed");
-            };
-
-            if request.name.as_str() == PERMISSION_TOOL {
-                let input =
-                    serde_json::from_value(request.arguments.context("Arguments required")?)?;
-
-                let result = Self::handle_permissions_tool_call(input, thread, cx).await?;
-                Ok(CallToolResponse {
-                    content: vec![ToolResponseContent::Text {
-                        text: serde_json::to_string(&result)?,
-                    }],
-                    is_error: None,
-                    meta: None,
-                    structured_content: None,
-                })
-            } else if request.name.as_str() == READ_TOOL {
-                let input =
-                    serde_json::from_value(request.arguments.context("Arguments required")?)?;
-
-                let content = Self::handle_read_tool_call(input, thread, cx).await?;
-                Ok(CallToolResponse {
-                    content,
-                    is_error: None,
-                    meta: None,
-                    structured_content: None,
-                })
-            } else if request.name.as_str() == EDIT_TOOL {
-                let input =
-                    serde_json::from_value(request.arguments.context("Arguments required")?)?;
-
-                Self::handle_edit_tool_call(input, thread, cx).await?;
-                Ok(CallToolResponse {
-                    content: vec![],
-                    is_error: None,
-                    meta: None,
-                    structured_content: None,
-                })
-            } else {
-                anyhow::bail!("Unsupported tool");
-=======
     async fn run(
         &self,
         input: Self::Input,
@@ -221,7 +172,6 @@
             PermissionToolResponse {
                 behavior: PermissionToolBehavior::Allow,
                 updated_input: input.input,
->>>>>>> af0c9099
             }
         } else {
             PermissionToolResponse {
