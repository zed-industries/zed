mod claude;
mod gemini;
mod settings;
mod stdio_agent_server;

pub use claude::*;
pub use gemini::*;
pub use settings::*;
pub use stdio_agent_server::*;

use acp_thread::AcpThread;
use anyhow::Result;
use collections::HashMap;
use gpui::{App, Entity, SharedString, Task};
use project::Project;
use schemars::JsonSchema;
use serde::{Deserialize, Serialize};
use std::path::{Path, PathBuf};

pub fn init(cx: &mut App) {
    settings::init(cx);
}

#[derive(Deserialize, Serialize, Clone, PartialEq, Eq, JsonSchema)]
pub struct AgentServerCommand {
    #[serde(rename = "command")]
    pub path: PathBuf,
    #[serde(default)]
    pub args: Vec<String>,
    pub env: Option<HashMap<String, String>>,
}

pub enum AgentServerVersion {
    Supported,
    Unsupported {
        error_message: SharedString,
        upgrade_message: SharedString,
        upgrade_command: String,
    },
}

pub trait AgentServer: Send {
<<<<<<< HEAD
    fn logo(&self) -> ui::IconName;
    fn name(&self) -> &'static str;
    fn empty_state_headline(&self) -> &'static str;
    fn empty_state_message(&self) -> &'static str;
=======
    fn command(
        &self,
        project: &Entity<Project>,
        cx: &mut AsyncApp,
    ) -> impl Future<Output = Result<AgentServerCommand>>;

    fn version(
        &self,
        command: &AgentServerCommand,
    ) -> impl Future<Output = Result<AgentServerVersion>> + Send;
}

const GEMINI_ACP_ARG: &str = "--experimental-acp";
>>>>>>> 42b2b652

    fn new_thread(
        &self,
        root_dir: &Path,
        project: &Entity<Project>,
        cx: &mut App,
    ) -> Task<Result<Entity<AcpThread>>>;
}

impl std::fmt::Debug for AgentServerCommand {
    fn fmt(&self, f: &mut std::fmt::Formatter<'_>) -> std::fmt::Result {
        let filtered_env = self.env.as_ref().map(|env| {
            env.iter()
                .map(|(k, v)| {
                    (
                        k,
                        if util::redact::should_redact(k) {
                            "[REDACTED]"
                        } else {
                            v
                        },
                    )
                })
                .collect::<Vec<_>>()
        });

        f.debug_struct("AgentServerCommand")
            .field("path", &self.path)
            .field("args", &self.args)
            .field("env", &filtered_env)
            .finish()
    }
}<|MERGE_RESOLUTION|>--- conflicted
+++ resolved
@@ -40,14 +40,14 @@
 }
 
 pub trait AgentServer: Send {
-<<<<<<< HEAD
     fn logo(&self) -> ui::IconName;
     fn name(&self) -> &'static str;
     fn empty_state_headline(&self) -> &'static str;
     fn empty_state_message(&self) -> &'static str;
-=======
-    fn command(
+
+    fn new_thread(
         &self,
+        root_dir: &Path,
         project: &Entity<Project>,
         cx: &mut AsyncApp,
     ) -> impl Future<Output = Result<AgentServerCommand>>;
@@ -59,14 +59,132 @@
 }
 
 const GEMINI_ACP_ARG: &str = "--experimental-acp";
->>>>>>> 42b2b652
-
-    fn new_thread(
+
+impl AgentServer for Gemini {
+    async fn command(
         &self,
-        root_dir: &Path,
         project: &Entity<Project>,
-        cx: &mut App,
-    ) -> Task<Result<Entity<AcpThread>>>;
+        cx: &mut AsyncApp,
+    ) -> Result<AgentServerCommand> {
+        let custom_command = cx.read_global(|settings: &SettingsStore, _| {
+            let settings = settings.get::<AllAgentServersSettings>(None);
+            settings
+                .gemini
+                .as_ref()
+                .map(|gemini_settings| AgentServerCommand {
+                    path: gemini_settings.command.path.clone(),
+                    args: gemini_settings
+                        .command
+                        .args
+                        .iter()
+                        .cloned()
+                        .chain(std::iter::once(GEMINI_ACP_ARG.into()))
+                        .collect(),
+                    env: gemini_settings.command.env.clone(),
+                })
+        })?;
+
+        if let Some(custom_command) = custom_command {
+            return Ok(custom_command);
+        }
+
+        if let Some(path) = find_bin_in_path("gemini", project, cx).await {
+            return Ok(AgentServerCommand {
+                path,
+                args: vec![GEMINI_ACP_ARG.into()],
+                env: None,
+            });
+        }
+
+        let (fs, node_runtime) = project.update(cx, |project, _| {
+            (project.fs().clone(), project.node_runtime().cloned())
+        })?;
+        let node_runtime = node_runtime.context("gemini not found on path")?;
+
+        let directory = ::paths::agent_servers_dir().join("gemini");
+        fs.create_dir(&directory).await?;
+        node_runtime
+            .npm_install_packages(&directory, &[("@google/gemini-cli", "latest")])
+            .await?;
+        let path = directory.join("node_modules/.bin/gemini");
+
+        Ok(AgentServerCommand {
+            path,
+            args: vec![GEMINI_ACP_ARG.into()],
+            env: None,
+        })
+    }
+
+    async fn version(&self, command: &AgentServerCommand) -> Result<AgentServerVersion> {
+        let version_fut = util::command::new_smol_command(&command.path)
+            .args(command.args.iter())
+            .arg("--version")
+            .kill_on_drop(true)
+            .output();
+
+        let help_fut = util::command::new_smol_command(&command.path)
+            .args(command.args.iter())
+            .arg("--help")
+            .kill_on_drop(true)
+            .output();
+
+        let (version_output, help_output) = futures::future::join(version_fut, help_fut).await;
+
+        let current_version = String::from_utf8(version_output?.stdout)?.into();
+        let supported = String::from_utf8(help_output?.stdout)?.contains(GEMINI_ACP_ARG);
+
+        Ok(AgentServerVersion {
+            current_version,
+            supported,
+        })
+    }
+}
+
+async fn find_bin_in_path(
+    bin_name: &'static str,
+    project: &Entity<Project>,
+    cx: &mut AsyncApp,
+) -> Option<PathBuf> {
+    let (env_task, root_dir) = project
+        .update(cx, |project, cx| {
+            let worktree = project.visible_worktrees(cx).next();
+            match worktree {
+                Some(worktree) => {
+                    let env_task = project.environment().update(cx, |env, cx| {
+                        env.get_worktree_environment(worktree.clone(), cx)
+                    });
+
+                    let path = worktree.read(cx).abs_path();
+                    (env_task, path)
+                }
+                None => {
+                    let path: Arc<Path> = paths::home_dir().as_path().into();
+                    let env_task = project.environment().update(cx, |env, cx| {
+                        env.get_directory_environment(path.clone(), cx)
+                    });
+                    (env_task, path)
+                }
+            }
+        })
+        .log_err()?;
+
+    cx.background_executor()
+        .spawn(async move {
+            let which_result = if cfg!(windows) {
+                which::which(bin_name)
+            } else {
+                let env = env_task.await.unwrap_or_default();
+                let shell_path = env.get("PATH").cloned();
+                which::which_in(bin_name, shell_path.as_ref(), root_dir.as_ref())
+            };
+
+            if let Err(which::Error::CannotFindBinaryPath) = which_result {
+                return None;
+            }
+
+            which_result.log_err()
+        })
+        .await
 }
 
 impl std::fmt::Debug for AgentServerCommand {
