--- conflicted
+++ resolved
@@ -344,38 +344,8 @@
     ) -> Result<acp::RequestPermissionResponse, acp::Error> {
         let cx = &mut self.cx.clone();
 
-<<<<<<< HEAD
-        // If always_allow_tool_actions is enabled, then auto-choose the first "Allow" button
-        if AgentSettings::try_read_global(cx, |settings| settings.always_allow_tool_actions)
-            .unwrap_or(false)
-        {
-            // Don't use AllowAlways, because then if you were to turn off always_allow_tool_actions,
-            // some tools would (incorrectly) continue to auto-accept.
-            if let Some(allow_once_option) = arguments.options.iter().find_map(|option| {
-                if matches!(option.kind, acp::PermissionOptionKind::AllowOnce) {
-                    Some(option.id.clone())
-                } else {
-                    None
-                }
-            }) {
-                return Ok(acp::RequestPermissionResponse {
-                    outcome: acp::RequestPermissionOutcome::Selected {
-                        option_id: allow_once_option,
-                    },
-                });
-            }
-        }
-
-        let rx = self
+        let task = self
             .session_thread(&arguments.session_id)?
-=======
-        let task = self
-            .sessions
-            .borrow()
-            .get(&arguments.session_id)
-            .context("Failed to get session")?
-            .thread
->>>>>>> 2790eb60
             .update(cx, |thread, cx| {
                 thread.request_tool_call_authorization(arguments.tool_call, arguments.options, cx)
             })??;
