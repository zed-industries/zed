use acp_thread::AgentConnection;
use acp_tools::AcpConnectionRegistry;
use action_log::ActionLog;
use agent_client_protocol::{self as acp, Agent as _, ErrorCode};
use anyhow::anyhow;
use collections::HashMap;
use futures::AsyncBufReadExt as _;
use futures::io::BufReader;
use project::Project;
use project::agent_server_store::AgentServerCommand;
use serde::Deserialize;
use util::ResultExt;

use std::path::PathBuf;
use std::{any::Any, cell::RefCell};
use std::{path::Path, rc::Rc};
use thiserror::Error;

use anyhow::{Context as _, Result};
use gpui::{App, AppContext as _, AsyncApp, Entity, SharedString, Task, WeakEntity};

use acp_thread::{AcpThread, AuthRequired, LoadError};

#[derive(Debug, Error)]
#[error("Unsupported version")]
pub struct UnsupportedVersion;

pub struct AcpConnection {
    server_name: SharedString,
    connection: Rc<acp::ClientSideConnection>,
    sessions: Rc<RefCell<HashMap<acp::SessionId, AcpSession>>>,
    auth_methods: Vec<acp::AuthMethod>,
    agent_capabilities: acp::AgentCapabilities,
<<<<<<< HEAD
    default_mode: Option<acp::SessionModeId>,
=======
    root_dir: PathBuf,
>>>>>>> 136468a4
    _io_task: Task<Result<()>>,
    _wait_task: Task<Result<()>>,
    _stderr_task: Task<Result<()>>,
}

pub struct AcpSession {
    thread: WeakEntity<AcpThread>,
    suppress_abort_err: bool,
    session_modes: Option<Rc<RefCell<acp::SessionModeState>>>,
}

pub async fn connect(
    server_name: SharedString,
    command: AgentServerCommand,
    root_dir: &Path,
<<<<<<< HEAD
    default_mode: Option<acp::SessionModeId>,
    cx: &mut AsyncApp,
) -> Result<Rc<dyn AgentConnection>> {
    let conn =
        AcpConnection::stdio(server_name, command.clone(), root_dir, default_mode, cx).await?;
=======
    is_remote: bool,
    cx: &mut AsyncApp,
) -> Result<Rc<dyn AgentConnection>> {
    let conn = AcpConnection::stdio(server_name, command.clone(), root_dir, is_remote, cx).await?;
>>>>>>> 136468a4
    Ok(Rc::new(conn) as _)
}

const MINIMUM_SUPPORTED_VERSION: acp::ProtocolVersion = acp::V1;

impl AcpConnection {
    pub async fn stdio(
        server_name: SharedString,
        command: AgentServerCommand,
        root_dir: &Path,
<<<<<<< HEAD
        default_mode: Option<acp::SessionModeId>,
=======
        is_remote: bool,
>>>>>>> 136468a4
        cx: &mut AsyncApp,
    ) -> Result<Self> {
        let mut child = util::command::new_smol_command(command.path);
        child
            .args(command.args.iter().map(|arg| arg.as_str()))
            .envs(command.env.iter().flatten())
            .stdin(std::process::Stdio::piped())
            .stdout(std::process::Stdio::piped())
            .stderr(std::process::Stdio::piped())
            .kill_on_drop(true);
        if !is_remote {
            child.current_dir(root_dir);
        }
        let mut child = child.spawn()?;

        let stdout = child.stdout.take().context("Failed to take stdout")?;
        let stdin = child.stdin.take().context("Failed to take stdin")?;
        let stderr = child.stderr.take().context("Failed to take stderr")?;
        log::trace!("Spawned (pid: {})", child.id());

        let sessions = Rc::new(RefCell::new(HashMap::default()));

        let client = ClientDelegate {
            sessions: sessions.clone(),
            cx: cx.clone(),
        };
        let (connection, io_task) = acp::ClientSideConnection::new(client, stdin, stdout, {
            let foreground_executor = cx.foreground_executor().clone();
            move |fut| {
                foreground_executor.spawn(fut).detach();
            }
        });

        let io_task = cx.background_spawn(io_task);

        let stderr_task = cx.background_spawn(async move {
            let mut stderr = BufReader::new(stderr);
            let mut line = String::new();
            while let Ok(n) = stderr.read_line(&mut line).await
                && n > 0
            {
                log::warn!("agent stderr: {}", &line);
                line.clear();
            }
            Ok(())
        });

        let wait_task = cx.spawn({
            let sessions = sessions.clone();
            async move |cx| {
                let status = child.status().await?;

                for session in sessions.borrow().values() {
                    session
                        .thread
                        .update(cx, |thread, cx| {
                            thread.emit_load_error(LoadError::Exited { status }, cx)
                        })
                        .ok();
                }

                anyhow::Ok(())
            }
        });

        let connection = Rc::new(connection);

        cx.update(|cx| {
            AcpConnectionRegistry::default_global(cx).update(cx, |registry, cx| {
                registry.set_active_connection(server_name.clone(), &connection, cx)
            });
        })?;

        let response = connection
            .initialize(acp::InitializeRequest {
                protocol_version: acp::VERSION,
                client_capabilities: acp::ClientCapabilities {
                    fs: acp::FileSystemCapability {
                        read_text_file: true,
                        write_text_file: true,
                    },
                    terminal: true,
                },
            })
            .await?;

        if response.protocol_version < MINIMUM_SUPPORTED_VERSION {
            return Err(UnsupportedVersion.into());
        }

        Ok(Self {
            auth_methods: response.auth_methods,
            root_dir: root_dir.to_owned(),
            connection,
            server_name,
            sessions,
            agent_capabilities: response.agent_capabilities,
            default_mode,
            _io_task: io_task,
            _wait_task: wait_task,
            _stderr_task: stderr_task,
        })
    }

    pub fn prompt_capabilities(&self) -> &acp::PromptCapabilities {
        &self.agent_capabilities.prompt_capabilities
    }

    pub fn root_dir(&self) -> &Path {
        &self.root_dir
    }
}

impl AgentConnection for AcpConnection {
    fn new_thread(
        self: Rc<Self>,
        project: Entity<Project>,
        cwd: &Path,
        cx: &mut App,
    ) -> Task<Result<Entity<AcpThread>>> {
        let name = self.server_name.clone();
        let conn = self.connection.clone();
        let sessions = self.sessions.clone();
        let cwd = cwd.to_path_buf();
        let context_server_store = project.read(cx).context_server_store().read(cx);
<<<<<<< HEAD
        let mcp_servers = context_server_store
            .configured_server_ids()
            .iter()
            .filter_map(|id| {
                let configuration = context_server_store.configuration_for_server(id)?;
                let command = configuration.command();
                Some(acp::McpServer::Stdio {
                    name: id.0.to_string(),
                    command: command.path.clone(),
                    args: command.args.clone(),
                    env: if let Some(env) = command.env.as_ref() {
                        env.iter()
                            .map(|(name, value)| acp::EnvVariable {
                                name: name.clone(),
                                value: value.clone(),
                            })
                            .collect()
                    } else {
                        vec![]
                    },
                })
            })
            .collect();
        let default_mode = self.default_mode.clone();
=======
        let mcp_servers = if project.read(cx).is_local() {
            context_server_store
                .configured_server_ids()
                .iter()
                .filter_map(|id| {
                    let configuration = context_server_store.configuration_for_server(id)?;
                    let command = configuration.command();
                    Some(acp::McpServer {
                        name: id.0.to_string(),
                        command: command.path.clone(),
                        args: command.args.clone(),
                        env: if let Some(env) = command.env.as_ref() {
                            env.iter()
                                .map(|(name, value)| acp::EnvVariable {
                                    name: name.clone(),
                                    value: value.clone(),
                                })
                                .collect()
                        } else {
                            vec![]
                        },
                    })
                })
                .collect()
        } else {
            // In SSH projects, the external agent is running on the remote
            // machine, and currently we only run MCP servers on the local
            // machine. So don't pass any MCP servers to the agent in that case.
            Vec::new()
        };
>>>>>>> 136468a4

        cx.spawn(async move |cx| {
            let response = conn
                .new_session(acp::NewSessionRequest { mcp_servers, cwd })
                .await
                .map_err(|err| {
                    if err.code == acp::ErrorCode::AUTH_REQUIRED.code {
                        let mut error = AuthRequired::new();

                        if err.message != acp::ErrorCode::AUTH_REQUIRED.message {
                            error = error.with_description(err.message);
                        }

                        anyhow!(error)
                    } else {
                        anyhow!(err)
                    }
                })?;

            let modes = response.modes.map(|modes| Rc::new(RefCell::new(modes)));

            if let Some(default_mode) = default_mode {
                if let Some(modes) = modes.as_ref() {
                    let mut modes_ref = modes.borrow_mut();
                    let has_mode = modes_ref.available_modes.iter().any(|mode| mode.id == default_mode);

                    if has_mode {
                        let initial_mode_id = modes_ref.current_mode_id.clone();

                        cx.spawn({
                            let default_mode = default_mode.clone();
                            let session_id = response.session_id.clone();
                            let modes = modes.clone();
                            async move |_| {
                                let result = conn.set_session_mode(acp::SetSessionModeRequest {
                                    session_id,
                                    mode_id: default_mode,
                                })
                                .await.log_err();

                                if result.is_none() {
                                    modes.borrow_mut().current_mode_id = initial_mode_id;
                                }
                            }
                        }).detach();

                        modes_ref.current_mode_id = default_mode;
                    } else {
                        let available_modes = modes_ref
                            .available_modes
                            .iter()
                            .map(|mode| format!("- `{}`: {}", mode.id, mode.name))
                            .collect::<Vec<_>>()
                            .join("\n");

                        log::warn!(
                            "`{default_mode}` is not valid {name} mode. Available options:\n{available_modes}",
                        );
                    }
                } else {
                    log::warn!(
                        "`{name}` does not support modes, but `default_mode` was set in settings.",
                    );
                }
            }

            let session_id = response.session_id;
            let action_log = cx.new(|_| ActionLog::new(project.clone()))?;
            let thread = cx.new(|cx| {
                AcpThread::new(
                    self.server_name.clone(),
                    self.clone(),
                    project,
                    action_log,
                    session_id.clone(),
                    // ACP doesn't currently support per-session prompt capabilities or changing capabilities dynamically.
                    watch::Receiver::constant(self.agent_capabilities.prompt_capabilities),
                    cx,
                )
            })?;

            let session = AcpSession {
                thread: thread.downgrade(),
                suppress_abort_err: false,
                session_modes: modes
            };
            sessions.borrow_mut().insert(session_id, session);

            Ok(thread)
        })
    }

    fn auth_methods(&self) -> &[acp::AuthMethod] {
        &self.auth_methods
    }

    fn authenticate(&self, method_id: acp::AuthMethodId, cx: &mut App) -> Task<Result<()>> {
        let conn = self.connection.clone();
        cx.foreground_executor().spawn(async move {
            let result = conn
                .authenticate(acp::AuthenticateRequest {
                    method_id: method_id.clone(),
                })
                .await?;

            Ok(result)
        })
    }

    fn prompt(
        &self,
        _id: Option<acp_thread::UserMessageId>,
        params: acp::PromptRequest,
        cx: &mut App,
    ) -> Task<Result<acp::PromptResponse>> {
        let conn = self.connection.clone();
        let sessions = self.sessions.clone();
        let session_id = params.session_id.clone();
        cx.foreground_executor().spawn(async move {
            let result = conn.prompt(params).await;

            let mut suppress_abort_err = false;

            if let Some(session) = sessions.borrow_mut().get_mut(&session_id) {
                suppress_abort_err = session.suppress_abort_err;
                session.suppress_abort_err = false;
            }

            match result {
                Ok(response) => Ok(response),
                Err(err) => {
                    if err.code != ErrorCode::INTERNAL_ERROR.code {
                        anyhow::bail!(err)
                    }

                    let Some(data) = &err.data else {
                        anyhow::bail!(err)
                    };

                    // Temporary workaround until the following PR is generally available:
                    // https://github.com/google-gemini/gemini-cli/pull/6656

                    #[derive(Deserialize)]
                    #[serde(deny_unknown_fields)]
                    struct ErrorDetails {
                        details: Box<str>,
                    }

                    match serde_json::from_value(data.clone()) {
                        Ok(ErrorDetails { details }) => {
                            if suppress_abort_err
                                && (details.contains("This operation was aborted")
                                    || details.contains("The user aborted a request"))
                            {
                                Ok(acp::PromptResponse {
                                    stop_reason: acp::StopReason::Cancelled,
                                })
                            } else {
                                Err(anyhow!(details))
                            }
                        }
                        Err(_) => Err(anyhow!(err)),
                    }
                }
            }
        })
    }

    fn cancel(&self, session_id: &acp::SessionId, cx: &mut App) {
        if let Some(session) = self.sessions.borrow_mut().get_mut(session_id) {
            session.suppress_abort_err = true;
        }
        let conn = self.connection.clone();
        let params = acp::CancelNotification {
            session_id: session_id.clone(),
        };
        cx.foreground_executor()
            .spawn(async move { conn.cancel(params).await })
            .detach();
    }

    fn session_modes(
        &self,
        session_id: &acp::SessionId,
        _cx: &App,
    ) -> Option<Rc<dyn acp_thread::AgentSessionModes>> {
        let sessions = self.sessions.clone();
        let sessions_ref = sessions.borrow();
        let Some(session) = sessions_ref.get(session_id) else {
            return None;
        };

        if let Some(modes) = session.session_modes.as_ref() {
            Some(Rc::new(AcpSessionModes {
                connection: self.connection.clone(),
                session_id: session_id.clone(),
                state: modes.clone(),
            }) as _)
        } else {
            None
        }
    }

    fn into_any(self: Rc<Self>) -> Rc<dyn Any> {
        self
    }
}

struct AcpSessionModes {
    session_id: acp::SessionId,
    connection: Rc<acp::ClientSideConnection>,
    state: Rc<RefCell<acp::SessionModeState>>,
}

impl acp_thread::AgentSessionModes for AcpSessionModes {
    fn current_mode(&self) -> acp::SessionModeId {
        self.state.borrow().current_mode_id.clone()
    }

    fn all_modes(&self) -> Vec<acp::SessionMode> {
        self.state.borrow().available_modes.clone()
    }

    fn set_mode(&self, mode_id: acp::SessionModeId, cx: &mut App) -> Task<Result<()>> {
        let connection = self.connection.clone();
        let session_id = self.session_id.clone();
        let old_mode_id;
        {
            let mut state = self.state.borrow_mut();
            old_mode_id = state.current_mode_id.clone();
            state.current_mode_id = mode_id.clone();
        };
        let state = self.state.clone();
        cx.foreground_executor().spawn(async move {
            let result = connection
                .set_session_mode(acp::SetSessionModeRequest {
                    session_id,
                    mode_id,
                })
                .await;

            if result.is_err() {
                state.borrow_mut().current_mode_id = old_mode_id;
            }

            result?;

            Ok(())
        })
    }
}

struct ClientDelegate {
    sessions: Rc<RefCell<HashMap<acp::SessionId, AcpSession>>>,
    cx: AsyncApp,
}

impl acp::Client for ClientDelegate {
    async fn request_permission(
        &self,
        arguments: acp::RequestPermissionRequest,
    ) -> Result<acp::RequestPermissionResponse, acp::Error> {
        let cx = &mut self.cx.clone();

        let task = self
            .session_thread(&arguments.session_id)?
            .update(cx, |thread, cx| {
                thread.request_tool_call_authorization(arguments.tool_call, arguments.options, cx)
            })??;

        let outcome = task.await;

        Ok(acp::RequestPermissionResponse { outcome })
    }

    async fn write_text_file(
        &self,
        arguments: acp::WriteTextFileRequest,
    ) -> Result<(), acp::Error> {
        let cx = &mut self.cx.clone();
        let task = self
            .session_thread(&arguments.session_id)?
            .update(cx, |thread, cx| {
                thread.write_text_file(arguments.path, arguments.content, cx)
            })?;

        task.await?;

        Ok(())
    }

    async fn read_text_file(
        &self,
        arguments: acp::ReadTextFileRequest,
    ) -> Result<acp::ReadTextFileResponse, acp::Error> {
        let task = self.session_thread(&arguments.session_id)?.update(
            &mut self.cx.clone(),
            |thread, cx| {
                thread.read_text_file(arguments.path, arguments.line, arguments.limit, false, cx)
            },
        )?;

        let content = task.await?;

        Ok(acp::ReadTextFileResponse { content })
    }

    async fn session_notification(
        &self,
        notification: acp::SessionNotification,
    ) -> Result<(), acp::Error> {
        let sessions = self.sessions.borrow();
        let session = sessions
            .get(&notification.session_id)
            .context("Failed to get session")?;

        if let acp::SessionUpdate::CurrentModeUpdate { current_mode_id } = &notification.update {
            if let Some(session_modes) = &session.session_modes {
                session_modes.borrow_mut().current_mode_id = current_mode_id.clone();
            } else {
                log::error!(
                    "Got a `CurrentModeUpdate` notification, but they agent didn't specify `modes` during setting setup."
                );
            }
        }

        session.thread.update(&mut self.cx.clone(), |thread, cx| {
            thread.handle_session_update(notification.update, cx)
        })??;

        Ok(())
    }

    async fn create_terminal(
        &self,
        args: acp::CreateTerminalRequest,
    ) -> Result<acp::CreateTerminalResponse, acp::Error> {
        let terminal = self
            .session_thread(&args.session_id)?
            .update(&mut self.cx.clone(), |thread, cx| {
                thread.create_terminal(
                    args.command,
                    args.args,
                    args.env,
                    args.cwd,
                    args.output_byte_limit,
                    cx,
                )
            })?
            .await?;
        Ok(
            terminal.read_with(&self.cx, |terminal, _| acp::CreateTerminalResponse {
                terminal_id: terminal.id().clone(),
            })?,
        )
    }

    async fn kill_terminal(&self, args: acp::KillTerminalRequest) -> Result<(), acp::Error> {
        self.session_thread(&args.session_id)?
            .update(&mut self.cx.clone(), |thread, cx| {
                thread.kill_terminal(args.terminal_id, cx)
            })??;

        Ok(())
    }

    async fn release_terminal(&self, args: acp::ReleaseTerminalRequest) -> Result<(), acp::Error> {
        self.session_thread(&args.session_id)?
            .update(&mut self.cx.clone(), |thread, cx| {
                thread.release_terminal(args.terminal_id, cx)
            })??;

        Ok(())
    }

    async fn terminal_output(
        &self,
        args: acp::TerminalOutputRequest,
    ) -> Result<acp::TerminalOutputResponse, acp::Error> {
        self.session_thread(&args.session_id)?
            .read_with(&mut self.cx.clone(), |thread, cx| {
                let out = thread
                    .terminal(args.terminal_id)?
                    .read(cx)
                    .current_output(cx);

                Ok(out)
            })?
    }

    async fn wait_for_terminal_exit(
        &self,
        args: acp::WaitForTerminalExitRequest,
    ) -> Result<acp::WaitForTerminalExitResponse, acp::Error> {
        let exit_status = self
            .session_thread(&args.session_id)?
            .update(&mut self.cx.clone(), |thread, cx| {
                anyhow::Ok(thread.terminal(args.terminal_id)?.read(cx).wait_for_exit())
            })??
            .await;

        Ok(acp::WaitForTerminalExitResponse { exit_status })
    }
}

impl ClientDelegate {
    fn session_thread(&self, session_id: &acp::SessionId) -> Result<WeakEntity<AcpThread>> {
        let sessions = self.sessions.borrow();
        sessions
            .get(session_id)
            .context("Failed to get session")
            .map(|session| session.thread.clone())
    }
}<|MERGE_RESOLUTION|>--- conflicted
+++ resolved
@@ -31,11 +31,8 @@
     sessions: Rc<RefCell<HashMap<acp::SessionId, AcpSession>>>,
     auth_methods: Vec<acp::AuthMethod>,
     agent_capabilities: acp::AgentCapabilities,
-<<<<<<< HEAD
     default_mode: Option<acp::SessionModeId>,
-=======
     root_dir: PathBuf,
->>>>>>> 136468a4
     _io_task: Task<Result<()>>,
     _wait_task: Task<Result<()>>,
     _stderr_task: Task<Result<()>>,
@@ -51,18 +48,19 @@
     server_name: SharedString,
     command: AgentServerCommand,
     root_dir: &Path,
-<<<<<<< HEAD
     default_mode: Option<acp::SessionModeId>,
-    cx: &mut AsyncApp,
-) -> Result<Rc<dyn AgentConnection>> {
-    let conn =
-        AcpConnection::stdio(server_name, command.clone(), root_dir, default_mode, cx).await?;
-=======
     is_remote: bool,
     cx: &mut AsyncApp,
 ) -> Result<Rc<dyn AgentConnection>> {
-    let conn = AcpConnection::stdio(server_name, command.clone(), root_dir, is_remote, cx).await?;
->>>>>>> 136468a4
+    let conn = AcpConnection::stdio(
+        server_name,
+        command.clone(),
+        root_dir,
+        default_mode,
+        is_remote,
+        cx,
+    )
+    .await?;
     Ok(Rc::new(conn) as _)
 }
 
@@ -73,11 +71,8 @@
         server_name: SharedString,
         command: AgentServerCommand,
         root_dir: &Path,
-<<<<<<< HEAD
         default_mode: Option<acp::SessionModeId>,
-=======
         is_remote: bool,
->>>>>>> 136468a4
         cx: &mut AsyncApp,
     ) -> Result<Self> {
         let mut child = util::command::new_smol_command(command.path);
@@ -201,34 +196,9 @@
         let name = self.server_name.clone();
         let conn = self.connection.clone();
         let sessions = self.sessions.clone();
+        let default_mode = self.default_mode.clone();
         let cwd = cwd.to_path_buf();
         let context_server_store = project.read(cx).context_server_store().read(cx);
-<<<<<<< HEAD
-        let mcp_servers = context_server_store
-            .configured_server_ids()
-            .iter()
-            .filter_map(|id| {
-                let configuration = context_server_store.configuration_for_server(id)?;
-                let command = configuration.command();
-                Some(acp::McpServer::Stdio {
-                    name: id.0.to_string(),
-                    command: command.path.clone(),
-                    args: command.args.clone(),
-                    env: if let Some(env) = command.env.as_ref() {
-                        env.iter()
-                            .map(|(name, value)| acp::EnvVariable {
-                                name: name.clone(),
-                                value: value.clone(),
-                            })
-                            .collect()
-                    } else {
-                        vec![]
-                    },
-                })
-            })
-            .collect();
-        let default_mode = self.default_mode.clone();
-=======
         let mcp_servers = if project.read(cx).is_local() {
             context_server_store
                 .configured_server_ids()
@@ -236,7 +206,7 @@
                 .filter_map(|id| {
                     let configuration = context_server_store.configuration_for_server(id)?;
                     let command = configuration.command();
-                    Some(acp::McpServer {
+                    Some(acp::McpServer::Stdio {
                         name: id.0.to_string(),
                         command: command.path.clone(),
                         args: command.args.clone(),
@@ -259,7 +229,6 @@
             // machine. So don't pass any MCP servers to the agent in that case.
             Vec::new()
         };
->>>>>>> 136468a4
 
         cx.spawn(async move |cx| {
             let response = conn
