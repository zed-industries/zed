use crate::AgentServerDelegate;
use acp_thread::AgentConnection;
<<<<<<< HEAD
use agent_client_protocol as acp;
use anyhow::Result;
=======
use anyhow::{Context as _, Result};
>>>>>>> 136468a4
use gpui::{App, SharedString, Task};
use project::agent_server_store::ExternalAgentServerName;
use std::{path::Path, rc::Rc};
use ui::IconName;

/// A generic agent server implementation for custom user-defined agents
pub struct CustomAgentServer {
    name: SharedString,
<<<<<<< HEAD
    command: AgentServerCommand,
    default_mode: Option<acp::SessionModeId>,
}

impl CustomAgentServer {
    pub fn new(
        name: SharedString,
        command: AgentServerCommand,
        default_mode: Option<acp::SessionModeId>,
    ) -> Self {
        Self {
            name,
            command,
            default_mode,
        }
=======
}

impl CustomAgentServer {
    pub fn new(name: SharedString) -> Self {
        Self { name }
>>>>>>> 136468a4
    }
}

impl crate::AgentServer for CustomAgentServer {
    fn telemetry_id(&self) -> &'static str {
        "custom"
    }

    fn name(&self) -> SharedString {
        self.name.clone()
    }

    fn logo(&self) -> IconName {
        IconName::Terminal
    }

    fn connect(
        &self,
        root_dir: Option<&Path>,
        delegate: AgentServerDelegate,
        cx: &mut App,
<<<<<<< HEAD
    ) -> Task<Result<Rc<dyn AgentConnection>>> {
        let server_name = self.name();
        let command = self.command.clone();
        let root_dir = root_dir.to_path_buf();
        let default_mode = self.default_mode.clone();
        cx.spawn(async move |cx| {
            crate::acp::connect(server_name, command, &root_dir, default_mode, cx).await
=======
    ) -> Task<Result<(Rc<dyn AgentConnection>, Option<task::SpawnInTerminal>)>> {
        let name = self.name();
        let root_dir = root_dir.map(|root_dir| root_dir.to_string_lossy().to_string());
        let is_remote = delegate.project.read(cx).is_via_remote_server();
        let store = delegate.store.downgrade();

        cx.spawn(async move |cx| {
            let (command, root_dir, login) = store
                .update(cx, |store, cx| {
                    let agent = store
                        .get_external_agent(&ExternalAgentServerName(name.clone()))
                        .with_context(|| {
                            format!("Custom agent server `{}` is not registered", name)
                        })?;
                    anyhow::Ok(agent.get_command(
                        root_dir.as_deref(),
                        Default::default(),
                        delegate.status_tx,
                        delegate.new_version_available,
                        &mut cx.to_async(),
                    ))
                })??
                .await?;
            let connection =
                crate::acp::connect(name, command, root_dir.as_ref(), is_remote, cx).await?;
            Ok((connection, login))
>>>>>>> 136468a4
        })
    }

    fn into_any(self: Rc<Self>) -> Rc<dyn std::any::Any> {
        self
    }
}<|MERGE_RESOLUTION|>--- conflicted
+++ resolved
@@ -1,11 +1,7 @@
 use crate::AgentServerDelegate;
 use acp_thread::AgentConnection;
-<<<<<<< HEAD
 use agent_client_protocol as acp;
-use anyhow::Result;
-=======
 use anyhow::{Context as _, Result};
->>>>>>> 136468a4
 use gpui::{App, SharedString, Task};
 use project::agent_server_store::ExternalAgentServerName;
 use std::{path::Path, rc::Rc};
@@ -14,29 +10,12 @@
 /// A generic agent server implementation for custom user-defined agents
 pub struct CustomAgentServer {
     name: SharedString,
-<<<<<<< HEAD
-    command: AgentServerCommand,
     default_mode: Option<acp::SessionModeId>,
 }
 
 impl CustomAgentServer {
-    pub fn new(
-        name: SharedString,
-        command: AgentServerCommand,
-        default_mode: Option<acp::SessionModeId>,
-    ) -> Self {
-        Self {
-            name,
-            command,
-            default_mode,
-        }
-=======
-}
-
-impl CustomAgentServer {
-    pub fn new(name: SharedString) -> Self {
-        Self { name }
->>>>>>> 136468a4
+    pub fn new(name: SharedString, default_mode: Option<acp::SessionModeId>) -> Self {
+        Self { name, default_mode }
     }
 }
 
@@ -58,19 +37,11 @@
         root_dir: Option<&Path>,
         delegate: AgentServerDelegate,
         cx: &mut App,
-<<<<<<< HEAD
-    ) -> Task<Result<Rc<dyn AgentConnection>>> {
-        let server_name = self.name();
-        let command = self.command.clone();
-        let root_dir = root_dir.to_path_buf();
-        let default_mode = self.default_mode.clone();
-        cx.spawn(async move |cx| {
-            crate::acp::connect(server_name, command, &root_dir, default_mode, cx).await
-=======
     ) -> Task<Result<(Rc<dyn AgentConnection>, Option<task::SpawnInTerminal>)>> {
         let name = self.name();
         let root_dir = root_dir.map(|root_dir| root_dir.to_string_lossy().to_string());
         let is_remote = delegate.project.read(cx).is_via_remote_server();
+        let default_mode = self.default_mode.clone();
         let store = delegate.store.downgrade();
 
         cx.spawn(async move |cx| {
@@ -91,9 +62,8 @@
                 })??
                 .await?;
             let connection =
-                crate::acp::connect(name, command, root_dir.as_ref(), is_remote, cx).await?;
+                crate::acp::connect(name, command, root_dir.as_ref(), default_mode, is_remote, cx).await?;
             Ok((connection, login))
->>>>>>> 136468a4
         })
     }
 
