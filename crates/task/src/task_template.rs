--- conflicted
+++ resolved
@@ -9,12 +9,8 @@
 use util::{truncate_and_remove_front, ResultExt};
 
 use crate::{
-<<<<<<< HEAD
-    DebugAdapterKind, DebugRequestType, ResolvedTask, RevealTarget, Shell, SpawnInTerminal,
-=======
-    DebugRequestType, DebugTaskDefinition, ResolvedTask, RevealTarget, Shell, SpawnInTerminal,
->>>>>>> 5c0adde7
-    TaskContext, TaskId, VariableName, ZED_VARIABLE_NAME_PREFIX,
+    AttachConfig, ResolvedTask, RevealTarget, Shell, SpawnInTerminal, TCPHost, TaskContext, TaskId,
+    VariableName, ZED_VARIABLE_NAME_PREFIX,
 };
 
 /// A template definition of a Zed task to run.
@@ -79,95 +75,39 @@
     pub show_command: bool,
 }
 
-#[derive(Deserialize, Serialize, Eq, PartialEq, JsonSchema, Clone, Debug)]
+#[derive(Deserialize, Eq, PartialEq, Clone, Debug)]
+/// Use to represent debug request type
+pub enum DebugArgsRequest {
+    /// launch (program, cwd) are stored in TaskTemplate as (command, cwd)
+    Launch,
+    /// Attach
+    Attach(AttachConfig),
+}
+
+#[derive(Deserialize, Eq, PartialEq, Clone, Debug)]
 /// This represents the arguments for the debug task.
 pub struct DebugArgs {
-    #[serde(default)]
     /// The launch type
-    pub request: DebugRequestType,
-    #[serde(flatten)]
+    pub request: DebugArgsRequest,
     /// Adapter choice
-    pub kind: DebugAdapterKind,
-    /// da
+    pub adapter: String,
+    /// TCP connection to make with debug adapter
+    pub tcp_connection: Option<TCPHost>,
+    /// Args to send to debug adapter
     pub initialize_args: Option<serde_json::value::Value>,
-    /// supports attach
-    pub supports_attach: bool,
     /// the locator to use
     pub locator: Option<String>,
 }
 
 /// Represents the type of task that is being ran
-#[derive(Default, Deserialize, Serialize, Eq, PartialEq, JsonSchema, Clone, Debug)]
-#[serde(rename_all = "snake_case", tag = "type")]
+#[derive(Default, Eq, PartialEq, Clone, Debug)]
 #[allow(clippy::large_enum_variant)]
 pub enum TaskType {
     /// Act like a typically task that runs commands
     #[default]
     Script,
     /// This task starts the debugger for a language
-<<<<<<< HEAD
     Debug(DebugArgs),
-=======
-    Debug(DebugTaskDefinition),
->>>>>>> 5c0adde7
-}
-
-#[cfg(test)]
-mod deserialization_tests {
-    use crate::LaunchConfig;
-
-    use super::*;
-    use serde_json::json;
-
-    #[test]
-    fn deserialize_task_type_script() {
-        let json = json!({"type": "script"});
-
-        let task_type: TaskType =
-            serde_json::from_value(json).expect("Failed to deserialize TaskType::Script");
-        assert_eq!(task_type, TaskType::Script);
-    }
-
-    #[test]
-    fn deserialize_task_type_debug() {
-<<<<<<< HEAD
-        let debug_args = DebugArgs {
-            kind: DebugAdapterKind::Python(TCPHost::default()),
-            request: crate::DebugRequestType::Launch,
-            supports_attach: false,
-            initialize_args: None,
-            locator: None,
-=======
-        let adapter_config = DebugTaskDefinition {
-            label: "test config".into(),
-            adapter: "Debugpy".into(),
-            request: crate::DebugRequestType::Launch(LaunchConfig {
-                program: "main".to_string(),
-                cwd: None,
-            }),
-            initialize_args: None,
-            tcp_connection: None,
->>>>>>> 5c0adde7
-        };
-        let json = json!({
-            "type": "debug",
-<<<<<<< HEAD
-            "adapter": "python",
-=======
-            "adapter": "Debugpy",
-            "program": "main",
->>>>>>> 5c0adde7
-            "supports_attach": false,
-        });
-
-        let task_type: TaskType =
-            serde_json::from_value(json).expect("Failed to deserialize TaskType::Debug");
-        if let TaskType::Debug(config) = task_type {
-            assert_eq!(config, debug_args);
-        } else {
-            panic!("Expected TaskType::Debug");
-        }
-    }
 }
 
 #[derive(Clone, Debug, PartialEq, Eq)]
@@ -307,25 +247,6 @@
             &mut substituted_variables,
         )?;
 
-<<<<<<< HEAD
-=======
-        let program = match &self.task_type {
-            TaskType::Script => None,
-            TaskType::Debug(adapter_config) => {
-                if let DebugRequestType::Launch(ref launch) = &adapter_config.request {
-                    Some(substitute_all_template_variables_in_str(
-                        &launch.program,
-                        &task_variables,
-                        &variable_names,
-                        &mut substituted_variables,
-                    )?)
-                } else {
-                    None
-                }
-            }
-        };
-
->>>>>>> 5c0adde7
         let task_hash = to_hex_hash(self)
             .context("hashing task template")
             .log_err()?;
