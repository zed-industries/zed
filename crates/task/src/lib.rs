--- conflicted
+++ resolved
@@ -7,7 +7,7 @@
 mod vscode_format;
 
 use collections::{hash_map, HashMap, HashSet};
-use gpui::{prelude::FluentBuilder, SharedString};
+use gpui::SharedString;
 use schemars::JsonSchema;
 use serde::{Deserialize, Serialize};
 use std::borrow::Cow;
@@ -19,7 +19,8 @@
     DebugRequestType, DebugTaskDefinition, DebugTaskFile, LaunchConfig, TCPHost,
 };
 pub use task_template::{
-    DebugArgs, HideStrategy, RevealStrategy, TaskModal, TaskTemplate, TaskTemplates, TaskType,
+    DebugArgs, DebugArgsRequest, HideStrategy, RevealStrategy, TaskModal, TaskTemplate,
+    TaskTemplates, TaskType,
 };
 pub use vscode_format::VsCodeTaskFile;
 pub use zed_actions::RevealTarget;
@@ -102,9 +103,8 @@
     }
 
     /// Get the configuration for the debug adapter that should be used for this task.
-    pub fn resolved_debug_adapter_config(&self) -> Option<DebugTaskDefinition> {
+    pub fn resolved_debug_adapter_config(&self) -> Option<DebugAdapterConfig> {
         match self.original_task.task_type.clone() {
-<<<<<<< HEAD
             TaskType::Debug(debug_args) if self.resolved.is_some() => {
                 let resolved = self
                     .resolved
@@ -128,38 +128,23 @@
 
                 Some(DebugAdapterConfig {
                     label: resolved.label.clone(),
-                    kind: debug_args.kind.clone(),
-                    request: debug_args.request.clone(),
-                    program: resolved.command.clone().map(|program| {
-                        if program.is_empty() {
-                            None
-                        } else {
-                            Some(program)
+                    adapter: debug_args.adapter.clone(),
+                    request: DebugRequestDisposition::UserConfigured(match debug_args.request {
+                        crate::task_template::DebugArgsRequest::Launch => {
+                            DebugRequestType::Launch(LaunchConfig {
+                                program: resolved.command.clone(),
+                                cwd: resolved.cwd.clone(),
+                            })
+                        }
+                        crate::task_template::DebugArgsRequest::Attach(attach_config) => {
+                            DebugRequestType::Attach(attach_config)
                         }
                     }),
-                    cwd: resolved.cwd.clone().take_if(|p| p.exists()),
                     initialize_args: debug_args.initialize_args,
+                    tcp_connection: debug_args.tcp_connection,
                     args,
-                    supports_attach: debug_args.supports_attach,
                     locator: debug_args.locator.clone(),
                 })
-=======
-            TaskType::Script => None,
-            TaskType::Debug(mut adapter_config) => {
-                if let Some(resolved) = &self.resolved {
-                    adapter_config.label = resolved.label.clone();
-                    if let DebugRequestType::Launch(ref mut launch) = adapter_config.request {
-                        if let Some(program) = resolved.program.clone() {
-                            launch.program = program;
-                        }
-                        if let Some(cwd) = resolved.cwd.clone() {
-                            launch.cwd = Some(cwd);
-                        }
-                    }
-                }
-
-                Some(adapter_config)
->>>>>>> 5c0adde7
             }
             _ => None,
         }
