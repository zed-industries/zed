--- conflicted
+++ resolved
@@ -347,22 +347,6 @@
 
 #[cfg(target_os = "windows")]
 impl ShellBuilder {
-<<<<<<< HEAD
-    pub fn command_label(&self, command_label: &str) -> String {
-        match self.windows_shell_type() {
-            WindowsShellType::Powershell => {
-                format!("{} -C '{}'", self.program, spawn_task.command_label)
-            }
-            WindowsShellType::Cmd => {
-                format!("{} /C '{}'", self.program, spawn_task.command_label)
-            }
-            WindowsShellType::Other => {
-                format!("{} -i -c '{}'", self.program, spawn_task.command_label)
-            }
-        }
-    }
-
-=======
     /// Returns the label to show in the terminal tab
     pub fn command_label(&self, command_label: &str) -> String {
         match self.windows_shell_type() {
@@ -379,33 +363,21 @@
     }
 
     /// Returns the program and arguments to run this task in a shell.
->>>>>>> a41d72ee
     pub fn build(mut self, task_command: String, task_args: &Vec<String>) -> (String, Vec<String>) {
         let combined_command = task_args
             .into_iter()
             .fold(task_command, |mut command, arg| {
                 command.push(' ');
-<<<<<<< HEAD
-                command.push_str(&to_windows_shell_variable(windows_shell_type, arg));
-=======
                 command.push_str(&self.to_windows_shell_variable(arg.to_string()));
->>>>>>> a41d72ee
                 command
             });
 
         match self.windows_shell_type() {
-<<<<<<< HEAD
-            WindowsShellType::Powershell => user_args.extend(["-C".to_owned(), combined_command]),
-            WindowsShellType::Cmd => user_args.extend(["/C".to_owned(), combined_command]),
-            WindowsShellType::Other => {
-                user_args.extend(["-i".to_owned(), "-c".to_owned(), combined_command])
-=======
             WindowsShellType::Powershell => self.args.extend(["-C".to_owned(), combined_command]),
             WindowsShellType::Cmd => self.args.extend(["/C".to_owned(), combined_command]),
             WindowsShellType::Other => {
                 self.args
                     .extend(["-i".to_owned(), "-c".to_owned(), combined_command])
->>>>>>> a41d72ee
             }
         }
 
