--- conflicted
+++ resolved
@@ -23,13 +23,15 @@
 theme.workspace = true
 ui.workspace = true
 util.workspace = true
-<<<<<<< HEAD
 image.workspace = true
 workspace.workspace = true
 fs.workspace = true
-=======
-workspace.workspace = true
+schemars.workspace = true
+serde.workspace = true
+serde_derive.workspace = true
 
 [features]
 test-support = ["gpui/test-support"]
->>>>>>> e662e819
+
+[package.metadata.cargo-machete]
+ignored = ["fs", "serde_derive", "image"]