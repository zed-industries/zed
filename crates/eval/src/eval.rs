--- conflicted
+++ resolved
@@ -5,14 +5,8 @@
 mod threads;
 mod tool_metrics;
 
-<<<<<<< HEAD
-use instance::{
-    JudgeOutput, REPOS_DIR, RunOutput, ThreadInstance, WORKTREES_DIR, repo_path_for_url, run_git,
-};
-=======
-pub(crate) use example::*;
+use instance::{JudgeOutput, RunOutput, ThreadInstance, run_git};
 use parking_lot::Mutex;
->>>>>>> 6caf34ab
 pub(crate) use tool_metrics::*;
 
 use ::fs::RealFs;
@@ -36,6 +30,7 @@
 use settings::{Settings, SettingsStore};
 use std::collections::VecDeque;
 use std::env;
+use std::fmt::Write;
 use std::path::{Path, PathBuf};
 use std::sync::Arc;
 use util::ResultExt as _;
@@ -75,48 +70,26 @@
         .parent()
         .unwrap()
         .parent()
+        .unwrap()
+        .canonicalize()
         .unwrap();
     let eval_crate_dir = root_dir.join("crates/eval");
     let repos_dir = eval_crate_dir.join("repos");
     let worktrees_dir = eval_crate_dir.join("worktrees");
     let examples_dir = eval_crate_dir.join("examples");
-    let runs_dir = eval_crate_dir.join("runs");
-    let run_dir = runs_dir.join(format!("{}", run_timestamp));
+    let run_dir = eval_crate_dir
+        .join("runs")
+        .join(format!("{}", run_timestamp));
     std::fs::create_dir_all(&run_dir).unwrap();
     std::fs::create_dir_all(&repos_dir).unwrap();
     std::fs::create_dir_all(&worktrees_dir).unwrap();
     std::fs::create_dir_all(&examples_dir).unwrap();
     std::fs::create_dir_all(&paths::config_dir()).unwrap();
 
-    let zed_commit_sha = commit_sha_for_path(root_dir);
-    let zed_branch_name = git_branch_for_path(root_dir);
+    let zed_commit_sha = commit_sha_for_path(&root_dir);
+    let zed_branch_name = git_branch_for_path(&root_dir);
     let args = Args::parse();
-<<<<<<< HEAD
-    let languages: HashSet<String> = args
-        .languages
-        .unwrap_or_else(|| vec!["rs".to_string()])
-        .into_iter()
-        .collect();
-=======
-    let all_available_examples = list_all_examples(&examples_dir).unwrap();
-
-    let example_paths = all_available_examples
-        .iter()
-        .filter_map(|example_path| {
-            let name = example_path.file_name()?.to_string_lossy();
-            if args.examples.is_empty()
-                || args
-                    .examples
-                    .iter()
-                    .any(|name_substring| name.contains(name_substring))
-            {
-                Some(example_path.clone())
-            } else {
-                None
-            }
-        })
-        .collect::<Vec<_>>();
->>>>>>> 6caf34ab
+    let languages: HashSet<String> = args.languages.into_iter().collect();
 
     let http_client = Arc::new(ReqwestClient::new());
     let app = Application::headless().with_http_client(http_client.clone());
@@ -162,19 +135,8 @@
         cx.spawn(async move |cx| {
             authenticate_task.await.unwrap();
 
-<<<<<<< HEAD
-            std::fs::create_dir_all(REPOS_DIR)?;
-            std::fs::create_dir_all(WORKTREES_DIR)?;
-
-            let run_id = chrono::Local::now().format("%Y-%m-%d_%H-%M-%S").to_string();
-
-            let run_dir = Path::new(RUNS_DIR).join(&run_id);
-            std::fs::create_dir_all(&run_dir)?;
-
+            // todo! rename to examples
             let mut included = Vec::new();
-=======
-            let mut examples = Vec::new();
->>>>>>> 6caf34ab
 
             const COLORS: [&str; 12] = [
                 "\x1b[31m", // Red
@@ -193,7 +155,6 @@
 
             let mut skipped = Vec::new();
 
-<<<<<<< HEAD
             for thread in all_threads {
                 let meta = thread.meta();
                 if !args.filter.iter().any(|sub| meta.name.contains(sub)) {
@@ -212,37 +173,16 @@
                 // either be run sequentially on the same worktree, or reuse worktrees when there
                 // are more examples to run than the concurrency limit.
                 for repetition_number in 0..args.repetitions {
-                    let thread_instance =
-                        ThreadInstance::new(thread.clone(), &run_dir, repetition_number);
-
-                    let name_len = meta.name.len();
-                    if name_len > max_name_width {
-                        max_name_width = meta.name.len();
-                    }
+                    let thread_instance = ThreadInstance::new(
+                        thread.clone(),
+                        &repos_dir,
+                        &run_dir,
+                        &worktrees_dir,
+                        repetition_number,
+                    );
 
                     included.push(thread_instance);
                 }
-=======
-            for example_path in &example_paths {
-                let example = Example::load_from_directory(
-                    example_path,
-                    &run_dir,
-                    &worktrees_dir,
-                    &repos_dir,
-                )?;
-
-                if !example
-                    .base
-                    .language_extension
-                    .as_ref()
-                    .map_or(false, |lang| args.languages.contains(lang))
-                {
-                    skipped.push(example.name);
-                    continue;
-                }
-
-                examples.extend(example.repeat(args.repetitions));
->>>>>>> 6caf34ab
             }
 
             println!("Skipped threads: {}\n", skipped.join(", "));
@@ -255,33 +195,25 @@
             let mut repo_urls = HashSet::default();
             let mut clone_tasks = Vec::new();
 
-<<<<<<< HEAD
-            for (i, thread_instance) in included.iter_mut().enumerate() {
-=======
-            let max_name_width = examples
+            let max_name_width = included
                 .iter()
-                .map(|e| e.repetition_name().len())
+                .map(|e| e.worktree_name().len())
                 .max()
                 .unwrap_or(0);
-            for (i, example) in examples.iter_mut().enumerate() {
->>>>>>> 6caf34ab
+
+            for (i, thread_instance) in included.iter_mut().enumerate() {
                 let color = COLORS[i % COLORS.len()].to_string();
                 thread_instance.set_log_prefix_style(&color, max_name_width);
 
                 println!(
                     "{}Logging to: {}",
-<<<<<<< HEAD
                     thread_instance.log_prefix,
                     thread_instance.run_directory.display()
-=======
-                    example.log_prefix,
-                    example.run_directory_path().display()
->>>>>>> 6caf34ab
                 );
 
                 let repo_url = thread_instance.repo_url();
                 if repo_urls.insert(repo_url.clone()) {
-                    let repo_path = example.repo_path.clone();
+                    let repo_path = thread_instance.repo_path.clone();
 
                     if !repo_path.join(".git").is_dir() {
                         println!(
@@ -321,33 +253,13 @@
 
             future::join_all(clone_tasks).await;
 
-<<<<<<< HEAD
             for thread_instance in included.iter_mut() {
-                thread_instance.setup().await?;
-=======
-            for example in examples.iter_mut() {
-                example.fetch().await?;
->>>>>>> 6caf34ab
-            }
-
-            let examples = Arc::new(Mutex::new(VecDeque::from(examples)));
+                thread_instance.fetch().await?;
+            }
+
+            let examples = Arc::new(Mutex::new(VecDeque::from(included)));
             let results_by_example_name = Arc::new(Mutex::new(HashMap::default()));
 
-<<<<<<< HEAD
-            let tasks = included.into_iter().map(|thread| {
-                let app_state = app_state.clone();
-                let model = model.clone();
-                let run_id = run_id.clone();
-                cx.spawn(async move |cx| {
-                    let result = async {
-                        let run_output = cx
-                            .update(|cx| thread.run(model.clone(), app_state.clone(), cx))?
-                            .await?;
-                        let judge_tasks = (0..judge_repetitions).map(|round| {
-                            run_judge_repetition(
-                                run_id.clone(),
-                                thread.clone(),
-=======
             future::join_all((0..args.concurrency).map(|_| {
                 let app_state = app_state.clone();
                 let model = model.clone();
@@ -368,7 +280,6 @@
                                 .await?;
                             let judge_output = judge_example(
                                 example.clone(),
->>>>>>> 6caf34ab
                                 model.clone(),
                                 &zed_commit_sha,
                                 &zed_branch_name,
@@ -387,11 +298,6 @@
                             .or_insert(Vec::new())
                             .push((example.clone(), result));
                     }
-<<<<<<< HEAD
-                    .await;
-                    (thread, result)
-=======
->>>>>>> 6caf34ab
                 })
             }))
             .await;
@@ -403,176 +309,153 @@
             let mut assertion_stats = Vec::new();
             let mut error_count = 0;
 
-<<<<<<< HEAD
-            for (instance, result) in results {
-                print_h2(&instance.name);
-
-                match result {
-                    Err(err) => {
-                        println!("💥 {}{:?}", instance.log_prefix, err);
-                        error_count += 1;
-                    }
-                    Ok((run_output, judge_results)) => {
-                        cumulative_tool_metrics.merge(&run_output.tool_metrics);
-
-                        let any_judge_results = judge_results.iter().any(|result| {
-                            result
-                                .iter()
-                                .any(|output| output.diff.is_some() || output.thread.is_some())
-                        });
-
-                        if any_judge_results {
-                            println!("┌───────┬──────┬────────┐");
-                            println!("│ Judge │ Diff │ Thread │");
-                            println!("├───────┼──────┼────────┤");
-
-                            for (i, judge_result) in judge_results.iter().enumerate() {
-                                match judge_result {
-                                    Ok(judge_output) => {
-                                        let diff_display =
-                                            if let Some(diff) = judge_output.diff.as_ref() {
-                                                diff_scores.push(diff.score);
-                                                format!("{}", diff.score)
-                                            } else {
-                                                "N/A".to_string()
-                                            };
-
-                                        let thread_display =
-                                            if let Some(instance) = &judge_output.thread {
-                                                let thread_score = instance.score;
-                                                thread_scores.push(thread_score);
-                                                format!("{}", thread_score)
-                                            } else {
-                                                "N/A".to_string()
-                                            };
-
-                                        println!(
-                                            "|{:^7}│{:^6}│{:^8}│",
-                                            i + 1,
-                                            diff_display,
-                                            thread_display
-                                        );
-                                    }
-                                    Err(err) => {
-                                        println!(
-                                            "|{:^7}│{:^6}│{:^8}│{:?}",
-                                            i + 1,
-                                            "N/A",
-                                            "N/A",
-                                            err
-                                        );
-                                    }
-                                }
-                            }
-
-                            println!("└───────┴──────┴────────┘");
-                        }
-
-                        println!("{}", run_output.tool_metrics);
-
-                        if !run_output.assertions.total_count() > 0 {
-                            println!("{}", run_output.assertions);
-                            assertion_stats.push(run_output.assertions.success_percentage())
-                        }
-                    }
-                }
-                println!("> {}", instance.run_directory.display());
-            }
-
-            print_h2("AGGREGATE");
-
-            let assertion_stats_count = assertion_stats.len();
-            let avg_assertion_success_pct = assertion_stats
-                .into_iter()
-                .map(|pct| pct as f32)
-                .sum::<f32>()
-                / (assertion_stats_count as f32);
-
-            if assertion_stats_count > 0 {
-                println!("\nAverage assertion success: {avg_assertion_success_pct}%");
-=======
             for (example_name, results) in results_by_example_name.lock().iter_mut() {
-                print_header(&example_name);
+                print_h1(&example_name);
 
                 results.sort_unstable_by_key(|(example, _)| example.repetition);
                 let mut example_cumulative_tool_metrics = ToolMetrics::default();
 
-                println!("┌───────┬──────┬────────┐");
-                println!("│ Round │ Diff │ Thread │");
-                println!("├───────┼──────┼────────┤");
+                let mut judge_table_rows = String::new();
+                let mut assertions_table_rows = String::new();
+
                 for (example, result) in results {
-                    let run_dir_path = example.run_directory_path();
-                    let relative_run_dir_path = run_dir_path.strip_prefix(root_dir).unwrap();
+                    let relative_run_dir_path =
+                        example.run_directory.strip_prefix(&root_dir).unwrap();
 
                     match result {
                         Err(err) => {
-                            println!(
+                            writeln!(
+                                &mut judge_table_rows,
                                 "|{:^7}│{:^6}│{:^8}│ {:?}{}",
                                 example.repetition,
                                 "N/A",
                                 "N/A",
                                 err,
                                 relative_run_dir_path.display()
-                            );
+                            )?;
                             error_count += 1;
                         }
                         Ok((run_output, judge_result)) => {
                             cumulative_tool_metrics.merge(&run_output.tool_metrics);
                             example_cumulative_tool_metrics.merge(&run_output.tool_metrics);
 
+                            if !run_output.assertions.total_count() > 0 {
+                                for assertion in &run_output.assertions.success {
+                                    assertions::display_table_row(
+                                        &mut assertions_table_rows,
+                                        example.repetition,
+                                        assertion,
+                                        true,
+                                    )?;
+                                }
+
+                                for assertion in &run_output.assertions.failure {
+                                    assertions::display_table_row(
+                                        &mut assertions_table_rows,
+                                        example.repetition,
+                                        assertion,
+                                        false,
+                                    )?;
+                                }
+
+                                assertion_stats.push(run_output.assertions.success_percentage())
+                            }
+
                             match judge_result {
                                 Ok(judge_output) => {
-                                    diff_scores.push(judge_output.diff.score());
-                                    thread_scores.push(judge_output.thread.score());
-                                    println!(
+                                    if let Some(diff) = &judge_output.diff {
+                                        diff_scores.push(diff.score());
+                                    }
+                                    if let Some(thread) = &judge_output.thread {
+                                        thread_scores.push(thread.score());
+                                    }
+                                    writeln!(
+                                        &mut judge_table_rows,
                                         "|{:^7}│{:^6}│{:^8}│ {}",
                                         example.repetition,
-                                        format!("{}%", judge_output.diff.score()),
-                                        format!("{}%", judge_output.thread.score()),
+                                        judge_output.diff.as_ref().map_or(
+                                            "N/A".to_string(),
+                                            |diff| format!("{}%", diff.score())
+                                        ),
+                                        judge_output.thread.as_ref().map_or(
+                                            "N/A".to_string(),
+                                            |thread| format!("{}%", thread.score())
+                                        ),
                                         relative_run_dir_path.display()
-                                    );
+                                    )?;
                                 }
                                 Err(err) => {
-                                    println!(
+                                    writeln!(
+                                        &mut judge_table_rows,
                                         "|{:^7}│{:^6}│{:^8}│{:?}│ {}",
                                         example.repetition,
                                         "N/A",
                                         "N/A",
                                         err,
                                         relative_run_dir_path.display()
-                                    );
+                                    )?;
                                 }
                             }
                         }
                     }
                 }
 
-                println!("└───────┴──────┴────────┘");
-                println!("{}", example_cumulative_tool_metrics);
->>>>>>> 6caf34ab
-            }
-
-            let diff_score_count = diff_scores.len();
-            let average_diff_score = diff_scores
-                .into_iter()
-                .map(|score| score as f32)
-                .sum::<f32>()
-                / (diff_score_count as f32);
+                if !judge_table_rows.is_empty() {
+                    println!("┌───────┬──────┬────────┐");
+                    println!("│ Round │ Diff │ Thread │");
+                    println!("├───────┼──────┼────────┤");
+                    print!("{}", judge_table_rows);
+                    println!("└───────┴──────┴────────┘");
+                }
+
+                if !judge_table_rows.is_empty() || !assertions_table_rows.is_empty() {
+                    println!("\n");
+                }
+
+                if !assertions_table_rows.is_empty() {
+                    assertions::print_table_header();
+                    print!("{}", assertions_table_rows);
+                    assertions::print_table_footer();
+                }
+            }
+
+            print_h2("AGGREGATE");
 
             if error_count > 0 {
                 println!("\n{error_count} examples failed to run!");
             }
 
-            println!("\nAverage code diff score: {average_diff_score}");
+            let assertion_stats_count = assertion_stats.len();
+            if assertion_stats_count > 0 {
+                let avg_assertion_success_pct = assertion_stats
+                    .into_iter()
+                    .map(|pct| pct as f32)
+                    .sum::<f32>()
+                    / (assertion_stats_count as f32);
+                println!("\nAverage assertion success: {avg_assertion_success_pct}%");
+            }
+
+            let diff_score_count = diff_scores.len();
+            if diff_score_count > 0 {
+                let average_diff_score = diff_scores
+                    .into_iter()
+                    .map(|score| score as f32)
+                    .sum::<f32>()
+                    / (diff_score_count as f32);
+                println!("\nAverage code diff score: {average_diff_score}");
+            }
 
             let thread_score_count = thread_scores.len();
-            let average_thread_score = thread_scores
-                .into_iter()
-                .map(|score| score as f32)
-                .sum::<f32>()
-                / (thread_score_count as f32);
-
-            println!("\nAverage thread score: {average_thread_score}");
+
+            if thread_score_count > 0 {
+                let average_thread_score = thread_scores
+                    .into_iter()
+                    .map(|score| score as f32)
+                    .sum::<f32>()
+                    / (thread_score_count as f32);
+
+                println!("\nAverage thread score: {average_thread_score}");
+            }
 
             print_h1("CUMULATIVE TOOL METRICS");
             println!("{}", cumulative_tool_metrics);
@@ -585,23 +468,6 @@
     });
 }
 
-<<<<<<< HEAD
-=======
-fn list_all_examples(examples_dir: &Path) -> Result<Vec<PathBuf>> {
-    let path = std::fs::canonicalize(examples_dir).unwrap();
-    let entries = std::fs::read_dir(path).unwrap();
-    let mut result_paths = Vec::new();
-    for entry in entries {
-        let entry = entry?;
-        let path = entry.path();
-        if path.is_dir() {
-            result_paths.push(path);
-        }
-    }
-    Ok(result_paths)
-}
-
->>>>>>> 6caf34ab
 /// Subset of `workspace::AppState` needed by `HeadlessAssistant`, with additional fields.
 pub struct AgentAppState {
     pub languages: Arc<LanguageRegistry>,
@@ -757,14 +623,8 @@
     }
 }
 
-<<<<<<< HEAD
-async fn run_judge_repetition(
-    run_id: String,
-    instance: ThreadInstance,
-=======
 async fn judge_example(
-    example: Example,
->>>>>>> 6caf34ab
+    example: ThreadInstance,
     model: Arc<dyn LanguageModel>,
     zed_commit_sha: &str,
     zed_branch_name: &str,
@@ -773,23 +633,6 @@
     enable_telemetry: bool,
     cx: &AsyncApp,
 ) -> Result<JudgeOutput> {
-<<<<<<< HEAD
-    let judge_result = instance.judge(model.clone(), &run_output, round, cx).await;
-
-    if let Ok(judge_output) = &judge_result {
-        let path = std::path::Path::new(".");
-        let commit_id = get_current_commit_id(path).await.unwrap_or_default();
-
-        telemetry::event!(
-            "Agent Eval Completed",
-            cohort_id = run_id,
-            example_name = instance.name.clone(),
-            round = round,
-            diff_score = judge_output.diff.clone().map(|diff| diff.score),
-            diff_analysis = judge_output.diff.clone().map(|diff| diff.analysis),
-            thread_score = judge_output.thread.clone().map(|thread| thread.score),
-            thread_analysis = judge_output.thread.clone().map(|thread| thread.analysis),
-=======
     let judge_output = example.judge(model.clone(), &run_output, cx).await;
 
     let diff_evaluation;
@@ -812,26 +655,17 @@
             example_repetition = example.repetition,
             diff_evaluation = diff_evaluation,
             thread_evaluation = thread_evaluation,
->>>>>>> 6caf34ab
             tool_metrics = run_output.tool_metrics,
             response_count = run_output.response_count,
             token_usage = run_output.token_usage,
             model = model.telemetry_id(),
             model_provider = model.provider_id().to_string(),
-<<<<<<< HEAD
-            repository_url = instance.repo_url(),
-            repository_revision = instance.revision(),
-            diagnostics_before = run_output.diagnostics_before,
-            diagnostics_after = run_output.diagnostics_after,
-            commit_id = commit_id
-=======
-            repository_url = example.base.url.clone(),
-            repository_revision = example.base.revision.clone(),
+            repository_url = example.repo_url(),
+            repository_revision = example.revision(),
             diagnostic_summary_before = run_output.diagnostic_summary_before,
             diagnostic_summary_after = run_output.diagnostic_summary_after,
             diagnostics_before = run_output.diagnostics_before,
             diagnostics_after = run_output.diagnostics_after,
->>>>>>> 6caf34ab
         );
     }
 
