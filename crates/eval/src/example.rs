--- conflicted
+++ resolved
@@ -231,7 +231,7 @@
         }
 
         if self.base.url == ZED_REPO_URL {
-            std::fs::write(worktree_path.join(".rules"), std::fs::read(".rules")?)?;
+            std::fs::write(self.worktree_path.join(".rules"), std::fs::read(".rules")?)?;
         }
 
         std::fs::create_dir_all(self.example_output_directory())?;
@@ -642,18 +642,12 @@
     }
 
     async fn repository_diff(&self) -> Result<String> {
-<<<<<<< HEAD
         run_git(&self.worktree_path, &["add", "."]).await?;
-        run_git(&self.worktree_path, &["diff", "--staged"]).await
-=======
-        let worktree_path = self.worktree_path();
-        run_git(&worktree_path, &["add", "."]).await?;
         let mut diff_args = vec!["diff", "--staged"];
         if self.base.url == ZED_REPO_URL {
             diff_args.push(":(exclude).rules");
         }
-        run_git(&worktree_path, &diff_args).await
->>>>>>> 733cd6b6
+        run_git(&self.worktree_path, &diff_args).await
     }
 }
 
