#![allow(missing_docs)]
use component::{example_group_with_title, single_example, ComponentPreview};
use gpui::{AnyElement, AnyView, DefiniteLength};
use ui_macros::IntoComponent;

use crate::{
    prelude::*, Color, DynamicSpacing, ElevationIndex, IconPosition, KeyBinding,
    KeybindingPosition, TintColor,
};
use crate::{
    ButtonCommon, ButtonLike, ButtonSize, ButtonStyle, IconName, IconSize, Label, LineHeightStyle,
};

use super::button_icon::ButtonIcon;

/// An element that creates a button with a label and an optional icon.
///
/// Common buttons:
/// - Label, Icon + Label: [`Button`] (this component)
/// - Icon only: [`IconButton`]
/// - Custom: [`ButtonLike`]
///
/// To create a more complex button than what the [`Button`] or [`IconButton`] components provide, use
/// [`ButtonLike`] directly.
///
/// # Examples
///
/// **A button with a label**, is typically used in scenarios such as a form, where the button's label
/// indicates what action will be performed when the button is clicked.
///
/// ```
/// use ui::prelude::*;
///
/// Button::new("button_id", "Click me!")
///     .on_click(|event, cx| {
///         // Handle click event
///     });
/// ```
///
/// **A toggleable button**, is typically used in scenarios such as a toolbar,
/// where the button's state indicates whether a feature is enabled or not, or
/// a trigger for a popover menu, where clicking the button toggles the visibility of the menu.
///
/// ```
/// use ui::prelude::*;
///
/// Button::new("button_id", "Click me!")
///     .icon(IconName::Check)
///     .selected(true)
///     .on_click(|event, cx| {
///         // Handle click event
///     });
/// ```
///
/// To change the style of the button when it is selected use the [`selected_style`][Button::selected_style] method.
///
/// ```
/// use ui::prelude::*;
/// use ui::TintColor;
///
/// Button::new("button_id", "Click me!")
///     .selected(true)
///     .selected_style(ButtonStyle::Tinted(TintColor::Accent))
///     .on_click(|event, cx| {
///         // Handle click event
///     });
/// ```
/// This will create a button with a blue tinted background when selected.
///
/// **A full-width button**, is typically used in scenarios such as the bottom of a modal or form, where it occupies the entire width of its container.
/// The button's content, including text and icons, is centered by default.
///
/// ```
/// use ui::prelude::*;
///
/// let button = Button::new("button_id", "Click me!")
///     .full_width()
///     .on_click(|event, cx| {
///         // Handle click event
///     });
/// ```
///
#[derive(IntoElement, IntoComponent)]
pub struct Button {
    base: ButtonLike,
    label: SharedString,
    label_color: Option<Color>,
    label_size: Option<LabelSize>,
    selected_label: Option<SharedString>,
    selected_label_color: Option<Color>,
    icon: Option<IconName>,
    icon_position: Option<IconPosition>,
    icon_size: Option<IconSize>,
    icon_color: Option<Color>,
    selected_icon: Option<IconName>,
    selected_icon_color: Option<Color>,
    key_binding: Option<KeyBinding>,
    keybinding_position: KeybindingPosition,
    alpha: Option<f32>,
}

impl Button {
    /// Creates a new [`Button`] with a specified identifier and label.
    ///
    /// This is the primary constructor for a [`Button`] component. It initializes
    /// the button with the provided identifier and label text, setting all other
    /// properties to their default values, which can be customized using the
    /// builder pattern methods provided by this struct.
    pub fn new(id: impl Into<ElementId>, label: impl Into<SharedString>) -> Self {
        Self {
            base: ButtonLike::new(id),
            label: label.into(),
            label_color: None,
            label_size: None,
            selected_label: None,
            selected_label_color: None,
            icon: None,
            icon_position: None,
            icon_size: None,
            icon_color: None,
            selected_icon: None,
            selected_icon_color: None,
            key_binding: None,
            keybinding_position: KeybindingPosition::default(),
            alpha: None,
        }
    }

    /// Sets the color of the button's label.
    pub fn color(mut self, label_color: impl Into<Option<Color>>) -> Self {
        self.label_color = label_color.into();
        self
    }

    /// Defines the size of the button's label.
    pub fn label_size(mut self, label_size: impl Into<Option<LabelSize>>) -> Self {
        self.label_size = label_size.into();
        self
    }

    /// Sets the label used when the button is in a selected state.
    pub fn selected_label<L: Into<SharedString>>(mut self, label: impl Into<Option<L>>) -> Self {
        self.selected_label = label.into().map(Into::into);
        self
    }

    /// Sets the label color used when the button is in a selected state.
    pub fn selected_label_color(mut self, color: impl Into<Option<Color>>) -> Self {
        self.selected_label_color = color.into();
        self
    }

    /// Assigns an icon to the button.
    pub fn icon(mut self, icon: impl Into<Option<IconName>>) -> Self {
        self.icon = icon.into();
        self
    }

    /// Sets the position of the icon relative to the label.
    pub fn icon_position(mut self, icon_position: impl Into<Option<IconPosition>>) -> Self {
        self.icon_position = icon_position.into();
        self
    }

    /// Specifies the size of the button's icon.
    pub fn icon_size(mut self, icon_size: impl Into<Option<IconSize>>) -> Self {
        self.icon_size = icon_size.into();
        self
    }

    /// Sets the color of the button's icon.
    pub fn icon_color(mut self, icon_color: impl Into<Option<Color>>) -> Self {
        self.icon_color = icon_color.into();
        self
    }

    /// Chooses an icon to display when the button is in a selected state.
    pub fn selected_icon(mut self, icon: impl Into<Option<IconName>>) -> Self {
        self.selected_icon = icon.into();
        self
    }

    /// Sets the icon color used when the button is in a selected state.
    pub fn selected_icon_color(mut self, color: impl Into<Option<Color>>) -> Self {
        self.selected_icon_color = color.into();
        self
    }

    /// Display the keybinding that triggers the button action.
    pub fn key_binding(mut self, key_binding: impl Into<Option<KeyBinding>>) -> Self {
        self.key_binding = key_binding.into();
        self
    }

    /// Sets the position of the keybinding relative to the button label.
    ///
    /// This method allows you to specify where the keybinding should be displayed
    /// in relation to the button's label.
    pub fn key_binding_position(mut self, position: KeybindingPosition) -> Self {
        self.keybinding_position = position;
        self
    }

    /// Sets the alpha property of the color of label.
    pub fn alpha(mut self, alpha: f32) -> Self {
        self.alpha = Some(alpha);
        self
    }
}

impl Toggleable for Button {
    /// Sets the selected state of the button.
    ///
    /// This method allows the selection state of the button to be specified.
    /// It modifies the button's appearance to reflect its selected state.
    ///
    /// # Examples
    ///
    /// ```
    /// use ui::prelude::*;
    ///
    /// Button::new("button_id", "Click me!")
    ///     .selected(true)
    ///     .on_click(|event, cx| {
    ///         // Handle click event
    ///     });
    /// ```
    ///
    /// Use [`selected_style`](Button::selected_style) to change the style of the button when it is selected.
    fn toggle_state(mut self, selected: bool) -> Self {
        self.base = self.base.toggle_state(selected);
        self
    }
}

impl SelectableButton for Button {
    /// Sets the style for the button when selected.
    ///
    /// # Examples
    ///
    /// ```
    /// use ui::prelude::*;
    /// use ui::TintColor;
    ///
    /// Button::new("button_id", "Click me!")
    ///     .selected(true)
    ///     .selected_style(ButtonStyle::Tinted(TintColor::Accent))
    ///     .on_click(|event, cx| {
    ///         // Handle click event
    ///     });
    /// ```
    /// This results in a button with a blue tinted background when selected.
    fn selected_style(mut self, style: ButtonStyle) -> Self {
        self.base = self.base.selected_style(style);
        self
    }
}

impl Disableable for Button {
    /// Disables the button.
    ///
    /// This method allows the button to be disabled. When a button is disabled,
    /// it doesn't react to user interactions and its appearance is updated to reflect this.
    ///
    /// # Examples
    ///
    /// ```
    /// use ui::prelude::*;
    ///
    /// Button::new("button_id", "Click me!")
    ///     .disabled(true)
    ///     .on_click(|event, cx| {
    ///         // Handle click event
    ///     });
    /// ```
    ///
    /// This results in a button that is disabled and does not respond to click events.
    fn disabled(mut self, disabled: bool) -> Self {
        self.base = self.base.disabled(disabled);
        self
    }
}

impl Clickable for Button {
    /// Sets the click event handler for the button.
    fn on_click(
        mut self,
        handler: impl Fn(&gpui::ClickEvent, &mut Window, &mut App) + 'static,
    ) -> Self {
        self.base = self.base.on_click(handler);
        self
    }

    fn cursor_style(mut self, cursor_style: gpui::CursorStyle) -> Self {
        self.base = self.base.cursor_style(cursor_style);
        self
    }
}

impl FixedWidth for Button {
    /// Sets a fixed width for the button.
    ///
    /// This function allows a button to have a fixed width instead of automatically growing or shrinking.
    /// Sets a fixed width for the button.
    ///
    /// # Examples
    ///
    /// ```
    /// use ui::prelude::*;
    ///
    /// Button::new("button_id", "Click me!")
    ///     .width(px(100.).into())
    ///     .on_click(|event, cx| {
    ///         // Handle click event
    ///     });
    /// ```
    ///
    /// This sets the button's width to be exactly 100 pixels.
    fn width(mut self, width: DefiniteLength) -> Self {
        self.base = self.base.width(width);
        self
    }

    /// Sets the button to occupy the full width of its container.
    ///
    /// # Examples
    ///
    /// ```
    /// use ui::prelude::*;
    ///
    /// Button::new("button_id", "Click me!")
    ///     .full_width()
    ///     .on_click(|event, cx| {
    ///         // Handle click event
    ///     });
    /// ```
    ///
    /// This stretches the button to the full width of its container.
    fn full_width(mut self) -> Self {
        self.base = self.base.full_width();
        self
    }
}

impl ButtonCommon for Button {
    /// Sets the button's id.
    fn id(&self) -> &ElementId {
        self.base.id()
    }

    /// Sets the visual style of the button using a [`ButtonStyle`].
    fn style(mut self, style: ButtonStyle) -> Self {
        self.base = self.base.style(style);
        self
    }

    /// Sets the button's size using a [`ButtonSize`].
    fn size(mut self, size: ButtonSize) -> Self {
        self.base = self.base.size(size);
        self
    }

    /// Sets a tooltip for the button.
    ///
    /// This method allows a tooltip to be set for the button. The tooltip is a function that
    /// takes a mutable references to [`Window`] and [`App`], and returns an [`AnyView`]. The
    /// tooltip is displayed when the user hovers over the button.
    ///
    /// # Examples
    ///
    /// ```
    /// use ui::prelude::*;
    /// use ui::Tooltip;
    ///
    /// Button::new("button_id", "Click me!")
    ///     .tooltip(Tooltip::text_f("This is a tooltip", cx))
    ///     .on_click(|event, cx| {
    ///         // Handle click event
    ///     });
    /// ```
    ///
    /// This will create a button with a tooltip that displays "This is a tooltip" when hovered over.
    fn tooltip(mut self, tooltip: impl Fn(&mut Window, &mut App) -> AnyView + 'static) -> Self {
        self.base = self.base.tooltip(tooltip);
        self
    }

    fn layer(mut self, elevation: ElevationIndex) -> Self {
        self.base = self.base.layer(elevation);
        self
    }
}

impl RenderOnce for Button {
    #[allow(refining_impl_trait)]
    fn render(self, _window: &mut Window, cx: &mut App) -> ButtonLike {
        let is_disabled = self.base.disabled;
        let is_selected = self.base.selected;

        let label = self
            .selected_label
            .filter(|_| is_selected)
            .unwrap_or(self.label);

        let label_color = if is_disabled {
            Color::Disabled
        } else if is_selected {
            self.selected_label_color.unwrap_or(Color::Selected)
        } else {
            self.label_color.unwrap_or_default()
        };

        self.base.child(
            h_flex()
                .gap(DynamicSpacing::Base04.rems(cx))
                .when(self.icon_position == Some(IconPosition::Start), |this| {
                    this.children(self.icon.map(|icon| {
                        ButtonIcon::new(icon)
                            .disabled(is_disabled)
                            .toggle_state(is_selected)
                            .selected_icon(self.selected_icon)
                            .selected_icon_color(self.selected_icon_color)
                            .size(self.icon_size)
                            .color(self.icon_color)
                    }))
                })
                .child(
                    h_flex()
                        .when(
                            self.keybinding_position == KeybindingPosition::Start,
                            |this| this.flex_row_reverse(),
                        )
                        .gap(DynamicSpacing::Base06.rems(cx))
                        .justify_between()
                        .child(
                            Label::new(label)
                                .color(label_color)
                                .size(self.label_size.unwrap_or_default())
                                .when_some(self.alpha, |this, alpha| this.alpha(alpha))
                                .line_height_style(LineHeightStyle::UiLabel),
                        )
                        .children(self.key_binding),
                )
                .when(self.icon_position != Some(IconPosition::Start), |this| {
                    this.children(self.icon.map(|icon| {
                        ButtonIcon::new(icon)
                            .disabled(is_disabled)
                            .toggle_state(is_selected)
                            .selected_icon(self.selected_icon)
                            .selected_icon_color(self.selected_icon_color)
                            .size(self.icon_size)
                            .color(self.icon_color)
                    }))
                }),
        )
    }
}

impl ComponentPreview for Button {
<<<<<<< HEAD
    fn description() -> impl Into<Option<&'static str>> {
        "A button allows users to take actions, and make choices, with a single tap."
    }

    fn examples(_window: &mut Window, _: &mut App) -> Vec<ComponentExampleGroup<Self>> {
        vec![
            example_group_with_title(
                "Styles",
                vec![
                    single_example("Default", Button::new("default", "Default")),
                    single_example(
                        "Filled",
                        Button::new("filled", "Filled").style(ButtonStyle::Filled),
                    ),
                    single_example(
                        "Subtle",
                        Button::new("outline", "Subtle").style(ButtonStyle::Subtle),
                    ),
                    single_example(
                        "Transparent",
                        Button::new("transparent", "Transparent").style(ButtonStyle::Transparent),
                    ),
                ],
            ),
            example_group_with_title(
                "Tinted",
                vec![
                    single_example(
                        "Accent",
                        Button::new("tinted_accent", "Accent")
                            .style(ButtonStyle::Tinted(TintColor::Accent)),
                    ),
                    single_example(
                        "Error",
                        Button::new("tinted_negative", "Error")
                            .style(ButtonStyle::Tinted(TintColor::Error)),
                    ),
                    single_example(
                        "Warning",
                        Button::new("tinted_warning", "Warning")
                            .style(ButtonStyle::Tinted(TintColor::Warning)),
                    ),
                    single_example(
                        "Success",
                        Button::new("tinted_positive", "Success")
                            .style(ButtonStyle::Tinted(TintColor::Success)),
                    ),
                ],
            ),
            example_group_with_title(
                "States",
                vec![
                    single_example("Default", Button::new("default_state", "Default")),
                    single_example(
                        "Disabled",
                        Button::new("disabled", "Disabled").disabled(true),
                    ),
                    single_example(
                        "Selected",
                        Button::new("selected", "Selected").toggle_state(true),
                    ),
                ],
            ),
            example_group_with_title(
                "With Icons",
                vec![
                    single_example(
                        "Icon Start",
                        Button::new("icon_start", "Icon Start")
                            .icon(IconName::Check)
                            .icon_position(IconPosition::Start),
                    ),
                    single_example(
                        "Icon End",
                        Button::new("icon_end", "Icon End")
                            .icon(IconName::Check)
                            .icon_position(IconPosition::End),
                    ),
                    single_example(
                        "Icon Color",
                        Button::new("icon_color", "Icon Color")
                            .icon(IconName::Check)
                            .icon_color(Color::Accent),
                    ),
                    single_example(
                        "Tinted Icons",
                        Button::new("tinted_icons", "Error")
                            .style(ButtonStyle::Tinted(TintColor::Error))
                            .color(Color::Error)
                            .icon_color(Color::Error)
                            .icon(IconName::Trash)
                            .icon_position(IconPosition::Start),
                    ),
                ],
            ),
            example_group_with_title(
                "Elevation",
                vec![
                    single_example(
                        "Background",
                        Button::new("background", "Background")
                            .style(ButtonStyle::Filled)
                            .layer(ElevationIndex::Background),
                    ),
                    single_example(
                        "Surface",
                        Button::new("surface", "Surface")
                            .style(ButtonStyle::Filled)
                            .layer(ElevationIndex::Surface),
                    ),
                    single_example(
                        "EditorSurface",
                        Button::new("editor_surface", "Editor Surface")
                            .style(ButtonStyle::Filled)
                            .layer(ElevationIndex::EditorSurface),
                    ),
                    single_example(
                        "ElevatedSurface",
                        Button::new("elevated_surface", "Elevated Surface")
                            .style(ButtonStyle::Filled)
                            .layer(ElevationIndex::ElevatedSurface),
                    ),
                    single_example(
                        "ModalSurface",
                        Button::new("modal_surface", "Modal Surface")
                            .style(ButtonStyle::Filled)
                            .layer(ElevationIndex::ModalSurface),
                    ),
                ],
            ),
        ]
=======
    fn preview(_window: &mut Window, _cx: &App) -> AnyElement {
        v_flex()
            .gap_6()
            .children(vec![
                example_group_with_title(
                    "Styles",
                    vec![
                        single_example(
                            "Default",
                            Button::new("default", "Default").into_any_element(),
                        ),
                        single_example(
                            "Filled",
                            Button::new("filled", "Filled")
                                .style(ButtonStyle::Filled)
                                .into_any_element(),
                        ),
                        single_example(
                            "Subtle",
                            Button::new("outline", "Subtle")
                                .style(ButtonStyle::Subtle)
                                .into_any_element(),
                        ),
                        single_example(
                            "Transparent",
                            Button::new("transparent", "Transparent")
                                .style(ButtonStyle::Transparent)
                                .into_any_element(),
                        ),
                    ],
                ),
                example_group_with_title(
                    "Tinted",
                    vec![
                        single_example(
                            "Accent",
                            Button::new("tinted_accent", "Accent")
                                .style(ButtonStyle::Tinted(TintColor::Accent))
                                .into_any_element(),
                        ),
                        single_example(
                            "Error",
                            Button::new("tinted_negative", "Error")
                                .style(ButtonStyle::Tinted(TintColor::Error))
                                .into_any_element(),
                        ),
                        single_example(
                            "Warning",
                            Button::new("tinted_warning", "Warning")
                                .style(ButtonStyle::Tinted(TintColor::Warning))
                                .into_any_element(),
                        ),
                        single_example(
                            "Success",
                            Button::new("tinted_positive", "Success")
                                .style(ButtonStyle::Tinted(TintColor::Success))
                                .into_any_element(),
                        ),
                    ],
                ),
                example_group_with_title(
                    "States",
                    vec![
                        single_example(
                            "Default",
                            Button::new("default_state", "Default").into_any_element(),
                        ),
                        single_example(
                            "Disabled",
                            Button::new("disabled", "Disabled")
                                .disabled(true)
                                .into_any_element(),
                        ),
                        single_example(
                            "Selected",
                            Button::new("selected", "Selected")
                                .toggle_state(true)
                                .into_any_element(),
                        ),
                    ],
                ),
                example_group_with_title(
                    "With Icons",
                    vec![
                        single_example(
                            "Icon Start",
                            Button::new("icon_start", "Icon Start")
                                .icon(IconName::Check)
                                .icon_position(IconPosition::Start)
                                .into_any_element(),
                        ),
                        single_example(
                            "Icon End",
                            Button::new("icon_end", "Icon End")
                                .icon(IconName::Check)
                                .icon_position(IconPosition::End)
                                .into_any_element(),
                        ),
                        single_example(
                            "Icon Color",
                            Button::new("icon_color", "Icon Color")
                                .icon(IconName::Check)
                                .icon_color(Color::Accent)
                                .into_any_element(),
                        ),
                        single_example(
                            "Tinted Icons",
                            Button::new("tinted_icons", "Error")
                                .style(ButtonStyle::Tinted(TintColor::Error))
                                .color(Color::Error)
                                .icon_color(Color::Error)
                                .icon(IconName::Trash)
                                .icon_position(IconPosition::Start)
                                .into_any_element(),
                        ),
                    ],
                ),
            ])
            .into_any_element()
>>>>>>> d15a61a1
    }
}<|MERGE_RESOLUTION|>--- conflicted
+++ resolved
@@ -95,7 +95,7 @@
     selected_icon: Option<IconName>,
     selected_icon_color: Option<Color>,
     key_binding: Option<KeyBinding>,
-    keybinding_position: KeybindingPosition,
+    key_binding_position: KeybindingPosition,
     alpha: Option<f32>,
 }
 
@@ -121,7 +121,7 @@
             selected_icon: None,
             selected_icon_color: None,
             key_binding: None,
-            keybinding_position: KeybindingPosition::default(),
+            key_binding_position: KeybindingPosition::default(),
             alpha: None,
         }
     }
@@ -197,7 +197,7 @@
     /// This method allows you to specify where the keybinding should be displayed
     /// in relation to the button's label.
     pub fn key_binding_position(mut self, position: KeybindingPosition) -> Self {
-        self.keybinding_position = position;
+        self.key_binding_position = position;
         self
     }
 
@@ -427,7 +427,7 @@
                 .child(
                     h_flex()
                         .when(
-                            self.keybinding_position == KeybindingPosition::Start,
+                            self.key_binding_position == KeybindingPosition::Start,
                             |this| this.flex_row_reverse(),
                         )
                         .gap(DynamicSpacing::Base06.rems(cx))
@@ -457,139 +457,6 @@
 }
 
 impl ComponentPreview for Button {
-<<<<<<< HEAD
-    fn description() -> impl Into<Option<&'static str>> {
-        "A button allows users to take actions, and make choices, with a single tap."
-    }
-
-    fn examples(_window: &mut Window, _: &mut App) -> Vec<ComponentExampleGroup<Self>> {
-        vec![
-            example_group_with_title(
-                "Styles",
-                vec![
-                    single_example("Default", Button::new("default", "Default")),
-                    single_example(
-                        "Filled",
-                        Button::new("filled", "Filled").style(ButtonStyle::Filled),
-                    ),
-                    single_example(
-                        "Subtle",
-                        Button::new("outline", "Subtle").style(ButtonStyle::Subtle),
-                    ),
-                    single_example(
-                        "Transparent",
-                        Button::new("transparent", "Transparent").style(ButtonStyle::Transparent),
-                    ),
-                ],
-            ),
-            example_group_with_title(
-                "Tinted",
-                vec![
-                    single_example(
-                        "Accent",
-                        Button::new("tinted_accent", "Accent")
-                            .style(ButtonStyle::Tinted(TintColor::Accent)),
-                    ),
-                    single_example(
-                        "Error",
-                        Button::new("tinted_negative", "Error")
-                            .style(ButtonStyle::Tinted(TintColor::Error)),
-                    ),
-                    single_example(
-                        "Warning",
-                        Button::new("tinted_warning", "Warning")
-                            .style(ButtonStyle::Tinted(TintColor::Warning)),
-                    ),
-                    single_example(
-                        "Success",
-                        Button::new("tinted_positive", "Success")
-                            .style(ButtonStyle::Tinted(TintColor::Success)),
-                    ),
-                ],
-            ),
-            example_group_with_title(
-                "States",
-                vec![
-                    single_example("Default", Button::new("default_state", "Default")),
-                    single_example(
-                        "Disabled",
-                        Button::new("disabled", "Disabled").disabled(true),
-                    ),
-                    single_example(
-                        "Selected",
-                        Button::new("selected", "Selected").toggle_state(true),
-                    ),
-                ],
-            ),
-            example_group_with_title(
-                "With Icons",
-                vec![
-                    single_example(
-                        "Icon Start",
-                        Button::new("icon_start", "Icon Start")
-                            .icon(IconName::Check)
-                            .icon_position(IconPosition::Start),
-                    ),
-                    single_example(
-                        "Icon End",
-                        Button::new("icon_end", "Icon End")
-                            .icon(IconName::Check)
-                            .icon_position(IconPosition::End),
-                    ),
-                    single_example(
-                        "Icon Color",
-                        Button::new("icon_color", "Icon Color")
-                            .icon(IconName::Check)
-                            .icon_color(Color::Accent),
-                    ),
-                    single_example(
-                        "Tinted Icons",
-                        Button::new("tinted_icons", "Error")
-                            .style(ButtonStyle::Tinted(TintColor::Error))
-                            .color(Color::Error)
-                            .icon_color(Color::Error)
-                            .icon(IconName::Trash)
-                            .icon_position(IconPosition::Start),
-                    ),
-                ],
-            ),
-            example_group_with_title(
-                "Elevation",
-                vec![
-                    single_example(
-                        "Background",
-                        Button::new("background", "Background")
-                            .style(ButtonStyle::Filled)
-                            .layer(ElevationIndex::Background),
-                    ),
-                    single_example(
-                        "Surface",
-                        Button::new("surface", "Surface")
-                            .style(ButtonStyle::Filled)
-                            .layer(ElevationIndex::Surface),
-                    ),
-                    single_example(
-                        "EditorSurface",
-                        Button::new("editor_surface", "Editor Surface")
-                            .style(ButtonStyle::Filled)
-                            .layer(ElevationIndex::EditorSurface),
-                    ),
-                    single_example(
-                        "ElevatedSurface",
-                        Button::new("elevated_surface", "Elevated Surface")
-                            .style(ButtonStyle::Filled)
-                            .layer(ElevationIndex::ElevatedSurface),
-                    ),
-                    single_example(
-                        "ModalSurface",
-                        Button::new("modal_surface", "Modal Surface")
-                            .style(ButtonStyle::Filled)
-                            .layer(ElevationIndex::ModalSurface),
-                    ),
-                ],
-            ),
-        ]
-=======
     fn preview(_window: &mut Window, _cx: &App) -> AnyElement {
         v_flex()
             .gap_6()
@@ -709,6 +576,5 @@
                 ),
             ])
             .into_any_element()
->>>>>>> d15a61a1
     }
 }