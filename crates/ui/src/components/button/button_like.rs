use documented::Documented;
use gpui::{
    AnyElement, AnyView, ClickEvent, CursorStyle, DefiniteLength, Hsla, MouseButton,
<<<<<<< HEAD
    MouseClickEvent, MouseDownEvent, MouseUpEvent, Rems, relative, transparent_black,
=======
    MouseDownEvent, MouseUpEvent, Rems, StyleRefinement, relative, transparent_black,
>>>>>>> dd7fce3f
};
use smallvec::SmallVec;

use crate::{DynamicSpacing, ElevationIndex, prelude::*};

/// A trait for buttons that can be Selected. Enables setting the [`ButtonStyle`] of a button when it is selected.
pub trait SelectableButton: Toggleable {
    fn selected_style(self, style: ButtonStyle) -> Self;
}

/// A common set of traits all buttons must implement.
pub trait ButtonCommon: Clickable + Disableable {
    /// A unique element ID to identify the button.
    fn id(&self) -> &ElementId;

    /// The visual style of the button.
    ///
    /// Most commonly will be [`ButtonStyle::Subtle`], or [`ButtonStyle::Filled`]
    /// for an emphasized button.
    fn style(self, style: ButtonStyle) -> Self;

    /// The size of the button.
    ///
    /// Most buttons will use the default size.
    ///
    /// [`ButtonSize`] can also be used to help build non-button elements
    /// that are consistently sized with buttons.
    fn size(self, size: ButtonSize) -> Self;

    /// The tooltip that shows when a user hovers over the button.
    ///
    /// Nearly all interactable elements should have a tooltip. Some example
    /// exceptions might a scroll bar, or a slider.
    fn tooltip(self, tooltip: impl Fn(&mut Window, &mut App) -> AnyView + 'static) -> Self;

    fn tab_index(self, tab_index: impl Into<isize>) -> Self;

    fn layer(self, elevation: ElevationIndex) -> Self;
}

#[derive(Debug, PartialEq, Eq, PartialOrd, Ord, Hash, Clone, Copy, Default)]
pub enum IconPosition {
    #[default]
    Start,
    End,
}

#[derive(Default, Debug, PartialEq, Eq, PartialOrd, Ord, Hash, Clone, Copy)]
pub enum KeybindingPosition {
    Start,
    #[default]
    End,
}

#[derive(Debug, PartialEq, Eq, PartialOrd, Ord, Hash, Clone, Copy, Default)]
pub enum TintColor {
    #[default]
    Accent,
    Error,
    Warning,
    Success,
}

impl TintColor {
    fn button_like_style(self, cx: &mut App) -> ButtonLikeStyles {
        match self {
            TintColor::Accent => ButtonLikeStyles {
                background: cx.theme().status().info_background,
                border_color: cx.theme().status().info_border,
                label_color: cx.theme().colors().text,
                icon_color: cx.theme().colors().text,
            },
            TintColor::Error => ButtonLikeStyles {
                background: cx.theme().status().error_background,
                border_color: cx.theme().status().error_border,
                label_color: cx.theme().colors().text,
                icon_color: cx.theme().colors().text,
            },
            TintColor::Warning => ButtonLikeStyles {
                background: cx.theme().status().warning_background,
                border_color: cx.theme().status().warning_border,
                label_color: cx.theme().colors().text,
                icon_color: cx.theme().colors().text,
            },
            TintColor::Success => ButtonLikeStyles {
                background: cx.theme().status().success_background,
                border_color: cx.theme().status().success_border,
                label_color: cx.theme().colors().text,
                icon_color: cx.theme().colors().text,
            },
        }
    }
}

impl From<TintColor> for Color {
    fn from(tint: TintColor) -> Self {
        match tint {
            TintColor::Accent => Color::Accent,
            TintColor::Error => Color::Error,
            TintColor::Warning => Color::Warning,
            TintColor::Success => Color::Success,
        }
    }
}

// Used to go from ButtonStyle -> Color through tint colors.
impl From<ButtonStyle> for Color {
    fn from(style: ButtonStyle) -> Self {
        match style {
            ButtonStyle::Tinted(tint) => tint.into(),
            _ => Color::Default,
        }
    }
}

/// The visual appearance of a button.
#[derive(Debug, PartialEq, Eq, PartialOrd, Ord, Hash, Clone, Copy, Default)]
pub enum ButtonStyle {
    /// A filled button with a solid background color. Provides emphasis versus
    /// the more common subtle button.
    Filled,

    /// Used to emphasize a button in some way, like a selected state, or a semantic
    /// coloring like an error or success button.
    Tinted(TintColor),

    /// Usually used as a secondary action that should have more emphasis than
    /// a fully transparent button.
    Outlined,

    /// The default button style, used for most buttons. Has a transparent background,
    /// but has a background color to indicate states like hover and active.
    #[default]
    Subtle,

    /// Used for buttons that only change foreground color on hover and active states.
    ///
    /// TODO: Better docs for this.
    Transparent,
}

#[derive(Debug, PartialEq, Eq, PartialOrd, Ord, Hash, Clone, Copy)]
pub(crate) enum ButtonLikeRounding {
    All,
    Left,
    Right,
}

#[derive(Debug, Clone)]
pub(crate) struct ButtonLikeStyles {
    pub background: Hsla,
    #[allow(unused)]
    pub border_color: Hsla,
    #[allow(unused)]
    pub label_color: Hsla,
    #[allow(unused)]
    pub icon_color: Hsla,
}

fn element_bg_from_elevation(elevation: Option<ElevationIndex>, cx: &mut App) -> Hsla {
    match elevation {
        Some(ElevationIndex::Background) => cx.theme().colors().element_background,
        Some(ElevationIndex::ElevatedSurface) => cx.theme().colors().elevated_surface_background,
        Some(ElevationIndex::Surface) => cx.theme().colors().surface_background,
        Some(ElevationIndex::ModalSurface) => cx.theme().colors().background,
        _ => cx.theme().colors().element_background,
    }
}

impl ButtonStyle {
    pub(crate) fn enabled(
        self,
        elevation: Option<ElevationIndex>,

        cx: &mut App,
    ) -> ButtonLikeStyles {
        match self {
            ButtonStyle::Filled => ButtonLikeStyles {
                background: element_bg_from_elevation(elevation, cx),
                border_color: transparent_black(),
                label_color: Color::Default.color(cx),
                icon_color: Color::Default.color(cx),
            },
            ButtonStyle::Tinted(tint) => tint.button_like_style(cx),
            ButtonStyle::Outlined => ButtonLikeStyles {
                background: element_bg_from_elevation(elevation, cx),
                border_color: cx.theme().colors().border_variant,
                label_color: Color::Default.color(cx),
                icon_color: Color::Default.color(cx),
            },
            ButtonStyle::Subtle => ButtonLikeStyles {
                background: cx.theme().colors().ghost_element_background,
                border_color: transparent_black(),
                label_color: Color::Default.color(cx),
                icon_color: Color::Default.color(cx),
            },
            ButtonStyle::Transparent => ButtonLikeStyles {
                background: transparent_black(),
                border_color: transparent_black(),
                label_color: Color::Default.color(cx),
                icon_color: Color::Default.color(cx),
            },
        }
    }

    pub(crate) fn hovered(
        self,
        elevation: Option<ElevationIndex>,

        cx: &mut App,
    ) -> ButtonLikeStyles {
        match self {
            ButtonStyle::Filled => {
                let mut filled_background = element_bg_from_elevation(elevation, cx);
                filled_background.fade_out(0.92);

                ButtonLikeStyles {
                    background: filled_background,
                    border_color: transparent_black(),
                    label_color: Color::Default.color(cx),
                    icon_color: Color::Default.color(cx),
                }
            }
            ButtonStyle::Tinted(tint) => {
                let mut styles = tint.button_like_style(cx);
                let theme = cx.theme();
                styles.background = theme.darken(styles.background, 0.05, 0.2);
                styles
            }
            ButtonStyle::Outlined => ButtonLikeStyles {
                background: cx.theme().colors().ghost_element_hover,
                border_color: cx.theme().colors().border,
                label_color: Color::Default.color(cx),
                icon_color: Color::Default.color(cx),
            },
            ButtonStyle::Subtle => ButtonLikeStyles {
                background: cx.theme().colors().ghost_element_hover,
                border_color: transparent_black(),
                label_color: Color::Default.color(cx),
                icon_color: Color::Default.color(cx),
            },
            ButtonStyle::Transparent => ButtonLikeStyles {
                background: transparent_black(),
                border_color: transparent_black(),
                // TODO: These are not great
                label_color: Color::Muted.color(cx),
                // TODO: These are not great
                icon_color: Color::Muted.color(cx),
            },
        }
    }

    pub(crate) fn active(self, cx: &mut App) -> ButtonLikeStyles {
        match self {
            ButtonStyle::Filled => ButtonLikeStyles {
                background: cx.theme().colors().element_active,
                border_color: transparent_black(),
                label_color: Color::Default.color(cx),
                icon_color: Color::Default.color(cx),
            },
            ButtonStyle::Tinted(tint) => tint.button_like_style(cx),
            ButtonStyle::Subtle => ButtonLikeStyles {
                background: cx.theme().colors().ghost_element_active,
                border_color: transparent_black(),
                label_color: Color::Default.color(cx),
                icon_color: Color::Default.color(cx),
            },
            ButtonStyle::Outlined => ButtonLikeStyles {
                background: cx.theme().colors().element_active,
                border_color: cx.theme().colors().border_variant,
                label_color: Color::Default.color(cx),
                icon_color: Color::Default.color(cx),
            },
            ButtonStyle::Transparent => ButtonLikeStyles {
                background: transparent_black(),
                border_color: transparent_black(),
                // TODO: These are not great
                label_color: Color::Muted.color(cx),
                // TODO: These are not great
                icon_color: Color::Muted.color(cx),
            },
        }
    }

    #[allow(unused)]
    pub(crate) fn focused(self, window: &mut Window, cx: &mut App) -> ButtonLikeStyles {
        match self {
            ButtonStyle::Filled => ButtonLikeStyles {
                background: cx.theme().colors().element_background,
                border_color: cx.theme().colors().border_focused,
                label_color: Color::Default.color(cx),
                icon_color: Color::Default.color(cx),
            },
            ButtonStyle::Tinted(tint) => tint.button_like_style(cx),
            ButtonStyle::Subtle => ButtonLikeStyles {
                background: cx.theme().colors().ghost_element_background,
                border_color: cx.theme().colors().border_focused,
                label_color: Color::Default.color(cx),
                icon_color: Color::Default.color(cx),
            },
            ButtonStyle::Outlined => ButtonLikeStyles {
                background: cx.theme().colors().ghost_element_background,
                border_color: cx.theme().colors().border,
                label_color: Color::Default.color(cx),
                icon_color: Color::Default.color(cx),
            },
            ButtonStyle::Transparent => ButtonLikeStyles {
                background: transparent_black(),
                border_color: cx.theme().colors().border_focused,
                label_color: Color::Accent.color(cx),
                icon_color: Color::Accent.color(cx),
            },
        }
    }

    #[allow(unused)]
    pub(crate) fn disabled(
        self,
        elevation: Option<ElevationIndex>,
        window: &mut Window,
        cx: &mut App,
    ) -> ButtonLikeStyles {
        match self {
            ButtonStyle::Filled => ButtonLikeStyles {
                background: cx.theme().colors().element_disabled,
                border_color: cx.theme().colors().border_disabled,
                label_color: Color::Disabled.color(cx),
                icon_color: Color::Disabled.color(cx),
            },
            ButtonStyle::Tinted(tint) => tint.button_like_style(cx),
            ButtonStyle::Subtle => ButtonLikeStyles {
                background: cx.theme().colors().ghost_element_disabled,
                border_color: cx.theme().colors().border_disabled,
                label_color: Color::Disabled.color(cx),
                icon_color: Color::Disabled.color(cx),
            },
            ButtonStyle::Outlined => ButtonLikeStyles {
                background: cx.theme().colors().element_disabled,
                border_color: cx.theme().colors().border_disabled,
                label_color: Color::Default.color(cx),
                icon_color: Color::Default.color(cx),
            },
            ButtonStyle::Transparent => ButtonLikeStyles {
                background: transparent_black(),
                border_color: transparent_black(),
                label_color: Color::Disabled.color(cx),
                icon_color: Color::Disabled.color(cx),
            },
        }
    }
}

/// The height of a button.
///
/// Can also be used to size non-button elements to align with [`Button`]s.
#[derive(Default, PartialEq, Clone, Copy)]
pub enum ButtonSize {
    Large,
    Medium,
    #[default]
    Default,
    Compact,
    None,
}

impl ButtonSize {
    pub fn rems(self) -> Rems {
        match self {
            ButtonSize::Large => rems_from_px(32.),
            ButtonSize::Medium => rems_from_px(28.),
            ButtonSize::Default => rems_from_px(22.),
            ButtonSize::Compact => rems_from_px(18.),
            ButtonSize::None => rems_from_px(16.),
        }
    }
}

/// A button-like element that can be used to create a custom button when
/// prebuilt buttons are not sufficient. Use this sparingly, as it is
/// unconstrained and may make the UI feel less consistent.
///
/// This is also used to build the prebuilt buttons.
#[derive(IntoElement, Documented, RegisterComponent)]
pub struct ButtonLike {
    pub(super) base: Div,
    id: ElementId,
    pub(super) style: ButtonStyle,
    pub(super) disabled: bool,
    pub(super) selected: bool,
    pub(super) selected_style: Option<ButtonStyle>,
    pub(super) width: Option<DefiniteLength>,
    pub(super) height: Option<DefiniteLength>,
    pub(super) layer: Option<ElevationIndex>,
    tab_index: Option<isize>,
    size: ButtonSize,
    rounding: Option<ButtonLikeRounding>,
    tooltip: Option<Box<dyn Fn(&mut Window, &mut App) -> AnyView>>,
    cursor_style: CursorStyle,
    on_click: Option<Box<dyn Fn(&ClickEvent, &mut Window, &mut App) + 'static>>,
    on_right_click: Option<Box<dyn Fn(&ClickEvent, &mut Window, &mut App) + 'static>>,
    children: SmallVec<[AnyElement; 2]>,
}

impl ButtonLike {
    pub fn new(id: impl Into<ElementId>) -> Self {
        Self {
            base: div(),
            id: id.into(),
            style: ButtonStyle::default(),
            disabled: false,
            selected: false,
            selected_style: None,
            width: None,
            height: None,
            size: ButtonSize::Default,
            rounding: Some(ButtonLikeRounding::All),
            tooltip: None,
            children: SmallVec::new(),
            cursor_style: CursorStyle::PointingHand,
            on_click: None,
            on_right_click: None,
            layer: None,
            tab_index: None,
        }
    }

    pub fn new_rounded_left(id: impl Into<ElementId>) -> Self {
        Self::new(id).rounding(ButtonLikeRounding::Left)
    }

    pub fn new_rounded_right(id: impl Into<ElementId>) -> Self {
        Self::new(id).rounding(ButtonLikeRounding::Right)
    }

    pub fn new_rounded_all(id: impl Into<ElementId>) -> Self {
        Self::new(id).rounding(ButtonLikeRounding::All)
    }

    pub fn opacity(mut self, opacity: f32) -> Self {
        self.base = self.base.opacity(opacity);
        self
    }

    pub fn height(mut self, height: DefiniteLength) -> Self {
        self.height = Some(height);
        self
    }

    pub(crate) fn rounding(mut self, rounding: impl Into<Option<ButtonLikeRounding>>) -> Self {
        self.rounding = rounding.into();
        self
    }

    pub fn on_right_click(
        mut self,
        handler: impl Fn(&ClickEvent, &mut Window, &mut App) + 'static,
    ) -> Self {
        self.on_right_click = Some(Box::new(handler));
        self
    }
}

impl Disableable for ButtonLike {
    fn disabled(mut self, disabled: bool) -> Self {
        self.disabled = disabled;
        self
    }
}

impl Toggleable for ButtonLike {
    fn toggle_state(mut self, selected: bool) -> Self {
        self.selected = selected;
        self
    }
}

impl SelectableButton for ButtonLike {
    fn selected_style(mut self, style: ButtonStyle) -> Self {
        self.selected_style = Some(style);
        self
    }
}

impl Clickable for ButtonLike {
    fn on_click(mut self, handler: impl Fn(&ClickEvent, &mut Window, &mut App) + 'static) -> Self {
        self.on_click = Some(Box::new(handler));
        self
    }

    fn cursor_style(mut self, cursor_style: CursorStyle) -> Self {
        self.cursor_style = cursor_style;
        self
    }
}

impl FixedWidth for ButtonLike {
    fn width(mut self, width: DefiniteLength) -> Self {
        self.width = Some(width);
        self
    }

    fn full_width(mut self) -> Self {
        self.width = Some(relative(1.));
        self
    }
}

impl ButtonCommon for ButtonLike {
    fn id(&self) -> &ElementId {
        &self.id
    }

    fn style(mut self, style: ButtonStyle) -> Self {
        self.style = style;
        self
    }

    fn size(mut self, size: ButtonSize) -> Self {
        self.size = size;
        self
    }

    fn tooltip(mut self, tooltip: impl Fn(&mut Window, &mut App) -> AnyView + 'static) -> Self {
        self.tooltip = Some(Box::new(tooltip));
        self
    }

    fn tab_index(mut self, tab_index: impl Into<isize>) -> Self {
        self.tab_index = Some(tab_index.into());
        self
    }

    fn layer(mut self, elevation: ElevationIndex) -> Self {
        self.layer = Some(elevation);
        self
    }
}

impl VisibleOnHover for ButtonLike {
    fn visible_on_hover(mut self, group_name: impl Into<SharedString>) -> Self {
        self.base = self.base.visible_on_hover(group_name);
        self
    }
}

impl ParentElement for ButtonLike {
    fn extend(&mut self, elements: impl IntoIterator<Item = AnyElement>) {
        self.children.extend(elements)
    }
}

impl RenderOnce for ButtonLike {
    fn render(self, _: &mut Window, cx: &mut App) -> impl IntoElement {
        let style = self
            .selected_style
            .filter(|_| self.selected)
            .unwrap_or(self.style);

        self.base
            .h_flex()
            .id(self.id.clone())
            .when_some(self.tab_index, |this, tab_index| this.tab_index(tab_index))
            .font_ui(cx)
            .group("")
            .flex_none()
            .h(self.height.unwrap_or(self.size.rems().into()))
            .when_some(self.width, |this, width| {
                this.w(width).justify_center().text_center()
            })
            .when(
                match self.style {
                    ButtonStyle::Outlined => true,
                    _ => false,
                },
                |this| this.border_1(),
            )
            .when_some(self.rounding, |this, rounding| match rounding {
                ButtonLikeRounding::All => this.rounded_sm(),
                ButtonLikeRounding::Left => this.rounded_l_sm(),
                ButtonLikeRounding::Right => this.rounded_r_sm(),
            })
            .gap(DynamicSpacing::Base04.rems(cx))
            .map(|this| match self.size {
                ButtonSize::Large | ButtonSize::Medium => this.px(DynamicSpacing::Base06.rems(cx)),
                ButtonSize::Default | ButtonSize::Compact => {
                    this.px(DynamicSpacing::Base04.rems(cx))
                }
                ButtonSize::None => this,
            })
            .border_color(style.enabled(self.layer, cx).border_color)
            .bg(style.enabled(self.layer, cx).background)
            .when(self.disabled, |this| {
                if self.cursor_style == CursorStyle::PointingHand {
                    this.cursor_not_allowed()
                } else {
                    this.cursor(self.cursor_style)
                }
            })
            .when(!self.disabled, |this| {
                let hovered_style = style.hovered(self.layer, cx);
                let focus_color =
                    |refinement: StyleRefinement| refinement.bg(hovered_style.background);
                this.cursor(self.cursor_style)
                    .hover(focus_color)
                    .focus(focus_color)
                    .active(|active| active.bg(style.active(cx).background))
            })
            .when_some(
                self.on_right_click.filter(|_| !self.disabled),
                |this, on_right_click| {
                    this.on_mouse_down(MouseButton::Right, |_event, window, cx| {
                        window.prevent_default();
                        cx.stop_propagation();
                    })
                    .on_mouse_up(
                        MouseButton::Right,
                        move |event, window, cx| {
                            cx.stop_propagation();
                            let click_event = ClickEvent::Mouse(MouseClickEvent {
                                down: MouseDownEvent {
                                    button: MouseButton::Right,
                                    position: event.position,
                                    modifiers: event.modifiers,
                                    click_count: 1,
                                    first_mouse: false,
                                },
                                up: MouseUpEvent {
                                    button: MouseButton::Right,
                                    position: event.position,
                                    modifiers: event.modifiers,
                                    click_count: 1,
                                },
                            });
                            (on_right_click)(&click_event, window, cx)
                        },
                    )
                },
            )
            .when_some(
                self.on_click.filter(|_| !self.disabled),
                |this, on_click| {
                    this.on_mouse_down(MouseButton::Left, |_, window, _| window.prevent_default())
                        .on_click(move |event, window, cx| {
                            cx.stop_propagation();
                            (on_click)(event, window, cx)
                        })
                },
            )
            .when_some(self.tooltip, |this, tooltip| {
                this.tooltip(move |window, cx| tooltip(window, cx))
            })
            .children(self.children)
    }
}

impl Component for ButtonLike {
    fn scope() -> ComponentScope {
        ComponentScope::Input
    }

    fn sort_name() -> &'static str {
        // ButtonLike should be at the bottom of the button list
        "ButtonZ"
    }

    fn description() -> Option<&'static str> {
        Some(ButtonLike::DOCS)
    }

    fn preview(_window: &mut Window, _cx: &mut App) -> Option<AnyElement> {
        Some(
            v_flex()
                .gap_6()
                .children(vec![
                    example_group(vec![
                        single_example(
                            "Default",
                            ButtonLike::new("default")
                                .child(Label::new("Default"))
                                .into_any_element(),
                        ),
                        single_example(
                            "Filled",
                            ButtonLike::new("filled")
                                .style(ButtonStyle::Filled)
                                .child(Label::new("Filled"))
                                .into_any_element(),
                        ),
                        single_example(
                            "Subtle",
                            ButtonLike::new("outline")
                                .style(ButtonStyle::Subtle)
                                .child(Label::new("Subtle"))
                                .into_any_element(),
                        ),
                        single_example(
                            "Tinted",
                            ButtonLike::new("tinted_accent_style")
                                .style(ButtonStyle::Tinted(TintColor::Accent))
                                .child(Label::new("Accent"))
                                .into_any_element(),
                        ),
                        single_example(
                            "Transparent",
                            ButtonLike::new("transparent")
                                .style(ButtonStyle::Transparent)
                                .child(Label::new("Transparent"))
                                .into_any_element(),
                        ),
                    ]),
                    example_group_with_title(
                        "Button Group Constructors",
                        vec![
                            single_example(
                                "Left Rounded",
                                ButtonLike::new_rounded_left("left_rounded")
                                    .child(Label::new("Left Rounded"))
                                    .style(ButtonStyle::Filled)
                                    .into_any_element(),
                            ),
                            single_example(
                                "Right Rounded",
                                ButtonLike::new_rounded_right("right_rounded")
                                    .child(Label::new("Right Rounded"))
                                    .style(ButtonStyle::Filled)
                                    .into_any_element(),
                            ),
                            single_example(
                                "Button Group",
                                h_flex()
                                    .gap_px()
                                    .child(
                                        ButtonLike::new_rounded_left("bg_left")
                                            .child(Label::new("Left"))
                                            .style(ButtonStyle::Filled),
                                    )
                                    .child(
                                        ButtonLike::new_rounded_right("bg_right")
                                            .child(Label::new("Right"))
                                            .style(ButtonStyle::Filled),
                                    )
                                    .into_any_element(),
                            ),
                        ],
                    ),
                ])
                .into_any_element(),
        )
    }
}<|MERGE_RESOLUTION|>--- conflicted
+++ resolved
@@ -1,11 +1,8 @@
 use documented::Documented;
 use gpui::{
     AnyElement, AnyView, ClickEvent, CursorStyle, DefiniteLength, Hsla, MouseButton,
-<<<<<<< HEAD
-    MouseClickEvent, MouseDownEvent, MouseUpEvent, Rems, relative, transparent_black,
-=======
-    MouseDownEvent, MouseUpEvent, Rems, StyleRefinement, relative, transparent_black,
->>>>>>> dd7fce3f
+    MouseClickEvent, MouseDownEvent, MouseUpEvent, Rems, StyleRefinement, relative,
+    transparent_black,
 };
 use smallvec::SmallVec;
 
