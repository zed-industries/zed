--- conflicted
+++ resolved
@@ -510,13 +510,8 @@
             })
             .when_some(self.rounding, |this, rounding| match rounding {
                 ButtonLikeRounding::All => this.rounded_sm(),
-<<<<<<< HEAD
-                ButtonLikeRounding::Left => this.rounded_l_md(),
-                ButtonLikeRounding::Right => this.rounded_r_md(),
-=======
                 ButtonLikeRounding::Left => this.rounded_l_sm(),
                 ButtonLikeRounding::Right => this.rounded_r_sm(),
->>>>>>> aceab76a
             })
             .gap(DynamicSpacing::Base04.rems(cx))
             .map(|this| match self.size {
