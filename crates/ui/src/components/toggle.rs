use gpui::{
    AnyElement, AnyView, ClickEvent, ElementId, Hsla, IntoElement, KeybindingKeystroke, Keystroke,
    Styled, Window, div, hsla, prelude::*,
};
use settings::KeybindSource;
use std::{rc::Rc, sync::Arc};

use crate::utils::is_light;
use crate::{Color, Icon, IconName, ToggleState, Tooltip};
use crate::{ElevationIndex, KeyBinding, prelude::*};

// TODO: Checkbox, CheckboxWithLabel, and Switch could all be
// restructured to use a ToggleLike, similar to Button/Buttonlike, Label/Labellike

/// Creates a new checkbox.
pub fn checkbox(id: impl Into<ElementId>, toggle_state: ToggleState) -> Checkbox {
    Checkbox::new(id, toggle_state)
}

/// Creates a new switch.
pub fn switch(id: impl Into<ElementId>, toggle_state: ToggleState) -> Switch {
    Switch::new(id, toggle_state)
}

/// The visual style of a toggle.
#[derive(Debug, Default, Clone, PartialEq, Eq)]
pub enum ToggleStyle {
    /// Toggle has a transparent background
    #[default]
    Ghost,
    /// Toggle has a filled background based on the
    /// elevation index of the parent container
    ElevationBased(ElevationIndex),
    /// A custom style using a color to tint the toggle
    Custom(Hsla),
}

/// # Checkbox
///
/// Checkboxes are used for multiple choices, not for mutually exclusive choices.
/// Each checkbox works independently from other checkboxes in the list,
/// therefore checking an additional box does not affect any other selections.
#[derive(IntoElement, RegisterComponent)]
pub struct Checkbox {
    id: ElementId,
    toggle_state: ToggleState,
    style: ToggleStyle,
    disabled: bool,
    placeholder: bool,
    filled: bool,
    vizualization: bool,
    label: Option<SharedString>,
    label_size: LabelSize,
    label_color: Color,
    tooltip: Option<Box<dyn Fn(&mut Window, &mut App) -> AnyView>>,
    on_click: Option<Box<dyn Fn(&ToggleState, &ClickEvent, &mut Window, &mut App) + 'static>>,
}

impl Checkbox {
    /// Creates a new [`Checkbox`].
    pub fn new(id: impl Into<ElementId>, checked: ToggleState) -> Self {
        Self {
            id: id.into(),
            toggle_state: checked,
            style: ToggleStyle::default(),
            disabled: false,
            placeholder: false,
            filled: false,
            vizualization: false,
            label: None,
            label_size: LabelSize::Default,
            label_color: Color::Muted,
            tooltip: None,
            on_click: None,
        }
    }

    /// Sets the disabled state of the [`Checkbox`].
    pub fn disabled(mut self, disabled: bool) -> Self {
        self.disabled = disabled;
        self
    }

    /// Sets the disabled state of the [`Checkbox`].
    pub fn placeholder(mut self, placeholder: bool) -> Self {
        self.placeholder = placeholder;
        self
    }

    /// Binds a handler to the [`Checkbox`] that will be called when clicked.
    pub fn on_click(
        mut self,
        handler: impl Fn(&ToggleState, &mut Window, &mut App) + 'static,
    ) -> Self {
        self.on_click = Some(Box::new(move |state, _, window, cx| {
            handler(state, window, cx)
        }));
        self
    }

    pub fn on_click_ext(
        mut self,
        handler: impl Fn(&ToggleState, &ClickEvent, &mut Window, &mut App) + 'static,
    ) -> Self {
        self.on_click = Some(Box::new(handler));
        self
    }

    /// Sets the `fill` setting of the checkbox, indicating whether it should be filled.
    pub fn fill(mut self) -> Self {
        self.filled = true;
        self
    }

    /// Makes the checkbox look enabled but without pointer cursor and hover styles.
    /// Primarily used for uninteractive markdown previews.
    pub fn visualization_only(mut self, visualization: bool) -> Self {
        self.vizualization = visualization;
        self
    }

    /// Sets the style of the checkbox using the specified [`ToggleStyle`].
    pub fn style(mut self, style: ToggleStyle) -> Self {
        self.style = style;
        self
    }

    /// Match the style of the checkbox to the current elevation using [`ToggleStyle::ElevationBased`].
    pub fn elevation(mut self, elevation: ElevationIndex) -> Self {
        self.style = ToggleStyle::ElevationBased(elevation);
        self
    }

    /// Sets the tooltip for the checkbox.
    pub fn tooltip(mut self, tooltip: impl Fn(&mut Window, &mut App) -> AnyView + 'static) -> Self {
        self.tooltip = Some(Box::new(tooltip));
        self
    }

    /// Set the label for the checkbox.
    pub fn label(mut self, label: impl Into<SharedString>) -> Self {
        self.label = Some(label.into());
        self
    }

    pub fn label_size(mut self, size: LabelSize) -> Self {
        self.label_size = size;
        self
    }

    pub fn label_color(mut self, color: Color) -> Self {
        self.label_color = color;
        self
    }
}

impl Checkbox {
    fn bg_color(&self, cx: &App) -> Hsla {
        let style = self.style.clone();
        match (style, self.filled) {
            (ToggleStyle::Ghost, false) => cx.theme().colors().ghost_element_background,
            (ToggleStyle::Ghost, true) => cx.theme().colors().element_background,
            (ToggleStyle::ElevationBased(_), false) => gpui::transparent_black(),
            (ToggleStyle::ElevationBased(elevation), true) => elevation.darker_bg(cx),
            (ToggleStyle::Custom(_), false) => gpui::transparent_black(),
            (ToggleStyle::Custom(color), true) => color.opacity(0.2),
        }
    }

    fn border_color(&self, cx: &App) -> Hsla {
        if self.disabled {
            return cx.theme().colors().border_variant;
        }

        match self.style.clone() {
            ToggleStyle::Ghost => cx.theme().colors().border,
            ToggleStyle::ElevationBased(_) => cx.theme().colors().border,
            ToggleStyle::Custom(color) => color.opacity(0.3),
        }
    }

    pub fn container_size() -> Pixels {
        px(20.0)
    }
}

impl RenderOnce for Checkbox {
    fn render(self, _: &mut Window, cx: &mut App) -> impl IntoElement {
        let group_id = format!("checkbox_group_{:?}", self.id);
        let color = if self.disabled {
            Color::Disabled
        } else {
            Color::Selected
        };

        let icon = match self.toggle_state {
            ToggleState::Selected => {
                if self.placeholder {
                    None
                } else {
                    Some(
                        Icon::new(IconName::Check)
                            .size(IconSize::Small)
                            .color(color),
                    )
                }
            }
            ToggleState::Indeterminate => {
                Some(Icon::new(IconName::Dash).size(IconSize::Small).color(color))
            }
            ToggleState::Unselected => None,
        };

        let bg_color = self.bg_color(cx);
        let border_color = self.border_color(cx);
        let hover_border_color = border_color.alpha(0.7);

        let size = Self::container_size();

        let checkbox = h_flex()
            .group(group_id.clone())
            .id(self.id.clone())
            .size(size)
            .justify_center()
            .child(
                div()
                    .flex()
                    .flex_none()
                    .justify_center()
                    .items_center()
                    .m_1()
                    .size_4()
                    .rounded_xs()
                    .bg(bg_color)
                    .border_1()
                    .border_color(border_color)
                    .when(self.disabled, |this| this.cursor_not_allowed())
                    .when(self.disabled, |this| {
                        this.bg(cx.theme().colors().element_disabled.opacity(0.6))
                    })
                    .when(!self.disabled && !self.vizualization, |this| {
                        this.group_hover(group_id.clone(), |el| el.border_color(hover_border_color))
                    })
                    .when(self.placeholder, |this| {
                        this.child(
                            div()
                                .flex_none()
                                .rounded_full()
                                .bg(color.color(cx).alpha(0.5))
                                .size(px(4.)),
                        )
                    })
                    .children(icon),
            );

        h_flex()
            .id(self.id)
            .map(|this| {
<<<<<<< HEAD
                if self.vizualization {
                    this.cursor_default()
=======
                if self.disabled {
                    this.cursor_not_allowed()
>>>>>>> 7ef45914
                } else {
                    this.cursor_pointer()
                }
            })
            .gap(DynamicSpacing::Base06.rems(cx))
            .child(checkbox)
            .when_some(self.label, |this, label| {
                this.child(
                    Label::new(label)
                        .color(self.label_color)
                        .size(self.label_size),
                )
            })
            .when_some(self.tooltip, |this, tooltip| {
                this.tooltip(move |window, cx| tooltip(window, cx))
            })
            .when_some(
                self.on_click.filter(|_| !self.disabled),
                |this, on_click| {
                    this.on_click(move |click, window, cx| {
                        on_click(&self.toggle_state.inverse(), click, window, cx)
                    })
                },
            )
    }
}

/// Defines the color for a switch component.
#[derive(Debug, PartialEq, Eq, PartialOrd, Ord, Hash, Clone, Copy, Default)]
pub enum SwitchColor {
    #[default]
    Accent,
    Custom(Hsla),
}

impl SwitchColor {
    fn get_colors(&self, is_on: bool, cx: &App) -> (Hsla, Hsla) {
        if !is_on {
            return (
                cx.theme().colors().element_disabled,
                cx.theme().colors().border,
            );
        }

        match self {
            SwitchColor::Accent => {
                let status = cx.theme().status();
                let colors = cx.theme().colors();
                (status.info.opacity(0.4), colors.text_accent.opacity(0.2))
            }
            SwitchColor::Custom(color) => (*color, color.opacity(0.6)),
        }
    }
}

impl From<SwitchColor> for Color {
    fn from(color: SwitchColor) -> Self {
        match color {
            SwitchColor::Accent => Color::Accent,
            SwitchColor::Custom(_) => Color::Default,
        }
    }
}

/// Defines the color for a switch component.
#[derive(Debug, PartialEq, Eq, PartialOrd, Ord, Hash, Clone, Copy, Default)]
pub enum SwitchLabelPosition {
    Start,
    #[default]
    End,
}

/// # Switch
///
/// Switches are used to represent opposite states, such as enabled or disabled.
#[derive(IntoElement, RegisterComponent)]
pub struct Switch {
    id: ElementId,
    toggle_state: ToggleState,
    disabled: bool,
    on_click: Option<Rc<dyn Fn(&ToggleState, &mut Window, &mut App) + 'static>>,
    label: Option<SharedString>,
    label_position: Option<SwitchLabelPosition>,
    label_size: LabelSize,
    full_width: bool,
    key_binding: Option<KeyBinding>,
    color: SwitchColor,
    tab_index: Option<isize>,
}

impl Switch {
    /// Creates a new [`Switch`].
    pub fn new(id: impl Into<ElementId>, state: ToggleState) -> Self {
        Self {
            id: id.into(),
            toggle_state: state,
            disabled: false,
            on_click: None,
            label: None,
            label_position: None,
            label_size: LabelSize::Small,
            full_width: false,
            key_binding: None,
            color: SwitchColor::default(),
            tab_index: None,
        }
    }

    /// Sets the color of the switch using the specified [`SwitchColor`].
    pub fn color(mut self, color: SwitchColor) -> Self {
        self.color = color;
        self
    }

    /// Sets the disabled state of the [`Switch`].
    pub fn disabled(mut self, disabled: bool) -> Self {
        self.disabled = disabled;
        self
    }

    /// Binds a handler to the [`Switch`] that will be called when clicked.
    pub fn on_click(
        mut self,
        handler: impl Fn(&ToggleState, &mut Window, &mut App) + 'static,
    ) -> Self {
        self.on_click = Some(Rc::new(handler));
        self
    }

    /// Sets the label of the [`Switch`].
    pub fn label(mut self, label: impl Into<SharedString>) -> Self {
        self.label = Some(label.into());
        self
    }

    pub fn label_position(
        mut self,
        label_position: impl Into<Option<SwitchLabelPosition>>,
    ) -> Self {
        self.label_position = label_position.into();
        self
    }

    pub fn label_size(mut self, size: LabelSize) -> Self {
        self.label_size = size;
        self
    }

    pub fn full_width(mut self, full_width: bool) -> Self {
        self.full_width = full_width;
        self
    }

    /// Display the keybinding that triggers the switch action.
    pub fn key_binding(mut self, key_binding: impl Into<Option<KeyBinding>>) -> Self {
        self.key_binding = key_binding.into();
        self
    }

    pub fn tab_index(mut self, tab_index: impl Into<isize>) -> Self {
        self.tab_index = Some(tab_index.into());
        self
    }
}

impl RenderOnce for Switch {
    fn render(self, _window: &mut Window, cx: &mut App) -> impl IntoElement {
        let is_on = self.toggle_state == ToggleState::Selected;
        let adjust_ratio = if is_light(cx) { 1.5 } else { 1.0 };

        let base_color = cx.theme().colors().text;
        let thumb_color = base_color;
        let (bg_color, border_color) = self.color.get_colors(is_on, cx);

        let bg_hover_color = if is_on {
            bg_color.blend(base_color.opacity(0.16 * adjust_ratio))
        } else {
            bg_color.blend(base_color.opacity(0.05 * adjust_ratio))
        };

        let thumb_opacity = match (is_on, self.disabled) {
            (_, true) => 0.2,
            (true, false) => 1.0,
            (false, false) => 0.5,
        };

        let group_id = format!("switch_group_{:?}", self.id);
        let label = self.label;

        let switch = div()
            .id((self.id.clone(), "switch"))
            .p(px(1.0))
            .border_2()
            .border_color(cx.theme().colors().border_transparent)
            .rounded_full()
            .when_some(
                self.tab_index.filter(|_| !self.disabled),
                |this, tab_index| {
                    this.tab_index(tab_index)
                        .focus_visible(|mut style| {
                            style.border_color = Some(cx.theme().colors().border_focused);
                            style
                        })
                        .when_some(self.on_click.clone(), |this, on_click| {
                            this.on_click(move |_, window, cx| {
                                on_click(&self.toggle_state.inverse(), window, cx)
                            })
                        })
                },
            )
            .child(
                h_flex()
                    .w(DynamicSpacing::Base32.rems(cx))
                    .h(DynamicSpacing::Base20.rems(cx))
                    .group(group_id.clone())
                    .child(
                        h_flex()
                            .when(is_on, |on| on.justify_end())
                            .when(!is_on, |off| off.justify_start())
                            .size_full()
                            .rounded_full()
                            .px(DynamicSpacing::Base02.px(cx))
                            .bg(bg_color)
                            .when(!self.disabled, |this| {
                                this.group_hover(group_id.clone(), |el| el.bg(bg_hover_color))
                            })
                            .border_1()
                            .border_color(border_color)
                            .child(
                                div()
                                    .size(DynamicSpacing::Base12.rems(cx))
                                    .rounded_full()
                                    .bg(thumb_color)
                                    .opacity(thumb_opacity),
                            ),
                    ),
            );

        h_flex()
            .id(self.id)
            .cursor_pointer()
            .gap(DynamicSpacing::Base06.rems(cx))
            .when(self.full_width, |this| this.w_full().justify_between())
            .when(
                self.label_position == Some(SwitchLabelPosition::Start),
                |this| {
                    this.when_some(label.clone(), |this, label| {
                        this.child(Label::new(label).size(self.label_size))
                    })
                },
            )
            .child(switch)
            .when(
                self.label_position == Some(SwitchLabelPosition::End),
                |this| {
                    this.when_some(label, |this, label| {
                        this.child(Label::new(label).size(self.label_size))
                    })
                },
            )
            .children(self.key_binding)
            .when_some(
                self.on_click.filter(|_| !self.disabled),
                |this, on_click| {
                    this.on_click(move |_, window, cx| {
                        on_click(&self.toggle_state.inverse(), window, cx)
                    })
                },
            )
    }
}

/// # SwitchField
///
/// A field component that combines a label, description, and switch into one reusable component.
///
/// # Examples
///
/// ```
/// use ui::prelude::*;
/// use ui::{SwitchField, ToggleState};
///
/// let switch_field = SwitchField::new(
///     "feature-toggle",
///     Some("Enable feature"),
///     Some("This feature adds new functionality to the app.".into()),
///     ToggleState::Unselected,
///     |state, window, cx| {
///         // Logic here
///     }
/// );
/// ```
#[derive(IntoElement, RegisterComponent)]
pub struct SwitchField {
    id: ElementId,
    label: Option<SharedString>,
    description: Option<SharedString>,
    toggle_state: ToggleState,
    on_click: Arc<dyn Fn(&ToggleState, &mut Window, &mut App) + 'static>,
    disabled: bool,
    color: SwitchColor,
    tooltip: Option<Rc<dyn Fn(&mut Window, &mut App) -> AnyView>>,
    tab_index: Option<isize>,
}

impl SwitchField {
    pub fn new(
        id: impl Into<ElementId>,
        label: Option<impl Into<SharedString>>,
        description: Option<SharedString>,
        toggle_state: impl Into<ToggleState>,
        on_click: impl Fn(&ToggleState, &mut Window, &mut App) + 'static,
    ) -> Self {
        Self {
            id: id.into(),
            label: label.map(Into::into),
            description,
            toggle_state: toggle_state.into(),
            on_click: Arc::new(on_click),
            disabled: false,
            color: SwitchColor::Accent,
            tooltip: None,
            tab_index: None,
        }
    }

    pub fn description(mut self, description: impl Into<SharedString>) -> Self {
        self.description = Some(description.into());
        self
    }

    pub fn disabled(mut self, disabled: bool) -> Self {
        self.disabled = disabled;
        self
    }

    /// Sets the color of the switch using the specified [`SwitchColor`].
    /// This changes the color scheme of the switch when it's in the "on" state.
    pub fn color(mut self, color: SwitchColor) -> Self {
        self.color = color;
        self
    }

    pub fn tooltip(mut self, tooltip: impl Fn(&mut Window, &mut App) -> AnyView + 'static) -> Self {
        self.tooltip = Some(Rc::new(tooltip));
        self
    }

    pub fn tab_index(mut self, tab_index: isize) -> Self {
        self.tab_index = Some(tab_index);
        self
    }
}

impl RenderOnce for SwitchField {
    fn render(self, _window: &mut Window, _cx: &mut App) -> impl IntoElement {
        let tooltip = self
            .tooltip
            .zip(self.label.clone())
            .map(|(tooltip_fn, label)| {
                h_flex().gap_0p5().child(Label::new(label)).child(
                    IconButton::new("tooltip_button", IconName::Info)
                        .icon_size(IconSize::XSmall)
                        .icon_color(Color::Muted)
                        .shape(crate::IconButtonShape::Square)
                        .style(ButtonStyle::Transparent)
                        .tooltip({
                            let tooltip = tooltip_fn.clone();
                            move |window, cx| tooltip(window, cx)
                        })
                        .on_click(|_, _, _| {}), // Intentional empty on click handler so that clicking on the info tooltip icon doesn't trigger the switch toggle
                )
            });

        h_flex()
            .id((self.id.clone(), "container"))
            .when(!self.disabled, |this| {
                this.hover(|this| this.cursor_pointer())
            })
            .w_full()
            .gap_4()
            .justify_between()
            .flex_wrap()
            .child(match (&self.description, tooltip) {
                (Some(description), Some(tooltip)) => v_flex()
                    .gap_0p5()
                    .max_w_5_6()
                    .child(tooltip)
                    .child(Label::new(description.clone()).color(Color::Muted))
                    .into_any_element(),
                (Some(description), None) => v_flex()
                    .gap_0p5()
                    .max_w_5_6()
                    .when_some(self.label, |this, label| this.child(Label::new(label)))
                    .child(Label::new(description.clone()).color(Color::Muted))
                    .into_any_element(),
                (None, Some(tooltip)) => tooltip.into_any_element(),
                (None, None) => {
                    if let Some(label) = self.label.clone() {
                        Label::new(label).into_any_element()
                    } else {
                        gpui::Empty.into_any_element()
                    }
                }
            })
            .child(
                Switch::new((self.id.clone(), "switch"), self.toggle_state)
                    .color(self.color)
                    .disabled(self.disabled)
                    .when_some(
                        self.tab_index.filter(|_| !self.disabled),
                        |this, tab_index| this.tab_index(tab_index),
                    )
                    .on_click({
                        let on_click = self.on_click.clone();
                        move |state, window, cx| {
                            (on_click)(state, window, cx);
                        }
                    }),
            )
            .when(!self.disabled, |this| {
                this.on_click({
                    let on_click = self.on_click.clone();
                    let toggle_state = self.toggle_state;
                    move |_click, window, cx| {
                        (on_click)(&toggle_state.inverse(), window, cx);
                    }
                })
            })
    }
}

impl Component for SwitchField {
    fn scope() -> ComponentScope {
        ComponentScope::Input
    }

    fn description() -> Option<&'static str> {
        Some("A field component that combines a label, description, and switch")
    }

    fn preview(_window: &mut Window, _cx: &mut App) -> Option<AnyElement> {
        Some(
            v_flex()
                .gap_6()
                .children(vec![
                    example_group_with_title(
                        "States",
                        vec![
                            single_example(
                                "Unselected",
                                SwitchField::new(
                                    "switch_field_unselected",
                                    Some("Enable notifications"),
                                    Some("Receive notifications when new messages arrive.".into()),
                                    ToggleState::Unselected,
                                    |_, _, _| {},
                                )
                                .into_any_element(),
                            ),
                            single_example(
                                "Selected",
                                SwitchField::new(
                                    "switch_field_selected",
                                    Some("Enable notifications"),
                                    Some("Receive notifications when new messages arrive.".into()),
                                    ToggleState::Selected,
                                    |_, _, _| {},
                                )
                                .into_any_element(),
                            ),
                        ],
                    ),
                    example_group_with_title(
                        "Colors",
                        vec![
                            single_example(
                                "Default",
                                SwitchField::new(
                                    "switch_field_default",
                                    Some("Default color"),
                                    Some("This uses the default switch color.".into()),
                                    ToggleState::Selected,
                                    |_, _, _| {},
                                )
                                .into_any_element(),
                            ),
                            single_example(
                                "Accent",
                                SwitchField::new(
                                    "switch_field_accent",
                                    Some("Accent color"),
                                    Some("This uses the accent color scheme.".into()),
                                    ToggleState::Selected,
                                    |_, _, _| {},
                                )
                                .color(SwitchColor::Accent)
                                .into_any_element(),
                            ),
                        ],
                    ),
                    example_group_with_title(
                        "Disabled",
                        vec![single_example(
                            "Disabled",
                            SwitchField::new(
                                "switch_field_disabled",
                                Some("Disabled field"),
                                Some("This field is disabled and cannot be toggled.".into()),
                                ToggleState::Selected,
                                |_, _, _| {},
                            )
                            .disabled(true)
                            .into_any_element(),
                        )],
                    ),
                    example_group_with_title(
                        "No Description",
                        vec![single_example(
                            "No Description",
                            SwitchField::new(
                                "switch_field_disabled",
                                Some("Disabled field"),
                                None,
                                ToggleState::Selected,
                                |_, _, _| {},
                            )
                            .into_any_element(),
                        )],
                    ),
                    example_group_with_title(
                        "With Tooltip",
                        vec![
                            single_example(
                                "Tooltip with Description",
                                SwitchField::new(
                                    "switch_field_tooltip_with_desc",
                                    Some("Nice Feature"),
                                    Some("Enable advanced configuration options.".into()),
                                    ToggleState::Unselected,
                                    |_, _, _| {},
                                )
                                .tooltip(Tooltip::text("This is content for this tooltip!"))
                                .into_any_element(),
                            ),
                            single_example(
                                "Tooltip without Description",
                                SwitchField::new(
                                    "switch_field_tooltip_no_desc",
                                    Some("Nice Feature"),
                                    None,
                                    ToggleState::Selected,
                                    |_, _, _| {},
                                )
                                .tooltip(Tooltip::text("This is content for this tooltip!"))
                                .into_any_element(),
                            ),
                        ],
                    ),
                ])
                .into_any_element(),
        )
    }
}

impl Component for Checkbox {
    fn scope() -> ComponentScope {
        ComponentScope::Input
    }

    fn description() -> Option<&'static str> {
        Some("A checkbox component that can be used for multiple choice selections")
    }

    fn preview(_window: &mut Window, _cx: &mut App) -> Option<AnyElement> {
        Some(
            v_flex()
                .gap_6()
                .children(vec![
                    example_group_with_title(
                        "States",
                        vec![
                            single_example(
                                "Unselected",
                                Checkbox::new("checkbox_unselected", ToggleState::Unselected)
                                    .into_any_element(),
                            ),
                            single_example(
                                "Placeholder",
                                Checkbox::new("checkbox_indeterminate", ToggleState::Selected)
                                    .placeholder(true)
                                    .into_any_element(),
                            ),
                            single_example(
                                "Indeterminate",
                                Checkbox::new("checkbox_indeterminate", ToggleState::Indeterminate)
                                    .into_any_element(),
                            ),
                            single_example(
                                "Selected",
                                Checkbox::new("checkbox_selected", ToggleState::Selected)
                                    .into_any_element(),
                            ),
                        ],
                    ),
                    example_group_with_title(
                        "Styles",
                        vec![
                            single_example(
                                "Default",
                                Checkbox::new("checkbox_default", ToggleState::Selected)
                                    .into_any_element(),
                            ),
                            single_example(
                                "Filled",
                                Checkbox::new("checkbox_filled", ToggleState::Selected)
                                    .fill()
                                    .into_any_element(),
                            ),
                            single_example(
                                "ElevationBased",
                                Checkbox::new("checkbox_elevation", ToggleState::Selected)
                                    .style(ToggleStyle::ElevationBased(
                                        ElevationIndex::EditorSurface,
                                    ))
                                    .into_any_element(),
                            ),
                            single_example(
                                "Custom Color",
                                Checkbox::new("checkbox_custom", ToggleState::Selected)
                                    .style(ToggleStyle::Custom(hsla(142.0 / 360., 0.68, 0.45, 0.7)))
                                    .into_any_element(),
                            ),
                        ],
                    ),
                    example_group_with_title(
                        "Disabled",
                        vec![
                            single_example(
                                "Unselected",
                                Checkbox::new(
                                    "checkbox_disabled_unselected",
                                    ToggleState::Unselected,
                                )
                                .disabled(true)
                                .into_any_element(),
                            ),
                            single_example(
                                "Selected",
                                Checkbox::new("checkbox_disabled_selected", ToggleState::Selected)
                                    .disabled(true)
                                    .into_any_element(),
                            ),
                        ],
                    ),
                    example_group_with_title(
                        "With Label",
                        vec![single_example(
                            "Default",
                            Checkbox::new("checkbox_with_label", ToggleState::Selected)
                                .label("Always save on quit")
                                .into_any_element(),
                        )],
                    ),
                    example_group_with_title(
                        "Extra",
                        vec![single_example(
                            "Visualization-Only",
                            Checkbox::new("viz_only", ToggleState::Selected)
                                .visualization_only(true)
                                .into_any_element(),
                        )],
                    ),
                ])
                .into_any_element(),
        )
    }
}

impl Component for Switch {
    fn scope() -> ComponentScope {
        ComponentScope::Input
    }

    fn description() -> Option<&'static str> {
        Some("A switch component that represents binary states like on/off")
    }

    fn preview(_window: &mut Window, _cx: &mut App) -> Option<AnyElement> {
        Some(
            v_flex()
                .gap_6()
                .children(vec![
                    example_group_with_title(
                        "States",
                        vec![
                            single_example(
                                "Off",
                                Switch::new("switch_off", ToggleState::Unselected)
                                    .on_click(|_, _, _cx| {})
                                    .into_any_element(),
                            ),
                            single_example(
                                "On",
                                Switch::new("switch_on", ToggleState::Selected)
                                    .on_click(|_, _, _cx| {})
                                    .into_any_element(),
                            ),
                        ],
                    ),
                    example_group_with_title(
                        "Colors",
                        vec![
                            single_example(
                                "Accent (Default)",
                                Switch::new("switch_accent_style", ToggleState::Selected)
                                    .on_click(|_, _, _cx| {})
                                    .into_any_element(),
                            ),
                            single_example(
                                "Custom",
                                Switch::new("switch_custom_style", ToggleState::Selected)
                                    .color(SwitchColor::Custom(hsla(300.0 / 360.0, 0.6, 0.6, 1.0)))
                                    .on_click(|_, _, _cx| {})
                                    .into_any_element(),
                            ),
                        ],
                    ),
                    example_group_with_title(
                        "Disabled",
                        vec![
                            single_example(
                                "Off",
                                Switch::new("switch_disabled_off", ToggleState::Unselected)
                                    .disabled(true)
                                    .into_any_element(),
                            ),
                            single_example(
                                "On",
                                Switch::new("switch_disabled_on", ToggleState::Selected)
                                    .disabled(true)
                                    .into_any_element(),
                            ),
                        ],
                    ),
                    example_group_with_title(
                        "With Label",
                        vec![
                            single_example(
                                "Start Label",
                                Switch::new("switch_with_label_start", ToggleState::Selected)
                                    .label("Always save on quit")
                                    .label_position(SwitchLabelPosition::Start)
                                    .into_any_element(),
                            ),
                            single_example(
                                "End Label",
                                Switch::new("switch_with_label_end", ToggleState::Selected)
                                    .label("Always save on quit")
                                    .label_position(SwitchLabelPosition::End)
                                    .into_any_element(),
                            ),
                            single_example(
                                "Default Size Label",
                                Switch::new(
                                    "switch_with_label_default_size",
                                    ToggleState::Selected,
                                )
                                .label("Always save on quit")
                                .label_size(LabelSize::Default)
                                .into_any_element(),
                            ),
                            single_example(
                                "Small Size Label",
                                Switch::new("switch_with_label_small_size", ToggleState::Selected)
                                    .label("Always save on quit")
                                    .label_size(LabelSize::Small)
                                    .into_any_element(),
                            ),
                        ],
                    ),
                    example_group_with_title(
                        "With Keybinding",
                        vec![single_example(
                            "Keybinding",
                            Switch::new("switch_with_keybinding", ToggleState::Selected)
                                .key_binding(Some(KeyBinding::from_keystrokes(
                                    vec![KeybindingKeystroke::from_keystroke(
                                        Keystroke::parse("cmd-s").unwrap(),
                                    )]
                                    .into(),
                                    KeybindSource::Base,
                                )))
                                .into_any_element(),
                        )],
                    ),
                ])
                .into_any_element(),
        )
    }
}<|MERGE_RESOLUTION|>--- conflicted
+++ resolved
@@ -256,13 +256,8 @@
         h_flex()
             .id(self.id)
             .map(|this| {
-<<<<<<< HEAD
-                if self.vizualization {
-                    this.cursor_default()
-=======
                 if self.disabled {
                     this.cursor_not_allowed()
->>>>>>> 7ef45914
                 } else {
                     this.cursor_pointer()
                 }
