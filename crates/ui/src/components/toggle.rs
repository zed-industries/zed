use gpui::{
    div, hsla, prelude::*, AnyView, CursorStyle, ElementId, Hsla, IntoElement, Styled, Window,
};
use std::sync::Arc;

use crate::utils::is_light;
use crate::{prelude::*, ElevationIndex, KeyBinding};
use crate::{Color, Icon, IconName, ToggleState};

// TODO: Checkbox, CheckboxWithLabel, and Switch could all be
// restructured to use a ToggleLike, similar to Button/Buttonlike, Label/Labellike

/// Creates a new checkbox.
pub fn checkbox(id: impl Into<ElementId>, toggle_state: ToggleState) -> Checkbox {
    Checkbox::new(id, toggle_state)
}

/// Creates a new switch.
pub fn switch(id: impl Into<ElementId>, toggle_state: ToggleState) -> Switch {
    Switch::new(id, toggle_state)
}

/// The visual style of a toggle.
#[derive(Debug, Default, Clone, PartialEq, Eq)]
pub enum ToggleStyle {
    /// Toggle has a transparent background
    #[default]
    Ghost,
    /// Toggle has a filled background based on the
    /// elevation index of the parent container
    ElevationBased(ElevationIndex),
    /// A custom style using a color to tint the toggle
    Custom(Hsla),
}

/// # Checkbox
///
/// Checkboxes are used for multiple choices, not for mutually exclusive choices.
/// Each checkbox works independently from other checkboxes in the list,
/// therefore checking an additional box does not affect any other selections.
#[derive(IntoElement)]
pub struct Checkbox {
    id: ElementId,
    toggle_state: ToggleState,
    disabled: bool,
    on_click: Option<Box<dyn Fn(&ToggleState, &mut Window, &mut App) + 'static>>,
    filled: bool,
    style: ToggleStyle,
    tooltip: Option<Box<dyn Fn(&mut Window, &mut App) -> AnyView>>,
    label: Option<SharedString>,
}

impl Checkbox {
    /// Creates a new [`Checkbox`].
    pub fn new(id: impl Into<ElementId>, checked: ToggleState) -> Self {
        Self {
            id: id.into(),
            toggle_state: checked,
            disabled: false,
            on_click: None,
            filled: false,
            style: ToggleStyle::default(),
            tooltip: None,
            label: None,
        }
    }

    /// Sets the disabled state of the [`Checkbox`].
    pub fn disabled(mut self, disabled: bool) -> Self {
        self.disabled = disabled;
        self
    }

    /// Binds a handler to the [`Checkbox`] that will be called when clicked.
    pub fn on_click(
        mut self,
        handler: impl Fn(&ToggleState, &mut Window, &mut App) + 'static,
    ) -> Self {
        self.on_click = Some(Box::new(handler));
        self
    }

    /// Sets the `fill` setting of the checkbox, indicating whether it should be filled.
    pub fn fill(mut self) -> Self {
        self.filled = true;
        self
    }

    /// Sets the style of the checkbox using the specified [`ToggleStyle`].
    pub fn style(mut self, style: ToggleStyle) -> Self {
        self.style = style;
        self
    }

    /// Match the style of the checkbox to the current elevation using [`ToggleStyle::ElevationBased`].
    pub fn elevation(mut self, elevation: ElevationIndex) -> Self {
        self.style = ToggleStyle::ElevationBased(elevation);
        self
    }

    /// Sets the tooltip for the checkbox.
    pub fn tooltip(mut self, tooltip: impl Fn(&mut Window, &mut App) -> AnyView + 'static) -> Self {
        self.tooltip = Some(Box::new(tooltip));
        self
    }

    /// Set the label for the checkbox.
    pub fn label(mut self, label: impl Into<SharedString>) -> Self {
        self.label = Some(label.into());
        self
    }
}

impl Checkbox {
    fn bg_color(&self, cx: &App) -> Hsla {
        let style = self.style.clone();
        match (style, self.filled) {
            (ToggleStyle::Ghost, false) => cx.theme().colors().ghost_element_background,
            (ToggleStyle::Ghost, true) => cx.theme().colors().element_background,
            (ToggleStyle::ElevationBased(_), false) => gpui::transparent_black(),
            (ToggleStyle::ElevationBased(elevation), true) => elevation.darker_bg(cx),
            (ToggleStyle::Custom(_), false) => gpui::transparent_black(),
            (ToggleStyle::Custom(color), true) => color.opacity(0.2),
        }
    }

    fn border_color(&self, cx: &App) -> Hsla {
        if self.disabled {
            return cx.theme().colors().border_variant;
        }

        match self.style.clone() {
            ToggleStyle::Ghost => cx.theme().colors().border,
            ToggleStyle::ElevationBased(elevation) => elevation.on_elevation_bg(cx),
            ToggleStyle::Custom(color) => color.opacity(0.3),
        }
    }

    /// container size
    pub fn container_size(cx: &App) -> Rems {
        DynamicSpacing::Base20.rems(cx)
    }
}

impl RenderOnce for Checkbox {
    fn render(self, _: &mut Window, cx: &mut App) -> impl IntoElement {
        let group_id = format!("checkbox_group_{:?}", self.id);
        let icon = match self.toggle_state {
            ToggleState::Selected => Some(Icon::new(IconName::Check).size(IconSize::Small).color(
                if self.disabled {
                    Color::Disabled
                } else {
                    Color::Selected
                },
            )),
            ToggleState::Indeterminate => Some(
                Icon::new(IconName::Dash)
                    .size(IconSize::Small)
                    .color(if self.disabled {
                        Color::Disabled
                    } else {
                        Color::Selected
                    }),
            ),
            ToggleState::Unselected => None,
        };

        let bg_color = self.bg_color(cx);
        let border_color = self.border_color(cx);

<<<<<<< HEAD
        let size = Self::container_size(cx);

        h_flex()
            .id(self.id)
            .justify_center()
            .items_center()
            .size(size)
=======
        let checkbox = h_flex()
            .justify_center()
            .size(DynamicSpacing::Base20.rems(cx))
>>>>>>> 386cfacb
            .group(group_id.clone())
            .child(
                div()
                    .flex()
                    .flex_none()
                    .justify_center()
                    .items_center()
                    .m(DynamicSpacing::Base04.px(cx))
                    .size(DynamicSpacing::Base16.rems(cx))
                    .rounded_sm()
                    .bg(bg_color)
                    .border_1()
                    .border_color(border_color)
                    .when(self.disabled, |this| {
                        this.cursor(CursorStyle::OperationNotAllowed)
                    })
                    .when(self.disabled, |this| {
                        this.bg(cx.theme().colors().element_disabled.opacity(0.6))
                    })
                    .when(!self.disabled, |this| {
                        this.group_hover(group_id.clone(), |el| {
                            el.bg(cx.theme().colors().element_hover)
                        })
                    })
                    .children(icon),
            );

        h_flex()
            .id(self.id)
            .gap(DynamicSpacing::Base06.rems(cx))
            .child(checkbox)
            .when_some(
                self.on_click.filter(|_| !self.disabled),
                |this, on_click| {
                    this.on_click(move |_, window, cx| {
                        on_click(&self.toggle_state.inverse(), window, cx)
                    })
                },
            )
            // TODO: Allow label size to be different from default.
            // TODO: Allow label color to be different from muted.
            .when_some(self.label, |this, label| {
                this.child(Label::new(label).color(Color::Muted))
            })
            .when_some(self.tooltip, |this, tooltip| {
                this.tooltip(move |window, cx| tooltip(window, cx))
            })
    }
}

/// A [`Checkbox`] that has a [`Label`].
#[derive(IntoElement)]
pub struct CheckboxWithLabel {
    id: ElementId,
    label: Label,
    checked: ToggleState,
    on_click: Arc<dyn Fn(&ToggleState, &mut Window, &mut App) + 'static>,
    filled: bool,
    style: ToggleStyle,
}

// TODO: Remove `CheckboxWithLabel` now that `label` is a method of `Checkbox`.
impl CheckboxWithLabel {
    /// Creates a checkbox with an attached label.
    pub fn new(
        id: impl Into<ElementId>,
        label: Label,
        checked: ToggleState,
        on_click: impl Fn(&ToggleState, &mut Window, &mut App) + 'static,
    ) -> Self {
        Self {
            id: id.into(),
            label,
            checked,
            on_click: Arc::new(on_click),
            filled: false,
            style: ToggleStyle::default(),
        }
    }

    /// Sets the style of the checkbox using the specified [`ToggleStyle`].
    pub fn style(mut self, style: ToggleStyle) -> Self {
        self.style = style;
        self
    }

    /// Match the style of the checkbox to the current elevation using [`ToggleStyle::ElevationBased`].
    pub fn elevation(mut self, elevation: ElevationIndex) -> Self {
        self.style = ToggleStyle::ElevationBased(elevation);
        self
    }

    /// Sets the `fill` setting of the checkbox, indicating whether it should be filled.
    pub fn fill(mut self) -> Self {
        self.filled = true;
        self
    }
}

impl RenderOnce for CheckboxWithLabel {
    fn render(self, _window: &mut Window, cx: &mut App) -> impl IntoElement {
        h_flex()
            .gap(DynamicSpacing::Base08.rems(cx))
            .child(
                Checkbox::new(self.id.clone(), self.checked)
                    .style(self.style)
                    .when(self.filled, Checkbox::fill)
                    .on_click({
                        let on_click = self.on_click.clone();
                        move |checked, window, cx| {
                            (on_click)(checked, window, cx);
                        }
                    }),
            )
            .child(
                div()
                    .id(SharedString::from(format!("{}-label", self.id)))
                    .on_click(move |_event, window, cx| {
                        (self.on_click)(&self.checked.inverse(), window, cx);
                    })
                    .child(self.label),
            )
    }
}

/// # Switch
///
/// Switches are used to represent opposite states, such as enabled or disabled.
#[derive(IntoElement)]
pub struct Switch {
    id: ElementId,
    toggle_state: ToggleState,
    disabled: bool,
    on_click: Option<Box<dyn Fn(&ToggleState, &mut Window, &mut App) + 'static>>,
    label: Option<SharedString>,
    key_binding: Option<KeyBinding>,
}

impl Switch {
    /// Creates a new [`Switch`].
    pub fn new(id: impl Into<ElementId>, state: ToggleState) -> Self {
        Self {
            id: id.into(),
            toggle_state: state,
            disabled: false,
            on_click: None,
            label: None,
            key_binding: None,
        }
    }

    /// Sets the disabled state of the [`Switch`].
    pub fn disabled(mut self, disabled: bool) -> Self {
        self.disabled = disabled;
        self
    }

    /// Binds a handler to the [`Switch`] that will be called when clicked.
    pub fn on_click(
        mut self,
        handler: impl Fn(&ToggleState, &mut Window, &mut App) + 'static,
    ) -> Self {
        self.on_click = Some(Box::new(handler));
        self
    }

    /// Sets the label of the [`Switch`].
    pub fn label(mut self, label: impl Into<SharedString>) -> Self {
        self.label = Some(label.into());
        self
    }

    /// Display the keybinding that triggers the switch action.
    pub fn key_binding(mut self, key_binding: impl Into<Option<KeyBinding>>) -> Self {
        self.key_binding = key_binding.into();
        self
    }
}

impl RenderOnce for Switch {
    fn render(self, _window: &mut Window, cx: &mut App) -> impl IntoElement {
        let is_on = self.toggle_state == ToggleState::Selected;
        let adjust_ratio = if is_light(cx) { 1.5 } else { 1.0 };
        let base_color = cx.theme().colors().text;

        let bg_color = if is_on {
            cx.theme()
                .colors()
                .element_background
                .blend(base_color.opacity(0.08))
        } else {
            cx.theme().colors().element_background
        };
        let thumb_color = base_color.opacity(0.8);
        let thumb_hover_color = base_color;
        let border_color = cx.theme().colors().border_variant;
        // Lighter themes need higher contrast borders
        let border_hover_color = if is_on {
            border_color.blend(base_color.opacity(0.16 * adjust_ratio))
        } else {
            border_color.blend(base_color.opacity(0.05 * adjust_ratio))
        };
        let thumb_opacity = match (is_on, self.disabled) {
            (_, true) => 0.2,
            (true, false) => 1.0,
            (false, false) => 0.5,
        };

        let group_id = format!("switch_group_{:?}", self.id);

        let switch = h_flex()
            .w(DynamicSpacing::Base32.rems(cx))
            .h(DynamicSpacing::Base20.rems(cx))
            .group(group_id.clone())
            .child(
                h_flex()
                    .when(is_on, |on| on.justify_end())
                    .when(!is_on, |off| off.justify_start())
                    .items_center()
                    .size_full()
                    .rounded_full()
                    .px(DynamicSpacing::Base02.px(cx))
                    .bg(bg_color)
                    .border_1()
                    .border_color(border_color)
                    .when(!self.disabled, |this| {
                        this.group_hover(group_id.clone(), |el| el.border_color(border_hover_color))
                    })
                    .child(
                        div()
                            .size(DynamicSpacing::Base12.rems(cx))
                            .rounded_full()
                            .bg(thumb_color)
                            .when(!self.disabled, |this| {
                                this.group_hover(group_id.clone(), |el| el.bg(thumb_hover_color))
                            })
                            .opacity(thumb_opacity),
                    ),
            );

        h_flex()
            .id(self.id)
            .gap(DynamicSpacing::Base06.rems(cx))
            .child(switch)
            .when_some(
                self.on_click.filter(|_| !self.disabled),
                |this, on_click| {
                    this.on_click(move |_, window, cx| {
                        on_click(&self.toggle_state.inverse(), window, cx)
                    })
                },
            )
            .when_some(self.label, |this, label| {
                this.child(Label::new(label).size(LabelSize::Small))
            })
            .children(self.key_binding)
    }
}

impl ComponentPreview for Checkbox {
    fn description() -> impl Into<Option<&'static str>> {
        "A checkbox lets people choose between a pair of opposing states, like enabled and disabled, using a different appearance to indicate each state."
    }

    fn examples(_window: &mut Window, _: &mut App) -> Vec<ComponentExampleGroup<Self>> {
        vec![
            example_group_with_title(
                "Default",
                vec![
                    single_example(
                        "Unselected",
                        Checkbox::new("checkbox_unselected", ToggleState::Unselected),
                    ),
                    single_example(
                        "Indeterminate",
                        Checkbox::new("checkbox_indeterminate", ToggleState::Indeterminate),
                    ),
                    single_example(
                        "Selected",
                        Checkbox::new("checkbox_selected", ToggleState::Selected),
                    ),
                ],
            ),
            example_group_with_title(
                "Default (Filled)",
                vec![
                    single_example(
                        "Unselected",
                        Checkbox::new("checkbox_unselected", ToggleState::Unselected).fill(),
                    ),
                    single_example(
                        "Indeterminate",
                        Checkbox::new("checkbox_indeterminate", ToggleState::Indeterminate).fill(),
                    ),
                    single_example(
                        "Selected",
                        Checkbox::new("checkbox_selected", ToggleState::Selected).fill(),
                    ),
                ],
            ),
            example_group_with_title(
                "ElevationBased",
                vec![
                    single_example(
                        "Unselected",
                        Checkbox::new("checkbox_unfilled_unselected", ToggleState::Unselected)
                            .style(ToggleStyle::ElevationBased(ElevationIndex::EditorSurface)),
                    ),
                    single_example(
                        "Indeterminate",
                        Checkbox::new(
                            "checkbox_unfilled_indeterminate",
                            ToggleState::Indeterminate,
                        )
                        .style(ToggleStyle::ElevationBased(ElevationIndex::EditorSurface)),
                    ),
                    single_example(
                        "Selected",
                        Checkbox::new("checkbox_unfilled_selected", ToggleState::Selected)
                            .style(ToggleStyle::ElevationBased(ElevationIndex::EditorSurface)),
                    ),
                ],
            ),
            example_group_with_title(
                "ElevationBased (Filled)",
                vec![
                    single_example(
                        "Unselected",
                        Checkbox::new("checkbox_filled_unselected", ToggleState::Unselected)
                            .fill()
                            .style(ToggleStyle::ElevationBased(ElevationIndex::EditorSurface)),
                    ),
                    single_example(
                        "Indeterminate",
                        Checkbox::new("checkbox_filled_indeterminate", ToggleState::Indeterminate)
                            .fill()
                            .style(ToggleStyle::ElevationBased(ElevationIndex::EditorSurface)),
                    ),
                    single_example(
                        "Selected",
                        Checkbox::new("checkbox_filled_selected", ToggleState::Selected)
                            .fill()
                            .style(ToggleStyle::ElevationBased(ElevationIndex::EditorSurface)),
                    ),
                ],
            ),
            example_group_with_title(
                "Custom Color",
                vec![
                    single_example(
                        "Unselected",
                        Checkbox::new("checkbox_custom_unselected", ToggleState::Unselected)
                            .style(ToggleStyle::Custom(hsla(142.0 / 360., 0.68, 0.45, 0.7))),
                    ),
                    single_example(
                        "Indeterminate",
                        Checkbox::new("checkbox_custom_indeterminate", ToggleState::Indeterminate)
                            .style(ToggleStyle::Custom(hsla(142.0 / 360., 0.68, 0.45, 0.7))),
                    ),
                    single_example(
                        "Selected",
                        Checkbox::new("checkbox_custom_selected", ToggleState::Selected)
                            .style(ToggleStyle::Custom(hsla(142.0 / 360., 0.68, 0.45, 0.7))),
                    ),
                ],
            ),
            example_group_with_title(
                "Custom Color (Filled)",
                vec![
                    single_example(
                        "Unselected",
                        Checkbox::new("checkbox_custom_filled_unselected", ToggleState::Unselected)
                            .fill()
                            .style(ToggleStyle::Custom(hsla(142.0 / 360., 0.68, 0.45, 0.7))),
                    ),
                    single_example(
                        "Indeterminate",
                        Checkbox::new(
                            "checkbox_custom_filled_indeterminate",
                            ToggleState::Indeterminate,
                        )
                        .fill()
                        .style(ToggleStyle::Custom(hsla(
                            142.0 / 360.,
                            0.68,
                            0.45,
                            0.7,
                        ))),
                    ),
                    single_example(
                        "Selected",
                        Checkbox::new("checkbox_custom_filled_selected", ToggleState::Selected)
                            .fill()
                            .style(ToggleStyle::Custom(hsla(142.0 / 360., 0.68, 0.45, 0.7))),
                    ),
                ],
            ),
            example_group_with_title(
                "Disabled",
                vec![
                    single_example(
                        "Unselected",
                        Checkbox::new("checkbox_disabled_unselected", ToggleState::Unselected)
                            .disabled(true),
                    ),
                    single_example(
                        "Indeterminate",
                        Checkbox::new(
                            "checkbox_disabled_indeterminate",
                            ToggleState::Indeterminate,
                        )
                        .disabled(true),
                    ),
                    single_example(
                        "Selected",
                        Checkbox::new("checkbox_disabled_selected", ToggleState::Selected)
                            .disabled(true),
                    ),
                ],
            ),
            example_group_with_title(
                "Disabled (Filled)",
                vec![
                    single_example(
                        "Unselected",
                        Checkbox::new(
                            "checkbox_disabled_filled_unselected",
                            ToggleState::Unselected,
                        )
                        .fill()
                        .disabled(true),
                    ),
                    single_example(
                        "Indeterminate",
                        Checkbox::new(
                            "checkbox_disabled_filled_indeterminate",
                            ToggleState::Indeterminate,
                        )
                        .fill()
                        .disabled(true),
                    ),
                    single_example(
                        "Selected",
                        Checkbox::new("checkbox_disabled_filled_selected", ToggleState::Selected)
                            .fill()
                            .disabled(true),
                    ),
                ],
            ),
        ]
    }
}

impl ComponentPreview for Switch {
    fn description() -> impl Into<Option<&'static str>> {
        "A switch toggles between two mutually exclusive states, typically used for enabling or disabling a setting."
    }

    fn examples(_window: &mut Window, _cx: &mut App) -> Vec<ComponentExampleGroup<Self>> {
        vec![
            example_group_with_title(
                "Default",
                vec![
                    single_example(
                        "Off",
                        Switch::new("switch_off", ToggleState::Unselected).on_click(|_, _, _cx| {}),
                    ),
                    single_example(
                        "On",
                        Switch::new("switch_on", ToggleState::Selected).on_click(|_, _, _cx| {}),
                    ),
                ],
            ),
            example_group_with_title(
                "Disabled",
                vec![
                    single_example(
                        "Off",
                        Switch::new("switch_disabled_off", ToggleState::Unselected).disabled(true),
                    ),
                    single_example(
                        "On",
                        Switch::new("switch_disabled_on", ToggleState::Selected).disabled(true),
                    ),
                ],
            ),
            example_group_with_title(
                "Label Permutations",
                vec![
                    single_example(
                        "Label",
                        Switch::new("switch_with_label", ToggleState::Selected)
                            .label("Always save on quit"),
                    ),
                    single_example(
                        "Keybinding",
                        Switch::new("switch_with_label", ToggleState::Selected)
                            .key_binding(theme_preview_keybinding("cmd-shift-e")),
                    ),
                ],
            ),
        ]
    }
}

impl ComponentPreview for CheckboxWithLabel {
    fn description() -> impl Into<Option<&'static str>> {
        "A checkbox with an associated label, allowing users to select an option while providing a descriptive text."
    }

    fn examples(_window: &mut Window, _: &mut App) -> Vec<ComponentExampleGroup<Self>> {
        vec![example_group(vec![
            single_example(
                "Unselected",
                CheckboxWithLabel::new(
                    "checkbox_with_label_unselected",
                    Label::new("Always save on quit"),
                    ToggleState::Unselected,
                    |_, _, _| {},
                ),
            ),
            single_example(
                "Indeterminate",
                CheckboxWithLabel::new(
                    "checkbox_with_label_indeterminate",
                    Label::new("Always save on quit"),
                    ToggleState::Indeterminate,
                    |_, _, _| {},
                ),
            ),
            single_example(
                "Selected",
                CheckboxWithLabel::new(
                    "checkbox_with_label_selected",
                    Label::new("Always save on quit"),
                    ToggleState::Selected,
                    |_, _, _| {},
                ),
            ),
        ])]
    }
}<|MERGE_RESOLUTION|>--- conflicted
+++ resolved
@@ -168,7 +168,6 @@
         let bg_color = self.bg_color(cx);
         let border_color = self.border_color(cx);
 
-<<<<<<< HEAD
         let size = Self::container_size(cx);
 
         h_flex()
@@ -176,11 +175,6 @@
             .justify_center()
             .items_center()
             .size(size)
-=======
-        let checkbox = h_flex()
-            .justify_center()
-            .size(DynamicSpacing::Base20.rems(cx))
->>>>>>> 386cfacb
             .group(group_id.clone())
             .child(
                 div()
