--- conflicted
+++ resolved
@@ -126,17 +126,11 @@
                     h_flex()
                         .flex_none()
                         .gap(Spacing::Small.rems(cx))
-<<<<<<< HEAD
                         .px(Spacing::Small.rems(cx))
-                        .when(placement_top, Styled::border_b)
-                        .when(placement_bottom, Styled::border_t)
-                        .border_b()
-                        .border_r()
-=======
-                        .px(Spacing::Medium.rems(cx))
+                        .when(placement_top, Styled::border_b_1)
+                        .when(placement_bottom, Styled::border_t_1)
                         .border_b_1()
                         .border_r_1()
->>>>>>> c260f7d5
                         .border_color(cx.theme().colors().border)
                         .children(self.start_children),
                 )
@@ -153,12 +147,8 @@
                             .top_0()
                             .left_0()
                             .size_full()
-<<<<<<< HEAD
-                            .when(placement_top, Styled::border_b)
-                            .when(placement_bottom, Styled::border_t)
-=======
-                            .border_b_1()
->>>>>>> c260f7d5
+                            .when(placement_top, Styled::border_b_1)
+                            .when(placement_bottom, Styled::border_t_1)
                             .border_color(cx.theme().colors().border),
                     )
                     .child(
@@ -178,15 +168,10 @@
                         .flex_none()
                         .gap(Spacing::Small.rems(cx))
                         .px(Spacing::Medium.rems(cx))
-<<<<<<< HEAD
-                        .when(placement_top, Styled::border_b)
-                        .when(placement_bottom, Styled::border_t)
-                        .border_b()
-                        .border_l()
-=======
+                        .when(placement_top, Styled::border_b_1)
+                        .when(placement_bottom, Styled::border_t_1)
                         .border_b_1()
                         .border_l_1()
->>>>>>> c260f7d5
                         .border_color(cx.theme().colors().border)
                         .children(self.end_children),
                 )
