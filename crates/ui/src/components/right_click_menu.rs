--- conflicted
+++ resolved
@@ -259,9 +259,6 @@
                                 window.refresh();
                             })
                             .detach();
-<<<<<<< HEAD
-                        window.focus(&new_menu.focus_handle(cx), cx);
-=======
 
                         // Since menus are rendered in a deferred fashion, their focus handles are
                         // not linked in the dispatch tree until after the deferred draw callback
@@ -271,11 +268,10 @@
                         // flickering when opening menus.
                         let focus_handle = new_menu.focus_handle(cx);
                         window.on_next_frame(move |window, _cx| {
-                            window.on_next_frame(move |window, _cx| {
-                                window.focus(&focus_handle);
+                            window.on_next_frame(move |window, cx| {
+                                window.focus(&focus_handle, cx);
                             });
                         });
->>>>>>> 1705a7ce
                         *menu.borrow_mut() = Some(new_menu);
                         *position.borrow_mut() = if let Some(child_bounds) = child_bounds {
                             if let Some(attach) = attach {
