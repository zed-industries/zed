use gpui::AnyElement;

use crate::prelude::*;

#[derive(Debug, Clone, Copy, PartialEq, Eq)]
pub enum BorderPosition {
    Top,
    Bottom,
}

/// A callout component for displaying important information that requires user attention.
///
/// # Usage Example
///
/// ```
/// use ui::{Callout};
///
/// Callout::new()
///     .severity(Severity::Warning)
///     .icon(IconName::Warning)
///     .title(Label::new("Be aware of your subscription!"))
///     .description(Label::new("Your subscription is about to expire. Renew now!"))
///     .actions_slot(Button::new("renew", "Renew Now"))
/// ```
///
#[derive(IntoElement, RegisterComponent)]
pub struct Callout {
    severity: Severity,
    icon: Option<IconName>,
    title: Option<SharedString>,
    description: Option<SharedString>,
<<<<<<< HEAD
    primary_action: Option<AnyElement>,
    secondary_action: Option<AnyElement>,
    tertiary_action: Option<AnyElement>,
=======
    actions_slot: Option<AnyElement>,
>>>>>>> 4c85a0dc
    dismiss_action: Option<AnyElement>,
    line_height: Option<Pixels>,
    border_position: BorderPosition,
}

impl Callout {
    /// Creates a new `Callout` component with default styling.
    pub fn new() -> Self {
        Self {
            severity: Severity::Info,
            icon: None,
            title: None,
            description: None,
<<<<<<< HEAD
            primary_action: None,
            secondary_action: None,
            tertiary_action: None,
=======
            actions_slot: None,
>>>>>>> 4c85a0dc
            dismiss_action: None,
            line_height: None,
            border_position: BorderPosition::Top,
        }
    }

    /// Sets the severity of the callout.
    pub fn severity(mut self, severity: Severity) -> Self {
        self.severity = severity;
        self
    }

    /// Sets the icon to display in the callout.
    pub fn icon(mut self, icon: IconName) -> Self {
        self.icon = Some(icon);
        self
    }

    /// Sets the title of the callout.
    pub fn title(mut self, title: impl Into<SharedString>) -> Self {
        self.title = Some(title.into());
        self
    }

    /// Sets the description of the callout.
    /// The description can be single or multi-line text.
    pub fn description(mut self, description: impl Into<SharedString>) -> Self {
        self.description = Some(description.into());
        self
    }

    /// Sets the primary call-to-action button.
    pub fn actions_slot(mut self, action: impl IntoElement) -> Self {
        self.actions_slot = Some(action.into_any_element());
        self
    }

    /// Sets an optional tertiary call-to-action button.
    pub fn dismiss_action(mut self, action: impl IntoElement) -> Self {
        self.dismiss_action = Some(action.into_any_element());
        self
    }

    /// Sets an optional dismiss button, which is usually an icon button with a close icon.
    /// This button is always rendered as the last one to the far right.
    pub fn dismiss_action(mut self, action: impl IntoElement) -> Self {
        self.dismiss_action = Some(action.into_any_element());
        self
    }

    /// Sets a custom line height for the callout content.
    pub fn line_height(mut self, line_height: Pixels) -> Self {
        self.line_height = Some(line_height);
        self
    }

    /// Sets the border position in the callout.
    pub fn border_position(mut self, border_position: BorderPosition) -> Self {
        self.border_position = border_position;
        self
    }
}

impl RenderOnce for Callout {
    fn render(self, window: &mut Window, cx: &mut App) -> impl IntoElement {
        let line_height = self.line_height.unwrap_or(window.line_height());
<<<<<<< HEAD
        let bg_color = self
            .bg_color
            .unwrap_or(cx.theme().colors().panel_background);
        let has_actions = self.primary_action.is_some()
            || self.secondary_action.is_some()
            || self.tertiary_action.is_some()
            || self.dismiss_action.is_some();
=======

        let has_actions = self.actions_slot.is_some() || self.dismiss_action.is_some();

        let (icon, icon_color, bg_color) = match self.severity {
            Severity::Info => (
                IconName::Info,
                Color::Muted,
                cx.theme().colors().panel_background.opacity(0.),
            ),
            Severity::Success => (
                IconName::Check,
                Color::Success,
                cx.theme().status().success.opacity(0.1),
            ),
            Severity::Warning => (
                IconName::Warning,
                Color::Warning,
                cx.theme().status().warning_background.opacity(0.2),
            ),
            Severity::Error => (
                IconName::XCircle,
                Color::Error,
                cx.theme().status().error.opacity(0.08),
            ),
        };
>>>>>>> 4c85a0dc

        h_flex()
            .min_w_0()
            .p_2()
            .gap_2()
            .items_start()
            .map(|this| match self.border_position {
                BorderPosition::Top => this.border_t_1(),
                BorderPosition::Bottom => this.border_b_1(),
            })
            .border_color(cx.theme().colors().border)
            .bg(bg_color)
            .overflow_x_hidden()
            .when(self.icon.is_some(), |this| {
                this.child(
                    h_flex()
                        .h(line_height)
                        .justify_center()
                        .child(Icon::new(icon).size(IconSize::Small).color(icon_color)),
                )
            })
            .child(
                v_flex()
                    .min_w_0()
                    .w_full()
                    .child(
                        h_flex()
                            .min_h(line_height)
                            .w_full()
                            .gap_1()
                            .justify_between()
                            .flex_wrap()
                            .when_some(self.title, |this, title| {
                                this.child(h_flex().child(Label::new(title).size(LabelSize::Small)))
                            })
                            .when(has_actions, |this| {
                                this.child(
                                    h_flex()
                                        .gap_0p5()
                                        .when_some(self.actions_slot, |this, action| {
                                            this.child(action)
                                        })
                                        .when_some(self.dismiss_action, |this, action| {
                                            this.child(action)
                                        })
                                        .when_some(self.dismiss_action, |this, action| {
                                            this.child(action)
                                        }),
                                )
                            }),
                    )
                    .when_some(self.description, |this, description| {
                        this.child(
                            div()
                                .w_full()
                                .flex_1()
                                .text_ui_sm(cx)
                                .text_color(cx.theme().colors().text_muted)
                                .child(description),
                        )
                    }),
            )
    }
}

impl Component for Callout {
    fn scope() -> ComponentScope {
        ComponentScope::DataDisplay
    }

    fn description() -> Option<&'static str> {
        Some(
            "Used to display a callout for situations where the user needs to know some information, and likely make a decision. This might be a thread running out of tokens, or running out of prompts on a plan and needing to upgrade.",
        )
    }

    fn preview(_window: &mut Window, _cx: &mut App) -> Option<AnyElement> {
        let single_action = || Button::new("got-it", "Got it").label_size(LabelSize::Small);
        let multiple_actions = || {
            h_flex()
                .gap_0p5()
                .child(Button::new("update", "Backup & Update").label_size(LabelSize::Small))
                .child(Button::new("dismiss", "Dismiss").label_size(LabelSize::Small))
        };

        let basic_examples = vec![
            single_example(
                "Simple with Title Only",
                Callout::new()
                    .icon(IconName::Info)
                    .title("System maintenance scheduled for tonight")
                    .actions_slot(single_action())
                    .into_any_element(),
            )
            .width(px(580.)),
            single_example(
                "With Title and Description",
                Callout::new()
                    .icon(IconName::Warning)
                    .title("Your settings contain deprecated values")
                    .description(
                        "We'll backup your current settings and update them to the new format.",
                    )
                    .actions_slot(single_action())
                    .into_any_element(),
            )
            .width(px(580.)),
            single_example(
                "Error with Multiple Actions",
                Callout::new()
                    .icon(IconName::Close)
                    .title("Thread reached the token limit")
                    .description("Start a new thread from a summary to continue the conversation.")
                    .actions_slot(multiple_actions())
                    .into_any_element(),
            )
            .width(px(580.)),
            single_example(
                "Multi-line Description",
                Callout::new()
                    .icon(IconName::Sparkle)
                    .title("Upgrade to Pro")
                    .description("• Unlimited threads\n• Priority support\n• Advanced analytics")
                    .actions_slot(multiple_actions())
                    .into_any_element(),
            )
            .width(px(580.)),
        ];

        let severity_examples = vec![
            single_example(
                "Info",
                Callout::new()
                    .icon(IconName::Info)
                    .title("System maintenance scheduled for tonight")
                    .actions_slot(single_action())
                    .into_any_element(),
            ),
            single_example(
                "Warning",
                Callout::new()
                    .severity(Severity::Warning)
                    .icon(IconName::Triangle)
                    .title("System maintenance scheduled for tonight")
                    .actions_slot(single_action())
                    .into_any_element(),
            ),
            single_example(
                "Error",
                Callout::new()
                    .severity(Severity::Error)
                    .icon(IconName::XCircle)
                    .title("System maintenance scheduled for tonight")
                    .actions_slot(single_action())
                    .into_any_element(),
            ),
            single_example(
                "Success",
                Callout::new()
                    .severity(Severity::Success)
                    .icon(IconName::Check)
                    .title("System maintenance scheduled for tonight")
                    .actions_slot(single_action())
                    .into_any_element(),
            ),
        ];

        Some(
            v_flex()
                .gap_4()
                .child(example_group(basic_examples).vertical())
                .child(example_group_with_title("Severity", severity_examples).vertical())
                .into_any_element(),
        )
    }
}<|MERGE_RESOLUTION|>--- conflicted
+++ resolved
@@ -29,13 +29,7 @@
     icon: Option<IconName>,
     title: Option<SharedString>,
     description: Option<SharedString>,
-<<<<<<< HEAD
-    primary_action: Option<AnyElement>,
-    secondary_action: Option<AnyElement>,
-    tertiary_action: Option<AnyElement>,
-=======
     actions_slot: Option<AnyElement>,
->>>>>>> 4c85a0dc
     dismiss_action: Option<AnyElement>,
     line_height: Option<Pixels>,
     border_position: BorderPosition,
@@ -49,13 +43,7 @@
             icon: None,
             title: None,
             description: None,
-<<<<<<< HEAD
-            primary_action: None,
-            secondary_action: None,
-            tertiary_action: None,
-=======
             actions_slot: None,
->>>>>>> 4c85a0dc
             dismiss_action: None,
             line_height: None,
             border_position: BorderPosition::Top,
@@ -93,12 +81,6 @@
         self
     }
 
-    /// Sets an optional tertiary call-to-action button.
-    pub fn dismiss_action(mut self, action: impl IntoElement) -> Self {
-        self.dismiss_action = Some(action.into_any_element());
-        self
-    }
-
     /// Sets an optional dismiss button, which is usually an icon button with a close icon.
     /// This button is always rendered as the last one to the far right.
     pub fn dismiss_action(mut self, action: impl IntoElement) -> Self {
@@ -122,15 +104,6 @@
 impl RenderOnce for Callout {
     fn render(self, window: &mut Window, cx: &mut App) -> impl IntoElement {
         let line_height = self.line_height.unwrap_or(window.line_height());
-<<<<<<< HEAD
-        let bg_color = self
-            .bg_color
-            .unwrap_or(cx.theme().colors().panel_background);
-        let has_actions = self.primary_action.is_some()
-            || self.secondary_action.is_some()
-            || self.tertiary_action.is_some()
-            || self.dismiss_action.is_some();
-=======
 
         let has_actions = self.actions_slot.is_some() || self.dismiss_action.is_some();
 
@@ -156,7 +129,6 @@
                 cx.theme().status().error.opacity(0.08),
             ),
         };
->>>>>>> 4c85a0dc
 
         h_flex()
             .min_w_0()
@@ -201,9 +173,6 @@
                                         })
                                         .when_some(self.dismiss_action, |this, action| {
                                             this.child(action)
-                                        })
-                                        .when_some(self.dismiss_action, |this, action| {
-                                            this.child(action)
                                         }),
                                 )
                             }),
