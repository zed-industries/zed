#![allow(missing_docs)]
use gpui::{svg, AnimationElement, Hsla, IntoElement, Point, Rems, Transformation};
use serde::{Deserialize, Serialize};
use strum::{EnumIter, EnumString, IntoEnumIterator, IntoStaticStr};
use ui_macros::DerivePathStr;

use crate::{
    prelude::*,
    traits::component_preview::{ComponentExample, ComponentPreview},
    Indicator,
};

#[derive(IntoElement)]
pub enum AnyIcon {
    Icon(Icon),
    AnimatedIcon(AnimationElement<Icon>),
}

impl AnyIcon {
    /// Returns a new [`AnyIcon`] after applying the given mapping function
    /// to the contained [`Icon`].
    pub fn map(self, f: impl FnOnce(Icon) -> Icon) -> Self {
        match self {
            Self::Icon(icon) => Self::Icon(f(icon)),
            Self::AnimatedIcon(animated_icon) => Self::AnimatedIcon(animated_icon.map_element(f)),
        }
    }
}

impl From<Icon> for AnyIcon {
    fn from(value: Icon) -> Self {
        Self::Icon(value)
    }
}

impl From<AnimationElement<Icon>> for AnyIcon {
    fn from(value: AnimationElement<Icon>) -> Self {
        Self::AnimatedIcon(value)
    }
}

impl RenderOnce for AnyIcon {
    fn render(self, _cx: &mut WindowContext) -> impl IntoElement {
        match self {
            Self::Icon(icon) => icon.into_any_element(),
            Self::AnimatedIcon(animated_icon) => animated_icon.into_any_element(),
        }
    }
}

<<<<<<< HEAD
/// The decoration for an icon.
///
/// For example, this can show an indicator, an "x",
/// or a diagonal strikethrough to indicate something is disabled.
#[derive(Debug, PartialEq, Copy, Clone, EnumIter)]
pub enum IconDecoration {
    Strikethrough,
    IndicatorDot,
    Warning,
    X,
}

=======
>>>>>>> 82427e1f
#[derive(Default, PartialEq, Copy, Clone)]
pub enum IconSize {
    /// 10px
    Indicator,
    /// 12px
    XSmall,
    /// 14px
    Small,
    #[default]
    /// 16px
    Medium,
}

impl IconSize {
    pub fn rems(self) -> Rems {
        match self {
            IconSize::Indicator => rems_from_px(10.),
            IconSize::XSmall => rems_from_px(12.),
            IconSize::Small => rems_from_px(14.),
            IconSize::Medium => rems_from_px(16.),
        }
    }

    /// Returns the individual components of the square that contains this [`IconSize`].
    ///
    /// The returned tuple contains:
    ///   1. The length of one side of the square
    ///   2. The padding of one side of the square
    pub fn square_components(&self, cx: &mut WindowContext) -> (Pixels, Pixels) {
        let icon_size = self.rems() * cx.rem_size();
        let padding = match self {
            IconSize::Indicator => DynamicSpacing::Base00.px(cx),
            IconSize::XSmall => DynamicSpacing::Base02.px(cx),
            IconSize::Small => DynamicSpacing::Base02.px(cx),
            IconSize::Medium => DynamicSpacing::Base02.px(cx),
        };

        (icon_size, padding)
    }

    /// Returns the length of a side of the square that contains this [`IconSize`], with padding.
    pub fn square(&self, cx: &mut WindowContext) -> Pixels {
        let (icon_size, padding) = self.square_components(cx);

        icon_size + padding * 2.
    }
}

#[derive(
    Debug,
    PartialEq,
    Eq,
    Copy,
    Clone,
    EnumIter,
    EnumString,
    IntoStaticStr,
    Serialize,
    Deserialize,
    DerivePathStr,
)]
#[strum(serialize_all = "snake_case")]
#[path_str(prefix = "icons", suffix = ".svg")]
pub enum IconName {
    Ai,
    AiAnthropic,
    AiAnthropicHosted,
    AiGoogle,
    AiOllama,
    AiOpenAi,
    AiZed,
    ArrowCircle,
    ArrowDown,
    ArrowDownFromLine,
    ArrowLeft,
    ArrowRight,
    ArrowUp,
    ArrowUpFromLine,
    ArrowUpRight,
    AtSign,
    AudioOff,
    AudioOn,
    Backspace,
    Bell,
    BellDot,
    BellOff,
    BellRing,
    Bolt,
    Book,
    BookCopy,
    BookPlus,
    CaseSensitive,
    Check,
    ChevronDown,
    ChevronDownSmall, // This chevron indicates a popover menu.
    ChevronLeft,
    ChevronRight,
    ChevronUp,
    ChevronUpDown,
    Close,
    Code,
    Command,
    Context,
    Control,
    Copilot,
    CopilotDisabled,
    CopilotError,
    CopilotInit,
    Copy,
    CountdownTimer,
    CursorIBeam,
    TextSnippet,
    Dash,
    DatabaseZap,
    Delete,
    Diff,
    Disconnected,
    Download,
    Ellipsis,
    EllipsisVertical,
    Envelope,
    Escape,
    Exit,
    ExpandVertical,
    ExternalLink,
    Eye,
    File,
    FileCode,
    FileDoc,
    FileGeneric,
    FileGit,
    FileLock,
    FileRust,
    FileSearch,
    FileText,
    FileToml,
    FileTree,
    Filter,
    Folder,
    FolderOpen,
    FolderX,
    Font,
    FontSize,
    FontWeight,
    GenericClose,
    GenericMaximize,
    GenericMinimize,
    GenericRestore,
    Github,
    Hash,
    HistoryRerun,
    Indicator,
    IndicatorX,
    IndicatorWarning,
    InlayHint,
    Library,
    LineHeight,
    Link,
    ListTree,
    ListX,
    MagnifyingGlass,
    MailOpen,
    Maximize,
    Menu,
    MessageBubbles,
    Mic,
    MicMute,
    Microscope,
    Minimize,
    Option,
    PageDown,
    PageUp,
    Pencil,
    Person,
    Pin,
    Play,
    Plus,
    PocketKnife,
    Public,
    PullRequest,
    Quote,
    RefreshTitle,
    Regex,
    ReplNeutral,
    Replace,
    ReplaceAll,
    ReplaceNext,
    ReplyArrowRight,
    Rerun,
    Return,
    Reveal,
    RotateCcw,
    RotateCw,
    Route,
    Save,
    Screen,
    SearchCode,
    SearchSelection,
    SelectAll,
    Server,
    Settings,
    SettingsAlt,
    Shift,
    Slash,
    SlashSquare,
    Sliders,
    SlidersVertical,
    Snip,
    Space,
    Sparkle,
    SparkleAlt,
    SparkleFilled,
    Spinner,
    Split,
    Star,
    StarFilled,
    Stop,
    Strikethrough,
    Supermaven,
    SupermavenDisabled,
    SupermavenError,
    SupermavenInit,
    Tab,
    Terminal,
    Trash,
    TrashAlt,
    Triangle,
    TriangleRight,
    Undo,
    Unpin,
    Update,
    UserGroup,
    Visible,
    Wand,
    Warning,
    WarningKnockout,
    WholeWord,
    X,
    XCircle,
    XKnockout,
    ZedAssistant,
    ZedAssistantFilled,
    ZedXCopilot,
}

impl From<IconName> for Icon {
    fn from(icon: IconName) -> Self {
        Icon::new(icon)
    }
}

#[derive(IntoElement)]
pub struct Icon {
    path: SharedString,
    color: Color,
    size: Rems,
    transformation: Transformation,
}

impl Icon {
    pub fn new(icon: IconName) -> Self {
        Self {
            path: icon.path().into(),
            color: Color::default(),
            size: IconSize::default().rems(),
            transformation: Transformation::default(),
        }
    }

    pub fn from_path(path: impl Into<SharedString>) -> Self {
        Self {
            path: path.into(),
            color: Color::default(),
            size: IconSize::default().rems(),
            transformation: Transformation::default(),
        }
    }

    pub fn color(mut self, color: Color) -> Self {
        self.color = color;
        self
    }

    pub fn size(mut self, size: IconSize) -> Self {
        self.size = size.rems();
        self
    }

    /// Sets a custom size for the icon, in [`Rems`].
    ///
    /// Not to be exposed outside of the `ui` crate.
    pub(crate) fn custom_size(mut self, size: Rems) -> Self {
        self.size = size;
        self
    }

    pub fn transform(mut self, transformation: Transformation) -> Self {
        self.transformation = transformation;
        self
    }
}

impl RenderOnce for Icon {
    fn render(self, cx: &mut WindowContext) -> impl IntoElement {
        svg()
            .with_transformation(self.transformation)
            .size(self.size)
            .flex_none()
            .path(self.path)
            .text_color(self.color.color(cx))
    }
}

const ICON_DECORATION_SIZE: f32 = 11.0;

/// An icon silhouette used to knockout the background of an element
/// for an icon to sit on top of it, emulating a stroke/border.
#[derive(Debug, PartialEq, Eq, Copy, Clone, EnumIter, EnumString, IntoStaticStr, DerivePathStr)]
#[strum(serialize_all = "snake_case")]
#[path_str(prefix = "icons/knockouts", suffix = ".svg")]
pub enum KnockoutIconName {
    // /icons/knockouts/x1.svg
    XFg,
    XBg,
    DotFg,
    DotBg,
    TriangleFg,
    TriangleBg,
}

#[derive(Debug, PartialEq, Eq, Copy, Clone, EnumIter, EnumString)]
pub enum IconDecorationKind {
    // Slash,
    X,
    Dot,
    Triangle,
}

impl IconDecorationKind {
    fn fg(&self) -> KnockoutIconName {
        match self {
            Self::X => KnockoutIconName::XFg,
            Self::Dot => KnockoutIconName::DotFg,
            Self::Triangle => KnockoutIconName::TriangleFg,
        }
    }

    fn bg(&self) -> KnockoutIconName {
        match self {
            Self::X => KnockoutIconName::XBg,
            Self::Dot => KnockoutIconName::DotBg,
            Self::Triangle => KnockoutIconName::TriangleBg,
        }
    }
}

/// The decoration for an icon.
///
/// For example, this can show an indicator, an "x",
/// or a diagonal strikethrough to indicate something is disabled.
#[derive(IntoElement)]
pub struct IconDecoration {
    kind: IconDecorationKind,
    color: Hsla,
    knockout_color: Hsla,
    position: Point<Pixels>,
}

impl IconDecoration {
    /// Create a new icon decoration
    pub fn new(kind: IconDecorationKind, knockout_color: Hsla, cx: &WindowContext) -> Self {
        let color = cx.theme().colors().icon;
        let position = Point::default();

        Self {
            kind,
            color,
            knockout_color,
            position,
        }
    }

    /// Sets the kind of decoration
    pub fn kind(mut self, kind: IconDecorationKind) -> Self {
        self.kind = kind;
        self
    }

    /// Sets the color of the decoration
    pub fn color(mut self, color: Hsla) -> Self {
        self.color = color;
        self
    }

    /// Sets the color of the decoration's knockout
    ///
    /// Match this to the background of the element
    /// the icon will be rendered on
    pub fn knockout_color(mut self, color: Hsla) -> Self {
        self.knockout_color = color;
        self
    }

    /// Sets the position of the decoration
    pub fn position(mut self, position: Point<Pixels>) -> Self {
        self.position = position;
        self
    }
}

impl RenderOnce for IconDecoration {
    fn render(self, _cx: &mut WindowContext) -> impl IntoElement {
        div()
            .size(px(ICON_DECORATION_SIZE))
            .flex_none()
            .absolute()
            .bottom(self.position.y)
            .right(self.position.x)
            .child(
                // foreground
                svg()
                    .absolute()
                    .bottom_0()
                    .right_0()
                    .size(px(ICON_DECORATION_SIZE))
                    .path(self.kind.fg().path())
                    .text_color(self.color),
            )
            .child(
                // background
                svg()
                    .absolute()
                    .bottom_0()
                    .right_0()
                    .size(px(ICON_DECORATION_SIZE))
                    .path(self.kind.bg().path())
                    .text_color(self.knockout_color),
            )
    }
}

impl ComponentPreview for IconDecoration {
    fn examples(cx: &WindowContext) -> Vec<ComponentExampleGroup<Self>> {
        let all_kinds = IconDecorationKind::iter().collect::<Vec<_>>();

<<<<<<< HEAD
        let decoration_icon = match self.decoration {
            IconDecoration::Strikethrough => IconName::Strikethrough,
            IconDecoration::IndicatorDot => IconName::Indicator,
            IconDecoration::X => IconName::IndicatorX,
            IconDecoration::Warning => IconName::IndicatorWarning,
        };
=======
        let examples = all_kinds
            .iter()
            .map(|kind| {
                let name = format!("{:?}", kind).to_string();
>>>>>>> 82427e1f

                single_example(
                    name,
                    IconDecoration::new(*kind, cx.theme().colors().surface_background, cx),
                )
            })
            .collect();

        vec![example_group(examples)]
    }
}

#[derive(IntoElement)]
pub struct DecoratedIcon {
    icon: Icon,
    decoration: Option<IconDecoration>,
}

impl DecoratedIcon {
    pub fn new(icon: Icon, decoration: Option<IconDecoration>) -> Self {
        Self { icon, decoration }
    }
}

impl RenderOnce for DecoratedIcon {
    fn render(self, _cx: &mut WindowContext) -> impl IntoElement {
        div()
            .relative()
            .size(self.icon.size)
            .child(self.icon)
            .when_some(self.decoration, |this, decoration| this.child(decoration))
    }
}

impl ComponentPreview for DecoratedIcon {
    fn examples(cx: &WindowContext) -> Vec<ComponentExampleGroup<Self>> {
        let icon_1 = Icon::new(IconName::FileDoc);
        let icon_2 = Icon::new(IconName::FileDoc);
        let icon_3 = Icon::new(IconName::FileDoc);
        let icon_4 = Icon::new(IconName::FileDoc);

        let decoration_x = IconDecoration::new(
            IconDecorationKind::X,
            cx.theme().colors().surface_background,
            cx,
        )
        .color(cx.theme().status().error)
        .position(Point {
            x: px(-2.),
            y: px(-2.),
        });

        let decoration_triangle = IconDecoration::new(
            IconDecorationKind::Triangle,
            cx.theme().colors().surface_background,
            cx,
        )
        .color(cx.theme().status().error)
        .position(Point {
            x: px(-2.),
            y: px(-2.),
        });

        let decoration_dot = IconDecoration::new(
            IconDecorationKind::Dot,
            cx.theme().colors().surface_background,
            cx,
        )
        .color(cx.theme().status().error)
        .position(Point {
            x: px(-2.),
            y: px(-2.),
        });

        let examples = vec![
            single_example("no_decoration", DecoratedIcon::new(icon_1, None)),
            single_example(
                "with_decoration",
                DecoratedIcon::new(icon_2, Some(decoration_x)),
            ),
            single_example(
                "with_decoration",
                DecoratedIcon::new(icon_3, Some(decoration_triangle)),
            ),
            single_example(
                "with_decoration",
                DecoratedIcon::new(icon_4, Some(decoration_dot)),
            ),
        ];

        vec![example_group(examples)]
    }
}

#[derive(IntoElement)]
pub struct DiagnosticIcon {
    icon: Icon,
    is_warning: bool,
    decoration_color: Color,
    parent_background: Option<Hsla>,
}

impl DiagnosticIcon {
    pub fn new(icon: Icon, is_warning: bool) -> Self {
        Self {
            icon,
            is_warning,
            decoration_color: Color::Default,
            parent_background: None,
        }
    }

    pub fn decoration_color(mut self, color: Color) -> Self {
        self.decoration_color = color;
        self
    }

    pub fn parent_background(mut self, background: Option<Hsla>) -> Self {
        self.parent_background = background;
        self
    }
}

impl RenderOnce for DiagnosticIcon {
    fn render(self, cx: &mut WindowContext) -> impl IntoElement {
        let background = self
            .parent_background
            .unwrap_or_else(|| cx.theme().colors().panel_background);

        let diagnostic_icon_size = IconSize::Small.rems();

        // Use a different icon depending on whether the diagnostic is an error or warning
        let (diagnostic_icon, knockout_icon) = if self.is_warning {
            (IconName::IndicatorWarning, IconName::WarningKnockout)
        } else {
            (IconName::IndicatorX, IconName::XKnockout)
        };

        let decoration_svg = |icon: IconName| {
            svg()
                .absolute()
                .bottom(-rems_from_px(1.5))
                .right(-rems_from_px(1.5))
                .path(icon.path())
                .size(diagnostic_icon_size)
                .text_color(self.decoration_color.color(cx))
        };

        let decoration_knockout = |icon: IconName| {
            svg()
                .absolute()
                .bottom(-rems_from_px(3.))
                .right(-rems_from_px(3.))
                .path(icon.path())
                .size(diagnostic_icon_size + rems_from_px(1.))
                .text_color(background)
        };

        div()
            .relative()
            .size(self.icon.size)
            .child(self.icon)
            .child(decoration_knockout(knockout_icon))
            .child(decoration_svg(diagnostic_icon))
    }
}

#[derive(IntoElement)]
pub struct IconWithIndicator {
    icon: Icon,
    indicator: Option<Indicator>,
    indicator_border_color: Option<Hsla>,
}

impl IconWithIndicator {
    pub fn new(icon: Icon, indicator: Option<Indicator>) -> Self {
        Self {
            icon,
            indicator,
            indicator_border_color: None,
        }
    }

    pub fn indicator(mut self, indicator: Option<Indicator>) -> Self {
        self.indicator = indicator;
        self
    }

    pub fn indicator_color(mut self, color: Color) -> Self {
        if let Some(indicator) = self.indicator.as_mut() {
            indicator.color = color;
        }
        self
    }

    pub fn indicator_border_color(mut self, color: Option<Hsla>) -> Self {
        self.indicator_border_color = color;
        self
    }
}

impl RenderOnce for IconWithIndicator {
    fn render(self, cx: &mut WindowContext) -> impl IntoElement {
        let indicator_border_color = self
            .indicator_border_color
            .unwrap_or_else(|| cx.theme().colors().elevated_surface_background);

        div()
            .relative()
            .child(self.icon)
            .when_some(self.indicator, |this, indicator| {
                this.child(
                    div()
                        .absolute()
                        .size_2p5()
                        .border_2()
                        .border_color(indicator_border_color)
                        .rounded_full()
                        .bottom_neg_0p5()
                        .right_neg_0p5()
                        .child(indicator),
                )
            })
    }
}

impl ComponentPreview for Icon {
    fn examples(_cx: &WindowContext) -> Vec<ComponentExampleGroup<Icon>> {
        let arrow_icons = vec![
            IconName::ArrowDown,
            IconName::ArrowLeft,
            IconName::ArrowRight,
            IconName::ArrowUp,
            IconName::ArrowCircle,
        ];

        vec![example_group_with_title(
            "Arrow Icons",
            arrow_icons
                .into_iter()
                .map(|icon| {
                    let name = format!("{:?}", icon).to_string();
                    ComponentExample::new(name, Icon::new(icon))
                })
                .collect(),
        )]
    }
}<|MERGE_RESOLUTION|>--- conflicted
+++ resolved
@@ -48,21 +48,6 @@
     }
 }
 
-<<<<<<< HEAD
-/// The decoration for an icon.
-///
-/// For example, this can show an indicator, an "x",
-/// or a diagonal strikethrough to indicate something is disabled.
-#[derive(Debug, PartialEq, Copy, Clone, EnumIter)]
-pub enum IconDecoration {
-    Strikethrough,
-    IndicatorDot,
-    Warning,
-    X,
-}
-
-=======
->>>>>>> 82427e1f
 #[derive(Default, PartialEq, Copy, Clone)]
 pub enum IconSize {
     /// 10px
@@ -216,7 +201,6 @@
     HistoryRerun,
     Indicator,
     IndicatorX,
-    IndicatorWarning,
     InlayHint,
     Library,
     LineHeight,
@@ -289,7 +273,6 @@
     Terminal,
     Trash,
     TrashAlt,
-    Triangle,
     TriangleRight,
     Undo,
     Unpin,
@@ -298,11 +281,8 @@
     Visible,
     Wand,
     Warning,
-    WarningKnockout,
     WholeWord,
-    X,
     XCircle,
-    XKnockout,
     ZedAssistant,
     ZedAssistantFilled,
     ZedXCopilot,
@@ -508,19 +488,10 @@
     fn examples(cx: &WindowContext) -> Vec<ComponentExampleGroup<Self>> {
         let all_kinds = IconDecorationKind::iter().collect::<Vec<_>>();
 
-<<<<<<< HEAD
-        let decoration_icon = match self.decoration {
-            IconDecoration::Strikethrough => IconName::Strikethrough,
-            IconDecoration::IndicatorDot => IconName::Indicator,
-            IconDecoration::X => IconName::IndicatorX,
-            IconDecoration::Warning => IconName::IndicatorWarning,
-        };
-=======
         let examples = all_kinds
             .iter()
             .map(|kind| {
                 let name = format!("{:?}", kind).to_string();
->>>>>>> 82427e1f
 
                 single_example(
                     name,
@@ -612,79 +583,6 @@
         ];
 
         vec![example_group(examples)]
-    }
-}
-
-#[derive(IntoElement)]
-pub struct DiagnosticIcon {
-    icon: Icon,
-    is_warning: bool,
-    decoration_color: Color,
-    parent_background: Option<Hsla>,
-}
-
-impl DiagnosticIcon {
-    pub fn new(icon: Icon, is_warning: bool) -> Self {
-        Self {
-            icon,
-            is_warning,
-            decoration_color: Color::Default,
-            parent_background: None,
-        }
-    }
-
-    pub fn decoration_color(mut self, color: Color) -> Self {
-        self.decoration_color = color;
-        self
-    }
-
-    pub fn parent_background(mut self, background: Option<Hsla>) -> Self {
-        self.parent_background = background;
-        self
-    }
-}
-
-impl RenderOnce for DiagnosticIcon {
-    fn render(self, cx: &mut WindowContext) -> impl IntoElement {
-        let background = self
-            .parent_background
-            .unwrap_or_else(|| cx.theme().colors().panel_background);
-
-        let diagnostic_icon_size = IconSize::Small.rems();
-
-        // Use a different icon depending on whether the diagnostic is an error or warning
-        let (diagnostic_icon, knockout_icon) = if self.is_warning {
-            (IconName::IndicatorWarning, IconName::WarningKnockout)
-        } else {
-            (IconName::IndicatorX, IconName::XKnockout)
-        };
-
-        let decoration_svg = |icon: IconName| {
-            svg()
-                .absolute()
-                .bottom(-rems_from_px(1.5))
-                .right(-rems_from_px(1.5))
-                .path(icon.path())
-                .size(diagnostic_icon_size)
-                .text_color(self.decoration_color.color(cx))
-        };
-
-        let decoration_knockout = |icon: IconName| {
-            svg()
-                .absolute()
-                .bottom(-rems_from_px(3.))
-                .right(-rems_from_px(3.))
-                .path(icon.path())
-                .size(diagnostic_icon_size + rems_from_px(1.))
-                .text_color(background)
-        };
-
-        div()
-            .relative()
-            .size(self.icon.size)
-            .child(self.icon)
-            .child(decoration_knockout(knockout_icon))
-            .child(decoration_svg(diagnostic_icon))
     }
 }
 
