use std::{any::Any, cell::Cell, fmt::Debug, ops::Range, rc::Rc, sync::Arc};

use crate::{prelude::*, px, relative, IntoElement};
use gpui::{
<<<<<<< HEAD
    quad, Along, App, Axis as ScrollbarAxis, Bounds, ContentMask, Corners, Edges, Element,
    ElementId, Entity, EntityId, GlobalElementId, Hitbox, Hsla, IsZero, LayoutId, MouseDownEvent,
    MouseMoveEvent, MouseUpEvent, Pixels, Point, ScrollHandle, ScrollWheelEvent, Size, Style,
    UniformListScrollHandle, Window,
=======
    point, quad, Along, App, Axis as ScrollbarAxis, BorderStyle, Bounds, ContentMask, Corners,
    Edges, Element, ElementId, Entity, EntityId, GlobalElementId, Hitbox, Hsla, LayoutId,
    ListState, MouseDownEvent, MouseMoveEvent, MouseUpEvent, Pixels, Point, ScrollHandle,
    ScrollWheelEvent, Size, Style, UniformListScrollHandle, Window,
>>>>>>> 780d0eb4
};

pub struct Scrollbar {
    thumb: Range<f32>,
    state: ScrollbarState,
    kind: ScrollbarAxis,
}

impl ScrollableHandle for UniformListScrollHandle {
    fn content_size(&self) -> Size<Pixels> {
        self.0.borrow().base_handle.content_size()
    }

    fn set_offset(&self, point: Point<Pixels>) {
        self.0.borrow().base_handle.set_offset(point);
    }

    fn offset(&self) -> Point<Pixels> {
        self.0.borrow().base_handle.offset()
    }

    fn viewport(&self) -> Bounds<Pixels> {
        self.0.borrow().base_handle.bounds()
    }

    fn as_any(&self) -> &dyn Any {
        self
    }
}

impl ScrollableHandle for ListState {
    fn content_size(&self) -> Option<ContentSize> {
        Some(ContentSize {
            size: self.content_size_for_scrollbar(),
            scroll_adjustment: None,
        })
    }

    fn set_offset(&self, point: Point<Pixels>) {
        self.set_offset_from_scrollbar(point);
    }

    fn offset(&self) -> Point<Pixels> {
        self.scroll_px_offset_for_scrollbar()
    }

    fn drag_started(&self) {
        self.scrollbar_drag_started();
    }

    fn drag_ended(&self) {
        self.scrollbar_drag_ended();
    }

    fn viewport(&self) -> Bounds<Pixels> {
        self.viewport_bounds()
    }

    fn as_any(&self) -> &dyn Any {
        self
    }
}

impl ScrollableHandle for ScrollHandle {
    fn content_size(&self) -> Size<Pixels> {
        self.padded_content_size()
    }

    fn set_offset(&self, point: Point<Pixels>) {
        self.set_offset(point);
    }

    fn offset(&self) -> Point<Pixels> {
        self.offset()
    }

    fn viewport(&self) -> Bounds<Pixels> {
        self.bounds()
    }

    fn as_any(&self) -> &dyn Any {
        self
    }
}

pub trait ScrollableHandle: Debug + 'static {
    fn content_size(&self) -> Size<Pixels>;
    fn set_offset(&self, point: Point<Pixels>);
    fn offset(&self) -> Point<Pixels>;
    fn viewport(&self) -> Bounds<Pixels>;
    fn as_any(&self) -> &dyn Any;
    fn drag_started(&self) {}
    fn drag_ended(&self) {}
}

/// A scrollbar state that should be persisted across frames.
#[derive(Clone, Debug)]
pub struct ScrollbarState {
    // If Some(), there's an active drag, offset by percentage from the origin of a thumb.
    drag: Rc<Cell<Option<Pixels>>>,
    parent_id: Option<EntityId>,
    scroll_handle: Arc<dyn ScrollableHandle>,
}

impl ScrollbarState {
    pub fn new(scroll: impl ScrollableHandle) -> Self {
        Self {
            drag: Default::default(),
            parent_id: None,
            scroll_handle: Arc::new(scroll),
        }
    }

    /// Set a parent model which should be notified whenever this Scrollbar gets a scroll event.
    pub fn parent_entity<V: 'static>(mut self, v: &Entity<V>) -> Self {
        self.parent_id = Some(v.entity_id());
        self
    }

    pub fn scroll_handle(&self) -> &Arc<dyn ScrollableHandle> {
        &self.scroll_handle
    }

    pub fn is_dragging(&self) -> bool {
        self.drag.get().is_some()
    }

    fn thumb_range(&self, axis: ScrollbarAxis) -> Option<Range<f32>> {
        const MINIMUM_THUMB_SIZE: Pixels = px(25.);
        let content_size = self.scroll_handle.content_size().along(axis);
        let viewport_size = self.scroll_handle.viewport().size.along(axis);
        if content_size.is_zero() || viewport_size.is_zero() || content_size < viewport_size {
            return None;
        }

        let max_offset = content_size - viewport_size;
        let current_offset = self
            .scroll_handle
            .offset()
            .along(axis)
            .clamp(-max_offset, Pixels::ZERO)
            .abs();

        let visible_percentage = viewport_size / content_size;
        let thumb_size = MINIMUM_THUMB_SIZE.max(viewport_size * visible_percentage);
        if thumb_size > viewport_size {
            return None;
        }
        let start_offset = (current_offset / max_offset) * (viewport_size - thumb_size);
        let thumb_percentage_start = start_offset / viewport_size;
        let thumb_percentage_end = (start_offset + thumb_size) / viewport_size;
        Some(thumb_percentage_start..thumb_percentage_end)
    }
}

impl Scrollbar {
    pub fn vertical(state: ScrollbarState) -> Option<Self> {
        Self::new(state, ScrollbarAxis::Vertical)
    }

    pub fn horizontal(state: ScrollbarState) -> Option<Self> {
        Self::new(state, ScrollbarAxis::Horizontal)
    }

    fn new(state: ScrollbarState, kind: ScrollbarAxis) -> Option<Self> {
        let thumb = state.thumb_range(kind)?;
        Some(Self { thumb, state, kind })
    }
}

impl Element for Scrollbar {
    type RequestLayoutState = ();

    type PrepaintState = Hitbox;

    fn id(&self) -> Option<ElementId> {
        None
    }

    fn request_layout(
        &mut self,
        _id: Option<&GlobalElementId>,
        window: &mut Window,
        cx: &mut App,
    ) -> (LayoutId, Self::RequestLayoutState) {
        let mut style = Style::default();
        style.flex_grow = 1.;
        style.flex_shrink = 1.;

        if self.kind == ScrollbarAxis::Vertical {
            style.size.width = px(12.).into();
            style.size.height = relative(1.).into();
        } else {
            style.size.width = relative(1.).into();
            style.size.height = px(12.).into();
        }

        (window.request_layout(style, None, cx), ())
    }

    fn prepaint(
        &mut self,
        _id: Option<&GlobalElementId>,
        bounds: Bounds<Pixels>,
        _request_layout: &mut Self::RequestLayoutState,
        window: &mut Window,
        _: &mut App,
    ) -> Self::PrepaintState {
        window.with_content_mask(Some(ContentMask { bounds }), |window| {
            window.insert_hitbox(bounds, false)
        })
    }

    fn paint(
        &mut self,
        _id: Option<&GlobalElementId>,
        bounds: Bounds<Pixels>,
        _request_layout: &mut Self::RequestLayoutState,
        _prepaint: &mut Self::PrepaintState,
        window: &mut Window,
        cx: &mut App,
    ) {
        const EXTRA_PADDING: Pixels = px(5.0);
        window.with_content_mask(Some(ContentMask { bounds }), |window| {
            let axis = self.kind;
            let colors = cx.theme().colors();
            let thumb_background = colors
                .surface_background
                .blend(colors.scrollbar_thumb_background);

            let padded_bounds = Bounds::from_corners(
                bounds
                    .origin
                    .apply_along(axis, |origin| origin + EXTRA_PADDING),
                bounds
                    .bottom_right()
                    .apply_along(axis, |track_end| track_end - 3.0 * EXTRA_PADDING),
            );

            let thumb_offset = self.thumb.start * padded_bounds.size.along(axis);
            let thumb_end = self.thumb.end * padded_bounds.size.along(axis);

            let thumb_bounds = Bounds::new(
                padded_bounds
                    .origin
                    .apply_along(axis, |origin| origin + thumb_offset),
                padded_bounds
                    .size
                    .apply_along(axis, |_| thumb_end - thumb_offset)
                    .apply_along(axis.invert(), |width| width / 1.5),
            );

            let corners = Corners::all(thumb_bounds.size.along(axis.invert()) / 2.0);

            window.paint_quad(quad(
                thumb_bounds,
                corners,
                thumb_background,
                Edges::default(),
                Hsla::transparent_black(),
                BorderStyle::default(),
            ));

            let scroll = self.state.scroll_handle.clone();

            enum ScrollbarMouseEvent {
                GutterClick,
                ThumbDrag(Pixels),
            }

            let compute_click_offset =
                move |event_position: Point<Pixels>,
                      item_size: Size<Pixels>,
                      event_type: ScrollbarMouseEvent| {
                    let viewport_size = padded_bounds.size.along(axis);

                    let thumb_size = thumb_bounds.size.along(axis);

                    let thumb_offset = match event_type {
                        ScrollbarMouseEvent::GutterClick => thumb_size / 2.,
                        ScrollbarMouseEvent::ThumbDrag(thumb_offset) => thumb_offset,
                    };

                    let thumb_start = (event_position.along(axis)
                        - padded_bounds.origin.along(axis)
                        - thumb_offset)
                        .clamp(px(0.), viewport_size - thumb_size);

                    let max_offset = (item_size.along(axis) - viewport_size).max(px(0.));
                    let percentage = if viewport_size > thumb_size {
                        thumb_start / (viewport_size - thumb_size)
                    } else {
                        0.
                    };

                    -max_offset * percentage
                };

            window.on_mouse_event({
                let scroll = scroll.clone();
                let state = self.state.clone();
                move |event: &MouseDownEvent, phase, _, _| {
                    if !(phase.bubble() && bounds.contains(&event.position)) {
                        return;
                    }

                    scroll.drag_started();

                    if thumb_bounds.contains(&event.position) {
                        let offset = event.position.along(axis) - thumb_bounds.origin.along(axis);
                        state.drag.set(Some(offset));
                    } else {
                        let click_offset = compute_click_offset(
                            event.position,
                            scroll.content_size(),
                            ScrollbarMouseEvent::GutterClick,
                        );
                        scroll.set_offset(scroll.offset().apply_along(axis, |_| click_offset));
                    }
                }
            });

            window.on_mouse_event({
                let scroll = scroll.clone();
                move |event: &ScrollWheelEvent, phase, window, _| {
                    if phase.bubble() && bounds.contains(&event.position) {
                        let current_offset = scroll.offset();
                        scroll.set_offset(
                            current_offset + event.delta.pixel_delta(window.line_height()),
                        );
                    }
                }
            });

            let state = self.state.clone();
<<<<<<< HEAD
            window.on_mouse_event(move |event: &MouseMoveEvent, _, _, cx| {
                if let Some(drag_state) = state.drag.get().filter(|_| event.dragging()) {
                    let drag_offset = compute_click_offset(
                        event.position,
                        scroll.content_size(),
                        ScrollbarMouseEvent::ThumbDrag(drag_state),
                    );
                    scroll.set_offset(scroll.offset().apply_along(axis, |_| drag_offset));
                    if let Some(id) = state.parent_id {
                        cx.notify(id);
=======
            let axis = self.kind;
            window.on_mouse_event(move |event: &MouseMoveEvent, _, window, cx| {
                if let Some(drag_state) = state.drag.get().filter(|_| event.dragging()) {
                    if let Some(ContentSize {
                        size: item_size, ..
                    }) = scroll.content_size()
                    {
                        let drag_offset = {
                            let viewport_size = padded_bounds.size.along(axis);

                            let thumb_size = thumb_bounds.size.along(axis);
                            let thumb_start = (event.position.along(axis)
                                - padded_bounds.origin.along(axis)
                                - drag_state)
                                .clamp(px(0.), viewport_size - thumb_size);

                            let max_offset = (item_size.along(axis) - viewport_size).max(px(0.));
                            let percentage = if viewport_size > thumb_size {
                                thumb_start / (viewport_size - thumb_size)
                            } else {
                                0.
                            };

                            -max_offset * percentage
                        };
                        match axis {
                            ScrollbarAxis::Horizontal => {
                                scroll.set_offset(point(drag_offset, scroll.offset().y));
                            }
                            ScrollbarAxis::Vertical => {
                                scroll.set_offset(point(scroll.offset().x, drag_offset));
                            }
                        };
                        window.refresh();
                        if let Some(id) = state.parent_id {
                            cx.notify(id);
                        }
>>>>>>> 780d0eb4
                    }
                } else {
                    state.drag.set(None);
                }
            });
            let state = self.state.clone();
            let scroll = self.state.scroll_handle.clone();
            window.on_mouse_event(move |_event: &MouseUpEvent, phase, _, cx| {
                if phase.bubble() {
                    state.drag.take();
                    scroll.drag_ended();
                    if let Some(id) = state.parent_id {
                        cx.notify(id);
                    }
                }
            });
        })
    }
}

impl IntoElement for Scrollbar {
    type Element = Self;

    fn into_element(self) -> Self::Element {
        self
    }
}<|MERGE_RESOLUTION|>--- conflicted
+++ resolved
@@ -2,17 +2,10 @@
 
 use crate::{prelude::*, px, relative, IntoElement};
 use gpui::{
-<<<<<<< HEAD
-    quad, Along, App, Axis as ScrollbarAxis, Bounds, ContentMask, Corners, Edges, Element,
-    ElementId, Entity, EntityId, GlobalElementId, Hitbox, Hsla, IsZero, LayoutId, MouseDownEvent,
-    MouseMoveEvent, MouseUpEvent, Pixels, Point, ScrollHandle, ScrollWheelEvent, Size, Style,
-    UniformListScrollHandle, Window,
-=======
-    point, quad, Along, App, Axis as ScrollbarAxis, BorderStyle, Bounds, ContentMask, Corners,
-    Edges, Element, ElementId, Entity, EntityId, GlobalElementId, Hitbox, Hsla, LayoutId,
+    quad, Along, App, Axis as ScrollbarAxis, BorderStyle, Bounds, ContentMask, Corners, Edges,
+    Element, ElementId, Entity, EntityId, GlobalElementId, Hitbox, Hsla, IsZero, LayoutId,
     ListState, MouseDownEvent, MouseMoveEvent, MouseUpEvent, Pixels, Point, ScrollHandle,
     ScrollWheelEvent, Size, Style, UniformListScrollHandle, Window,
->>>>>>> 780d0eb4
 };
 
 pub struct Scrollbar {
@@ -44,11 +37,8 @@
 }
 
 impl ScrollableHandle for ListState {
-    fn content_size(&self) -> Option<ContentSize> {
-        Some(ContentSize {
-            size: self.content_size_for_scrollbar(),
-            scroll_adjustment: None,
-        })
+    fn content_size(&self) -> Size<Pixels> {
+        self.content_size_for_scrollbar()
     }
 
     fn set_offset(&self, point: Point<Pixels>) {
@@ -348,8 +338,7 @@
             });
 
             let state = self.state.clone();
-<<<<<<< HEAD
-            window.on_mouse_event(move |event: &MouseMoveEvent, _, _, cx| {
+            window.on_mouse_event(move |event: &MouseMoveEvent, _, window, cx| {
                 if let Some(drag_state) = state.drag.get().filter(|_| event.dragging()) {
                     let drag_offset = compute_click_offset(
                         event.position,
@@ -357,47 +346,9 @@
                         ScrollbarMouseEvent::ThumbDrag(drag_state),
                     );
                     scroll.set_offset(scroll.offset().apply_along(axis, |_| drag_offset));
+                    window.refresh();
                     if let Some(id) = state.parent_id {
                         cx.notify(id);
-=======
-            let axis = self.kind;
-            window.on_mouse_event(move |event: &MouseMoveEvent, _, window, cx| {
-                if let Some(drag_state) = state.drag.get().filter(|_| event.dragging()) {
-                    if let Some(ContentSize {
-                        size: item_size, ..
-                    }) = scroll.content_size()
-                    {
-                        let drag_offset = {
-                            let viewport_size = padded_bounds.size.along(axis);
-
-                            let thumb_size = thumb_bounds.size.along(axis);
-                            let thumb_start = (event.position.along(axis)
-                                - padded_bounds.origin.along(axis)
-                                - drag_state)
-                                .clamp(px(0.), viewport_size - thumb_size);
-
-                            let max_offset = (item_size.along(axis) - viewport_size).max(px(0.));
-                            let percentage = if viewport_size > thumb_size {
-                                thumb_start / (viewport_size - thumb_size)
-                            } else {
-                                0.
-                            };
-
-                            -max_offset * percentage
-                        };
-                        match axis {
-                            ScrollbarAxis::Horizontal => {
-                                scroll.set_offset(point(drag_offset, scroll.offset().y));
-                            }
-                            ScrollbarAxis::Vertical => {
-                                scroll.set_offset(point(scroll.offset().x, drag_offset));
-                            }
-                        };
-                        window.refresh();
-                        if let Some(id) = state.parent_id {
-                            cx.notify(id);
-                        }
->>>>>>> 780d0eb4
                     }
                 } else {
                     state.drag.set(None);
