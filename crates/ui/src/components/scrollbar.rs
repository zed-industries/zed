--- conflicted
+++ resolved
@@ -246,7 +246,6 @@
         window.with_content_mask(Some(ContentMask { bounds }), |window| {
             let axis = self.kind;
             let colors = cx.theme().colors();
-<<<<<<< HEAD
             let thumb_base_color = match self.state.thumb_state.get() {
                 ThumbState::Dragging(_) => colors.scrollbar_thumb_active_background,
                 ThumbState::Hover => colors.scrollbar_thumb_hover_background,
@@ -254,56 +253,6 @@
             };
 
             let thumb_background = colors.surface_background.blend(thumb_base_color);
-            let is_vertical = self.kind == ScrollbarAxis::Vertical;
-            let extra_padding = px(5.0);
-            let padded_bounds = if is_vertical {
-                Bounds::from_corners(
-                    bounds.origin + point(Pixels::ZERO, extra_padding),
-                    bounds.bottom_right() - point(Pixels::ZERO, extra_padding * 3),
-                )
-            } else {
-                Bounds::from_corners(
-                    bounds.origin + point(extra_padding, Pixels::ZERO),
-                    bounds.bottom_right() - point(extra_padding * 3, Pixels::ZERO),
-                )
-            };
-
-            let mut thumb_bounds = if is_vertical {
-                let thumb_offset = self.thumb.start * padded_bounds.size.height;
-                let thumb_end = self.thumb.end * padded_bounds.size.height;
-                let thumb_upper_left = point(
-                    padded_bounds.origin.x,
-                    padded_bounds.origin.y + thumb_offset,
-                );
-                let thumb_lower_right = point(
-                    padded_bounds.origin.x + padded_bounds.size.width,
-                    padded_bounds.origin.y + thumb_end,
-                );
-                Bounds::from_corners(thumb_upper_left, thumb_lower_right)
-            } else {
-                let thumb_offset = self.thumb.start * padded_bounds.size.width;
-                let thumb_end = self.thumb.end * padded_bounds.size.width;
-                let thumb_upper_left = point(
-                    padded_bounds.origin.x + thumb_offset,
-                    padded_bounds.origin.y,
-                );
-                let thumb_lower_right = point(
-                    padded_bounds.origin.x + thumb_end,
-                    padded_bounds.origin.y + padded_bounds.size.height,
-                );
-                Bounds::from_corners(thumb_upper_left, thumb_lower_right)
-            };
-            let corners = if is_vertical {
-                thumb_bounds.size.width /= 1.5;
-                Corners::all(thumb_bounds.size.width / 2.0)
-            } else {
-                thumb_bounds.size.height /= 1.5;
-                Corners::all(thumb_bounds.size.height / 2.0)
-            };
-=======
-            let thumb_background = colors
-                .surface_background
-                .blend(colors.scrollbar_thumb_background);
 
             let padded_bounds = Bounds::from_corners(
                 bounds
@@ -329,7 +278,6 @@
 
             let corners = Corners::all(thumb_bounds.size.along(axis.invert()) / 2.0);
 
->>>>>>> 1b3f20bd
             window.paint_quad(quad(
                 thumb_bounds,
                 corners,
@@ -384,40 +332,7 @@
 
                     if thumb_bounds.contains(&event.position) {
                         let offset = event.position.along(axis) - thumb_bounds.origin.along(axis);
-<<<<<<< HEAD
                         state.set_dragging(offset);
-                    } else if let Some(ContentSize {
-                        size: item_size, ..
-                    }) = scroll.content_size()
-                    {
-                        let click_offset = {
-                            let viewport_size = padded_bounds.size.along(axis);
-
-                            let thumb_size = thumb_bounds.size.along(axis);
-                            let thumb_start = (event.position.along(axis)
-                                - padded_bounds.origin.along(axis)
-                                - (thumb_size / 2.))
-                                .clamp(px(0.), viewport_size - thumb_size);
-
-                            let max_offset = (item_size.along(axis) - viewport_size).max(px(0.));
-                            let percentage = if viewport_size > thumb_size {
-                                thumb_start / (viewport_size - thumb_size)
-                            } else {
-                                0.
-                            };
-
-                            -max_offset * percentage
-                        };
-                        match axis {
-                            ScrollbarAxis::Horizontal => {
-                                scroll.set_offset(point(click_offset, scroll.offset().y));
-                            }
-                            ScrollbarAxis::Vertical => {
-                                scroll.set_offset(point(scroll.offset().x, click_offset));
-                            }
-                        }
-=======
-                        state.drag.set(Some(offset));
                     } else {
                         let click_offset = compute_click_offset(
                             event.position,
@@ -425,7 +340,6 @@
                             ScrollbarMouseEvent::GutterClick,
                         );
                         scroll.set_offset(scroll.offset().apply_along(axis, |_| click_offset));
->>>>>>> 1b3f20bd
                     }
                 }
             });
@@ -444,57 +358,18 @@
 
             let state = self.state.clone();
             window.on_mouse_event(move |event: &MouseMoveEvent, _, window, cx| {
-<<<<<<< HEAD
                 match state.thumb_state.get() {
                     ThumbState::Dragging(drag_state) if event.dragging() => {
-                        if let Some(ContentSize {
-                            size: item_size, ..
-                        }) = scroll.content_size()
-                        {
-                            let drag_offset = {
-                                let viewport_size = padded_bounds.size.along(axis);
-
-                                let thumb_size = thumb_bounds.size.along(axis);
-                                let thumb_start = (event.position.along(axis)
-                                    - padded_bounds.origin.along(axis)
-                                    - drag_state)
-                                    .clamp(px(0.), viewport_size - thumb_size);
-
-                                let max_offset =
-                                    (item_size.along(axis) - viewport_size).max(px(0.));
-                                let percentage = if viewport_size > thumb_size {
-                                    thumb_start / (viewport_size - thumb_size)
-                                } else {
-                                    0.
-                                };
-
-                                -max_offset * percentage
-                            };
-                            match axis {
-                                ScrollbarAxis::Horizontal => {
-                                    scroll.set_offset(point(drag_offset, scroll.offset().y));
-                                }
-                                ScrollbarAxis::Vertical => {
-                                    scroll.set_offset(point(scroll.offset().x, drag_offset));
-                                }
-                            };
-                            window.refresh();
-                            if let Some(id) = state.parent_id {
-                                cx.notify(id);
-                            }
+                        let drag_offset = compute_click_offset(
+                            event.position,
+                            scroll.content_size(),
+                            ScrollbarMouseEvent::ThumbDrag(drag_state),
+                        );
+                        scroll.set_offset(scroll.offset().apply_along(axis, |_| drag_offset));
+                        window.refresh();
+                        if let Some(id) = state.parent_id {
+                            cx.notify(id);
                         }
-=======
-                if let Some(drag_state) = state.drag.get().filter(|_| event.dragging()) {
-                    let drag_offset = compute_click_offset(
-                        event.position,
-                        scroll.content_size(),
-                        ScrollbarMouseEvent::ThumbDrag(drag_state),
-                    );
-                    scroll.set_offset(scroll.offset().apply_along(axis, |_| drag_offset));
-                    window.refresh();
-                    if let Some(id) = state.parent_id {
-                        cx.notify(id);
->>>>>>> 1b3f20bd
                     }
                     _ => state.set_thumb_hovered(thumb_bounds.contains(&event.position)),
                 }
