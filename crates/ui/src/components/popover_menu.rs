--- conflicted
+++ resolved
@@ -287,9 +287,6 @@
             window.refresh();
         })
         .detach();
-<<<<<<< HEAD
-    window.focus(&new_menu.focus_handle(cx), cx);
-=======
 
     // Since menus are rendered in a deferred fashion, their focus handles are
     // not linked in the dispatch tree until after the deferred draw callback
@@ -299,11 +296,10 @@
     // flickering when opening popover menus.
     let focus_handle = new_menu.focus_handle(cx);
     window.on_next_frame(move |window, _cx| {
-        window.on_next_frame(move |window, _cx| {
-            window.focus(&focus_handle);
+        window.on_next_frame(move |window, cx| {
+            window.focus(&focus_handle, cx);
         });
     });
->>>>>>> 1705a7ce
     *menu.borrow_mut() = Some(new_menu);
     window.refresh();
 
