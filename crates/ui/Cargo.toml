[package]
name = "ui"
version = "0.1.0"
edition.workspace = true
publish.workspace = true
license = "GPL-3.0-or-later"

[lints]
workspace = true

[lib]
name = "ui"
path = "src/ui.rs"

[dependencies]
chrono.workspace = true
component.workspace = true
gpui.workspace = true
<<<<<<< HEAD
itertools = { workspace = true }
=======
itertools.workspace = true
>>>>>>> 20460239
linkme.workspace = true
menu.workspace = true
serde.workspace = true
settings.workspace = true
smallvec.workspace = true
story = { workspace = true, optional = true }
strum = { workspace = true, features = ["derive"] }
theme.workspace = true
ui_macros.workspace = true
util.workspace = true

[target.'cfg(windows)'.dependencies]
windows.workspace = true

[features]
default = []
stories = ["dep:story"]

# cargo-machete doesn't understand that linkme is used in the component macro
[package.metadata.cargo-machete]
ignored = ["linkme"]<|MERGE_RESOLUTION|>--- conflicted
+++ resolved
@@ -16,11 +16,7 @@
 chrono.workspace = true
 component.workspace = true
 gpui.workspace = true
-<<<<<<< HEAD
-itertools = { workspace = true }
-=======
 itertools.workspace = true
->>>>>>> 20460239
 linkme.workspace = true
 menu.workspace = true
 serde.workspace = true
