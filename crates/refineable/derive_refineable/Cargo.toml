--- conflicted
+++ resolved
@@ -14,12 +14,6 @@
 doctest = false
 
 [dependencies]
-<<<<<<< HEAD
-syn = "1.0.72"
-quote = "1.0.9"
-proc-macro2 = "1.0.93"
-=======
 proc-macro2.workspace = true
 quote.workspace = true
-syn.workspace = true
->>>>>>> e1a6d9a4
+syn.workspace = true