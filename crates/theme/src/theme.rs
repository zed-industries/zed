--- conflicted
+++ resolved
@@ -63,11 +63,7 @@
     registry::init(assets, cx);
 
     if load_user_themes {
-<<<<<<< HEAD
         ThemeRegistry::global_mut(cx).load_bundled_themes();
-=======
-        ThemeRegistry::global_mut(cx).load_user_themes();
->>>>>>> e69e6f55
     }
 
     ThemeSettings::register(cx);
