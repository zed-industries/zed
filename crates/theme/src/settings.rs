--- conflicted
+++ resolved
@@ -717,31 +717,15 @@
             },
             buffer_font_size: clamp_font_size(content.buffer_font_size.unwrap().into()),
             buffer_line_height: content.buffer_line_height.unwrap().into(),
-<<<<<<< HEAD
-            agent_font_size: content.agent_font_size.map(Into::into),
-            theme: theme_selection,
-=======
             agent_ui_font_size: content.agent_ui_font_size.map(Into::into),
             agent_buffer_font_size: content.agent_buffer_font_size.map(Into::into),
-            active_theme: themes
-                .get(theme_selection.theme(*system_appearance))
-                .or(themes.get(&zed_default_dark().name))
-                .unwrap(),
-            theme_selection: Some(theme_selection),
->>>>>>> 37071027
+            theme: theme_selection,
             experimental_theme_overrides: content.experimental_theme_overrides.clone(),
             theme_overrides: content.theme_overrides.clone(),
             icon_theme: icon_theme_selection,
             ui_density: content.ui_density.unwrap_or_default().into(),
-<<<<<<< HEAD
-            unnecessary_code_fade: content.unnecessary_code_fade.unwrap().clamp(0.0, 0.9),
-        }
-=======
             unnecessary_code_fade: content.unnecessary_code_fade.unwrap().0.clamp(0.0, 0.9),
-        };
-        this.apply_theme_overrides();
-        this
->>>>>>> 37071027
+        }
     }
 
     fn import_from_vscode(vscode: &settings::VsCodeSettings, current: &mut SettingsContent) {
