--- conflicted
+++ resolved
@@ -1,9 +1,5 @@
-<<<<<<< HEAD
-use crate::{SyntaxTheme, Theme, ThemeContent, ThemeRegistry};
-=======
 use crate::one_themes::one_dark;
 use crate::{SyntaxTheme, Theme, ThemeRegistry, ThemeStyleContent};
->>>>>>> e69e6f55
 use anyhow::Result;
 use gpui::{
     px, AppContext, Font, FontFeatures, FontStyle, FontWeight, Pixels, Subscription, ViewContext,
@@ -31,8 +27,7 @@
     pub buffer_font_size: Pixels,
     pub buffer_line_height: BufferLineHeight,
     pub active_theme: Arc<Theme>,
-<<<<<<< HEAD
-    pub theme_overrides: Option<ThemeContent>,
+    pub theme_overrides: Option<ThemeStyleContent>,
     pub themes: Option<ThemeFeatures>,
 }
 
@@ -69,9 +64,6 @@
             }
         })
     }
-=======
-    pub theme_overrides: Option<ThemeStyleContent>,
->>>>>>> e69e6f55
 }
 
 #[derive(Default)]
@@ -294,13 +286,9 @@
         user_values: &[&Self::FileContent],
         cx: &mut AppContext,
     ) -> Result<Self> {
-<<<<<<< HEAD
         let is_system_in_dark_mode = get_system_is_dark_mode(cx);
 
-        let themes = cx.default_global::<ThemeRegistry>();
-=======
         let themes = ThemeRegistry::default_global(cx);
->>>>>>> e69e6f55
 
         let mut this = Self {
             ui_font_size: defaults.ui_font_size.unwrap().into(),
@@ -318,7 +306,10 @@
             },
             buffer_font_size: defaults.buffer_font_size.unwrap().into(),
             buffer_line_height: defaults.buffer_line_height.unwrap(),
-            active_theme: themes.get(defaults.theme_to_use(true).unwrap()).unwrap(),
+            active_theme: themes
+                .get(defaults.theme_to_use(true).unwrap())
+                .or(themes.get(&one_dark().name))
+                .unwrap(),
             theme_overrides: None,
             themes: None,
         };
