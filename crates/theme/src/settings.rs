use crate::one_themes::one_dark;
use crate::{Appearance, SyntaxTheme, Theme, ThemeRegistry, ThemeStyleContent};
use anyhow::Result;
use gpui::{
<<<<<<< HEAD
    px, AppContext, Font, FontFeatures, FontStyle, FontWeight, Pixels, Subscription, ViewContext,
    WindowContext,
=======
    px, AppContext, Font, FontFeatures, FontStyle, FontWeight, Global, Pixels, Subscription,
    ViewContext,
>>>>>>> 115f0672
};
use refineable::Refineable;
use schemars::{
    gen::SchemaGenerator,
    schema::{InstanceType, Schema, SchemaObject},
    JsonSchema,
};
use serde::{Deserialize, Serialize};
use serde_json::Value;
use settings::{Settings, SettingsJsonSchemaParams, SettingsStore};
use std::sync::Arc;
use util::ResultExt as _;

const MIN_FONT_SIZE: Pixels = px(6.0);
const MIN_LINE_HEIGHT: f32 = 1.0;

#[derive(Clone)]
pub struct ThemeSettings {
    pub ui_font_size: Pixels,
    pub ui_font: Font,
    pub buffer_font: Font,
    pub buffer_font_size: Pixels,
    pub buffer_line_height: BufferLineHeight,
    pub requested_theme: Option<String>,
    pub active_theme: Arc<Theme>,
    pub theme_overrides: Option<ThemeStyleContent>,
    pub themes: Option<ThemeFeatures>,
}

impl ThemeSettings {
    pub fn reload_theme(cx: &mut WindowContext) {
        let system_is_dark = cx.is_dark_mode();
        if cx.has_global::<SettingsStore>() {
            cx.update_global(|settings: &mut SettingsStore, cx| {
                let mut theme_settings = settings.get::<ThemeSettings>(None).clone();
                if let Some(features) = &theme_settings.themes {
                    let themes = cx.default_global::<ThemeRegistry>();

                    match features.appearance(system_is_dark) {
                        Appearance::Dark => {
                            if let Some(theme) = features
                                .dark
                                .as_ref()
                                .and_then(|dark_theme| themes.get(&dark_theme).log_err())
                            {
                                theme_settings.active_theme = theme;
                                theme_settings.apply_theme_overrides();
                                settings.override_global(theme_settings);
                                cx.refresh();
                            }
                        }
                        Appearance::Light => {
                            if let Some(theme) = features
                                .light
                                .as_ref()
                                .and_then(|light_theme| themes.get(&light_theme).log_err())
                            {
                                theme_settings.active_theme = theme;
                                theme_settings.apply_theme_overrides();
                                settings.override_global(theme_settings);
                                cx.refresh();
                            }
                        }
                    }
                }
            })
        }
    }
}

#[derive(Default)]
pub(crate) struct AdjustedBufferFontSize(Pixels);

impl Global for AdjustedBufferFontSize {}

#[derive(Clone, Debug, Default, Serialize, Deserialize, JsonSchema)]
pub struct ThemeFeatures {
    #[serde(default)]
    pub light: Option<String>,
    #[serde(default)]
    pub dark: Option<String>,
    #[serde(default)]
    pub mode: Option<ThemeMode>,
}

#[derive(Clone, Debug, Default, Serialize, Deserialize, JsonSchema)]
#[serde(rename_all = "snake_case")]
pub enum ThemeMode {
    Auto,
    #[default]
    Dark,
    Light,
}

#[derive(Clone, Debug, Default, Serialize, Deserialize, JsonSchema)]
pub struct ThemeSettingsContent {
    #[serde(default)]
    pub ui_font_size: Option<f32>,
    #[serde(default)]
    pub ui_font_family: Option<String>,
    #[serde(default)]
    pub ui_font_features: Option<FontFeatures>,
    #[serde(default)]
    pub buffer_font_family: Option<String>,
    #[serde(default)]
    pub buffer_font_size: Option<f32>,
    #[serde(default)]
    pub buffer_line_height: Option<BufferLineHeight>,
    #[serde(default)]
    pub buffer_font_features: Option<FontFeatures>,
    #[serde(default)]
    pub theme: Option<String>,

    /// Set the themes to use for light and dark mode. Note that this
    /// Supersedes the `theme` setting.
    #[serde(default)]
    pub themes: Option<ThemeFeatures>,

    /// EXPERIMENTAL: Overrides for the current theme.
    ///
    /// These values will override the ones on the current theme specified in `theme`.
    #[serde(rename = "experimental.theme_overrides", default)]
    pub theme_overrides: Option<ThemeStyleContent>,
}

impl ThemeSettingsContent {
    /// Returns whether the current theme setting requires to use the dark theme.
    pub(crate) fn is_dark_mode(&self, system_is_dark: bool) -> bool {
        if let Some(themes) = &self.themes {
            return matches!(themes.appearance(system_is_dark), Appearance::Dark);
        }

        false
    }

    pub(crate) fn theme_to_use(&self, system_is_dark: bool) -> Option<&str> {
        if let Some(themes) = &self.themes {
            if self.is_dark_mode(system_is_dark) {
                if let Some(theme) = &themes.dark {
                    return Some(theme.as_str());
                }
            } else {
                if let Some(theme) = &themes.light {
                    return Some(theme.as_str());
                }
            }
        }

        self.theme.as_deref()
    }
}

impl ThemeFeatures {
    pub fn appearance(&self, system_is_dark: bool) -> Appearance {
        match self.mode {
            Some(ThemeMode::Auto) => {
                if system_is_dark {
                    Appearance::Dark
                } else {
                    Appearance::Light
                }
            }
            Some(ThemeMode::Dark) => Appearance::Dark,
            Some(ThemeMode::Light) | None => Appearance::Light,
        }
    }

    pub fn update_theme(&mut self, theme_name: String, system_is_dark: bool) {
        match (self.mode.as_ref(), system_is_dark) {
            (Some(ThemeMode::Dark), _) | (Some(ThemeMode::Auto), true) => {
                self.dark = Some(theme_name)
            }
            (Some(ThemeMode::Light), _) | (Some(ThemeMode::Auto), false) => {
                self.light = Some(theme_name)
            }
            _ => {}
        }
    }
}

#[derive(Clone, Copy, Debug, Serialize, Deserialize, PartialEq, JsonSchema, Default)]
#[serde(rename_all = "snake_case")]
pub enum BufferLineHeight {
    #[default]
    Comfortable,
    Standard,
    Custom(f32),
}

impl BufferLineHeight {
    pub fn value(&self) -> f32 {
        match self {
            BufferLineHeight::Comfortable => 1.618,
            BufferLineHeight::Standard => 1.3,
            BufferLineHeight::Custom(line_height) => *line_height,
        }
    }
}

impl ThemeSettings {
    pub fn buffer_font_size(&self, cx: &AppContext) -> Pixels {
        cx.try_global::<AdjustedBufferFontSize>()
            .map_or(self.buffer_font_size, |size| size.0)
            .max(MIN_FONT_SIZE)
    }

    pub fn line_height(&self) -> f32 {
        f32::max(self.buffer_line_height.value(), MIN_LINE_HEIGHT)
    }

    /// Switches to the theme with the given name, if it exists.
    ///
    /// Returns a `Some` containing the new theme if it was successful.
    /// Returns `None` otherwise.
    pub fn switch_theme(&mut self, theme: &str, cx: &mut AppContext) -> Option<Arc<Theme>> {
        let themes = ThemeRegistry::default_global(cx);

        let mut new_theme = None;

        if let Some(theme) = themes.get(&theme).log_err() {
            self.active_theme = theme.clone();
            new_theme = Some(theme);
        }

        self.apply_theme_overrides();

        new_theme
    }

    /// Applies the theme overrides, if there are any, to the current theme.
    pub fn apply_theme_overrides(&mut self) {
        if let Some(theme_overrides) = &self.theme_overrides {
            let mut base_theme = (*self.active_theme).clone();

            base_theme
                .styles
                .colors
                .refine(&theme_overrides.theme_colors_refinement());
            base_theme
                .styles
                .status
                .refine(&theme_overrides.status_colors_refinement());
            base_theme.styles.syntax = Arc::new(SyntaxTheme {
                highlights: {
                    let mut highlights = base_theme.styles.syntax.highlights.clone();
                    // Overrides come second in the highlight list so that they take precedence
                    // over the ones in the base theme.
                    highlights.extend(theme_overrides.syntax_overrides());
                    highlights
                },
            });

            self.active_theme = Arc::new(base_theme);
        }
    }
}

pub fn observe_buffer_font_size_adjustment<V: 'static>(
    cx: &mut ViewContext<V>,
    f: impl 'static + Fn(&mut V, &mut ViewContext<V>),
) -> Subscription {
    cx.observe_global::<AdjustedBufferFontSize>(f)
}

pub fn adjusted_font_size(size: Pixels, cx: &mut AppContext) -> Pixels {
    if let Some(AdjustedBufferFontSize(adjusted_size)) = cx.try_global::<AdjustedBufferFontSize>() {
        let buffer_font_size = ThemeSettings::get_global(cx).buffer_font_size;
        let delta = *adjusted_size - buffer_font_size;
        size + delta
    } else {
        size
    }
    .max(MIN_FONT_SIZE)
}

pub fn adjust_font_size(cx: &mut AppContext, f: fn(&mut Pixels)) {
    let buffer_font_size = ThemeSettings::get_global(cx).buffer_font_size;
    let mut adjusted_size = cx
        .try_global::<AdjustedBufferFontSize>()
        .map_or(buffer_font_size, |adjusted_size| adjusted_size.0);

    f(&mut adjusted_size);
    adjusted_size = adjusted_size.max(MIN_FONT_SIZE);
    cx.set_global(AdjustedBufferFontSize(adjusted_size));
    cx.refresh();
}

pub fn reset_font_size(cx: &mut AppContext) {
    if cx.has_global::<AdjustedBufferFontSize>() {
        cx.remove_global::<AdjustedBufferFontSize>();
        cx.refresh();
    }
}

struct SystemAppearance(Appearance);

pub fn get_system_is_dark_mode(cx: &AppContext) -> bool {
    matches!(
        cx.try_global::<SystemAppearance>()
            .map(|r| r.0)
            .unwrap_or(Appearance::Light),
        Appearance::Dark
    )
}

pub fn set_system_is_dark_mode<V>(cx: &mut ViewContext<V>) {
    let is_dark_mode = cx.is_dark_mode();
    cx.set_global(SystemAppearance(if is_dark_mode {
        Appearance::Dark
    } else {
        Appearance::Light
    }));
    ThemeSettings::reload_theme(cx);
}

impl settings::Settings for ThemeSettings {
    const KEY: Option<&'static str> = None;

    type FileContent = ThemeSettingsContent;

    fn load(
        defaults: &Self::FileContent,
        user_values: &[&Self::FileContent],
        cx: &mut AppContext,
    ) -> Result<Self> {
        let is_system_in_dark_mode = get_system_is_dark_mode(cx);

        let themes = ThemeRegistry::default_global(cx);

        let mut this = Self {
            ui_font_size: defaults.ui_font_size.unwrap().into(),
            ui_font: Font {
                family: defaults.ui_font_family.clone().unwrap().into(),
                features: defaults.ui_font_features.clone().unwrap(),
                weight: Default::default(),
                style: Default::default(),
            },
            buffer_font: Font {
                family: defaults.buffer_font_family.clone().unwrap().into(),
                features: defaults.buffer_font_features.clone().unwrap(),
                weight: FontWeight::default(),
                style: FontStyle::default(),
            },
            buffer_font_size: defaults.buffer_font_size.unwrap().into(),
            buffer_line_height: defaults.buffer_line_height.unwrap(),
            requested_theme: defaults.theme.clone(),
            active_theme: themes
                .get(defaults.theme_to_use(true).unwrap())
                .or(themes.get(&one_dark().name))
                .unwrap(),
            theme_overrides: None,
            themes: None,
        };

        for value in user_values.into_iter().copied().cloned() {
            if let Some(value) = value
                .theme_to_use(is_system_in_dark_mode)
                .map(str::to_string)
            {
                if let Some(theme) = themes.get(&value).log_err() {
                    this.active_theme = theme;
                }
            }

            if let Some(value) = value.buffer_font_family {
                this.buffer_font.family = value.into();
            }
            if let Some(value) = value.buffer_font_features {
                this.buffer_font.features = value;
            }

            if let Some(value) = value.ui_font_family {
                this.ui_font.family = value.into();
            }
            if let Some(value) = value.ui_font_features {
                this.ui_font.features = value;
            }

<<<<<<< HEAD
=======
            if let Some(value) = &value.theme {
                this.requested_theme = Some(value.clone());

                if let Some(theme) = themes.get(value).log_err() {
                    this.active_theme = theme;
                }
            }

>>>>>>> 115f0672
            this.theme_overrides = value.theme_overrides;
            this.themes = value.themes;
            this.apply_theme_overrides();

            merge(&mut this.ui_font_size, value.ui_font_size.map(Into::into));
            merge(
                &mut this.buffer_font_size,
                value.buffer_font_size.map(Into::into),
            );
            merge(&mut this.buffer_line_height, value.buffer_line_height);
        }

        Ok(this)
    }

    fn json_schema(
        generator: &mut SchemaGenerator,
        params: &SettingsJsonSchemaParams,
        cx: &AppContext,
    ) -> schemars::schema::RootSchema {
        let mut root_schema = generator.root_schema_for::<ThemeSettingsContent>();
        let theme_names = ThemeRegistry::global(cx)
            .list_names(params.staff_mode)
            .into_iter()
            .map(|theme_name| Value::String(theme_name.to_string()))
            .collect();

        let theme_name_schema = SchemaObject {
            instance_type: Some(InstanceType::String.into()),
            enum_values: Some(theme_names),
            ..Default::default()
        };

        let available_fonts = params
            .font_names
            .iter()
            .cloned()
            .map(Value::String)
            .collect();
        let fonts_schema = SchemaObject {
            instance_type: Some(InstanceType::String.into()),
            enum_values: Some(available_fonts),
            ..Default::default()
        };
        root_schema.definitions.extend([
            ("ThemeName".into(), theme_name_schema.into()),
            ("FontFamilies".into(), fonts_schema.into()),
        ]);

        root_schema
            .schema
            .object
            .as_mut()
            .unwrap()
            .properties
            .extend([
                (
                    "theme".to_owned(),
                    Schema::new_ref("#/definitions/ThemeName".into()),
                ),
                (
                    "buffer_font_family".to_owned(),
                    Schema::new_ref("#/definitions/FontFamilies".into()),
                ),
                (
                    "ui_font_family".to_owned(),
                    Schema::new_ref("#/definitions/FontFamilies".into()),
                ),
            ]);

        root_schema
    }
}

fn merge<T: Copy>(target: &mut T, value: Option<T>) {
    if let Some(value) = value {
        *target = value;
    }
}<|MERGE_RESOLUTION|>--- conflicted
+++ resolved
@@ -2,13 +2,8 @@
 use crate::{Appearance, SyntaxTheme, Theme, ThemeRegistry, ThemeStyleContent};
 use anyhow::Result;
 use gpui::{
-<<<<<<< HEAD
-    px, AppContext, Font, FontFeatures, FontStyle, FontWeight, Pixels, Subscription, ViewContext,
-    WindowContext,
-=======
     px, AppContext, Font, FontFeatures, FontStyle, FontWeight, Global, Pixels, Subscription,
     ViewContext,
->>>>>>> 115f0672
 };
 use refineable::Refineable;
 use schemars::{
@@ -387,8 +382,6 @@
                 this.ui_font.features = value;
             }
 
-<<<<<<< HEAD
-=======
             if let Some(value) = &value.theme {
                 this.requested_theme = Some(value.clone());
 
@@ -397,7 +390,6 @@
                 }
             }
 
->>>>>>> 115f0672
             this.theme_overrides = value.theme_overrides;
             this.themes = value.themes;
             this.apply_theme_overrides();
