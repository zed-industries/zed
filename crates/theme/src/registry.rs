use std::collections::HashMap;
use std::path::Path;
use std::sync::Arc;

use anyhow::{anyhow, Context, Result};
<<<<<<< HEAD
use fs::Fs;
use futures::StreamExt;
use gpui::{AppContext, AssetSource, HighlightStyle, SharedString};
use parking_lot::RwLock;
=======
use derive_more::{Deref, DerefMut};
use gpui::{AppContext, AssetSource, HighlightStyle, SharedString};
>>>>>>> e69e6f55
use refineable::Refineable;
use util::ResultExt;

use crate::{
    try_parse_color, Appearance, AppearanceContent, PlayerColor, PlayerColors, StatusColors,
    SyntaxTheme, SystemColors, Theme, ThemeColors, ThemeContent, ThemeFamily, ThemeFamilyContent,
    ThemeStyles,
};

#[derive(Debug, Clone)]
pub struct ThemeMeta {
    pub name: SharedString,
    pub appearance: Appearance,
}

<<<<<<< HEAD
struct ThemeRegistryState {
    themes: HashMap<SharedString, Arc<Theme>>,
=======
/// The global [`ThemeRegistry`].
///
/// This newtype exists for obtaining a unique [`TypeId`](std::any::TypeId) when
/// inserting the [`ThemeRegistry`] into the context as a global.
///
/// This should not be exposed outside of this module.
#[derive(Default, Deref, DerefMut)]
struct GlobalThemeRegistry(ThemeRegistry);

/// Initializes the theme registry.
pub fn init(assets: Box<dyn AssetSource>, cx: &mut AppContext) {
    cx.set_global(GlobalThemeRegistry(ThemeRegistry::new(assets)));
>>>>>>> e69e6f55
}

pub struct ThemeRegistry {
    state: RwLock<ThemeRegistryState>,
    assets: Box<dyn AssetSource>,
}

impl ThemeRegistry {
<<<<<<< HEAD
    pub fn global(cx: &AppContext) -> &Self {
        cx.global::<ThemeRegistry>()
    }

    pub fn global_mut(cx: &mut AppContext) -> &mut Self {
        cx.global_mut::<ThemeRegistry>()
    }

    pub fn default_global(cx: &mut AppContext) -> &mut Self {
        cx.default_global::<ThemeRegistry>()
=======
    /// Returns the global [`ThemeRegistry`].
    pub fn global(cx: &AppContext) -> &Self {
        cx.global::<GlobalThemeRegistry>()
    }

    /// Returns a mutable reference to the global [`ThemeRegistry`].
    pub fn global_mut(cx: &mut AppContext) -> &mut Self {
        cx.global_mut::<GlobalThemeRegistry>()
    }

    /// Returns a mutable reference to the global [`ThemeRegistry`].
    ///
    /// Inserts a default [`ThemeRegistry`] if one does not yet exist.
    pub fn default_global(cx: &mut AppContext) -> &mut Self {
        cx.default_global::<GlobalThemeRegistry>()
>>>>>>> e69e6f55
    }

    pub fn new(assets: Box<dyn AssetSource>) -> Self {
        let mut registry = Self {
            state: RwLock::new(ThemeRegistryState {
                themes: HashMap::new(),
            }),
            assets,
        };

        // We're loading our new versions of the One themes by default, as
        // we need them to be loaded for tests.
        //
        // These themes will get overwritten when `load_user_themes` is called
        // when Zed starts, so the One variants used will be the ones ported from Zed1.
        registry.insert_theme_families([crate::one_themes::one_family()]);

        registry
    }

    fn insert_theme_families(&mut self, families: impl IntoIterator<Item = ThemeFamily>) {
        for family in families.into_iter() {
            self.insert_themes(family.themes);
        }
    }

    fn insert_themes(&self, themes: impl IntoIterator<Item = Theme>) {
        let mut state = self.state.write();
        for theme in themes.into_iter() {
            state.themes.insert(theme.name.clone(), Arc::new(theme));
        }
    }

    #[allow(unused)]
    fn insert_user_theme_families(
        &mut self,
        families: impl IntoIterator<Item = ThemeFamilyContent>,
    ) {
        for family in families.into_iter() {
            self.insert_user_themes(family.themes);
        }
    }

    pub fn insert_user_themes(&self, themes: impl IntoIterator<Item = ThemeContent>) {
        self.insert_themes(themes.into_iter().map(|user_theme| {
            let mut theme_colors = match user_theme.appearance {
                AppearanceContent::Light => ThemeColors::light(),
                AppearanceContent::Dark => ThemeColors::dark(),
            };
            theme_colors.refine(&user_theme.style.theme_colors_refinement());

            let mut status_colors = match user_theme.appearance {
                AppearanceContent::Light => StatusColors::light(),
                AppearanceContent::Dark => StatusColors::dark(),
            };
            status_colors.refine(&user_theme.style.status_colors_refinement());

            let mut player_colors = match user_theme.appearance {
                AppearanceContent::Light => PlayerColors::light(),
                AppearanceContent::Dark => PlayerColors::dark(),
            };
            if !user_theme.style.players.is_empty() {
                player_colors = PlayerColors(
                    user_theme
                        .style
                        .players
                        .into_iter()
                        .map(|player| PlayerColor {
                            cursor: player
                                .cursor
                                .as_ref()
                                .and_then(|color| try_parse_color(&color).ok())
                                .unwrap_or_default(),
                            background: player
                                .background
                                .as_ref()
                                .and_then(|color| try_parse_color(&color).ok())
                                .unwrap_or_default(),
                            selection: player
                                .selection
                                .as_ref()
                                .and_then(|color| try_parse_color(&color).ok())
                                .unwrap_or_default(),
                        })
                        .collect(),
                );
            }

            let mut syntax_colors = match user_theme.appearance {
                AppearanceContent::Light => SyntaxTheme::light(),
                AppearanceContent::Dark => SyntaxTheme::dark(),
            };
            if !user_theme.style.syntax.is_empty() {
                syntax_colors.highlights = user_theme
                    .style
                    .syntax
                    .iter()
                    .map(|(syntax_token, highlight)| {
                        (
                            syntax_token.clone(),
                            HighlightStyle {
                                color: highlight
                                    .color
                                    .as_ref()
                                    .and_then(|color| try_parse_color(&color).ok()),
                                font_style: highlight.font_style.map(Into::into),
                                font_weight: highlight.font_weight.map(Into::into),
                                ..Default::default()
                            },
                        )
                    })
                    .collect::<Vec<_>>();
            }

            Theme {
                id: uuid::Uuid::new_v4().to_string(),
                name: user_theme.name.into(),
                appearance: match user_theme.appearance {
                    AppearanceContent::Light => Appearance::Light,
                    AppearanceContent::Dark => Appearance::Dark,
                },
                styles: ThemeStyles {
                    system: SystemColors::default(),
                    colors: theme_colors,
                    status: status_colors,
                    player: player_colors,
                    syntax: Arc::new(syntax_colors),
                    accents: Vec::new(),
                },
            }
        }));
    }

    pub fn clear(&mut self) {
        self.state.write().themes.clear();
    }

    pub fn list_names(&self, _staff: bool) -> Vec<SharedString> {
        self.state.read().themes.keys().cloned().collect()
    }

    pub fn list(&self, _staff: bool) -> Vec<ThemeMeta> {
        self.state
            .read()
            .themes
            .values()
            .map(|theme| ThemeMeta {
                name: theme.name.clone(),
                appearance: theme.appearance(),
            })
            .collect()
    }

    pub fn get(&self, name: &str) -> Result<Arc<Theme>> {
        self.state
            .read()
            .themes
            .get(name)
            .ok_or_else(|| anyhow!("theme not found: {}", name))
            .cloned()
    }

    pub fn load_bundled_themes(&mut self) {
        let theme_paths = self
            .assets
            .list("themes/")
            .expect("failed to list theme assets")
            .into_iter()
            .filter(|path| path.ends_with(".json"));

        for path in theme_paths {
            let Some(theme) = self.assets.load(&path).log_err() else {
                continue;
            };

            let Some(theme_family) = serde_json::from_slice(&theme)
                .with_context(|| format!("failed to parse theme at path \"{path}\""))
                .log_err()
            else {
                continue;
            };

            self.insert_user_theme_families([theme_family]);
        }
    }

    pub async fn load_user_themes(&self, themes_path: &Path, fs: Arc<dyn Fs>) -> Result<()> {
        let mut theme_paths = fs
            .read_dir(themes_path)
            .await
            .with_context(|| format!("reading themes from {themes_path:?}"))?;

        while let Some(theme_path) = theme_paths.next().await {
            let Some(theme_path) = theme_path.log_err() else {
                continue;
            };

            let Some(reader) = fs.open_sync(&theme_path).await.log_err() else {
                continue;
            };

            let Some(theme) = serde_json::from_reader(reader).log_err() else {
                continue;
            };

            self.insert_user_themes([theme]);
        }

        Ok(())
    }
}

impl Default for ThemeRegistry {
    fn default() -> Self {
        Self::new(Box::new(()))
    }
}<|MERGE_RESOLUTION|>--- conflicted
+++ resolved
@@ -3,15 +3,11 @@
 use std::sync::Arc;
 
 use anyhow::{anyhow, Context, Result};
-<<<<<<< HEAD
+use derive_more::{Deref, DerefMut};
 use fs::Fs;
 use futures::StreamExt;
 use gpui::{AppContext, AssetSource, HighlightStyle, SharedString};
 use parking_lot::RwLock;
-=======
-use derive_more::{Deref, DerefMut};
-use gpui::{AppContext, AssetSource, HighlightStyle, SharedString};
->>>>>>> e69e6f55
 use refineable::Refineable;
 use util::ResultExt;
 
@@ -27,10 +23,6 @@
     pub appearance: Appearance,
 }
 
-<<<<<<< HEAD
-struct ThemeRegistryState {
-    themes: HashMap<SharedString, Arc<Theme>>,
-=======
 /// The global [`ThemeRegistry`].
 ///
 /// This newtype exists for obtaining a unique [`TypeId`](std::any::TypeId) when
@@ -43,7 +35,10 @@
 /// Initializes the theme registry.
 pub fn init(assets: Box<dyn AssetSource>, cx: &mut AppContext) {
     cx.set_global(GlobalThemeRegistry(ThemeRegistry::new(assets)));
->>>>>>> e69e6f55
+}
+
+struct ThemeRegistryState {
+    themes: HashMap<SharedString, Arc<Theme>>,
 }
 
 pub struct ThemeRegistry {
@@ -52,18 +47,6 @@
 }
 
 impl ThemeRegistry {
-<<<<<<< HEAD
-    pub fn global(cx: &AppContext) -> &Self {
-        cx.global::<ThemeRegistry>()
-    }
-
-    pub fn global_mut(cx: &mut AppContext) -> &mut Self {
-        cx.global_mut::<ThemeRegistry>()
-    }
-
-    pub fn default_global(cx: &mut AppContext) -> &mut Self {
-        cx.default_global::<ThemeRegistry>()
-=======
     /// Returns the global [`ThemeRegistry`].
     pub fn global(cx: &AppContext) -> &Self {
         cx.global::<GlobalThemeRegistry>()
@@ -79,7 +62,6 @@
     /// Inserts a default [`ThemeRegistry`] if one does not yet exist.
     pub fn default_global(cx: &mut AppContext) -> &mut Self {
         cx.default_global::<GlobalThemeRegistry>()
->>>>>>> e69e6f55
     }
 
     pub fn new(assets: Box<dyn AssetSource>) -> Self {
