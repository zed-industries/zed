--- conflicted
+++ resolved
@@ -134,30 +134,18 @@
 
     pub fn icon_path(&self, cx: &mut App) -> SharedString {
         match self {
-<<<<<<< HEAD
-            MentionUri::File {
-                abs_path,
-                is_directory,
-            } => {
-                if *is_directory {
-                    let name = abs_path
-                        .file_name()
-                        .and_then(|name| name.to_str())
-                        .unwrap_or_default();
-
-                    FileIcons::get_folder_icon(false, name, cx)
-                        .unwrap_or_else(|| IconName::Folder.path().into())
-                } else {
-                    FileIcons::get_icon(&abs_path, cx)
-                        .unwrap_or_else(|| IconName::File.path().into())
-                }
-=======
             MentionUri::File { abs_path } => {
                 FileIcons::get_icon(abs_path, cx).unwrap_or_else(|| IconName::File.path().into())
->>>>>>> d88fd00e
-            }
-            MentionUri::Directory { .. } => FileIcons::get_folder_icon(false, cx)
-                .unwrap_or_else(|| IconName::Folder.path().into()),
+            }
+            MentionUri::Directory { abs_path } => {
+                let name = abs_path
+                    .file_name()
+                    .and_then(|name| name.to_str())
+                    .unwrap_or_default();
+
+                FileIcons::get_folder_icon(false, name, cx)
+                    .unwrap_or_else(|| IconName::Folder.path().into())
+            }
             MentionUri::Symbol { .. } => IconName::Code.path().into(),
             MentionUri::Thread { .. } => IconName::Thread.path().into(),
             MentionUri::TextThread { .. } => IconName::Thread.path().into(),
