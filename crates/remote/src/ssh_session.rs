use crate::{
    json_log::LogRecord,
    protocol::{
        message_len_from_buffer, read_message_with_len, write_message, MessageId, MESSAGE_LEN_SIZE,
    },
};
use anyhow::{anyhow, Context as _, Result};
use collections::HashMap;
use futures::{
    channel::{
        mpsc::{self, UnboundedReceiver, UnboundedSender},
        oneshot,
    },
    future::BoxFuture,
    select_biased, AsyncReadExt as _, AsyncWriteExt as _, Future, FutureExt as _, SinkExt,
    StreamExt as _,
};
use gpui::{
    AppContext, AsyncAppContext, Context, Model, ModelContext, SemanticVersion, Task, WeakModel,
};
use parking_lot::Mutex;
use rpc::{
    proto::{self, build_typed_envelope, Envelope, EnvelopedMessage, PeerId, RequestMessage},
    AnyProtoClient, EntityMessageSubscriber, ProtoClient, ProtoMessageHandlerSet, RpcError,
};
use smol::{
    fs,
    process::{self, Child, Stdio},
};
use std::{
    any::TypeId,
    ffi::OsStr,
    mem,
    path::{Path, PathBuf},
    sync::{
        atomic::{AtomicU32, Ordering::SeqCst},
        Arc,
    },
    time::Instant,
};
use tempfile::TempDir;
use util::maybe;

#[derive(
    Debug, PartialEq, Eq, PartialOrd, Ord, Hash, Clone, Copy, serde::Serialize, serde::Deserialize,
)]
pub struct SshProjectId(pub u64);

#[derive(Clone)]
pub struct SshSocket {
    connection_options: SshConnectionOptions,
    socket_path: PathBuf,
}

#[derive(Debug, Default, Clone, PartialEq, Eq)]
pub struct SshConnectionOptions {
    pub host: String,
    pub username: Option<String>,
    pub port: Option<u16>,
    pub password: Option<String>,
}

impl SshConnectionOptions {
    pub fn ssh_url(&self) -> String {
        let mut result = String::from("ssh://");
        if let Some(username) = &self.username {
            result.push_str(username);
            result.push('@');
        }
        result.push_str(&self.host);
        if let Some(port) = self.port {
            result.push(':');
            result.push_str(&port.to_string());
        }
        result
    }

    fn scp_url(&self) -> String {
        if let Some(username) = &self.username {
            format!("{}@{}", username, self.host)
        } else {
            self.host.clone()
        }
    }

    pub fn connection_string(&self) -> String {
        let host = if let Some(username) = &self.username {
            format!("{}@{}", username, self.host)
        } else {
            self.host.clone()
        };
        if let Some(port) = &self.port {
            format!("{}:{}", host, port)
        } else {
            host
        }
    }

    // Uniquely identifies dev server projects on a remote host. Needs to be
    // stable for the same dev server project.
    pub fn dev_server_identifier(&self) -> String {
        let mut identifier = format!("dev-server-{:?}", self.host);
        if let Some(username) = self.username.as_ref() {
            identifier.push('-');
            identifier.push_str(&username);
        }
        identifier
    }
}

#[derive(Copy, Clone, Debug)]
pub struct SshPlatform {
    pub os: &'static str,
    pub arch: &'static str,
}

pub trait SshClientDelegate: Send + Sync {
    fn ask_password(
        &self,
        prompt: String,
        cx: &mut AsyncAppContext,
    ) -> oneshot::Receiver<Result<String>>;
    fn remote_server_binary_path(&self, cx: &mut AsyncAppContext) -> Result<PathBuf>;
    fn get_server_binary(
        &self,
        platform: SshPlatform,
        cx: &mut AsyncAppContext,
    ) -> oneshot::Receiver<Result<(PathBuf, SemanticVersion)>>;
    fn set_status(&self, status: Option<&str>, cx: &mut AsyncAppContext);
    fn set_error(&self, error_message: String, cx: &mut AsyncAppContext);
}

impl SshSocket {
    fn ssh_command<S: AsRef<OsStr>>(&self, program: S) -> process::Command {
        let mut command = process::Command::new("ssh");
        self.ssh_options(&mut command)
            .arg(self.connection_options.ssh_url())
            .arg(program);
        command
    }

    fn ssh_options<'a>(&self, command: &'a mut process::Command) -> &'a mut process::Command {
        command
            .stdin(Stdio::piped())
            .stdout(Stdio::piped())
            .stderr(Stdio::piped())
            .args(["-o", "ControlMaster=no", "-o"])
            .arg(format!("ControlPath={}", self.socket_path.display()))
    }

    fn ssh_args(&self) -> Vec<String> {
        vec![
            "-o".to_string(),
            "ControlMaster=no".to_string(),
            "-o".to_string(),
            format!("ControlPath={}", self.socket_path.display()),
            self.connection_options.ssh_url(),
        ]
    }
}

async fn run_cmd(command: &mut process::Command) -> Result<String> {
    let output = command.output().await?;
    if output.status.success() {
        Ok(String::from_utf8_lossy(&output.stdout).to_string())
    } else {
        Err(anyhow!(
            "failed to run command: {}",
            String::from_utf8_lossy(&output.stderr)
        ))
    }
}
#[cfg(unix)]
async fn read_with_timeout(
    stdout: &mut process::ChildStdout,
    timeout: std::time::Duration,
    output: &mut Vec<u8>,
) -> Result<(), std::io::Error> {
    smol::future::or(
        async {
            stdout.read_to_end(output).await?;
            Ok::<_, std::io::Error>(())
        },
        async {
            smol::Timer::after(timeout).await;

            Err(std::io::Error::new(
                std::io::ErrorKind::TimedOut,
                "Read operation timed out",
            ))
        },
    )
    .await
}

struct ChannelForwarder {
    quit_tx: UnboundedSender<()>,
    forwarding_task: Task<(UnboundedSender<Envelope>, UnboundedReceiver<Envelope>)>,
}

impl ChannelForwarder {
    fn new(
        mut incoming_tx: UnboundedSender<Envelope>,
        mut outgoing_rx: UnboundedReceiver<Envelope>,
        cx: &AsyncAppContext,
    ) -> (Self, UnboundedSender<Envelope>, UnboundedReceiver<Envelope>) {
        let (quit_tx, mut quit_rx) = mpsc::unbounded::<()>();

        let (proxy_incoming_tx, mut proxy_incoming_rx) = mpsc::unbounded::<Envelope>();
        let (mut proxy_outgoing_tx, proxy_outgoing_rx) = mpsc::unbounded::<Envelope>();

        let forwarding_task = cx.background_executor().spawn(async move {
            loop {
                select_biased! {
                    _ = quit_rx.next().fuse() => {
                        break;
                    },
                    incoming_envelope = proxy_incoming_rx.next().fuse() => {
                        if let Some(envelope) = incoming_envelope {
                            if incoming_tx.send(envelope).await.is_err() {
                                break;
                            }
                        } else {
                            break;
                        }
                    }
                    outgoing_envelope = outgoing_rx.next().fuse() => {
                        if let Some(envelope) = outgoing_envelope {
                            if proxy_outgoing_tx.send(envelope).await.is_err() {
                                break;
                            }
                        } else {
                            break;
                        }
                    }
                }
            }

            (incoming_tx, outgoing_rx)
        });

        (
            Self {
                forwarding_task,
                quit_tx,
            },
            proxy_incoming_tx,
            proxy_outgoing_rx,
        )
    }

    async fn into_channels(mut self) -> (UnboundedSender<Envelope>, UnboundedReceiver<Envelope>) {
        let _ = self.quit_tx.send(()).await;
        self.forwarding_task.await
    }
}

struct SshRemoteClientState {
    ssh_connection: SshRemoteConnection,
    delegate: Arc<dyn SshClientDelegate>,
    forwarder: ChannelForwarder,
    multiplex_task: Task<Result<()>>,
}

pub struct SshRemoteClient {
    client: Arc<ChannelClient>,
    unique_identifier: String,
    connection_options: SshConnectionOptions,
    inner_state: Arc<Mutex<Option<SshRemoteClientState>>>,
}

impl Drop for SshRemoteClient {
    fn drop(&mut self) {
        self.shutdown_processes();
    }
}

impl SshRemoteClient {
    pub fn new(
        unique_identifier: String,
        connection_options: SshConnectionOptions,
        delegate: Arc<dyn SshClientDelegate>,
        cx: &AppContext,
    ) -> Task<Result<Model<Self>>> {
        cx.spawn(|mut cx| async move {
            let (outgoing_tx, outgoing_rx) = mpsc::unbounded::<Envelope>();
            let (incoming_tx, incoming_rx) = mpsc::unbounded::<Envelope>();

            let this = cx.new_model(|cx| {
                cx.on_app_quit(|this: &mut Self, _| {
                    this.shutdown_processes();
                    futures::future::ready(())
                })
                .detach();

                let client = ChannelClient::new(incoming_rx, outgoing_tx, cx);
                Self {
                    client,
                    unique_identifier: unique_identifier.clone(),
                    connection_options: SshConnectionOptions::default(),
                    inner_state: Arc::new(Mutex::new(None)),
                }
            })?;

            let inner_state = {
                let (proxy, proxy_incoming_tx, proxy_outgoing_rx) =
                    ChannelForwarder::new(incoming_tx, outgoing_rx, &mut cx);

                let (ssh_connection, ssh_proxy_process) = Self::establish_connection(
                    unique_identifier,
                    connection_options,
                    delegate.clone(),
                    &mut cx,
                )
                .await?;

                let multiplex_task = Self::multiplex(
                    this.downgrade(),
                    ssh_proxy_process,
                    proxy_incoming_tx,
                    proxy_outgoing_rx,
                    &mut cx,
                );

                SshRemoteClientState {
                    ssh_connection,
                    delegate,
                    forwarder: proxy,
                    multiplex_task,
                }
            };

            this.update(&mut cx, |this, cx| {
                this.inner_state.lock().replace(inner_state);
                cx.notify();
            })?;

            Ok(this)
        })
    }

    fn shutdown_processes(&self) {
        let Some(mut state) = self.inner_state.lock().take() else {
            return;
        };
        log::info!("shutting down ssh processes");
        // Drop `multiplex_task` because it owns our ssh_proxy_process, which is a
        // child of master_process.
        let task = mem::replace(&mut state.multiplex_task, Task::ready(Ok(())));
        drop(task);
        // Now drop the rest of state, which kills master process.
        drop(state);
    }

<<<<<<< HEAD
    fn reconnect(&self, cx: &mut ModelContext<Self>) -> Result<()> {
        let Some(state) = self.inner_state.lock().take() else {
=======
    fn reconnect(this: Arc<Self>, cx: &AsyncAppContext) -> Result<()> {
        let Some(state) = this.inner_state.lock().take() else {
>>>>>>> 67fbdbbe
            return Err(anyhow!("reconnect is already in progress"));
        };

        let workspace_identifier = self.unique_identifier.clone();

        let SshRemoteClientState {
            mut ssh_connection,
            delegate,
            forwarder: proxy,
            multiplex_task,
        } = state;
        drop(multiplex_task);

        cx.spawn(|this, mut cx| async move {
            let (incoming_tx, outgoing_rx) = proxy.into_channels().await;

            ssh_connection.master_process.kill()?;
            ssh_connection
                .master_process
                .status()
                .await
                .context("Failed to kill ssh process")?;

            let connection_options = ssh_connection.socket.connection_options.clone();

            let (ssh_connection, ssh_process) = Self::establish_connection(
                workspace_identifier,
                connection_options,
                delegate.clone(),
                &mut cx,
            )
            .await?;

            let (proxy, proxy_incoming_tx, proxy_outgoing_rx) =
                ChannelForwarder::new(incoming_tx, outgoing_rx, &mut cx);

            let inner_state = SshRemoteClientState {
                ssh_connection,
                delegate,
                forwarder: proxy,
                multiplex_task: Self::multiplex(
                    this.clone(),
                    ssh_process,
                    proxy_incoming_tx,
                    proxy_outgoing_rx,
                    &mut cx,
                ),
            };

            this.update(&mut cx, |this, _| {
                this.inner_state.lock().replace(inner_state);
            })
        })
        .detach();
        Ok(())
    }

    fn multiplex(
        this: WeakModel<Self>,
        mut ssh_proxy_process: Child,
        incoming_tx: UnboundedSender<Envelope>,
        mut outgoing_rx: UnboundedReceiver<Envelope>,
        cx: &AsyncAppContext,
    ) -> Task<Result<()>> {
        let mut child_stderr = ssh_proxy_process.stderr.take().unwrap();
        let mut child_stdout = ssh_proxy_process.stdout.take().unwrap();
        let mut child_stdin = ssh_proxy_process.stdin.take().unwrap();

        let io_task = cx.background_executor().spawn(async move {
            let mut stdin_buffer = Vec::new();
            let mut stdout_buffer = Vec::new();
            let mut stderr_buffer = Vec::new();
            let mut stderr_offset = 0;

            loop {
                stdout_buffer.resize(MESSAGE_LEN_SIZE, 0);
                stderr_buffer.resize(stderr_offset + 1024, 0);

                select_biased! {
                    outgoing = outgoing_rx.next().fuse() => {
                        let Some(outgoing) = outgoing else {
                            return anyhow::Ok(());
                        };

                        write_message(&mut child_stdin, &mut stdin_buffer, outgoing).await?;
                    }

                    result = child_stdout.read(&mut stdout_buffer).fuse() => {
                        match result {
                            Ok(0) => {
                                child_stdin.close().await?;
                                outgoing_rx.close();
                                let status = ssh_proxy_process.status().await?;
                                if !status.success() {
                                    log::error!("ssh process exited with status: {status:?}");
                                    return Err(anyhow!("ssh process exited with non-zero status code: {:?}", status.code()));
                                }
                                return Ok(());
                            }
                            Ok(len) => {
                                if len < stdout_buffer.len() {
                                    child_stdout.read_exact(&mut stdout_buffer[len..]).await?;
                                }

                                let message_len = message_len_from_buffer(&stdout_buffer);
                                match read_message_with_len(&mut child_stdout, &mut stdout_buffer, message_len).await {
                                    Ok(envelope) => {
                                        incoming_tx.unbounded_send(envelope).ok();
                                    }
                                    Err(error) => {
                                        log::error!("error decoding message {error:?}");
                                    }
                                }
                            }
                            Err(error) => {
                                Err(anyhow!("error reading stdout: {error:?}"))?;
                            }
                        }
                    }

                    result = child_stderr.read(&mut stderr_buffer[stderr_offset..]).fuse() => {
                        match result {
                            Ok(len) => {
                                stderr_offset += len;
                                let mut start_ix = 0;
                                while let Some(ix) = stderr_buffer[start_ix..stderr_offset].iter().position(|b| b == &b'\n') {
                                    let line_ix = start_ix + ix;
                                    let content = &stderr_buffer[start_ix..line_ix];
                                    start_ix = line_ix + 1;
                                    if let Ok(mut record) = serde_json::from_slice::<LogRecord>(content) {
                                        record.message = format!("(remote) {}", record.message);
                                        record.log(log::logger())
                                    } else {
                                        eprintln!("(remote) {}", String::from_utf8_lossy(content));
                                    }
                                }
                                stderr_buffer.drain(0..start_ix);
                                stderr_offset -= start_ix;
                            }
                            Err(error) => {
                                Err(anyhow!("error reading stderr: {error:?}"))?;
                            }
                        }
                    }
                }
            }
        });

        cx.spawn(|mut cx| async move {
            let result = io_task.await;

            if let Err(error) = result {
                log::warn!("ssh io task died with error: {:?}. reconnecting...", error);
                this.update(&mut cx, |this, cx| {
                    this.reconnect(cx).ok();
                })?;
            }

            Ok(())
        })
    }

    async fn establish_connection(
        unique_identifier: String,
        connection_options: SshConnectionOptions,
        delegate: Arc<dyn SshClientDelegate>,
        cx: &mut AsyncAppContext,
    ) -> Result<(SshRemoteConnection, Child)> {
        let ssh_connection =
            SshRemoteConnection::new(connection_options, delegate.clone(), cx).await?;

        let platform = ssh_connection.query_platform().await?;
        let (local_binary_path, version) = delegate.get_server_binary(platform, cx).await??;
        let remote_binary_path = delegate.remote_server_binary_path(cx)?;
        ssh_connection
            .ensure_server_binary(
                &delegate,
                &local_binary_path,
                &remote_binary_path,
                version,
                cx,
            )
            .await?;

        let socket = ssh_connection.socket.clone();
        run_cmd(socket.ssh_command(&remote_binary_path).arg("version")).await?;

        delegate.set_status(Some("Starting proxy"), cx);

        let ssh_proxy_process = socket
            .ssh_command(format!(
                "RUST_LOG={} RUST_BACKTRACE={} {:?} proxy --identifier {}",
                std::env::var("RUST_LOG").unwrap_or_default(),
                std::env::var("RUST_BACKTRACE").unwrap_or_default(),
                remote_binary_path,
                unique_identifier,
            ))
            // IMPORTANT: we kill this process when we drop the task that uses it.
            .kill_on_drop(true)
            .spawn()
            .context("failed to spawn remote server")?;

        Ok((ssh_connection, ssh_proxy_process))
    }

    pub fn subscribe_to_entity<E: 'static>(&self, remote_id: u64, entity: &Model<E>) {
        self.client.subscribe_to_entity(remote_id, entity);
    }

    pub fn ssh_args(&self) -> Option<Vec<String>> {
        let state = self.inner_state.lock();
        state
            .as_ref()
            .map(|state| state.ssh_connection.socket.ssh_args())
    }

    pub fn to_proto_client(&self) -> AnyProtoClient {
        self.client.clone().into()
    }

    pub fn connection_string(&self) -> String {
        self.connection_options.connection_string()
    }

    pub fn is_reconnect_underway(&self) -> bool {
        maybe!({ Some(self.inner_state.try_lock()?.is_none()) }).unwrap_or_default()
    }

    #[cfg(any(test, feature = "test-support"))]
    pub fn fake(
        client_cx: &mut gpui::TestAppContext,
        server_cx: &mut gpui::TestAppContext,
    ) -> (Model<Self>, Arc<ChannelClient>) {
        use gpui::Context;

        let (server_to_client_tx, server_to_client_rx) = mpsc::unbounded();
        let (client_to_server_tx, client_to_server_rx) = mpsc::unbounded();

        (
            client_cx.update(|cx| {
                let client = ChannelClient::new(server_to_client_rx, client_to_server_tx, cx);
                cx.new_model(|_| Self {
                    client,
                    unique_identifier: "fake".to_string(),
                    connection_options: SshConnectionOptions::default(),
                    inner_state: Arc::new(Mutex::new(None)),
                })
            }),
            server_cx.update(|cx| ChannelClient::new(client_to_server_rx, server_to_client_tx, cx)),
        )
    }
}

impl From<SshRemoteClient> for AnyProtoClient {
    fn from(client: SshRemoteClient) -> Self {
        AnyProtoClient::new(client.client.clone())
    }
}

struct SshRemoteConnection {
    socket: SshSocket,
    master_process: process::Child,
    _temp_dir: TempDir,
}

impl Drop for SshRemoteConnection {
    fn drop(&mut self) {
        if let Err(error) = self.master_process.kill() {
            log::error!("failed to kill SSH master process: {}", error);
        }
    }
}

impl SshRemoteConnection {
    #[cfg(not(unix))]
    async fn new(
        _connection_options: SshConnectionOptions,
        _delegate: Arc<dyn SshClientDelegate>,
        _cx: &mut AsyncAppContext,
    ) -> Result<Self> {
        Err(anyhow!("ssh is not supported on this platform"))
    }

    #[cfg(unix)]
    async fn new(
        connection_options: SshConnectionOptions,
        delegate: Arc<dyn SshClientDelegate>,
        cx: &mut AsyncAppContext,
    ) -> Result<Self> {
        use futures::{io::BufReader, AsyncBufReadExt as _};
        use smol::{fs::unix::PermissionsExt as _, net::unix::UnixListener};
        use util::ResultExt as _;

        delegate.set_status(Some("connecting"), cx);

        let url = connection_options.ssh_url();
        let temp_dir = tempfile::Builder::new()
            .prefix("zed-ssh-session")
            .tempdir()?;

        // Create a domain socket listener to handle requests from the askpass program.
        let askpass_socket = temp_dir.path().join("askpass.sock");
        let listener =
            UnixListener::bind(&askpass_socket).context("failed to create askpass socket")?;

        let askpass_task = cx.spawn({
            let delegate = delegate.clone();
            |mut cx| async move {
                while let Ok((mut stream, _)) = listener.accept().await {
                    let mut buffer = Vec::new();
                    let mut reader = BufReader::new(&mut stream);
                    if reader.read_until(b'\0', &mut buffer).await.is_err() {
                        buffer.clear();
                    }
                    let password_prompt = String::from_utf8_lossy(&buffer);
                    if let Some(password) = delegate
                        .ask_password(password_prompt.to_string(), &mut cx)
                        .await
                        .context("failed to get ssh password")
                        .and_then(|p| p)
                        .log_err()
                    {
                        stream.write_all(password.as_bytes()).await.log_err();
                    }
                }
            }
        });

        // Create an askpass script that communicates back to this process.
        let askpass_script = format!(
            "{shebang}\n{print_args} | nc -U {askpass_socket} 2> /dev/null \n",
            askpass_socket = askpass_socket.display(),
            print_args = "printf '%s\\0' \"$@\"",
            shebang = "#!/bin/sh",
        );
        let askpass_script_path = temp_dir.path().join("askpass.sh");
        fs::write(&askpass_script_path, askpass_script).await?;
        fs::set_permissions(&askpass_script_path, std::fs::Permissions::from_mode(0o755)).await?;

        // Start the master SSH process, which does not do anything except for establish
        // the connection and keep it open, allowing other ssh commands to reuse it
        // via a control socket.
        let socket_path = temp_dir.path().join("ssh.sock");
        let mut master_process = process::Command::new("ssh")
            .stdin(Stdio::null())
            .stdout(Stdio::piped())
            .stderr(Stdio::piped())
            .env("SSH_ASKPASS_REQUIRE", "force")
            .env("SSH_ASKPASS", &askpass_script_path)
            .args(["-N", "-o", "ControlMaster=yes", "-o"])
            .arg(format!("ControlPath={}", socket_path.display()))
            .arg(&url)
            .spawn()?;

        // Wait for this ssh process to close its stdout, indicating that authentication
        // has completed.
        let stdout = master_process.stdout.as_mut().unwrap();
        let mut output = Vec::new();
        let connection_timeout = std::time::Duration::from_secs(10);
        let result = read_with_timeout(stdout, connection_timeout, &mut output).await;
        if let Err(e) = result {
            let error_message = if e.kind() == std::io::ErrorKind::TimedOut {
                format!(
                    "Failed to connect to host. Timed out after {:?}.",
                    connection_timeout
                )
            } else {
                format!("Failed to connect to host: {}.", e)
            };

            delegate.set_error(error_message, cx);
            return Err(e.into());
        }

        drop(askpass_task);

        if master_process.try_status()?.is_some() {
            output.clear();
            let mut stderr = master_process.stderr.take().unwrap();
            stderr.read_to_end(&mut output).await?;
            Err(anyhow!(
                "failed to connect: {}",
                String::from_utf8_lossy(&output)
            ))?;
        }

        Ok(Self {
            socket: SshSocket {
                connection_options,
                socket_path,
            },
            master_process,
            _temp_dir: temp_dir,
        })
    }

    async fn ensure_server_binary(
        &self,
        delegate: &Arc<dyn SshClientDelegate>,
        src_path: &Path,
        dst_path: &Path,
        version: SemanticVersion,
        cx: &mut AsyncAppContext,
    ) -> Result<()> {
        let mut dst_path_gz = dst_path.to_path_buf();
        dst_path_gz.set_extension("gz");

        if let Some(parent) = dst_path.parent() {
            run_cmd(self.socket.ssh_command("mkdir").arg("-p").arg(parent)).await?;
        }

        let mut server_binary_exists = false;
        if cfg!(not(debug_assertions)) {
            if let Ok(installed_version) =
                run_cmd(self.socket.ssh_command(dst_path).arg("version")).await
            {
                if installed_version.trim() == version.to_string() {
                    server_binary_exists = true;
                }
            }
        }

        if server_binary_exists {
            log::info!("remote development server already present",);
            return Ok(());
        }

        let src_stat = fs::metadata(src_path).await?;
        let size = src_stat.len();
        let server_mode = 0o755;

        let t0 = Instant::now();
        delegate.set_status(Some("uploading remote development server"), cx);
        log::info!("uploading remote development server ({}kb)", size / 1024);
        self.upload_file(src_path, &dst_path_gz)
            .await
            .context("failed to upload server binary")?;
        log::info!("uploaded remote development server in {:?}", t0.elapsed());

        delegate.set_status(Some("extracting remote development server"), cx);
        run_cmd(
            self.socket
                .ssh_command("gunzip")
                .arg("--force")
                .arg(&dst_path_gz),
        )
        .await?;

        delegate.set_status(Some("unzipping remote development server"), cx);
        run_cmd(
            self.socket
                .ssh_command("chmod")
                .arg(format!("{:o}", server_mode))
                .arg(dst_path),
        )
        .await?;

        Ok(())
    }

    async fn query_platform(&self) -> Result<SshPlatform> {
        let os = run_cmd(self.socket.ssh_command("uname").arg("-s")).await?;
        let arch = run_cmd(self.socket.ssh_command("uname").arg("-m")).await?;

        let os = match os.trim() {
            "Darwin" => "macos",
            "Linux" => "linux",
            _ => Err(anyhow!("unknown uname os {os:?}"))?,
        };
        let arch = if arch.starts_with("arm") || arch.starts_with("aarch64") {
            "aarch64"
        } else if arch.starts_with("x86") || arch.starts_with("i686") {
            "x86_64"
        } else {
            Err(anyhow!("unknown uname architecture {arch:?}"))?
        };

        Ok(SshPlatform { os, arch })
    }

    async fn upload_file(&self, src_path: &Path, dest_path: &Path) -> Result<()> {
        let mut command = process::Command::new("scp");
        let output = self
            .socket
            .ssh_options(&mut command)
            .args(
                self.socket
                    .connection_options
                    .port
                    .map(|port| vec!["-P".to_string(), port.to_string()])
                    .unwrap_or_default(),
            )
            .arg(src_path)
            .arg(format!(
                "{}:{}",
                self.socket.connection_options.scp_url(),
                dest_path.display()
            ))
            .output()
            .await?;

        if output.status.success() {
            Ok(())
        } else {
            Err(anyhow!(
                "failed to upload file {} -> {}: {}",
                src_path.display(),
                dest_path.display(),
                String::from_utf8_lossy(&output.stderr)
            ))
        }
    }
}

type ResponseChannels = Mutex<HashMap<MessageId, oneshot::Sender<(Envelope, oneshot::Sender<()>)>>>;

pub struct ChannelClient {
    next_message_id: AtomicU32,
    outgoing_tx: mpsc::UnboundedSender<Envelope>,
    response_channels: ResponseChannels,             // Lock
    message_handlers: Mutex<ProtoMessageHandlerSet>, // Lock
}

impl ChannelClient {
    pub fn new(
        incoming_rx: mpsc::UnboundedReceiver<Envelope>,
        outgoing_tx: mpsc::UnboundedSender<Envelope>,
        cx: &AppContext,
    ) -> Arc<Self> {
        let this = Arc::new(Self {
            outgoing_tx,
            next_message_id: AtomicU32::new(0),
            response_channels: ResponseChannels::default(),
            message_handlers: Default::default(),
        });

        Self::start_handling_messages(this.clone(), incoming_rx, cx);

        this
    }

    fn start_handling_messages(
        this: Arc<Self>,
        mut incoming_rx: mpsc::UnboundedReceiver<Envelope>,
        cx: &AppContext,
    ) {
        cx.spawn(|cx| {
            let this = Arc::downgrade(&this);
            async move {
                let peer_id = PeerId { owner_id: 0, id: 0 };
                while let Some(incoming) = incoming_rx.next().await {
                    let Some(this) = this.upgrade() else {
                        return anyhow::Ok(());
                    };

                    if let Some(request_id) = incoming.responding_to {
                        let request_id = MessageId(request_id);
                        let sender = this.response_channels.lock().remove(&request_id);
                        if let Some(sender) = sender {
                            let (tx, rx) = oneshot::channel();
                            if incoming.payload.is_some() {
                                sender.send((incoming, tx)).ok();
                            }
                            rx.await.ok();
                        }
                    } else if let Some(envelope) =
                        build_typed_envelope(peer_id, Instant::now(), incoming)
                    {
                        let type_name = envelope.payload_type_name();
                        if let Some(future) = ProtoMessageHandlerSet::handle_message(
                            &this.message_handlers,
                            envelope,
                            this.clone().into(),
                            cx.clone(),
                        ) {
                            log::debug!("ssh message received. name:{type_name}");
                            match future.await {
                                Ok(_) => {
                                    log::debug!("ssh message handled. name:{type_name}");
                                }
                                Err(error) => {
                                    log::error!(
                                        "error handling message. type:{type_name}, error:{error}",
                                    );
                                }
                            }
                        } else {
                            log::error!("unhandled ssh message name:{type_name}");
                        }
                    }
                }
                anyhow::Ok(())
            }
        })
        .detach();
    }

    pub fn subscribe_to_entity<E: 'static>(&self, remote_id: u64, entity: &Model<E>) {
        let id = (TypeId::of::<E>(), remote_id);

        let mut message_handlers = self.message_handlers.lock();
        if message_handlers
            .entities_by_type_and_remote_id
            .contains_key(&id)
        {
            panic!("already subscribed to entity");
        }

        message_handlers.entities_by_type_and_remote_id.insert(
            id,
            EntityMessageSubscriber::Entity {
                handle: entity.downgrade().into(),
            },
        );
    }

    pub fn request<T: RequestMessage>(
        &self,
        payload: T,
    ) -> impl 'static + Future<Output = Result<T::Response>> {
        log::debug!("ssh request start. name:{}", T::NAME);
        let response = self.request_dynamic(payload.into_envelope(0, None, None), T::NAME);
        async move {
            let response = response.await?;
            log::debug!("ssh request finish. name:{}", T::NAME);
            T::Response::from_envelope(response)
                .ok_or_else(|| anyhow!("received a response of the wrong type"))
        }
    }

    pub fn send<T: EnvelopedMessage>(&self, payload: T) -> Result<()> {
        log::debug!("ssh send name:{}", T::NAME);
        self.send_dynamic(payload.into_envelope(0, None, None))
    }

    pub fn request_dynamic(
        &self,
        mut envelope: proto::Envelope,
        type_name: &'static str,
    ) -> impl 'static + Future<Output = Result<proto::Envelope>> {
        envelope.id = self.next_message_id.fetch_add(1, SeqCst);
        let (tx, rx) = oneshot::channel();
        let mut response_channels_lock = self.response_channels.lock();
        response_channels_lock.insert(MessageId(envelope.id), tx);
        drop(response_channels_lock);
        let result = self.outgoing_tx.unbounded_send(envelope);
        async move {
            if let Err(error) = &result {
                log::error!("failed to send message: {}", error);
                return Err(anyhow!("failed to send message: {}", error));
            }

            let response = rx.await.context("connection lost")?.0;
            if let Some(proto::envelope::Payload::Error(error)) = &response.payload {
                return Err(RpcError::from_proto(error, type_name));
            }
            Ok(response)
        }
    }

    pub fn send_dynamic(&self, mut envelope: proto::Envelope) -> Result<()> {
        envelope.id = self.next_message_id.fetch_add(1, SeqCst);
        self.outgoing_tx.unbounded_send(envelope)?;
        Ok(())
    }
}

impl ProtoClient for ChannelClient {
    fn request(
        &self,
        envelope: proto::Envelope,
        request_type: &'static str,
    ) -> BoxFuture<'static, Result<proto::Envelope>> {
        self.request_dynamic(envelope, request_type).boxed()
    }

    fn send(&self, envelope: proto::Envelope, _message_type: &'static str) -> Result<()> {
        self.send_dynamic(envelope)
    }

    fn send_response(&self, envelope: Envelope, _message_type: &'static str) -> anyhow::Result<()> {
        self.send_dynamic(envelope)
    }

    fn message_handler_set(&self) -> &Mutex<ProtoMessageHandlerSet> {
        &self.message_handlers
    }

    fn is_via_collab(&self) -> bool {
        false
    }
}<|MERGE_RESOLUTION|>--- conflicted
+++ resolved
@@ -352,13 +352,8 @@
         drop(state);
     }
 
-<<<<<<< HEAD
-    fn reconnect(&self, cx: &mut ModelContext<Self>) -> Result<()> {
+    fn reconnect(&self, cx: &ModelContext<Self>) -> Result<()> {
         let Some(state) = self.inner_state.lock().take() else {
-=======
-    fn reconnect(this: Arc<Self>, cx: &AsyncAppContext) -> Result<()> {
-        let Some(state) = this.inner_state.lock().take() else {
->>>>>>> 67fbdbbe
             return Err(anyhow!("reconnect is already in progress"));
         };
 
