mod application_menu;
mod collab;
mod onboarding_banner;
pub mod platform_title_bar;
mod platforms;
mod title_bar_settings;

#[cfg(feature = "stories")]
mod stories;

use crate::{
    application_menu::{ApplicationMenu, show_menus},
    platform_title_bar::PlatformTitleBar,
};

#[cfg(not(target_os = "macos"))]
use crate::application_menu::{
    ActivateDirection, ActivateMenuLeft, ActivateMenuRight, OpenApplicationMenu,
};

use auto_update::AutoUpdateStatus;
use call::ActiveCall;
use client::{Client, UserStore};
use gpui::{
    Action, AnyElement, App, Context, Corner, Element, Entity, InteractiveElement, IntoElement,
    MouseButton, ParentElement, Render, StatefulInteractiveElement, Styled, Subscription,
    WeakEntity, Window, actions, div,
};
use onboarding_banner::OnboardingBanner;
use project::Project;
use rpc::proto;
use settings::Settings as _;
use std::sync::Arc;
use theme::ActiveTheme;
use title_bar_settings::TitleBarSettings;
use ui::{
    Avatar, Button, ButtonLike, ButtonStyle, Chip, ContextMenu, Icon, IconName, IconSize,
    IconWithIndicator, Indicator, PopoverMenu, Tooltip, h_flex, prelude::*,
};
use util::ResultExt;
use workspace::{Workspace, notifications::NotifyResultExt};
use zed_actions::{OpenRecent, OpenRemote};

pub use onboarding_banner::restore_banner;

#[cfg(feature = "stories")]
pub use stories::*;

const MAX_PROJECT_NAME_LENGTH: usize = 40;
const MAX_BRANCH_NAME_LENGTH: usize = 40;
const MAX_SHORT_SHA_LENGTH: usize = 8;

actions!(
    collab,
    [
        /// Toggles the user menu dropdown.
        ToggleUserMenu,
        /// Toggles the project menu dropdown.
        ToggleProjectMenu,
        /// Switches to a different git branch.
        SwitchBranch
    ]
);

pub fn init(cx: &mut App) {
    TitleBarSettings::register(cx);

    cx.observe_new(|workspace: &mut Workspace, window, cx| {
        let Some(window) = window else {
            return;
        };
        let item = cx.new(|cx| TitleBar::new("title-bar", workspace, window, cx));
        workspace.set_titlebar_item(item.into(), window, cx);

        #[cfg(not(target_os = "macos"))]
        workspace.register_action(|workspace, action: &OpenApplicationMenu, window, cx| {
            if let Some(titlebar) = workspace
                .titlebar_item()
                .and_then(|item| item.downcast::<TitleBar>().ok())
            {
                titlebar.update(cx, |titlebar, cx| {
                    if let Some(ref menu) = titlebar.application_menu {
                        menu.update(cx, |menu, cx| menu.open_menu(action, window, cx));
                    }
                });
            }
        });

        #[cfg(not(target_os = "macos"))]
        workspace.register_action(|workspace, _: &ActivateMenuRight, window, cx| {
            if let Some(titlebar) = workspace
                .titlebar_item()
                .and_then(|item| item.downcast::<TitleBar>().ok())
            {
                titlebar.update(cx, |titlebar, cx| {
                    if let Some(ref menu) = titlebar.application_menu {
                        menu.update(cx, |menu, cx| {
                            menu.navigate_menus_in_direction(ActivateDirection::Right, window, cx)
                        });
                    }
                });
            }
        });

        #[cfg(not(target_os = "macos"))]
        workspace.register_action(|workspace, _: &ActivateMenuLeft, window, cx| {
            if let Some(titlebar) = workspace
                .titlebar_item()
                .and_then(|item| item.downcast::<TitleBar>().ok())
            {
                titlebar.update(cx, |titlebar, cx| {
                    if let Some(ref menu) = titlebar.application_menu {
                        menu.update(cx, |menu, cx| {
                            menu.navigate_menus_in_direction(ActivateDirection::Left, window, cx)
                        });
                    }
                });
            }
        });
    })
    .detach();
}

pub struct TitleBar {
    platform_titlebar: Entity<PlatformTitleBar>,
    project: Entity<Project>,
    user_store: Entity<UserStore>,
    client: Arc<Client>,
    workspace: WeakEntity<Workspace>,
    application_menu: Option<Entity<ApplicationMenu>>,
    _subscriptions: Vec<Subscription>,
    banner: Entity<OnboardingBanner>,
}

impl Render for TitleBar {
    fn render(&mut self, window: &mut Window, cx: &mut Context<Self>) -> impl IntoElement {
        let title_bar_settings = *TitleBarSettings::get_global(cx);

        let show_menus = show_menus(cx);

        let mut children = Vec::new();

        children.push(
            h_flex()
                .gap_1()
                .map(|title_bar| {
                    let mut render_project_items = title_bar_settings.show_branch_name
                        || title_bar_settings.show_project_items;
                    title_bar
                        .when_some(
                            self.application_menu.clone().filter(|_| !show_menus),
                            |title_bar, menu| {
                                render_project_items &=
                                    !menu.update(cx, |menu, cx| menu.all_menus_shown(cx));
                                title_bar.child(menu)
                            },
                        )
                        .when(render_project_items, |title_bar| {
                            title_bar
                                .when(title_bar_settings.show_project_items, |title_bar| {
                                    title_bar
                                        .children(self.render_project_host(cx))
                                        .child(self.render_project_name(cx))
                                })
                                .when(title_bar_settings.show_branch_name, |title_bar| {
                                    title_bar.children(self.render_project_branch(cx))
                                })
                        })
                })
                .on_mouse_down(MouseButton::Left, |_, _, cx| cx.stop_propagation())
                .into_any_element(),
        );

        children.push(self.render_collaborator_list(window, cx).into_any_element());

        if title_bar_settings.show_onboarding_banner {
            children.push(self.banner.clone().into_any_element())
        }

        children.push(
            h_flex()
                .gap_1()
                .pr_1()
                .on_mouse_down(MouseButton::Left, |_, _, cx| cx.stop_propagation())
                .children(self.render_call_controls(window, cx))
                .map(|el| {
                    let status = self.client.status();
                    let status = &*status.borrow();
                    if matches!(status, client::Status::Connected { .. }) {
                        el.child(self.render_user_menu_button(cx))
                    } else {
                        el.children(self.render_connection_status(status, cx))
                            .when(TitleBarSettings::get_global(cx).show_sign_in, |el| {
                                el.child(self.render_sign_in_button(cx))
                            })
                            .child(self.render_user_menu_button(cx))
                    }
                })
                .into_any_element(),
        );

        if show_menus {
            self.platform_titlebar.update(cx, |this, _| {
                this.set_children(
                    self.application_menu
                        .clone()
                        .map(|menu| menu.into_any_element()),
                );
            });

            let height = PlatformTitleBar::height(window);
            let title_bar_color = self.platform_titlebar.update(cx, |platform_titlebar, cx| {
                platform_titlebar.title_bar_color(window, cx)
            });

            v_flex()
                .w_full()
                .child(self.platform_titlebar.clone().into_any_element())
                .child(
                    h_flex()
                        .bg(title_bar_color)
                        .h(height)
                        .pl_2()
                        .justify_between()
                        .w_full()
                        .children(children),
                )
                .into_any_element()
        } else {
            self.platform_titlebar.update(cx, |this, _| {
                this.set_children(children);
            });
            self.platform_titlebar.clone().into_any_element()
        }
    }
}

impl TitleBar {
    pub fn new(
        id: impl Into<ElementId>,
        workspace: &Workspace,
        window: &mut Window,
        cx: &mut Context<Self>,
    ) -> Self {
        let project = workspace.project().clone();
        let user_store = workspace.app_state().user_store.clone();
        let client = workspace.app_state().client.clone();
        let active_call = ActiveCall::global(cx);

        let platform_style = PlatformStyle::platform();
        let application_menu = match platform_style {
            PlatformStyle::Mac => {
                if option_env!("ZED_USE_CROSS_PLATFORM_MENU").is_some() {
                    Some(cx.new(|cx| ApplicationMenu::new(window, cx)))
                } else {
                    None
                }
            }
            PlatformStyle::Linux | PlatformStyle::Windows => {
                Some(cx.new(|cx| ApplicationMenu::new(window, cx)))
            }
        };

        let mut subscriptions = Vec::new();
        subscriptions.push(
            cx.observe(&workspace.weak_handle().upgrade().unwrap(), |_, _, cx| {
                cx.notify()
            }),
        );
        subscriptions.push(cx.subscribe(&project, |_, _, _: &project::Event, cx| cx.notify()));
        subscriptions.push(cx.observe(&active_call, |this, _, cx| this.active_call_changed(cx)));
        subscriptions.push(cx.observe_window_activation(window, Self::window_activation_changed));
        subscriptions.push(cx.observe(&user_store, |_, _, cx| cx.notify()));

        let banner = cx.new(|cx| {
            OnboardingBanner::new(
                "Debugger Onboarding",
                IconName::Debug,
                "The Debugger",
                None,
                zed_actions::debugger::OpenOnboardingModal.boxed_clone(),
                cx,
            )
        });

        let platform_titlebar = cx.new(|_| PlatformTitleBar::new(id));

        Self {
            platform_titlebar,
            application_menu,
            workspace: workspace.weak_handle(),
            project,
            user_store,
            client,
            _subscriptions: subscriptions,
            banner,
        }
    }

    fn render_ssh_project_host(&self, cx: &mut Context<Self>) -> Option<AnyElement> {
        let options = self.project.read(cx).ssh_connection_options(cx)?;
        let host: SharedString = options.connection_string().into();

        let nickname = options
            .nickname
            .clone()
            .map(|nick| nick.into())
            .unwrap_or_else(|| host.clone());

        let (indicator_color, meta) = match self.project.read(cx).ssh_connection_state(cx)? {
            remote::ConnectionState::Connecting => (Color::Info, format!("Connecting to: {host}")),
            remote::ConnectionState::Connected => (Color::Success, format!("Connected to: {host}")),
            remote::ConnectionState::HeartbeatMissed => (
                Color::Warning,
                format!("Connection attempt to {host} missed. Retrying..."),
            ),
            remote::ConnectionState::Reconnecting => (
                Color::Warning,
                format!("Lost connection to {host}. Reconnecting..."),
            ),
            remote::ConnectionState::Disconnected => {
                (Color::Error, format!("Disconnected from {host}"))
            }
        };

        let icon_color = match self.project.read(cx).ssh_connection_state(cx)? {
            remote::ConnectionState::Connecting => Color::Info,
            remote::ConnectionState::Connected => Color::Default,
            remote::ConnectionState::HeartbeatMissed => Color::Warning,
            remote::ConnectionState::Reconnecting => Color::Warning,
            remote::ConnectionState::Disconnected => Color::Error,
        };

        let meta = SharedString::from(meta);

        Some(
            ButtonLike::new("ssh-server-icon")
                .child(
                    h_flex()
                        .gap_2()
                        .max_w_32()
                        .child(
                            IconWithIndicator::new(
                                Icon::new(IconName::Server)
                                    .size(IconSize::XSmall)
                                    .color(icon_color),
                                Some(Indicator::dot().color(indicator_color)),
                            )
                            .indicator_border_color(Some(cx.theme().colors().title_bar_background))
                            .into_any_element(),
                        )
                        .child(
                            Label::new(nickname.clone())
                                .size(LabelSize::Small)
                                .truncate(),
                        ),
                )
                .tooltip(move |window, cx| {
                    Tooltip::with_meta(
                        "Remote Project",
                        Some(&OpenRemote {
                            from_existing_connection: false,
                            create_new_window: false,
                        }),
                        meta.clone(),
                        window,
                        cx,
                    )
                })
                .on_click(|_, window, cx| {
                    window.dispatch_action(
                        OpenRemote {
                            from_existing_connection: false,
                            create_new_window: false,
                        }
                        .boxed_clone(),
                        cx,
                    );
                })
                .into_any_element(),
        )
    }

    pub fn render_project_host(&self, cx: &mut Context<Self>) -> Option<AnyElement> {
        if self.project.read(cx).is_via_ssh() {
            return self.render_ssh_project_host(cx);
        }

        if self.project.read(cx).is_disconnected(cx) {
            return Some(
                Button::new("disconnected", "Disconnected")
                    .disabled(true)
                    .color(Color::Disabled)
                    .style(ButtonStyle::Subtle)
                    .label_size(LabelSize::Small)
                    .into_any_element(),
            );
        }

        let host = self.project.read(cx).host()?;
        let host_user = self.user_store.read(cx).get_cached_user(host.user_id)?;
        let participant_index = self
            .user_store
            .read(cx)
            .participant_indices()
            .get(&host_user.id)?;
        Some(
            Button::new("project_owner_trigger", host_user.github_login.clone())
                .color(Color::Player(participant_index.0))
                .style(ButtonStyle::Subtle)
                .label_size(LabelSize::Small)
                .tooltip(Tooltip::text(format!(
                    "{} is sharing this project. Click to follow.",
                    host_user.github_login
                )))
                .on_click({
                    let host_peer_id = host.peer_id;
                    cx.listener(move |this, _, window, cx| {
                        this.workspace
                            .update(cx, |workspace, cx| {
                                workspace.follow(host_peer_id, window, cx);
                            })
                            .log_err();
                    })
                })
                .into_any_element(),
        )
    }

    pub fn render_project_name(&self, cx: &mut Context<Self>) -> impl IntoElement {
        let name = {
            let mut names = self.project.read(cx).visible_worktrees(cx).map(|worktree| {
                let worktree = worktree.read(cx);
                worktree.root_name()
            });

            names.next()
        };
        let is_project_selected = name.is_some();
        let name = if let Some(name) = name {
            util::truncate_and_trailoff(name, MAX_PROJECT_NAME_LENGTH)
        } else {
            "Open recent project".to_string()
        };

        Button::new("project_name_trigger", name)
            .when(!is_project_selected, |b| b.color(Color::Muted))
            .style(ButtonStyle::Subtle)
            .label_size(LabelSize::Small)
            .tooltip(move |window, cx| {
                Tooltip::for_action(
                    "Recent Projects",
                    &zed_actions::OpenRecent {
                        create_new_window: false,
                    },
                    window,
                    cx,
                )
            })
            .on_click(cx.listener(move |_, _, window, cx| {
                window.dispatch_action(
                    OpenRecent {
                        create_new_window: false,
                    }
                    .boxed_clone(),
                    cx,
                );
            }))
    }

    pub fn render_project_branch(&self, cx: &mut Context<Self>) -> Option<impl IntoElement> {
        let repository = self.project.read(cx).active_repository(cx)?;
        let workspace = self.workspace.upgrade()?;
        let branch_name = {
            let repo = repository.read(cx);
            repo.branch
                .as_ref()
                .map(|branch| branch.name())
                .map(|name| util::truncate_and_trailoff(&name, MAX_BRANCH_NAME_LENGTH))
                .or_else(|| {
                    repo.head_commit.as_ref().map(|commit| {
                        commit
                            .sha
                            .chars()
                            .take(MAX_SHORT_SHA_LENGTH)
                            .collect::<String>()
                    })
                })
        }?;

        Some(
            Button::new("project_branch_trigger", branch_name)
                .color(Color::Muted)
                .style(ButtonStyle::Subtle)
                .label_size(LabelSize::Small)
                .tooltip(move |window, cx| {
                    Tooltip::with_meta(
                        "Recent Branches",
                        Some(&zed_actions::git::Branch),
                        "Local branches only",
                        window,
                        cx,
                    )
                })
                .on_click(move |_, window, cx| {
                    let _ = workspace.update(cx, |_this, cx| {
                        window.dispatch_action(zed_actions::git::Branch.boxed_clone(), cx);
                    });
                })
                .when(
                    TitleBarSettings::get_global(cx).show_branch_icon,
                    |branch_button| {
                        branch_button
                            .icon(IconName::GitBranch)
                            .icon_position(IconPosition::Start)
                            .icon_color(Color::Muted)
                            .icon_size(IconSize::Indicator)
                    },
                ),
        )
    }

    fn window_activation_changed(&mut self, window: &mut Window, cx: &mut Context<Self>) {
        if window.is_window_active() {
            ActiveCall::global(cx)
                .update(cx, |call, cx| call.set_location(Some(&self.project), cx))
                .detach_and_log_err(cx);
        } else if cx.active_window().is_none() {
            ActiveCall::global(cx)
                .update(cx, |call, cx| call.set_location(None, cx))
                .detach_and_log_err(cx);
        }
        self.workspace
            .update(cx, |workspace, cx| {
                workspace.update_active_view_for_followers(window, cx);
            })
            .ok();
    }

    fn active_call_changed(&mut self, cx: &mut Context<Self>) {
        cx.notify();
    }

    fn share_project(&mut self, cx: &mut Context<Self>) {
        let active_call = ActiveCall::global(cx);
        let project = self.project.clone();
        active_call
            .update(cx, |call, cx| call.share_project(project, cx))
            .detach_and_log_err(cx);
    }

    fn unshare_project(&mut self, _: &mut Window, cx: &mut Context<Self>) {
        let active_call = ActiveCall::global(cx);
        let project = self.project.clone();
        active_call
            .update(cx, |call, cx| call.unshare_project(project, cx))
            .log_err();
    }

    fn render_connection_status(
        &self,
        status: &client::Status,
        cx: &mut Context<Self>,
    ) -> Option<AnyElement> {
        match status {
            client::Status::ConnectionError
            | client::Status::ConnectionLost
            | client::Status::Reauthenticating { .. }
            | client::Status::Reconnecting { .. }
            | client::Status::ReconnectionError { .. } => Some(
                div()
                    .id("disconnected")
                    .child(Icon::new(IconName::Disconnected).size(IconSize::Small))
                    .tooltip(Tooltip::text("Disconnected"))
                    .into_any_element(),
            ),
            client::Status::UpgradeRequired => {
                let auto_updater = auto_update::AutoUpdater::get(cx);
                let label = match auto_updater.map(|auto_update| auto_update.read(cx).status()) {
                    Some(AutoUpdateStatus::Updated { .. }) => "Please restart Zed to Collaborate",
                    Some(AutoUpdateStatus::Installing { .. })
                    | Some(AutoUpdateStatus::Downloading { .. })
                    | Some(AutoUpdateStatus::Checking) => "Updating...",
                    Some(AutoUpdateStatus::Idle) | Some(AutoUpdateStatus::Errored) | None => {
                        "Please update Zed to Collaborate"
                    }
                };

                Some(
                    Button::new("connection-status", label)
                        .label_size(LabelSize::Small)
                        .on_click(|_, window, cx| {
                            if let Some(auto_updater) = auto_update::AutoUpdater::get(cx) {
                                if auto_updater.read(cx).status().is_updated() {
                                    workspace::reload(&Default::default(), cx);
                                    return;
                                }
                            }
                            auto_update::check(&Default::default(), window, cx);
                        })
                        .into_any_element(),
                )
            }
            _ => None,
        }
    }

    pub fn render_sign_in_button(&mut self, _: &mut Context<Self>) -> Button {
        let client = self.client.clone();
        Button::new("sign_in", "Sign in")
            .label_size(LabelSize::Small)
            .on_click(move |_, window, cx| {
                let client = client.clone();
                window
                    .spawn(cx, async move |cx| {
                        client
                            .authenticate_and_connect(true, &cx)
                            .await
                            .into_response()
                            .notify_async_err(cx);
                    })
                    .detach();
            })
    }

    pub fn render_user_menu_button(&mut self, cx: &mut Context<Self>) -> impl Element {
        let user_store = self.user_store.read(cx);
        if let Some(user) = user_store.current_user() {
            let has_subscription_period = self.user_store.read(cx).subscription_period().is_some();
            let plan = self.user_store.read(cx).current_plan().filter(|_| {
                // Since the user might be on the legacy free plan we filter based on whether we have a subscription period.
                has_subscription_period
            });

            let user_avatar = user.avatar_uri.clone();
            let free_chip_bg = cx
                .theme()
                .colors()
                .editor_background
                .opacity(0.5)
                .blend(cx.theme().colors().text_accent.opacity(0.05));

            let pro_chip_bg = cx
                .theme()
                .colors()
                .editor_background
                .opacity(0.5)
                .blend(cx.theme().colors().text_accent.opacity(0.2));

            PopoverMenu::new("user-menu")
                .anchor(Corner::TopRight)
                .menu(move |window, cx| {
                    ContextMenu::build(window, cx, |menu, _, _cx| {
<<<<<<< HEAD
                        menu.link(
                            format!(
                                "Current Plan: {}",
                                match plan {
                                    None | Some(proto::Plan::Free) => "Zed Free", // dl: assuming this will be true
                                    Some(proto::Plan::ZedPro) => "Zed Pro",
                                    Some(proto::Plan::ZedProTrial) => "Zed Pro (Trial)",
                                }
                            ),
                            zed_actions::OpenAccountSettings.boxed_clone(),
=======
                        let user_login = user.github_login.clone();

                        let (plan_name, label_color, bg_color) = match plan {
                            None => ("None", Color::Default, free_chip_bg),
                            Some(proto::Plan::Free) => ("Free", Color::Default, free_chip_bg),
                            Some(proto::Plan::ZedProTrial) => {
                                ("Pro Trial", Color::Accent, pro_chip_bg)
                            }
                            Some(proto::Plan::ZedPro) => ("Pro", Color::Accent, pro_chip_bg),
                        };

                        menu.custom_entry(
                            move |_window, _cx| {
                                let user_login = user_login.clone();

                                h_flex()
                                    .w_full()
                                    .justify_between()
                                    .child(Label::new(user_login))
                                    .child(
                                        Chip::new(plan_name.to_string())
                                            .bg_color(bg_color)
                                            .label_color(label_color),
                                    )
                                    .into_any_element()
                            },
                            move |_, cx| {
                                cx.open_url("https://zed.dev/account");
                            },
>>>>>>> 1ed3f9eb
                        )
                        .separator()
                        .action("Settings", zed_actions::OpenSettings.boxed_clone())
                        .action("Key Bindings", Box::new(zed_actions::OpenKeymap))
                        .action(
                            "Themes…",
                            zed_actions::theme_selector::Toggle::default().boxed_clone(),
                        )
                        .action(
                            "Icon Themes…",
                            zed_actions::icon_theme_selector::Toggle::default().boxed_clone(),
                        )
                        .action(
                            "Extensions",
                            zed_actions::Extensions::default().boxed_clone(),
                        )
                        .separator()
                        .action("Sign Out", client::SignOut.boxed_clone())
                    })
                    .into()
                })
                .trigger_with_tooltip(
                    ButtonLike::new("user-menu")
                        .child(
                            h_flex()
                                .gap_0p5()
                                .children(
                                    TitleBarSettings::get_global(cx)
                                        .show_user_picture
                                        .then(|| Avatar::new(user_avatar)),
                                )
                                .child(
                                    Icon::new(IconName::ChevronDown)
                                        .size(IconSize::Small)
                                        .color(Color::Muted),
                                ),
                        )
                        .style(ButtonStyle::Subtle),
                    Tooltip::text("Toggle User Menu"),
                )
                .anchor(gpui::Corner::TopRight)
        } else {
            PopoverMenu::new("user-menu")
                .anchor(Corner::TopRight)
                .menu(|window, cx| {
                    ContextMenu::build(window, cx, |menu, _, _| {
                        menu.action("Settings", zed_actions::OpenSettings.boxed_clone())
                            .action("Key Bindings", Box::new(zed_actions::OpenKeymap))
                            .action(
                                "Themes…",
                                zed_actions::theme_selector::Toggle::default().boxed_clone(),
                            )
                            .action(
                                "Icon Themes…",
                                zed_actions::icon_theme_selector::Toggle::default().boxed_clone(),
                            )
                            .action(
                                "Extensions",
                                zed_actions::Extensions::default().boxed_clone(),
                            )
                    })
                    .into()
                })
                .trigger_with_tooltip(
                    IconButton::new("user-menu", IconName::ChevronDown).icon_size(IconSize::Small),
                    Tooltip::text("Toggle User Menu"),
                )
        }
    }
}<|MERGE_RESOLUTION|>--- conflicted
+++ resolved
@@ -651,23 +651,12 @@
                 .anchor(Corner::TopRight)
                 .menu(move |window, cx| {
                     ContextMenu::build(window, cx, |menu, _, _cx| {
-<<<<<<< HEAD
-                        menu.link(
-                            format!(
-                                "Current Plan: {}",
-                                match plan {
-                                    None | Some(proto::Plan::Free) => "Zed Free", // dl: assuming this will be true
-                                    Some(proto::Plan::ZedPro) => "Zed Pro",
-                                    Some(proto::Plan::ZedProTrial) => "Zed Pro (Trial)",
-                                }
-                            ),
-                            zed_actions::OpenAccountSettings.boxed_clone(),
-=======
                         let user_login = user.github_login.clone();
 
                         let (plan_name, label_color, bg_color) = match plan {
-                            None => ("None", Color::Default, free_chip_bg),
-                            Some(proto::Plan::Free) => ("Free", Color::Default, free_chip_bg),
+                            None | Some(proto::Plan::Free) => {
+                                ("Free", Color::Default, free_chip_bg)
+                            }
                             Some(proto::Plan::ZedProTrial) => {
                                 ("Pro Trial", Color::Accent, pro_chip_bg)
                             }
@@ -692,7 +681,6 @@
                             move |_, cx| {
                                 cx.open_url("https://zed.dev/account");
                             },
->>>>>>> 1ed3f9eb
                         )
                         .separator()
                         .action("Settings", zed_actions::OpenSettings.boxed_clone())
