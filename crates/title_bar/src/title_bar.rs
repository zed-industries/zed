--- conflicted
+++ resolved
@@ -296,7 +296,6 @@
         subscriptions.push(cx.observe_window_activation(window, Self::window_activation_changed));
         subscriptions.push(cx.observe(&user_store, |_, _, cx| cx.notify()));
 
-<<<<<<< HEAD
         let is_git_ui_enabled = Arc::new(AtomicBool::new(false));
         subscriptions.push(cx.observe_flag::<GitUiFeatureFlag, _>({
             let is_git_ui_enabled = is_git_ui_enabled.clone();
@@ -306,17 +305,6 @@
         }));
 
         let zed_predict_banner = cx.new(ZedPredictBanner::new);
-=======
-        let zed_predict_banner = cx.new(|cx| {
-            ZedPredictBanner::new(
-                workspace.weak_handle(),
-                user_store.clone(),
-                client.clone(),
-                fs.clone(),
-                cx,
-            )
-        });
->>>>>>> cf4539ec
 
         Self {
             platform_style,
