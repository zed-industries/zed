mod application_menu;
mod collab;
mod onboarding_banner;
pub mod platform_title_bar;
mod platforms;
<<<<<<< HEAD
pub mod title_bar_settings;
=======
mod system_window_tabs;
mod title_bar_settings;
>>>>>>> a6605270

#[cfg(feature = "stories")]
mod stories;

use crate::{
    application_menu::{ApplicationMenu, show_menus},
    platform_title_bar::PlatformTitleBar,
    system_window_tabs::SystemWindowTabs,
};

#[cfg(not(target_os = "macos"))]
use crate::application_menu::{
    ActivateDirection, ActivateMenuLeft, ActivateMenuRight, OpenApplicationMenu,
};

use auto_update::AutoUpdateStatus;
use call::ActiveCall;
use client::{Client, UserStore, zed_urls};
use cloud_llm_client::Plan;
use gpui::{
    Action, AnyElement, App, Context, Corner, Element, Entity, Focusable, InteractiveElement,
    IntoElement, MouseButton, ParentElement, Render, StatefulInteractiveElement, Styled,
    Subscription, WeakEntity, Window, actions, div,
};
use keymap_editor;
use onboarding_banner::OnboardingBanner;
use project::Project;
use remote::RemoteConnectionOptions;
use settings::Settings as _;
use std::sync::Arc;
use theme::ActiveTheme;
use title_bar_settings::TitleBarSettings;
use ui::{
    Avatar, Button, ButtonLike, ButtonStyle, Chip, ContextMenu, Icon, IconName, IconSize,
    IconWithIndicator, Indicator, PopoverMenu, PopoverMenuHandle, Tooltip, h_flex, prelude::*,
};
use util::ResultExt;
use workspace::{Workspace, notifications::NotifyResultExt};
use zed_actions::{OpenRecent, OpenRemote};

pub use onboarding_banner::restore_banner;

#[cfg(feature = "stories")]
pub use stories::*;

const MAX_PROJECT_NAME_LENGTH: usize = 40;
const MAX_BRANCH_NAME_LENGTH: usize = 40;
const MAX_SHORT_SHA_LENGTH: usize = 8;

actions!(
    collab,
    [
        /// Toggles the user menu dropdown.
        ToggleUserMenu,
        /// Toggles the project menu dropdown.
        ToggleProjectMenu,
        /// Switches to a different git branch.
        SwitchBranch
    ]
);

pub fn init(cx: &mut App) {
    TitleBarSettings::register(cx);
    SystemWindowTabs::init(cx);

    cx.observe_new(|workspace: &mut Workspace, window, cx| {
        let Some(window) = window else {
            return;
        };
        let item = cx.new(|cx| TitleBar::new("title-bar", workspace, window, cx));
        workspace.set_titlebar_item(item.into(), window, cx);

        #[cfg(not(target_os = "macos"))]
        workspace.register_action(|workspace, action: &OpenApplicationMenu, window, cx| {
            if let Some(titlebar) = workspace
                .titlebar_item()
                .and_then(|item| item.downcast::<TitleBar>().ok())
            {
                titlebar.update(cx, |titlebar, cx| {
                    if let Some(ref menu) = titlebar.application_menu {
                        menu.update(cx, |menu, cx| menu.open_menu(action, window, cx));
                    }
                });
            }
        });

        #[cfg(not(target_os = "macos"))]
        workspace.register_action(|workspace, _: &ActivateMenuRight, window, cx| {
            if let Some(titlebar) = workspace
                .titlebar_item()
                .and_then(|item| item.downcast::<TitleBar>().ok())
            {
                titlebar.update(cx, |titlebar, cx| {
                    if let Some(ref menu) = titlebar.application_menu {
                        menu.update(cx, |menu, cx| {
                            menu.navigate_menus_in_direction(ActivateDirection::Right, window, cx)
                        });
                    }
                });
            }
        });

        #[cfg(not(target_os = "macos"))]
        workspace.register_action(|workspace, _: &ActivateMenuLeft, window, cx| {
            if let Some(titlebar) = workspace
                .titlebar_item()
                .and_then(|item| item.downcast::<TitleBar>().ok())
            {
                titlebar.update(cx, |titlebar, cx| {
                    if let Some(ref menu) = titlebar.application_menu {
                        menu.update(cx, |menu, cx| {
                            menu.navigate_menus_in_direction(ActivateDirection::Left, window, cx)
                        });
                    }
                });
            }
        });
    })
    .detach();
}

pub struct TitleBar {
    platform_titlebar: Entity<PlatformTitleBar>,
    project: Entity<Project>,
    user_store: Entity<UserStore>,
    client: Arc<Client>,
    workspace: WeakEntity<Workspace>,
    application_menu: Option<Entity<ApplicationMenu>>,
    _subscriptions: Vec<Subscription>,
    banner: Entity<OnboardingBanner>,
    screen_share_popover_handle: PopoverMenuHandle<ContextMenu>,
}

impl Render for TitleBar {
    fn render(&mut self, window: &mut Window, cx: &mut Context<Self>) -> impl IntoElement {
        let title_bar_settings = *TitleBarSettings::get_global(cx);

        let show_menus = show_menus(cx);

        let mut children = Vec::new();

        children.push(
            h_flex()
                .gap_1()
                .map(|title_bar| {
                    let mut render_project_items = title_bar_settings.show_branch_name
                        || title_bar_settings.show_project_items;
                    title_bar
                        .when_some(
                            self.application_menu.clone().filter(|_| !show_menus),
                            |title_bar, menu| {
                                render_project_items &=
                                    !menu.update(cx, |menu, cx| menu.all_menus_shown(cx));
                                title_bar.child(menu)
                            },
                        )
                        .when(render_project_items, |title_bar| {
                            title_bar
                                .when(title_bar_settings.show_project_items, |title_bar| {
                                    title_bar
                                        .children(self.render_project_host(cx))
                                        .child(self.render_project_name(cx))
                                })
                                .when(title_bar_settings.show_branch_name, |title_bar| {
                                    title_bar.children(self.render_project_branch(cx))
                                })
                        })
                })
                .on_mouse_down(MouseButton::Left, |_, _, cx| cx.stop_propagation())
                .into_any_element(),
        );

        children.push(self.render_collaborator_list(window, cx).into_any_element());

        if title_bar_settings.show_onboarding_banner {
            children.push(self.banner.clone().into_any_element())
        }

        let status = self.client.status();
        let status = &*status.borrow();
        let user = self.user_store.read(cx).current_user();

        children.push(
            h_flex()
                .gap_1()
                .pr_1()
                .on_mouse_down(MouseButton::Left, |_, _, cx| cx.stop_propagation())
                .children(self.render_call_controls(window, cx))
                .children(self.render_connection_status(status, cx))
                .when(
                    user.is_none() && TitleBarSettings::get_global(cx).show_sign_in,
                    |el| el.child(self.render_sign_in_button(cx)),
                )
                .when(user.is_some(), |parent| {
                    parent.child(self.render_user_menu_button(cx))
                })
                .into_any_element(),
        );

        if show_menus {
            self.platform_titlebar.update(cx, |this, _| {
                this.set_children(
                    self.application_menu
                        .clone()
                        .map(|menu| menu.into_any_element()),
                );
            });

            let height = PlatformTitleBar::height(window);
            let title_bar_color = self.platform_titlebar.update(cx, |platform_titlebar, cx| {
                platform_titlebar.title_bar_color(window, cx)
            });

            v_flex()
                .w_full()
                .child(self.platform_titlebar.clone().into_any_element())
                .child(
                    h_flex()
                        .bg(title_bar_color)
                        .h(height)
                        .pl_2()
                        .justify_between()
                        .w_full()
                        .children(children),
                )
                .into_any_element()
        } else {
            self.platform_titlebar.update(cx, |this, _| {
                this.set_children(children);
            });
            self.platform_titlebar.clone().into_any_element()
        }
    }
}

impl TitleBar {
    pub fn new(
        id: impl Into<ElementId>,
        workspace: &Workspace,
        window: &mut Window,
        cx: &mut Context<Self>,
    ) -> Self {
        let project = workspace.project().clone();
        let user_store = workspace.app_state().user_store.clone();
        let client = workspace.app_state().client.clone();
        let active_call = ActiveCall::global(cx);

        let platform_style = PlatformStyle::platform();
        let application_menu = match platform_style {
            PlatformStyle::Mac => {
                if option_env!("ZED_USE_CROSS_PLATFORM_MENU").is_some() {
                    Some(cx.new(|cx| ApplicationMenu::new(window, cx)))
                } else {
                    None
                }
            }
            PlatformStyle::Linux | PlatformStyle::Windows => {
                Some(cx.new(|cx| ApplicationMenu::new(window, cx)))
            }
        };

        let mut subscriptions = Vec::new();
        subscriptions.push(
            cx.observe(&workspace.weak_handle().upgrade().unwrap(), |_, _, cx| {
                cx.notify()
            }),
        );
        subscriptions.push(cx.subscribe(&project, |_, _, _: &project::Event, cx| cx.notify()));
        subscriptions.push(cx.observe(&active_call, |this, _, cx| this.active_call_changed(cx)));
        subscriptions.push(cx.observe_window_activation(window, Self::window_activation_changed));
        subscriptions.push(cx.observe(&user_store, |_, _, cx| cx.notify()));

        let banner = cx.new(|cx| {
            OnboardingBanner::new(
                "ACP Claude Code Onboarding",
                IconName::AiClaude,
                "Claude Code",
                Some("Introducing:".into()),
                zed_actions::agent::OpenClaudeCodeOnboardingModal.boxed_clone(),
                cx,
            )
            // When updating this to a non-AI feature release, remove this line.
            .visible_when(|cx| !project::DisableAiSettings::get_global(cx).disable_ai)
        });

        let platform_titlebar = cx.new(|cx| PlatformTitleBar::new(id, cx));

        Self {
            platform_titlebar,
            application_menu,
            workspace: workspace.weak_handle(),
            project,
            user_store,
            client,
            _subscriptions: subscriptions,
            banner,
            screen_share_popover_handle: Default::default(),
        }
    }

    fn render_remote_project_connection(&self, cx: &mut Context<Self>) -> Option<AnyElement> {
        let options = self.project.read(cx).remote_connection_options(cx)?;
        let host: SharedString = options.display_name().into();

        let nickname = if let RemoteConnectionOptions::Ssh(options) = options {
            options.nickname.map(|nick| nick.into())
        } else {
            None
        };
        let nickname = nickname.unwrap_or_else(|| host.clone());

        let (indicator_color, meta) = match self.project.read(cx).remote_connection_state(cx)? {
            remote::ConnectionState::Connecting => (Color::Info, format!("Connecting to: {host}")),
            remote::ConnectionState::Connected => (Color::Success, format!("Connected to: {host}")),
            remote::ConnectionState::HeartbeatMissed => (
                Color::Warning,
                format!("Connection attempt to {host} missed. Retrying..."),
            ),
            remote::ConnectionState::Reconnecting => (
                Color::Warning,
                format!("Lost connection to {host}. Reconnecting..."),
            ),
            remote::ConnectionState::Disconnected => {
                (Color::Error, format!("Disconnected from {host}"))
            }
        };

        let icon_color = match self.project.read(cx).remote_connection_state(cx)? {
            remote::ConnectionState::Connecting => Color::Info,
            remote::ConnectionState::Connected => Color::Default,
            remote::ConnectionState::HeartbeatMissed => Color::Warning,
            remote::ConnectionState::Reconnecting => Color::Warning,
            remote::ConnectionState::Disconnected => Color::Error,
        };

        let meta = SharedString::from(meta);

        Some(
            ButtonLike::new("ssh-server-icon")
                .child(
                    h_flex()
                        .gap_2()
                        .max_w_32()
                        .child(
                            IconWithIndicator::new(
                                Icon::new(IconName::Server)
                                    .size(IconSize::Small)
                                    .color(icon_color),
                                Some(Indicator::dot().color(indicator_color)),
                            )
                            .indicator_border_color(Some(cx.theme().colors().title_bar_background))
                            .into_any_element(),
                        )
                        .child(Label::new(nickname).size(LabelSize::Small).truncate()),
                )
                .tooltip(move |window, cx| {
                    Tooltip::with_meta(
                        "Remote Project",
                        Some(&OpenRemote {
                            from_existing_connection: false,
                            create_new_window: false,
                        }),
                        meta.clone(),
                        window,
                        cx,
                    )
                })
                .on_click(|_, window, cx| {
                    window.dispatch_action(
                        OpenRemote {
                            from_existing_connection: false,
                            create_new_window: false,
                        }
                        .boxed_clone(),
                        cx,
                    );
                })
                .into_any_element(),
        )
    }

    pub fn render_project_host(&self, cx: &mut Context<Self>) -> Option<AnyElement> {
        if self.project.read(cx).is_via_remote_server() {
            return self.render_remote_project_connection(cx);
        }

        if self.project.read(cx).is_disconnected(cx) {
            return Some(
                Button::new("disconnected", "Disconnected")
                    .disabled(true)
                    .color(Color::Disabled)
                    .style(ButtonStyle::Subtle)
                    .label_size(LabelSize::Small)
                    .into_any_element(),
            );
        }

        let host = self.project.read(cx).host()?;
        let host_user = self.user_store.read(cx).get_cached_user(host.user_id)?;
        let participant_index = self
            .user_store
            .read(cx)
            .participant_indices()
            .get(&host_user.id)?;
        Some(
            Button::new("project_owner_trigger", host_user.github_login.clone())
                .color(Color::Player(participant_index.0))
                .style(ButtonStyle::Subtle)
                .label_size(LabelSize::Small)
                .tooltip(Tooltip::text(format!(
                    "{} is sharing this project. Click to follow.",
                    host_user.github_login
                )))
                .on_click({
                    let host_peer_id = host.peer_id;
                    cx.listener(move |this, _, window, cx| {
                        this.workspace
                            .update(cx, |workspace, cx| {
                                workspace.follow(host_peer_id, window, cx);
                            })
                            .log_err();
                    })
                })
                .into_any_element(),
        )
    }

    pub fn render_project_name(&self, cx: &mut Context<Self>) -> impl IntoElement {
        let name = {
            let mut names = self.project.read(cx).visible_worktrees(cx).map(|worktree| {
                let worktree = worktree.read(cx);
                worktree.root_name()
            });

            names.next()
        };
        let is_project_selected = name.is_some();
        let name = if let Some(name) = name {
            util::truncate_and_trailoff(name, MAX_PROJECT_NAME_LENGTH)
        } else {
            "Open recent project".to_string()
        };

        Button::new("project_name_trigger", name)
            .when(!is_project_selected, |b| b.color(Color::Muted))
            .style(ButtonStyle::Subtle)
            .label_size(LabelSize::Small)
            .tooltip(move |window, cx| {
                Tooltip::for_action(
                    "Recent Projects",
                    &zed_actions::OpenRecent {
                        create_new_window: false,
                    },
                    window,
                    cx,
                )
            })
            .on_click(cx.listener(move |_, _, window, cx| {
                window.dispatch_action(
                    OpenRecent {
                        create_new_window: false,
                    }
                    .boxed_clone(),
                    cx,
                );
            }))
    }

    pub fn render_project_branch(&self, cx: &mut Context<Self>) -> Option<impl IntoElement> {
        let repository = self.project.read(cx).active_repository(cx)?;
        let workspace = self.workspace.upgrade()?;
        let branch_name = {
            let repo = repository.read(cx);
            repo.branch
                .as_ref()
                .map(|branch| branch.name())
                .map(|name| util::truncate_and_trailoff(name, MAX_BRANCH_NAME_LENGTH))
                .or_else(|| {
                    repo.head_commit.as_ref().map(|commit| {
                        commit
                            .sha
                            .chars()
                            .take(MAX_SHORT_SHA_LENGTH)
                            .collect::<String>()
                    })
                })
        }?;

        Some(
            Button::new("project_branch_trigger", branch_name)
                .color(Color::Muted)
                .style(ButtonStyle::Subtle)
                .label_size(LabelSize::Small)
                .tooltip(move |window, cx| {
                    Tooltip::with_meta(
                        "Recent Branches",
                        Some(&zed_actions::git::Branch),
                        "Local branches only",
                        window,
                        cx,
                    )
                })
                .on_click(move |_, window, cx| {
                    let _ = workspace.update(cx, |this, cx| {
                        window.focus(&this.active_pane().focus_handle(cx));
                        window.dispatch_action(zed_actions::git::Branch.boxed_clone(), cx);
                    });
                })
                .when(
                    TitleBarSettings::get_global(cx).show_branch_icon,
                    |branch_button| {
                        branch_button
                            .icon(IconName::GitBranch)
                            .icon_position(IconPosition::Start)
                            .icon_color(Color::Muted)
                            .icon_size(IconSize::Indicator)
                    },
                ),
        )
    }

    fn window_activation_changed(&mut self, window: &mut Window, cx: &mut Context<Self>) {
        if window.is_window_active() {
            ActiveCall::global(cx)
                .update(cx, |call, cx| call.set_location(Some(&self.project), cx))
                .detach_and_log_err(cx);
        } else if cx.active_window().is_none() {
            ActiveCall::global(cx)
                .update(cx, |call, cx| call.set_location(None, cx))
                .detach_and_log_err(cx);
        }
        self.workspace
            .update(cx, |workspace, cx| {
                workspace.update_active_view_for_followers(window, cx);
            })
            .ok();
    }

    fn active_call_changed(&mut self, cx: &mut Context<Self>) {
        cx.notify();
    }

    fn share_project(&mut self, cx: &mut Context<Self>) {
        let active_call = ActiveCall::global(cx);
        let project = self.project.clone();
        active_call
            .update(cx, |call, cx| call.share_project(project, cx))
            .detach_and_log_err(cx);
    }

    fn unshare_project(&mut self, _: &mut Window, cx: &mut Context<Self>) {
        let active_call = ActiveCall::global(cx);
        let project = self.project.clone();
        active_call
            .update(cx, |call, cx| call.unshare_project(project, cx))
            .log_err();
    }

    fn render_connection_status(
        &self,
        status: &client::Status,
        cx: &mut Context<Self>,
    ) -> Option<AnyElement> {
        match status {
            client::Status::ConnectionError
            | client::Status::ConnectionLost
            | client::Status::Reauthenticating
            | client::Status::Reconnecting
            | client::Status::ReconnectionError { .. } => Some(
                div()
                    .id("disconnected")
                    .child(Icon::new(IconName::Disconnected).size(IconSize::Small))
                    .tooltip(Tooltip::text("Disconnected"))
                    .into_any_element(),
            ),
            client::Status::UpgradeRequired => {
                let auto_updater = auto_update::AutoUpdater::get(cx);
                let label = match auto_updater.map(|auto_update| auto_update.read(cx).status()) {
                    Some(AutoUpdateStatus::Updated { .. }) => "Please restart Zed to Collaborate",
                    Some(AutoUpdateStatus::Installing { .. })
                    | Some(AutoUpdateStatus::Downloading { .. })
                    | Some(AutoUpdateStatus::Checking) => "Updating...",
                    Some(AutoUpdateStatus::Idle) | Some(AutoUpdateStatus::Errored) | None => {
                        "Please update Zed to Collaborate"
                    }
                };

                Some(
                    Button::new("connection-status", label)
                        .label_size(LabelSize::Small)
                        .on_click(|_, window, cx| {
                            if let Some(auto_updater) = auto_update::AutoUpdater::get(cx)
                                && auto_updater.read(cx).status().is_updated()
                            {
                                workspace::reload(cx);
                                return;
                            }
                            auto_update::check(&Default::default(), window, cx);
                        })
                        .into_any_element(),
                )
            }
            _ => None,
        }
    }

    pub fn render_sign_in_button(&mut self, _: &mut Context<Self>) -> Button {
        let client = self.client.clone();
        Button::new("sign_in", "Sign in")
            .label_size(LabelSize::Small)
            .on_click(move |_, window, cx| {
                let client = client.clone();
                window
                    .spawn(cx, async move |cx| {
                        client
                            .sign_in_with_optional_connect(true, cx)
                            .await
                            .notify_async_err(cx);
                    })
                    .detach();
            })
    }

    pub fn render_user_menu_button(&mut self, cx: &mut Context<Self>) -> impl Element {
        let user_store = self.user_store.read(cx);
        if let Some(user) = user_store.current_user() {
            let has_subscription_period = user_store.subscription_period().is_some();
            let plan = user_store.plan().filter(|_| {
                // Since the user might be on the legacy free plan we filter based on whether we have a subscription period.
                has_subscription_period
            });

            let user_avatar = user.avatar_uri.clone();
            let free_chip_bg = cx
                .theme()
                .colors()
                .editor_background
                .opacity(0.5)
                .blend(cx.theme().colors().text_accent.opacity(0.05));

            let pro_chip_bg = cx
                .theme()
                .colors()
                .editor_background
                .opacity(0.5)
                .blend(cx.theme().colors().text_accent.opacity(0.2));

            PopoverMenu::new("user-menu")
                .anchor(Corner::TopRight)
                .menu(move |window, cx| {
                    ContextMenu::build(window, cx, |menu, _, _cx| {
                        let user_login = user.github_login.clone();

                        let (plan_name, label_color, bg_color) = match plan {
                            None | Some(Plan::ZedFree) => ("Free", Color::Default, free_chip_bg),
                            Some(Plan::ZedProTrial) => ("Pro Trial", Color::Accent, pro_chip_bg),
                            Some(Plan::ZedPro) => ("Pro", Color::Accent, pro_chip_bg),
                        };

                        menu.custom_entry(
                            move |_window, _cx| {
                                let user_login = user_login.clone();

                                h_flex()
                                    .w_full()
                                    .justify_between()
                                    .child(Label::new(user_login))
                                    .child(
                                        Chip::new(plan_name.to_string())
                                            .bg_color(bg_color)
                                            .label_color(label_color),
                                    )
                                    .into_any_element()
                            },
                            move |_, cx| {
                                cx.open_url(&zed_urls::account_url(cx));
                            },
                        )
                        .separator()
                        .action("Settings", zed_actions::OpenSettings.boxed_clone())
                        .action(
                            "Settings Profiles",
                            zed_actions::settings_profile_selector::Toggle.boxed_clone(),
                        )
                        .action("Key Bindings", Box::new(keymap_editor::OpenKeymapEditor))
                        .action(
                            "Themes…",
                            zed_actions::theme_selector::Toggle::default().boxed_clone(),
                        )
                        .action(
                            "Icon Themes…",
                            zed_actions::icon_theme_selector::Toggle::default().boxed_clone(),
                        )
                        .action(
                            "Extensions",
                            zed_actions::Extensions::default().boxed_clone(),
                        )
                        .separator()
                        .action("Sign Out", client::SignOut.boxed_clone())
                    })
                    .into()
                })
                .trigger_with_tooltip(
                    ButtonLike::new("user-menu")
                        .child(
                            h_flex()
                                .gap_0p5()
                                .children(
                                    TitleBarSettings::get_global(cx)
                                        .show_user_picture
                                        .then(|| Avatar::new(user_avatar)),
                                )
                                .child(
                                    Icon::new(IconName::ChevronDown)
                                        .size(IconSize::Small)
                                        .color(Color::Muted),
                                ),
                        )
                        .style(ButtonStyle::Subtle),
                    Tooltip::text("Toggle User Menu"),
                )
                .anchor(gpui::Corner::TopRight)
        } else {
            PopoverMenu::new("user-menu")
                .anchor(Corner::TopRight)
                .menu(|window, cx| {
                    ContextMenu::build(window, cx, |menu, _, _| {
                        menu.action("Settings", zed_actions::OpenSettings.boxed_clone())
                            .action(
                                "Settings Profiles",
                                zed_actions::settings_profile_selector::Toggle.boxed_clone(),
                            )
                            .action("Key Bindings", Box::new(keymap_editor::OpenKeymapEditor))
                            .action(
                                "Themes…",
                                zed_actions::theme_selector::Toggle::default().boxed_clone(),
                            )
                            .action(
                                "Icon Themes…",
                                zed_actions::icon_theme_selector::Toggle::default().boxed_clone(),
                            )
                            .action(
                                "Extensions",
                                zed_actions::Extensions::default().boxed_clone(),
                            )
                    })
                    .into()
                })
                .trigger_with_tooltip(
                    IconButton::new("user-menu", IconName::ChevronDown).icon_size(IconSize::Small),
                    Tooltip::text("Toggle User Menu"),
                )
        }
    }
}<|MERGE_RESOLUTION|>--- conflicted
+++ resolved
@@ -3,12 +3,9 @@
 mod onboarding_banner;
 pub mod platform_title_bar;
 mod platforms;
-<<<<<<< HEAD
+
 pub mod title_bar_settings;
-=======
 mod system_window_tabs;
-mod title_bar_settings;
->>>>>>> a6605270
 
 #[cfg(feature = "stories")]
 mod stories;
