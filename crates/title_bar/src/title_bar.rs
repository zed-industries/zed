--- conflicted
+++ resolved
@@ -74,14 +74,10 @@
         let platform_supported = cfg!(target_os = "macos");
 
         let height = Self::height(cx);
-<<<<<<< HEAD
         let supported_controls = cx.window_controls();
         let decorations = cx.window_decorations();
+
         h_flex()
-=======
-
-        let mut title_bar = h_flex()
->>>>>>> 5c7a8f77
             .id("titlebar")
             .w_full()
             .pt(Self::top_padding(cx))
@@ -390,70 +386,35 @@
                                     }
                                 }),
                         )
-<<<<<<< HEAD
-            )
-            .when(
-                self.platform_style == PlatformStyle::Windows && !cx.is_fullscreen(),
-                |title_bar| title_bar.child(platform_windows::WindowsWindowControls::new(height)),
-            )
-            .when(
-                self.platform_style == PlatformStyle::Linux
-                    && !cx.is_fullscreen()
-                    && matches!(decorations, Decorations::Client { .. }),
-                |title_bar| {
-                    title_bar
-                        .child(platform_linux::LinuxWindowControls::new(height, close_action))
-
-                        .when(supported_controls.window_menu, |div| {
-                            div.on_mouse_down(gpui::MouseButton::Right, move |ev, cx| {
-                                cx.show_window_menu(ev.position)
-                            })
-
-                        })
-                        .on_mouse_move(cx.listener(move |this, _ev, cx| {
-                            if this.should_move {
-                                this.should_move = false;
-                                cx.start_window_move();
-                            }
-                        }))
-                        .on_mouse_down_out(cx.listener(move |this, _ev, _cx| {
-                            this.should_move = false;
-                        }))
-                        .on_mouse_down(gpui::MouseButton::Left, cx.listener(move |this, _ev, _cx| {
-                            this.should_move = true;
-                    }))
-                },
-            )
-=======
-            );
-
-        // Windows Window Controls
-        title_bar = title_bar.when(
+
+            ).when(
             self.platform_style == PlatformStyle::Windows && !cx.is_fullscreen(),
             |title_bar| title_bar.child(platform_windows::WindowsWindowControls::new(height)),
-        );
-
-        // Linux Window Controls
-        title_bar = title_bar.when(
+        ).when(
             self.platform_style == PlatformStyle::Linux
                 && !cx.is_fullscreen()
-                && cx.should_render_window_controls(),
+                && matches!(decorations, Decorations::Client { .. }),
             |title_bar| {
                 title_bar
                     .child(platform_linux::LinuxWindowControls::new(close_action))
                     .on_mouse_down(gpui::MouseButton::Right, move |ev, cx| {
                         cx.show_window_menu(ev.position)
                     })
-                    .on_mouse_move(move |ev, cx| {
-                        if ev.dragging() {
-                            cx.start_system_move();
-                        }
-                    })
+                                        .on_mouse_move(cx.listener(move |this, _ev, cx| {
+                                            if this.should_move {
+                                                this.should_move = false;
+                                                cx.start_window_move();
+                                            }
+                                        }))
+                                        .on_mouse_down_out(cx.listener(move |this, _ev, _cx| {
+                                            this.should_move = false;
+                                        }))
+                                        .on_mouse_down(gpui::MouseButton::Left, cx.listener(move |this, _ev, _cx| {
+                                            this.should_move = true;
+                                    }))
+
             },
-        );
-
-        title_bar
->>>>>>> 5c7a8f77
+        )
     }
 }
 
