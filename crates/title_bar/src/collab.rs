use std::sync::Arc;

use call::{ActiveCall, ParticipantLocation, Room};
use client::{proto::PeerId, User};
<<<<<<< HEAD
use gpui::{actions, AppContext, PathBuilder, Task, WindowContext};
use gpui::{canvas, point, AnyElement, Hsla, IntoElement, MouseButton, Styled};
=======
use gpui::{actions, App, Task, Window};
use gpui::{canvas, point, AnyElement, Hsla, IntoElement, MouseButton, Path, Styled};
>>>>>>> 6fca1d2b
use rpc::proto::{self};
use theme::ActiveTheme;
use ui::{prelude::*, Avatar, AvatarAudioStatusIndicator, Facepile, TintColor, Tooltip};
use workspace::notifications::DetachAndPromptErr;

use crate::TitleBar;

actions!(
    collab,
    [ToggleScreenSharing, ToggleMute, ToggleDeafen, LeaveCall]
);

fn toggle_screen_sharing(_: &ToggleScreenSharing, window: &mut Window, cx: &mut App) {
    let call = ActiveCall::global(cx).read(cx);
    if let Some(room) = call.room().cloned() {
        let toggle_screen_sharing = room.update(cx, |room, cx| {
            if room.is_screen_sharing() {
                telemetry::event!(
                    "Screen Share Disabled",
                    room_id = room.id(),
                    channel_id = room.channel_id(),
                );
                Task::ready(room.unshare_screen(cx))
            } else {
                telemetry::event!(
                    "Screen Share Enabled",
                    room_id = room.id(),
                    channel_id = room.channel_id(),
                );
                room.share_screen(cx)
            }
        });
        toggle_screen_sharing.detach_and_prompt_err("Sharing Screen Failed", window, cx, |e, _, _| Some(format!("{:?}\n\nPlease check that you have given Zed permissions to record your screen in Settings.", e)));
    }
}

fn toggle_mute(_: &ToggleMute, cx: &mut App) {
    let call = ActiveCall::global(cx).read(cx);
    if let Some(room) = call.room().cloned() {
        room.update(cx, |room, cx| {
            let operation = if room.is_muted() {
                "Microphone Enabled"
            } else {
                "Microphone Disabled"
            };
            telemetry::event!(
                operation,
                room_id = room.id(),
                channel_id = room.channel_id(),
            );

            room.toggle_mute(cx)
        });
    }
}

fn toggle_deafen(_: &ToggleDeafen, cx: &mut App) {
    if let Some(room) = ActiveCall::global(cx).read(cx).room().cloned() {
        room.update(cx, |room, cx| room.toggle_deafen(cx));
    }
}

fn render_color_ribbon(color: Hsla) -> impl Element {
    canvas(
        move |_, _, _| {},
        move |bounds, _, window, _| {
            let height = bounds.size.height;
            let horizontal_offset = height;
            let vertical_offset = px(height.0 / 2.0);
            let mut builder = PathBuilder::fill();
            builder.move_to(bounds.bottom_left());
            builder.curve_to(
                bounds.origin + point(horizontal_offset, vertical_offset),
                bounds.origin + point(px(0.0), vertical_offset),
            );
            builder.line_to(bounds.top_right() + point(-horizontal_offset, vertical_offset));
            builder.curve_to(
                bounds.bottom_right(),
                bounds.top_right() + point(px(0.0), vertical_offset),
            );
<<<<<<< HEAD
            builder.line_to(bounds.bottom_left());
            if let Ok(path) = builder.build() {
                cx.paint_path(path, color);
            }
=======
            path.line_to(bounds.bottom_left());
            window.paint_path(path, color);
>>>>>>> 6fca1d2b
        },
    )
    .h_1()
    .w_full()
}

impl TitleBar {
    pub(crate) fn render_collaborator_list(
        &self,
        _: &mut Window,
        cx: &mut Context<Self>,
    ) -> impl IntoElement {
        let room = ActiveCall::global(cx).read(cx).room().cloned();
        let current_user = self.user_store.read(cx).current_user();
        let client = self.client.clone();
        let project_id = self.project.read(cx).remote_id();
        let workspace = self.workspace.upgrade();

        h_flex()
            .id("collaborator-list")
            .w_full()
            .gap_1()
            .overflow_x_scroll()
            .when_some(
                current_user.clone().zip(client.peer_id()).zip(room.clone()),
                |this, ((current_user, peer_id), room)| {
                    let player_colors = cx.theme().players();
                    let room = room.read(cx);
                    let mut remote_participants =
                        room.remote_participants().values().collect::<Vec<_>>();
                    remote_participants.sort_by_key(|p| p.participant_index.0);

                    let current_user_face_pile = self.render_collaborator(
                        &current_user,
                        peer_id,
                        true,
                        room.is_speaking(),
                        room.is_muted(),
                        None,
                        room,
                        project_id,
                        &current_user,
                        cx,
                    );

                    this.children(current_user_face_pile.map(|face_pile| {
                        v_flex()
                            .on_mouse_down(MouseButton::Left, |_, _, cx| cx.stop_propagation())
                            .child(face_pile)
                            .child(render_color_ribbon(player_colors.local().cursor))
                    }))
                    .children(remote_participants.iter().filter_map(|collaborator| {
                        let player_color =
                            player_colors.color_for_participant(collaborator.participant_index.0);
                        let is_following = workspace
                            .as_ref()?
                            .read(cx)
                            .is_being_followed(collaborator.peer_id);
                        let is_present = project_id.map_or(false, |project_id| {
                            collaborator.location
                                == ParticipantLocation::SharedProject { project_id }
                        });

                        let facepile = self.render_collaborator(
                            &collaborator.user,
                            collaborator.peer_id,
                            is_present,
                            collaborator.speaking,
                            collaborator.muted,
                            is_following.then_some(player_color.selection),
                            room,
                            project_id,
                            &current_user,
                            cx,
                        )?;

                        Some(
                            v_flex()
                                .id(("collaborator", collaborator.user.id))
                                .child(facepile)
                                .child(render_color_ribbon(player_color.cursor))
                                .cursor_pointer()
                                .on_click({
                                    let peer_id = collaborator.peer_id;
                                    cx.listener(move |this, _, window, cx| {
                                        this.workspace
                                            .update(cx, |workspace, cx| {
                                                if is_following {
                                                    workspace.unfollow(peer_id, window, cx);
                                                } else {
                                                    workspace.follow(peer_id, window, cx);
                                                }
                                            })
                                            .ok();
                                    })
                                })
                                .tooltip({
                                    let login = collaborator.user.github_login.clone();
                                    Tooltip::text(format!("Follow {login}"))
                                }),
                        )
                    }))
                },
            )
    }

    #[allow(clippy::too_many_arguments)]
    fn render_collaborator(
        &self,
        user: &Arc<User>,
        peer_id: PeerId,
        is_present: bool,
        is_speaking: bool,
        is_muted: bool,
        leader_selection_color: Option<Hsla>,
        room: &Room,
        project_id: Option<u64>,
        current_user: &Arc<User>,
        cx: &App,
    ) -> Option<Div> {
        if room.role_for_user(user.id) == Some(proto::ChannelRole::Guest) {
            return None;
        }

        const FACEPILE_LIMIT: usize = 3;
        let followers = project_id.map_or(&[] as &[_], |id| room.followers_for(peer_id, id));
        let extra_count = followers.len().saturating_sub(FACEPILE_LIMIT);

        Some(
            div()
                .m_0p5()
                .p_0p5()
                // When the collaborator is not followed, still draw this wrapper div, but leave
                // it transparent, so that it does not shift the layout when following.
                .when_some(leader_selection_color, |div, color| {
                    div.rounded_md().bg(color)
                })
                .child(
                    Facepile::empty()
                        .child(
                            Avatar::new(user.avatar_uri.clone())
                                .grayscale(!is_present)
                                .border_color(if is_speaking {
                                    cx.theme().status().info
                                } else {
                                    // We draw the border in a transparent color rather to avoid
                                    // the layout shift that would come with adding/removing the border.
                                    gpui::transparent_black()
                                })
                                .when(is_muted, |avatar| {
                                    avatar.indicator(
                                        AvatarAudioStatusIndicator::new(ui::AudioStatus::Muted)
                                            .tooltip({
                                                let github_login = user.github_login.clone();
                                                Tooltip::text(format!("{} is muted", github_login))
                                            }),
                                    )
                                }),
                        )
                        .children(followers.iter().take(FACEPILE_LIMIT).filter_map(
                            |follower_peer_id| {
                                let follower = room
                                    .remote_participants()
                                    .values()
                                    .find_map(|p| {
                                        (p.peer_id == *follower_peer_id).then_some(&p.user)
                                    })
                                    .or_else(|| {
                                        (self.client.peer_id() == Some(*follower_peer_id))
                                            .then_some(current_user)
                                    })?
                                    .clone();

                                Some(div().mt(-px(4.)).child(
                                    Avatar::new(follower.avatar_uri.clone()).size(rems(0.75)),
                                ))
                            },
                        ))
                        .children(if extra_count > 0 {
                            Some(
                                Label::new(format!("+{extra_count}"))
                                    .ml_1()
                                    .into_any_element(),
                            )
                        } else {
                            None
                        }),
                ),
        )
    }

    pub(crate) fn render_call_controls(
        &self,
        window: &mut Window,
        cx: &mut Context<Self>,
    ) -> Vec<AnyElement> {
        let Some(room) = ActiveCall::global(cx).read(cx).room().cloned() else {
            return Vec::new();
        };

        let is_connecting_to_project = self
            .workspace
            .update(cx, |workspace, cx| workspace.has_active_modal(window, cx))
            .unwrap_or(false);

        let room = room.read(cx);
        let project = self.project.read(cx);
        let is_local = project.is_local() || project.is_via_ssh();
        let is_shared = is_local && project.is_shared();
        let is_muted = room.is_muted();
        let muted_by_user = room.muted_by_user();
        let is_deafened = room.is_deafened().unwrap_or(false);
        let is_screen_sharing = room.is_screen_sharing();
        let can_use_microphone = room.can_use_microphone();
        let can_share_projects = room.can_share_projects();
        let screen_sharing_supported = match self.platform_style {
            PlatformStyle::Mac => true,
            PlatformStyle::Linux | PlatformStyle::Windows => false,
        };

        let mut children = Vec::new();

        if is_local && can_share_projects && !is_connecting_to_project {
            children.push(
                Button::new(
                    "toggle_sharing",
                    if is_shared { "Unshare" } else { "Share" },
                )
                .tooltip(Tooltip::text(if is_shared {
                    "Stop sharing project with call participants"
                } else {
                    "Share project with call participants"
                }))
                .style(ButtonStyle::Subtle)
                .selected_style(ButtonStyle::Tinted(TintColor::Accent))
                .toggle_state(is_shared)
                .label_size(LabelSize::Small)
                .on_click(cx.listener(move |this, _, window, cx| {
                    if is_shared {
                        this.unshare_project(&Default::default(), window, cx);
                    } else {
                        this.share_project(&Default::default(), cx);
                    }
                }))
                .into_any_element(),
            );
        }

        children.push(
            div()
                .pr_2()
                .child(
                    IconButton::new("leave-call", ui::IconName::Exit)
                        .style(ButtonStyle::Subtle)
                        .tooltip(Tooltip::text("Leave call"))
                        .icon_size(IconSize::Small)
                        .on_click(move |_, _window, cx| {
                            ActiveCall::global(cx)
                                .update(cx, |call, cx| call.hang_up(cx))
                                .detach_and_log_err(cx);
                        }),
                )
                .into_any_element(),
        );

        if can_use_microphone {
            children.push(
                IconButton::new(
                    "mute-microphone",
                    if is_muted {
                        ui::IconName::MicMute
                    } else {
                        ui::IconName::Mic
                    },
                )
                .tooltip(move |window, cx| {
                    if is_muted {
                        if is_deafened {
                            Tooltip::with_meta(
                                "Unmute Microphone",
                                None,
                                "Audio will be unmuted",
                                window,
                                cx,
                            )
                        } else {
                            Tooltip::simple("Unmute Microphone", cx)
                        }
                    } else {
                        Tooltip::simple("Mute Microphone", cx)
                    }
                })
                .style(ButtonStyle::Subtle)
                .icon_size(IconSize::Small)
                .toggle_state(is_muted)
                .selected_style(ButtonStyle::Tinted(TintColor::Error))
                .on_click(move |_, _window, cx| {
                    toggle_mute(&Default::default(), cx);
                })
                .into_any_element(),
            );

            children.push(
                IconButton::new(
                    "mute-sound",
                    if is_deafened {
                        ui::IconName::AudioOff
                    } else {
                        ui::IconName::AudioOn
                    },
                )
                .style(ButtonStyle::Subtle)
                .selected_style(ButtonStyle::Tinted(TintColor::Error))
                .icon_size(IconSize::Small)
                .toggle_state(is_deafened)
                .tooltip(move |window, cx| {
                    if is_deafened {
                        let label = "Unmute Audio";

                        if !muted_by_user {
                            Tooltip::with_meta(
                                label,
                                None,
                                "Microphone will be unmuted",
                                window,
                                cx,
                            )
                        } else {
                            Tooltip::simple(label, cx)
                        }
                    } else {
                        let label = "Mute Audio";

                        if !muted_by_user {
                            Tooltip::with_meta(label, None, "Microphone will be muted", window, cx)
                        } else {
                            Tooltip::simple(label, cx)
                        }
                    }
                })
                .on_click(move |_, _, cx| toggle_deafen(&Default::default(), cx))
                .into_any_element(),
            );
        }

        if screen_sharing_supported {
            children.push(
                IconButton::new("screen-share", ui::IconName::Screen)
                    .style(ButtonStyle::Subtle)
                    .icon_size(IconSize::Small)
                    .toggle_state(is_screen_sharing)
                    .selected_style(ButtonStyle::Tinted(TintColor::Accent))
                    .tooltip(Tooltip::text(if is_screen_sharing {
                        "Stop Sharing Screen"
                    } else {
                        "Share Screen"
                    }))
                    .on_click(move |_, window, cx| {
                        toggle_screen_sharing(&Default::default(), window, cx)
                    })
                    .into_any_element(),
            );
        }

        children.push(div().pr_2().into_any_element());

        children
    }
}<|MERGE_RESOLUTION|>--- conflicted
+++ resolved
@@ -2,13 +2,8 @@
 
 use call::{ActiveCall, ParticipantLocation, Room};
 use client::{proto::PeerId, User};
-<<<<<<< HEAD
-use gpui::{actions, AppContext, PathBuilder, Task, WindowContext};
-use gpui::{canvas, point, AnyElement, Hsla, IntoElement, MouseButton, Styled};
-=======
 use gpui::{actions, App, Task, Window};
 use gpui::{canvas, point, AnyElement, Hsla, IntoElement, MouseButton, Path, Styled};
->>>>>>> 6fca1d2b
 use rpc::proto::{self};
 use theme::ActiveTheme;
 use ui::{prelude::*, Avatar, AvatarAudioStatusIndicator, Facepile, TintColor, Tooltip};
@@ -78,26 +73,18 @@
             let height = bounds.size.height;
             let horizontal_offset = height;
             let vertical_offset = px(height.0 / 2.0);
-            let mut builder = PathBuilder::fill();
-            builder.move_to(bounds.bottom_left());
-            builder.curve_to(
+            let mut path = Path::new(bounds.bottom_left());
+            path.curve_to(
                 bounds.origin + point(horizontal_offset, vertical_offset),
                 bounds.origin + point(px(0.0), vertical_offset),
             );
-            builder.line_to(bounds.top_right() + point(-horizontal_offset, vertical_offset));
-            builder.curve_to(
+            path.line_to(bounds.top_right() + point(-horizontal_offset, vertical_offset));
+            path.curve_to(
                 bounds.bottom_right(),
                 bounds.top_right() + point(px(0.0), vertical_offset),
             );
-<<<<<<< HEAD
-            builder.line_to(bounds.bottom_left());
-            if let Ok(path) = builder.build() {
-                cx.paint_path(path, color);
-            }
-=======
             path.line_to(bounds.bottom_left());
             window.paint_path(path, color);
->>>>>>> 6fca1d2b
         },
     )
     .h_1()
