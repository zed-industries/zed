--- conflicted
+++ resolved
@@ -601,12 +601,7 @@
                     .metadata()
                     .is_ok_and(|meta| meta.is_main.unwrap_or_default())
             })
-<<<<<<< HEAD
             .or_else(|| available_sources.first())
             .cloned()
-=======
-            .or_else(|| available_sources.iter().next())
-            .cloned())
->>>>>>> fa61c3e2
     })
 }