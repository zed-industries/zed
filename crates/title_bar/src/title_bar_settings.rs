use db::anyhow;
use schemars::JsonSchema;
use serde::{Deserialize, Serialize};
use settings::{Settings, SettingsSources};

#[derive(Copy, Clone, Serialize, Deserialize, JsonSchema, Debug)]
#[serde(default)]
pub struct TitleBarSettings {
<<<<<<< HEAD
    #[serde(default)]
    pub show_branch_icon: bool,
    #[serde(default = "default_true")]
    pub show_branch_name: bool,
    #[serde(default = "default_true")]
    pub show_project_items: bool,
    #[serde(default = "default_true")]
    pub show_onboarding_banner: bool,
    #[serde(default = "default_true")]
    pub show_user_picture: bool,
    pub show_sign_in: bool,
}

#[derive(Clone, Default, Serialize, Deserialize, JsonSchema, Debug)]
pub struct TitleBarSettingsContent {
=======
>>>>>>> d01559f9
    /// Whether to show the branch icon beside branch switcher in the title bar.
    ///
    /// Default: false
    pub show_branch_icon: bool,
    /// Whether to show onboarding banners in the title bar.
    ///
    /// Default: true
    pub show_onboarding_banner: bool,
    /// Whether to show user avatar in the title bar.
    ///
    /// Default: true
    pub show_user_picture: bool,
    /// Whether to show the branch name button in the titlebar.
    ///
    /// Default: true
    pub show_branch_name: bool,
    /// Whether to show the project host and name in the titlebar.
    ///
    /// Default: true
<<<<<<< HEAD
    pub show_project_items: Option<bool>,
    /// Whether to show the sign in button in the title bar.
    ///
    /// Default: true
    pub show_sign_in: Option<bool>,
=======
    pub show_project_items: bool,
}

impl Default for TitleBarSettings {
    fn default() -> Self {
        Self {
            show_branch_icon: false,
            show_onboarding_banner: true,
            show_user_picture: true,
            show_branch_name: true,
            show_project_items: true,
        }
    }
>>>>>>> d01559f9
}

impl Settings for TitleBarSettings {
    const KEY: Option<&'static str> = Some("title_bar");

    type FileContent = Self;

    fn load(sources: SettingsSources<Self::FileContent>, _: &mut gpui::App) -> anyhow::Result<Self>
    where
        Self: Sized,
    {
        sources.json_merge()
    }

    fn import_from_vscode(_: &settings::VsCodeSettings, _: &mut Self::FileContent) {}
}<|MERGE_RESOLUTION|>--- conflicted
+++ resolved
@@ -6,24 +6,6 @@
 #[derive(Copy, Clone, Serialize, Deserialize, JsonSchema, Debug)]
 #[serde(default)]
 pub struct TitleBarSettings {
-<<<<<<< HEAD
-    #[serde(default)]
-    pub show_branch_icon: bool,
-    #[serde(default = "default_true")]
-    pub show_branch_name: bool,
-    #[serde(default = "default_true")]
-    pub show_project_items: bool,
-    #[serde(default = "default_true")]
-    pub show_onboarding_banner: bool,
-    #[serde(default = "default_true")]
-    pub show_user_picture: bool,
-    pub show_sign_in: bool,
-}
-
-#[derive(Clone, Default, Serialize, Deserialize, JsonSchema, Debug)]
-pub struct TitleBarSettingsContent {
-=======
->>>>>>> d01559f9
     /// Whether to show the branch icon beside branch switcher in the title bar.
     ///
     /// Default: false
@@ -43,14 +25,11 @@
     /// Whether to show the project host and name in the titlebar.
     ///
     /// Default: true
-<<<<<<< HEAD
-    pub show_project_items: Option<bool>,
+    pub show_project_items: bool,
     /// Whether to show the sign in button in the title bar.
     ///
     /// Default: true
-    pub show_sign_in: Option<bool>,
-=======
-    pub show_project_items: bool,
+    pub show_sign_in: bool,
 }
 
 impl Default for TitleBarSettings {
@@ -61,9 +40,9 @@
             show_user_picture: true,
             show_branch_name: true,
             show_project_items: true,
+            show_sign_in: true,
         }
     }
->>>>>>> d01559f9
 }
 
 impl Settings for TitleBarSettings {
