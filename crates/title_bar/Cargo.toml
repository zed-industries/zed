--- conflicted
+++ resolved
@@ -31,6 +31,7 @@
 call.workspace = true
 client.workspace = true
 feature_flags.workspace = true
+git_ui.workspace = true
 gpui.workspace = true
 notifications.workspace = true
 project.workspace = true
@@ -41,18 +42,13 @@
 settings.workspace = true
 smallvec.workspace = true
 story = { workspace = true, optional = true }
+telemetry.workspace = true
 theme.workspace = true
 ui.workspace = true
 util.workspace = true
-telemetry.workspace = true
 workspace.workspace = true
 zed_actions.workspace = true
-<<<<<<< HEAD
-git_ui.workspace = true
 zeta.workspace = true
-=======
-zed_predict_onboarding.workspace = true
->>>>>>> cf4539ec
 
 [target.'cfg(windows)'.dependencies]
 windows.workspace = true
