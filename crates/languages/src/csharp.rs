use anyhow::{anyhow, Context, Result};
use async_compression::futures::bufread::GzipDecoder;
use async_tar::Archive;
use async_trait::async_trait;
use futures::{io::BufReader, StreamExt};
use language::{LanguageServerName, LspAdapterDelegate};
use lsp::LanguageServerBinary;
use smol::fs;
use std::env::consts::ARCH;
use std::ffi::OsString;
use std::{any::Any, path::PathBuf};
use util::async_maybe;
use util::github::latest_github_release;
use util::{github::GitHubLspBinaryVersion, ResultExt};

pub struct OmniSharpAdapter;

#[async_trait]
impl super::LspAdapter for OmniSharpAdapter {
    fn name(&self) -> LanguageServerName {
        LanguageServerName("OmniSharp".into())
    }

    async fn fetch_latest_server_version(
        &self,
        delegate: &dyn LspAdapterDelegate,
    ) -> Result<Box<dyn 'static + Send + Any>> {
        let mapped_arch = match ARCH {
            "aarch64" => Some("arm64"),
            "x86_64" => Some("x64"),
            _ => None,
        };

        match mapped_arch {
            None => Ok(Box::new(())),
            Some(arch) => {
                let release = latest_github_release(
                    "OmniSharp/omnisharp-roslyn",
                    true,
                    false,
                    delegate.http_client(),
                )
                .await?;
                let asset_name = format!("omnisharp-osx-{}-net6.0.tar.gz", arch);
                let asset = release
                    .assets
                    .iter()
                    .find(|asset| asset.name == asset_name)
                    .ok_or_else(|| anyhow!("no asset found matching {:?}", asset_name))?;
                let version = GitHubLspBinaryVersion {
                    name: release.tag_name,
                    url: asset.browser_download_url.clone(),
                };

                Ok(Box::new(version) as Box<_>)
            }
        }
    }

    async fn fetch_server_binary(
        &self,
        version: Box<dyn 'static + Send + Any>,
        container_dir: PathBuf,
        delegate: &dyn LspAdapterDelegate,
    ) -> Result<LanguageServerBinary> {
        let version = version.downcast::<GitHubLspBinaryVersion>().unwrap();
        let binary_path = container_dir.join("omnisharp");

        if fs::metadata(&binary_path).await.is_err() {
            let mut response = delegate
                .http_client()
                .get(&version.url, Default::default(), true)
                .await
                .context("error downloading release")?;
            let decompressed_bytes = GzipDecoder::new(BufReader::new(response.body_mut()));
            let archive = Archive::new(decompressed_bytes);
            archive.unpack(container_dir).await?;
        }

<<<<<<< HEAD
        // todo("windows")
=======
        // todo(windows)
>>>>>>> 01fe3eec
        #[cfg(not(windows))]
        {
            fs::set_permissions(
                &binary_path,
                <fs::Permissions as fs::unix::PermissionsExt>::from_mode(0o755),
            )
            .await?;
        }
        Ok(LanguageServerBinary {
            path: binary_path,
            env: None,
            arguments: server_binary_arguments(),
        })
    }

    async fn cached_server_binary(
        &self,
        container_dir: PathBuf,
        _: &dyn LspAdapterDelegate,
    ) -> Option<LanguageServerBinary> {
        get_cached_server_binary(container_dir).await
    }

    async fn installation_test_binary(
        &self,
        container_dir: PathBuf,
    ) -> Option<LanguageServerBinary> {
        get_cached_server_binary(container_dir)
            .await
            .map(|mut binary| {
                binary.arguments = vec!["--help".into()];
                binary
            })
    }
}

async fn get_cached_server_binary(container_dir: PathBuf) -> Option<LanguageServerBinary> {
    async_maybe!({
        let mut last_binary_path = None;
        let mut entries = fs::read_dir(&container_dir).await?;
        while let Some(entry) = entries.next().await {
            let entry = entry?;
            if entry.file_type().await?.is_file()
                && entry
                    .file_name()
                    .to_str()
                    .map_or(false, |name| name == "omnisharp")
            {
                last_binary_path = Some(entry.path());
            }
        }

        if let Some(path) = last_binary_path {
            Ok(LanguageServerBinary {
                path,
                env: None,
                arguments: server_binary_arguments(),
            })
        } else {
            Err(anyhow!("no cached binary"))
        }
    })
    .await
    .log_err()
}

fn server_binary_arguments() -> Vec<OsString> {
    vec!["-lsp".into()]
}<|MERGE_RESOLUTION|>--- conflicted
+++ resolved
@@ -77,11 +77,7 @@
             archive.unpack(container_dir).await?;
         }
 
-<<<<<<< HEAD
         // todo("windows")
-=======
-        // todo(windows)
->>>>>>> 01fe3eec
         #[cfg(not(windows))]
         {
             fs::set_permissions(
