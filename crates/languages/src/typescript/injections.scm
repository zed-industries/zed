--- conflicted
+++ resolved
@@ -49,7 +49,6 @@
   function: (identifier) @_name (#match? @_name "^ya?ml$")
   arguments: (template_string (string_fragment) @content
                               (#set! "language" "yaml"))
-<<<<<<< HEAD
 )
 
 (call_expression
@@ -62,6 +61,4 @@
   function: (identifier) @_name (#match? @_name "^g(raph)?ql$")
   arguments: (arguments (template_string (string_fragment) @content
                               (#set! "language" "graphql")))
-=======
->>>>>>> 76476446
 )