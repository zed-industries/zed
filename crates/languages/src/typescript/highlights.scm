; Variables

(identifier) @variable

; Special identifiers

((identifier) @type
 (#match? @type "^[A-Z]"))
(type_identifier) @type
(predefined_type) @type.builtin

(import_specifier
  "type"
  name: (identifier) @type
  alias: (identifier) @type
)

(import_statement
  "type"
  (import_clause
    (named_imports
      (import_specifier
        name: (identifier) @type
        alias: (identifier) @type
      )
    )
  )
)

([
  (identifier)
  (shorthand_property_identifier)
  (shorthand_property_identifier_pattern)
 ] @constant
 (#match? @constant "^_*[A-Z_][A-Z\\d_]*$"))

; Properties

(property_identifier) @property
(shorthand_property_identifier) @property
(shorthand_property_identifier_pattern) @property

; Function and method calls

(call_expression
  function: (identifier) @function)

(call_expression
  function: (member_expression
    property: (property_identifier) @function.method))

; Function and method definitions

(function_expression
  name: (identifier) @function)
(function_declaration
  name: (identifier) @function)
(method_definition
  name: (property_identifier) @function.method)

(pair
  key: (property_identifier) @function.method
  value: [(function_expression) (arrow_function)])

(assignment_expression
  left: (member_expression
    property: (property_identifier) @function.method)
  right: [(function_expression) (arrow_function)])

(variable_declarator
  name: (identifier) @function
  value: [(function_expression) (arrow_function)])

(assignment_expression
  left: (identifier) @function
  right: [(function_expression) (arrow_function)])

; Literals

(this) @variable.special
(super) @variable.special

[
  (null)
  (undefined)
] @constant.builtin

[
  (true)
  (false)
] @boolean

(literal_type
  [
    (null)
    (undefined)
    (true)
    (false)
  ] @type.builtin
)

(comment) @comment

[
  (string)
  (template_string)
  (template_literal_type)
] @string

(escape_sequence) @string.escape

(regex) @string.regex
(number) @number

; Tokens

[
  ";"
  "?."
  "."
  ","
  ":"
  "?"
] @punctuation.delimiter

[
  "..."
  "-"
  "--"
  "-="
  "+"
  "++"
  "+="
  "*"
  "*="
  "**"
  "**="
  "/"
  "/="
  "%"
  "%="
  "<"
  "<="
  "<<"
  "<<="
  "="
  "=="
  "==="
  "!"
  "!="
  "!=="
  "=>"
  ">"
  ">="
  ">>"
  ">>="
  ">>>"
  ">>>="
  "~"
  "^"
  "&"
  "|"
  "^="
  "&="
  "|="
  "&&"
  "||"
  "??"
  "&&="
  "||="
  "??="
] @operator

[
  "("
  ")"
  "["
  "]"
  "{"
  "}"
]  @punctuation.bracket

<<<<<<< HEAD
(template_substitution
  "${" @punctuation.special
  "}" @punctuation.special) @embedded

(template_type
  "${" @punctuation.special
  "}" @punctuation.special) @embedded

(type_arguments
  "<" @punctuation.bracket
  ">" @punctuation.bracket)

; Keywords
=======
(ternary_expression
  [
    "?"
    ":"
  ] @operator
)
>>>>>>> e56b6920

[
  "abstract"
  "as"
  "async"
  "await"
  "break"
  "case"
  "catch"
  "class"
  "const"
  "continue"
  "debugger"
  "declare"
  "default"
  "delete"
  "do"
  "else"
  "enum"
  "export"
  "extends"
  "finally"
  "for"
  "from"
  "function"
  "get"
  "if"
  "implements"
  "import"
  "in"
  "infer"
  "instanceof"
  "interface"
  "is"
  "keyof"
  "let"
  "namespace"
  "new"
  "of"
  "override"
  "private"
  "protected"
  "public"
  "readonly"
  "return"
  "satisfies"
  "set"
  "static"
  "switch"
  "target"
  "throw"
  "try"
  "type"
  "typeof"
  "using"
  "var"
  "void"
  "while"
  "with"
  "yield"
] @keyword<|MERGE_RESOLUTION|>--- conflicted
+++ resolved
@@ -113,15 +113,6 @@
 (number) @number
 
 ; Tokens
-
-[
-  ";"
-  "?."
-  "."
-  ","
-  ":"
-  "?"
-] @punctuation.delimiter
 
 [
   "..."
@@ -171,6 +162,22 @@
   "??="
 ] @operator
 
+(ternary_expression
+  [
+    "?"
+    ":"
+  ] @operator
+)
+
+[
+  ";"
+  "?."
+  "."
+  ","
+  ":"
+  "?"
+] @punctuation.delimiter
+
 [
   "("
   ")"
@@ -180,7 +187,6 @@
   "}"
 ]  @punctuation.bracket
 
-<<<<<<< HEAD
 (template_substitution
   "${" @punctuation.special
   "}" @punctuation.special) @embedded
@@ -194,14 +200,6 @@
   ">" @punctuation.bracket)
 
 ; Keywords
-=======
-(ternary_expression
-  [
-    "?"
-    ":"
-  ] @operator
-)
->>>>>>> e56b6920
 
 [
   "abstract"
