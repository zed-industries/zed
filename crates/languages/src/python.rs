--- conflicted
+++ resolved
@@ -5,6 +5,7 @@
 use gpui::{App, Task};
 use gpui::{AsyncApp, SharedString};
 use language::language_settings::language_settings;
+use language::LanguageName;
 use language::LanguageToolchainStore;
 use language::Toolchain;
 use language::ToolchainList;
@@ -368,12 +369,8 @@
 
         let module_target = self.build_module_target(variables);
         let worktree_id = location.buffer.read(cx).file().map(|f| f.worktree_id(cx));
-<<<<<<< HEAD
 
         cx.spawn(move |mut cx| async move {
-=======
-        cx.spawn(async move |cx| {
->>>>>>> 0fec04a1
             let active_toolchain = if let Some(worktree_id) = worktree_id {
                 toolchains
                     .active_toolchain(worktree_id, "Python".into(), cx)
@@ -386,17 +383,11 @@
                 String::from("python3")
             };
             let toolchain = (PYTHON_ACTIVE_TOOLCHAIN_PATH, active_toolchain);
-<<<<<<< HEAD
             Ok(task::TaskVariables::from_iter([
                 test_target?,
                 module_target?,
                 toolchain,
             ]))
-=======
-            Ok(task::TaskVariables::from_iter(
-                test_target.into_iter().chain([toolchain]),
-            ))
->>>>>>> 0fec04a1
         })
     }
 
