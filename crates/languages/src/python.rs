--- conflicted
+++ resolved
@@ -37,11 +37,8 @@
 };
 use task::{ShellKind, TaskTemplate, TaskTemplates, VariableName};
 use util::{ResultExt, maybe};
-<<<<<<< HEAD
 
 use crate::github_download::{GithubBinaryMetadata, download_server_binary};
-=======
->>>>>>> fcdd427c
 
 pub(crate) struct PyprojectTomlManifestProvider;
 
@@ -93,7 +90,19 @@
     vec![server_path.into(), "--stdio".into()]
 }
 
-<<<<<<< HEAD
+/// Pyright assigns each completion item a `sortText` of the form `XX.YYYY.name`.
+/// Where `XX` is the sorting category, `YYYY` is based on most recent usage,
+/// and `name` is the symbol name itself.
+///
+/// The problem with it is that Pyright adjusts the sort text based on previous resolutions (items for which we've issued `completion/resolve` call have their sortText adjusted),
+/// which - long story short - makes completion items list non-stable. Pyright probably relies on VSCode's implementation detail.
+/// see https://github.com/microsoft/pyright/blob/95ef4e103b9b2f129c9320427e51b73ea7cf78bd/packages/pyright-internal/src/languageService/completionProvider.ts#LL2873
+fn process_pyright_completions(items: &mut [lsp::CompletionItem]) {
+    for item in items {
+        item.sort_text.take();
+    }
+}
+
 pub struct TyLspAdapter {
     fs: Arc<dyn Fs>,
 }
@@ -318,21 +327,6 @@
 }
 
 pub struct PyrightLspAdapter {
-=======
-/// Pyright assigns each completion item a `sortText` of the form `XX.YYYY.name`.
-/// Where `XX` is the sorting category, `YYYY` is based on most recent usage,
-/// and `name` is the symbol name itself.
-///
-/// The problem with it is that Pyright adjusts the sort text based on previous resolutions (items for which we've issued `completion/resolve` call have their sortText adjusted),
-/// which - long story short - makes completion items list non-stable. Pyright probably relies on VSCode's implementation detail.
-/// see https://github.com/microsoft/pyright/blob/95ef4e103b9b2f129c9320427e51b73ea7cf78bd/packages/pyright-internal/src/languageService/completionProvider.ts#LL2873
-fn process_pyright_completions(items: &mut [lsp::CompletionItem]) {
-    for item in items {
-        item.sort_text.take();
-    }
-}
-pub struct PythonLspAdapter {
->>>>>>> fcdd427c
     node: NodeRuntime,
 }
 
