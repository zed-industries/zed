--- conflicted
+++ resolved
@@ -70,11 +70,7 @@
             let decompressed_bytes = GzipDecoder::new(BufReader::new(response.body_mut()));
             let mut file = File::create(&destination_path).await?;
             futures::io::copy(decompressed_bytes, &mut file).await?;
-<<<<<<< HEAD
             // todo("windows")
-=======
-            // todo(windows)
->>>>>>> 01fe3eec
             #[cfg(not(windows))]
             {
                 fs::set_permissions(
