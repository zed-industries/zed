--- conflicted
+++ resolved
@@ -68,11 +68,7 @@
 
             futures::io::copy(decompressed_bytes, &mut file).await?;
 
-<<<<<<< HEAD
             // todo("windows")
-=======
-            // todo(windows)
->>>>>>> 01fe3eec
             #[cfg(not(windows))]
             {
                 fs::set_permissions(
