--- conflicted
+++ resolved
@@ -94,13 +94,8 @@
   "use"
   "where"
   "while"
-<<<<<<< HEAD
-  "union"
-  "unsafe"
   "yield"
-=======
   (crate)
->>>>>>> 57a1b9b2
   (mutable_specifier)
   (super)
 ] @keyword
