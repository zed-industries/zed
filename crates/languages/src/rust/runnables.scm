--- conflicted
+++ resolved
@@ -1,13 +1,14 @@
-<<<<<<< HEAD
+
 ((
-=======
-(mod_item
-    name: (_) @run
-    (#eq? @run "tests")
-) @rust-mod-test
+    (mod_item
+        name: (_) @run
+        (#eq? @run "tests")
+    ) @rust-mod-test
+    (#set! tag rust-mod-test)
+)
 
 (
->>>>>>> b0d89d6f
+
     (attribute_item (attribute
         [((identifier) @_attribute)
         (scoped_identifier (identifier) @_attribute)
