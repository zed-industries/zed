name = "Rust"
grammar = "rust"
path_suffixes = ["rs"]
line_comments = ["// ", "/// ", "//! "]
autoclose_before = ";:.,=}])>"
brackets = [
    { start = "{", end = "}", close = true, newline = true },
    { start = "r#\"", end = "\"#", close = true, newline = true, not_in = ["string", "comment"] },
    { start = "r##\"", end = "\"##", close = true, newline = true, not_in = ["string", "comment"] },
    { start = "r###\"", end = "\"###", close = true, newline = true, not_in = ["string", "comment"] },
    { start = "[", end = "]", close = true, newline = true },
    { start = "(", end = ")", close = true, newline = true },
    { start = "<", end = ">", close = false, newline = true, not_in = ["string", "comment"] },
    { start = "\"", end = "\"", close = true, newline = false, not_in = ["string"] },
    { start = "/*", end = " */", close = true, newline = false, not_in = ["string", "comment"] },
]
collapsed_placeholder = " /* ... */ "
<<<<<<< HEAD
scope_opt_in_language_servers = ["tailwindcss-language-server"]

[overrides.string]
completion_query_characters = ["-", "."]
opt_into_language_servers = ["tailwindcss-language-server"]
=======
debuggers = ["CodeLLDB", "GDB"]
>>>>>>> 38975586
<|MERGE_RESOLUTION|>--- conflicted
+++ resolved
@@ -15,12 +15,9 @@
     { start = "/*", end = " */", close = true, newline = false, not_in = ["string", "comment"] },
 ]
 collapsed_placeholder = " /* ... */ "
-<<<<<<< HEAD
+debuggers = ["CodeLLDB", "GDB"]
 scope_opt_in_language_servers = ["tailwindcss-language-server"]
 
 [overrides.string]
 completion_query_characters = ["-", "."]
-opt_into_language_servers = ["tailwindcss-language-server"]
-=======
-debuggers = ["CodeLLDB", "GDB"]
->>>>>>> 38975586
+opt_into_language_servers = ["tailwindcss-language-server"]