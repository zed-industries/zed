--- conflicted
+++ resolved
@@ -92,11 +92,6 @@
   "typename"
   "union"
   "using"
-<<<<<<< HEAD
-  "virtual"
-=======
-  "volatile"
->>>>>>> 298ca5ff
   "while"
   (primitive_type)
   (sized_type_specifier)
