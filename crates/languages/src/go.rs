use anyhow::{anyhow, Context, Result};
use async_trait::async_trait;
use collections::HashMap;
use futures::StreamExt;
use gpui::{AppContext, AsyncAppContext, Task};
use http_client::github::latest_github_release;
pub use language::*;
use lsp::{LanguageServerBinary, LanguageServerName};
use regex::Regex;
use serde_json::json;
use smol::fs;
use std::{
    any::Any,
    borrow::Cow,
    ffi::{OsStr, OsString},
    ops::Range,
    path::PathBuf,
    process::Output,
    str,
    sync::{
        atomic::{AtomicBool, Ordering::SeqCst},
        Arc, LazyLock,
    },
};
use task::{TaskTemplate, TaskTemplates, TaskVariables, VariableName};
use util::{fs::remove_matching, maybe, ResultExt};

fn server_binary_arguments() -> Vec<OsString> {
    vec!["-mode=stdio".into()]
}

#[derive(Copy, Clone)]
pub struct GoLspAdapter;

impl GoLspAdapter {
    const SERVER_NAME: LanguageServerName = LanguageServerName::new_static("gopls");
}

static VERSION_REGEX: LazyLock<Regex> =
    LazyLock::new(|| Regex::new(r"\d+\.\d+\.\d+").expect("Failed to create VERSION_REGEX"));

static GO_ESCAPE_SUBTEST_NAME_REGEX: LazyLock<Regex> = LazyLock::new(|| {
    Regex::new(r#"[.*+?^${}()|\[\]\\]"#).expect("Failed to create GO_ESCAPE_SUBTEST_NAME_REGEX")
});

#[async_trait(?Send)]
impl super::LspAdapter for GoLspAdapter {
    fn name(&self) -> LanguageServerName {
        Self::SERVER_NAME.clone()
    }

    async fn fetch_latest_server_version(
        &self,
        delegate: &dyn LspAdapterDelegate,
    ) -> Result<Box<dyn 'static + Send + Any>> {
        let release =
            latest_github_release("golang/tools", false, false, delegate.http_client()).await?;
        let version: Option<String> = release.tag_name.strip_prefix("gopls/v").map(str::to_string);
        if version.is_none() {
            log::warn!(
                "couldn't infer gopls version from GitHub release tag name '{}'",
                release.tag_name
            );
        }
        Ok(Box::new(version) as Box<_>)
    }

    async fn check_if_user_installed(
        &self,
        delegate: &dyn LspAdapterDelegate,
        _: &AsyncAppContext,
    ) -> Option<LanguageServerBinary> {
        let path = delegate.which(Self::SERVER_NAME.as_ref()).await?;
        Some(LanguageServerBinary {
            path,
            arguments: server_binary_arguments(),
            env: None,
        })
    }

    fn will_fetch_server(
        &self,
        delegate: &Arc<dyn LspAdapterDelegate>,
        cx: &mut AsyncAppContext,
    ) -> Option<Task<Result<()>>> {
        static DID_SHOW_NOTIFICATION: AtomicBool = AtomicBool::new(false);

        const NOTIFICATION_MESSAGE: &str =
            "Could not install the Go language server `gopls`, because `go` was not found.";

        let delegate = delegate.clone();
        Some(cx.spawn(|cx| async move {
            if delegate.which("go".as_ref()).await.is_none() {
                if DID_SHOW_NOTIFICATION
                    .compare_exchange(false, true, SeqCst, SeqCst)
                    .is_ok()
                {
                    cx.update(|cx| {
                        delegate.show_notification(NOTIFICATION_MESSAGE, cx);
                    })?
                }
                return Err(anyhow!("cannot install gopls"));
            }
            Ok(())
        }))
    }

    async fn fetch_server_binary(
        &self,
        version: Box<dyn 'static + Send + Any>,
        container_dir: PathBuf,
        delegate: &dyn LspAdapterDelegate,
    ) -> Result<LanguageServerBinary> {
        let go = delegate.which("go".as_ref()).await.unwrap_or("go".into());
        let go_version_output = process::Command::new(&go)
            .args(["version"])
            .output()
            .await?;
        let go_version = parse_version_output(&go_version_output)?;
        let version = version.downcast::<Option<String>>().unwrap();
        let this = *self;

        if let Some(version) = *version {
            let binary_path = container_dir.join(format!("gopls_{version}_go_{go_version}"));
            if let Ok(metadata) = fs::metadata(&binary_path).await {
                if metadata.is_file() {
                    remove_matching(&container_dir, |entry| {
                        entry != binary_path && entry.file_name() != Some(OsStr::new("gobin"))
                    })
                    .await;

                    return Ok(LanguageServerBinary {
                        path: binary_path.to_path_buf(),
                        arguments: server_binary_arguments(),
                        env: None,
                    });
                }
            }
        } else if let Some(path) = this
            .cached_server_binary(container_dir.clone(), delegate)
            .await
        {
            return Ok(path);
        }

        let gobin_dir = container_dir.join("gobin");
        fs::create_dir_all(&gobin_dir).await?;
<<<<<<< HEAD
        let install_output = process::Command::new(go)
=======

        let go = delegate.which("go".as_ref()).await.unwrap_or("go".into());
        let install_output = util::command::new_smol_command(go)
>>>>>>> 933c11a9
            .env("GO111MODULE", "on")
            .env("GOBIN", &gobin_dir)
            .args(["install", "golang.org/x/tools/gopls@latest"])
            .output()
            .await?;

        if !install_output.status.success() {
            log::error!(
                "failed to install gopls via `go install`. stdout: {:?}, stderr: {:?}",
                String::from_utf8_lossy(&install_output.stdout),
                String::from_utf8_lossy(&install_output.stderr)
            );

            return Err(anyhow!("failed to install gopls with `go install`. Is `go` installed and in the PATH? Check logs for more information."));
        }

        let installed_binary_path = gobin_dir.join("gopls");
        let version_output = util::command::new_smol_command(&installed_binary_path)
            .arg("version")
            .output()
            .await
            .context("failed to run installed gopls binary")?;
        let gopls_version = parse_version_output(&version_output)?;
        let binary_path = container_dir.join(format!("gopls_{gopls_version}_go_{go_version}"));
        fs::rename(&installed_binary_path, &binary_path).await?;

        Ok(LanguageServerBinary {
            path: binary_path.to_path_buf(),
            arguments: server_binary_arguments(),
            env: None,
        })
    }

    async fn cached_server_binary(
        &self,
        container_dir: PathBuf,
        _: &dyn LspAdapterDelegate,
    ) -> Option<LanguageServerBinary> {
        get_cached_server_binary(container_dir).await
    }

    async fn initialization_options(
        self: Arc<Self>,
        _: &Arc<dyn LspAdapterDelegate>,
    ) -> Result<Option<serde_json::Value>> {
        Ok(Some(json!({
            "usePlaceholders": true,
            "hints": {
                "assignVariableTypes": true,
                "compositeLiteralFields": true,
                "compositeLiteralTypes": true,
                "constantValues": true,
                "functionTypeParameters": true,
                "parameterNames": true,
                "rangeVariableTypes": true
            }
        })))
    }

    async fn label_for_completion(
        &self,
        completion: &lsp::CompletionItem,
        language: &Arc<Language>,
    ) -> Option<CodeLabel> {
        let label = &completion.label;

        // Gopls returns nested fields and methods as completions.
        // To syntax highlight these, combine their final component
        // with their detail.
        let name_offset = label.rfind('.').unwrap_or(0);

        match completion.kind.zip(completion.detail.as_ref()) {
            Some((lsp::CompletionItemKind::MODULE, detail)) => {
                let text = format!("{label} {detail}");
                let source = Rope::from(format!("import {text}").as_str());
                let runs = language.highlight_text(&source, 7..7 + text.len());
                return Some(CodeLabel {
                    text,
                    runs,
                    filter_range: 0..label.len(),
                });
            }
            Some((
                lsp::CompletionItemKind::CONSTANT | lsp::CompletionItemKind::VARIABLE,
                detail,
            )) => {
                let text = format!("{label} {detail}");
                let source =
                    Rope::from(format!("var {} {}", &text[name_offset..], detail).as_str());
                let runs = adjust_runs(
                    name_offset,
                    language.highlight_text(&source, 4..4 + text.len()),
                );
                return Some(CodeLabel {
                    text,
                    runs,
                    filter_range: 0..label.len(),
                });
            }
            Some((lsp::CompletionItemKind::STRUCT, _)) => {
                let text = format!("{label} struct {{}}");
                let source = Rope::from(format!("type {}", &text[name_offset..]).as_str());
                let runs = adjust_runs(
                    name_offset,
                    language.highlight_text(&source, 5..5 + text.len()),
                );
                return Some(CodeLabel {
                    text,
                    runs,
                    filter_range: 0..label.len(),
                });
            }
            Some((lsp::CompletionItemKind::INTERFACE, _)) => {
                let text = format!("{label} interface {{}}");
                let source = Rope::from(format!("type {}", &text[name_offset..]).as_str());
                let runs = adjust_runs(
                    name_offset,
                    language.highlight_text(&source, 5..5 + text.len()),
                );
                return Some(CodeLabel {
                    text,
                    runs,
                    filter_range: 0..label.len(),
                });
            }
            Some((lsp::CompletionItemKind::FIELD, detail)) => {
                let text = format!("{label} {detail}");
                let source =
                    Rope::from(format!("type T struct {{ {} }}", &text[name_offset..]).as_str());
                let runs = adjust_runs(
                    name_offset,
                    language.highlight_text(&source, 16..16 + text.len()),
                );
                return Some(CodeLabel {
                    text,
                    runs,
                    filter_range: 0..label.len(),
                });
            }
            Some((lsp::CompletionItemKind::FUNCTION | lsp::CompletionItemKind::METHOD, detail)) => {
                if let Some(signature) = detail.strip_prefix("func") {
                    let text = format!("{label}{signature}");
                    let source = Rope::from(format!("func {} {{}}", &text[name_offset..]).as_str());
                    let runs = adjust_runs(
                        name_offset,
                        language.highlight_text(&source, 5..5 + text.len()),
                    );
                    return Some(CodeLabel {
                        filter_range: 0..label.len(),
                        text,
                        runs,
                    });
                }
            }
            _ => {}
        }
        None
    }

    async fn label_for_symbol(
        &self,
        name: &str,
        kind: lsp::SymbolKind,
        language: &Arc<Language>,
    ) -> Option<CodeLabel> {
        let (text, filter_range, display_range) = match kind {
            lsp::SymbolKind::METHOD | lsp::SymbolKind::FUNCTION => {
                let text = format!("func {} () {{}}", name);
                let filter_range = 5..5 + name.len();
                let display_range = 0..filter_range.end;
                (text, filter_range, display_range)
            }
            lsp::SymbolKind::STRUCT => {
                let text = format!("type {} struct {{}}", name);
                let filter_range = 5..5 + name.len();
                let display_range = 0..text.len();
                (text, filter_range, display_range)
            }
            lsp::SymbolKind::INTERFACE => {
                let text = format!("type {} interface {{}}", name);
                let filter_range = 5..5 + name.len();
                let display_range = 0..text.len();
                (text, filter_range, display_range)
            }
            lsp::SymbolKind::CLASS => {
                let text = format!("type {} T", name);
                let filter_range = 5..5 + name.len();
                let display_range = 0..filter_range.end;
                (text, filter_range, display_range)
            }
            lsp::SymbolKind::CONSTANT => {
                let text = format!("const {} = nil", name);
                let filter_range = 6..6 + name.len();
                let display_range = 0..filter_range.end;
                (text, filter_range, display_range)
            }
            lsp::SymbolKind::VARIABLE => {
                let text = format!("var {} = nil", name);
                let filter_range = 4..4 + name.len();
                let display_range = 0..filter_range.end;
                (text, filter_range, display_range)
            }
            lsp::SymbolKind::MODULE => {
                let text = format!("package {}", name);
                let filter_range = 8..8 + name.len();
                let display_range = 0..filter_range.end;
                (text, filter_range, display_range)
            }
            _ => return None,
        };

        Some(CodeLabel {
            runs: language.highlight_text(&text.as_str().into(), display_range.clone()),
            text: text[display_range].to_string(),
            filter_range,
        })
    }
}

fn parse_version_output(output: &Output) -> Result<&str> {
    let version_stdout =
        str::from_utf8(&output.stdout).context("version command produced invalid utf8 output")?;

    let version = VERSION_REGEX
        .find(version_stdout)
        .with_context(|| format!("failed to parse version output '{version_stdout}'"))?
        .as_str();

    Ok(version)
}

async fn get_cached_server_binary(container_dir: PathBuf) -> Option<LanguageServerBinary> {
    maybe!(async {
        let mut last_binary_path = None;
        let mut entries = fs::read_dir(&container_dir).await?;
        while let Some(entry) = entries.next().await {
            let entry = entry?;
            if entry.file_type().await?.is_file()
                && entry
                    .file_name()
                    .to_str()
                    .map_or(false, |name| name.starts_with("gopls_"))
            {
                last_binary_path = Some(entry.path());
            }
        }

        if let Some(path) = last_binary_path {
            Ok(LanguageServerBinary {
                path,
                arguments: server_binary_arguments(),
                env: None,
            })
        } else {
            Err(anyhow!("no cached binary"))
        }
    })
    .await
    .log_err()
}

fn adjust_runs(
    delta: usize,
    mut runs: Vec<(Range<usize>, HighlightId)>,
) -> Vec<(Range<usize>, HighlightId)> {
    for (range, _) in &mut runs {
        range.start += delta;
        range.end += delta;
    }
    runs
}

pub(crate) struct GoContextProvider;

const GO_PACKAGE_TASK_VARIABLE: VariableName = VariableName::Custom(Cow::Borrowed("GO_PACKAGE"));
const GO_MODULE_ROOT_TASK_VARIABLE: VariableName =
    VariableName::Custom(Cow::Borrowed("GO_MODULE_ROOT"));
const GO_SUBTEST_NAME_TASK_VARIABLE: VariableName =
    VariableName::Custom(Cow::Borrowed("GO_SUBTEST_NAME"));

impl ContextProvider for GoContextProvider {
    fn build_context(
        &self,
        variables: &TaskVariables,
        location: &Location,
        _: Option<HashMap<String, String>>,
        _: Arc<dyn LanguageToolchainStore>,
        cx: &mut gpui::AppContext,
    ) -> Task<Result<TaskVariables>> {
        let local_abs_path = location
            .buffer
            .read(cx)
            .file()
            .and_then(|file| Some(file.as_local()?.abs_path(cx)));

        let go_package_variable = local_abs_path
            .as_deref()
            .and_then(|local_abs_path| local_abs_path.parent())
            .map(|buffer_dir| {
                // Prefer the relative form `./my-nested-package/is-here` over
                // absolute path, because it's more readable in the modal, but
                // the absolute path also works.
                let package_name = variables
                    .get(&VariableName::WorktreeRoot)
                    .and_then(|worktree_abs_path| buffer_dir.strip_prefix(worktree_abs_path).ok())
                    .map(|relative_pkg_dir| {
                        if relative_pkg_dir.as_os_str().is_empty() {
                            ".".into()
                        } else {
                            format!("./{}", relative_pkg_dir.to_string_lossy())
                        }
                    })
                    .unwrap_or_else(|| format!("{}", buffer_dir.to_string_lossy()));

                (GO_PACKAGE_TASK_VARIABLE.clone(), package_name.to_string())
            });

        let go_module_root_variable = local_abs_path
            .as_deref()
            .and_then(|local_abs_path| local_abs_path.parent())
            .map(|buffer_dir| {
                // Walk dirtree up until getting the first go.mod file
                let module_dir = buffer_dir
                    .ancestors()
                    .find(|dir| dir.join("go.mod").is_file())
                    .map(|dir| dir.to_string_lossy().to_string())
                    .unwrap_or_else(|| ".".to_string());

                (GO_MODULE_ROOT_TASK_VARIABLE.clone(), module_dir)
            });

        let _subtest_name = variables.get(&VariableName::Custom(Cow::Borrowed("_subtest_name")));

        let go_subtest_variable = extract_subtest_name(_subtest_name.unwrap_or(""))
            .map(|subtest_name| (GO_SUBTEST_NAME_TASK_VARIABLE.clone(), subtest_name));

        Task::ready(Ok(TaskVariables::from_iter(
            [
                go_package_variable,
                go_subtest_variable,
                go_module_root_variable,
            ]
            .into_iter()
            .flatten(),
        )))
    }

    fn associated_tasks(
        &self,
        _: Option<Arc<dyn language::File>>,
        _: &AppContext,
    ) -> Option<TaskTemplates> {
        let package_cwd = if GO_PACKAGE_TASK_VARIABLE.template_value() == "." {
            None
        } else {
            Some("$ZED_DIRNAME".to_string())
        };
        let module_cwd = Some(GO_MODULE_ROOT_TASK_VARIABLE.template_value());

        Some(TaskTemplates(vec![
            TaskTemplate {
                label: format!(
                    "go test {} -run {}",
                    GO_PACKAGE_TASK_VARIABLE.template_value(),
                    VariableName::Symbol.template_value(),
                ),
                command: "go".into(),
                args: vec![
                    "test".into(),
                    "-run".into(),
                    format!("^{}\\$", VariableName::Symbol.template_value(),),
                ],
                tags: vec!["go-test".to_owned()],
                cwd: package_cwd.clone(),
                ..TaskTemplate::default()
            },
            TaskTemplate {
                label: format!("go test {}", GO_PACKAGE_TASK_VARIABLE.template_value()),
                command: "go".into(),
                args: vec!["test".into()],
                cwd: package_cwd.clone(),
                ..TaskTemplate::default()
            },
            TaskTemplate {
                label: "go test ./...".into(),
                command: "go".into(),
                args: vec!["test".into(), "./...".into()],
                cwd: module_cwd.clone(),
                ..TaskTemplate::default()
            },
            TaskTemplate {
                label: format!(
                    "go test {} -v -run {}/{}",
                    GO_PACKAGE_TASK_VARIABLE.template_value(),
                    VariableName::Symbol.template_value(),
                    GO_SUBTEST_NAME_TASK_VARIABLE.template_value(),
                ),
                command: "go".into(),
                args: vec![
                    "test".into(),
                    "-v".into(),
                    "-run".into(),
                    format!(
                        "^{}\\$/^{}\\$",
                        VariableName::Symbol.template_value(),
                        GO_SUBTEST_NAME_TASK_VARIABLE.template_value(),
                    ),
                ],
                cwd: package_cwd.clone(),
                tags: vec!["go-subtest".to_owned()],
                ..TaskTemplate::default()
            },
            TaskTemplate {
                label: format!(
                    "go test {} -bench {}",
                    GO_PACKAGE_TASK_VARIABLE.template_value(),
                    VariableName::Symbol.template_value()
                ),
                command: "go".into(),
                args: vec![
                    "test".into(),
                    "-benchmem".into(),
                    "-run=^$".into(),
                    "-bench".into(),
                    format!("^{}\\$", VariableName::Symbol.template_value()),
                ],
                cwd: package_cwd.clone(),
                tags: vec!["go-benchmark".to_owned()],
                ..TaskTemplate::default()
            },
            TaskTemplate {
                label: format!("go run {}", GO_PACKAGE_TASK_VARIABLE.template_value(),),
                command: "go".into(),
                args: vec!["run".into(), ".".into()],
                cwd: package_cwd.clone(),
                tags: vec!["go-main".to_owned()],
                ..TaskTemplate::default()
            },
            TaskTemplate {
                label: format!("go generate {}", GO_PACKAGE_TASK_VARIABLE.template_value()),
                command: "go".into(),
                args: vec!["generate".into()],
                cwd: package_cwd.clone(),
                tags: vec!["go-generate".to_owned()],
                ..TaskTemplate::default()
            },
            TaskTemplate {
                label: "go generate ./...".into(),
                command: "go".into(),
                args: vec!["generate".into(), "./...".into()],
                cwd: module_cwd.clone(),
                ..TaskTemplate::default()
            },
        ]))
    }
}

fn extract_subtest_name(input: &str) -> Option<String> {
    let replaced_spaces = input.trim_matches('"').replace(' ', "_");

    Some(
        GO_ESCAPE_SUBTEST_NAME_REGEX
            .replace_all(&replaced_spaces, |caps: &regex::Captures| {
                format!("\\{}", &caps[0])
            })
            .to_string(),
    )
}

#[cfg(test)]
mod tests {
    use super::*;
    use crate::language;
    use gpui::Hsla;
    use theme::SyntaxTheme;

    #[gpui::test]
    async fn test_go_label_for_completion() {
        let adapter = Arc::new(GoLspAdapter);
        let language = language("go", tree_sitter_go::LANGUAGE.into());

        let theme = SyntaxTheme::new_test([
            ("type", Hsla::default()),
            ("keyword", Hsla::default()),
            ("function", Hsla::default()),
            ("number", Hsla::default()),
            ("property", Hsla::default()),
        ]);
        language.set_theme(&theme);

        let grammar = language.grammar().unwrap();
        let highlight_function = grammar.highlight_id_for_name("function").unwrap();
        let highlight_type = grammar.highlight_id_for_name("type").unwrap();
        let highlight_keyword = grammar.highlight_id_for_name("keyword").unwrap();
        let highlight_number = grammar.highlight_id_for_name("number").unwrap();

        assert_eq!(
            adapter
                .label_for_completion(
                    &lsp::CompletionItem {
                        kind: Some(lsp::CompletionItemKind::FUNCTION),
                        label: "Hello".to_string(),
                        detail: Some("func(a B) c.D".to_string()),
                        ..Default::default()
                    },
                    &language
                )
                .await,
            Some(CodeLabel {
                text: "Hello(a B) c.D".to_string(),
                filter_range: 0..5,
                runs: vec![
                    (0..5, highlight_function),
                    (8..9, highlight_type),
                    (13..14, highlight_type),
                ],
            })
        );

        // Nested methods
        assert_eq!(
            adapter
                .label_for_completion(
                    &lsp::CompletionItem {
                        kind: Some(lsp::CompletionItemKind::METHOD),
                        label: "one.two.Three".to_string(),
                        detail: Some("func() [3]interface{}".to_string()),
                        ..Default::default()
                    },
                    &language
                )
                .await,
            Some(CodeLabel {
                text: "one.two.Three() [3]interface{}".to_string(),
                filter_range: 0..13,
                runs: vec![
                    (8..13, highlight_function),
                    (17..18, highlight_number),
                    (19..28, highlight_keyword),
                ],
            })
        );

        // Nested fields
        assert_eq!(
            adapter
                .label_for_completion(
                    &lsp::CompletionItem {
                        kind: Some(lsp::CompletionItemKind::FIELD),
                        label: "two.Three".to_string(),
                        detail: Some("a.Bcd".to_string()),
                        ..Default::default()
                    },
                    &language
                )
                .await,
            Some(CodeLabel {
                text: "two.Three a.Bcd".to_string(),
                filter_range: 0..9,
                runs: vec![(12..15, highlight_type)],
            })
        );
    }
}<|MERGE_RESOLUTION|>--- conflicted
+++ resolved
@@ -112,7 +112,7 @@
         delegate: &dyn LspAdapterDelegate,
     ) -> Result<LanguageServerBinary> {
         let go = delegate.which("go".as_ref()).await.unwrap_or("go".into());
-        let go_version_output = process::Command::new(&go)
+        let go_version_output = util::command::new_smol_command(&go)
             .args(["version"])
             .output()
             .await?;
@@ -145,13 +145,7 @@
 
         let gobin_dir = container_dir.join("gobin");
         fs::create_dir_all(&gobin_dir).await?;
-<<<<<<< HEAD
-        let install_output = process::Command::new(go)
-=======
-
-        let go = delegate.which("go".as_ref()).await.unwrap_or("go".into());
         let install_output = util::command::new_smol_command(go)
->>>>>>> 933c11a9
             .env("GO111MODULE", "on")
             .env("GOBIN", &gobin_dir)
             .args(["install", "golang.org/x/tools/gopls@latest"])
