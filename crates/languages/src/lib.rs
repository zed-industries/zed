use anyhow::{anyhow, Context};
use gpui::AppContext;
pub use language::*;
use node_runtime::NodeRuntime;
use rust_embed::RustEmbed;
use settings::Settings;
use std::{str, sync::Arc};
use util::asset_str;

use self::{deno::DenoSettings, elixir::ElixirSettings};

mod astro;
mod c;
mod clojure;
mod csharp;
mod css;
mod dart;
mod deno;
mod dockerfile;
mod elixir;
mod elm;
mod erlang;
mod gleam;
mod go;
mod haskell;
mod html;
mod json;
mod lua;
mod nu;
mod ocaml;
mod php;
mod prisma;
mod purescript;
mod python;
mod ruby;
mod rust;
mod svelte;
mod tailwind;
mod terraform;
mod toml;
mod typescript;
mod uiua;
mod vue;
mod yaml;
mod zig;

// 1. Add tree-sitter-{language} parser to zed crate
// 2. Create a language directory in zed/crates/zed/src/languages and add the language to init function below
// 3. Add config.toml to the newly created language directory using existing languages as a template
// 4. Copy highlights from tree sitter repo for the language into a highlights.scm file.
//      Note: github highlights take the last match while zed takes the first
// 5. Add indents.scm, outline.scm, and brackets.scm to implement indent on newline, outline/breadcrumbs,
//    and autoclosing brackets respectively
// 6. If the language has injections add an injections.scm query file

#[derive(RustEmbed)]
#[folder = "src/"]
#[exclude = "*.rs"]
struct LanguageDir;

/// A context provider that fills out LanguageContext without inspecting the contents.
struct DefaultContextProvider;

impl LanguageContextProvider for DefaultContextProvider {
    fn build_context(
        &self,
        location: Location,
        cx: &mut AppContext,
    ) -> gpui::Result<LanguageContext> {
        let Some(file) = location.buffer.read(cx).file() else {
            Err(anyhow!("Cannot build a language context for unnamed file"))?
        };
        let symbols = location
            .buffer
            .read(cx)
            .snapshot()
            .symbols_containing(location.range.start, None);
        let symbol = symbols.and_then(|symbols| {
            symbols.last().map(|symbol| {
                let range = symbol
                    .name_ranges
                    .last()
                    .cloned()
                    .unwrap_or(0..symbol.text.len());
                symbol.text[range].to_string()
            })
        });
        Ok(LanguageContext {
            file: file.path().to_string_lossy().to_string(),
            package: None,
            symbol,
        })
    }
}

pub fn init(
    languages: Arc<LanguageRegistry>,
    node_runtime: Arc<dyn NodeRuntime>,
    cx: &mut AppContext,
) {
    ElixirSettings::register(cx);
    DenoSettings::register(cx);

    languages.register_native_grammars([
        ("astro", tree_sitter_astro::language()),
        ("bash", tree_sitter_bash::language()),
        ("c", tree_sitter_c::language()),
        ("c_sharp", tree_sitter_c_sharp::language()),
        ("clojure", tree_sitter_clojure::language()),
        ("cpp", tree_sitter_cpp::language()),
        ("css", tree_sitter_css::language()),
        ("dockerfile", tree_sitter_dockerfile::language()),
        ("elixir", tree_sitter_elixir::language()),
        ("elm", tree_sitter_elm::language()),
        (
            "embedded_template",
            tree_sitter_embedded_template::language(),
        ),
        ("erlang", tree_sitter_erlang::language()),
        ("git_commit", tree_sitter_gitcommit::language()),
        ("gleam", tree_sitter_gleam::language()),
        ("glsl", tree_sitter_glsl::language()),
        ("go", tree_sitter_go::language()),
        ("gomod", tree_sitter_gomod::language()),
        ("gowork", tree_sitter_gowork::language()),
        ("haskell", tree_sitter_haskell::language()),
        ("hcl", tree_sitter_hcl::language()),
        ("heex", tree_sitter_heex::language()),
        ("html", tree_sitter_html::language()),
        ("json", tree_sitter_json::language()),
        ("lua", tree_sitter_lua::language()),
        ("markdown", tree_sitter_markdown::language()),
        ("nix", tree_sitter_nix::language()),
        ("nu", tree_sitter_nu::language()),
        ("ocaml", tree_sitter_ocaml::language_ocaml()),
        (
            "ocaml_interface",
            tree_sitter_ocaml::language_ocaml_interface(),
        ),
        ("php", tree_sitter_php::language_php()),
        ("prisma", tree_sitter_prisma_io::language()),
        ("proto", tree_sitter_proto::language()),
        ("purescript", tree_sitter_purescript::language()),
        ("python", tree_sitter_python::language()),
        ("racket", tree_sitter_racket::language()),
        ("ruby", tree_sitter_ruby::language()),
        ("rust", tree_sitter_rust::language()),
        ("scheme", tree_sitter_scheme::language()),
        ("svelte", tree_sitter_svelte::language()),
        ("toml", tree_sitter_toml::language()),
        ("tsx", tree_sitter_typescript::language_tsx()),
        ("typescript", tree_sitter_typescript::language_typescript()),
        ("uiua", tree_sitter_uiua::language()),
        ("vue", tree_sitter_vue::language()),
        ("yaml", tree_sitter_yaml::language()),
        ("zig", tree_sitter_zig::language()),
        ("dart", tree_sitter_dart::language()),
    ]);

<<<<<<< HEAD
    macro_rules! language {
        ($name:literal) => {
            let config = load_config($name);
            languages.register_language(
                config.name.clone(),
                config.grammar.clone(),
                config.matcher.clone(),
                vec![],
                Some(Arc::new(DefaultContextProvider)),
                move || Ok((config.clone(), load_queries($name))),
            );
        };
        ($name:literal, $adapters:expr) => {
            let config = load_config($name);
            languages.register_language(
                config.name.clone(),
                config.grammar.clone(),
                config.matcher.clone(),
                $adapters,
                Some(Arc::new(DefaultContextProvider)),
                move || Ok((config.clone(), load_queries($name))),
            );
        };
        ($name:literal, $adapters:expr, $context_provider:expr) => {
            let config = load_config($name);
            languages.register_language(
                config.name.clone(),
                config.grammar.clone(),
                config.matcher.clone(),
                $adapters,
                Some(Arc::new($context_provider)),
                move || Ok((config.clone(), load_queries($name))),
            );
        };
    }
    language!(
=======
    let language = |asset_dir_name: &'static str, adapters: Vec<Arc<dyn LspAdapter>>| {
        let config = load_config(asset_dir_name);
        for adapter in adapters {
            languages.register_lsp_adapter(config.name.clone(), adapter);
        }
        languages.register_language(
            config.name.clone(),
            config.grammar.clone(),
            config.matcher.clone(),
            move || Ok((config.clone(), load_queries(asset_dir_name))),
        );
    };

    language(
>>>>>>> 53829837
        "astro",
        vec![
            Arc::new(astro::AstroLspAdapter::new(node_runtime.clone())),
            Arc::new(tailwind::TailwindLspAdapter::new(node_runtime.clone())),
        ]
    );
    language!("bash");
    language!("c", vec![Arc::new(c::CLspAdapter) as Arc<dyn LspAdapter>]);
    language!("clojure", vec![Arc::new(clojure::ClojureLspAdapter)]);
    language!("cpp", vec![Arc::new(c::CLspAdapter)]);
    language!("csharp", vec![Arc::new(csharp::OmniSharpAdapter {})]);
    language!(
        "css",
        vec![
            Arc::new(css::CssLspAdapter::new(node_runtime.clone())),
            Arc::new(tailwind::TailwindLspAdapter::new(node_runtime.clone())),
        ]
    );

    language!(
        "dockerfile",
        vec![Arc::new(dockerfile::DockerfileLspAdapter::new(
            node_runtime.clone(),
        ))]
    );

    match &ElixirSettings::get(None, cx).lsp {
        elixir::ElixirLspSetting::ElixirLs => {
            language!(
                "elixir",
                vec![
                    Arc::new(elixir::ElixirLspAdapter),
                    Arc::new(tailwind::TailwindLspAdapter::new(node_runtime.clone())),
                ]
            );
        }
        elixir::ElixirLspSetting::NextLs => {
            language!("elixir", vec![Arc::new(elixir::NextLspAdapter)]);
        }
        elixir::ElixirLspSetting::Local { path, arguments } => {
            language!(
                "elixir",
                vec![Arc::new(elixir::LocalLspAdapter {
                    path: path.clone(),
                    arguments: arguments.clone(),
                })]
            );
        }
    }
    language!("gitcommit");
    language!("erlang", vec![Arc::new(erlang::ErlangLspAdapter)]);

    language!("gleam", vec![Arc::new(gleam::GleamLspAdapter)]);
    language!("go", vec![Arc::new(go::GoLspAdapter)]);
    language!("gomod");
    language!("gowork");
    language!("zig", vec![Arc::new(zig::ZlsAdapter)]);
    language!(
        "heex",
        vec![
            Arc::new(elixir::ElixirLspAdapter),
            Arc::new(tailwind::TailwindLspAdapter::new(node_runtime.clone())),
        ]
    );
    language!(
        "json",
        vec![Arc::new(json::JsonLspAdapter::new(
            node_runtime.clone(),
            languages.clone(),
        ))]
    );
    language!("markdown");
    language!(
        "python",
        vec![Arc::new(python::PythonLspAdapter::new(
            node_runtime.clone(),
        ))]
    );
    language!("rust", vec![Arc::new(rust::RustLspAdapter)]);
    language!("toml", vec![Arc::new(toml::TaploLspAdapter)]);
    match &DenoSettings::get(None, cx).enable {
        true => {
            language!(
                "tsx",
                vec![
                    Arc::new(deno::DenoLspAdapter::new()),
                    Arc::new(tailwind::TailwindLspAdapter::new(node_runtime.clone())),
                ]
            );
            language!("typescript", vec![Arc::new(deno::DenoLspAdapter::new())]);
            language!(
                "javascript",
                vec![
                    Arc::new(deno::DenoLspAdapter::new()),
                    Arc::new(tailwind::TailwindLspAdapter::new(node_runtime.clone())),
                ]
            );
        }
        false => {
            language!(
                "tsx",
                vec![
                    Arc::new(typescript::TypeScriptLspAdapter::new(node_runtime.clone())),
                    Arc::new(typescript::EsLintLspAdapter::new(node_runtime.clone())),
                    Arc::new(tailwind::TailwindLspAdapter::new(node_runtime.clone())),
                ]
            );
            language!(
                "typescript",
                vec![
                    Arc::new(typescript::TypeScriptLspAdapter::new(node_runtime.clone())),
                    Arc::new(typescript::EsLintLspAdapter::new(node_runtime.clone())),
                ]
            );
            language!(
                "javascript",
                vec![
                    Arc::new(typescript::TypeScriptLspAdapter::new(node_runtime.clone())),
                    Arc::new(typescript::EsLintLspAdapter::new(node_runtime.clone())),
                    Arc::new(tailwind::TailwindLspAdapter::new(node_runtime.clone())),
                ]
            );
        }
    }

    language!("haskell", vec![Arc::new(haskell::HaskellLanguageServer {})]);
    language!(
        "html",
        vec![
            Arc::new(html::HtmlLspAdapter::new(node_runtime.clone())),
            Arc::new(tailwind::TailwindLspAdapter::new(node_runtime.clone())),
        ]
    );
    language!("ruby", vec![Arc::new(ruby::RubyLanguageServer)]);
    language!(
        "erb",
        vec![
            Arc::new(ruby::RubyLanguageServer),
            Arc::new(tailwind::TailwindLspAdapter::new(node_runtime.clone())),
        ]
    );
    language!("scheme");
    language!("racket");
    language!("lua", vec![Arc::new(lua::LuaLspAdapter)]);
    language!(
        "yaml",
        vec![Arc::new(yaml::YamlLspAdapter::new(node_runtime.clone()))]
    );
    language!(
        "svelte",
        vec![
            Arc::new(svelte::SvelteLspAdapter::new(node_runtime.clone())),
            Arc::new(tailwind::TailwindLspAdapter::new(node_runtime.clone())),
        ]
    );
    language!(
        "php",
        vec![
            Arc::new(php::IntelephenseLspAdapter::new(node_runtime.clone())),
            Arc::new(tailwind::TailwindLspAdapter::new(node_runtime.clone())),
        ]
    );
    language!(
        "purescript",
        vec![Arc::new(purescript::PurescriptLspAdapter::new(
            node_runtime.clone(),
        ))]
    );
    language!(
        "elm",
        vec![Arc::new(elm::ElmLspAdapter::new(node_runtime.clone()))]
    );
    language!("glsl");
    language!("nix");
    language!("nu", vec![Arc::new(nu::NuLanguageServer {})]);
    language!("ocaml", vec![Arc::new(ocaml::OCamlLspAdapter)]);
    language!("ocaml-interface", vec![Arc::new(ocaml::OCamlLspAdapter)]);
    language!(
        "vue",
        vec![Arc::new(vue::VueLspAdapter::new(node_runtime.clone()))]
    );
    language!("uiua", vec![Arc::new(uiua::UiuaLanguageServer {})]);
    language!("proto");
    language!("terraform", vec![Arc::new(terraform::TerraformLspAdapter)]);
    language!(
        "terraform-vars",
        vec![Arc::new(terraform::TerraformLspAdapter)]
    );
    language!("hcl", vec![]);
    language!(
        "prisma",
        vec![Arc::new(prisma::PrismaLspAdapter::new(
            node_runtime.clone(),
        ))]
    );
    language!("dart", vec![Arc::new(dart::DartLanguageServer {})]);
}

#[cfg(any(test, feature = "test-support"))]
pub fn language(name: &str, grammar: tree_sitter::Language) -> Arc<Language> {
    Arc::new(
        Language::new(load_config(name), Some(grammar))
            .with_queries(load_queries(name))
            .unwrap(),
    )
}

fn load_config(name: &str) -> LanguageConfig {
    let config_toml = String::from_utf8(
        LanguageDir::get(&format!("{}/config.toml", name))
            .unwrap()
            .data
            .to_vec(),
    )
    .unwrap();

    ::toml::from_str(&config_toml)
        .with_context(|| format!("failed to load config.toml for language {name:?}"))
        .unwrap()
}

fn load_queries(name: &str) -> LanguageQueries {
    let mut result = LanguageQueries::default();
    for path in LanguageDir::iter() {
        if let Some(remainder) = path.strip_prefix(name).and_then(|p| p.strip_prefix('/')) {
            if !remainder.ends_with(".scm") {
                continue;
            }
            for (name, query) in QUERY_FILENAME_PREFIXES {
                if remainder.starts_with(name) {
                    let contents = asset_str::<LanguageDir>(path.as_ref());
                    match query(&mut result) {
                        None => *query(&mut result) = Some(contents),
                        Some(r) => r.to_mut().push_str(contents.as_ref()),
                    }
                }
            }
        }
    }
    result
}<|MERGE_RESOLUTION|>--- conflicted
+++ resolved
@@ -157,7 +157,6 @@
         ("dart", tree_sitter_dart::language()),
     ]);
 
-<<<<<<< HEAD
     macro_rules! language {
         ($name:literal) => {
             let config = load_config($name);
@@ -165,51 +164,42 @@
                 config.name.clone(),
                 config.grammar.clone(),
                 config.matcher.clone(),
-                vec![],
                 Some(Arc::new(DefaultContextProvider)),
                 move || Ok((config.clone(), load_queries($name))),
             );
         };
         ($name:literal, $adapters:expr) => {
             let config = load_config($name);
+            // typeck helper
+            let adapters: Vec<Arc<dyn LspAdapter>> = $adapters;
+            for adapter in adapters {
+                languages.register_lsp_adapter(config.name.clone(), adapter);
+            }
             languages.register_language(
                 config.name.clone(),
                 config.grammar.clone(),
                 config.matcher.clone(),
-                $adapters,
                 Some(Arc::new(DefaultContextProvider)),
                 move || Ok((config.clone(), load_queries($name))),
             );
         };
         ($name:literal, $adapters:expr, $context_provider:expr) => {
             let config = load_config($name);
+            // typeck helper
+            let adapters: Vec<Arc<dyn LspAdapter>> = $adapters;
+            for adapter in $adapters {
+                languages.register_lsp_adapter(config.name.clone(), adapter);
+            }
             languages.register_language(
                 config.name.clone(),
                 config.grammar.clone(),
                 config.matcher.clone(),
-                $adapters,
                 Some(Arc::new($context_provider)),
                 move || Ok((config.clone(), load_queries($name))),
             );
         };
     }
     language!(
-=======
-    let language = |asset_dir_name: &'static str, adapters: Vec<Arc<dyn LspAdapter>>| {
-        let config = load_config(asset_dir_name);
-        for adapter in adapters {
-            languages.register_lsp_adapter(config.name.clone(), adapter);
-        }
-        languages.register_language(
-            config.name.clone(),
-            config.grammar.clone(),
-            config.matcher.clone(),
-            move || Ok((config.clone(), load_queries(asset_dir_name))),
-        );
-    };
-
-    language(
->>>>>>> 53829837
         "astro",
         vec![
             Arc::new(astro::AstroLspAdapter::new(node_runtime.clone())),
