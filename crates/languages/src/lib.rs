use anyhow::Context as _;
use gpui::{App, SharedString, UpdateGlobal};
use node_runtime::NodeRuntime;
use python::PyprojectTomlManifestProvider;
use rust::CargoManifestProvider;
use rust_embed::RustEmbed;
use settings::SettingsStore;
use smol::stream::StreamExt;
use std::{str, sync::Arc};
use util::{ResultExt, asset_str};

pub use language::*;

use crate::{json::JsonTaskProvider, python::BasedPyrightLspAdapter};

mod bash;
mod c;
mod css;
mod github_download;
mod go;
mod json;
mod package_json;
mod python;
mod rust;
mod tailwind;
mod typescript;
mod vtsls;
mod yaml;

pub(crate) use package_json::{PackageJson, PackageJsonData};

#[derive(RustEmbed)]
#[folder = "src/"]
#[exclude = "*.rs"]
struct LanguageDir;

/// A shared grammar for plain text, exposed for reuse by downstream crates.
#[cfg(feature = "tree-sitter-gitcommit")]
pub static LANGUAGE_GIT_COMMIT: std::sync::LazyLock<Arc<Language>> =
    std::sync::LazyLock::new(|| {
        Arc::new(Language::new(
            LanguageConfig {
                name: "Git Commit".into(),
                soft_wrap: Some(language::language_settings::SoftWrap::EditorWidth),
                matcher: LanguageMatcher {
                    path_suffixes: vec!["COMMIT_EDITMSG".to_owned()],
                    first_line_pattern: None,
                },
                line_comments: vec![Arc::from("#")],
                ..LanguageConfig::default()
            },
            Some(tree_sitter_gitcommit::LANGUAGE.into()),
        ))
    });

pub fn init(languages: Arc<LanguageRegistry>, node: NodeRuntime, cx: &mut App) {
    #[cfg(feature = "load-grammars")]
    languages.register_native_grammars([
        ("bash", tree_sitter_bash::LANGUAGE),
        ("c", tree_sitter_c::LANGUAGE),
        ("cpp", tree_sitter_cpp::LANGUAGE),
        ("css", tree_sitter_css::LANGUAGE),
        ("diff", tree_sitter_diff::LANGUAGE),
        ("go", tree_sitter_go::LANGUAGE),
        ("gomod", tree_sitter_go_mod::LANGUAGE),
        ("gowork", tree_sitter_gowork::LANGUAGE),
        ("jsdoc", tree_sitter_jsdoc::LANGUAGE),
        ("json", tree_sitter_json::LANGUAGE),
        ("jsonc", tree_sitter_json::LANGUAGE),
        ("markdown", tree_sitter_md::LANGUAGE),
        ("markdown-inline", tree_sitter_md::INLINE_LANGUAGE),
        ("python", tree_sitter_python::LANGUAGE),
        ("regex", tree_sitter_regex::LANGUAGE),
        ("rust", tree_sitter_rust::LANGUAGE),
        ("tsx", tree_sitter_typescript::LANGUAGE_TSX),
        ("typescript", tree_sitter_typescript::LANGUAGE_TYPESCRIPT),
        ("yaml", tree_sitter_yaml::LANGUAGE),
        ("gitcommit", tree_sitter_gitcommit::LANGUAGE),
    ]);

    let c_lsp_adapter = Arc::new(c::CLspAdapter);
    let css_lsp_adapter = Arc::new(css::CssLspAdapter::new(node.clone()));
    let eslint_adapter = Arc::new(typescript::EsLintLspAdapter::new(node.clone()));
    let go_context_provider = Arc::new(go::GoContextProvider);
    let go_lsp_adapter = Arc::new(go::GoLspAdapter);
    let json_context_provider = Arc::new(JsonTaskProvider);
    let json_lsp_adapter = Arc::new(json::JsonLspAdapter::new(node.clone(), languages.clone()));
    let node_version_lsp_adapter = Arc::new(json::NodeVersionAdapter);
    let py_lsp_adapter = Arc::new(python::PyLspAdapter::new());
    let ty_lsp_adapter = Arc::new(python::TyLspAdapter::new(cx));
    let python_context_provider = Arc::new(python::PythonContextProvider);
    let python_lsp_adapter = Arc::new(python::PyrightLspAdapter::new(node.clone()));
    let basedpyright_lsp_adapter = Arc::new(BasedPyrightLspAdapter::new());
    let python_toolchain_provider = Arc::new(python::PythonToolchainProvider);
    let rust_context_provider = Arc::new(rust::RustContextProvider);
    let rust_lsp_adapter = Arc::new(rust::RustLspAdapter);
    let tailwind_adapter = Arc::new(tailwind::TailwindLspAdapter::new(node.clone()));
    let typescript_context = Arc::new(typescript::TypeScriptContextProvider::new());
    let typescript_lsp_adapter = Arc::new(typescript::TypeScriptLspAdapter::new(node.clone()));
    let vtsls_adapter = Arc::new(vtsls::VtslsLspAdapter::new(node.clone()));
    let yaml_lsp_adapter = Arc::new(yaml::YamlLspAdapter::new(node));

    let built_in_languages = [
        LanguageInfo {
            name: "bash",
            context: Some(Arc::new(bash::bash_task_context())),
            ..Default::default()
        },
        LanguageInfo {
            name: "c",
            adapters: vec![c_lsp_adapter.clone()],
            ..Default::default()
        },
        LanguageInfo {
            name: "cpp",
            adapters: vec![c_lsp_adapter],
            ..Default::default()
        },
        LanguageInfo {
            name: "css",
            adapters: vec![css_lsp_adapter],
            ..Default::default()
        },
        LanguageInfo {
            name: "diff",
            adapters: vec![],
            ..Default::default()
        },
        LanguageInfo {
            name: "go",
            adapters: vec![go_lsp_adapter.clone()],
            context: Some(go_context_provider.clone()),
            ..Default::default()
        },
        LanguageInfo {
            name: "gomod",
            adapters: vec![go_lsp_adapter.clone()],
            context: Some(go_context_provider.clone()),
            ..Default::default()
        },
        LanguageInfo {
            name: "gowork",
            adapters: vec![go_lsp_adapter],
            context: Some(go_context_provider),
            ..Default::default()
        },
        LanguageInfo {
            name: "json",
            adapters: vec![json_lsp_adapter.clone(), node_version_lsp_adapter],
            context: Some(json_context_provider.clone()),
            ..Default::default()
        },
        LanguageInfo {
            name: "jsonc",
            adapters: vec![json_lsp_adapter],
            context: Some(json_context_provider),
            ..Default::default()
        },
        LanguageInfo {
            name: "markdown",
            adapters: vec![],
            ..Default::default()
        },
        LanguageInfo {
            name: "markdown-inline",
            adapters: vec![],
            ..Default::default()
        },
        LanguageInfo {
            name: "python",
            adapters: vec![basedpyright_lsp_adapter],
            context: Some(python_context_provider),
            toolchain: Some(python_toolchain_provider),
            manifest_name: Some(SharedString::new_static("pyproject.toml").into()),
        },
        LanguageInfo {
            name: "rust",
            adapters: vec![rust_lsp_adapter],
            context: Some(rust_context_provider),
            manifest_name: Some(SharedString::new_static("Cargo.toml").into()),
            ..Default::default()
        },
        LanguageInfo {
            name: "tsx",
            adapters: vec![typescript_lsp_adapter.clone(), vtsls_adapter.clone()],
            context: Some(typescript_context.clone()),
            ..Default::default()
        },
        LanguageInfo {
            name: "typescript",
            adapters: vec![typescript_lsp_adapter.clone(), vtsls_adapter.clone()],
            context: Some(typescript_context.clone()),
            ..Default::default()
        },
        LanguageInfo {
            name: "javascript",
            adapters: vec![typescript_lsp_adapter.clone(), vtsls_adapter.clone()],
            context: Some(typescript_context),
            ..Default::default()
        },
        LanguageInfo {
            name: "jsdoc",
            adapters: vec![typescript_lsp_adapter.clone(), vtsls_adapter.clone()],
            ..Default::default()
        },
        LanguageInfo {
            name: "regex",
            adapters: vec![],
            ..Default::default()
        },
        LanguageInfo {
            name: "yaml",
            adapters: vec![yaml_lsp_adapter],
            ..Default::default()
        },
        LanguageInfo {
            name: "gitcommit",
            ..Default::default()
        },
        LanguageInfo {
            name: "zed-keybind-context",
            ..Default::default()
        },
    ];

    for registration in built_in_languages {
        register_language(
            &languages,
            registration.name,
            registration.adapters,
            registration.context,
            registration.toolchain,
            registration.manifest_name,
        );
    }

    // Register globally available language servers.
    //
    // This will allow users to add support for a built-in language server (e.g., Tailwind)
    // for a given language via the `language_servers` setting:
    //
    // ```json
    // {
    //   "languages": {
    //     "My Language": {
    //       "language_servers": ["tailwindcss-language-server", "..."]
    //     }
    //   }
    // }
    // ```
    languages.register_available_lsp_adapter(
        LanguageServerName("tailwindcss-language-server".into()),
        tailwind_adapter.clone(),
    );
    languages.register_available_lsp_adapter(
        LanguageServerName("eslint".into()),
        eslint_adapter.clone(),
    );
    languages.register_available_lsp_adapter(LanguageServerName("vtsls".into()), vtsls_adapter);
    languages.register_available_lsp_adapter(
        LanguageServerName("typescript-language-server".into()),
        typescript_lsp_adapter,
    );
<<<<<<< HEAD
    languages.register_available_lsp_adapter(ty_lsp_adapter.name(), {
        let adapter = ty_lsp_adapter;
        move || adapter.clone()
    });

=======
    languages.register_available_lsp_adapter(python_lsp_adapter.name(), python_lsp_adapter);
    languages.register_available_lsp_adapter(py_lsp_adapter.name(), py_lsp_adapter);
>>>>>>> fcdd427c
    // Register Tailwind for the existing languages that should have it by default.
    //
    // This can be driven by the `language_servers` setting once we have a way for
    // extensions to provide their own default value for that setting.
    let tailwind_languages = [
        "Astro",
        "CSS",
        "ERB",
        "HTML+ERB",
        "HTML/ERB",
        "HEEX",
        "HTML",
        "JavaScript",
        "PHP",
        "Svelte",
        "TSX",
        "Vue.js",
    ];

    for language in tailwind_languages {
        languages.register_lsp_adapter(language.into(), tailwind_adapter.clone());
    }

    let eslint_languages = ["TSX", "TypeScript", "JavaScript", "Vue.js", "Svelte"];
    for language in eslint_languages {
        languages.register_lsp_adapter(language.into(), eslint_adapter.clone());
    }

    let mut subscription = languages.subscribe();
    let mut prev_language_settings = languages.language_settings();

    cx.spawn(async move |cx| {
        while subscription.next().await.is_some() {
            let language_settings = languages.language_settings();
            if language_settings != prev_language_settings {
                cx.update(|cx| {
                    SettingsStore::update_global(cx, |settings, cx| {
                        settings
                            .set_extension_settings(language_settings.clone(), cx)
                            .log_err();
                    });
                })?;
                prev_language_settings = language_settings;
            }
        }
        anyhow::Ok(())
    })
    .detach();
    let manifest_providers: [Arc<dyn ManifestProvider>; 2] = [
        Arc::from(CargoManifestProvider),
        Arc::from(PyprojectTomlManifestProvider),
    ];
    for provider in manifest_providers {
        project::ManifestProvidersStore::global(cx).register(provider);
    }
}

#[derive(Default)]
struct LanguageInfo {
    name: &'static str,
    adapters: Vec<Arc<dyn LspAdapter>>,
    context: Option<Arc<dyn ContextProvider>>,
    toolchain: Option<Arc<dyn ToolchainLister>>,
    manifest_name: Option<ManifestName>,
}

fn register_language(
    languages: &LanguageRegistry,
    name: &'static str,
    adapters: Vec<Arc<dyn LspAdapter>>,
    context: Option<Arc<dyn ContextProvider>>,
    toolchain: Option<Arc<dyn ToolchainLister>>,
    manifest_name: Option<ManifestName>,
) {
    let config = load_config(name);
    for adapter in adapters {
        languages.register_lsp_adapter(config.name.clone(), adapter);
    }
    languages.register_language(
        config.name.clone(),
        config.grammar.clone(),
        config.matcher.clone(),
        config.hidden,
        manifest_name.clone(),
        Arc::new(move || {
            Ok(LoadedLanguage {
                config: config.clone(),
                queries: load_queries(name),
                context_provider: context.clone(),
                toolchain_provider: toolchain.clone(),
                manifest_name: manifest_name.clone(),
            })
        }),
    );
}

#[cfg(any(test, feature = "test-support"))]
pub fn language(name: &str, grammar: tree_sitter::Language) -> Arc<Language> {
    Arc::new(
        Language::new(load_config(name), Some(grammar))
            .with_queries(load_queries(name))
            .unwrap(),
    )
}

fn load_config(name: &str) -> LanguageConfig {
    let config_toml = String::from_utf8(
        LanguageDir::get(&format!("{}/config.toml", name))
            .unwrap_or_else(|| panic!("missing config for language {:?}", name))
            .data
            .to_vec(),
    )
    .unwrap();

    #[allow(unused_mut)]
    let mut config: LanguageConfig = ::toml::from_str(&config_toml)
        .with_context(|| format!("failed to load config.toml for language {name:?}"))
        .unwrap();

    #[cfg(not(any(feature = "load-grammars", test)))]
    {
        config = LanguageConfig {
            name: config.name,
            matcher: config.matcher,
            jsx_tag_auto_close: config.jsx_tag_auto_close,
            ..Default::default()
        }
    }

    config
}

fn load_queries(name: &str) -> LanguageQueries {
    let mut result = LanguageQueries::default();
    for path in LanguageDir::iter() {
        if let Some(remainder) = path.strip_prefix(name).and_then(|p| p.strip_prefix('/')) {
            if !remainder.ends_with(".scm") {
                continue;
            }
            for (name, query) in QUERY_FILENAME_PREFIXES {
                if remainder.starts_with(name) {
                    let contents = asset_str::<LanguageDir>(path.as_ref());
                    match query(&mut result) {
                        None => *query(&mut result) = Some(contents),
                        Some(r) => r.to_mut().push_str(contents.as_ref()),
                    }
                }
            }
        }
    }
    result
}<|MERGE_RESOLUTION|>--- conflicted
+++ resolved
@@ -261,16 +261,10 @@
         LanguageServerName("typescript-language-server".into()),
         typescript_lsp_adapter,
     );
-<<<<<<< HEAD
-    languages.register_available_lsp_adapter(ty_lsp_adapter.name(), {
-        let adapter = ty_lsp_adapter;
-        move || adapter.clone()
-    });
-
-=======
+
     languages.register_available_lsp_adapter(python_lsp_adapter.name(), python_lsp_adapter);
     languages.register_available_lsp_adapter(py_lsp_adapter.name(), py_lsp_adapter);
->>>>>>> fcdd427c
+    languages.register_available_lsp_adapter(ty_lsp_adapter.name(), ty_lsp_adapter);
     // Register Tailwind for the existing languages that should have it by default.
     //
     // This can be driven by the `language_servers` setting once we have a way for
