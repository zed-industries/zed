use anyhow::{Context as _, Result};
use async_compression::futures::bufread::GzipDecoder;
use async_tar::Archive;
use async_trait::async_trait;
use chrono::{DateTime, Local};
use collections::HashMap;
use futures::future::join_all;
use gpui::{App, AppContext, AsyncApp, Task};
use http_client::github::{AssetKind, GitHubLspBinaryVersion, build_asset_url};
use language::{
<<<<<<< HEAD
    ContextLocation, ContextProvider, File, LanguageToolchainStore, LocalLanguageToolchainStore,
    LspAdapter, LspAdapterDelegate,
=======
    ContextLocation, ContextProvider, File, LanguageName, LanguageToolchainStore, LspAdapter,
    LspAdapterDelegate,
>>>>>>> 7217439c
};
use lsp::{CodeActionKind, LanguageServerBinary, LanguageServerName};
use node_runtime::NodeRuntime;
use project::{Fs, lsp_store::language_server_settings};
use serde_json::{Value, json};
use smol::{fs, io::BufReader, lock::RwLock, stream::StreamExt};
use std::{
    any::Any,
    borrow::Cow,
    ffi::OsString,
    path::{Path, PathBuf},
    sync::Arc,
};
use task::{TaskTemplate, TaskTemplates, VariableName};
use util::archive::extract_zip;
use util::merge_json_value_into;
use util::{ResultExt, fs::remove_matching, maybe};

use crate::{PackageJson, PackageJsonData};

#[derive(Debug)]
pub(crate) struct TypeScriptContextProvider {
    last_package_json: PackageJsonContents,
}

const TYPESCRIPT_RUNNER_VARIABLE: VariableName =
    VariableName::Custom(Cow::Borrowed("TYPESCRIPT_RUNNER"));

const TYPESCRIPT_JEST_TEST_NAME_VARIABLE: VariableName =
    VariableName::Custom(Cow::Borrowed("TYPESCRIPT_JEST_TEST_NAME"));

const TYPESCRIPT_VITEST_TEST_NAME_VARIABLE: VariableName =
    VariableName::Custom(Cow::Borrowed("TYPESCRIPT_VITEST_TEST_NAME"));

const TYPESCRIPT_JEST_PACKAGE_PATH_VARIABLE: VariableName =
    VariableName::Custom(Cow::Borrowed("TYPESCRIPT_JEST_PACKAGE_PATH"));

const TYPESCRIPT_MOCHA_PACKAGE_PATH_VARIABLE: VariableName =
    VariableName::Custom(Cow::Borrowed("TYPESCRIPT_MOCHA_PACKAGE_PATH"));

const TYPESCRIPT_VITEST_PACKAGE_PATH_VARIABLE: VariableName =
    VariableName::Custom(Cow::Borrowed("TYPESCRIPT_VITEST_PACKAGE_PATH"));

const TYPESCRIPT_JASMINE_PACKAGE_PATH_VARIABLE: VariableName =
    VariableName::Custom(Cow::Borrowed("TYPESCRIPT_JASMINE_PACKAGE_PATH"));

#[derive(Clone, Debug, Default)]
struct PackageJsonContents(Arc<RwLock<HashMap<PathBuf, PackageJson>>>);

impl PackageJsonData {
    fn fill_task_templates(&self, task_templates: &mut TaskTemplates) {
        if self.jest_package_path.is_some() {
            task_templates.0.push(TaskTemplate {
                label: "jest file test".to_owned(),
                command: TYPESCRIPT_RUNNER_VARIABLE.template_value(),
                args: vec![
                    "exec".to_owned(),
                    "--".to_owned(),
                    "jest".to_owned(),
                    "--runInBand".to_owned(),
                    VariableName::File.template_value(),
                ],
                cwd: Some(TYPESCRIPT_JEST_PACKAGE_PATH_VARIABLE.template_value()),
                ..TaskTemplate::default()
            });
            task_templates.0.push(TaskTemplate {
                label: format!("jest test {}", VariableName::Symbol.template_value()),
                command: TYPESCRIPT_RUNNER_VARIABLE.template_value(),
                args: vec![
                    "exec".to_owned(),
                    "--".to_owned(),
                    "jest".to_owned(),
                    "--runInBand".to_owned(),
                    "--testNamePattern".to_owned(),
                    format!(
                        "\"{}\"",
                        TYPESCRIPT_JEST_TEST_NAME_VARIABLE.template_value()
                    ),
                    VariableName::File.template_value(),
                ],
                tags: vec![
                    "ts-test".to_owned(),
                    "js-test".to_owned(),
                    "tsx-test".to_owned(),
                ],
                cwd: Some(TYPESCRIPT_JEST_PACKAGE_PATH_VARIABLE.template_value()),
                ..TaskTemplate::default()
            });
        }

        if self.vitest_package_path.is_some() {
            task_templates.0.push(TaskTemplate {
                label: format!("{} file test", "vitest".to_owned()),
                command: TYPESCRIPT_RUNNER_VARIABLE.template_value(),
                args: vec![
                    "exec".to_owned(),
                    "--".to_owned(),
                    "vitest".to_owned(),
                    "run".to_owned(),
                    "--poolOptions.forks.minForks=0".to_owned(),
                    "--poolOptions.forks.maxForks=1".to_owned(),
                    VariableName::File.template_value(),
                ],
                cwd: Some(TYPESCRIPT_VITEST_PACKAGE_PATH_VARIABLE.template_value()),
                ..TaskTemplate::default()
            });
            task_templates.0.push(TaskTemplate {
                label: format!(
                    "{} test {}",
                    "vitest".to_owned(),
                    VariableName::Symbol.template_value(),
                ),
                command: TYPESCRIPT_RUNNER_VARIABLE.template_value(),
                args: vec![
                    "exec".to_owned(),
                    "--".to_owned(),
                    "vitest".to_owned(),
                    "run".to_owned(),
                    "--poolOptions.forks.minForks=0".to_owned(),
                    "--poolOptions.forks.maxForks=1".to_owned(),
                    "--testNamePattern".to_owned(),
                    format!(
                        "\"{}\"",
                        TYPESCRIPT_VITEST_TEST_NAME_VARIABLE.template_value()
                    ),
                    VariableName::File.template_value(),
                ],
                tags: vec![
                    "ts-test".to_owned(),
                    "js-test".to_owned(),
                    "tsx-test".to_owned(),
                ],
                cwd: Some(TYPESCRIPT_VITEST_PACKAGE_PATH_VARIABLE.template_value()),
                ..TaskTemplate::default()
            });
        }

        if self.mocha_package_path.is_some() {
            task_templates.0.push(TaskTemplate {
                label: format!("{} file test", "mocha".to_owned()),
                command: TYPESCRIPT_RUNNER_VARIABLE.template_value(),
                args: vec![
                    "exec".to_owned(),
                    "--".to_owned(),
                    "mocha".to_owned(),
                    VariableName::File.template_value(),
                ],
                cwd: Some(TYPESCRIPT_MOCHA_PACKAGE_PATH_VARIABLE.template_value()),
                ..TaskTemplate::default()
            });
            task_templates.0.push(TaskTemplate {
                label: format!(
                    "{} test {}",
                    "mocha".to_owned(),
                    VariableName::Symbol.template_value(),
                ),
                command: TYPESCRIPT_RUNNER_VARIABLE.template_value(),
                args: vec![
                    "exec".to_owned(),
                    "--".to_owned(),
                    "mocha".to_owned(),
                    "--grep".to_owned(),
                    format!("\"{}\"", VariableName::Symbol.template_value()),
                    VariableName::File.template_value(),
                ],
                tags: vec![
                    "ts-test".to_owned(),
                    "js-test".to_owned(),
                    "tsx-test".to_owned(),
                ],
                cwd: Some(TYPESCRIPT_MOCHA_PACKAGE_PATH_VARIABLE.template_value()),
                ..TaskTemplate::default()
            });
        }

        if self.jasmine_package_path.is_some() {
            task_templates.0.push(TaskTemplate {
                label: format!("{} file test", "jasmine".to_owned()),
                command: TYPESCRIPT_RUNNER_VARIABLE.template_value(),
                args: vec![
                    "exec".to_owned(),
                    "--".to_owned(),
                    "jasmine".to_owned(),
                    VariableName::File.template_value(),
                ],
                cwd: Some(TYPESCRIPT_JASMINE_PACKAGE_PATH_VARIABLE.template_value()),
                ..TaskTemplate::default()
            });
            task_templates.0.push(TaskTemplate {
                label: format!(
                    "{} test {}",
                    "jasmine".to_owned(),
                    VariableName::Symbol.template_value(),
                ),
                command: TYPESCRIPT_RUNNER_VARIABLE.template_value(),
                args: vec![
                    "exec".to_owned(),
                    "--".to_owned(),
                    "jasmine".to_owned(),
                    format!("--filter={}", VariableName::Symbol.template_value()),
                    VariableName::File.template_value(),
                ],
                tags: vec![
                    "ts-test".to_owned(),
                    "js-test".to_owned(),
                    "tsx-test".to_owned(),
                ],
                cwd: Some(TYPESCRIPT_JASMINE_PACKAGE_PATH_VARIABLE.template_value()),
                ..TaskTemplate::default()
            });
        }

        let script_name_counts: HashMap<_, usize> =
            self.scripts
                .iter()
                .fold(HashMap::default(), |mut acc, (_, script)| {
                    *acc.entry(script).or_default() += 1;
                    acc
                });
        for (path, script) in &self.scripts {
            let label = if script_name_counts.get(script).copied().unwrap_or_default() > 1
                && let Some(parent) = path.parent().and_then(|parent| parent.file_name())
            {
                let parent = parent.to_string_lossy();
                format!("{parent}/package.json > {script}")
            } else {
                format!("package.json > {script}")
            };
            task_templates.0.push(TaskTemplate {
                label,
                command: TYPESCRIPT_RUNNER_VARIABLE.template_value(),
                args: vec!["run".to_owned(), script.to_owned()],
                tags: vec!["package-script".into()],
                cwd: Some(
                    path.parent()
                        .unwrap_or(Path::new("/"))
                        .to_string_lossy()
                        .to_string(),
                ),
                ..TaskTemplate::default()
            });
        }
    }
}

impl TypeScriptContextProvider {
    pub fn new() -> Self {
        Self {
            last_package_json: PackageJsonContents::default(),
        }
    }

    fn combined_package_json_data(
        &self,
        fs: Arc<dyn Fs>,
        worktree_root: &Path,
        file_relative_path: &Path,
        cx: &App,
    ) -> Task<anyhow::Result<PackageJsonData>> {
        let new_json_data = file_relative_path
            .ancestors()
            .map(|path| worktree_root.join(path))
            .map(|parent_path| {
                self.package_json_data(&parent_path, self.last_package_json.clone(), fs.clone(), cx)
            })
            .collect::<Vec<_>>();

        cx.background_spawn(async move {
            let mut package_json_data = PackageJsonData::default();
            for new_data in join_all(new_json_data).await.into_iter().flatten() {
                package_json_data.merge(new_data);
            }
            Ok(package_json_data)
        })
    }

    fn package_json_data(
        &self,
        directory_path: &Path,
        existing_package_json: PackageJsonContents,
        fs: Arc<dyn Fs>,
        cx: &App,
    ) -> Task<anyhow::Result<PackageJsonData>> {
        let package_json_path = directory_path.join("package.json");
        let metadata_check_fs = fs.clone();
        cx.background_spawn(async move {
            let metadata = metadata_check_fs
                .metadata(&package_json_path)
                .await
                .with_context(|| format!("getting metadata for {package_json_path:?}"))?
                .with_context(|| format!("missing FS metadata for {package_json_path:?}"))?;
            let mtime = DateTime::<Local>::from(metadata.mtime.timestamp_for_user());
            let existing_data = {
                let contents = existing_package_json.0.read().await;
                contents
                    .get(&package_json_path)
                    .filter(|package_json| package_json.mtime == mtime)
                    .map(|package_json| package_json.data.clone())
            };
            match existing_data {
                Some(existing_data) => Ok(existing_data),
                None => {
                    let package_json_string =
                        fs.load(&package_json_path).await.with_context(|| {
                            format!("loading package.json from {package_json_path:?}")
                        })?;
                    let package_json: HashMap<String, serde_json_lenient::Value> =
                        serde_json_lenient::from_str(&package_json_string).with_context(|| {
                            format!("parsing package.json from {package_json_path:?}")
                        })?;
                    let new_data =
                        PackageJsonData::new(package_json_path.as_path().into(), package_json);
                    {
                        let mut contents = existing_package_json.0.write().await;
                        contents.insert(
                            package_json_path,
                            PackageJson {
                                mtime,
                                data: new_data.clone(),
                            },
                        );
                    }
                    Ok(new_data)
                }
            }
        })
    }
}

async fn detect_package_manager(
    worktree_root: PathBuf,
    fs: Arc<dyn Fs>,
    package_json_data: Option<PackageJsonData>,
) -> &'static str {
    if let Some(package_json_data) = package_json_data {
        if let Some(package_manager) = package_json_data.package_manager {
            return package_manager;
        }
    }
    if fs.is_file(&worktree_root.join("pnpm-lock.yaml")).await {
        return "pnpm";
    }
    if fs.is_file(&worktree_root.join("yarn.lock")).await {
        return "yarn";
    }
    "npm"
}

impl ContextProvider for TypeScriptContextProvider {
    fn associated_tasks(
        &self,
        fs: Arc<dyn Fs>,
        file: Option<Arc<dyn File>>,
        cx: &App,
    ) -> Task<Option<TaskTemplates>> {
        let Some(file) = project::File::from_dyn(file.as_ref()).cloned() else {
            return Task::ready(None);
        };
        let Some(worktree_root) = file.worktree.read(cx).root_dir() else {
            return Task::ready(None);
        };
        let file_relative_path = file.path().clone();
        let package_json_data =
            self.combined_package_json_data(fs.clone(), &worktree_root, &file_relative_path, cx);

        cx.background_spawn(async move {
            let mut task_templates = TaskTemplates(Vec::new());
            task_templates.0.push(TaskTemplate {
                label: format!(
                    "execute selection {}",
                    VariableName::SelectedText.template_value()
                ),
                command: "node".to_owned(),
                args: vec![
                    "-e".to_owned(),
                    format!("\"{}\"", VariableName::SelectedText.template_value()),
                ],
                ..TaskTemplate::default()
            });

            match package_json_data.await {
                Ok(package_json) => {
                    package_json.fill_task_templates(&mut task_templates);
                }
                Err(e) => {
                    log::error!(
                        "Failed to read package.json for worktree {file_relative_path:?}: {e:#}"
                    );
                }
            }

            Some(task_templates)
        })
    }

    fn build_context(
        &self,
        current_vars: &task::TaskVariables,
        location: ContextLocation<'_>,
        _project_env: Option<HashMap<String, String>>,
        _toolchains: Arc<dyn LanguageToolchainStore>,
        cx: &mut App,
    ) -> Task<Result<task::TaskVariables>> {
        let mut vars = task::TaskVariables::default();

        if let Some(symbol) = current_vars.get(&VariableName::Symbol) {
            vars.insert(
                TYPESCRIPT_JEST_TEST_NAME_VARIABLE,
                replace_test_name_parameters(symbol),
            );
            vars.insert(
                TYPESCRIPT_VITEST_TEST_NAME_VARIABLE,
                replace_test_name_parameters(symbol),
            );
        }
        let file_path = location
            .file_location
            .buffer
            .read(cx)
            .file()
            .map(|file| file.path());

        let args = location.worktree_root.zip(location.fs).zip(file_path).map(
            |((worktree_root, fs), file_path)| {
                (
                    self.combined_package_json_data(fs.clone(), &worktree_root, file_path, cx),
                    worktree_root,
                    fs,
                )
            },
        );
        cx.background_spawn(async move {
            if let Some((task, worktree_root, fs)) = args {
                let package_json_data = task.await.log_err();
                vars.insert(
                    TYPESCRIPT_RUNNER_VARIABLE,
                    detect_package_manager(worktree_root, fs, package_json_data.clone())
                        .await
                        .to_owned(),
                );

                if let Some(package_json_data) = package_json_data {
                    if let Some(path) = package_json_data.jest_package_path {
                        vars.insert(
                            TYPESCRIPT_JEST_PACKAGE_PATH_VARIABLE,
                            path.parent()
                                .unwrap_or(Path::new(""))
                                .to_string_lossy()
                                .to_string(),
                        );
                    }

                    if let Some(path) = package_json_data.mocha_package_path {
                        vars.insert(
                            TYPESCRIPT_MOCHA_PACKAGE_PATH_VARIABLE,
                            path.parent()
                                .unwrap_or(Path::new(""))
                                .to_string_lossy()
                                .to_string(),
                        );
                    }

                    if let Some(path) = package_json_data.vitest_package_path {
                        vars.insert(
                            TYPESCRIPT_VITEST_PACKAGE_PATH_VARIABLE,
                            path.parent()
                                .unwrap_or(Path::new(""))
                                .to_string_lossy()
                                .to_string(),
                        );
                    }

                    if let Some(path) = package_json_data.jasmine_package_path {
                        vars.insert(
                            TYPESCRIPT_JASMINE_PACKAGE_PATH_VARIABLE,
                            path.parent()
                                .unwrap_or(Path::new(""))
                                .to_string_lossy()
                                .to_string(),
                        );
                    }
                }
            }
            Ok(vars)
        })
    }
}

fn typescript_server_binary_arguments(server_path: &Path) -> Vec<OsString> {
    vec![server_path.into(), "--stdio".into()]
}

fn eslint_server_binary_arguments(server_path: &Path) -> Vec<OsString> {
    vec![
        "--max-old-space-size=8192".into(),
        server_path.into(),
        "--stdio".into(),
    ]
}

fn replace_test_name_parameters(test_name: &str) -> String {
    let pattern = regex::Regex::new(r"(%|\$)[0-9a-zA-Z]+").unwrap();

    regex::escape(&pattern.replace_all(test_name, "(.+?)"))
}

pub struct TypeScriptLspAdapter {
    node: NodeRuntime,
}

impl TypeScriptLspAdapter {
    const OLD_SERVER_PATH: &'static str = "node_modules/typescript-language-server/lib/cli.js";
    const NEW_SERVER_PATH: &'static str = "node_modules/typescript-language-server/lib/cli.mjs";
    const SERVER_NAME: LanguageServerName =
        LanguageServerName::new_static("typescript-language-server");
    const PACKAGE_NAME: &str = "typescript";
    pub fn new(node: NodeRuntime) -> Self {
        TypeScriptLspAdapter { node }
    }
    async fn tsdk_path(fs: &dyn Fs, adapter: &Arc<dyn LspAdapterDelegate>) -> Option<&'static str> {
        let is_yarn = adapter
            .read_text_file(PathBuf::from(".yarn/sdks/typescript/lib/typescript.js"))
            .await
            .is_ok();

        let tsdk_path = if is_yarn {
            ".yarn/sdks/typescript/lib"
        } else {
            "node_modules/typescript/lib"
        };

        if fs
            .is_dir(&adapter.worktree_root_path().join(tsdk_path))
            .await
        {
            Some(tsdk_path)
        } else {
            None
        }
    }
}

struct TypeScriptVersions {
    typescript_version: String,
    server_version: String,
}

#[async_trait(?Send)]
impl LspAdapter for TypeScriptLspAdapter {
    fn name(&self) -> LanguageServerName {
        Self::SERVER_NAME.clone()
    }

    async fn fetch_latest_server_version(
        &self,
        _: &dyn LspAdapterDelegate,
    ) -> Result<Box<dyn 'static + Send + Any>> {
        Ok(Box::new(TypeScriptVersions {
            typescript_version: self.node.npm_package_latest_version("typescript").await?,
            server_version: self
                .node
                .npm_package_latest_version("typescript-language-server")
                .await?,
        }) as Box<_>)
    }

    async fn check_if_version_installed(
        &self,
        version: &(dyn 'static + Send + Any),
        container_dir: &PathBuf,
        _: &dyn LspAdapterDelegate,
    ) -> Option<LanguageServerBinary> {
        let version = version.downcast_ref::<TypeScriptVersions>().unwrap();
        let server_path = container_dir.join(Self::NEW_SERVER_PATH);

        let should_install_language_server = self
            .node
            .should_install_npm_package(
                Self::PACKAGE_NAME,
                &server_path,
                &container_dir,
                version.typescript_version.as_str(),
            )
            .await;

        if should_install_language_server {
            None
        } else {
            Some(LanguageServerBinary {
                path: self.node.binary_path().await.ok()?,
                env: None,
                arguments: typescript_server_binary_arguments(&server_path),
            })
        }
    }

    async fn fetch_server_binary(
        &self,
        latest_version: Box<dyn 'static + Send + Any>,
        container_dir: PathBuf,
        _: &dyn LspAdapterDelegate,
    ) -> Result<LanguageServerBinary> {
        let latest_version = latest_version.downcast::<TypeScriptVersions>().unwrap();
        let server_path = container_dir.join(Self::NEW_SERVER_PATH);

        self.node
            .npm_install_packages(
                &container_dir,
                &[
                    (
                        Self::PACKAGE_NAME,
                        latest_version.typescript_version.as_str(),
                    ),
                    (
                        "typescript-language-server",
                        latest_version.server_version.as_str(),
                    ),
                ],
            )
            .await?;

        Ok(LanguageServerBinary {
            path: self.node.binary_path().await?,
            env: None,
            arguments: typescript_server_binary_arguments(&server_path),
        })
    }

    async fn cached_server_binary(
        &self,
        container_dir: PathBuf,
        _: &dyn LspAdapterDelegate,
    ) -> Option<LanguageServerBinary> {
        get_cached_ts_server_binary(container_dir, &self.node).await
    }

    fn code_action_kinds(&self) -> Option<Vec<CodeActionKind>> {
        Some(vec![
            CodeActionKind::QUICKFIX,
            CodeActionKind::REFACTOR,
            CodeActionKind::REFACTOR_EXTRACT,
            CodeActionKind::SOURCE,
        ])
    }

    async fn label_for_completion(
        &self,
        item: &lsp::CompletionItem,
        language: &Arc<language::Language>,
    ) -> Option<language::CodeLabel> {
        use lsp::CompletionItemKind as Kind;
        let len = item.label.len();
        let grammar = language.grammar()?;
        let highlight_id = match item.kind? {
            Kind::CLASS | Kind::INTERFACE | Kind::ENUM => grammar.highlight_id_for_name("type"),
            Kind::CONSTRUCTOR => grammar.highlight_id_for_name("type"),
            Kind::CONSTANT => grammar.highlight_id_for_name("constant"),
            Kind::FUNCTION | Kind::METHOD => grammar.highlight_id_for_name("function"),
            Kind::PROPERTY | Kind::FIELD => grammar.highlight_id_for_name("property"),
            Kind::VARIABLE => grammar.highlight_id_for_name("variable"),
            _ => None,
        }?;

        let text = if let Some(description) = item
            .label_details
            .as_ref()
            .and_then(|label_details| label_details.description.as_ref())
        {
            format!("{} {}", item.label, description)
        } else if let Some(detail) = &item.detail {
            format!("{} {}", item.label, detail)
        } else {
            item.label.clone()
        };
        let filter_range = item
            .filter_text
            .as_deref()
            .and_then(|filter| text.find(filter).map(|ix| ix..ix + filter.len()))
            .unwrap_or(0..len);
        Some(language::CodeLabel {
            text,
            runs: vec![(0..len, highlight_id)],
            filter_range,
        })
    }

    async fn initialization_options(
        self: Arc<Self>,
        fs: &dyn Fs,
        adapter: &Arc<dyn LspAdapterDelegate>,
    ) -> Result<Option<serde_json::Value>> {
        let tsdk_path = Self::tsdk_path(fs, adapter).await;
        Ok(Some(json!({
            "provideFormatter": true,
            "hostInfo": "zed",
            "tsserver": {
                "path": tsdk_path,
            },
            "preferences": {
                "includeInlayParameterNameHints": "all",
                "includeInlayParameterNameHintsWhenArgumentMatchesName": true,
                "includeInlayFunctionParameterTypeHints": true,
                "includeInlayVariableTypeHints": true,
                "includeInlayVariableTypeHintsWhenTypeMatchesName": true,
                "includeInlayPropertyDeclarationTypeHints": true,
                "includeInlayFunctionLikeReturnTypeHints": true,
                "includeInlayEnumMemberValueHints": true,
            }
        })))
    }

    async fn workspace_configuration(
        self: Arc<Self>,
        _: &dyn Fs,
        delegate: &Arc<dyn LspAdapterDelegate>,
        _: Arc<dyn LocalLanguageToolchainStore>,
        cx: &mut AsyncApp,
    ) -> Result<Value> {
        let override_options = cx.update(|cx| {
            language_server_settings(delegate.as_ref(), &Self::SERVER_NAME, cx)
                .and_then(|s| s.settings.clone())
        })?;
        if let Some(options) = override_options {
            return Ok(options);
        }
        Ok(json!({
            "completions": {
              "completeFunctionCalls": true
            }
        }))
    }

    fn language_ids(&self) -> HashMap<LanguageName, String> {
        HashMap::from_iter([
            (LanguageName::new("TypeScript"), "typescript".into()),
            (LanguageName::new("JavaScript"), "javascript".into()),
            (LanguageName::new("TSX"), "typescriptreact".into()),
        ])
    }
}

async fn get_cached_ts_server_binary(
    container_dir: PathBuf,
    node: &NodeRuntime,
) -> Option<LanguageServerBinary> {
    maybe!(async {
        let old_server_path = container_dir.join(TypeScriptLspAdapter::OLD_SERVER_PATH);
        let new_server_path = container_dir.join(TypeScriptLspAdapter::NEW_SERVER_PATH);
        if new_server_path.exists() {
            Ok(LanguageServerBinary {
                path: node.binary_path().await?,
                env: None,
                arguments: typescript_server_binary_arguments(&new_server_path),
            })
        } else if old_server_path.exists() {
            Ok(LanguageServerBinary {
                path: node.binary_path().await?,
                env: None,
                arguments: typescript_server_binary_arguments(&old_server_path),
            })
        } else {
            anyhow::bail!("missing executable in directory {container_dir:?}")
        }
    })
    .await
    .log_err()
}

pub struct EsLintLspAdapter {
    node: NodeRuntime,
}

impl EsLintLspAdapter {
    const CURRENT_VERSION: &'static str = "2.4.4";
    const CURRENT_VERSION_TAG_NAME: &'static str = "release/2.4.4";

    #[cfg(not(windows))]
    const GITHUB_ASSET_KIND: AssetKind = AssetKind::TarGz;
    #[cfg(windows)]
    const GITHUB_ASSET_KIND: AssetKind = AssetKind::Zip;

    const SERVER_PATH: &'static str = "vscode-eslint/server/out/eslintServer.js";
    const SERVER_NAME: LanguageServerName = LanguageServerName::new_static("eslint");

    const FLAT_CONFIG_FILE_NAMES: &'static [&'static str] = &[
        "eslint.config.js",
        "eslint.config.mjs",
        "eslint.config.cjs",
        "eslint.config.ts",
        "eslint.config.cts",
        "eslint.config.mts",
    ];

    pub fn new(node: NodeRuntime) -> Self {
        EsLintLspAdapter { node }
    }

    fn build_destination_path(container_dir: &Path) -> PathBuf {
        container_dir.join(format!("vscode-eslint-{}", Self::CURRENT_VERSION))
    }
}

#[async_trait(?Send)]
impl LspAdapter for EsLintLspAdapter {
    fn code_action_kinds(&self) -> Option<Vec<CodeActionKind>> {
        Some(vec![
            CodeActionKind::QUICKFIX,
            CodeActionKind::new("source.fixAll.eslint"),
        ])
    }

    async fn workspace_configuration(
        self: Arc<Self>,
        _: &dyn Fs,
        delegate: &Arc<dyn LspAdapterDelegate>,
        _: Arc<dyn LocalLanguageToolchainStore>,
        cx: &mut AsyncApp,
    ) -> Result<Value> {
        let workspace_root = delegate.worktree_root_path();
        let use_flat_config = Self::FLAT_CONFIG_FILE_NAMES
            .iter()
            .any(|file| workspace_root.join(file).is_file());

        let mut default_workspace_configuration = json!({
            "validate": "on",
            "rulesCustomizations": [],
            "run": "onType",
            "nodePath": null,
            "workingDirectory": {
                "mode": "auto"
            },
            "workspaceFolder": {
                "uri": workspace_root,
                "name": workspace_root.file_name()
                    .unwrap_or(workspace_root.as_os_str())
                    .to_string_lossy(),
            },
            "problems": {},
            "codeActionOnSave": {
                // We enable this, but without also configuring code_actions_on_format
                // in the Zed configuration, it doesn't have an effect.
                "enable": true,
            },
            "codeAction": {
                "disableRuleComment": {
                    "enable": true,
                    "location": "separateLine",
                },
                "showDocumentation": {
                    "enable": true
                }
            },
            "experimental": {
                "useFlatConfig": use_flat_config,
            }
        });

        let override_options = cx.update(|cx| {
            language_server_settings(delegate.as_ref(), &Self::SERVER_NAME, cx)
                .and_then(|s| s.settings.clone())
        })?;

        if let Some(override_options) = override_options {
            merge_json_value_into(override_options, &mut default_workspace_configuration);
        }

        Ok(json!({
            "": default_workspace_configuration
        }))
    }

    fn name(&self) -> LanguageServerName {
        Self::SERVER_NAME.clone()
    }

    async fn fetch_latest_server_version(
        &self,
        _delegate: &dyn LspAdapterDelegate,
    ) -> Result<Box<dyn 'static + Send + Any>> {
        let url = build_asset_url(
            "zed-industries/vscode-eslint",
            Self::CURRENT_VERSION_TAG_NAME,
            Self::GITHUB_ASSET_KIND,
        )?;

        Ok(Box::new(GitHubLspBinaryVersion {
            name: Self::CURRENT_VERSION.into(),
            url,
        }))
    }

    async fn fetch_server_binary(
        &self,
        version: Box<dyn 'static + Send + Any>,
        container_dir: PathBuf,
        delegate: &dyn LspAdapterDelegate,
    ) -> Result<LanguageServerBinary> {
        let version = version.downcast::<GitHubLspBinaryVersion>().unwrap();
        let destination_path = Self::build_destination_path(&container_dir);
        let server_path = destination_path.join(Self::SERVER_PATH);

        if fs::metadata(&server_path).await.is_err() {
            remove_matching(&container_dir, |entry| entry != destination_path).await;

            let mut response = delegate
                .http_client()
                .get(&version.url, Default::default(), true)
                .await
                .context("downloading release")?;
            match Self::GITHUB_ASSET_KIND {
                AssetKind::TarGz => {
                    let decompressed_bytes = GzipDecoder::new(BufReader::new(response.body_mut()));
                    let archive = Archive::new(decompressed_bytes);
                    archive.unpack(&destination_path).await.with_context(|| {
                        format!("extracting {} to {:?}", version.url, destination_path)
                    })?;
                }
                AssetKind::Gz => {
                    let mut decompressed_bytes =
                        GzipDecoder::new(BufReader::new(response.body_mut()));
                    let mut file =
                        fs::File::create(&destination_path).await.with_context(|| {
                            format!(
                                "creating a file {:?} for a download from {}",
                                destination_path, version.url,
                            )
                        })?;
                    futures::io::copy(&mut decompressed_bytes, &mut file)
                        .await
                        .with_context(|| {
                            format!("extracting {} to {:?}", version.url, destination_path)
                        })?;
                }
                AssetKind::Zip => {
                    extract_zip(&destination_path, response.body_mut())
                        .await
                        .with_context(|| {
                            format!("unzipping {} to {:?}", version.url, destination_path)
                        })?;
                }
            }

            let mut dir = fs::read_dir(&destination_path).await?;
            let first = dir.next().await.context("missing first file")??;
            let repo_root = destination_path.join("vscode-eslint");
            fs::rename(first.path(), &repo_root).await?;

            #[cfg(target_os = "windows")]
            {
                handle_symlink(
                    repo_root.join("$shared"),
                    repo_root.join("client").join("src").join("shared"),
                )
                .await?;
                handle_symlink(
                    repo_root.join("$shared"),
                    repo_root.join("server").join("src").join("shared"),
                )
                .await?;
            }

            self.node
                .run_npm_subcommand(&repo_root, "install", &[])
                .await?;

            self.node
                .run_npm_subcommand(&repo_root, "run-script", &["compile"])
                .await?;
        }

        Ok(LanguageServerBinary {
            path: self.node.binary_path().await?,
            env: None,
            arguments: eslint_server_binary_arguments(&server_path),
        })
    }

    async fn cached_server_binary(
        &self,
        container_dir: PathBuf,
        _: &dyn LspAdapterDelegate,
    ) -> Option<LanguageServerBinary> {
        let server_path =
            Self::build_destination_path(&container_dir).join(EsLintLspAdapter::SERVER_PATH);
        Some(LanguageServerBinary {
            path: self.node.binary_path().await.ok()?,
            env: None,
            arguments: eslint_server_binary_arguments(&server_path),
        })
    }
}

#[cfg(target_os = "windows")]
async fn handle_symlink(src_dir: PathBuf, dest_dir: PathBuf) -> Result<()> {
    anyhow::ensure!(
        fs::metadata(&src_dir).await.is_ok(),
        "Directory {src_dir:?} is not present"
    );
    if fs::metadata(&dest_dir).await.is_ok() {
        fs::remove_file(&dest_dir).await?;
    }
    fs::create_dir_all(&dest_dir).await?;
    let mut entries = fs::read_dir(&src_dir).await?;
    while let Some(entry) = entries.try_next().await? {
        let entry_path = entry.path();
        let entry_name = entry.file_name();
        let dest_path = dest_dir.join(&entry_name);
        fs::copy(&entry_path, &dest_path).await?;
    }
    Ok(())
}

#[cfg(test)]
mod tests {
    use std::path::Path;

    use gpui::{AppContext as _, BackgroundExecutor, TestAppContext};
    use language::language_settings;
    use project::{FakeFs, Project};
    use serde_json::json;
    use task::TaskTemplates;
    use unindent::Unindent;
    use util::path;

    use crate::typescript::{PackageJsonData, TypeScriptContextProvider};

    #[gpui::test]
    async fn test_outline(cx: &mut TestAppContext) {
        let language = crate::language(
            "typescript",
            tree_sitter_typescript::LANGUAGE_TYPESCRIPT.into(),
        );

        let text = r#"
            function a() {
              // local variables are omitted
              let a1 = 1;
              // all functions are included
              async function a2() {}
            }
            // top-level variables are included
            let b: C
            function getB() {}
            // exported variables are included
            export const d = e;
        "#
        .unindent();

        let buffer = cx.new(|cx| language::Buffer::local(text, cx).with_language(language, cx));
        let outline = buffer.read_with(cx, |buffer, _| buffer.snapshot().outline(None).unwrap());
        assert_eq!(
            outline
                .items
                .iter()
                .map(|item| (item.text.as_str(), item.depth))
                .collect::<Vec<_>>(),
            &[
                ("function a()", 0),
                ("async function a2()", 1),
                ("let b", 0),
                ("function getB()", 0),
                ("const d", 0),
            ]
        );
    }

    #[gpui::test]
    async fn test_generator_function_outline(cx: &mut TestAppContext) {
        let language = crate::language("javascript", tree_sitter_typescript::LANGUAGE_TSX.into());

        let text = r#"
            function normalFunction() {
                console.log("normal");
            }

            function* simpleGenerator() {
                yield 1;
                yield 2;
            }

            async function* asyncGenerator() {
                yield await Promise.resolve(1);
            }

            function* generatorWithParams(start, end) {
                for (let i = start; i <= end; i++) {
                    yield i;
                }
            }

            class TestClass {
                *methodGenerator() {
                    yield "method";
                }

                async *asyncMethodGenerator() {
                    yield "async method";
                }
            }
        "#
        .unindent();

        let buffer = cx.new(|cx| language::Buffer::local(text, cx).with_language(language, cx));
        let outline = buffer.read_with(cx, |buffer, _| buffer.snapshot().outline(None).unwrap());
        assert_eq!(
            outline
                .items
                .iter()
                .map(|item| (item.text.as_str(), item.depth))
                .collect::<Vec<_>>(),
            &[
                ("function normalFunction()", 0),
                ("function* simpleGenerator()", 0),
                ("async function* asyncGenerator()", 0),
                ("function* generatorWithParams( )", 0),
                ("class TestClass", 0),
                ("*methodGenerator()", 1),
                ("async *asyncMethodGenerator()", 1),
            ]
        );
    }

    #[gpui::test]
    async fn test_package_json_discovery(executor: BackgroundExecutor, cx: &mut TestAppContext) {
        cx.update(|cx| {
            settings::init(cx);
            Project::init_settings(cx);
            language_settings::init(cx);
        });

        let package_json_1 = json!({
            "dependencies": {
                "mocha": "1.0.0",
                "vitest": "1.0.0"
            },
            "scripts": {
                "test": ""
            }
        })
        .to_string();

        let package_json_2 = json!({
            "devDependencies": {
                "vitest": "2.0.0"
            },
            "scripts": {
                "test": ""
            }
        })
        .to_string();

        let fs = FakeFs::new(executor);
        fs.insert_tree(
            path!("/root"),
            json!({
                "package.json": package_json_1,
                "sub": {
                    "package.json": package_json_2,
                    "file.js": "",
                }
            }),
        )
        .await;

        let provider = TypeScriptContextProvider::new();
        let package_json_data = cx
            .update(|cx| {
                provider.combined_package_json_data(
                    fs.clone(),
                    path!("/root").as_ref(),
                    "sub/file1.js".as_ref(),
                    cx,
                )
            })
            .await
            .unwrap();
        pretty_assertions::assert_eq!(
            package_json_data,
            PackageJsonData {
                jest_package_path: None,
                mocha_package_path: Some(Path::new(path!("/root/package.json")).into()),
                vitest_package_path: Some(Path::new(path!("/root/sub/package.json")).into()),
                jasmine_package_path: None,
                scripts: [
                    (
                        Path::new(path!("/root/package.json")).into(),
                        "test".to_owned()
                    ),
                    (
                        Path::new(path!("/root/sub/package.json")).into(),
                        "test".to_owned()
                    )
                ]
                .into_iter()
                .collect(),
                package_manager: None,
            }
        );

        let mut task_templates = TaskTemplates::default();
        package_json_data.fill_task_templates(&mut task_templates);
        let task_templates = task_templates
            .0
            .into_iter()
            .map(|template| (template.label, template.cwd))
            .collect::<Vec<_>>();
        pretty_assertions::assert_eq!(
            task_templates,
            [
                (
                    "vitest file test".into(),
                    Some("$ZED_CUSTOM_TYPESCRIPT_VITEST_PACKAGE_PATH".into()),
                ),
                (
                    "vitest test $ZED_SYMBOL".into(),
                    Some("$ZED_CUSTOM_TYPESCRIPT_VITEST_PACKAGE_PATH".into()),
                ),
                (
                    "mocha file test".into(),
                    Some("$ZED_CUSTOM_TYPESCRIPT_MOCHA_PACKAGE_PATH".into()),
                ),
                (
                    "mocha test $ZED_SYMBOL".into(),
                    Some("$ZED_CUSTOM_TYPESCRIPT_MOCHA_PACKAGE_PATH".into()),
                ),
                (
                    "root/package.json > test".into(),
                    Some(path!("/root").into())
                ),
                (
                    "sub/package.json > test".into(),
                    Some(path!("/root/sub").into())
                ),
            ]
        );
    }
}<|MERGE_RESOLUTION|>--- conflicted
+++ resolved
@@ -8,13 +8,8 @@
 use gpui::{App, AppContext, AsyncApp, Task};
 use http_client::github::{AssetKind, GitHubLspBinaryVersion, build_asset_url};
 use language::{
-<<<<<<< HEAD
-    ContextLocation, ContextProvider, File, LanguageToolchainStore, LocalLanguageToolchainStore,
-    LspAdapter, LspAdapterDelegate,
-=======
-    ContextLocation, ContextProvider, File, LanguageName, LanguageToolchainStore, LspAdapter,
-    LspAdapterDelegate,
->>>>>>> 7217439c
+    ContextLocation, ContextProvider, File, LanguageName, LanguageToolchainStore,
+    LocalLanguageToolchainStore, LspAdapter, LspAdapterDelegate,
 };
 use lsp::{CodeActionKind, LanguageServerBinary, LanguageServerName};
 use node_runtime::NodeRuntime;
