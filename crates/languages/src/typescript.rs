use anyhow::{anyhow, Result};
use async_compression::futures::bufread::GzipDecoder;
use async_tar::Archive;
use async_trait::async_trait;
use collections::HashMap;
use gpui::AsyncAppContext;
use http_client::github::{build_asset_url, AssetKind, GitHubLspBinaryVersion};
use language::{LanguageServerName, LspAdapter, LspAdapterDelegate};
use lsp::{CodeActionKind, LanguageServerBinary};
use node_runtime::NodeRuntime;
use project::project_settings::ProjectSettings;
use project::ContextProviderWithTasks;
use serde_json::{json, Value};
use settings::Settings;
use smol::{fs, io::BufReader, stream::StreamExt};
use std::{
    any::Any,
    ffi::OsString,
    path::{Path, PathBuf},
    sync::Arc,
};
use task::{TaskTemplate, TaskTemplates, VariableName};
use util::{fs::remove_matching, maybe, ResultExt};

pub(super) fn typescript_task_context() -> ContextProviderWithTasks {
    ContextProviderWithTasks::new(TaskTemplates(vec![
        TaskTemplate {
            label: "jest file test".to_owned(),
            command: "npx jest".to_owned(),
            args: vec![VariableName::File.template_value()],
            ..TaskTemplate::default()
        },
        TaskTemplate {
            label: "jest test $ZED_SYMBOL".to_owned(),
            command: "npx jest".to_owned(),
            args: vec![
                "--testNamePattern".into(),
                format!("\"{}\"", VariableName::Symbol.template_value()),
                VariableName::File.template_value(),
            ],
            tags: vec!["ts-test".into(), "js-test".into(), "tsx-test".into()],
            ..TaskTemplate::default()
        },
        TaskTemplate {
            label: "execute selection $ZED_SELECTED_TEXT".to_owned(),
            command: "node".to_owned(),
            args: vec![
                "-e".into(),
                format!("\"{}\"", VariableName::SelectedText.template_value()),
            ],
            ..TaskTemplate::default()
        },
    ]))
}

fn typescript_server_binary_arguments(server_path: &Path) -> Vec<OsString> {
    vec![server_path.into(), "--stdio".into()]
}

fn eslint_server_binary_arguments(server_path: &Path) -> Vec<OsString> {
    vec![server_path.into(), "--stdio".into()]
}

pub struct TypeScriptLspAdapter {
    node: Arc<dyn NodeRuntime>,
}

impl TypeScriptLspAdapter {
    const OLD_SERVER_PATH: &'static str = "node_modules/typescript-language-server/lib/cli.js";
    const NEW_SERVER_PATH: &'static str = "node_modules/typescript-language-server/lib/cli.mjs";
    const SERVER_NAME: &'static str = "typescript-language-server";
    pub fn new(node: Arc<dyn NodeRuntime>) -> Self {
        TypeScriptLspAdapter { node }
    }
    async fn tsdk_path(adapter: &Arc<dyn LspAdapterDelegate>) -> &'static str {
        let is_yarn = adapter
            .read_text_file(PathBuf::from(".yarn/sdks/typescript/lib/typescript.js"))
            .await
            .is_ok();

        if is_yarn {
            ".yarn/sdks/typescript/lib"
        } else {
            "node_modules/typescript/lib"
        }
    }
}

struct TypeScriptVersions {
    typescript_version: String,
    server_version: String,
}

#[async_trait(?Send)]
impl LspAdapter for TypeScriptLspAdapter {
    fn name(&self) -> LanguageServerName {
        LanguageServerName(Self::SERVER_NAME.into())
    }

    async fn fetch_latest_server_version(
        &self,
        _: &dyn LspAdapterDelegate,
    ) -> Result<Box<dyn 'static + Send + Any>> {
        Ok(Box::new(TypeScriptVersions {
            typescript_version: self.node.npm_package_latest_version("typescript").await?,
            server_version: self
                .node
                .npm_package_latest_version("typescript-language-server")
                .await?,
        }) as Box<_>)
    }

    async fn fetch_server_binary(
        &self,
        latest_version: Box<dyn 'static + Send + Any>,
        container_dir: PathBuf,
        _: &dyn LspAdapterDelegate,
    ) -> Result<LanguageServerBinary> {
        let latest_version = latest_version.downcast::<TypeScriptVersions>().unwrap();
        let server_path = container_dir.join(Self::NEW_SERVER_PATH);
        let package_name = "typescript";

        let should_install_language_server = self
            .node
            .should_install_npm_package(
                package_name,
                &server_path,
                &container_dir,
                latest_version.typescript_version.as_str(),
            )
            .await;

        if should_install_language_server {
            self.node
                .npm_install_packages(
                    &container_dir,
                    &[
                        (package_name, latest_version.typescript_version.as_str()),
                        (
                            "typescript-language-server",
                            latest_version.server_version.as_str(),
                        ),
                    ],
                )
                .await?;
        }

        Ok(LanguageServerBinary {
            path: self.node.binary_path().await?,
            env: None,
            arguments: typescript_server_binary_arguments(&server_path),
        })
    }

    async fn cached_server_binary(
        &self,
        container_dir: PathBuf,
        _: &dyn LspAdapterDelegate,
    ) -> Option<LanguageServerBinary> {
        get_cached_ts_server_binary(container_dir, &*self.node).await
    }

    async fn installation_test_binary(
        &self,
        container_dir: PathBuf,
    ) -> Option<LanguageServerBinary> {
        get_cached_ts_server_binary(container_dir, &*self.node).await
    }

    fn code_action_kinds(&self) -> Option<Vec<CodeActionKind>> {
        Some(vec![
            CodeActionKind::QUICKFIX,
            CodeActionKind::REFACTOR,
            CodeActionKind::REFACTOR_EXTRACT,
            CodeActionKind::SOURCE,
        ])
    }

    async fn label_for_completion(
        &self,
        item: &lsp::CompletionItem,
        language: &Arc<language::Language>,
    ) -> Option<language::CodeLabel> {
        use lsp::CompletionItemKind as Kind;
        let len = item.label.len();
        let grammar = language.grammar()?;
        let highlight_id = match item.kind? {
            Kind::CLASS | Kind::INTERFACE | Kind::ENUM => grammar.highlight_id_for_name("type"),
            Kind::CONSTRUCTOR => grammar.highlight_id_for_name("type"),
            Kind::CONSTANT => grammar.highlight_id_for_name("constant"),
            Kind::FUNCTION | Kind::METHOD => grammar.highlight_id_for_name("function"),
            Kind::PROPERTY | Kind::FIELD => grammar.highlight_id_for_name("property"),
            Kind::VARIABLE => grammar.highlight_id_for_name("variable"),
            _ => None,
        }?;

        let text = match &item.detail {
            Some(detail) => format!("{} {}", item.label, detail),
            None => item.label.clone(),
        };

        Some(language::CodeLabel {
            text,
            runs: vec![(0..len, highlight_id)],
            filter_range: 0..len,
        })
    }

    async fn initialization_options(
        self: Arc<Self>,
        adapter: &Arc<dyn LspAdapterDelegate>,
    ) -> Result<Option<serde_json::Value>> {
        let tsdk_path = Self::tsdk_path(adapter).await;
        Ok(Some(json!({
            "provideFormatter": true,
            "hostInfo": "zed",
            "tsserver": {
                "path": tsdk_path,
            },
            "preferences": {
                "includeInlayParameterNameHints": "all",
                "includeInlayParameterNameHintsWhenArgumentMatchesName": true,
                "includeInlayFunctionParameterTypeHints": true,
                "includeInlayVariableTypeHints": true,
                "includeInlayVariableTypeHintsWhenTypeMatchesName": true,
                "includeInlayPropertyDeclarationTypeHints": true,
                "includeInlayFunctionLikeReturnTypeHints": true,
                "includeInlayEnumMemberValueHints": true,
            }
        })))
    }

    async fn workspace_configuration(
        self: Arc<Self>,
        _: &Arc<dyn LspAdapterDelegate>,
        cx: &mut AsyncAppContext,
    ) -> Result<Value> {
        let override_options = cx.update(|cx| {
            ProjectSettings::get_global(cx)
                .lsp
                .get(Self::SERVER_NAME)
                .and_then(|s| s.initialization_options.clone())
        })?;
        if let Some(options) = override_options {
            return Ok(options);
        }
        Ok(json!({
            "completions": {
              "completeFunctionCalls": true
            }
        }))
    }

    fn language_ids(&self) -> HashMap<String, String> {
        HashMap::from_iter([
            ("TypeScript".into(), "typescript".into()),
            ("JavaScript".into(), "javascript".into()),
            ("TSX".into(), "typescriptreact".into()),
        ])
    }
}

async fn get_cached_ts_server_binary(
    container_dir: PathBuf,
    node: &dyn NodeRuntime,
) -> Option<LanguageServerBinary> {
    maybe!(async {
        let old_server_path = container_dir.join(TypeScriptLspAdapter::OLD_SERVER_PATH);
        let new_server_path = container_dir.join(TypeScriptLspAdapter::NEW_SERVER_PATH);
        if new_server_path.exists() {
            Ok(LanguageServerBinary {
                path: node.binary_path().await?,
                env: None,
                arguments: typescript_server_binary_arguments(&new_server_path),
            })
        } else if old_server_path.exists() {
            Ok(LanguageServerBinary {
                path: node.binary_path().await?,
                env: None,
                arguments: typescript_server_binary_arguments(&old_server_path),
            })
        } else {
            Err(anyhow!(
                "missing executable in directory {:?}",
                container_dir
            ))
        }
    })
    .await
    .log_err()
}

pub struct EsLintLspAdapter {
    node: Arc<dyn NodeRuntime>,
}

impl EsLintLspAdapter {
    const CURRENT_VERSION: &'static str = "release/2.4.4";
    const GITHUB_ASSET_KIND: AssetKind = AssetKind::TarGz;

    const SERVER_PATH: &'static str = "vscode-eslint/server/out/eslintServer.js";
    const SERVER_NAME: &'static str = "eslint";

    const FLAT_CONFIG_FILE_NAMES: &'static [&'static str] =
        &["eslint.config.js", "eslint.config.mjs", "eslint.config.cjs"];

    #[cfg(not(windows))]
    const GITHUB_ASSET_KIND: AssetKind = AssetKind::TarGz;
    #[cfg(windows)]
    const GITHUB_ASSET_KIND: AssetKind = AssetKind::Zip;

    pub fn new(node: Arc<dyn NodeRuntime>) -> Self {
        EsLintLspAdapter { node }
    }
}

#[async_trait(?Send)]
impl LspAdapter for EsLintLspAdapter {
    fn code_action_kinds(&self) -> Option<Vec<CodeActionKind>> {
        Some(vec![
            CodeActionKind::QUICKFIX,
            CodeActionKind::new("source.fixAll.eslint"),
        ])
    }

    async fn workspace_configuration(
        self: Arc<Self>,
        delegate: &Arc<dyn LspAdapterDelegate>,
        cx: &mut AsyncAppContext,
    ) -> Result<Value> {
        let workspace_root = delegate.worktree_root_path();

        let eslint_user_settings = cx.update(|cx| {
            ProjectSettings::get_global(cx)
                .lsp
                .get(Self::SERVER_NAME)
                .and_then(|s| s.settings.clone())
                .unwrap_or_default()
        })?;

        let mut code_action_on_save = json!({
            // We enable this, but without also configuring `code_actions_on_format`
            // in the Zed configuration, it doesn't have an effect.
            "enable": true,
        });

        if let Some(code_action_settings) = eslint_user_settings
            .get("codeActionOnSave")
            .and_then(|settings| settings.as_object())
        {
            if let Some(enable) = code_action_settings.get("enable") {
                code_action_on_save["enable"] = enable.clone();
            }
            if let Some(mode) = code_action_settings.get("mode") {
                code_action_on_save["mode"] = mode.clone();
            }
            if let Some(rules) = code_action_settings.get("rules") {
                code_action_on_save["rules"] = rules.clone();
            }
        }

        let problems = eslint_user_settings
            .get("problems")
            .cloned()
            .unwrap_or_else(|| json!({}));

        let rules_customizations = eslint_user_settings
            .get("rulesCustomizations")
            .cloned()
            .unwrap_or_else(|| json!([]));

        let node_path = eslint_user_settings.get("nodePath").unwrap_or(&Value::Null);
        let use_flat_config = Self::FLAT_CONFIG_FILE_NAMES
            .iter()
            .any(|file| workspace_root.join(file).is_file());

        Ok(json!({
            "": {
                "validate": "on",
                "rulesCustomizations": rules_customizations,
                "run": "onType",
                "nodePath": node_path,
                "workingDirectory": {"mode": "auto"},
                "workspaceFolder": {
                    "uri": workspace_root,
                    "name": workspace_root.file_name()
                        .unwrap_or_else(|| workspace_root.as_os_str()),
                },
                "problems": problems,
                "codeActionOnSave": code_action_on_save,
                "codeAction": {
                    "disableRuleComment": {
                        "enable": true,
                        "location": "separateLine",
                    },
                    "showDocumentation": {
                        "enable": true
                    }
                },
                "experimental": {
                    "useFlatConfig": use_flat_config,
                },
            }
        }))
    }

    fn name(&self) -> LanguageServerName {
        LanguageServerName(Self::SERVER_NAME.into())
    }

    async fn fetch_latest_server_version(
        &self,
        _delegate: &dyn LspAdapterDelegate,
    ) -> Result<Box<dyn 'static + Send + Any>> {
        let url = build_asset_url(
            "microsoft/vscode-eslint",
            Self::CURRENT_VERSION,
            Self::GITHUB_ASSET_KIND,
        )?;

        Ok(Box::new(GitHubLspBinaryVersion {
            name: Self::CURRENT_VERSION.into(),
            url,
        }))
    }

    async fn fetch_server_binary(
        &self,
        version: Box<dyn 'static + Send + Any>,
        container_dir: PathBuf,
        delegate: &dyn LspAdapterDelegate,
    ) -> Result<LanguageServerBinary> {
        let version = version.downcast::<GitHubLspBinaryVersion>().unwrap();
        let destination_path = container_dir.join(format!("vscode-eslint-{}", version.name));
        let server_path = destination_path.join(Self::SERVER_PATH);

        if fs::metadata(&server_path).await.is_err() {
            remove_matching(&container_dir, |entry| entry != destination_path).await;

            let mut response = delegate
                .http_client()
                .get(&version.url, Default::default(), true)
                .await
                .map_err(|err| anyhow!("error downloading release: {}", err))?;
            match Self::GITHUB_ASSET_KIND {
                AssetKind::TarGz => {
                    let decompressed_bytes = GzipDecoder::new(BufReader::new(response.body_mut()));
                    let archive = Archive::new(decompressed_bytes);
                    archive.unpack(&destination_path).await?;
                }
<<<<<<< HEAD
                AssetKind::Zip => {
                    node_runtime::extract_zip(
                        &destination_path,
                        BufReader::new(response.body_mut()),
                    )
                    .await?;
                }
=======
>>>>>>> 138c3fcf
            }

            let mut dir = fs::read_dir(&destination_path).await?;
            let first = dir.next().await.ok_or(anyhow!("missing first file"))??;
            let repo_root = destination_path.join("vscode-eslint");
            fs::rename(first.path(), &repo_root).await?;

            #[cfg(target_os = "windows")]
            {
                handle_symlink(
                    repo_root.join("$shared"),
                    repo_root.join("client").join("src").join("shared"),
                )
                .await?;
                handle_symlink(
                    repo_root.join("$shared"),
                    repo_root.join("server").join("src").join("shared"),
                )
                .await?;
            }

            self.node
                .run_npm_subcommand(Some(&repo_root), "install", &[])
                .await?;

            self.node
                .run_npm_subcommand(Some(&repo_root), "run-script", &["compile"])
                .await?;
        }

        Ok(LanguageServerBinary {
            path: self.node.binary_path().await?,
            env: None,
            arguments: eslint_server_binary_arguments(&server_path),
        })
    }

    async fn cached_server_binary(
        &self,
        container_dir: PathBuf,
        _: &dyn LspAdapterDelegate,
    ) -> Option<LanguageServerBinary> {
        get_cached_eslint_server_binary(container_dir, &*self.node).await
    }

    async fn installation_test_binary(
        &self,
        container_dir: PathBuf,
    ) -> Option<LanguageServerBinary> {
        get_cached_eslint_server_binary(container_dir, &*self.node).await
    }
}

async fn get_cached_eslint_server_binary(
    container_dir: PathBuf,
    node: &dyn NodeRuntime,
) -> Option<LanguageServerBinary> {
    maybe!(async {
        // This is unfortunate but we don't know what the version is to build a path directly
        let mut dir = fs::read_dir(&container_dir).await?;
        let first = dir.next().await.ok_or(anyhow!("missing first file"))??;
        if !first.file_type().await?.is_dir() {
            return Err(anyhow!("First entry is not a directory"));
        }
        let server_path = first.path().join(EsLintLspAdapter::SERVER_PATH);

        Ok(LanguageServerBinary {
            path: node.binary_path().await?,
            env: None,
            arguments: eslint_server_binary_arguments(&server_path),
        })
    })
    .await
    .log_err()
}

#[cfg(target_os = "windows")]
async fn handle_symlink(src_dir: PathBuf, dest_dir: PathBuf) -> Result<()> {
    if fs::metadata(&src_dir).await.is_err() {
        return Err(anyhow!("Directory {} not present.", src_dir.display()));
    }
    if fs::metadata(&dest_dir).await.is_ok() {
        fs::remove_file(&dest_dir).await?;
    }
    fs::create_dir_all(&dest_dir).await?;
    let mut entries = fs::read_dir(&src_dir).await?;
    while let Some(entry) = entries.try_next().await? {
        let entry_path = entry.path();
        let entry_name = entry.file_name();
        let dest_path = dest_dir.join(&entry_name);
        fs::copy(&entry_path, &dest_path).await?;
    }
    Ok(())
}

#[cfg(test)]
mod tests {
    use gpui::{Context, TestAppContext};
    use unindent::Unindent;

    #[gpui::test]
    async fn test_outline(cx: &mut TestAppContext) {
        let language = crate::language("typescript", tree_sitter_typescript::language_typescript());

        let text = r#"
            function a() {
              // local variables are omitted
              let a1 = 1;
              // all functions are included
              async function a2() {}
            }
            // top-level variables are included
            let b: C
            function getB() {}
            // exported variables are included
            export const d = e;
        "#
        .unindent();

        let buffer =
            cx.new_model(|cx| language::Buffer::local(text, cx).with_language(language, cx));
        let outline = buffer.update(cx, |buffer, _| buffer.snapshot().outline(None).unwrap());
        assert_eq!(
            outline
                .items
                .iter()
                .map(|item| (item.text.as_str(), item.depth))
                .collect::<Vec<_>>(),
            &[
                ("function a()", 0),
                ("async function a2()", 1),
                ("let b", 0),
                ("function getB()", 0),
                ("const d", 0),
            ]
        );
    }
}<|MERGE_RESOLUTION|>--- conflicted
+++ resolved
@@ -296,18 +296,17 @@
 
 impl EsLintLspAdapter {
     const CURRENT_VERSION: &'static str = "release/2.4.4";
-    const GITHUB_ASSET_KIND: AssetKind = AssetKind::TarGz;
-
-    const SERVER_PATH: &'static str = "vscode-eslint/server/out/eslintServer.js";
-    const SERVER_NAME: &'static str = "eslint";
-
-    const FLAT_CONFIG_FILE_NAMES: &'static [&'static str] =
-        &["eslint.config.js", "eslint.config.mjs", "eslint.config.cjs"];
 
     #[cfg(not(windows))]
     const GITHUB_ASSET_KIND: AssetKind = AssetKind::TarGz;
     #[cfg(windows)]
     const GITHUB_ASSET_KIND: AssetKind = AssetKind::Zip;
+
+    const SERVER_PATH: &'static str = "vscode-eslint/server/out/eslintServer.js";
+    const SERVER_NAME: &'static str = "eslint";
+
+    const FLAT_CONFIG_FILE_NAMES: &'static [&'static str] =
+        &["eslint.config.js", "eslint.config.mjs", "eslint.config.cjs"];
 
     pub fn new(node: Arc<dyn NodeRuntime>) -> Self {
         EsLintLspAdapter { node }
@@ -448,7 +447,6 @@
                     let archive = Archive::new(decompressed_bytes);
                     archive.unpack(&destination_path).await?;
                 }
-<<<<<<< HEAD
                 AssetKind::Zip => {
                     node_runtime::extract_zip(
                         &destination_path,
@@ -456,8 +454,6 @@
                     )
                     .await?;
                 }
-=======
->>>>>>> 138c3fcf
             }
 
             let mut dir = fs::read_dir(&destination_path).await?;
