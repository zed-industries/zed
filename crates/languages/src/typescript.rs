--- conflicted
+++ resolved
@@ -520,17 +520,7 @@
 
 #[cfg(test)]
 mod tests {
-<<<<<<< HEAD
-    use super::*;
-    use gpui::{Context, Hsla, TestAppContext};
-    use language::CodeLabel;
-    use node_runtime::FakeNodeRuntime;
-    use std::sync::Arc;
-    use text::BufferId;
-    use theme::SyntaxTheme;
-=======
     use gpui::{Context, TestAppContext};
->>>>>>> f0823447
     use unindent::Unindent;
 
     #[gpui::test]
