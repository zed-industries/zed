--- conflicted
+++ resolved
@@ -663,15 +663,12 @@
                             is_ignored: db_entry.is_ignored,
                             is_external: db_entry.is_external,
                             git_status: db_entry.git_status.map(|status| status as i32),
-<<<<<<< HEAD
                             // This is only used in the summarization backlog, so if it's None,
                             // that just means we won't be able to detect when to resummarize
                             // based on total number of backlogged bytes - instead, we'd go
                             // on number of files only. That shouldn't be a huge deal in practice.
                             size: None,
-=======
                             is_fifo: db_entry.is_fifo,
->>>>>>> 58c0f397
                         });
                     }
                 }
