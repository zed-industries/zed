--- conflicted
+++ resolved
@@ -18,13 +18,8 @@
     pub cache_creation_input_tokens_this_month: usize,
     pub cache_read_input_tokens_this_month: usize,
     pub output_tokens_this_month: usize,
-<<<<<<< HEAD
-    pub spending_this_month: u32,
-    pub lifetime_spending: u32,
-=======
     pub spending_this_month: Cents,
     pub lifetime_spending: Cents,
->>>>>>> 817a41c4
 }
 
 #[derive(Debug, PartialEq, Clone)]
@@ -150,11 +145,7 @@
         &self,
         user_id: UserId,
         now: DateTimeUtc,
-<<<<<<< HEAD
-    ) -> Result<u32> {
-=======
     ) -> Result<Cents> {
->>>>>>> 817a41c4
         self.transaction(|tx| async move {
             let month = now.date_naive().month() as i32;
             let year = now.date_naive().year();
@@ -647,11 +638,7 @@
     cache_creation_input_tokens_this_month: usize,
     cache_read_input_tokens_this_month: usize,
     output_tokens_this_month: usize,
-<<<<<<< HEAD
-) -> u32 {
-=======
 ) -> Cents {
->>>>>>> 817a41c4
     let input_token_cost =
         input_tokens_this_month * model.price_per_million_input_tokens as usize / 1_000_000;
     let cache_creation_input_token_cost = cache_creation_input_tokens_this_month
@@ -666,11 +653,7 @@
         + cache_creation_input_token_cost
         + cache_read_input_token_cost
         + output_token_cost;
-<<<<<<< HEAD
-    spending as u32
-=======
     Cents::new(spending as u32)
->>>>>>> 817a41c4
 }
 
 const MINUTE_BUCKET_COUNT: usize = 12;
