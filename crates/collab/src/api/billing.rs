--- conflicted
+++ resolved
@@ -11,11 +11,7 @@
     CreateBillingPortalSessionFlowData, CreateBillingPortalSessionFlowDataAfterCompletion,
     CreateBillingPortalSessionFlowDataAfterCompletionRedirect,
     CreateBillingPortalSessionFlowDataType, CreateCheckoutSession, CreateCheckoutSessionLineItems,
-<<<<<<< HEAD
-    CustomerId, EventObject, EventType, ListEvents,
-=======
-    CreateCustomer, Customer, CustomerId,
->>>>>>> 28c14cde
+    CreateCustomer, Customer, CustomerId, EventObject, EventType, ListEvents,
 };
 use util::ResultExt;
 
