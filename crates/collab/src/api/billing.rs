use std::str::FromStr;
use std::sync::Arc;
use std::time::Duration;

use anyhow::{anyhow, bail, Context};
use axum::routing::put;
use axum::{
    extract::{self, Query},
    routing::{get, post},
    Extension, Json, Router,
};
use chrono::{DateTime, SecondsFormat, Utc};
use reqwest::StatusCode;
use sea_orm::ActiveValue;
use serde::{Deserialize, Serialize};
use stripe::{
    BillingPortalSession, CheckoutSession, CreateBillingPortalSession,
    CreateBillingPortalSessionFlowData, CreateBillingPortalSessionFlowDataAfterCompletion,
    CreateBillingPortalSessionFlowDataAfterCompletionRedirect,
    CreateBillingPortalSessionFlowDataType, CreateCheckoutSession, CreateCheckoutSessionLineItems,
    CreateCustomer, Customer, CustomerId, EventObject, EventType, Expandable, ListEvents,
    Subscription, SubscriptionId, SubscriptionStatus,
};
use util::ResultExt;

use crate::db::billing_subscription::{self, StripeSubscriptionStatus};
use crate::db::{
    billing_customer, BillingSubscriptionId, CreateBillingCustomerParams,
    CreateBillingSubscriptionParams, CreateProcessedStripeEventParams, UpdateBillingCustomerParams,
    UpdateBillingSubscriptionParams,
};
use crate::llm::db::LlmDatabase;
<<<<<<< HEAD
use crate::llm::{DEFAULT_MAX_MONTHLY_SPEND_IN_CENTS, MONTHLY_SPENDING_LIMIT_IN_CENTS};
=======
use crate::llm::MONTHLY_SPENDING_LIMIT;
>>>>>>> 817a41c4
use crate::rpc::ResultExt as _;
use crate::{AppState, Error, Result};

pub fn router() -> Router {
    Router::new()
        .route(
            "/billing/subscriptions",
            get(list_billing_subscriptions).post(create_billing_subscription),
        )
        .route(
            "/billing/subscriptions/:id",
            put(update_billing_subscription),
        )
        .route(
            "/billing/subscriptions/manage",
            post(manage_billing_subscription),
        )
}

#[derive(Debug, Deserialize)]
struct ListBillingSubscriptionsParams {
    github_user_id: i32,
}

#[derive(Debug, Serialize)]
struct BillingSubscriptionJson {
    id: BillingSubscriptionId,
    name: String,
    status: StripeSubscriptionStatus,
    cancel_at: Option<String>,
    /// Whether this subscription can be canceled.
    is_cancelable: bool,
    max_monthly_spend_in_cents: u32,
}

#[derive(Debug, Serialize)]
struct ListBillingSubscriptionsResponse {
    subscriptions: Vec<BillingSubscriptionJson>,
}

async fn list_billing_subscriptions(
    Extension(app): Extension<Arc<AppState>>,
    Query(params): Query<ListBillingSubscriptionsParams>,
) -> Result<Json<ListBillingSubscriptionsResponse>> {
    let user = app
        .db
        .get_user_by_github_user_id(params.github_user_id)
        .await?
        .ok_or_else(|| anyhow!("user not found"))?;

    let subscriptions = app.db.get_billing_subscriptions(user.id).await?;

    Ok(Json(ListBillingSubscriptionsResponse {
        subscriptions: subscriptions
            .into_iter()
            .map(|subscription| BillingSubscriptionJson {
                id: subscription.id,
                name: "Zed LLM Usage".to_string(),
                status: subscription.stripe_subscription_status,
                cancel_at: subscription.stripe_cancel_at.map(|cancel_at| {
                    cancel_at
                        .and_utc()
                        .to_rfc3339_opts(SecondsFormat::Millis, true)
                }),
                is_cancelable: subscription.stripe_subscription_status.is_cancelable()
                    && subscription.stripe_cancel_at.is_none(),
                max_monthly_spend_in_cents: subscription
                    .max_monthly_spend_in_cents
                    .unwrap_or(DEFAULT_MAX_MONTHLY_SPEND_IN_CENTS),
            })
            .collect(),
    }))
}

#[derive(Debug, Deserialize)]
struct CreateBillingSubscriptionBody {
    github_user_id: i32,
}

#[derive(Debug, Serialize)]
struct CreateBillingSubscriptionResponse {
    checkout_session_url: String,
}

/// Initiates a Stripe Checkout session for creating a billing subscription.
async fn create_billing_subscription(
    Extension(app): Extension<Arc<AppState>>,
    extract::Json(body): extract::Json<CreateBillingSubscriptionBody>,
) -> Result<Json<CreateBillingSubscriptionResponse>> {
    let user = app
        .db
        .get_user_by_github_user_id(body.github_user_id)
        .await?
        .ok_or_else(|| anyhow!("user not found"))?;

    let Some((stripe_client, stripe_access_price_id)) = app
        .stripe_client
        .clone()
        .zip(app.config.stripe_llm_access_price_id.clone())
    else {
        log::error!("failed to retrieve Stripe client or price ID");
        Err(Error::http(
            StatusCode::NOT_IMPLEMENTED,
            "not supported".into(),
        ))?
    };

    let customer_id =
        if let Some(existing_customer) = app.db.get_billing_customer_by_user_id(user.id).await? {
            CustomerId::from_str(&existing_customer.stripe_customer_id)
                .context("failed to parse customer ID")?
        } else {
            let customer = Customer::create(
                &stripe_client,
                CreateCustomer {
                    email: user.email_address.as_deref(),
                    ..Default::default()
                },
            )
            .await?;

            customer.id
        };

    let checkout_session = {
        let mut params = CreateCheckoutSession::new();
        params.mode = Some(stripe::CheckoutSessionMode::Subscription);
        params.customer = Some(customer_id);
        params.client_reference_id = Some(user.github_login.as_str());
        params.line_items = Some(vec![CreateCheckoutSessionLineItems {
            price: Some(stripe_access_price_id.to_string()),
            quantity: Some(1),
            ..Default::default()
        }]);
        let success_url = format!("{}/account", app.config.zed_dot_dev_url());
        params.success_url = Some(&success_url);

        CheckoutSession::create(&stripe_client, params).await?
    };

    Ok(Json(CreateBillingSubscriptionResponse {
        checkout_session_url: checkout_session
            .url
            .ok_or_else(|| anyhow!("no checkout session URL"))?,
    }))
}

#[derive(Debug, Deserialize)]
struct UpdateBillingSubscriptionBody {
    max_monthly_spend_in_cents: u32,
}

#[derive(Debug, Serialize)]
struct UpdateBillingSubscriptionResponse {}

async fn update_billing_subscription(
    Extension(app): Extension<Arc<AppState>>,
    extract::Path(subscription_id): extract::Path<BillingSubscriptionId>,
    extract::Json(body): extract::Json<UpdateBillingSubscriptionBody>,
) -> Result<Json<UpdateBillingSubscriptionResponse>> {
    app.db
        .update_billing_subscription(
            subscription_id,
            &UpdateBillingSubscriptionParams {
                max_monthly_spend_in_cents: ActiveValue::set(body.max_monthly_spend_in_cents),
                ..Default::default()
            },
        )
        .await?;

    Ok(Json(UpdateBillingSubscriptionResponse {}))
}

#[derive(Debug, PartialEq, Deserialize)]
#[serde(rename_all = "snake_case")]
enum ManageSubscriptionIntent {
    /// The user intends to cancel their subscription.
    Cancel,
    /// The user intends to stop the cancellation of their subscription.
    StopCancellation,
}

#[derive(Debug, Deserialize)]
struct ManageBillingSubscriptionBody {
    github_user_id: i32,
    intent: ManageSubscriptionIntent,
    /// The ID of the subscription to manage.
    subscription_id: BillingSubscriptionId,
}

#[derive(Debug, Serialize)]
struct ManageBillingSubscriptionResponse {
    billing_portal_session_url: Option<String>,
}

/// Initiates a Stripe customer portal session for managing a billing subscription.
async fn manage_billing_subscription(
    Extension(app): Extension<Arc<AppState>>,
    extract::Json(body): extract::Json<ManageBillingSubscriptionBody>,
) -> Result<Json<ManageBillingSubscriptionResponse>> {
    let user = app
        .db
        .get_user_by_github_user_id(body.github_user_id)
        .await?
        .ok_or_else(|| anyhow!("user not found"))?;

    let Some(stripe_client) = app.stripe_client.clone() else {
        log::error!("failed to retrieve Stripe client");
        Err(Error::http(
            StatusCode::NOT_IMPLEMENTED,
            "not supported".into(),
        ))?
    };

    let customer = app
        .db
        .get_billing_customer_by_user_id(user.id)
        .await?
        .ok_or_else(|| anyhow!("billing customer not found"))?;
    let customer_id = CustomerId::from_str(&customer.stripe_customer_id)
        .context("failed to parse customer ID")?;

    let subscription = app
        .db
        .get_billing_subscription_by_id(body.subscription_id)
        .await?
        .ok_or_else(|| anyhow!("subscription not found"))?;

    if body.intent == ManageSubscriptionIntent::StopCancellation {
        let subscription_id = SubscriptionId::from_str(&subscription.stripe_subscription_id)
            .context("failed to parse subscription ID")?;

        let updated_stripe_subscription = Subscription::update(
            &stripe_client,
            &subscription_id,
            stripe::UpdateSubscription {
                cancel_at_period_end: Some(false),
                ..Default::default()
            },
        )
        .await?;

        app.db
            .update_billing_subscription(
                subscription.id,
                &UpdateBillingSubscriptionParams {
                    stripe_cancel_at: ActiveValue::set(
                        updated_stripe_subscription
                            .cancel_at
                            .and_then(|cancel_at| DateTime::from_timestamp(cancel_at, 0))
                            .map(|time| time.naive_utc()),
                    ),
                    ..Default::default()
                },
            )
            .await?;

        return Ok(Json(ManageBillingSubscriptionResponse {
            billing_portal_session_url: None,
        }));
    }

    let flow = match body.intent {
        ManageSubscriptionIntent::Cancel => CreateBillingPortalSessionFlowData {
            type_: CreateBillingPortalSessionFlowDataType::SubscriptionCancel,
            after_completion: Some(CreateBillingPortalSessionFlowDataAfterCompletion {
                type_: stripe::CreateBillingPortalSessionFlowDataAfterCompletionType::Redirect,
                redirect: Some(CreateBillingPortalSessionFlowDataAfterCompletionRedirect {
                    return_url: format!("{}/account", app.config.zed_dot_dev_url()),
                }),
                ..Default::default()
            }),
            subscription_cancel: Some(
                stripe::CreateBillingPortalSessionFlowDataSubscriptionCancel {
                    subscription: subscription.stripe_subscription_id,
                    retention: None,
                },
            ),
            ..Default::default()
        },
        ManageSubscriptionIntent::StopCancellation => unreachable!(),
    };

    let mut params = CreateBillingPortalSession::new(customer_id);
    params.flow_data = Some(flow);
    let return_url = format!("{}/account", app.config.zed_dot_dev_url());
    params.return_url = Some(&return_url);

    let session = BillingPortalSession::create(&stripe_client, params).await?;

    Ok(Json(ManageBillingSubscriptionResponse {
        billing_portal_session_url: Some(session.url),
    }))
}

/// The amount of time we wait in between each poll of Stripe events.
///
/// This value should strike a balance between:
///   1. Being short enough that we update quickly when something in Stripe changes
///   2. Being long enough that we don't eat into our rate limits.
///
/// As a point of reference, the Sequin folks say they have this at **500ms**:
///
/// > We poll the Stripe /events endpoint every 500ms per account
/// >
/// > — https://blog.sequinstream.com/events-not-webhooks/
const POLL_EVENTS_INTERVAL: Duration = Duration::from_secs(5);

/// The maximum number of events to return per page.
///
/// We set this to 100 (the max) so we have to make fewer requests to Stripe.
///
/// > Limit can range between 1 and 100, and the default is 10.
const EVENTS_LIMIT_PER_PAGE: u64 = 100;

/// The number of pages consisting entirely of already-processed events that we
/// will see before we stop retrieving events.
///
/// This is used to prevent over-fetching the Stripe events API for events we've
/// already seen and processed.
const NUMBER_OF_ALREADY_PROCESSED_PAGES_BEFORE_WE_STOP: usize = 4;

/// Polls the Stripe events API periodically to reconcile the records in our
/// database with the data in Stripe.
pub fn poll_stripe_events_periodically(app: Arc<AppState>) {
    let Some(stripe_client) = app.stripe_client.clone() else {
        log::warn!("failed to retrieve Stripe client");
        return;
    };

    let executor = app.executor.clone();
    executor.spawn_detached({
        let executor = executor.clone();
        async move {
            loop {
                poll_stripe_events(&app, &stripe_client).await.log_err();

                executor.sleep(POLL_EVENTS_INTERVAL).await;
            }
        }
    });
}

async fn poll_stripe_events(
    app: &Arc<AppState>,
    stripe_client: &stripe::Client,
) -> anyhow::Result<()> {
    fn event_type_to_string(event_type: EventType) -> String {
        // Calling `to_string` on `stripe::EventType` members gives us a quoted string,
        // so we need to unquote it.
        event_type.to_string().trim_matches('"').to_string()
    }

    let event_types = [
        EventType::CustomerCreated,
        EventType::CustomerUpdated,
        EventType::CustomerSubscriptionCreated,
        EventType::CustomerSubscriptionUpdated,
        EventType::CustomerSubscriptionPaused,
        EventType::CustomerSubscriptionResumed,
        EventType::CustomerSubscriptionDeleted,
    ]
    .into_iter()
    .map(event_type_to_string)
    .collect::<Vec<_>>();

    let mut pages_of_already_processed_events = 0;
    let mut unprocessed_events = Vec::new();

    loop {
        if pages_of_already_processed_events >= NUMBER_OF_ALREADY_PROCESSED_PAGES_BEFORE_WE_STOP {
            log::info!("saw {pages_of_already_processed_events} pages of already-processed events: stopping event retrieval");
            break;
        }

        log::info!("retrieving events from Stripe: {}", event_types.join(", "));

        let mut params = ListEvents::new();
        params.types = Some(event_types.clone());
        params.limit = Some(EVENTS_LIMIT_PER_PAGE);

        let events = stripe::Event::list(stripe_client, &params).await?;

        let processed_event_ids = {
            let event_ids = &events
                .data
                .iter()
                .map(|event| event.id.as_str())
                .collect::<Vec<_>>();

            app.db
                .get_processed_stripe_events_by_event_ids(event_ids)
                .await?
                .into_iter()
                .map(|event| event.stripe_event_id)
                .collect::<Vec<_>>()
        };

        let mut processed_events_in_page = 0;
        let events_in_page = events.data.len();
        for event in events.data {
            if processed_event_ids.contains(&event.id.to_string()) {
                processed_events_in_page += 1;
                log::debug!("Stripe event {} already processed: skipping", event.id);
            } else {
                unprocessed_events.push(event);
            }
        }

        if processed_events_in_page == events_in_page {
            pages_of_already_processed_events += 1;
        }

        if !events.has_more {
            break;
        }
    }

    log::info!(
        "unprocessed events from Stripe: {}",
        unprocessed_events.len()
    );

    // Sort all of the unprocessed events in ascending order, so we can handle them in the order they occurred.
    unprocessed_events.sort_by(|a, b| a.created.cmp(&b.created).then_with(|| a.id.cmp(&b.id)));

    for event in unprocessed_events {
        let event_id = event.id.clone();
        let processed_event_params = CreateProcessedStripeEventParams {
            stripe_event_id: event.id.to_string(),
            stripe_event_type: event_type_to_string(event.type_),
            stripe_event_created_timestamp: event.created,
        };

        // If the event has happened too far in the past, we don't want to
        // process it and risk overwriting other more-recent updates.
        //
        // 1 hour was chosen arbitrarily. This could be made longer or shorter.
        let one_hour = Duration::from_secs(60 * 60);
        let an_hour_ago = Utc::now() - one_hour;
        if an_hour_ago.timestamp() > event.created {
            log::info!(
                "Stripe event {} is more than {one_hour:?} old, marking as processed",
                event_id
            );
            app.db
                .create_processed_stripe_event(&processed_event_params)
                .await?;

            return Ok(());
        }

        let process_result = match event.type_ {
            EventType::CustomerCreated | EventType::CustomerUpdated => {
                handle_customer_event(app, stripe_client, event).await
            }
            EventType::CustomerSubscriptionCreated
            | EventType::CustomerSubscriptionUpdated
            | EventType::CustomerSubscriptionPaused
            | EventType::CustomerSubscriptionResumed
            | EventType::CustomerSubscriptionDeleted => {
                handle_customer_subscription_event(app, stripe_client, event).await
            }
            _ => Ok(()),
        };

        if let Some(()) = process_result
            .with_context(|| format!("failed to process event {event_id} successfully"))
            .log_err()
        {
            app.db
                .create_processed_stripe_event(&processed_event_params)
                .await?;
        }
    }

    Ok(())
}

async fn handle_customer_event(
    app: &Arc<AppState>,
    _stripe_client: &stripe::Client,
    event: stripe::Event,
) -> anyhow::Result<()> {
    let EventObject::Customer(customer) = event.data.object else {
        bail!("unexpected event payload for {}", event.id);
    };

    log::info!("handling Stripe {} event: {}", event.type_, event.id);

    let Some(email) = customer.email else {
        log::info!("Stripe customer has no email: skipping");
        return Ok(());
    };

    let Some(user) = app.db.get_user_by_email(&email).await? else {
        log::info!("no user found for email: skipping");
        return Ok(());
    };

    if let Some(existing_customer) = app
        .db
        .get_billing_customer_by_stripe_customer_id(&customer.id)
        .await?
    {
        app.db
            .update_billing_customer(
                existing_customer.id,
                &UpdateBillingCustomerParams {
                    // For now we just leave the information as-is, as it is not
                    // likely to change.
                    ..Default::default()
                },
            )
            .await?;
    } else {
        app.db
            .create_billing_customer(&CreateBillingCustomerParams {
                user_id: user.id,
                stripe_customer_id: customer.id.to_string(),
            })
            .await?;
    }

    Ok(())
}

async fn handle_customer_subscription_event(
    app: &Arc<AppState>,
    stripe_client: &stripe::Client,
    event: stripe::Event,
) -> anyhow::Result<()> {
    let EventObject::Subscription(subscription) = event.data.object else {
        bail!("unexpected event payload for {}", event.id);
    };

    log::info!("handling Stripe {} event: {}", event.type_, event.id);

    let billing_customer =
        find_or_create_billing_customer(app, stripe_client, subscription.customer)
            .await?
            .ok_or_else(|| anyhow!("billing customer not found"))?;

    if let Some(existing_subscription) = app
        .db
        .get_billing_subscription_by_stripe_subscription_id(&subscription.id)
        .await?
    {
        app.db
            .update_billing_subscription(
                existing_subscription.id,
                &UpdateBillingSubscriptionParams {
                    billing_customer_id: ActiveValue::set(billing_customer.id),
                    stripe_subscription_id: ActiveValue::set(subscription.id.to_string()),
                    stripe_subscription_status: ActiveValue::set(subscription.status.into()),
                    stripe_cancel_at: ActiveValue::set(
                        subscription
                            .cancel_at
                            .and_then(|cancel_at| DateTime::from_timestamp(cancel_at, 0))
                            .map(|time| time.naive_utc()),
                    ),
                    max_monthly_spend_in_cents: ActiveValue::NotSet,
                },
            )
            .await?;
    } else {
        app.db
            .create_billing_subscription(&CreateBillingSubscriptionParams {
                billing_customer_id: billing_customer.id,
                stripe_subscription_id: subscription.id.to_string(),
                stripe_subscription_status: subscription.status.into(),
                max_monthly_spend_in_cents: DEFAULT_MAX_MONTHLY_SPEND_IN_CENTS,
            })
            .await?;
    }

    Ok(())
}

impl From<SubscriptionStatus> for StripeSubscriptionStatus {
    fn from(value: SubscriptionStatus) -> Self {
        match value {
            SubscriptionStatus::Incomplete => Self::Incomplete,
            SubscriptionStatus::IncompleteExpired => Self::IncompleteExpired,
            SubscriptionStatus::Trialing => Self::Trialing,
            SubscriptionStatus::Active => Self::Active,
            SubscriptionStatus::PastDue => Self::PastDue,
            SubscriptionStatus::Canceled => Self::Canceled,
            SubscriptionStatus::Unpaid => Self::Unpaid,
            SubscriptionStatus::Paused => Self::Paused,
        }
    }
}

/// Finds or creates a billing customer using the provided customer.
async fn find_or_create_billing_customer(
    app: &Arc<AppState>,
    stripe_client: &stripe::Client,
    customer_or_id: Expandable<Customer>,
) -> anyhow::Result<Option<billing_customer::Model>> {
    let customer_id = match &customer_or_id {
        Expandable::Id(id) => id,
        Expandable::Object(customer) => customer.id.as_ref(),
    };

    // If we already have a billing customer record associated with the Stripe customer,
    // there's nothing more we need to do.
    if let Some(billing_customer) = app
        .db
        .get_billing_customer_by_stripe_customer_id(customer_id)
        .await?
    {
        return Ok(Some(billing_customer));
    }

    // If all we have is a customer ID, resolve it to a full customer record by
    // hitting the Stripe API.
    let customer = match customer_or_id {
        Expandable::Id(id) => Customer::retrieve(stripe_client, &id, &[]).await?,
        Expandable::Object(customer) => *customer,
    };

    let Some(email) = customer.email else {
        return Ok(None);
    };

    let Some(user) = app.db.get_user_by_email(&email).await? else {
        return Ok(None);
    };

    let billing_customer = app
        .db
        .create_billing_customer(&CreateBillingCustomerParams {
            user_id: user.id,
            stripe_customer_id: customer.id.to_string(),
        })
        .await?;

    Ok(Some(billing_customer))
}

const SYNC_LLM_USAGE_WITH_STRIPE_INTERVAL: Duration = Duration::from_secs(24 * 60 * 60);

pub fn sync_llm_usage_with_stripe_periodically(app: Arc<AppState>, llm_db: LlmDatabase) {
    let Some(stripe_client) = app.stripe_client.clone() else {
        log::warn!("failed to retrieve Stripe client");
        return;
    };
    let Some(stripe_llm_usage_price_id) = app.config.stripe_llm_usage_price_id.clone() else {
        log::warn!("failed to retrieve Stripe LLM usage price ID");
        return;
    };

    let executor = app.executor.clone();
    executor.spawn_detached({
        let executor = executor.clone();
        async move {
            loop {
                sync_with_stripe(
                    &app,
                    &llm_db,
                    &stripe_client,
                    stripe_llm_usage_price_id.clone(),
                )
                .await
                .trace_err();

                executor.sleep(SYNC_LLM_USAGE_WITH_STRIPE_INTERVAL).await;
            }
        }
    });
}

async fn sync_with_stripe(
    app: &Arc<AppState>,
    llm_db: &LlmDatabase,
    stripe_client: &stripe::Client,
    stripe_llm_usage_price_id: Arc<str>,
) -> anyhow::Result<()> {
    let subscriptions = app.db.get_active_billing_subscriptions().await?;

    for (customer, subscription) in subscriptions {
        update_stripe_subscription(
            llm_db,
            stripe_client,
            &stripe_llm_usage_price_id,
            customer,
            subscription,
        )
        .await
        .log_err();
    }

    Ok(())
}

async fn update_stripe_subscription(
    llm_db: &LlmDatabase,
    stripe_client: &stripe::Client,
    stripe_llm_usage_price_id: &Arc<str>,
    customer: billing_customer::Model,
    subscription: billing_subscription::Model,
) -> Result<(), anyhow::Error> {
    let monthly_spending = llm_db
        .get_user_spending_for_month(customer.user_id, Utc::now())
        .await?;
    let subscription_id = SubscriptionId::from_str(&subscription.stripe_subscription_id)
        .context("failed to parse subscription ID")?;

    let monthly_spending_over_free_tier = monthly_spending.saturating_sub(MONTHLY_SPENDING_LIMIT);

<<<<<<< HEAD
    let new_quantity = (monthly_spending_over_free_tier as f32 / 100.).ceil();
    let current_subscription = Subscription::retrieve(stripe_client, &subscription_id, &[]).await?;

    let mut update_params = stripe::UpdateSubscription {
        proration_behavior: Some(
            stripe::generated::billing::subscription::SubscriptionProrationBehavior::None,
        ),
        ..Default::default()
    };

    if let Some(existing_item) = current_subscription.items.data.iter().find(|item| {
        item.price.as_ref().map_or(false, |price| {
            price.id == stripe_llm_usage_price_id.as_ref()
        })
    }) {
        update_params.items = Some(vec![stripe::UpdateSubscriptionItems {
            id: Some(existing_item.id.to_string()),
            quantity: Some(new_quantity as u64),
=======
    let new_quantity = (monthly_spending_over_free_tier.0 as f32 / 100.).ceil();
    Subscription::update(
        stripe_client,
        &subscription_id,
        stripe::UpdateSubscription {
            items: Some(vec![stripe::UpdateSubscriptionItems {
                // TODO: Do we need to send up the `id` if a subscription item
                // with this price already exists, or will Stripe take care of
                // it?
                id: None,
                price: Some(stripe_llm_usage_price_id.to_string()),
                quantity: Some(new_quantity as u64),
                ..Default::default()
            }]),
>>>>>>> 817a41c4
            ..Default::default()
        }]);
    } else {
        update_params.items = Some(vec![stripe::UpdateSubscriptionItems {
            price: Some(stripe_llm_usage_price_id.to_string()),
            quantity: Some(new_quantity as u64),
            ..Default::default()
        }]);
    }

    Subscription::update(stripe_client, &subscription_id, update_params).await?;
    Ok(())
}<|MERGE_RESOLUTION|>--- conflicted
+++ resolved
@@ -30,11 +30,7 @@
     UpdateBillingSubscriptionParams,
 };
 use crate::llm::db::LlmDatabase;
-<<<<<<< HEAD
-use crate::llm::{DEFAULT_MAX_MONTHLY_SPEND_IN_CENTS, MONTHLY_SPENDING_LIMIT_IN_CENTS};
-=======
-use crate::llm::MONTHLY_SPENDING_LIMIT;
->>>>>>> 817a41c4
+use crate::llm::{DEFAULT_MAX_MONTHLY_SPEND, MONTHLY_SPENDING_LIMIT};
 use crate::rpc::ResultExt as _;
 use crate::{AppState, Error, Result};
 
@@ -103,7 +99,7 @@
                     && subscription.stripe_cancel_at.is_none(),
                 max_monthly_spend_in_cents: subscription
                     .max_monthly_spend_in_cents
-                    .unwrap_or(DEFAULT_MAX_MONTHLY_SPEND_IN_CENTS),
+                    .unwrap_or(DEFAULT_MAX_MONTHLY_SPEND.0),
             })
             .collect(),
     }))
@@ -606,7 +602,7 @@
                 billing_customer_id: billing_customer.id,
                 stripe_subscription_id: subscription.id.to_string(),
                 stripe_subscription_status: subscription.status.into(),
-                max_monthly_spend_in_cents: DEFAULT_MAX_MONTHLY_SPEND_IN_CENTS,
+                max_monthly_spend_in_cents: DEFAULT_MAX_MONTHLY_SPEND.0,
             })
             .await?;
     }
@@ -746,8 +742,7 @@
 
     let monthly_spending_over_free_tier = monthly_spending.saturating_sub(MONTHLY_SPENDING_LIMIT);
 
-<<<<<<< HEAD
-    let new_quantity = (monthly_spending_over_free_tier as f32 / 100.).ceil();
+    let new_quantity = (monthly_spending_over_free_tier.0 as f32 / 100.).ceil();
     let current_subscription = Subscription::retrieve(stripe_client, &subscription_id, &[]).await?;
 
     let mut update_params = stripe::UpdateSubscription {
@@ -765,22 +760,7 @@
         update_params.items = Some(vec![stripe::UpdateSubscriptionItems {
             id: Some(existing_item.id.to_string()),
             quantity: Some(new_quantity as u64),
-=======
-    let new_quantity = (monthly_spending_over_free_tier.0 as f32 / 100.).ceil();
-    Subscription::update(
-        stripe_client,
-        &subscription_id,
-        stripe::UpdateSubscription {
-            items: Some(vec![stripe::UpdateSubscriptionItems {
-                // TODO: Do we need to send up the `id` if a subscription item
-                // with this price already exists, or will Stripe take care of
-                // it?
-                id: None,
-                price: Some(stripe_llm_usage_price_id.to_string()),
-                quantity: Some(new_quantity as u64),
-                ..Default::default()
-            }]),
->>>>>>> 817a41c4
+
             ..Default::default()
         }]);
     } else {
