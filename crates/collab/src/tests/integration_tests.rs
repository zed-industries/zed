--- conflicted
+++ resolved
@@ -3492,13 +3492,8 @@
                 ))
                 .collect::<Vec<_>>(),
             &[
-<<<<<<< HEAD
-                (rel_path("").into(), r#"{"tab_size":2}"#.to_string()),
-                (rel_path("a").into(), r#"{"tab_size":8}"#.to_string()),
-=======
-                (Path::new("").into(), Some(2)),
-                (Path::new("a").into(), Some(8)),
->>>>>>> bc528411
+                (rel_path("").into(), Some(2)),
+                (rel_path("a").into(), Some(8)),
             ]
         )
     });
@@ -3512,23 +3507,18 @@
     cx_b.read(|cx| {
         let store = cx.global::<SettingsStore>();
         assert_eq!(
-            store
-                .local_settings(worktree_b.read(cx).id())
-                .map(|(path, content)| (
-                    path,
-                    content.all_languages.defaults.tab_size.map(Into::into)
-                ))
-                .collect::<Vec<_>>(),
-            &[
-<<<<<<< HEAD
-                (rel_path("").into(), r#"{}"#.to_string()),
-                (rel_path("a").into(), r#"{"tab_size":8}"#.to_string()),
-=======
-                (Path::new("").into(), None),
-                (Path::new("a").into(), Some(8)),
->>>>>>> bc528411
-            ]
-        )
+                    store
+                        .local_settings(worktree_b.read(cx).id())
+                        .map(|(path, content)| (
+                            path,
+                            content.all_languages.defaults.tab_size.map(Into::into)
+                        ))
+                        .collect::<Vec<_>>(),
+                    &[
+                        (rel_path("").into(), None),
+                        (rel_path("a").into(), Some(8)),
+                    ]
+                )
     });
 
     // As client A, create and remove some settings files. As client B, see the changed settings.
@@ -3550,23 +3540,18 @@
     cx_b.read(|cx| {
         let store = cx.global::<SettingsStore>();
         assert_eq!(
-            store
-                .local_settings(worktree_b.read(cx).id())
-                .map(|(path, content)| (
-                    path,
-                    content.all_languages.defaults.tab_size.map(Into::into)
-                ))
-                .collect::<Vec<_>>(),
-            &[
-<<<<<<< HEAD
-                (rel_path("a").into(), r#"{"tab_size":8}"#.to_string()),
-                (rel_path("b").into(), r#"{"tab_size":4}"#.to_string()),
-=======
-                (Path::new("a").into(), Some(8)),
-                (Path::new("b").into(), Some(4)),
->>>>>>> bc528411
-            ]
-        )
+                    store
+                        .local_settings(worktree_b.read(cx).id())
+                        .map(|(path, content)| (
+                            path,
+                            content.all_languages.defaults.tab_size.map(Into::into)
+                        ))
+                        .collect::<Vec<_>>(),
+                    &[
+                (rel_path("a").into(), Some(8)),
+                (rel_path("b").into(), Some(4)),
+                    ]
+                )
     });
 
     // As client B, disconnect.
@@ -3595,11 +3580,7 @@
                 .local_settings(worktree_b.read(cx).id())
                 .map(|(path, content)| (path, content.all_languages.defaults.hard_tabs))
                 .collect::<Vec<_>>(),
-<<<<<<< HEAD
-            &[(rel_path("a").into(), r#"{"hard_tabs":true}"#.to_string()),]
-=======
-            &[(Path::new("a").into(), Some(true))],
->>>>>>> bc528411
+            &[(rel_path("a").into(), Some(true))],
         )
     });
 }
