use crate::{rpc::RECONNECT_TIMEOUT, tests::TestServer};
use call::ActiveCall;
use editor::{
    DocumentColorsRenderMode, Editor, FETCH_COLORS_DEBOUNCE_TIMEOUT, MultiBufferOffset, RowInfo,
    SelectionEffects,
    actions::{
        ConfirmCodeAction, ConfirmCompletion, ConfirmRename, ContextMenuFirst, CopyFileLocation,
        CopyFileName, CopyFileNameWithoutExtension, ExpandMacroRecursively, MoveToEnd, Redo,
        Rename, SelectAll, ToggleCodeActions, Undo,
    },
    test::{
        editor_test_context::{AssertionContextManager, EditorTestContext},
        expand_macro_recursively,
    },
};
use fs::Fs;
use futures::{SinkExt, StreamExt, channel::mpsc, lock::Mutex};
use git::repository::repo_path;
use gpui::{
    App, Rgba, SharedString, TestAppContext, UpdateGlobal, VisualContext, VisualTestContext,
};
use indoc::indoc;
use language::{FakeLspAdapter, rust_lang};
use lsp::LSP_REQUEST_TIMEOUT;
use pretty_assertions::assert_eq;
use project::{
    ProgressToken, ProjectPath, SERVER_PROGRESS_THROTTLE_TIMEOUT,
    lsp_store::lsp_ext_command::{ExpandedMacro, LspExtExpandMacro},
};
use recent_projects::disconnected_overlay::DisconnectedOverlay;
use rpc::RECEIVE_TIMEOUT;
use serde_json::json;
use settings::{InlayHintSettingsContent, InlineBlameSettings, SettingsStore};
use std::{
    collections::BTreeSet,
    ops::{Deref as _, Range},
    path::{Path, PathBuf},
    sync::{
        Arc,
        atomic::{self, AtomicBool, AtomicUsize},
    },
    time::Duration,
};
use text::Point;
use util::{path, rel_path::rel_path, uri};
use workspace::{CloseIntent, Workspace};

#[gpui::test(iterations = 10)]
async fn test_host_disconnect(
    cx_a: &mut TestAppContext,
    cx_b: &mut TestAppContext,
    cx_c: &mut TestAppContext,
) {
    let mut server = TestServer::start(cx_a.executor()).await;
    let client_a = server.create_client(cx_a, "user_a").await;
    let client_b = server.create_client(cx_b, "user_b").await;
    let client_c = server.create_client(cx_c, "user_c").await;
    server
        .create_room(&mut [(&client_a, cx_a), (&client_b, cx_b), (&client_c, cx_c)])
        .await;

    cx_b.update(editor::init);
    cx_b.update(recent_projects::init);

    client_a
        .fs()
        .insert_tree(
            "/a",
            json!({
                "a.txt": "a-contents",
                "b.txt": "b-contents",
            }),
        )
        .await;

    let active_call_a = cx_a.read(ActiveCall::global);
    let (project_a, worktree_id) = client_a.build_local_project("/a", cx_a).await;

    let worktree_a = project_a.read_with(cx_a, |project, cx| project.worktrees(cx).next().unwrap());
    let project_id = active_call_a
        .update(cx_a, |call, cx| call.share_project(project_a.clone(), cx))
        .await
        .unwrap();

    let project_b = client_b.join_remote_project(project_id, cx_b).await;
    cx_a.background_executor.run_until_parked();

    assert!(worktree_a.read_with(cx_a, |tree, _| tree.has_update_observer()));

    let workspace_b = cx_b.add_window(|window, cx| {
        Workspace::new(
            None,
            project_b.clone(),
            client_b.app_state.clone(),
            window,
            cx,
        )
    });
    let cx_b = &mut VisualTestContext::from_window(*workspace_b, cx_b);
    let workspace_b_view = workspace_b.root(cx_b).unwrap();

    let editor_b = workspace_b
        .update(cx_b, |workspace, window, cx| {
            workspace.open_path((worktree_id, rel_path("b.txt")), None, true, window, cx)
        })
        .unwrap()
        .await
        .unwrap()
        .downcast::<Editor>()
        .unwrap();

    //TODO: focus
    assert!(cx_b.update_window_entity(&editor_b, |editor, window, _| editor.is_focused(window)));
    editor_b.update_in(cx_b, |editor, window, cx| editor.insert("X", window, cx));

    cx_b.update(|_, cx| {
        assert!(workspace_b_view.read(cx).is_edited());
    });

    // Drop client A's connection. Collaborators should disappear and the project should not be shown as shared.
    server.forbid_connections();
    server.disconnect_client(client_a.peer_id().unwrap());
    cx_a.background_executor
        .advance_clock(RECEIVE_TIMEOUT + RECONNECT_TIMEOUT);

    project_a.read_with(cx_a, |project, _| project.collaborators().is_empty());

    project_a.read_with(cx_a, |project, _| assert!(!project.is_shared()));

    project_b.read_with(cx_b, |project, cx| project.is_read_only(cx));

    assert!(worktree_a.read_with(cx_a, |tree, _| !tree.has_update_observer()));

    // Ensure client B's edited state is reset and that the whole window is blurred.
    workspace_b
        .update(cx_b, |workspace, _, cx| {
            assert!(workspace.active_modal::<DisconnectedOverlay>(cx).is_some());
            assert!(!workspace.is_edited());
        })
        .unwrap();

    // Ensure client B is not prompted to save edits when closing window after disconnecting.
    let can_close = workspace_b
        .update(cx_b, |workspace, window, cx| {
            workspace.prepare_to_close(CloseIntent::Quit, window, cx)
        })
        .unwrap()
        .await
        .unwrap();
    assert!(can_close);

    // Allow client A to reconnect to the server.
    server.allow_connections();
    cx_a.background_executor.advance_clock(RECONNECT_TIMEOUT);

    // Client B calls client A again after they reconnected.
    let active_call_b = cx_b.read(ActiveCall::global);
    active_call_b
        .update(cx_b, |call, cx| {
            call.invite(client_a.user_id().unwrap(), None, cx)
        })
        .await
        .unwrap();
    cx_a.background_executor.run_until_parked();
    active_call_a
        .update(cx_a, |call, cx| call.accept_incoming(cx))
        .await
        .unwrap();

    active_call_a
        .update(cx_a, |call, cx| call.share_project(project_a.clone(), cx))
        .await
        .unwrap();

    // Drop client A's connection again. We should still unshare it successfully.
    server.forbid_connections();
    server.disconnect_client(client_a.peer_id().unwrap());
    cx_a.background_executor
        .advance_clock(RECEIVE_TIMEOUT + RECONNECT_TIMEOUT);

    project_a.read_with(cx_a, |project, _| assert!(!project.is_shared()));
}

#[gpui::test]
async fn test_newline_above_or_below_does_not_move_guest_cursor(
    cx_a: &mut TestAppContext,
    cx_b: &mut TestAppContext,
) {
    let mut server = TestServer::start(cx_a.executor()).await;
    let client_a = server.create_client(cx_a, "user_a").await;
    let client_b = server.create_client(cx_b, "user_b").await;
    let executor = cx_a.executor();
    server
        .create_room(&mut [(&client_a, cx_a), (&client_b, cx_b)])
        .await;
    let active_call_a = cx_a.read(ActiveCall::global);

    client_a
        .fs()
        .insert_tree(path!("/dir"), json!({ "a.txt": "Some text\n" }))
        .await;
    let (project_a, worktree_id) = client_a.build_local_project(path!("/dir"), cx_a).await;
    let project_id = active_call_a
        .update(cx_a, |call, cx| call.share_project(project_a.clone(), cx))
        .await
        .unwrap();

    let project_b = client_b.join_remote_project(project_id, cx_b).await;

    // Open a buffer as client A
    let buffer_a = project_a
        .update(cx_a, |p, cx| {
            p.open_buffer((worktree_id, rel_path("a.txt")), cx)
        })
        .await
        .unwrap();
    let cx_a = cx_a.add_empty_window();
    let editor_a = cx_a
        .new_window_entity(|window, cx| Editor::for_buffer(buffer_a, Some(project_a), window, cx));

    let mut editor_cx_a = EditorTestContext {
        cx: cx_a.clone(),
        window: cx_a.window_handle(),
        editor: editor_a,
        assertion_cx: AssertionContextManager::new(),
    };

    let cx_b = cx_b.add_empty_window();
    // Open a buffer as client B
    let buffer_b = project_b
        .update(cx_b, |p, cx| {
            p.open_buffer((worktree_id, rel_path("a.txt")), cx)
        })
        .await
        .unwrap();
    let editor_b = cx_b
        .new_window_entity(|window, cx| Editor::for_buffer(buffer_b, Some(project_b), window, cx));

    let mut editor_cx_b = EditorTestContext {
        cx: cx_b.clone(),
        window: cx_b.window_handle(),
        editor: editor_b,
        assertion_cx: AssertionContextManager::new(),
    };

    // Test newline above
    editor_cx_a.set_selections_state(indoc! {"
        Some textˇ
    "});
    editor_cx_b.set_selections_state(indoc! {"
        Some textˇ
    "});
    editor_cx_a.update_editor(|editor, window, cx| {
        editor.newline_above(&editor::actions::NewlineAbove, window, cx)
    });
    executor.run_until_parked();
    editor_cx_a.assert_editor_state(indoc! {"
        ˇ
        Some text
    "});
    editor_cx_b.assert_editor_state(indoc! {"

        Some textˇ
    "});

    // Test newline below
    editor_cx_a.set_selections_state(indoc! {"

        Some textˇ
    "});
    editor_cx_b.set_selections_state(indoc! {"

        Some textˇ
    "});
    editor_cx_a.update_editor(|editor, window, cx| {
        editor.newline_below(&editor::actions::NewlineBelow, window, cx)
    });
    executor.run_until_parked();
    editor_cx_a.assert_editor_state(indoc! {"

        Some text
        ˇ
    "});
    editor_cx_b.assert_editor_state(indoc! {"

        Some textˇ

    "});
}

#[gpui::test]
async fn test_collaborating_with_completion(cx_a: &mut TestAppContext, cx_b: &mut TestAppContext) {
    let mut server = TestServer::start(cx_a.executor()).await;
    let client_a = server.create_client(cx_a, "user_a").await;
    let client_b = server.create_client(cx_b, "user_b").await;
    server
        .create_room(&mut [(&client_a, cx_a), (&client_b, cx_b)])
        .await;
    let active_call_a = cx_a.read(ActiveCall::global);

    let capabilities = lsp::ServerCapabilities {
        completion_provider: Some(lsp::CompletionOptions {
            trigger_characters: Some(vec![".".to_string()]),
            resolve_provider: Some(true),
            ..lsp::CompletionOptions::default()
        }),
        ..lsp::ServerCapabilities::default()
    };
    client_a.language_registry().add(rust_lang());
    let mut fake_language_servers = [
        client_a.language_registry().register_fake_lsp(
            "Rust",
            FakeLspAdapter {
                capabilities: capabilities.clone(),
                initializer: Some(Box::new(|fake_server| {
                    fake_server.set_request_handler::<lsp::request::Completion, _, _>(
                        |params, _| async move {
                            assert_eq!(
                                params.text_document_position.text_document.uri,
                                lsp::Uri::from_file_path(path!("/a/main.rs")).unwrap(),
                            );
                            assert_eq!(
                                params.text_document_position.position,
                                lsp::Position::new(0, 14),
                            );

                            Ok(Some(lsp::CompletionResponse::Array(vec![
                                lsp::CompletionItem {
                                    label: "first_method(…)".into(),
                                    detail: Some("fn(&mut self, B) -> C".into()),
                                    text_edit: Some(lsp::CompletionTextEdit::Edit(lsp::TextEdit {
                                        new_text: "first_method($1)".to_string(),
                                        range: lsp::Range::new(
                                            lsp::Position::new(0, 14),
                                            lsp::Position::new(0, 14),
                                        ),
                                    })),
                                    insert_text_format: Some(lsp::InsertTextFormat::SNIPPET),
                                    ..Default::default()
                                },
                                lsp::CompletionItem {
                                    label: "second_method(…)".into(),
                                    detail: Some("fn(&mut self, C) -> D<E>".into()),
                                    text_edit: Some(lsp::CompletionTextEdit::Edit(lsp::TextEdit {
                                        new_text: "second_method()".to_string(),
                                        range: lsp::Range::new(
                                            lsp::Position::new(0, 14),
                                            lsp::Position::new(0, 14),
                                        ),
                                    })),
                                    insert_text_format: Some(lsp::InsertTextFormat::SNIPPET),
                                    ..Default::default()
                                },
                            ])))
                        },
                    );
                })),
                ..FakeLspAdapter::default()
            },
        ),
        client_a.language_registry().register_fake_lsp(
            "Rust",
            FakeLspAdapter {
                name: "fake-analyzer",
                capabilities: capabilities.clone(),
                initializer: Some(Box::new(|fake_server| {
                    fake_server.set_request_handler::<lsp::request::Completion, _, _>(
                        |_, _| async move { Ok(None) },
                    );
                })),
                ..FakeLspAdapter::default()
            },
        ),
    ];
    client_b.language_registry().add(rust_lang());
    client_b.language_registry().register_fake_lsp_adapter(
        "Rust",
        FakeLspAdapter {
            capabilities: capabilities.clone(),
            ..FakeLspAdapter::default()
        },
    );
    client_b.language_registry().register_fake_lsp_adapter(
        "Rust",
        FakeLspAdapter {
            name: "fake-analyzer",
            capabilities,
            ..FakeLspAdapter::default()
        },
    );

    client_a
        .fs()
        .insert_tree(
            path!("/a"),
            json!({
                "main.rs": "fn main() { a }",
                "other.rs": "",
            }),
        )
        .await;
    let (project_a, worktree_id) = client_a.build_local_project(path!("/a"), cx_a).await;
    let project_id = active_call_a
        .update(cx_a, |call, cx| call.share_project(project_a.clone(), cx))
        .await
        .unwrap();
    let project_b = client_b.join_remote_project(project_id, cx_b).await;

    // Open a file in an editor as the guest.
    let buffer_b = project_b
        .update(cx_b, |p, cx| {
            p.open_buffer((worktree_id, rel_path("main.rs")), cx)
        })
        .await
        .unwrap();
    let cx_b = cx_b.add_empty_window();
    let editor_b = cx_b.new_window_entity(|window, cx| {
        Editor::for_buffer(buffer_b.clone(), Some(project_b.clone()), window, cx)
    });

    let fake_language_server = fake_language_servers[0].next().await.unwrap();
    let second_fake_language_server = fake_language_servers[1].next().await.unwrap();
    cx_a.background_executor.run_until_parked();
    cx_b.background_executor.run_until_parked();

    buffer_b.read_with(cx_b, |buffer, _| {
        assert!(!buffer.completion_triggers().is_empty())
    });

<<<<<<< HEAD
    // Set up the completion request handlers BEFORE typing the trigger character.
    // This is critical - the handlers must be in place when the request arrives,
    // otherwise the requests will time out waiting for a response.
    let mut first_completion_request = fake_language_server
        .set_request_handler::<lsp::request::Completion, _, _>(|params, _| async move {
            assert_eq!(
                params.text_document_position.text_document.uri,
                lsp::Uri::from_file_path(path!("/a/main.rs")).unwrap(),
            );
            assert_eq!(
                params.text_document_position.position,
                lsp::Position::new(0, 14),
            );

            Ok(Some(lsp::CompletionResponse::Array(vec![
                lsp::CompletionItem {
                    label: "first_method(…)".into(),
                    detail: Some("fn(&mut self, B) -> C".into()),
                    text_edit: Some(lsp::CompletionTextEdit::Edit(lsp::TextEdit {
                        new_text: "first_method($1)".to_string(),
                        range: lsp::Range::new(
                            lsp::Position::new(0, 14),
                            lsp::Position::new(0, 14),
                        ),
                    })),
                    insert_text_format: Some(lsp::InsertTextFormat::SNIPPET),
                    ..Default::default()
                },
                lsp::CompletionItem {
                    label: "second_method(…)".into(),
                    detail: Some("fn(&mut self, C) -> D<E>".into()),
                    text_edit: Some(lsp::CompletionTextEdit::Edit(lsp::TextEdit {
                        new_text: "second_method()".to_string(),
                        range: lsp::Range::new(
                            lsp::Position::new(0, 14),
                            lsp::Position::new(0, 14),
                        ),
                    })),
                    insert_text_format: Some(lsp::InsertTextFormat::SNIPPET),
                    ..Default::default()
                },
            ])))
        });
    let mut second_completion_request = second_fake_language_server
        .set_request_handler::<lsp::request::Completion, _, _>(|_, _| async move { Ok(None) });

=======
>>>>>>> a51585d2
    // Type a completion trigger character as the guest.
    editor_b.update_in(cx_b, |editor, window, cx| {
        editor.change_selections(SelectionEffects::no_scroll(), window, cx, |s| {
            s.select_ranges([MultiBufferOffset(13)..MultiBufferOffset(13)])
        });
        editor.handle_input(".", window, cx);
    });
    cx_b.focus(&editor_b);

    // Allow the completion request to propagate from guest to host to LSP.
    cx_b.background_executor.run_until_parked();
    cx_a.background_executor.run_until_parked();
<<<<<<< HEAD

    // Wait for the completion requests to be received by the fake language servers.
    first_completion_request.next().await.unwrap();
    second_completion_request.next().await.unwrap();
=======
>>>>>>> a51585d2

    // Open the buffer on the host.
    let buffer_a = project_a
        .update(cx_a, |p, cx| {
            p.open_buffer((worktree_id, rel_path("main.rs")), cx)
        })
        .await
        .unwrap();
    cx_a.executor().run_until_parked();

    buffer_a.read_with(cx_a, |buffer, _| {
        assert_eq!(buffer.text(), "fn main() { a. }")
    });

    // Confirm a completion on the guest.
    editor_b.update_in(cx_b, |editor, window, cx| {
        assert!(editor.context_menu_visible());
        editor.confirm_completion(&ConfirmCompletion { item_ix: Some(0) }, window, cx);
        assert_eq!(editor.text(cx), "fn main() { a.first_method() }");
    });

    // Return a resolved completion from the host's language server.
    // The resolved completion has an additional text edit.
    fake_language_server.set_request_handler::<lsp::request::ResolveCompletionItem, _, _>(
        |params, _| async move {
            assert_eq!(params.label, "first_method(…)");
            Ok(lsp::CompletionItem {
                label: "first_method(…)".into(),
                detail: Some("fn(&mut self, B) -> C".into()),
                text_edit: Some(lsp::CompletionTextEdit::Edit(lsp::TextEdit {
                    new_text: "first_method($1)".to_string(),
                    range: lsp::Range::new(lsp::Position::new(0, 14), lsp::Position::new(0, 14)),
                })),
                additional_text_edits: Some(vec![lsp::TextEdit {
                    new_text: "use d::SomeTrait;\n".to_string(),
                    range: lsp::Range::new(lsp::Position::new(0, 0), lsp::Position::new(0, 0)),
                }]),
                insert_text_format: Some(lsp::InsertTextFormat::SNIPPET),
                ..Default::default()
            })
        },
    );

    // The additional edit is applied.
    cx_a.executor().run_until_parked();
    cx_b.executor().run_until_parked();

    buffer_a.read_with(cx_a, |buffer, _| {
        assert_eq!(
            buffer.text(),
            "use d::SomeTrait;\nfn main() { a.first_method() }"
        );
    });

    buffer_b.read_with(cx_b, |buffer, _| {
        assert_eq!(
            buffer.text(),
            "use d::SomeTrait;\nfn main() { a.first_method() }"
        );
    });

    // Now we do a second completion, this time to ensure that documentation/snippets are
    // resolved
    editor_b.update_in(cx_b, |editor, window, cx| {
        editor.change_selections(SelectionEffects::no_scroll(), window, cx, |s| {
            s.select_ranges([MultiBufferOffset(46)..MultiBufferOffset(46)])
        });
        editor.handle_input("; a", window, cx);
        editor.handle_input(".", window, cx);
    });

    buffer_b.read_with(cx_b, |buffer, _| {
        assert_eq!(
            buffer.text(),
            "use d::SomeTrait;\nfn main() { a.first_method(); a. }"
        );
    });

    let mut completion_response = fake_language_server
        .set_request_handler::<lsp::request::Completion, _, _>(|params, _| async move {
            assert_eq!(
                params.text_document_position.text_document.uri,
                lsp::Uri::from_file_path(path!("/a/main.rs")).unwrap(),
            );
            assert_eq!(
                params.text_document_position.position,
                lsp::Position::new(1, 32),
            );

            Ok(Some(lsp::CompletionResponse::Array(vec![
                lsp::CompletionItem {
                    label: "third_method(…)".into(),
                    detail: Some("fn(&mut self, B, C, D) -> E".into()),
                    text_edit: Some(lsp::CompletionTextEdit::Edit(lsp::TextEdit {
                        // no snippet placeholders
                        new_text: "third_method".to_string(),
                        range: lsp::Range::new(
                            lsp::Position::new(1, 32),
                            lsp::Position::new(1, 32),
                        ),
                    })),
                    insert_text_format: Some(lsp::InsertTextFormat::SNIPPET),
                    documentation: None,
                    ..Default::default()
                },
            ])))
        });

    // Second language server also needs to handle the request (returns None)
    let mut second_completion_response = second_fake_language_server
        .set_request_handler::<lsp::request::Completion, _, _>(|_, _| async move { Ok(None) });

    // The completion now gets a new `text_edit.new_text` when resolving the completion item
    let mut resolve_completion_response = fake_language_server
        .set_request_handler::<lsp::request::ResolveCompletionItem, _, _>(|params, _| async move {
            assert_eq!(params.label, "third_method(…)");
            Ok(lsp::CompletionItem {
                label: "third_method(…)".into(),
                detail: Some("fn(&mut self, B, C, D) -> E".into()),
                text_edit: Some(lsp::CompletionTextEdit::Edit(lsp::TextEdit {
                    // Now it's a snippet
                    new_text: "third_method($1, $2, $3)".to_string(),
                    range: lsp::Range::new(lsp::Position::new(1, 32), lsp::Position::new(1, 32)),
                })),
                insert_text_format: Some(lsp::InsertTextFormat::SNIPPET),
                documentation: Some(lsp::Documentation::String(
                    "this is the documentation".into(),
                )),
                ..Default::default()
            })
        });

    cx_b.executor().run_until_parked();

    completion_response.next().await.unwrap();
    second_completion_response.next().await.unwrap();

    editor_b.update_in(cx_b, |editor, window, cx| {
        assert!(editor.context_menu_visible());
        editor.context_menu_first(&ContextMenuFirst {}, window, cx);
    });

    resolve_completion_response.next().await.unwrap();
    cx_b.executor().run_until_parked();

    // When accepting the completion, the snippet is insert.
    editor_b.update_in(cx_b, |editor, window, cx| {
        assert!(editor.context_menu_visible());
        editor.confirm_completion(&ConfirmCompletion { item_ix: Some(0) }, window, cx);
        assert_eq!(
            editor.text(cx),
            "use d::SomeTrait;\nfn main() { a.first_method(); a.third_method(, , ) }"
        );
    });

    // Ensure buffer is synced before proceeding with the next test
    cx_a.executor().run_until_parked();
    cx_b.executor().run_until_parked();

    // Test completions from the second fake language server
    // Add another completion trigger to test the second language server
    editor_b.update_in(cx_b, |editor, window, cx| {
        editor.change_selections(SelectionEffects::no_scroll(), window, cx, |s| {
            s.select_ranges([MultiBufferOffset(68)..MultiBufferOffset(68)])
        });
        editor.handle_input("; b", window, cx);
        editor.handle_input(".", window, cx);
    });

    buffer_b.read_with(cx_b, |buffer, _| {
        assert_eq!(
            buffer.text(),
            "use d::SomeTrait;\nfn main() { a.first_method(); a.third_method(, , ); b. }"
        );
    });

    // Set up completion handlers for both language servers
    let mut first_lsp_completion = fake_language_server
        .set_request_handler::<lsp::request::Completion, _, _>(|_, _| async move { Ok(None) });

    let mut second_lsp_completion = second_fake_language_server
        .set_request_handler::<lsp::request::Completion, _, _>(|params, _| async move {
            assert_eq!(
                params.text_document_position.text_document.uri,
                lsp::Uri::from_file_path(path!("/a/main.rs")).unwrap(),
            );
            assert_eq!(
                params.text_document_position.position,
                lsp::Position::new(1, 54),
            );

            Ok(Some(lsp::CompletionResponse::Array(vec![
                lsp::CompletionItem {
                    label: "analyzer_method(…)".into(),
                    detail: Some("fn(&self) -> Result<T>".into()),
                    text_edit: Some(lsp::CompletionTextEdit::Edit(lsp::TextEdit {
                        new_text: "analyzer_method()".to_string(),
                        range: lsp::Range::new(
                            lsp::Position::new(1, 54),
                            lsp::Position::new(1, 54),
                        ),
                    })),
                    insert_text_format: Some(lsp::InsertTextFormat::SNIPPET),
                    ..lsp::CompletionItem::default()
                },
            ])))
        });

    // Await both language server responses
    first_lsp_completion.next().await.unwrap();
    second_lsp_completion.next().await.unwrap();

    cx_b.executor().run_until_parked();

    // Confirm the completion from the second language server works
    editor_b.update_in(cx_b, |editor, window, cx| {
        assert!(editor.context_menu_visible());
        editor.confirm_completion(&ConfirmCompletion { item_ix: Some(0) }, window, cx);
        assert_eq!(
            editor.text(cx),
            "use d::SomeTrait;\nfn main() { a.first_method(); a.third_method(, , ); b.analyzer_method() }"
        );
    });
}

#[gpui::test(iterations = 10)]
async fn test_collaborating_with_code_actions(
    cx_a: &mut TestAppContext,
    cx_b: &mut TestAppContext,
) {
    let mut server = TestServer::start(cx_a.executor()).await;
    let client_a = server.create_client(cx_a, "user_a").await;
    //
    let client_b = server.create_client(cx_b, "user_b").await;
    server
        .create_room(&mut [(&client_a, cx_a), (&client_b, cx_b)])
        .await;
    let active_call_a = cx_a.read(ActiveCall::global);

    cx_b.update(editor::init);

    client_a.language_registry().add(rust_lang());
    let mut fake_language_servers = client_a
        .language_registry()
        .register_fake_lsp("Rust", FakeLspAdapter::default());
    client_b.language_registry().add(rust_lang());
    client_b
        .language_registry()
        .register_fake_lsp("Rust", FakeLspAdapter::default());

    client_a
        .fs()
        .insert_tree(
            path!("/a"),
            json!({
                "main.rs": "mod other;\nfn main() { let foo = other::foo(); }",
                "other.rs": "pub fn foo() -> usize { 4 }",
            }),
        )
        .await;
    let (project_a, worktree_id) = client_a.build_local_project(path!("/a"), cx_a).await;
    let project_id = active_call_a
        .update(cx_a, |call, cx| call.share_project(project_a.clone(), cx))
        .await
        .unwrap();

    // Join the project as client B.
    let project_b = client_b.join_remote_project(project_id, cx_b).await;
    let (workspace_b, cx_b) = client_b.build_workspace(&project_b, cx_b);
    let editor_b = workspace_b
        .update_in(cx_b, |workspace, window, cx| {
            workspace.open_path((worktree_id, rel_path("main.rs")), None, true, window, cx)
        })
        .await
        .unwrap()
        .downcast::<Editor>()
        .unwrap();

    let mut fake_language_server = fake_language_servers.next().await.unwrap();
    let mut requests = fake_language_server
        .set_request_handler::<lsp::request::CodeActionRequest, _, _>(|params, _| async move {
            assert_eq!(
                params.text_document.uri,
                lsp::Uri::from_file_path(path!("/a/main.rs")).unwrap(),
            );
            assert_eq!(params.range.start, lsp::Position::new(0, 0));
            assert_eq!(params.range.end, lsp::Position::new(0, 0));
            Ok(None)
        });
    cx_a.background_executor
        .advance_clock(editor::CODE_ACTIONS_DEBOUNCE_TIMEOUT * 2);
    requests.next().await;

    // Move cursor to a location that contains code actions.
    editor_b.update_in(cx_b, |editor, window, cx| {
        editor.change_selections(SelectionEffects::no_scroll(), window, cx, |s| {
            s.select_ranges([Point::new(1, 31)..Point::new(1, 31)])
        });
    });
    cx_b.focus(&editor_b);

    let mut requests = fake_language_server
        .set_request_handler::<lsp::request::CodeActionRequest, _, _>(|params, _| async move {
            assert_eq!(
                params.text_document.uri,
                lsp::Uri::from_file_path(path!("/a/main.rs")).unwrap(),
            );
            assert_eq!(params.range.start, lsp::Position::new(1, 31));
            assert_eq!(params.range.end, lsp::Position::new(1, 31));

            Ok(Some(vec![lsp::CodeActionOrCommand::CodeAction(
                lsp::CodeAction {
                    title: "Inline into all callers".to_string(),
                    edit: Some(lsp::WorkspaceEdit {
                        changes: Some(
                            [
                                (
                                    lsp::Uri::from_file_path(path!("/a/main.rs")).unwrap(),
                                    vec![lsp::TextEdit::new(
                                        lsp::Range::new(
                                            lsp::Position::new(1, 22),
                                            lsp::Position::new(1, 34),
                                        ),
                                        "4".to_string(),
                                    )],
                                ),
                                (
                                    lsp::Uri::from_file_path(path!("/a/other.rs")).unwrap(),
                                    vec![lsp::TextEdit::new(
                                        lsp::Range::new(
                                            lsp::Position::new(0, 0),
                                            lsp::Position::new(0, 27),
                                        ),
                                        "".to_string(),
                                    )],
                                ),
                            ]
                            .into_iter()
                            .collect(),
                        ),
                        ..Default::default()
                    }),
                    data: Some(json!({
                        "codeActionParams": {
                            "range": {
                                "start": {"line": 1, "column": 31},
                                "end": {"line": 1, "column": 31},
                            }
                        }
                    })),
                    ..Default::default()
                },
            )]))
        });
    cx_a.background_executor
        .advance_clock(editor::CODE_ACTIONS_DEBOUNCE_TIMEOUT * 2);
    requests.next().await;

    // Toggle code actions and wait for them to display.
    editor_b.update_in(cx_b, |editor, window, cx| {
        editor.toggle_code_actions(
            &ToggleCodeActions {
                deployed_from: None,
                quick_launch: false,
            },
            window,
            cx,
        );
    });
    cx_a.background_executor.run_until_parked();

    editor_b.update(cx_b, |editor, _| assert!(editor.context_menu_visible()));

    fake_language_server.remove_request_handler::<lsp::request::CodeActionRequest>();

    // Confirming the code action will trigger a resolve request.
    let confirm_action = editor_b
        .update_in(cx_b, |editor, window, cx| {
            Editor::confirm_code_action(editor, &ConfirmCodeAction { item_ix: Some(0) }, window, cx)
        })
        .unwrap();
    fake_language_server.set_request_handler::<lsp::request::CodeActionResolveRequest, _, _>(
        |_, _| async move {
            Ok(lsp::CodeAction {
                title: "Inline into all callers".to_string(),
                edit: Some(lsp::WorkspaceEdit {
                    changes: Some(
                        [
                            (
                                lsp::Uri::from_file_path(path!("/a/main.rs")).unwrap(),
                                vec![lsp::TextEdit::new(
                                    lsp::Range::new(
                                        lsp::Position::new(1, 22),
                                        lsp::Position::new(1, 34),
                                    ),
                                    "4".to_string(),
                                )],
                            ),
                            (
                                lsp::Uri::from_file_path(path!("/a/other.rs")).unwrap(),
                                vec![lsp::TextEdit::new(
                                    lsp::Range::new(
                                        lsp::Position::new(0, 0),
                                        lsp::Position::new(0, 27),
                                    ),
                                    "".to_string(),
                                )],
                            ),
                        ]
                        .into_iter()
                        .collect(),
                    ),
                    ..Default::default()
                }),
                ..Default::default()
            })
        },
    );

    // After the action is confirmed, an editor containing both modified files is opened.
    confirm_action.await.unwrap();

    let code_action_editor = workspace_b.update(cx_b, |workspace, cx| {
        workspace
            .active_item(cx)
            .unwrap()
            .downcast::<Editor>()
            .unwrap()
    });
    code_action_editor.update_in(cx_b, |editor, window, cx| {
        assert_eq!(editor.text(cx), "mod other;\nfn main() { let foo = 4; }\n");
        editor.undo(&Undo, window, cx);
        assert_eq!(
            editor.text(cx),
            "mod other;\nfn main() { let foo = other::foo(); }\npub fn foo() -> usize { 4 }"
        );
        editor.redo(&Redo, window, cx);
        assert_eq!(editor.text(cx), "mod other;\nfn main() { let foo = 4; }\n");
    });
}

#[gpui::test(iterations = 10)]
async fn test_collaborating_with_renames(cx_a: &mut TestAppContext, cx_b: &mut TestAppContext) {
    let mut server = TestServer::start(cx_a.executor()).await;
    let client_a = server.create_client(cx_a, "user_a").await;
    let client_b = server.create_client(cx_b, "user_b").await;
    server
        .create_room(&mut [(&client_a, cx_a), (&client_b, cx_b)])
        .await;
    let active_call_a = cx_a.read(ActiveCall::global);

    cx_b.update(editor::init);

    let capabilities = lsp::ServerCapabilities {
        rename_provider: Some(lsp::OneOf::Right(lsp::RenameOptions {
            prepare_provider: Some(true),
            work_done_progress_options: Default::default(),
        })),
        ..lsp::ServerCapabilities::default()
    };
    client_a.language_registry().add(rust_lang());
    let mut fake_language_servers = client_a.language_registry().register_fake_lsp(
        "Rust",
        FakeLspAdapter {
            capabilities: capabilities.clone(),
            ..FakeLspAdapter::default()
        },
    );
    client_b.language_registry().add(rust_lang());
    client_b.language_registry().register_fake_lsp_adapter(
        "Rust",
        FakeLspAdapter {
            capabilities,
            ..FakeLspAdapter::default()
        },
    );

    client_a
        .fs()
        .insert_tree(
            path!("/dir"),
            json!({
                "one.rs": "const ONE: usize = 1;",
                "two.rs": "const TWO: usize = one::ONE + one::ONE;"
            }),
        )
        .await;
    let (project_a, worktree_id) = client_a.build_local_project(path!("/dir"), cx_a).await;
    let project_id = active_call_a
        .update(cx_a, |call, cx| call.share_project(project_a.clone(), cx))
        .await
        .unwrap();
    let project_b = client_b.join_remote_project(project_id, cx_b).await;

    let (workspace_b, cx_b) = client_b.build_workspace(&project_b, cx_b);
    let editor_b = workspace_b
        .update_in(cx_b, |workspace, window, cx| {
            workspace.open_path((worktree_id, rel_path("one.rs")), None, true, window, cx)
        })
        .await
        .unwrap()
        .downcast::<Editor>()
        .unwrap();
    let fake_language_server = fake_language_servers.next().await.unwrap();
    cx_a.run_until_parked();
    cx_b.run_until_parked();

    // Move cursor to a location that can be renamed.
    let prepare_rename = editor_b.update_in(cx_b, |editor, window, cx| {
        editor.change_selections(SelectionEffects::no_scroll(), window, cx, |s| {
            s.select_ranges([MultiBufferOffset(7)..MultiBufferOffset(7)])
        });
        editor.rename(&Rename, window, cx).unwrap()
    });

    fake_language_server
        .set_request_handler::<lsp::request::PrepareRenameRequest, _, _>(|params, _| async move {
            assert_eq!(
                params.text_document.uri.as_str(),
                uri!("file:///dir/one.rs")
            );
            assert_eq!(params.position, lsp::Position::new(0, 7));
            Ok(Some(lsp::PrepareRenameResponse::Range(lsp::Range::new(
                lsp::Position::new(0, 6),
                lsp::Position::new(0, 9),
            ))))
        })
        .next()
        .await
        .unwrap();
    prepare_rename.await.unwrap();
    editor_b.update(cx_b, |editor, cx| {
        use editor::ToOffset;
        let rename = editor.pending_rename().unwrap();
        let buffer = editor.buffer().read(cx).snapshot(cx);
        assert_eq!(
            rename.range.start.to_offset(&buffer)..rename.range.end.to_offset(&buffer),
            MultiBufferOffset(6)..MultiBufferOffset(9)
        );
        rename.editor.update(cx, |rename_editor, cx| {
            let rename_selection = rename_editor.selections.newest::<MultiBufferOffset>(&rename_editor.display_snapshot(cx));
            assert_eq!(
                rename_selection.range(),
                MultiBufferOffset(0)..MultiBufferOffset(3),
                "Rename that was triggered from zero selection caret, should propose the whole word."
            );
            rename_editor.buffer().update(cx, |rename_buffer, cx| {
                rename_buffer.edit([(MultiBufferOffset(0)..MultiBufferOffset(3), "THREE")], None, cx);
            });
        });
    });

    // Cancel the rename, and repeat the same, but use selections instead of cursor movement
    editor_b.update_in(cx_b, |editor, window, cx| {
        editor.cancel(&editor::actions::Cancel, window, cx);
    });
    let prepare_rename = editor_b.update_in(cx_b, |editor, window, cx| {
        editor.change_selections(SelectionEffects::no_scroll(), window, cx, |s| {
            s.select_ranges([MultiBufferOffset(7)..MultiBufferOffset(8)])
        });
        editor.rename(&Rename, window, cx).unwrap()
    });

    fake_language_server
        .set_request_handler::<lsp::request::PrepareRenameRequest, _, _>(|params, _| async move {
            assert_eq!(
                params.text_document.uri.as_str(),
                uri!("file:///dir/one.rs")
            );
            assert_eq!(params.position, lsp::Position::new(0, 8));
            Ok(Some(lsp::PrepareRenameResponse::Range(lsp::Range::new(
                lsp::Position::new(0, 6),
                lsp::Position::new(0, 9),
            ))))
        })
        .next()
        .await
        .unwrap();
    prepare_rename.await.unwrap();
    editor_b.update(cx_b, |editor, cx| {
        use editor::ToOffset;
        let rename = editor.pending_rename().unwrap();
        let buffer = editor.buffer().read(cx).snapshot(cx);
        let lsp_rename_start = rename.range.start.to_offset(&buffer);
        let lsp_rename_end = rename.range.end.to_offset(&buffer);
        assert_eq!(lsp_rename_start..lsp_rename_end, MultiBufferOffset(6)..MultiBufferOffset(9));
        rename.editor.update(cx, |rename_editor, cx| {
            let rename_selection = rename_editor.selections.newest::<MultiBufferOffset>(&rename_editor.display_snapshot(cx));
            assert_eq!(
                rename_selection.range(),
                MultiBufferOffset(1)..MultiBufferOffset(2),
                "Rename that was triggered from a selection, should have the same selection range in the rename proposal"
            );
            rename_editor.buffer().update(cx, |rename_buffer, cx| {
                rename_buffer.edit([(MultiBufferOffset(0)..MultiBufferOffset(lsp_rename_end - lsp_rename_start), "THREE")], None, cx);
            });
        });
    });

    let confirm_rename = editor_b.update_in(cx_b, |editor, window, cx| {
        Editor::confirm_rename(editor, &ConfirmRename, window, cx).unwrap()
    });
    fake_language_server
        .set_request_handler::<lsp::request::Rename, _, _>(|params, _| async move {
            assert_eq!(
                params.text_document_position.text_document.uri.as_str(),
                uri!("file:///dir/one.rs")
            );
            assert_eq!(
                params.text_document_position.position,
                lsp::Position::new(0, 6)
            );
            assert_eq!(params.new_name, "THREE");
            Ok(Some(lsp::WorkspaceEdit {
                changes: Some(
                    [
                        (
                            lsp::Uri::from_file_path(path!("/dir/one.rs")).unwrap(),
                            vec![lsp::TextEdit::new(
                                lsp::Range::new(lsp::Position::new(0, 6), lsp::Position::new(0, 9)),
                                "THREE".to_string(),
                            )],
                        ),
                        (
                            lsp::Uri::from_file_path(path!("/dir/two.rs")).unwrap(),
                            vec![
                                lsp::TextEdit::new(
                                    lsp::Range::new(
                                        lsp::Position::new(0, 24),
                                        lsp::Position::new(0, 27),
                                    ),
                                    "THREE".to_string(),
                                ),
                                lsp::TextEdit::new(
                                    lsp::Range::new(
                                        lsp::Position::new(0, 35),
                                        lsp::Position::new(0, 38),
                                    ),
                                    "THREE".to_string(),
                                ),
                            ],
                        ),
                    ]
                    .into_iter()
                    .collect(),
                ),
                ..Default::default()
            }))
        })
        .next()
        .await
        .unwrap();
    confirm_rename.await.unwrap();

    let rename_editor = workspace_b.update(cx_b, |workspace, cx| {
        workspace.active_item_as::<Editor>(cx).unwrap()
    });

    rename_editor.update_in(cx_b, |editor, window, cx| {
        assert_eq!(
            editor.text(cx),
            "const THREE: usize = 1;\nconst TWO: usize = one::THREE + one::THREE;"
        );
        editor.undo(&Undo, window, cx);
        assert_eq!(
            editor.text(cx),
            "const ONE: usize = 1;\nconst TWO: usize = one::ONE + one::ONE;"
        );
        editor.redo(&Redo, window, cx);
        assert_eq!(
            editor.text(cx),
            "const THREE: usize = 1;\nconst TWO: usize = one::THREE + one::THREE;"
        );
    });

    // Ensure temporary rename edits cannot be undone/redone.
    editor_b.update_in(cx_b, |editor, window, cx| {
        editor.undo(&Undo, window, cx);
        assert_eq!(editor.text(cx), "const ONE: usize = 1;");
        editor.undo(&Undo, window, cx);
        assert_eq!(editor.text(cx), "const ONE: usize = 1;");
        editor.redo(&Redo, window, cx);
        assert_eq!(editor.text(cx), "const THREE: usize = 1;");
    })
}

#[gpui::test]
async fn test_slow_lsp_server(cx_a: &mut TestAppContext, cx_b: &mut TestAppContext) {
    let mut server = TestServer::start(cx_a.executor()).await;
    let client_a = server.create_client(cx_a, "user_a").await;
    let client_b = server.create_client(cx_b, "user_b").await;
    server
        .create_room(&mut [(&client_a, cx_a), (&client_b, cx_b)])
        .await;
    let active_call_a = cx_a.read(ActiveCall::global);
    cx_b.update(editor::init);

    let command_name = "test_command";
    let capabilities = lsp::ServerCapabilities {
        code_lens_provider: Some(lsp::CodeLensOptions {
            resolve_provider: None,
        }),
        execute_command_provider: Some(lsp::ExecuteCommandOptions {
            commands: vec![command_name.to_string()],
            ..lsp::ExecuteCommandOptions::default()
        }),
        ..lsp::ServerCapabilities::default()
    };
    client_a.language_registry().add(rust_lang());
    let mut fake_language_servers = client_a.language_registry().register_fake_lsp(
        "Rust",
        FakeLspAdapter {
            capabilities: capabilities.clone(),
            ..FakeLspAdapter::default()
        },
    );
    client_b.language_registry().add(rust_lang());
    client_b.language_registry().register_fake_lsp_adapter(
        "Rust",
        FakeLspAdapter {
            capabilities,
            ..FakeLspAdapter::default()
        },
    );

    client_a
        .fs()
        .insert_tree(
            path!("/dir"),
            json!({
                "one.rs": "const ONE: usize = 1;"
            }),
        )
        .await;
    let (project_a, worktree_id) = client_a.build_local_project(path!("/dir"), cx_a).await;
    let project_id = active_call_a
        .update(cx_a, |call, cx| call.share_project(project_a.clone(), cx))
        .await
        .unwrap();
    let project_b = client_b.join_remote_project(project_id, cx_b).await;

    let (workspace_b, cx_b) = client_b.build_workspace(&project_b, cx_b);
    let editor_b = workspace_b
        .update_in(cx_b, |workspace, window, cx| {
            workspace.open_path((worktree_id, rel_path("one.rs")), None, true, window, cx)
        })
        .await
        .unwrap()
        .downcast::<Editor>()
        .unwrap();
    let (lsp_store_b, buffer_b) = editor_b.update(cx_b, |editor, cx| {
        let lsp_store = editor.project().unwrap().read(cx).lsp_store();
        let buffer = editor.buffer().read(cx).as_singleton().unwrap();
        (lsp_store, buffer)
    });
    let fake_language_server = fake_language_servers.next().await.unwrap();
    cx_a.run_until_parked();
    cx_b.run_until_parked();

    let long_request_time = LSP_REQUEST_TIMEOUT / 2;
    let (request_started_tx, mut request_started_rx) = mpsc::unbounded();
    let requests_started = Arc::new(AtomicUsize::new(0));
    let requests_completed = Arc::new(AtomicUsize::new(0));
    let _lens_requests = fake_language_server
        .set_request_handler::<lsp::request::CodeLensRequest, _, _>({
            let request_started_tx = request_started_tx.clone();
            let requests_started = requests_started.clone();
            let requests_completed = requests_completed.clone();
            move |params, cx| {
                let mut request_started_tx = request_started_tx.clone();
                let requests_started = requests_started.clone();
                let requests_completed = requests_completed.clone();
                async move {
                    assert_eq!(
                        params.text_document.uri.as_str(),
                        uri!("file:///dir/one.rs")
                    );
                    requests_started.fetch_add(1, atomic::Ordering::Release);
                    request_started_tx.send(()).await.unwrap();
                    cx.background_executor().timer(long_request_time).await;
                    let i = requests_completed.fetch_add(1, atomic::Ordering::Release) + 1;
                    Ok(Some(vec![lsp::CodeLens {
                        range: lsp::Range::new(lsp::Position::new(0, 0), lsp::Position::new(0, 9)),
                        command: Some(lsp::Command {
                            title: format!("LSP Command {i}"),
                            command: command_name.to_string(),
                            arguments: None,
                        }),
                        data: None,
                    }]))
                }
            }
        });

    // Move cursor to a location, this should trigger the code lens call.
    editor_b.update_in(cx_b, |editor, window, cx| {
        editor.change_selections(SelectionEffects::no_scroll(), window, cx, |s| {
            s.select_ranges([MultiBufferOffset(7)..MultiBufferOffset(7)])
        });
    });
    let () = request_started_rx.next().await.unwrap();
    assert_eq!(
        requests_started.load(atomic::Ordering::Acquire),
        1,
        "Selection change should have initiated the first request"
    );
    assert_eq!(
        requests_completed.load(atomic::Ordering::Acquire),
        0,
        "Slow requests should be running still"
    );
    let _first_task = lsp_store_b.update(cx_b, |lsp_store, cx| {
        lsp_store
            .forget_code_lens_task(buffer_b.read(cx).remote_id())
            .expect("Should have the fetch task started")
    });

    editor_b.update_in(cx_b, |editor, window, cx| {
        editor.change_selections(SelectionEffects::no_scroll(), window, cx, |s| {
            s.select_ranges([MultiBufferOffset(1)..MultiBufferOffset(1)])
        });
    });
    let () = request_started_rx.next().await.unwrap();
    assert_eq!(
        requests_started.load(atomic::Ordering::Acquire),
        2,
        "Selection change should have initiated the second request"
    );
    assert_eq!(
        requests_completed.load(atomic::Ordering::Acquire),
        0,
        "Slow requests should be running still"
    );
    let _second_task = lsp_store_b.update(cx_b, |lsp_store, cx| {
        lsp_store
            .forget_code_lens_task(buffer_b.read(cx).remote_id())
            .expect("Should have the fetch task started for the 2nd time")
    });

    editor_b.update_in(cx_b, |editor, window, cx| {
        editor.change_selections(SelectionEffects::no_scroll(), window, cx, |s| {
            s.select_ranges([MultiBufferOffset(2)..MultiBufferOffset(2)])
        });
    });
    let () = request_started_rx.next().await.unwrap();
    assert_eq!(
        requests_started.load(atomic::Ordering::Acquire),
        3,
        "Selection change should have initiated the third request"
    );
    assert_eq!(
        requests_completed.load(atomic::Ordering::Acquire),
        0,
        "Slow requests should be running still"
    );

    _first_task.await.unwrap();
    _second_task.await.unwrap();
    cx_b.run_until_parked();
    assert_eq!(
        requests_started.load(atomic::Ordering::Acquire),
        3,
        "No selection changes should trigger no more code lens requests"
    );
    assert_eq!(
        requests_completed.load(atomic::Ordering::Acquire),
        3,
        "After enough time, all 3 LSP requests should have been served by the language server"
    );
    let resulting_lens_actions = editor_b
        .update(cx_b, |editor, cx| {
            let lsp_store = editor.project().unwrap().read(cx).lsp_store();
            lsp_store.update(cx, |lsp_store, cx| {
                lsp_store.code_lens_actions(&buffer_b, cx)
            })
        })
        .await
        .unwrap()
        .unwrap();
    assert_eq!(
        resulting_lens_actions.len(),
        1,
        "Should have fetched one code lens action, but got: {resulting_lens_actions:?}"
    );
    assert_eq!(
        resulting_lens_actions.first().unwrap().lsp_action.title(),
        "LSP Command 3",
        "Only the final code lens action should be in the data"
    )
}

#[gpui::test(iterations = 10)]
async fn test_language_server_statuses(cx_a: &mut TestAppContext, cx_b: &mut TestAppContext) {
    let mut server = TestServer::start(cx_a.executor()).await;
    let executor = cx_a.executor();
    let client_a = server.create_client(cx_a, "user_a").await;
    let client_b = server.create_client(cx_b, "user_b").await;
    server
        .create_room(&mut [(&client_a, cx_a), (&client_b, cx_b)])
        .await;
    let active_call_a = cx_a.read(ActiveCall::global);

    cx_b.update(editor::init);

    client_a.language_registry().add(rust_lang());
    let mut fake_language_servers = client_a.language_registry().register_fake_lsp(
        "Rust",
        FakeLspAdapter {
            name: "the-language-server",
            ..Default::default()
        },
    );

    client_a
        .fs()
        .insert_tree(
            path!("/dir"),
            json!({
                "main.rs": "const ONE: usize = 1;",
            }),
        )
        .await;
    let (project_a, _) = client_a.build_local_project(path!("/dir"), cx_a).await;

    let _buffer_a = project_a
        .update(cx_a, |p, cx| {
            p.open_local_buffer_with_lsp(path!("/dir/main.rs"), cx)
        })
        .await
        .unwrap();

    let fake_language_server = fake_language_servers.next().await.unwrap();
    fake_language_server.start_progress("the-token").await;

    executor.advance_clock(SERVER_PROGRESS_THROTTLE_TIMEOUT);
    fake_language_server.notify::<lsp::notification::Progress>(lsp::ProgressParams {
        token: lsp::NumberOrString::String("the-token".to_string()),
        value: lsp::ProgressParamsValue::WorkDone(lsp::WorkDoneProgress::Report(
            lsp::WorkDoneProgressReport {
                message: Some("the-message".to_string()),
                ..Default::default()
            },
        )),
    });
    executor.run_until_parked();

    let token = ProgressToken::String(SharedString::from("the-token"));

    project_a.read_with(cx_a, |project, cx| {
        let status = project.language_server_statuses(cx).next().unwrap().1;
        assert_eq!(status.name.0, "the-language-server");
        assert_eq!(status.pending_work.len(), 1);
        assert_eq!(
            status.pending_work[&token].message.as_ref().unwrap(),
            "the-message"
        );
    });

    let project_id = active_call_a
        .update(cx_a, |call, cx| call.share_project(project_a.clone(), cx))
        .await
        .unwrap();
    executor.run_until_parked();
    let project_b = client_b.join_remote_project(project_id, cx_b).await;

    project_b.read_with(cx_b, |project, cx| {
        let status = project.language_server_statuses(cx).next().unwrap().1;
        assert_eq!(status.name.0, "the-language-server");
    });

    executor.advance_clock(SERVER_PROGRESS_THROTTLE_TIMEOUT);
    fake_language_server.notify::<lsp::notification::Progress>(lsp::ProgressParams {
        token: lsp::NumberOrString::String("the-token".to_string()),
        value: lsp::ProgressParamsValue::WorkDone(lsp::WorkDoneProgress::Report(
            lsp::WorkDoneProgressReport {
                message: Some("the-message-2".to_string()),
                ..Default::default()
            },
        )),
    });
    executor.run_until_parked();

    project_a.read_with(cx_a, |project, cx| {
        let status = project.language_server_statuses(cx).next().unwrap().1;
        assert_eq!(status.name.0, "the-language-server");
        assert_eq!(status.pending_work.len(), 1);
        assert_eq!(
            status.pending_work[&token].message.as_ref().unwrap(),
            "the-message-2"
        );
    });

    project_b.read_with(cx_b, |project, cx| {
        let status = project.language_server_statuses(cx).next().unwrap().1;
        assert_eq!(status.name.0, "the-language-server");
        assert_eq!(status.pending_work.len(), 1);
        assert_eq!(
            status.pending_work[&token].message.as_ref().unwrap(),
            "the-message-2"
        );
    });
}

#[gpui::test(iterations = 10)]
async fn test_share_project(
    cx_a: &mut TestAppContext,
    cx_b: &mut TestAppContext,
    cx_c: &mut TestAppContext,
) {
    let executor = cx_a.executor();
    let cx_b = cx_b.add_empty_window();
    let mut server = TestServer::start(executor.clone()).await;
    let client_a = server.create_client(cx_a, "user_a").await;
    let client_b = server.create_client(cx_b, "user_b").await;
    let client_c = server.create_client(cx_c, "user_c").await;
    server
        .make_contacts(&mut [(&client_a, cx_a), (&client_b, cx_b), (&client_c, cx_c)])
        .await;
    let active_call_a = cx_a.read(ActiveCall::global);
    let active_call_b = cx_b.read(ActiveCall::global);
    let active_call_c = cx_c.read(ActiveCall::global);

    client_a
        .fs()
        .insert_tree(
            path!("/a"),
            json!({
                ".gitignore": "ignored-dir",
                "a.txt": "a-contents",
                "b.txt": "b-contents",
                "ignored-dir": {
                    "c.txt": "",
                    "d.txt": "",
                }
            }),
        )
        .await;

    // Invite client B to collaborate on a project
    let (project_a, worktree_id) = client_a.build_local_project(path!("/a"), cx_a).await;
    active_call_a
        .update(cx_a, |call, cx| {
            call.invite(client_b.user_id().unwrap(), Some(project_a.clone()), cx)
        })
        .await
        .unwrap();

    // Join that project as client B

    let incoming_call_b = active_call_b.read_with(cx_b, |call, _| call.incoming());
    executor.run_until_parked();
    let call = incoming_call_b.borrow().clone().unwrap();
    assert_eq!(call.calling_user.github_login, "user_a");
    let initial_project = call.initial_project.unwrap();
    active_call_b
        .update(cx_b, |call, cx| call.accept_incoming(cx))
        .await
        .unwrap();
    let client_b_peer_id = client_b.peer_id().unwrap();
    let project_b = client_b.join_remote_project(initial_project.id, cx_b).await;

    let replica_id_b = project_b.read_with(cx_b, |project, _| project.replica_id());

    executor.run_until_parked();

    project_a.read_with(cx_a, |project, _| {
        let client_b_collaborator = project.collaborators().get(&client_b_peer_id).unwrap();
        assert_eq!(client_b_collaborator.replica_id, replica_id_b);
    });

    project_b.read_with(cx_b, |project, cx| {
        let worktree = project.worktrees(cx).next().unwrap().read(cx);
        assert_eq!(
            worktree.paths().collect::<Vec<_>>(),
            [
                rel_path(".gitignore"),
                rel_path("a.txt"),
                rel_path("b.txt"),
                rel_path("ignored-dir"),
            ]
        );
    });

    project_b
        .update(cx_b, |project, cx| {
            let worktree = project.worktrees(cx).next().unwrap();
            let entry = worktree
                .read(cx)
                .entry_for_path(rel_path("ignored-dir"))
                .unwrap();
            project.expand_entry(worktree_id, entry.id, cx).unwrap()
        })
        .await
        .unwrap();

    project_b.read_with(cx_b, |project, cx| {
        let worktree = project.worktrees(cx).next().unwrap().read(cx);
        assert_eq!(
            worktree.paths().collect::<Vec<_>>(),
            [
                rel_path(".gitignore"),
                rel_path("a.txt"),
                rel_path("b.txt"),
                rel_path("ignored-dir"),
                rel_path("ignored-dir/c.txt"),
                rel_path("ignored-dir/d.txt"),
            ]
        );
    });

    // Open the same file as client B and client A.
    let buffer_b = project_b
        .update(cx_b, |p, cx| {
            p.open_buffer((worktree_id, rel_path("b.txt")), cx)
        })
        .await
        .unwrap();

    buffer_b.read_with(cx_b, |buf, _| assert_eq!(buf.text(), "b-contents"));

    project_a.read_with(cx_a, |project, cx| {
        assert!(project.has_open_buffer((worktree_id, rel_path("b.txt")), cx))
    });
    let buffer_a = project_a
        .update(cx_a, |p, cx| {
            p.open_buffer((worktree_id, rel_path("b.txt")), cx)
        })
        .await
        .unwrap();

    let editor_b =
        cx_b.new_window_entity(|window, cx| Editor::for_buffer(buffer_b, None, window, cx));

    // Client A sees client B's selection
    executor.run_until_parked();

    buffer_a.read_with(cx_a, |buffer, _| {
        buffer
            .snapshot()
            .selections_in_range(
                text::Anchor::min_max_range_for_buffer(buffer.remote_id()),
                false,
            )
            .count()
            == 1
    });

    // Edit the buffer as client B and see that edit as client A.
    editor_b.update_in(cx_b, |editor, window, cx| {
        editor.handle_input("ok, ", window, cx)
    });
    executor.run_until_parked();

    buffer_a.read_with(cx_a, |buffer, _| {
        assert_eq!(buffer.text(), "ok, b-contents")
    });

    // Client B can invite client C on a project shared by client A.
    active_call_b
        .update(cx_b, |call, cx| {
            call.invite(client_c.user_id().unwrap(), Some(project_b.clone()), cx)
        })
        .await
        .unwrap();

    let incoming_call_c = active_call_c.read_with(cx_c, |call, _| call.incoming());
    executor.run_until_parked();
    let call = incoming_call_c.borrow().clone().unwrap();
    assert_eq!(call.calling_user.github_login, "user_b");
    let initial_project = call.initial_project.unwrap();
    active_call_c
        .update(cx_c, |call, cx| call.accept_incoming(cx))
        .await
        .unwrap();
    let _project_c = client_c.join_remote_project(initial_project.id, cx_c).await;

    // Client B closes the editor, and client A sees client B's selections removed.
    cx_b.update(move |_, _| drop(editor_b));
    executor.run_until_parked();

    buffer_a.read_with(cx_a, |buffer, _| {
        buffer
            .snapshot()
            .selections_in_range(
                text::Anchor::min_max_range_for_buffer(buffer.remote_id()),
                false,
            )
            .count()
            == 0
    });
}

#[gpui::test(iterations = 10)]
async fn test_on_input_format_from_host_to_guest(
    cx_a: &mut TestAppContext,
    cx_b: &mut TestAppContext,
) {
    let mut server = TestServer::start(cx_a.executor()).await;
    let executor = cx_a.executor();
    let client_a = server.create_client(cx_a, "user_a").await;
    let client_b = server.create_client(cx_b, "user_b").await;
    server
        .create_room(&mut [(&client_a, cx_a), (&client_b, cx_b)])
        .await;
    let active_call_a = cx_a.read(ActiveCall::global);

    client_a.language_registry().add(rust_lang());
    let mut fake_language_servers = client_a.language_registry().register_fake_lsp(
        "Rust",
        FakeLspAdapter {
            capabilities: lsp::ServerCapabilities {
                document_on_type_formatting_provider: Some(lsp::DocumentOnTypeFormattingOptions {
                    first_trigger_character: ":".to_string(),
                    more_trigger_character: Some(vec![">".to_string()]),
                }),
                ..Default::default()
            },
            ..Default::default()
        },
    );

    client_a
        .fs()
        .insert_tree(
            path!("/a"),
            json!({
                "main.rs": "fn main() { a }",
                "other.rs": "// Test file",
            }),
        )
        .await;
    let (project_a, worktree_id) = client_a.build_local_project(path!("/a"), cx_a).await;
    let project_id = active_call_a
        .update(cx_a, |call, cx| call.share_project(project_a.clone(), cx))
        .await
        .unwrap();
    let project_b = client_b.join_remote_project(project_id, cx_b).await;

    // Open a file in an editor as the host.
    let buffer_a = project_a
        .update(cx_a, |p, cx| {
            p.open_buffer((worktree_id, rel_path("main.rs")), cx)
        })
        .await
        .unwrap();
    let cx_a = cx_a.add_empty_window();
    let editor_a = cx_a.new_window_entity(|window, cx| {
        Editor::for_buffer(buffer_a, Some(project_a.clone()), window, cx)
    });

    let fake_language_server = fake_language_servers.next().await.unwrap();
    executor.run_until_parked();

    // Receive an OnTypeFormatting request as the host's language server.
    // Return some formatting from the host's language server.
    fake_language_server.set_request_handler::<lsp::request::OnTypeFormatting, _, _>(
        |params, _| async move {
            assert_eq!(
                params.text_document_position.text_document.uri,
                lsp::Uri::from_file_path(path!("/a/main.rs")).unwrap(),
            );
            assert_eq!(
                params.text_document_position.position,
                lsp::Position::new(0, 14),
            );

            Ok(Some(vec![lsp::TextEdit {
                new_text: "~<".to_string(),
                range: lsp::Range::new(lsp::Position::new(0, 14), lsp::Position::new(0, 14)),
            }]))
        },
    );

    // Open the buffer on the guest and see that the formatting worked
    let buffer_b = project_b
        .update(cx_b, |p, cx| {
            p.open_buffer((worktree_id, rel_path("main.rs")), cx)
        })
        .await
        .unwrap();

    // Type a on type formatting trigger character as the guest.
    cx_a.focus(&editor_a);
    editor_a.update_in(cx_a, |editor, window, cx| {
        editor.change_selections(SelectionEffects::no_scroll(), window, cx, |s| {
            s.select_ranges([MultiBufferOffset(13)..MultiBufferOffset(13)])
        });
        editor.handle_input(">", window, cx);
    });

    executor.run_until_parked();

    buffer_b.read_with(cx_b, |buffer, _| {
        assert_eq!(buffer.text(), "fn main() { a>~< }")
    });

    // Undo should remove LSP edits first
    editor_a.update_in(cx_a, |editor, window, cx| {
        assert_eq!(editor.text(cx), "fn main() { a>~< }");
        editor.undo(&Undo, window, cx);
        assert_eq!(editor.text(cx), "fn main() { a> }");
    });
    executor.run_until_parked();

    buffer_b.read_with(cx_b, |buffer, _| {
        assert_eq!(buffer.text(), "fn main() { a> }")
    });

    editor_a.update_in(cx_a, |editor, window, cx| {
        assert_eq!(editor.text(cx), "fn main() { a> }");
        editor.undo(&Undo, window, cx);
        assert_eq!(editor.text(cx), "fn main() { a }");
    });
    executor.run_until_parked();

    buffer_b.read_with(cx_b, |buffer, _| {
        assert_eq!(buffer.text(), "fn main() { a }")
    });
}

#[gpui::test(iterations = 10)]
async fn test_on_input_format_from_guest_to_host(
    cx_a: &mut TestAppContext,
    cx_b: &mut TestAppContext,
) {
    let mut server = TestServer::start(cx_a.executor()).await;
    let executor = cx_a.executor();
    let client_a = server.create_client(cx_a, "user_a").await;
    let client_b = server.create_client(cx_b, "user_b").await;
    server
        .create_room(&mut [(&client_a, cx_a), (&client_b, cx_b)])
        .await;
    let active_call_a = cx_a.read(ActiveCall::global);

    let capabilities = lsp::ServerCapabilities {
        document_on_type_formatting_provider: Some(lsp::DocumentOnTypeFormattingOptions {
            first_trigger_character: ":".to_string(),
            more_trigger_character: Some(vec![">".to_string()]),
        }),
        ..lsp::ServerCapabilities::default()
    };
    client_a.language_registry().add(rust_lang());
    let mut fake_language_servers = client_a.language_registry().register_fake_lsp(
        "Rust",
        FakeLspAdapter {
            capabilities: capabilities.clone(),
            ..FakeLspAdapter::default()
        },
    );
    client_b.language_registry().add(rust_lang());
    client_b.language_registry().register_fake_lsp_adapter(
        "Rust",
        FakeLspAdapter {
            capabilities,
            ..FakeLspAdapter::default()
        },
    );

    client_a
        .fs()
        .insert_tree(
            path!("/a"),
            json!({
                "main.rs": "fn main() { a }",
                "other.rs": "// Test file",
            }),
        )
        .await;
    let (project_a, worktree_id) = client_a.build_local_project(path!("/a"), cx_a).await;
    let project_id = active_call_a
        .update(cx_a, |call, cx| call.share_project(project_a.clone(), cx))
        .await
        .unwrap();
    let project_b = client_b.join_remote_project(project_id, cx_b).await;

    // Open a file in an editor as the guest.
    let buffer_b = project_b
        .update(cx_b, |p, cx| {
            p.open_buffer((worktree_id, rel_path("main.rs")), cx)
        })
        .await
        .unwrap();
    let cx_b = cx_b.add_empty_window();
    let editor_b = cx_b.new_window_entity(|window, cx| {
        Editor::for_buffer(buffer_b, Some(project_b.clone()), window, cx)
    });

    let fake_language_server = fake_language_servers.next().await.unwrap();
    executor.run_until_parked();

    // Type a on type formatting trigger character as the guest.
    cx_b.focus(&editor_b);
    editor_b.update_in(cx_b, |editor, window, cx| {
        editor.change_selections(SelectionEffects::no_scroll(), window, cx, |s| {
            s.select_ranges([MultiBufferOffset(13)..MultiBufferOffset(13)])
        });
        editor.handle_input(":", window, cx);
    });

    // Receive an OnTypeFormatting request as the host's language server.
    // Return some formatting from the host's language server.
    fake_language_server
        .set_request_handler::<lsp::request::OnTypeFormatting, _, _>(|params, _| async move {
            assert_eq!(
                params.text_document_position.text_document.uri,
                lsp::Uri::from_file_path(path!("/a/main.rs")).unwrap(),
            );
            assert_eq!(
                params.text_document_position.position,
                lsp::Position::new(0, 14),
            );

            Ok(Some(vec![lsp::TextEdit {
                new_text: "~:".to_string(),
                range: lsp::Range::new(lsp::Position::new(0, 14), lsp::Position::new(0, 14)),
            }]))
        })
        .next()
        .await
        .unwrap();

    // Open the buffer on the host and see that the formatting worked
    let buffer_a = project_a
        .update(cx_a, |p, cx| {
            p.open_buffer((worktree_id, rel_path("main.rs")), cx)
        })
        .await
        .unwrap();
    executor.run_until_parked();

    buffer_a.read_with(cx_a, |buffer, _| {
        assert_eq!(buffer.text(), "fn main() { a:~: }")
    });

    // Undo should remove LSP edits first
    editor_b.update_in(cx_b, |editor, window, cx| {
        assert_eq!(editor.text(cx), "fn main() { a:~: }");
        editor.undo(&Undo, window, cx);
        assert_eq!(editor.text(cx), "fn main() { a: }");
    });
    executor.run_until_parked();

    buffer_a.read_with(cx_a, |buffer, _| {
        assert_eq!(buffer.text(), "fn main() { a: }")
    });

    editor_b.update_in(cx_b, |editor, window, cx| {
        assert_eq!(editor.text(cx), "fn main() { a: }");
        editor.undo(&Undo, window, cx);
        assert_eq!(editor.text(cx), "fn main() { a }");
    });
    executor.run_until_parked();

    buffer_a.read_with(cx_a, |buffer, _| {
        assert_eq!(buffer.text(), "fn main() { a }")
    });
}

#[gpui::test(iterations = 10)]
async fn test_mutual_editor_inlay_hint_cache_update(
    cx_a: &mut TestAppContext,
    cx_b: &mut TestAppContext,
) {
    let mut server = TestServer::start(cx_a.executor()).await;
    let executor = cx_a.executor();
    let client_a = server.create_client(cx_a, "user_a").await;
    let client_b = server.create_client(cx_b, "user_b").await;
    server
        .create_room(&mut [(&client_a, cx_a), (&client_b, cx_b)])
        .await;
    let active_call_a = cx_a.read(ActiveCall::global);
    let active_call_b = cx_b.read(ActiveCall::global);

    cx_a.update(editor::init);
    cx_b.update(editor::init);

    cx_a.update(|cx| {
        SettingsStore::update_global(cx, |store, cx| {
            store.update_user_settings(cx, |settings| {
                settings.project.all_languages.defaults.inlay_hints =
                    Some(InlayHintSettingsContent {
                        enabled: Some(true),
                        ..InlayHintSettingsContent::default()
                    })
            });
        });
    });
    cx_b.update(|cx| {
        SettingsStore::update_global(cx, |store, cx| {
            store.update_user_settings(cx, |settings| {
                settings.project.all_languages.defaults.inlay_hints =
                    Some(InlayHintSettingsContent {
                        enabled: Some(true),
                        ..InlayHintSettingsContent::default()
                    })
            });
        });
    });

    let capabilities = lsp::ServerCapabilities {
        inlay_hint_provider: Some(lsp::OneOf::Left(true)),
        ..lsp::ServerCapabilities::default()
    };
    client_a.language_registry().add(rust_lang());

    // Set up the language server to return an additional inlay hint on each request.
    let edits_made = Arc::new(AtomicUsize::new(0));
    let closure_edits_made = Arc::clone(&edits_made);
    let mut fake_language_servers = client_a.language_registry().register_fake_lsp(
        "Rust",
        FakeLspAdapter {
            capabilities: capabilities.clone(),
            initializer: Some(Box::new(move |fake_language_server| {
                let closure_edits_made = closure_edits_made.clone();
                fake_language_server.set_request_handler::<lsp::request::InlayHintRequest, _, _>(
                    move |params, _| {
                        let edits_made_2 = Arc::clone(&closure_edits_made);
                        async move {
                            assert_eq!(
                                params.text_document.uri,
                                lsp::Uri::from_file_path(path!("/a/main.rs")).unwrap(),
                            );
                            let edits_made =
                                AtomicUsize::load(&edits_made_2, atomic::Ordering::Acquire);
                            Ok(Some(vec![lsp::InlayHint {
                                position: lsp::Position::new(0, edits_made as u32),
                                label: lsp::InlayHintLabel::String(edits_made.to_string()),
                                kind: None,
                                text_edits: None,
                                tooltip: None,
                                padding_left: None,
                                padding_right: None,
                                data: None,
                            }]))
                        }
                    },
                );
            })),
            ..FakeLspAdapter::default()
        },
    );
    client_b.language_registry().add(rust_lang());
    client_b.language_registry().register_fake_lsp_adapter(
        "Rust",
        FakeLspAdapter {
            capabilities,
            ..FakeLspAdapter::default()
        },
    );

    // Client A opens a project.
    client_a
        .fs()
        .insert_tree(
            path!("/a"),
            json!({
                "main.rs": "fn main() { a } // and some long comment to ensure inlay hints are not trimmed out",
                "other.rs": "// Test file",
            }),
        )
        .await;
    let (project_a, worktree_id) = client_a.build_local_project(path!("/a"), cx_a).await;
    active_call_a
        .update(cx_a, |call, cx| call.set_location(Some(&project_a), cx))
        .await
        .unwrap();
    let project_id = active_call_a
        .update(cx_a, |call, cx| call.share_project(project_a.clone(), cx))
        .await
        .unwrap();

    // Client B joins the project
    let project_b = client_b.join_remote_project(project_id, cx_b).await;
    active_call_b
        .update(cx_b, |call, cx| call.set_location(Some(&project_b), cx))
        .await
        .unwrap();

    let (workspace_a, cx_a) = client_a.build_workspace(&project_a, cx_a);

    // The host opens a rust file.
    let file_a = workspace_a.update_in(cx_a, |workspace, window, cx| {
        workspace.open_path((worktree_id, rel_path("main.rs")), None, true, window, cx)
    });
    let fake_language_server = fake_language_servers.next().await.unwrap();
    let editor_a = file_a.await.unwrap().downcast::<Editor>().unwrap();
    executor.advance_clock(Duration::from_millis(100));
    executor.run_until_parked();

    let initial_edit = edits_made.load(atomic::Ordering::Acquire);
    editor_a.update(cx_a, |editor, cx| {
        assert_eq!(
            vec![initial_edit.to_string()],
            extract_hint_labels(editor, cx),
            "Host should get its first hints when opens an editor"
        );
    });
    let (workspace_b, cx_b) = client_b.build_workspace(&project_b, cx_b);
    let editor_b = workspace_b
        .update_in(cx_b, |workspace, window, cx| {
            workspace.open_path((worktree_id, rel_path("main.rs")), None, true, window, cx)
        })
        .await
        .unwrap()
        .downcast::<Editor>()
        .unwrap();

    executor.advance_clock(Duration::from_millis(100));
    executor.run_until_parked();
    editor_b.update(cx_b, |editor, cx| {
        assert_eq!(
            vec![initial_edit.to_string()],
            extract_hint_labels(editor, cx),
            "Client should get its first hints when opens an editor"
        );
    });

    let after_client_edit = edits_made.fetch_add(1, atomic::Ordering::Release) + 1;
    editor_b.update_in(cx_b, |editor, window, cx| {
        editor.change_selections(SelectionEffects::no_scroll(), window, cx, |s| {
            s.select_ranges([MultiBufferOffset(13)..MultiBufferOffset(13)].clone())
        });
        editor.handle_input(":", window, cx);
    });
    cx_b.focus(&editor_b);

    executor.advance_clock(Duration::from_secs(1));
    executor.run_until_parked();
    editor_a.update(cx_a, |editor, cx| {
        assert_eq!(
            vec![after_client_edit.to_string()],
            extract_hint_labels(editor, cx),
        );
    });
    editor_b.update(cx_b, |editor, cx| {
        assert_eq!(
            vec![after_client_edit.to_string()],
            extract_hint_labels(editor, cx),
        );
    });

    let after_host_edit = edits_made.fetch_add(1, atomic::Ordering::Release) + 1;
    editor_a.update_in(cx_a, |editor, window, cx| {
        editor.change_selections(SelectionEffects::no_scroll(), window, cx, |s| {
            s.select_ranges([MultiBufferOffset(13)..MultiBufferOffset(13)])
        });
        editor.handle_input("a change to increment both buffers' versions", window, cx);
    });
    cx_a.focus(&editor_a);

    executor.advance_clock(Duration::from_secs(1));
    executor.run_until_parked();
    editor_a.update(cx_a, |editor, cx| {
        assert_eq!(
            vec![after_host_edit.to_string()],
            extract_hint_labels(editor, cx),
        );
    });
    editor_b.update(cx_b, |editor, cx| {
        assert_eq!(
            vec![after_host_edit.to_string()],
            extract_hint_labels(editor, cx),
        );
    });

    let after_special_edit_for_refresh = edits_made.fetch_add(1, atomic::Ordering::Release) + 1;
    fake_language_server
        .request::<lsp::request::InlayHintRefreshRequest>(())
        .await
        .into_response()
        .expect("inlay refresh request failed");

    executor.advance_clock(Duration::from_secs(1));
    executor.run_until_parked();
    editor_a.update(cx_a, |editor, cx| {
        assert_eq!(
            vec![after_special_edit_for_refresh.to_string()],
            extract_hint_labels(editor, cx),
            "Host should react to /refresh LSP request"
        );
    });
    editor_b.update(cx_b, |editor, cx| {
        assert_eq!(
            vec![after_special_edit_for_refresh.to_string()],
            extract_hint_labels(editor, cx),
            "Guest should get a /refresh LSP request propagated by host"
        );
    });
}

#[gpui::test(iterations = 10)]
async fn test_inlay_hint_refresh_is_forwarded(
    cx_a: &mut TestAppContext,
    cx_b: &mut TestAppContext,
) {
    let mut server = TestServer::start(cx_a.executor()).await;
    let executor = cx_a.executor();
    let client_a = server.create_client(cx_a, "user_a").await;
    let client_b = server.create_client(cx_b, "user_b").await;
    server
        .create_room(&mut [(&client_a, cx_a), (&client_b, cx_b)])
        .await;
    let active_call_a = cx_a.read(ActiveCall::global);
    let active_call_b = cx_b.read(ActiveCall::global);

    cx_a.update(editor::init);
    cx_b.update(editor::init);

    cx_a.update(|cx| {
        SettingsStore::update_global(cx, |store, cx| {
            store.update_user_settings(cx, |settings| {
                settings.project.all_languages.defaults.inlay_hints =
                    Some(InlayHintSettingsContent {
                        show_value_hints: Some(true),
                        enabled: Some(false),
                        edit_debounce_ms: Some(0),
                        scroll_debounce_ms: Some(0),
                        show_type_hints: Some(false),
                        show_parameter_hints: Some(false),
                        show_other_hints: Some(false),
                        show_background: Some(false),
                        toggle_on_modifiers_press: None,
                    })
            });
        });
    });
    cx_b.update(|cx| {
        SettingsStore::update_global(cx, |store, cx| {
            store.update_user_settings(cx, |settings| {
                settings.project.all_languages.defaults.inlay_hints =
                    Some(InlayHintSettingsContent {
                        show_value_hints: Some(true),
                        enabled: Some(true),
                        edit_debounce_ms: Some(0),
                        scroll_debounce_ms: Some(0),
                        show_type_hints: Some(true),
                        show_parameter_hints: Some(true),
                        show_other_hints: Some(true),
                        show_background: Some(false),
                        toggle_on_modifiers_press: None,
                    })
            });
        });
    });

    let capabilities = lsp::ServerCapabilities {
        inlay_hint_provider: Some(lsp::OneOf::Left(true)),
        ..lsp::ServerCapabilities::default()
    };
    client_a.language_registry().add(rust_lang());
    let mut fake_language_servers = client_a.language_registry().register_fake_lsp(
        "Rust",
        FakeLspAdapter {
            capabilities: capabilities.clone(),
            ..FakeLspAdapter::default()
        },
    );
    client_b.language_registry().add(rust_lang());
    client_b.language_registry().register_fake_lsp_adapter(
        "Rust",
        FakeLspAdapter {
            capabilities,
            ..FakeLspAdapter::default()
        },
    );

    client_a
        .fs()
        .insert_tree(
            path!("/a"),
            json!({
                "main.rs": "fn main() { a } // and some long comment to ensure inlay hints are not trimmed out",
                "other.rs": "// Test file",
            }),
        )
        .await;
    let (project_a, worktree_id) = client_a.build_local_project(path!("/a"), cx_a).await;
    active_call_a
        .update(cx_a, |call, cx| call.set_location(Some(&project_a), cx))
        .await
        .unwrap();
    let project_id = active_call_a
        .update(cx_a, |call, cx| call.share_project(project_a.clone(), cx))
        .await
        .unwrap();

    let project_b = client_b.join_remote_project(project_id, cx_b).await;
    active_call_b
        .update(cx_b, |call, cx| call.set_location(Some(&project_b), cx))
        .await
        .unwrap();

    let (workspace_a, cx_a) = client_a.build_workspace(&project_a, cx_a);
    let (workspace_b, cx_b) = client_b.build_workspace(&project_b, cx_b);

    let editor_a = workspace_a
        .update_in(cx_a, |workspace, window, cx| {
            workspace.open_path((worktree_id, rel_path("main.rs")), None, true, window, cx)
        })
        .await
        .unwrap()
        .downcast::<Editor>()
        .unwrap();

    let editor_b = workspace_b
        .update_in(cx_b, |workspace, window, cx| {
            workspace.open_path((worktree_id, rel_path("main.rs")), None, true, window, cx)
        })
        .await
        .unwrap()
        .downcast::<Editor>()
        .unwrap();

    let other_hints = Arc::new(AtomicBool::new(false));
    let fake_language_server = fake_language_servers.next().await.unwrap();
    let closure_other_hints = Arc::clone(&other_hints);
    fake_language_server
        .set_request_handler::<lsp::request::InlayHintRequest, _, _>(move |params, _| {
            let task_other_hints = Arc::clone(&closure_other_hints);
            async move {
                assert_eq!(
                    params.text_document.uri,
                    lsp::Uri::from_file_path(path!("/a/main.rs")).unwrap(),
                );
                let other_hints = task_other_hints.load(atomic::Ordering::Acquire);
                let character = if other_hints { 0 } else { 2 };
                let label = if other_hints {
                    "other hint"
                } else {
                    "initial hint"
                };
                Ok(Some(vec![
                    lsp::InlayHint {
                        position: lsp::Position::new(0, character),
                        label: lsp::InlayHintLabel::String(label.to_string()),
                        kind: None,
                        text_edits: None,
                        tooltip: None,
                        padding_left: None,
                        padding_right: None,
                        data: None,
                    },
                    lsp::InlayHint {
                        position: lsp::Position::new(1090, 1090),
                        label: lsp::InlayHintLabel::String("out-of-bounds hint".to_string()),
                        kind: None,
                        text_edits: None,
                        tooltip: None,
                        padding_left: None,
                        padding_right: None,
                        data: None,
                    },
                ]))
            }
        })
        .next()
        .await
        .unwrap();

    executor.run_until_parked();
    editor_a.update(cx_a, |editor, cx| {
        assert!(
            extract_hint_labels(editor, cx).is_empty(),
            "Host should get no hints due to them turned off"
        );
    });

    executor.run_until_parked();
    editor_b.update(cx_b, |editor, cx| {
        assert_eq!(
            vec!["initial hint".to_string()],
            extract_hint_labels(editor, cx),
            "Client should get its first hints when opens an editor"
        );
    });

    other_hints.fetch_or(true, atomic::Ordering::Release);
    fake_language_server
        .request::<lsp::request::InlayHintRefreshRequest>(())
        .await
        .into_response()
        .expect("inlay refresh request failed");
    executor.run_until_parked();
    editor_a.update(cx_a, |editor, cx| {
        assert!(
            extract_hint_labels(editor, cx).is_empty(),
            "Host should get no hints due to them turned off, even after the /refresh"
        );
    });

    executor.run_until_parked();
    editor_b.update(cx_b, |editor, cx| {
        assert_eq!(
            vec!["other hint".to_string()],
            extract_hint_labels(editor, cx),
            "Guest should get a /refresh LSP request propagated by host despite host hints are off"
        );
    });
}

#[gpui::test(iterations = 10)]
async fn test_lsp_document_color(cx_a: &mut TestAppContext, cx_b: &mut TestAppContext) {
    let expected_color = Rgba {
        r: 0.33,
        g: 0.33,
        b: 0.33,
        a: 0.33,
    };
    let mut server = TestServer::start(cx_a.executor()).await;
    let executor = cx_a.executor();
    let client_a = server.create_client(cx_a, "user_a").await;
    let client_b = server.create_client(cx_b, "user_b").await;
    server
        .create_room(&mut [(&client_a, cx_a), (&client_b, cx_b)])
        .await;
    let active_call_a = cx_a.read(ActiveCall::global);
    let active_call_b = cx_b.read(ActiveCall::global);

    cx_a.update(editor::init);
    cx_b.update(editor::init);

    cx_a.update(|cx| {
        SettingsStore::update_global(cx, |store, cx| {
            store.update_user_settings(cx, |settings| {
                settings.editor.lsp_document_colors = Some(DocumentColorsRenderMode::None);
            });
        });
    });
    cx_b.update(|cx| {
        SettingsStore::update_global(cx, |store, cx| {
            store.update_user_settings(cx, |settings| {
                settings.editor.lsp_document_colors = Some(DocumentColorsRenderMode::Inlay);
            });
        });
    });

    let capabilities = lsp::ServerCapabilities {
        color_provider: Some(lsp::ColorProviderCapability::Simple(true)),
        ..lsp::ServerCapabilities::default()
    };
    client_a.language_registry().add(rust_lang());
    let mut fake_language_servers = client_a.language_registry().register_fake_lsp(
        "Rust",
        FakeLspAdapter {
            capabilities: capabilities.clone(),
            ..FakeLspAdapter::default()
        },
    );
    client_b.language_registry().add(rust_lang());
    client_b.language_registry().register_fake_lsp_adapter(
        "Rust",
        FakeLspAdapter {
            capabilities,
            ..FakeLspAdapter::default()
        },
    );

    // Client A opens a project.
    client_a
        .fs()
        .insert_tree(
            path!("/a"),
            json!({
                "main.rs": "fn main() { a }",
            }),
        )
        .await;
    let (project_a, worktree_id) = client_a.build_local_project(path!("/a"), cx_a).await;
    active_call_a
        .update(cx_a, |call, cx| call.set_location(Some(&project_a), cx))
        .await
        .unwrap();
    let project_id = active_call_a
        .update(cx_a, |call, cx| call.share_project(project_a.clone(), cx))
        .await
        .unwrap();

    // Client B joins the project
    let project_b = client_b.join_remote_project(project_id, cx_b).await;
    active_call_b
        .update(cx_b, |call, cx| call.set_location(Some(&project_b), cx))
        .await
        .unwrap();

    let (workspace_a, cx_a) = client_a.build_workspace(&project_a, cx_a);

    // The host opens a rust file.
    let _buffer_a = project_a
        .update(cx_a, |project, cx| {
            project.open_local_buffer(path!("/a/main.rs"), cx)
        })
        .await
        .unwrap();
    let editor_a = workspace_a
        .update_in(cx_a, |workspace, window, cx| {
            workspace.open_path((worktree_id, rel_path("main.rs")), None, true, window, cx)
        })
        .await
        .unwrap()
        .downcast::<Editor>()
        .unwrap();

    let fake_language_server = fake_language_servers.next().await.unwrap();
    cx_a.run_until_parked();
    cx_b.run_until_parked();

    let requests_made = Arc::new(AtomicUsize::new(0));
    let closure_requests_made = Arc::clone(&requests_made);
    let mut color_request_handle = fake_language_server
        .set_request_handler::<lsp::request::DocumentColor, _, _>(move |params, _| {
            let requests_made = Arc::clone(&closure_requests_made);
            async move {
                assert_eq!(
                    params.text_document.uri,
                    lsp::Uri::from_file_path(path!("/a/main.rs")).unwrap(),
                );
                requests_made.fetch_add(1, atomic::Ordering::Release);
                Ok(vec![lsp::ColorInformation {
                    range: lsp::Range {
                        start: lsp::Position {
                            line: 0,
                            character: 0,
                        },
                        end: lsp::Position {
                            line: 0,
                            character: 1,
                        },
                    },
                    color: lsp::Color {
                        red: 0.33,
                        green: 0.33,
                        blue: 0.33,
                        alpha: 0.33,
                    },
                }])
            }
        });
    executor.run_until_parked();

    assert_eq!(
        0,
        requests_made.load(atomic::Ordering::Acquire),
        "Host did not enable document colors, hence should query for none"
    );
    editor_a.update(cx_a, |editor, cx| {
        assert_eq!(
            Vec::<Rgba>::new(),
            extract_color_inlays(editor, cx),
            "No query colors should result in no hints"
        );
    });

    let (workspace_b, cx_b) = client_b.build_workspace(&project_b, cx_b);
    let editor_b = workspace_b
        .update_in(cx_b, |workspace, window, cx| {
            workspace.open_path((worktree_id, rel_path("main.rs")), None, true, window, cx)
        })
        .await
        .unwrap()
        .downcast::<Editor>()
        .unwrap();

    color_request_handle.next().await.unwrap();
    executor.advance_clock(FETCH_COLORS_DEBOUNCE_TIMEOUT);
    executor.run_until_parked();

    assert_eq!(
        1,
        requests_made.load(atomic::Ordering::Acquire),
        "The client opened the file and got its first colors back"
    );
    editor_b.update(cx_b, |editor, cx| {
        assert_eq!(
            vec![expected_color],
            extract_color_inlays(editor, cx),
            "With document colors as inlays, color inlays should be pushed"
        );
    });

    editor_a.update_in(cx_a, |editor, window, cx| {
        editor.change_selections(SelectionEffects::no_scroll(), window, cx, |s| {
            s.select_ranges([MultiBufferOffset(13)..MultiBufferOffset(13)].clone())
        });
        editor.handle_input(":", window, cx);
    });
    color_request_handle.next().await.unwrap();
    executor.run_until_parked();
    assert_eq!(
        2,
        requests_made.load(atomic::Ordering::Acquire),
        "After the host edits his file, the client should request the colors again"
    );
    editor_a.update(cx_a, |editor, cx| {
        assert_eq!(
            Vec::<Rgba>::new(),
            extract_color_inlays(editor, cx),
            "Host has no colors still"
        );
    });
    editor_b.update(cx_b, |editor, cx| {
        assert_eq!(vec![expected_color], extract_color_inlays(editor, cx),);
    });

    cx_b.update(|_, cx| {
        SettingsStore::update_global(cx, |store, cx| {
            store.update_user_settings(cx, |settings| {
                settings.editor.lsp_document_colors = Some(DocumentColorsRenderMode::Background);
            });
        });
    });
    executor.run_until_parked();
    assert_eq!(
        2,
        requests_made.load(atomic::Ordering::Acquire),
        "After the client have changed the colors settings, no extra queries should happen"
    );
    editor_a.update(cx_a, |editor, cx| {
        assert_eq!(
            Vec::<Rgba>::new(),
            extract_color_inlays(editor, cx),
            "Host is unaffected by the client's settings changes"
        );
    });
    editor_b.update(cx_b, |editor, cx| {
        assert_eq!(
            Vec::<Rgba>::new(),
            extract_color_inlays(editor, cx),
            "Client should have no colors hints, as in the settings"
        );
    });

    cx_b.update(|_, cx| {
        SettingsStore::update_global(cx, |store, cx| {
            store.update_user_settings(cx, |settings| {
                settings.editor.lsp_document_colors = Some(DocumentColorsRenderMode::Inlay);
            });
        });
    });
    executor.run_until_parked();
    assert_eq!(
        2,
        requests_made.load(atomic::Ordering::Acquire),
        "After falling back to colors as inlays, no extra LSP queries are made"
    );
    editor_a.update(cx_a, |editor, cx| {
        assert_eq!(
            Vec::<Rgba>::new(),
            extract_color_inlays(editor, cx),
            "Host is unaffected by the client's settings changes, again"
        );
    });
    editor_b.update(cx_b, |editor, cx| {
        assert_eq!(
            vec![expected_color],
            extract_color_inlays(editor, cx),
            "Client should have its color hints back"
        );
    });

    cx_a.update(|_, cx| {
        SettingsStore::update_global(cx, |store, cx| {
            store.update_user_settings(cx, |settings| {
                settings.editor.lsp_document_colors = Some(DocumentColorsRenderMode::Border);
            });
        });
    });
    color_request_handle.next().await.unwrap();
    executor.run_until_parked();
    assert_eq!(
        3,
        requests_made.load(atomic::Ordering::Acquire),
        "After the host enables document colors, another LSP query should be made"
    );
    editor_a.update(cx_a, |editor, cx| {
        assert_eq!(
            Vec::<Rgba>::new(),
            extract_color_inlays(editor, cx),
            "Host did not configure document colors as hints hence gets nothing"
        );
    });
    editor_b.update(cx_b, |editor, cx| {
        assert_eq!(
            vec![expected_color],
            extract_color_inlays(editor, cx),
            "Client should be unaffected by the host's settings changes"
        );
    });
}

async fn test_lsp_pull_diagnostics(
    should_stream_workspace_diagnostic: bool,
    cx_a: &mut TestAppContext,
    cx_b: &mut TestAppContext,
) {
    let mut server = TestServer::start(cx_a.executor()).await;
    let executor = cx_a.executor();
    let client_a = server.create_client(cx_a, "user_a").await;
    let client_b = server.create_client(cx_b, "user_b").await;
    server
        .create_room(&mut [(&client_a, cx_a), (&client_b, cx_b)])
        .await;
    let active_call_a = cx_a.read(ActiveCall::global);
    let active_call_b = cx_b.read(ActiveCall::global);

    cx_a.update(editor::init);
    cx_b.update(editor::init);

    let expected_push_diagnostic_main_message = "pushed main diagnostic";
    let expected_push_diagnostic_lib_message = "pushed lib diagnostic";
    let expected_pull_diagnostic_main_message = "pulled main diagnostic";
    let expected_pull_diagnostic_lib_message = "pulled lib diagnostic";
    let expected_workspace_pull_diagnostics_main_message = "pulled workspace main diagnostic";
    let expected_workspace_pull_diagnostics_lib_message = "pulled workspace lib diagnostic";

    let diagnostics_pulls_result_ids = Arc::new(Mutex::new(BTreeSet::<Option<String>>::new()));
    let workspace_diagnostics_pulls_result_ids = Arc::new(Mutex::new(BTreeSet::<String>::new()));
    let diagnostics_pulls_made = Arc::new(AtomicUsize::new(0));
    let closure_diagnostics_pulls_made = diagnostics_pulls_made.clone();
    let closure_diagnostics_pulls_result_ids = diagnostics_pulls_result_ids.clone();
    let workspace_diagnostics_pulls_made = Arc::new(AtomicUsize::new(0));
    let closure_workspace_diagnostics_pulls_made = workspace_diagnostics_pulls_made.clone();
    let closure_workspace_diagnostics_pulls_result_ids =
        workspace_diagnostics_pulls_result_ids.clone();
    let (workspace_diagnostic_cancel_tx, closure_workspace_diagnostic_cancel_rx) =
        smol::channel::bounded::<()>(1);
    let (closure_workspace_diagnostic_received_tx, workspace_diagnostic_received_rx) =
        smol::channel::bounded::<()>(1);

    let capabilities = lsp::ServerCapabilities {
        diagnostic_provider: Some(lsp::DiagnosticServerCapabilities::Options(
            lsp::DiagnosticOptions {
                identifier: Some("test-pulls".to_string()),
                inter_file_dependencies: true,
                workspace_diagnostics: true,
                work_done_progress_options: lsp::WorkDoneProgressOptions {
                    work_done_progress: None,
                },
            },
        )),
        ..lsp::ServerCapabilities::default()
    };
    client_a.language_registry().add(rust_lang());

    let pull_diagnostics_handle = Arc::new(parking_lot::Mutex::new(None));
    let workspace_diagnostics_pulls_handle = Arc::new(parking_lot::Mutex::new(None));

    let closure_pull_diagnostics_handle = pull_diagnostics_handle.clone();
    let closure_workspace_diagnostics_pulls_handle = workspace_diagnostics_pulls_handle.clone();
    let mut fake_language_servers = client_a.language_registry().register_fake_lsp(
        "Rust",
        FakeLspAdapter {
            capabilities: capabilities.clone(),
            initializer: Some(Box::new(move |fake_language_server| {
                let expected_workspace_diagnostic_token = lsp::ProgressToken::String(format!(
                    "workspace/diagnostic/{}/1",
                    fake_language_server.server.server_id()
                ));
                let closure_workspace_diagnostics_pulls_result_ids = closure_workspace_diagnostics_pulls_result_ids.clone();
                let diagnostics_pulls_made = closure_diagnostics_pulls_made.clone();
                let diagnostics_pulls_result_ids = closure_diagnostics_pulls_result_ids.clone();
                let closure_pull_diagnostics_handle = closure_pull_diagnostics_handle.clone();
                let closure_workspace_diagnostics_pulls_handle = closure_workspace_diagnostics_pulls_handle.clone();
                let closure_workspace_diagnostic_cancel_rx = closure_workspace_diagnostic_cancel_rx.clone();
                let closure_workspace_diagnostic_received_tx = closure_workspace_diagnostic_received_tx.clone();
                let pull_diagnostics_handle = fake_language_server
                    .set_request_handler::<lsp::request::DocumentDiagnosticRequest, _, _>(
                        move |params, _| {
                            let requests_made = diagnostics_pulls_made.clone();
                            let diagnostics_pulls_result_ids =
                                diagnostics_pulls_result_ids.clone();
                            async move {
                                let message = if lsp::Uri::from_file_path(path!("/a/main.rs"))
                                    .unwrap()
                                    == params.text_document.uri
                                {
                                    expected_pull_diagnostic_main_message.to_string()
                                } else if lsp::Uri::from_file_path(path!("/a/lib.rs")).unwrap()
                                    == params.text_document.uri
                                {
                                    expected_pull_diagnostic_lib_message.to_string()
                                } else {
                                    panic!("Unexpected document: {}", params.text_document.uri)
                                };
                                {
                                    diagnostics_pulls_result_ids
                                        .lock()
                                        .await
                                        .insert(params.previous_result_id);
                                }
                                let new_requests_count =
                                    requests_made.fetch_add(1, atomic::Ordering::Release) + 1;
                                Ok(lsp::DocumentDiagnosticReportResult::Report(
                                    lsp::DocumentDiagnosticReport::Full(
                                        lsp::RelatedFullDocumentDiagnosticReport {
                                            related_documents: None,
                                            full_document_diagnostic_report:
                                                lsp::FullDocumentDiagnosticReport {
                                                    result_id: Some(format!(
                                                        "pull-{new_requests_count}"
                                                    )),
                                                    items: vec![lsp::Diagnostic {
                                                        range: lsp::Range {
                                                            start: lsp::Position {
                                                                line: 0,
                                                                character: 0,
                                                            },
                                                            end: lsp::Position {
                                                                line: 0,
                                                                character: 2,
                                                            },
                                                        },
                                                        severity: Some(
                                                            lsp::DiagnosticSeverity::ERROR,
                                                        ),
                                                        message,
                                                        ..lsp::Diagnostic::default()
                                                    }],
                                                },
                                        },
                                    ),
                                ))
                            }
                        },
                    );
                let _ = closure_pull_diagnostics_handle.lock().insert(pull_diagnostics_handle);

                let closure_workspace_diagnostics_pulls_made = closure_workspace_diagnostics_pulls_made.clone();
                let workspace_diagnostics_pulls_handle = fake_language_server.set_request_handler::<lsp::request::WorkspaceDiagnosticRequest, _, _>(
                    move |params, _| {
                        let workspace_requests_made = closure_workspace_diagnostics_pulls_made.clone();
                        let workspace_diagnostics_pulls_result_ids =
                            closure_workspace_diagnostics_pulls_result_ids.clone();
                        let workspace_diagnostic_cancel_rx = closure_workspace_diagnostic_cancel_rx.clone();
                        let workspace_diagnostic_received_tx = closure_workspace_diagnostic_received_tx.clone();
                        let expected_workspace_diagnostic_token = expected_workspace_diagnostic_token.clone();
                        async move {
                            let workspace_request_count =
                                workspace_requests_made.fetch_add(1, atomic::Ordering::Release) + 1;
                            {
                                workspace_diagnostics_pulls_result_ids
                                    .lock()
                                    .await
                                    .extend(params.previous_result_ids.into_iter().map(|id| id.value));
                            }
                            if should_stream_workspace_diagnostic && !workspace_diagnostic_cancel_rx.is_closed()
                            {
                                assert_eq!(
                                    params.partial_result_params.partial_result_token,
                                    Some(expected_workspace_diagnostic_token)
                                );
                                workspace_diagnostic_received_tx.send(()).await.unwrap();
                                workspace_diagnostic_cancel_rx.recv().await.unwrap();
                                workspace_diagnostic_cancel_rx.close();
                                // https://microsoft.github.io/language-server-protocol/specifications/lsp/3.17/specification/#partialResults
                                // > The final response has to be empty in terms of result values.
                                return Ok(lsp::WorkspaceDiagnosticReportResult::Report(
                                    lsp::WorkspaceDiagnosticReport { items: Vec::new() },
                                ));
                            }
                            Ok(lsp::WorkspaceDiagnosticReportResult::Report(
                                lsp::WorkspaceDiagnosticReport {
                                    items: vec![
                                        lsp::WorkspaceDocumentDiagnosticReport::Full(
                                            lsp::WorkspaceFullDocumentDiagnosticReport {
                                                uri: lsp::Uri::from_file_path(path!("/a/main.rs")).unwrap(),
                                                version: None,
                                                full_document_diagnostic_report:
                                                    lsp::FullDocumentDiagnosticReport {
                                                        result_id: Some(format!(
                                                            "workspace_{workspace_request_count}"
                                                        )),
                                                        items: vec![lsp::Diagnostic {
                                                            range: lsp::Range {
                                                                start: lsp::Position {
                                                                    line: 0,
                                                                    character: 1,
                                                                },
                                                                end: lsp::Position {
                                                                    line: 0,
                                                                    character: 3,
                                                                },
                                                            },
                                                            severity: Some(lsp::DiagnosticSeverity::WARNING),
                                                            message:
                                                                expected_workspace_pull_diagnostics_main_message
                                                                    .to_string(),
                                                            ..lsp::Diagnostic::default()
                                                        }],
                                                    },
                                            },
                                        ),
                                        lsp::WorkspaceDocumentDiagnosticReport::Full(
                                            lsp::WorkspaceFullDocumentDiagnosticReport {
                                                uri: lsp::Uri::from_file_path(path!("/a/lib.rs")).unwrap(),
                                                version: None,
                                                full_document_diagnostic_report:
                                                    lsp::FullDocumentDiagnosticReport {
                                                        result_id: Some(format!(
                                                            "workspace_{workspace_request_count}"
                                                        )),
                                                        items: vec![lsp::Diagnostic {
                                                            range: lsp::Range {
                                                                start: lsp::Position {
                                                                    line: 0,
                                                                    character: 1,
                                                                },
                                                                end: lsp::Position {
                                                                    line: 0,
                                                                    character: 3,
                                                                },
                                                            },
                                                            severity: Some(lsp::DiagnosticSeverity::WARNING),
                                                            message:
                                                                expected_workspace_pull_diagnostics_lib_message
                                                                    .to_string(),
                                                            ..lsp::Diagnostic::default()
                                                        }],
                                                    },
                                            },
                                        ),
                                    ],
                                },
                            ))
                        }
                    });
                let _ = closure_workspace_diagnostics_pulls_handle.lock().insert(workspace_diagnostics_pulls_handle);
            })),
            ..FakeLspAdapter::default()
        },
    );

    client_b.language_registry().add(rust_lang());
    client_b.language_registry().register_fake_lsp_adapter(
        "Rust",
        FakeLspAdapter {
            capabilities,
            ..FakeLspAdapter::default()
        },
    );

    // Client A opens a project.
    client_a
        .fs()
        .insert_tree(
            path!("/a"),
            json!({
                "main.rs": "fn main() { a }",
                "lib.rs": "fn other() {}",
            }),
        )
        .await;
    let (project_a, worktree_id) = client_a.build_local_project(path!("/a"), cx_a).await;
    active_call_a
        .update(cx_a, |call, cx| call.set_location(Some(&project_a), cx))
        .await
        .unwrap();
    let project_id = active_call_a
        .update(cx_a, |call, cx| call.share_project(project_a.clone(), cx))
        .await
        .unwrap();

    // Client B joins the project
    let project_b = client_b.join_remote_project(project_id, cx_b).await;
    active_call_b
        .update(cx_b, |call, cx| call.set_location(Some(&project_b), cx))
        .await
        .unwrap();

    let (workspace_a, cx_a) = client_a.build_workspace(&project_a, cx_a);

    // The host opens a rust file.
    let _buffer_a = project_a
        .update(cx_a, |project, cx| {
            project.open_local_buffer(path!("/a/main.rs"), cx)
        })
        .await
        .unwrap();
    let editor_a_main = workspace_a
        .update_in(cx_a, |workspace, window, cx| {
            workspace.open_path((worktree_id, rel_path("main.rs")), None, true, window, cx)
        })
        .await
        .unwrap()
        .downcast::<Editor>()
        .unwrap();

    let fake_language_server = fake_language_servers.next().await.unwrap();
    let expected_workspace_diagnostic_token = lsp::ProgressToken::String(format!(
        "workspace/diagnostic-{}-1",
        fake_language_server.server.server_id()
    ));
    cx_a.run_until_parked();
    cx_b.run_until_parked();
    let mut pull_diagnostics_handle = pull_diagnostics_handle.lock().take().unwrap();
    let mut workspace_diagnostics_pulls_handle =
        workspace_diagnostics_pulls_handle.lock().take().unwrap();

    if should_stream_workspace_diagnostic {
        workspace_diagnostic_received_rx.recv().await.unwrap();
    } else {
        workspace_diagnostics_pulls_handle.next().await.unwrap();
    }
    assert_eq!(
        1,
        workspace_diagnostics_pulls_made.load(atomic::Ordering::Acquire),
        "Workspace diagnostics should be pulled initially on a server startup"
    );
    pull_diagnostics_handle.next().await.unwrap();
    assert_eq!(
        1,
        diagnostics_pulls_made.load(atomic::Ordering::Acquire),
        "Host should query pull diagnostics when the editor is opened"
    );
    executor.run_until_parked();
    editor_a_main.update(cx_a, |editor, cx| {
        let snapshot = editor.buffer().read(cx).snapshot(cx);
        let all_diagnostics = snapshot
            .diagnostics_in_range(MultiBufferOffset(0)..snapshot.len())
            .collect::<Vec<_>>();
        assert_eq!(
            all_diagnostics.len(),
            1,
            "Expected single diagnostic, but got: {all_diagnostics:?}"
        );
        let diagnostic = &all_diagnostics[0];
        let mut expected_messages = vec![expected_pull_diagnostic_main_message];
        if !should_stream_workspace_diagnostic {
            expected_messages.push(expected_workspace_pull_diagnostics_main_message);
        }
        assert!(
            expected_messages.contains(&diagnostic.diagnostic.message.as_str()),
            "Expected {expected_messages:?} on the host, but got: {}",
            diagnostic.diagnostic.message
        );
    });

    fake_language_server.notify::<lsp::notification::PublishDiagnostics>(
        lsp::PublishDiagnosticsParams {
            uri: lsp::Uri::from_file_path(path!("/a/main.rs")).unwrap(),
            diagnostics: vec![lsp::Diagnostic {
                range: lsp::Range {
                    start: lsp::Position {
                        line: 0,
                        character: 3,
                    },
                    end: lsp::Position {
                        line: 0,
                        character: 4,
                    },
                },
                severity: Some(lsp::DiagnosticSeverity::INFORMATION),
                message: expected_push_diagnostic_main_message.to_string(),
                ..lsp::Diagnostic::default()
            }],
            version: None,
        },
    );
    fake_language_server.notify::<lsp::notification::PublishDiagnostics>(
        lsp::PublishDiagnosticsParams {
            uri: lsp::Uri::from_file_path(path!("/a/lib.rs")).unwrap(),
            diagnostics: vec![lsp::Diagnostic {
                range: lsp::Range {
                    start: lsp::Position {
                        line: 0,
                        character: 3,
                    },
                    end: lsp::Position {
                        line: 0,
                        character: 4,
                    },
                },
                severity: Some(lsp::DiagnosticSeverity::INFORMATION),
                message: expected_push_diagnostic_lib_message.to_string(),
                ..lsp::Diagnostic::default()
            }],
            version: None,
        },
    );

    if should_stream_workspace_diagnostic {
        fake_language_server.notify::<lsp::notification::Progress>(lsp::ProgressParams {
            token: expected_workspace_diagnostic_token.clone(),
            value: lsp::ProgressParamsValue::WorkspaceDiagnostic(
                lsp::WorkspaceDiagnosticReportResult::Report(lsp::WorkspaceDiagnosticReport {
                    items: vec![
                        lsp::WorkspaceDocumentDiagnosticReport::Full(
                            lsp::WorkspaceFullDocumentDiagnosticReport {
                                uri: lsp::Uri::from_file_path(path!("/a/main.rs")).unwrap(),
                                version: None,
                                full_document_diagnostic_report:
                                    lsp::FullDocumentDiagnosticReport {
                                        result_id: Some(format!(
                                            "workspace_{}",
                                            workspace_diagnostics_pulls_made
                                                .fetch_add(1, atomic::Ordering::Release)
                                                + 1
                                        )),
                                        items: vec![lsp::Diagnostic {
                                            range: lsp::Range {
                                                start: lsp::Position {
                                                    line: 0,
                                                    character: 1,
                                                },
                                                end: lsp::Position {
                                                    line: 0,
                                                    character: 2,
                                                },
                                            },
                                            severity: Some(lsp::DiagnosticSeverity::ERROR),
                                            message:
                                                expected_workspace_pull_diagnostics_main_message
                                                    .to_string(),
                                            ..lsp::Diagnostic::default()
                                        }],
                                    },
                            },
                        ),
                        lsp::WorkspaceDocumentDiagnosticReport::Full(
                            lsp::WorkspaceFullDocumentDiagnosticReport {
                                uri: lsp::Uri::from_file_path(path!("/a/lib.rs")).unwrap(),
                                version: None,
                                full_document_diagnostic_report:
                                    lsp::FullDocumentDiagnosticReport {
                                        result_id: Some(format!(
                                            "workspace_{}",
                                            workspace_diagnostics_pulls_made
                                                .fetch_add(1, atomic::Ordering::Release)
                                                + 1
                                        )),
                                        items: Vec::new(),
                                    },
                            },
                        ),
                    ],
                }),
            ),
        });
    };

    let mut workspace_diagnostic_start_count =
        workspace_diagnostics_pulls_made.load(atomic::Ordering::Acquire);

    executor.run_until_parked();
    editor_a_main.update(cx_a, |editor, cx| {
        let snapshot = editor.buffer().read(cx).snapshot(cx);
        let all_diagnostics = snapshot
            .diagnostics_in_range(MultiBufferOffset(0)..snapshot.len())
            .collect::<Vec<_>>();
        assert_eq!(
            all_diagnostics.len(),
            2,
            "Expected pull and push diagnostics, but got: {all_diagnostics:?}"
        );
        let expected_messages = [
            expected_workspace_pull_diagnostics_main_message,
            expected_pull_diagnostic_main_message,
            expected_push_diagnostic_main_message,
        ];
        for diagnostic in all_diagnostics {
            assert!(
                expected_messages.contains(&diagnostic.diagnostic.message.as_str()),
                "Expected push and pull messages on the host: {expected_messages:?}, but got: {}",
                diagnostic.diagnostic.message
            );
        }
    });

    let (workspace_b, cx_b) = client_b.build_workspace(&project_b, cx_b);
    let editor_b_main = workspace_b
        .update_in(cx_b, |workspace, window, cx| {
            workspace.open_path((worktree_id, rel_path("main.rs")), None, true, window, cx)
        })
        .await
        .unwrap()
        .downcast::<Editor>()
        .unwrap();
    cx_b.run_until_parked();

    pull_diagnostics_handle.next().await.unwrap();
    assert_eq!(
        2,
        diagnostics_pulls_made.load(atomic::Ordering::Acquire),
        "Client should query pull diagnostics when its editor is opened"
    );
    executor.run_until_parked();
    assert_eq!(
        workspace_diagnostic_start_count,
        workspace_diagnostics_pulls_made.load(atomic::Ordering::Acquire),
        "Workspace diagnostics should not be changed as the remote client does not initialize the workspace diagnostics pull"
    );
    editor_b_main.update(cx_b, |editor, cx| {
        let snapshot = editor.buffer().read(cx).snapshot(cx);
        let all_diagnostics = snapshot
            .diagnostics_in_range(MultiBufferOffset(0)..snapshot.len())
            .collect::<Vec<_>>();
        assert_eq!(
            all_diagnostics.len(),
            2,
            "Expected pull and push diagnostics, but got: {all_diagnostics:?}"
        );

        // Despite the workspace diagnostics not re-initialized for the remote client, we can still expect its message synced from the host.
        let expected_messages = [
            expected_workspace_pull_diagnostics_main_message,
            expected_pull_diagnostic_main_message,
            expected_push_diagnostic_main_message,
        ];
        for diagnostic in all_diagnostics {
            assert!(
                expected_messages.contains(&diagnostic.diagnostic.message.as_str()),
                "The client should get both push and pull messages: {expected_messages:?}, but got: {}",
                diagnostic.diagnostic.message
            );
        }
    });

    let editor_b_lib = workspace_b
        .update_in(cx_b, |workspace, window, cx| {
            workspace.open_path((worktree_id, rel_path("lib.rs")), None, true, window, cx)
        })
        .await
        .unwrap()
        .downcast::<Editor>()
        .unwrap();

    pull_diagnostics_handle.next().await.unwrap();
    assert_eq!(
        3,
        diagnostics_pulls_made.load(atomic::Ordering::Acquire),
        "Client should query pull diagnostics when its another editor is opened"
    );
    executor.run_until_parked();
    assert_eq!(
        workspace_diagnostic_start_count,
        workspace_diagnostics_pulls_made.load(atomic::Ordering::Acquire),
        "The remote client still did not anything to trigger the workspace diagnostics pull"
    );
    editor_b_lib.update(cx_b, |editor, cx| {
        let snapshot = editor.buffer().read(cx).snapshot(cx);
        let all_diagnostics = snapshot
            .diagnostics_in_range(MultiBufferOffset(0)..snapshot.len())
            .collect::<Vec<_>>();
        let expected_messages = [
            expected_pull_diagnostic_lib_message,
            expected_push_diagnostic_lib_message,
        ];
        assert_eq!(
            all_diagnostics.len(),
            2,
            "Expected pull and push diagnostics, but got: {all_diagnostics:?}"
        );
        for diagnostic in all_diagnostics {
            assert!(
                expected_messages.contains(&diagnostic.diagnostic.message.as_str()),
                "The client should get both push and pull messages: {expected_messages:?}, but got: {}",
                diagnostic.diagnostic.message
            );
        }
    });

    if should_stream_workspace_diagnostic {
        fake_language_server.notify::<lsp::notification::Progress>(lsp::ProgressParams {
            token: expected_workspace_diagnostic_token.clone(),
            value: lsp::ProgressParamsValue::WorkspaceDiagnostic(
                lsp::WorkspaceDiagnosticReportResult::Report(lsp::WorkspaceDiagnosticReport {
                    items: vec![lsp::WorkspaceDocumentDiagnosticReport::Full(
                        lsp::WorkspaceFullDocumentDiagnosticReport {
                            uri: lsp::Uri::from_file_path(path!("/a/lib.rs")).unwrap(),
                            version: None,
                            full_document_diagnostic_report: lsp::FullDocumentDiagnosticReport {
                                result_id: Some(format!(
                                    "workspace_{}",
                                    workspace_diagnostics_pulls_made
                                        .fetch_add(1, atomic::Ordering::Release)
                                        + 1
                                )),
                                items: vec![lsp::Diagnostic {
                                    range: lsp::Range {
                                        start: lsp::Position {
                                            line: 0,
                                            character: 1,
                                        },
                                        end: lsp::Position {
                                            line: 0,
                                            character: 2,
                                        },
                                    },
                                    severity: Some(lsp::DiagnosticSeverity::ERROR),
                                    message: expected_workspace_pull_diagnostics_lib_message
                                        .to_string(),
                                    ..lsp::Diagnostic::default()
                                }],
                            },
                        },
                    )],
                }),
            ),
        });
        workspace_diagnostic_start_count =
            workspace_diagnostics_pulls_made.load(atomic::Ordering::Acquire);
        workspace_diagnostic_cancel_tx.send(()).await.unwrap();
        workspace_diagnostics_pulls_handle.next().await.unwrap();
        executor.run_until_parked();
        editor_b_lib.update(cx_b, |editor, cx| {
            let snapshot = editor.buffer().read(cx).snapshot(cx);
            let all_diagnostics = snapshot
                .diagnostics_in_range(MultiBufferOffset(0)..snapshot.len())
                .collect::<Vec<_>>();
            let expected_messages = [
                // Despite workspace diagnostics provided,
                // the currently open file's diagnostics should be preferred, as LSP suggests.
                expected_pull_diagnostic_lib_message,
                expected_push_diagnostic_lib_message,
            ];
            assert_eq!(
                all_diagnostics.len(),
                2,
                "Expected pull and push diagnostics, but got: {all_diagnostics:?}"
            );
            for diagnostic in all_diagnostics {
                assert!(
                    expected_messages.contains(&diagnostic.diagnostic.message.as_str()),
                    "The client should get both push and pull messages: {expected_messages:?}, but got: {}",
                    diagnostic.diagnostic.message
                );
            }
        });
    };

    {
        assert!(
            !diagnostics_pulls_result_ids.lock().await.is_empty(),
            "Initial diagnostics pulls should report None at least"
        );
        assert_eq!(
            0,
            workspace_diagnostics_pulls_result_ids
                .lock()
                .await
                .deref()
                .len(),
            "After the initial workspace request, opening files should not reuse any result ids"
        );
    }

    editor_b_lib.update_in(cx_b, |editor, window, cx| {
        editor.move_to_end(&MoveToEnd, window, cx);
        editor.handle_input(":", window, cx);
    });
    pull_diagnostics_handle.next().await.unwrap();
    assert_eq!(
        4,
        diagnostics_pulls_made.load(atomic::Ordering::Acquire),
        "Client lib.rs edits should trigger another diagnostics pull for a buffer"
    );
    workspace_diagnostics_pulls_handle.next().await.unwrap();
    assert_eq!(
        workspace_diagnostic_start_count + 1,
        workspace_diagnostics_pulls_made.load(atomic::Ordering::Acquire),
        "After client lib.rs edits, the workspace diagnostics request should follow"
    );
    executor.run_until_parked();

    editor_b_main.update_in(cx_b, |editor, window, cx| {
        editor.move_to_end(&MoveToEnd, window, cx);
        editor.handle_input(":", window, cx);
    });
    pull_diagnostics_handle.next().await.unwrap();
    pull_diagnostics_handle.next().await.unwrap();
    assert_eq!(
        6,
        diagnostics_pulls_made.load(atomic::Ordering::Acquire),
        "Client main.rs edits should trigger another diagnostics pull by both client and host as they share the buffer"
    );
    workspace_diagnostics_pulls_handle.next().await.unwrap();
    assert_eq!(
        workspace_diagnostic_start_count + 2,
        workspace_diagnostics_pulls_made.load(atomic::Ordering::Acquire),
        "After client main.rs edits, the workspace diagnostics pull should follow"
    );
    executor.run_until_parked();

    editor_a_main.update_in(cx_a, |editor, window, cx| {
        editor.move_to_end(&MoveToEnd, window, cx);
        editor.handle_input(":", window, cx);
    });
    pull_diagnostics_handle.next().await.unwrap();
    pull_diagnostics_handle.next().await.unwrap();
    assert_eq!(
        8,
        diagnostics_pulls_made.load(atomic::Ordering::Acquire),
        "Host main.rs edits should trigger another diagnostics pull by both client and host as they share the buffer"
    );
    workspace_diagnostics_pulls_handle.next().await.unwrap();
    assert_eq!(
        workspace_diagnostic_start_count + 3,
        workspace_diagnostics_pulls_made.load(atomic::Ordering::Acquire),
        "After host main.rs edits, the workspace diagnostics pull should follow"
    );
    executor.run_until_parked();
    let diagnostic_pulls_result_ids = diagnostics_pulls_result_ids.lock().await.len();
    let workspace_pulls_result_ids = workspace_diagnostics_pulls_result_ids.lock().await.len();
    {
        assert!(
            diagnostic_pulls_result_ids > 1,
            "Should have sent result ids when pulling diagnostics"
        );
        assert!(
            workspace_pulls_result_ids > 1,
            "Should have sent result ids when pulling workspace diagnostics"
        );
    }

    fake_language_server
        .request::<lsp::request::WorkspaceDiagnosticRefresh>(())
        .await
        .into_response()
        .expect("workspace diagnostics refresh request failed");
    assert_eq!(
        8,
        diagnostics_pulls_made.load(atomic::Ordering::Acquire),
        "No single file pulls should happen after the diagnostics refresh server request"
    );
    workspace_diagnostics_pulls_handle.next().await.unwrap();
    assert_eq!(
        workspace_diagnostic_start_count + 4,
        workspace_diagnostics_pulls_made.load(atomic::Ordering::Acquire),
        "Another workspace diagnostics pull should happen after the diagnostics refresh server request"
    );
    {
        assert_eq!(
            diagnostics_pulls_result_ids.lock().await.len(),
            diagnostic_pulls_result_ids,
            "Pulls should not happen hence no extra ids should appear"
        );
        assert!(
            workspace_diagnostics_pulls_result_ids.lock().await.len() > workspace_pulls_result_ids,
            "More workspace diagnostics should be pulled"
        );
    }
    editor_b_lib.update(cx_b, |editor, cx| {
        let snapshot = editor.buffer().read(cx).snapshot(cx);
        let all_diagnostics = snapshot
            .diagnostics_in_range(MultiBufferOffset(0)..snapshot.len())
            .collect::<Vec<_>>();
        let expected_messages = [
            expected_workspace_pull_diagnostics_lib_message,
            expected_pull_diagnostic_lib_message,
            expected_push_diagnostic_lib_message,
        ];
        assert_eq!(all_diagnostics.len(), 2);
        for diagnostic in &all_diagnostics {
            assert!(
                expected_messages.contains(&diagnostic.diagnostic.message.as_str()),
                "Unexpected diagnostics: {all_diagnostics:?}"
            );
        }
    });
    editor_b_main.update(cx_b, |editor, cx| {
        let snapshot = editor.buffer().read(cx).snapshot(cx);
        let all_diagnostics = snapshot
            .diagnostics_in_range(MultiBufferOffset(0)..snapshot.len())
            .collect::<Vec<_>>();
        assert_eq!(all_diagnostics.len(), 2);

        let expected_messages = [
            expected_workspace_pull_diagnostics_main_message,
            expected_pull_diagnostic_main_message,
            expected_push_diagnostic_main_message,
        ];
        for diagnostic in &all_diagnostics {
            assert!(
                expected_messages.contains(&diagnostic.diagnostic.message.as_str()),
                "Unexpected diagnostics: {all_diagnostics:?}"
            );
        }
    });
    editor_a_main.update(cx_a, |editor, cx| {
        let snapshot = editor.buffer().read(cx).snapshot(cx);
        let all_diagnostics = snapshot
            .diagnostics_in_range(MultiBufferOffset(0)..snapshot.len())
            .collect::<Vec<_>>();
        assert_eq!(all_diagnostics.len(), 2);
        let expected_messages = [
            expected_workspace_pull_diagnostics_main_message,
            expected_pull_diagnostic_main_message,
            expected_push_diagnostic_main_message,
        ];
        for diagnostic in &all_diagnostics {
            assert!(
                expected_messages.contains(&diagnostic.diagnostic.message.as_str()),
                "Unexpected diagnostics: {all_diagnostics:?}"
            );
        }
    });
}

#[gpui::test(iterations = 10)]
async fn test_non_streamed_lsp_pull_diagnostics(
    cx_a: &mut TestAppContext,
    cx_b: &mut TestAppContext,
) {
    test_lsp_pull_diagnostics(false, cx_a, cx_b).await;
}

#[gpui::test(iterations = 10)]
async fn test_streamed_lsp_pull_diagnostics(cx_a: &mut TestAppContext, cx_b: &mut TestAppContext) {
    test_lsp_pull_diagnostics(true, cx_a, cx_b).await;
}

#[gpui::test(iterations = 10)]
async fn test_git_blame_is_forwarded(cx_a: &mut TestAppContext, cx_b: &mut TestAppContext) {
    let mut server = TestServer::start(cx_a.executor()).await;
    let client_a = server.create_client(cx_a, "user_a").await;
    let client_b = server.create_client(cx_b, "user_b").await;
    server
        .create_room(&mut [(&client_a, cx_a), (&client_b, cx_b)])
        .await;
    let active_call_a = cx_a.read(ActiveCall::global);

    cx_a.update(editor::init);
    cx_b.update(editor::init);
    // Turn inline-blame-off by default so no state is transferred without us explicitly doing so
    let inline_blame_off_settings = Some(InlineBlameSettings {
        enabled: Some(false),
        ..Default::default()
    });
    cx_a.update(|cx| {
        SettingsStore::update_global(cx, |store, cx| {
            store.update_user_settings(cx, |settings| {
                settings.git.get_or_insert_default().inline_blame = inline_blame_off_settings;
            });
        });
    });
    cx_b.update(|cx| {
        SettingsStore::update_global(cx, |store, cx| {
            store.update_user_settings(cx, |settings| {
                settings.git.get_or_insert_default().inline_blame = inline_blame_off_settings;
            });
        });
    });

    client_a
        .fs()
        .insert_tree(
            path!("/my-repo"),
            json!({
                ".git": {},
                "file.txt": "line1\nline2\nline3\nline\n",
            }),
        )
        .await;

    let blame = git::blame::Blame {
        entries: vec![
            blame_entry("1b1b1b", 0..1),
            blame_entry("0d0d0d", 1..2),
            blame_entry("3a3a3a", 2..3),
            blame_entry("4c4c4c", 3..4),
        ],
        messages: [
            ("1b1b1b", "message for idx-0"),
            ("0d0d0d", "message for idx-1"),
            ("3a3a3a", "message for idx-2"),
            ("4c4c4c", "message for idx-3"),
        ]
        .into_iter()
        .map(|(sha, message)| (sha.parse().unwrap(), message.into()))
        .collect(),
    };
    client_a.fs().set_blame_for_repo(
        Path::new(path!("/my-repo/.git")),
        vec![(repo_path("file.txt"), blame)],
    );

    let (project_a, worktree_id) = client_a.build_local_project(path!("/my-repo"), cx_a).await;
    let project_id = active_call_a
        .update(cx_a, |call, cx| call.share_project(project_a.clone(), cx))
        .await
        .unwrap();

    // Create editor_a
    let (workspace_a, cx_a) = client_a.build_workspace(&project_a, cx_a);
    let editor_a = workspace_a
        .update_in(cx_a, |workspace, window, cx| {
            workspace.open_path((worktree_id, rel_path("file.txt")), None, true, window, cx)
        })
        .await
        .unwrap()
        .downcast::<Editor>()
        .unwrap();

    // Join the project as client B.
    let project_b = client_b.join_remote_project(project_id, cx_b).await;
    let (workspace_b, cx_b) = client_b.build_workspace(&project_b, cx_b);
    let editor_b = workspace_b
        .update_in(cx_b, |workspace, window, cx| {
            workspace.open_path((worktree_id, rel_path("file.txt")), None, true, window, cx)
        })
        .await
        .unwrap()
        .downcast::<Editor>()
        .unwrap();
    let buffer_id_b = editor_b.update(cx_b, |editor_b, cx| {
        editor_b
            .buffer()
            .read(cx)
            .as_singleton()
            .unwrap()
            .read(cx)
            .remote_id()
    });

    // client_b now requests git blame for the open buffer
    editor_b.update_in(cx_b, |editor_b, window, cx| {
        assert!(editor_b.blame().is_none());
        editor_b.toggle_git_blame(&git::Blame {}, window, cx);
    });

    cx_a.executor().run_until_parked();
    cx_b.executor().run_until_parked();

    editor_b.update(cx_b, |editor_b, cx| {
        let blame = editor_b.blame().expect("editor_b should have blame now");
        let entries = blame.update(cx, |blame, cx| {
            blame
                .blame_for_rows(
                    &(0..4)
                        .map(|row| RowInfo {
                            buffer_row: Some(row),
                            buffer_id: Some(buffer_id_b),
                            ..Default::default()
                        })
                        .collect::<Vec<_>>(),
                    cx,
                )
                .collect::<Vec<_>>()
        });

        assert_eq!(
            entries,
            vec![
                Some((buffer_id_b, blame_entry("1b1b1b", 0..1))),
                Some((buffer_id_b, blame_entry("0d0d0d", 1..2))),
                Some((buffer_id_b, blame_entry("3a3a3a", 2..3))),
                Some((buffer_id_b, blame_entry("4c4c4c", 3..4))),
            ]
        );

        blame.update(cx, |blame, _| {
            for (idx, (buffer, entry)) in entries.iter().flatten().enumerate() {
                let details = blame.details_for_entry(*buffer, entry).unwrap();
                assert_eq!(details.message, format!("message for idx-{}", idx));
            }
        });
    });

    // editor_b updates the file, which gets sent to client_a, which updates git blame,
    // which gets back to client_b.
    editor_b.update_in(cx_b, |editor_b, _, cx| {
        editor_b.edit([(Point::new(0, 3)..Point::new(0, 3), "FOO")], cx);
    });

    cx_a.executor().run_until_parked();
    cx_b.executor().run_until_parked();

    editor_b.update(cx_b, |editor_b, cx| {
        let blame = editor_b.blame().expect("editor_b should have blame now");
        let entries = blame.update(cx, |blame, cx| {
            blame
                .blame_for_rows(
                    &(0..4)
                        .map(|row| RowInfo {
                            buffer_row: Some(row),
                            buffer_id: Some(buffer_id_b),
                            ..Default::default()
                        })
                        .collect::<Vec<_>>(),
                    cx,
                )
                .collect::<Vec<_>>()
        });

        assert_eq!(
            entries,
            vec![
                None,
                Some((buffer_id_b, blame_entry("0d0d0d", 1..2))),
                Some((buffer_id_b, blame_entry("3a3a3a", 2..3))),
                Some((buffer_id_b, blame_entry("4c4c4c", 3..4))),
            ]
        );
    });

    // Now editor_a also updates the file
    editor_a.update_in(cx_a, |editor_a, _, cx| {
        editor_a.edit([(Point::new(1, 3)..Point::new(1, 3), "FOO")], cx);
    });

    cx_a.executor().run_until_parked();
    cx_b.executor().run_until_parked();

    editor_b.update(cx_b, |editor_b, cx| {
        let blame = editor_b.blame().expect("editor_b should have blame now");
        let entries = blame.update(cx, |blame, cx| {
            blame
                .blame_for_rows(
                    &(0..4)
                        .map(|row| RowInfo {
                            buffer_row: Some(row),
                            buffer_id: Some(buffer_id_b),
                            ..Default::default()
                        })
                        .collect::<Vec<_>>(),
                    cx,
                )
                .collect::<Vec<_>>()
        });

        assert_eq!(
            entries,
            vec![
                None,
                None,
                Some((buffer_id_b, blame_entry("3a3a3a", 2..3))),
                Some((buffer_id_b, blame_entry("4c4c4c", 3..4))),
            ]
        );
    });
}

#[gpui::test(iterations = 30)]
async fn test_collaborating_with_editorconfig(
    cx_a: &mut TestAppContext,
    cx_b: &mut TestAppContext,
) {
    let mut server = TestServer::start(cx_a.executor()).await;
    let client_a = server.create_client(cx_a, "user_a").await;
    let client_b = server.create_client(cx_b, "user_b").await;
    server
        .create_room(&mut [(&client_a, cx_a), (&client_b, cx_b)])
        .await;
    let active_call_a = cx_a.read(ActiveCall::global);

    cx_b.update(editor::init);

    // Set up a fake language server.
    client_a.language_registry().add(rust_lang());
    client_a
        .fs()
        .insert_tree(
            path!("/a"),
            json!({
                "src": {
                    "main.rs": "mod other;\nfn main() { let foo = other::foo(); }",
                    "other_mod": {
                        "other.rs": "pub fn foo() -> usize {\n    4\n}",
                        ".editorconfig": "",
                    },
                },
                ".editorconfig": "[*]\ntab_width = 2\n",
            }),
        )
        .await;
    let (project_a, worktree_id) = client_a.build_local_project(path!("/a"), cx_a).await;
    let project_id = active_call_a
        .update(cx_a, |call, cx| call.share_project(project_a.clone(), cx))
        .await
        .unwrap();
    let main_buffer_a = project_a
        .update(cx_a, |p, cx| {
            p.open_buffer((worktree_id, rel_path("src/main.rs")), cx)
        })
        .await
        .unwrap();
    let other_buffer_a = project_a
        .update(cx_a, |p, cx| {
            p.open_buffer((worktree_id, rel_path("src/other_mod/other.rs")), cx)
        })
        .await
        .unwrap();
    let cx_a = cx_a.add_empty_window();
    let main_editor_a = cx_a.new_window_entity(|window, cx| {
        Editor::for_buffer(main_buffer_a, Some(project_a.clone()), window, cx)
    });
    let other_editor_a = cx_a.new_window_entity(|window, cx| {
        Editor::for_buffer(other_buffer_a, Some(project_a), window, cx)
    });
    let mut main_editor_cx_a = EditorTestContext {
        cx: cx_a.clone(),
        window: cx_a.window_handle(),
        editor: main_editor_a,
        assertion_cx: AssertionContextManager::new(),
    };
    let mut other_editor_cx_a = EditorTestContext {
        cx: cx_a.clone(),
        window: cx_a.window_handle(),
        editor: other_editor_a,
        assertion_cx: AssertionContextManager::new(),
    };

    // Join the project as client B.
    let project_b = client_b.join_remote_project(project_id, cx_b).await;
    let main_buffer_b = project_b
        .update(cx_b, |p, cx| {
            p.open_buffer((worktree_id, rel_path("src/main.rs")), cx)
        })
        .await
        .unwrap();
    let other_buffer_b = project_b
        .update(cx_b, |p, cx| {
            p.open_buffer((worktree_id, rel_path("src/other_mod/other.rs")), cx)
        })
        .await
        .unwrap();
    let cx_b = cx_b.add_empty_window();
    let main_editor_b = cx_b.new_window_entity(|window, cx| {
        Editor::for_buffer(main_buffer_b, Some(project_b.clone()), window, cx)
    });
    let other_editor_b = cx_b.new_window_entity(|window, cx| {
        Editor::for_buffer(other_buffer_b, Some(project_b.clone()), window, cx)
    });
    let mut main_editor_cx_b = EditorTestContext {
        cx: cx_b.clone(),
        window: cx_b.window_handle(),
        editor: main_editor_b,
        assertion_cx: AssertionContextManager::new(),
    };
    let mut other_editor_cx_b = EditorTestContext {
        cx: cx_b.clone(),
        window: cx_b.window_handle(),
        editor: other_editor_b,
        assertion_cx: AssertionContextManager::new(),
    };

    let initial_main = indoc! {"
ˇmod other;
fn main() { let foo = other::foo(); }"};
    let initial_other = indoc! {"
ˇpub fn foo() -> usize {
    4
}"};

    let first_tabbed_main = indoc! {"
  ˇmod other;
fn main() { let foo = other::foo(); }"};
    tab_undo_assert(
        &mut main_editor_cx_a,
        &mut main_editor_cx_b,
        initial_main,
        first_tabbed_main,
        true,
    );
    tab_undo_assert(
        &mut main_editor_cx_a,
        &mut main_editor_cx_b,
        initial_main,
        first_tabbed_main,
        false,
    );

    let first_tabbed_other = indoc! {"
  ˇpub fn foo() -> usize {
    4
}"};
    tab_undo_assert(
        &mut other_editor_cx_a,
        &mut other_editor_cx_b,
        initial_other,
        first_tabbed_other,
        true,
    );
    tab_undo_assert(
        &mut other_editor_cx_a,
        &mut other_editor_cx_b,
        initial_other,
        first_tabbed_other,
        false,
    );

    client_a
        .fs()
        .atomic_write(
            PathBuf::from(path!("/a/src/.editorconfig")),
            "[*]\ntab_width = 3\n".to_owned(),
        )
        .await
        .unwrap();
    cx_a.run_until_parked();
    cx_b.run_until_parked();

    let second_tabbed_main = indoc! {"
   ˇmod other;
fn main() { let foo = other::foo(); }"};
    tab_undo_assert(
        &mut main_editor_cx_a,
        &mut main_editor_cx_b,
        initial_main,
        second_tabbed_main,
        true,
    );
    tab_undo_assert(
        &mut main_editor_cx_a,
        &mut main_editor_cx_b,
        initial_main,
        second_tabbed_main,
        false,
    );

    let second_tabbed_other = indoc! {"
   ˇpub fn foo() -> usize {
    4
}"};
    tab_undo_assert(
        &mut other_editor_cx_a,
        &mut other_editor_cx_b,
        initial_other,
        second_tabbed_other,
        true,
    );
    tab_undo_assert(
        &mut other_editor_cx_a,
        &mut other_editor_cx_b,
        initial_other,
        second_tabbed_other,
        false,
    );

    let editorconfig_buffer_b = project_b
        .update(cx_b, |p, cx| {
            p.open_buffer((worktree_id, rel_path("src/other_mod/.editorconfig")), cx)
        })
        .await
        .unwrap();
    editorconfig_buffer_b.update(cx_b, |buffer, cx| {
        buffer.set_text("[*.rs]\ntab_width = 6\n", cx);
    });
    project_b
        .update(cx_b, |project, cx| {
            project.save_buffer(editorconfig_buffer_b.clone(), cx)
        })
        .await
        .unwrap();
    cx_a.run_until_parked();
    cx_b.run_until_parked();

    tab_undo_assert(
        &mut main_editor_cx_a,
        &mut main_editor_cx_b,
        initial_main,
        second_tabbed_main,
        true,
    );
    tab_undo_assert(
        &mut main_editor_cx_a,
        &mut main_editor_cx_b,
        initial_main,
        second_tabbed_main,
        false,
    );

    let third_tabbed_other = indoc! {"
      ˇpub fn foo() -> usize {
    4
}"};
    tab_undo_assert(
        &mut other_editor_cx_a,
        &mut other_editor_cx_b,
        initial_other,
        third_tabbed_other,
        true,
    );

    tab_undo_assert(
        &mut other_editor_cx_a,
        &mut other_editor_cx_b,
        initial_other,
        third_tabbed_other,
        false,
    );
}

#[gpui::test]
async fn test_add_breakpoints(cx_a: &mut TestAppContext, cx_b: &mut TestAppContext) {
    let executor = cx_a.executor();
    let mut server = TestServer::start(executor.clone()).await;
    let client_a = server.create_client(cx_a, "user_a").await;
    let client_b = server.create_client(cx_b, "user_b").await;
    server
        .create_room(&mut [(&client_a, cx_a), (&client_b, cx_b)])
        .await;
    let active_call_a = cx_a.read(ActiveCall::global);
    let active_call_b = cx_b.read(ActiveCall::global);
    cx_a.update(editor::init);
    cx_b.update(editor::init);
    client_a
        .fs()
        .insert_tree(
            "/a",
            json!({
                "test.txt": "one\ntwo\nthree\nfour\nfive",
            }),
        )
        .await;
    let (project_a, worktree_id) = client_a.build_local_project("/a", cx_a).await;
    let project_path = ProjectPath {
        worktree_id,
        path: rel_path(&"test.txt").into(),
    };
    let abs_path = project_a.read_with(cx_a, |project, cx| {
        project
            .absolute_path(&project_path, cx)
            .map(Arc::from)
            .unwrap()
    });

    active_call_a
        .update(cx_a, |call, cx| call.set_location(Some(&project_a), cx))
        .await
        .unwrap();
    let project_id = active_call_a
        .update(cx_a, |call, cx| call.share_project(project_a.clone(), cx))
        .await
        .unwrap();
    let project_b = client_b.join_remote_project(project_id, cx_b).await;
    active_call_b
        .update(cx_b, |call, cx| call.set_location(Some(&project_b), cx))
        .await
        .unwrap();
    let (workspace_a, cx_a) = client_a.build_workspace(&project_a, cx_a);
    let (workspace_b, cx_b) = client_b.build_workspace(&project_b, cx_b);

    // Client A opens an editor.
    let editor_a = workspace_a
        .update_in(cx_a, |workspace, window, cx| {
            workspace.open_path(project_path.clone(), None, true, window, cx)
        })
        .await
        .unwrap()
        .downcast::<Editor>()
        .unwrap();

    // Client B opens same editor as A.
    let editor_b = workspace_b
        .update_in(cx_b, |workspace, window, cx| {
            workspace.open_path(project_path.clone(), None, true, window, cx)
        })
        .await
        .unwrap()
        .downcast::<Editor>()
        .unwrap();

    cx_a.run_until_parked();
    cx_b.run_until_parked();

    // Client A adds breakpoint on line (1)
    editor_a.update_in(cx_a, |editor, window, cx| {
        editor.toggle_breakpoint(&editor::actions::ToggleBreakpoint, window, cx);
    });

    cx_a.run_until_parked();
    cx_b.run_until_parked();

    let breakpoints_a = editor_a.update(cx_a, |editor, cx| {
        editor
            .breakpoint_store()
            .unwrap()
            .read(cx)
            .all_source_breakpoints(cx)
    });
    let breakpoints_b = editor_b.update(cx_b, |editor, cx| {
        editor
            .breakpoint_store()
            .unwrap()
            .read(cx)
            .all_source_breakpoints(cx)
    });

    assert_eq!(1, breakpoints_a.len());
    assert_eq!(1, breakpoints_a.get(&abs_path).unwrap().len());
    assert_eq!(breakpoints_a, breakpoints_b);

    // Client B adds breakpoint on line(2)
    editor_b.update_in(cx_b, |editor, window, cx| {
        editor.move_down(&editor::actions::MoveDown, window, cx);
        editor.move_down(&editor::actions::MoveDown, window, cx);
        editor.toggle_breakpoint(&editor::actions::ToggleBreakpoint, window, cx);
    });

    cx_a.run_until_parked();
    cx_b.run_until_parked();

    let breakpoints_a = editor_a.update(cx_a, |editor, cx| {
        editor
            .breakpoint_store()
            .unwrap()
            .read(cx)
            .all_source_breakpoints(cx)
    });
    let breakpoints_b = editor_b.update(cx_b, |editor, cx| {
        editor
            .breakpoint_store()
            .unwrap()
            .read(cx)
            .all_source_breakpoints(cx)
    });

    assert_eq!(1, breakpoints_a.len());
    assert_eq!(breakpoints_a, breakpoints_b);
    assert_eq!(2, breakpoints_a.get(&abs_path).unwrap().len());

    // Client A removes last added breakpoint from client B
    editor_a.update_in(cx_a, |editor, window, cx| {
        editor.move_down(&editor::actions::MoveDown, window, cx);
        editor.move_down(&editor::actions::MoveDown, window, cx);
        editor.toggle_breakpoint(&editor::actions::ToggleBreakpoint, window, cx);
    });

    cx_a.run_until_parked();
    cx_b.run_until_parked();

    let breakpoints_a = editor_a.update(cx_a, |editor, cx| {
        editor
            .breakpoint_store()
            .unwrap()
            .read(cx)
            .all_source_breakpoints(cx)
    });
    let breakpoints_b = editor_b.update(cx_b, |editor, cx| {
        editor
            .breakpoint_store()
            .unwrap()
            .read(cx)
            .all_source_breakpoints(cx)
    });

    assert_eq!(1, breakpoints_a.len());
    assert_eq!(breakpoints_a, breakpoints_b);
    assert_eq!(1, breakpoints_a.get(&abs_path).unwrap().len());

    // Client B removes first added breakpoint by client A
    editor_b.update_in(cx_b, |editor, window, cx| {
        editor.move_up(&editor::actions::MoveUp, window, cx);
        editor.move_up(&editor::actions::MoveUp, window, cx);
        editor.toggle_breakpoint(&editor::actions::ToggleBreakpoint, window, cx);
    });

    cx_a.run_until_parked();
    cx_b.run_until_parked();

    let breakpoints_a = editor_a.update(cx_a, |editor, cx| {
        editor
            .breakpoint_store()
            .unwrap()
            .read(cx)
            .all_source_breakpoints(cx)
    });
    let breakpoints_b = editor_b.update(cx_b, |editor, cx| {
        editor
            .breakpoint_store()
            .unwrap()
            .read(cx)
            .all_source_breakpoints(cx)
    });

    assert_eq!(0, breakpoints_a.len());
    assert_eq!(breakpoints_a, breakpoints_b);
}

#[gpui::test]
async fn test_client_can_query_lsp_ext(cx_a: &mut TestAppContext, cx_b: &mut TestAppContext) {
    let mut server = TestServer::start(cx_a.executor()).await;
    let client_a = server.create_client(cx_a, "user_a").await;
    let client_b = server.create_client(cx_b, "user_b").await;
    server
        .create_room(&mut [(&client_a, cx_a), (&client_b, cx_b)])
        .await;
    let active_call_a = cx_a.read(ActiveCall::global);
    let active_call_b = cx_b.read(ActiveCall::global);

    cx_a.update(editor::init);
    cx_b.update(editor::init);

    client_a.language_registry().add(rust_lang());
    let mut fake_language_servers = client_a.language_registry().register_fake_lsp(
        "Rust",
        FakeLspAdapter {
            name: "rust-analyzer",
            ..FakeLspAdapter::default()
        },
    );
    client_b.language_registry().add(rust_lang());
    client_b.language_registry().register_fake_lsp_adapter(
        "Rust",
        FakeLspAdapter {
            name: "rust-analyzer",
            ..FakeLspAdapter::default()
        },
    );

    client_a
        .fs()
        .insert_tree(
            path!("/a"),
            json!({
                "main.rs": "fn main() {}",
            }),
        )
        .await;
    let (project_a, worktree_id) = client_a.build_local_project(path!("/a"), cx_a).await;
    active_call_a
        .update(cx_a, |call, cx| call.set_location(Some(&project_a), cx))
        .await
        .unwrap();
    let project_id = active_call_a
        .update(cx_a, |call, cx| call.share_project(project_a.clone(), cx))
        .await
        .unwrap();

    let project_b = client_b.join_remote_project(project_id, cx_b).await;
    active_call_b
        .update(cx_b, |call, cx| call.set_location(Some(&project_b), cx))
        .await
        .unwrap();

    let (workspace_a, cx_a) = client_a.build_workspace(&project_a, cx_a);
    let (workspace_b, cx_b) = client_b.build_workspace(&project_b, cx_b);

    let editor_a = workspace_a
        .update_in(cx_a, |workspace, window, cx| {
            workspace.open_path((worktree_id, rel_path("main.rs")), None, true, window, cx)
        })
        .await
        .unwrap()
        .downcast::<Editor>()
        .unwrap();

    let editor_b = workspace_b
        .update_in(cx_b, |workspace, window, cx| {
            workspace.open_path((worktree_id, rel_path("main.rs")), None, true, window, cx)
        })
        .await
        .unwrap()
        .downcast::<Editor>()
        .unwrap();

    let fake_language_server = fake_language_servers.next().await.unwrap();

    // host
    let mut expand_request_a = fake_language_server.set_request_handler::<LspExtExpandMacro, _, _>(
        |params, _| async move {
            assert_eq!(
                params.text_document.uri,
                lsp::Uri::from_file_path(path!("/a/main.rs")).unwrap(),
            );
            assert_eq!(params.position, lsp::Position::new(0, 0));
            Ok(Some(ExpandedMacro {
                name: "test_macro_name".to_string(),
                expansion: "test_macro_expansion on the host".to_string(),
            }))
        },
    );

    editor_a.update_in(cx_a, |editor, window, cx| {
        expand_macro_recursively(editor, &ExpandMacroRecursively, window, cx)
    });
    expand_request_a.next().await.unwrap();
    cx_a.run_until_parked();

    workspace_a.update(cx_a, |workspace, cx| {
        workspace.active_pane().update(cx, |pane, cx| {
            assert_eq!(
                pane.items_len(),
                2,
                "Should have added a macro expansion to the host's pane"
            );
            let new_editor = pane.active_item().unwrap().downcast::<Editor>().unwrap();
            new_editor.update(cx, |editor, cx| {
                assert_eq!(editor.text(cx), "test_macro_expansion on the host");
            });
        })
    });

    // client
    let mut expand_request_b = fake_language_server.set_request_handler::<LspExtExpandMacro, _, _>(
        |params, _| async move {
            assert_eq!(
                params.text_document.uri,
                lsp::Uri::from_file_path(path!("/a/main.rs")).unwrap(),
            );
            assert_eq!(
                params.position,
                lsp::Position::new(0, 12),
                "editor_b has selected the entire text and should query for a different position"
            );
            Ok(Some(ExpandedMacro {
                name: "test_macro_name".to_string(),
                expansion: "test_macro_expansion on the client".to_string(),
            }))
        },
    );

    editor_b.update_in(cx_b, |editor, window, cx| {
        editor.select_all(&SelectAll, window, cx);
        expand_macro_recursively(editor, &ExpandMacroRecursively, window, cx)
    });
    expand_request_b.next().await.unwrap();
    cx_b.run_until_parked();

    workspace_b.update(cx_b, |workspace, cx| {
        workspace.active_pane().update(cx, |pane, cx| {
            assert_eq!(
                pane.items_len(),
                2,
                "Should have added a macro expansion to the client's pane"
            );
            let new_editor = pane.active_item().unwrap().downcast::<Editor>().unwrap();
            new_editor.update(cx, |editor, cx| {
                assert_eq!(editor.text(cx), "test_macro_expansion on the client");
            });
        })
    });
}

#[gpui::test]
async fn test_copy_file_name_without_extension(
    cx_a: &mut TestAppContext,
    cx_b: &mut TestAppContext,
) {
    let mut server = TestServer::start(cx_a.executor()).await;
    let client_a = server.create_client(cx_a, "user_a").await;
    let client_b = server.create_client(cx_b, "user_b").await;
    server
        .create_room(&mut [(&client_a, cx_a), (&client_b, cx_b)])
        .await;

    cx_b.update(editor::init);

    client_a
        .fs()
        .insert_tree(
            path!("/root"),
            json!({
                "src": {
                    "main.rs": indoc! {"
                        fn main() {
                            println!(\"Hello, world!\");
                        }
                    "},
                }
            }),
        )
        .await;

    let (project_a, worktree_id) = client_a.build_local_project(path!("/root"), cx_a).await;
    let active_call_a = cx_a.read(ActiveCall::global);
    let project_id = active_call_a
        .update(cx_a, |call, cx| call.share_project(project_a.clone(), cx))
        .await
        .unwrap();

    let project_b = client_b.join_remote_project(project_id, cx_b).await;

    let (workspace_a, cx_a) = client_a.build_workspace(&project_a, cx_a);
    let (workspace_b, cx_b) = client_b.build_workspace(&project_b, cx_b);

    let editor_a = workspace_a
        .update_in(cx_a, |workspace, window, cx| {
            workspace.open_path(
                (worktree_id, rel_path("src/main.rs")),
                None,
                true,
                window,
                cx,
            )
        })
        .await
        .unwrap()
        .downcast::<Editor>()
        .unwrap();

    let editor_b = workspace_b
        .update_in(cx_b, |workspace, window, cx| {
            workspace.open_path(
                (worktree_id, rel_path("src/main.rs")),
                None,
                true,
                window,
                cx,
            )
        })
        .await
        .unwrap()
        .downcast::<Editor>()
        .unwrap();

    cx_a.run_until_parked();
    cx_b.run_until_parked();

    editor_a.update_in(cx_a, |editor, window, cx| {
        editor.copy_file_name_without_extension(&CopyFileNameWithoutExtension, window, cx);
    });

    assert_eq!(
        cx_a.read_from_clipboard().and_then(|item| item.text()),
        Some("main".to_string())
    );

    editor_b.update_in(cx_b, |editor, window, cx| {
        editor.copy_file_name_without_extension(&CopyFileNameWithoutExtension, window, cx);
    });

    assert_eq!(
        cx_b.read_from_clipboard().and_then(|item| item.text()),
        Some("main".to_string())
    );
}

#[gpui::test]
async fn test_copy_file_name(cx_a: &mut TestAppContext, cx_b: &mut TestAppContext) {
    let mut server = TestServer::start(cx_a.executor()).await;
    let client_a = server.create_client(cx_a, "user_a").await;
    let client_b = server.create_client(cx_b, "user_b").await;
    server
        .create_room(&mut [(&client_a, cx_a), (&client_b, cx_b)])
        .await;

    cx_b.update(editor::init);

    client_a
        .fs()
        .insert_tree(
            path!("/root"),
            json!({
                "src": {
                    "main.rs": indoc! {"
                        fn main() {
                            println!(\"Hello, world!\");
                        }
                    "},
                }
            }),
        )
        .await;

    let (project_a, worktree_id) = client_a.build_local_project(path!("/root"), cx_a).await;
    let active_call_a = cx_a.read(ActiveCall::global);
    let project_id = active_call_a
        .update(cx_a, |call, cx| call.share_project(project_a.clone(), cx))
        .await
        .unwrap();

    let project_b = client_b.join_remote_project(project_id, cx_b).await;

    let (workspace_a, cx_a) = client_a.build_workspace(&project_a, cx_a);
    let (workspace_b, cx_b) = client_b.build_workspace(&project_b, cx_b);

    let editor_a = workspace_a
        .update_in(cx_a, |workspace, window, cx| {
            workspace.open_path(
                (worktree_id, rel_path("src/main.rs")),
                None,
                true,
                window,
                cx,
            )
        })
        .await
        .unwrap()
        .downcast::<Editor>()
        .unwrap();

    let editor_b = workspace_b
        .update_in(cx_b, |workspace, window, cx| {
            workspace.open_path(
                (worktree_id, rel_path("src/main.rs")),
                None,
                true,
                window,
                cx,
            )
        })
        .await
        .unwrap()
        .downcast::<Editor>()
        .unwrap();

    cx_a.run_until_parked();
    cx_b.run_until_parked();

    editor_a.update_in(cx_a, |editor, window, cx| {
        editor.copy_file_name(&CopyFileName, window, cx);
    });

    assert_eq!(
        cx_a.read_from_clipboard().and_then(|item| item.text()),
        Some("main.rs".to_string())
    );

    editor_b.update_in(cx_b, |editor, window, cx| {
        editor.copy_file_name(&CopyFileName, window, cx);
    });

    assert_eq!(
        cx_b.read_from_clipboard().and_then(|item| item.text()),
        Some("main.rs".to_string())
    );
}

#[gpui::test]
async fn test_copy_file_location(cx_a: &mut TestAppContext, cx_b: &mut TestAppContext) {
    let mut server = TestServer::start(cx_a.executor()).await;
    let client_a = server.create_client(cx_a, "user_a").await;
    let client_b = server.create_client(cx_b, "user_b").await;
    server
        .create_room(&mut [(&client_a, cx_a), (&client_b, cx_b)])
        .await;

    cx_b.update(editor::init);

    client_a
        .fs()
        .insert_tree(
            path!("/root"),
            json!({
                "src": {
                    "main.rs": indoc! {"
                        fn main() {
                            println!(\"Hello, world!\");
                        }
                    "},
                }
            }),
        )
        .await;

    let (project_a, worktree_id) = client_a.build_local_project(path!("/root"), cx_a).await;
    let active_call_a = cx_a.read(ActiveCall::global);
    let project_id = active_call_a
        .update(cx_a, |call, cx| call.share_project(project_a.clone(), cx))
        .await
        .unwrap();

    let project_b = client_b.join_remote_project(project_id, cx_b).await;

    let (workspace_a, cx_a) = client_a.build_workspace(&project_a, cx_a);
    let (workspace_b, cx_b) = client_b.build_workspace(&project_b, cx_b);

    let editor_a = workspace_a
        .update_in(cx_a, |workspace, window, cx| {
            workspace.open_path(
                (worktree_id, rel_path("src/main.rs")),
                None,
                true,
                window,
                cx,
            )
        })
        .await
        .unwrap()
        .downcast::<Editor>()
        .unwrap();

    let editor_b = workspace_b
        .update_in(cx_b, |workspace, window, cx| {
            workspace.open_path(
                (worktree_id, rel_path("src/main.rs")),
                None,
                true,
                window,
                cx,
            )
        })
        .await
        .unwrap()
        .downcast::<Editor>()
        .unwrap();

    cx_a.run_until_parked();
    cx_b.run_until_parked();

    editor_a.update_in(cx_a, |editor, window, cx| {
        editor.change_selections(Default::default(), window, cx, |s| {
            s.select_ranges([MultiBufferOffset(16)..MultiBufferOffset(16)]);
        });
        editor.copy_file_location(&CopyFileLocation, window, cx);
    });

    assert_eq!(
        cx_a.read_from_clipboard().and_then(|item| item.text()),
        Some(format!("{}:2", path!("src/main.rs")))
    );

    editor_b.update_in(cx_b, |editor, window, cx| {
        editor.change_selections(Default::default(), window, cx, |s| {
            s.select_ranges([MultiBufferOffset(16)..MultiBufferOffset(16)]);
        });
        editor.copy_file_location(&CopyFileLocation, window, cx);
    });

    assert_eq!(
        cx_b.read_from_clipboard().and_then(|item| item.text()),
        Some(format!("{}:2", path!("src/main.rs")))
    );
}

#[track_caller]
fn tab_undo_assert(
    cx_a: &mut EditorTestContext,
    cx_b: &mut EditorTestContext,
    expected_initial: &str,
    expected_tabbed: &str,
    a_tabs: bool,
) {
    cx_a.assert_editor_state(expected_initial);
    cx_b.assert_editor_state(expected_initial);

    if a_tabs {
        cx_a.update_editor(|editor, window, cx| {
            editor.tab(&editor::actions::Tab, window, cx);
        });
    } else {
        cx_b.update_editor(|editor, window, cx| {
            editor.tab(&editor::actions::Tab, window, cx);
        });
    }

    cx_a.run_until_parked();
    cx_b.run_until_parked();

    cx_a.assert_editor_state(expected_tabbed);
    cx_b.assert_editor_state(expected_tabbed);

    if a_tabs {
        cx_a.update_editor(|editor, window, cx| {
            editor.undo(&editor::actions::Undo, window, cx);
        });
    } else {
        cx_b.update_editor(|editor, window, cx| {
            editor.undo(&editor::actions::Undo, window, cx);
        });
    }
    cx_a.run_until_parked();
    cx_b.run_until_parked();
    cx_a.assert_editor_state(expected_initial);
    cx_b.assert_editor_state(expected_initial);
}

fn extract_hint_labels(editor: &Editor, cx: &mut App) -> Vec<String> {
    let lsp_store = editor.project().unwrap().read(cx).lsp_store();

    let mut all_cached_labels = Vec::new();
    let mut all_fetched_hints = Vec::new();
    for buffer in editor.buffer().read(cx).all_buffers() {
        lsp_store.update(cx, |lsp_store, cx| {
            let hints = &lsp_store.latest_lsp_data(&buffer, cx).inlay_hints();
            all_cached_labels.extend(hints.all_cached_hints().into_iter().map(|hint| {
                let mut label = hint.text().to_string();
                if hint.padding_left {
                    label.insert(0, ' ');
                }
                if hint.padding_right {
                    label.push_str(" ");
                }
                label
            }));
            all_fetched_hints.extend(hints.all_fetched_hints());
        });
    }

    assert!(
        all_fetched_hints.is_empty(),
        "Did not expect background hints fetch tasks, but got {} of them",
        all_fetched_hints.len()
    );

    all_cached_labels
}

#[track_caller]
fn extract_color_inlays(editor: &Editor, cx: &App) -> Vec<Rgba> {
    editor
        .all_inlays(cx)
        .into_iter()
        .filter_map(|inlay| inlay.get_color())
        .map(Rgba::from)
        .collect()
}

fn blame_entry(sha: &str, range: Range<u32>) -> git::blame::BlameEntry {
    git::blame::BlameEntry {
        sha: sha.parse().unwrap(),
        range,
        ..Default::default()
    }
}<|MERGE_RESOLUTION|>--- conflicted
+++ resolved
@@ -427,7 +427,6 @@
         assert!(!buffer.completion_triggers().is_empty())
     });
 
-<<<<<<< HEAD
     // Set up the completion request handlers BEFORE typing the trigger character.
     // This is critical - the handlers must be in place when the request arrives,
     // otherwise the requests will time out waiting for a response.
@@ -473,9 +472,6 @@
         });
     let mut second_completion_request = second_fake_language_server
         .set_request_handler::<lsp::request::Completion, _, _>(|_, _| async move { Ok(None) });
-
-=======
->>>>>>> a51585d2
     // Type a completion trigger character as the guest.
     editor_b.update_in(cx_b, |editor, window, cx| {
         editor.change_selections(SelectionEffects::no_scroll(), window, cx, |s| {
@@ -488,13 +484,10 @@
     // Allow the completion request to propagate from guest to host to LSP.
     cx_b.background_executor.run_until_parked();
     cx_a.background_executor.run_until_parked();
-<<<<<<< HEAD
 
     // Wait for the completion requests to be received by the fake language servers.
     first_completion_request.next().await.unwrap();
     second_completion_request.next().await.unwrap();
-=======
->>>>>>> a51585d2
 
     // Open the buffer on the host.
     let buffer_a = project_a
