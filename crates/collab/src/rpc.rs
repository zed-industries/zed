mod connection_pool;

use crate::api::CloudflareIpCountryHeader;
use crate::llm::LlmTokenClaims;
use crate::{
    auth,
    db::{
        self, dev_server, BufferId, Capability, Channel, ChannelId, ChannelRole, ChannelsForUser,
        CreatedChannelMessage, Database, DevServerId, DevServerProjectId, InviteMemberResult,
        MembershipUpdated, MessageId, NotificationId, PrincipalId, Project, ProjectId,
        RejoinedProject, RemoveChannelMemberResult, ReplicaId, RespondToChannelInvite, RoomId,
        ServerId, UpdatedChannelMessage, User, UserId,
    },
    executor::Executor,
    AppState, Config, Error, RateLimit, Result,
};
use anyhow::{anyhow, bail, Context as _};
use async_tungstenite::tungstenite::{
    protocol::CloseFrame as TungsteniteCloseFrame, Message as TungsteniteMessage,
};
use axum::{
    body::Body,
    extract::{
        ws::{CloseFrame as AxumCloseFrame, Message as AxumMessage},
        ConnectInfo, WebSocketUpgrade,
    },
    headers::{Header, HeaderName},
    http::StatusCode,
    middleware,
    response::IntoResponse,
    routing::get,
    Extension, Router, TypedHeader,
};
use chrono::Utc;
use collections::{HashMap, HashSet};
pub use connection_pool::{ConnectionPool, ZedVersion};
use core::fmt::{self, Debug, Formatter};
use isahc_http_client::IsahcHttpClient;
use open_ai::{OpenAiEmbeddingModel, OPEN_AI_API_URL};
use sha2::Digest;
use supermaven_api::{CreateExternalUserRequest, SupermavenAdminApi};

use futures::{
    channel::oneshot,
    future::{self, BoxFuture},
    stream::FuturesUnordered,
    FutureExt, SinkExt, StreamExt, TryStreamExt,
};
use prometheus::{register_int_gauge, IntGauge};
use rpc::{
    proto::{
        self, Ack, AnyTypedEnvelope, EntityMessage, EnvelopedMessage, LiveKitConnectionInfo,
        RequestMessage, ShareProject, UpdateChannelBufferCollaborators,
    },
    Connection, ConnectionId, ErrorCode, ErrorCodeExt, ErrorExt, Peer, Receipt, TypedEnvelope,
};
use semantic_version::SemanticVersion;
use serde::{Serialize, Serializer};
use std::{
    any::TypeId,
    future::Future,
    marker::PhantomData,
    mem,
    net::SocketAddr,
    ops::{Deref, DerefMut},
    rc::Rc,
    sync::{
        atomic::{AtomicBool, Ordering::SeqCst},
        Arc, OnceLock,
    },
    time::{Duration, Instant},
};
use time::OffsetDateTime;
use tokio::sync::{watch, MutexGuard, Semaphore};
use tower::ServiceBuilder;
use tracing::{
    field::{self},
    info_span, instrument, Instrument,
};

pub const RECONNECT_TIMEOUT: Duration = Duration::from_secs(30);

// kubernetes gives terminated pods 10s to shutdown gracefully. After they're gone, we can clean up old resources.
pub const CLEANUP_TIMEOUT: Duration = Duration::from_secs(15);

const MESSAGE_COUNT_PER_PAGE: usize = 100;
const MAX_MESSAGE_LEN: usize = 1024;
const NOTIFICATION_COUNT_PER_PAGE: usize = 50;

type MessageHandler =
    Box<dyn Send + Sync + Fn(Box<dyn AnyTypedEnvelope>, Session) -> BoxFuture<'static, ()>>;

struct Response<R> {
    peer: Arc<Peer>,
    receipt: Receipt<R>,
    responded: Arc<AtomicBool>,
}

impl<R: RequestMessage> Response<R> {
    fn send(self, payload: R::Response) -> Result<()> {
        self.responded.store(true, SeqCst);
        self.peer.respond(self.receipt, payload)?;
        Ok(())
    }
}

#[derive(Clone, Debug)]
pub enum Principal {
    User(User),
    Impersonated { user: User, admin: User },
    DevServer(dev_server::Model),
}

impl Principal {
    fn update_span(&self, span: &tracing::Span) {
        match &self {
            Principal::User(user) => {
                span.record("user_id", user.id.0);
                span.record("login", &user.github_login);
            }
            Principal::Impersonated { user, admin } => {
                span.record("user_id", user.id.0);
                span.record("login", &user.github_login);
                span.record("impersonator", &admin.github_login);
            }
            Principal::DevServer(dev_server) => {
                span.record("dev_server_id", dev_server.id.0);
            }
        }
    }
}

#[derive(Clone)]
struct Session {
    principal: Principal,
    connection_id: ConnectionId,
    db: Arc<tokio::sync::Mutex<DbHandle>>,
    peer: Arc<Peer>,
    connection_pool: Arc<parking_lot::Mutex<ConnectionPool>>,
    app_state: Arc<AppState>,
    supermaven_client: Option<Arc<SupermavenAdminApi>>,
    http_client: Arc<IsahcHttpClient>,
    /// The GeoIP country code for the user.
    #[allow(unused)]
    geoip_country_code: Option<String>,
    _executor: Executor,
}

impl Session {
    async fn db(&self) -> tokio::sync::MutexGuard<DbHandle> {
        #[cfg(test)]
        tokio::task::yield_now().await;
        let guard = self.db.lock().await;
        #[cfg(test)]
        tokio::task::yield_now().await;
        guard
    }

    async fn connection_pool(&self) -> ConnectionPoolGuard<'_> {
        #[cfg(test)]
        tokio::task::yield_now().await;
        let guard = self.connection_pool.lock();
        ConnectionPoolGuard {
            guard,
            _not_send: PhantomData,
        }
    }

    fn for_user(self) -> Option<UserSession> {
        UserSession::new(self)
    }

    fn for_dev_server(self) -> Option<DevServerSession> {
        DevServerSession::new(self)
    }

    fn user_id(&self) -> Option<UserId> {
        match &self.principal {
            Principal::User(user) => Some(user.id),
            Principal::Impersonated { user, .. } => Some(user.id),
            Principal::DevServer(_) => None,
        }
    }

    fn is_staff(&self) -> bool {
        match &self.principal {
            Principal::User(user) => user.admin,
            Principal::Impersonated { .. } => true,
            Principal::DevServer(_) => false,
        }
    }

    pub async fn current_plan(&self, db: MutexGuard<'_, DbHandle>) -> anyhow::Result<proto::Plan> {
        if self.is_staff() {
            return Ok(proto::Plan::ZedPro);
        }

        let Some(user_id) = self.user_id() else {
            return Ok(proto::Plan::Free);
        };

        if db.has_active_billing_subscription(user_id).await? {
            Ok(proto::Plan::ZedPro)
        } else {
            Ok(proto::Plan::Free)
        }
    }

    fn dev_server_id(&self) -> Option<DevServerId> {
        match &self.principal {
            Principal::User(_) | Principal::Impersonated { .. } => None,
            Principal::DevServer(dev_server) => Some(dev_server.id),
        }
    }

    fn principal_id(&self) -> PrincipalId {
        match &self.principal {
            Principal::User(user) => PrincipalId::UserId(user.id),
            Principal::Impersonated { user, .. } => PrincipalId::UserId(user.id),
            Principal::DevServer(dev_server) => PrincipalId::DevServerId(dev_server.id),
        }
    }
}

impl Debug for Session {
    fn fmt(&self, f: &mut Formatter<'_>) -> fmt::Result {
        let mut result = f.debug_struct("Session");
        match &self.principal {
            Principal::User(user) => {
                result.field("user", &user.github_login);
            }
            Principal::Impersonated { user, admin } => {
                result.field("user", &user.github_login);
                result.field("impersonator", &admin.github_login);
            }
            Principal::DevServer(dev_server) => {
                result.field("dev_server", &dev_server.id);
            }
        }
        result.field("connection_id", &self.connection_id).finish()
    }
}

struct UserSession(Session);

impl UserSession {
    pub fn new(s: Session) -> Option<Self> {
        s.user_id().map(|_| UserSession(s))
    }
    pub fn user_id(&self) -> UserId {
        self.0.user_id().unwrap()
    }

    pub fn email(&self) -> Option<String> {
        match &self.0.principal {
            Principal::User(user) => user.email_address.clone(),
            Principal::Impersonated { user, .. } => user.email_address.clone(),
            Principal::DevServer(..) => None,
        }
    }
}

impl Deref for UserSession {
    type Target = Session;

    fn deref(&self) -> &Self::Target {
        &self.0
    }
}
impl DerefMut for UserSession {
    fn deref_mut(&mut self) -> &mut Self::Target {
        &mut self.0
    }
}

struct DevServerSession(Session);

impl DevServerSession {
    pub fn new(s: Session) -> Option<Self> {
        s.dev_server_id().map(|_| DevServerSession(s))
    }
    pub fn dev_server_id(&self) -> DevServerId {
        self.0.dev_server_id().unwrap()
    }

    fn dev_server(&self) -> &dev_server::Model {
        match &self.0.principal {
            Principal::DevServer(dev_server) => dev_server,
            _ => unreachable!(),
        }
    }
}

impl Deref for DevServerSession {
    type Target = Session;

    fn deref(&self) -> &Self::Target {
        &self.0
    }
}
impl DerefMut for DevServerSession {
    fn deref_mut(&mut self) -> &mut Self::Target {
        &mut self.0
    }
}

fn user_handler<M: RequestMessage, Fut>(
    handler: impl 'static + Send + Sync + Fn(M, Response<M>, UserSession) -> Fut,
) -> impl 'static + Send + Sync + Fn(M, Response<M>, Session) -> BoxFuture<'static, Result<()>>
where
    Fut: Send + Future<Output = Result<()>>,
{
    let handler = Arc::new(handler);
    move |message, response, session| {
        let handler = handler.clone();
        Box::pin(async move {
            if let Some(user_session) = session.for_user() {
                Ok(handler(message, response, user_session).await?)
            } else {
                Err(Error::Internal(anyhow!(
                    "must be a user to call {}",
                    M::NAME
                )))
            }
        })
    }
}

fn dev_server_handler<M: RequestMessage, Fut>(
    handler: impl 'static + Send + Sync + Fn(M, Response<M>, DevServerSession) -> Fut,
) -> impl 'static + Send + Sync + Fn(M, Response<M>, Session) -> BoxFuture<'static, Result<()>>
where
    Fut: Send + Future<Output = Result<()>>,
{
    let handler = Arc::new(handler);
    move |message, response, session| {
        let handler = handler.clone();
        Box::pin(async move {
            if let Some(dev_server_session) = session.for_dev_server() {
                Ok(handler(message, response, dev_server_session).await?)
            } else {
                Err(Error::Internal(anyhow!(
                    "must be a dev server to call {}",
                    M::NAME
                )))
            }
        })
    }
}

fn user_message_handler<M: EnvelopedMessage, InnertRetFut>(
    handler: impl 'static + Send + Sync + Fn(M, UserSession) -> InnertRetFut,
) -> impl 'static + Send + Sync + Fn(M, Session) -> BoxFuture<'static, Result<()>>
where
    InnertRetFut: Send + Future<Output = Result<()>>,
{
    let handler = Arc::new(handler);
    move |message, session| {
        let handler = handler.clone();
        Box::pin(async move {
            if let Some(user_session) = session.for_user() {
                Ok(handler(message, user_session).await?)
            } else {
                Err(Error::Internal(anyhow!(
                    "must be a user to call {}",
                    M::NAME
                )))
            }
        })
    }
}

struct DbHandle(Arc<Database>);

impl Deref for DbHandle {
    type Target = Database;

    fn deref(&self) -> &Self::Target {
        self.0.as_ref()
    }
}

pub struct Server {
    id: parking_lot::Mutex<ServerId>,
    peer: Arc<Peer>,
    pub(crate) connection_pool: Arc<parking_lot::Mutex<ConnectionPool>>,
    app_state: Arc<AppState>,
    handlers: HashMap<TypeId, MessageHandler>,
    teardown: watch::Sender<bool>,
}

pub(crate) struct ConnectionPoolGuard<'a> {
    guard: parking_lot::MutexGuard<'a, ConnectionPool>,
    _not_send: PhantomData<Rc<()>>,
}

#[derive(Serialize)]
pub struct ServerSnapshot<'a> {
    peer: &'a Peer,
    #[serde(serialize_with = "serialize_deref")]
    connection_pool: ConnectionPoolGuard<'a>,
}

pub fn serialize_deref<S, T, U>(value: &T, serializer: S) -> Result<S::Ok, S::Error>
where
    S: Serializer,
    T: Deref<Target = U>,
    U: Serialize,
{
    Serialize::serialize(value.deref(), serializer)
}

impl Server {
    pub fn new(id: ServerId, app_state: Arc<AppState>) -> Arc<Self> {
        let mut server = Self {
            id: parking_lot::Mutex::new(id),
            peer: Peer::new(id.0 as u32),
            app_state: app_state.clone(),
            connection_pool: Default::default(),
            handlers: Default::default(),
            teardown: watch::channel(false).0,
        };

        server
            .add_request_handler(ping)
            .add_request_handler(user_handler(create_room))
            .add_request_handler(user_handler(join_room))
            .add_request_handler(user_handler(rejoin_room))
            .add_request_handler(user_handler(leave_room))
            .add_request_handler(user_handler(set_room_participant_role))
            .add_request_handler(user_handler(call))
            .add_request_handler(user_handler(cancel_call))
            .add_message_handler(user_message_handler(decline_call))
            .add_request_handler(user_handler(update_participant_location))
            .add_request_handler(user_handler(share_project))
            .add_message_handler(unshare_project)
            .add_request_handler(user_handler(join_project))
            .add_request_handler(user_handler(join_hosted_project))
            .add_request_handler(user_handler(rejoin_dev_server_projects))
            .add_request_handler(user_handler(create_dev_server_project))
            .add_request_handler(user_handler(update_dev_server_project))
            .add_request_handler(user_handler(delete_dev_server_project))
            .add_request_handler(user_handler(create_dev_server))
            .add_request_handler(user_handler(regenerate_dev_server_token))
            .add_request_handler(user_handler(rename_dev_server))
            .add_request_handler(user_handler(delete_dev_server))
            .add_request_handler(user_handler(list_remote_directory))
            .add_request_handler(dev_server_handler(share_dev_server_project))
            .add_request_handler(dev_server_handler(shutdown_dev_server))
            .add_request_handler(dev_server_handler(reconnect_dev_server))
            .add_message_handler(user_message_handler(leave_project))
            .add_request_handler(update_project)
            .add_request_handler(update_worktree)
            .add_message_handler(start_language_server)
            .add_message_handler(update_language_server)
            .add_message_handler(update_diagnostic_summary)
            .add_message_handler(update_worktree_settings)
            .add_request_handler(user_handler(
                forward_project_request_for_owner::<proto::TaskContextForLocation>,
            ))
            .add_request_handler(user_handler(
                forward_project_request_for_owner::<proto::TaskTemplates>,
            ))
            .add_request_handler(user_handler(
                forward_read_only_project_request::<proto::GetHover>,
            ))
            .add_request_handler(user_handler(
                forward_read_only_project_request::<proto::GetDefinition>,
            ))
            .add_request_handler(user_handler(
                forward_read_only_project_request::<proto::GetTypeDefinition>,
            ))
            .add_request_handler(user_handler(
                forward_read_only_project_request::<proto::GetReferences>,
            ))
            .add_request_handler(user_handler(
                forward_read_only_project_request::<proto::SearchProject>,
            ))
            .add_request_handler(user_handler(forward_find_search_candidates_request))
            .add_request_handler(user_handler(
                forward_read_only_project_request::<proto::GetDocumentHighlights>,
            ))
            .add_request_handler(user_handler(
                forward_read_only_project_request::<proto::GetProjectSymbols>,
            ))
            .add_request_handler(user_handler(
                forward_read_only_project_request::<proto::OpenBufferForSymbol>,
            ))
            .add_request_handler(user_handler(
                forward_read_only_project_request::<proto::OpenBufferById>,
            ))
            .add_request_handler(user_handler(
                forward_read_only_project_request::<proto::SynchronizeBuffers>,
            ))
            .add_request_handler(user_handler(
                forward_read_only_project_request::<proto::InlayHints>,
            ))
            .add_request_handler(user_handler(
                forward_read_only_project_request::<proto::ResolveInlayHint>,
            ))
            .add_request_handler(user_handler(
                forward_read_only_project_request::<proto::OpenBufferByPath>,
            ))
            .add_request_handler(user_handler(
                forward_mutating_project_request::<proto::GetCompletions>,
            ))
            .add_request_handler(user_handler(
                forward_mutating_project_request::<proto::ApplyCompletionAdditionalEdits>,
            ))
            .add_request_handler(user_handler(
                forward_mutating_project_request::<proto::OpenNewBuffer>,
            ))
            .add_request_handler(user_handler(
                forward_mutating_project_request::<proto::ResolveCompletionDocumentation>,
            ))
            .add_request_handler(user_handler(
                forward_mutating_project_request::<proto::GetCodeActions>,
            ))
            .add_request_handler(user_handler(
                forward_mutating_project_request::<proto::ApplyCodeAction>,
            ))
            .add_request_handler(user_handler(
                forward_mutating_project_request::<proto::PrepareRename>,
            ))
            .add_request_handler(user_handler(
                forward_mutating_project_request::<proto::PerformRename>,
            ))
            .add_request_handler(user_handler(
                forward_mutating_project_request::<proto::ReloadBuffers>,
            ))
            .add_request_handler(user_handler(
                forward_mutating_project_request::<proto::FormatBuffers>,
            ))
            .add_request_handler(user_handler(
                forward_mutating_project_request::<proto::CreateProjectEntry>,
            ))
            .add_request_handler(user_handler(
                forward_mutating_project_request::<proto::RenameProjectEntry>,
            ))
            .add_request_handler(user_handler(
                forward_mutating_project_request::<proto::CopyProjectEntry>,
            ))
            .add_request_handler(user_handler(
                forward_mutating_project_request::<proto::DeleteProjectEntry>,
            ))
            .add_request_handler(user_handler(
                forward_mutating_project_request::<proto::ExpandProjectEntry>,
            ))
            .add_request_handler(user_handler(
                forward_mutating_project_request::<proto::OnTypeFormatting>,
            ))
            .add_request_handler(user_handler(
                forward_mutating_project_request::<proto::SaveBuffer>,
            ))
            .add_request_handler(user_handler(
                forward_mutating_project_request::<proto::BlameBuffer>,
            ))
            .add_request_handler(user_handler(
                forward_mutating_project_request::<proto::MultiLspQuery>,
            ))
            .add_request_handler(user_handler(
                forward_mutating_project_request::<proto::RestartLanguageServers>,
            ))
            .add_request_handler(user_handler(
                forward_mutating_project_request::<proto::LinkedEditingRange>,
            ))
            .add_message_handler(create_buffer_for_peer)
            .add_request_handler(update_buffer)
            .add_message_handler(broadcast_project_message_from_host::<proto::RefreshInlayHints>)
            .add_message_handler(broadcast_project_message_from_host::<proto::UpdateBufferFile>)
            .add_message_handler(broadcast_project_message_from_host::<proto::BufferReloaded>)
            .add_message_handler(broadcast_project_message_from_host::<proto::BufferSaved>)
            .add_message_handler(broadcast_project_message_from_host::<proto::UpdateDiffBase>)
            .add_request_handler(get_users)
            .add_request_handler(user_handler(fuzzy_search_users))
            .add_request_handler(user_handler(request_contact))
            .add_request_handler(user_handler(remove_contact))
            .add_request_handler(user_handler(respond_to_contact_request))
            .add_message_handler(subscribe_to_channels)
            .add_request_handler(user_handler(create_channel))
            .add_request_handler(user_handler(delete_channel))
            .add_request_handler(user_handler(invite_channel_member))
            .add_request_handler(user_handler(remove_channel_member))
            .add_request_handler(user_handler(set_channel_member_role))
            .add_request_handler(user_handler(set_channel_visibility))
            .add_request_handler(user_handler(rename_channel))
            .add_request_handler(user_handler(join_channel_buffer))
            .add_request_handler(user_handler(leave_channel_buffer))
            .add_message_handler(user_message_handler(update_channel_buffer))
            .add_request_handler(user_handler(rejoin_channel_buffers))
            .add_request_handler(user_handler(get_channel_members))
            .add_request_handler(user_handler(respond_to_channel_invite))
            .add_request_handler(user_handler(join_channel))
            .add_request_handler(user_handler(join_channel_chat))
            .add_message_handler(user_message_handler(leave_channel_chat))
            .add_request_handler(user_handler(send_channel_message))
            .add_request_handler(user_handler(remove_channel_message))
            .add_request_handler(user_handler(update_channel_message))
            .add_request_handler(user_handler(get_channel_messages))
            .add_request_handler(user_handler(get_channel_messages_by_id))
            .add_request_handler(user_handler(get_notifications))
            .add_request_handler(user_handler(mark_notification_as_read))
            .add_request_handler(user_handler(move_channel))
            .add_request_handler(user_handler(follow))
            .add_message_handler(user_message_handler(unfollow))
            .add_message_handler(user_message_handler(update_followers))
            .add_request_handler(user_handler(get_private_user_info))
            .add_request_handler(user_handler(get_llm_api_token))
            .add_request_handler(user_handler(accept_terms_of_service))
            .add_message_handler(user_message_handler(acknowledge_channel_message))
            .add_message_handler(user_message_handler(acknowledge_buffer_version))
            .add_request_handler(user_handler(get_supermaven_api_key))
            .add_request_handler(user_handler(
                forward_mutating_project_request::<proto::OpenContext>,
            ))
            .add_request_handler(user_handler(
                forward_mutating_project_request::<proto::CreateContext>,
            ))
            .add_request_handler(user_handler(
                forward_mutating_project_request::<proto::SynchronizeContexts>,
            ))
            .add_message_handler(broadcast_project_message_from_host::<proto::AdvertiseContexts>)
            .add_message_handler(update_context)
            .add_request_handler({
                let app_state = app_state.clone();
                move |request, response, session| {
                    let app_state = app_state.clone();
                    async move {
                        count_language_model_tokens(request, response, session, &app_state.config)
                            .await
                    }
                }
            })
            .add_request_handler({
                user_handler(move |request, response, session| {
                    get_cached_embeddings(request, response, session)
                })
            })
            .add_request_handler({
                let app_state = app_state.clone();
                user_handler(move |request, response, session| {
                    compute_embeddings(
                        request,
                        response,
                        session,
                        app_state.config.openai_api_key.clone(),
                    )
                })
            });

        Arc::new(server)
    }

    pub async fn start(&self) -> Result<()> {
        let server_id = *self.id.lock();
        let app_state = self.app_state.clone();
        let peer = self.peer.clone();
        let timeout = self.app_state.executor.sleep(CLEANUP_TIMEOUT);
        let pool = self.connection_pool.clone();
        let live_kit_client = self.app_state.live_kit_client.clone();

        let span = info_span!("start server");
        self.app_state.executor.spawn_detached(
            async move {
                tracing::info!("waiting for cleanup timeout");
                timeout.await;
                tracing::info!("cleanup timeout expired, retrieving stale rooms");
                if let Some((room_ids, channel_ids)) = app_state
                    .db
                    .stale_server_resource_ids(&app_state.config.zed_environment, server_id)
                    .await
                    .trace_err()
                {
                    tracing::info!(stale_room_count = room_ids.len(), "retrieved stale rooms");
                    tracing::info!(
                        stale_channel_buffer_count = channel_ids.len(),
                        "retrieved stale channel buffers"
                    );

                    for channel_id in channel_ids {
                        if let Some(refreshed_channel_buffer) = app_state
                            .db
                            .clear_stale_channel_buffer_collaborators(channel_id, server_id)
                            .await
                            .trace_err()
                        {
                            for connection_id in refreshed_channel_buffer.connection_ids {
                                peer.send(
                                    connection_id,
                                    proto::UpdateChannelBufferCollaborators {
                                        channel_id: channel_id.to_proto(),
                                        collaborators: refreshed_channel_buffer
                                            .collaborators
                                            .clone(),
                                    },
                                )
                                .trace_err();
                            }
                        }
                    }

                    for room_id in room_ids {
                        let mut contacts_to_update = HashSet::default();
                        let mut canceled_calls_to_user_ids = Vec::new();
                        let mut live_kit_room = String::new();
                        let mut delete_live_kit_room = false;

                        if let Some(mut refreshed_room) = app_state
                            .db
                            .clear_stale_room_participants(room_id, server_id)
                            .await
                            .trace_err()
                        {
                            tracing::info!(
                                room_id = room_id.0,
                                new_participant_count = refreshed_room.room.participants.len(),
                                "refreshed room"
                            );
                            room_updated(&refreshed_room.room, &peer);
                            if let Some(channel) = refreshed_room.channel.as_ref() {
                                channel_updated(channel, &refreshed_room.room, &peer, &pool.lock());
                            }
                            contacts_to_update
                                .extend(refreshed_room.stale_participant_user_ids.iter().copied());
                            contacts_to_update
                                .extend(refreshed_room.canceled_calls_to_user_ids.iter().copied());
                            canceled_calls_to_user_ids =
                                mem::take(&mut refreshed_room.canceled_calls_to_user_ids);
                            live_kit_room = mem::take(&mut refreshed_room.room.live_kit_room);
                            delete_live_kit_room = refreshed_room.room.participants.is_empty();
                        }

                        {
                            let pool = pool.lock();
                            for canceled_user_id in canceled_calls_to_user_ids {
                                for connection_id in pool.user_connection_ids(canceled_user_id) {
                                    peer.send(
                                        connection_id,
                                        proto::CallCanceled {
                                            room_id: room_id.to_proto(),
                                        },
                                    )
                                    .trace_err();
                                }
                            }
                        }

                        for user_id in contacts_to_update {
                            let busy = app_state.db.is_user_busy(user_id).await.trace_err();
                            let contacts = app_state.db.get_contacts(user_id).await.trace_err();
                            if let Some((busy, contacts)) = busy.zip(contacts) {
                                let pool = pool.lock();
                                let updated_contact = contact_for_user(user_id, busy, &pool);
                                for contact in contacts {
                                    if let db::Contact::Accepted {
                                        user_id: contact_user_id,
                                        ..
                                    } = contact
                                    {
                                        for contact_conn_id in
                                            pool.user_connection_ids(contact_user_id)
                                        {
                                            peer.send(
                                                contact_conn_id,
                                                proto::UpdateContacts {
                                                    contacts: vec![updated_contact.clone()],
                                                    remove_contacts: Default::default(),
                                                    incoming_requests: Default::default(),
                                                    remove_incoming_requests: Default::default(),
                                                    outgoing_requests: Default::default(),
                                                    remove_outgoing_requests: Default::default(),
                                                },
                                            )
                                            .trace_err();
                                        }
                                    }
                                }
                            }
                        }

                        if let Some(live_kit) = live_kit_client.as_ref() {
                            if delete_live_kit_room {
                                live_kit.delete_room(live_kit_room).await.trace_err();
                            }
                        }
                    }
                }

                app_state
                    .db
                    .delete_stale_servers(&app_state.config.zed_environment, server_id)
                    .await
                    .trace_err();
            }
            .instrument(span),
        );
        Ok(())
    }

    pub fn teardown(&self) {
        self.peer.teardown();
        self.connection_pool.lock().reset();
        let _ = self.teardown.send(true);
    }

    #[cfg(test)]
    pub fn reset(&self, id: ServerId) {
        self.teardown();
        *self.id.lock() = id;
        self.peer.reset(id.0 as u32);
        let _ = self.teardown.send(false);
    }

    #[cfg(test)]
    pub fn id(&self) -> ServerId {
        *self.id.lock()
    }

    fn add_handler<F, Fut, M>(&mut self, handler: F) -> &mut Self
    where
        F: 'static + Send + Sync + Fn(TypedEnvelope<M>, Session) -> Fut,
        Fut: 'static + Send + Future<Output = Result<()>>,
        M: EnvelopedMessage,
    {
        let prev_handler = self.handlers.insert(
            TypeId::of::<M>(),
            Box::new(move |envelope, session| {
                let envelope = envelope.into_any().downcast::<TypedEnvelope<M>>().unwrap();
                let received_at = envelope.received_at;
                tracing::info!("message received");
                let start_time = Instant::now();
                let future = (handler)(*envelope, session);
                async move {
                    let result = future.await;
                    let total_duration_ms = received_at.elapsed().as_micros() as f64 / 1000.0;
                    let processing_duration_ms = start_time.elapsed().as_micros() as f64 / 1000.0;
                    let queue_duration_ms = total_duration_ms - processing_duration_ms;
                    let payload_type = M::NAME;

                    match result {
                        Err(error) => {
                            tracing::error!(
                                ?error,
                                total_duration_ms,
                                processing_duration_ms,
                                queue_duration_ms,
                                payload_type,
                                "error handling message"
                            )
                        }
                        Ok(()) => tracing::info!(
                            total_duration_ms,
                            processing_duration_ms,
                            queue_duration_ms,
                            "finished handling message"
                        ),
                    }
                }
                .boxed()
            }),
        );
        if prev_handler.is_some() {
            panic!("registered a handler for the same message twice");
        }
        self
    }

    fn add_message_handler<F, Fut, M>(&mut self, handler: F) -> &mut Self
    where
        F: 'static + Send + Sync + Fn(M, Session) -> Fut,
        Fut: 'static + Send + Future<Output = Result<()>>,
        M: EnvelopedMessage,
    {
        self.add_handler(move |envelope, session| handler(envelope.payload, session));
        self
    }

    fn add_request_handler<F, Fut, M>(&mut self, handler: F) -> &mut Self
    where
        F: 'static + Send + Sync + Fn(M, Response<M>, Session) -> Fut,
        Fut: Send + Future<Output = Result<()>>,
        M: RequestMessage,
    {
        let handler = Arc::new(handler);
        self.add_handler(move |envelope, session| {
            let receipt = envelope.receipt();
            let handler = handler.clone();
            async move {
                let peer = session.peer.clone();
                let responded = Arc::new(AtomicBool::default());
                let response = Response {
                    peer: peer.clone(),
                    responded: responded.clone(),
                    receipt,
                };
                match (handler)(envelope.payload, response, session).await {
                    Ok(()) => {
                        if responded.load(std::sync::atomic::Ordering::SeqCst) {
                            Ok(())
                        } else {
                            Err(anyhow!("handler did not send a response"))?
                        }
                    }
                    Err(error) => {
                        let proto_err = match &error {
                            Error::Internal(err) => err.to_proto(),
                            _ => ErrorCode::Internal.message(format!("{}", error)).to_proto(),
                        };
                        peer.respond_with_error(receipt, proto_err)?;
                        Err(error)
                    }
                }
            }
        })
    }

    #[allow(clippy::too_many_arguments)]
    pub fn handle_connection(
        self: &Arc<Self>,
        connection: Connection,
        address: String,
        principal: Principal,
        zed_version: ZedVersion,
        geoip_country_code: Option<String>,
        send_connection_id: Option<oneshot::Sender<ConnectionId>>,
        executor: Executor,
    ) -> impl Future<Output = ()> {
        let this = self.clone();
        let span = info_span!("handle connection", %address,
            connection_id=field::Empty,
            user_id=field::Empty,
            login=field::Empty,
            impersonator=field::Empty,
            dev_server_id=field::Empty,
            geoip_country_code=field::Empty
        );
        principal.update_span(&span);
        if let Some(country_code) = geoip_country_code.as_ref() {
            span.record("geoip_country_code", country_code);
        }

        let mut teardown = self.teardown.subscribe();
        async move {
            if *teardown.borrow() {
                tracing::error!("server is tearing down");
                return
            }
            let (connection_id, handle_io, mut incoming_rx) = this
                .peer
                .add_connection(connection, {
                    let executor = executor.clone();
                    move |duration| executor.sleep(duration)
                });
            tracing::Span::current().record("connection_id", format!("{}", connection_id));

            tracing::info!("connection opened");

<<<<<<< HEAD
            let http_client = IsahcHttpClient::new(None);
=======
            let user_agent = format!("Zed Server/{}", env!("CARGO_PKG_VERSION"));
            let http_client = match IsahcHttpClient::builder().default_header("User-Agent", user_agent).build() {
                Ok(http_client) => Arc::new(http_client),
                Err(error) => {
                    tracing::error!(?error, "failed to create HTTP client");
                    return;
                }
            };
>>>>>>> a20c0eb6

            let supermaven_client = this.app_state.config.supermaven_admin_api_key.clone().map(|supermaven_admin_api_key| Arc::new(SupermavenAdminApi::new(
                    supermaven_admin_api_key.to_string(),
                    http_client.clone(),
                )));

            let session = Session {
                principal: principal.clone(),
                connection_id,
                db: Arc::new(tokio::sync::Mutex::new(DbHandle(this.app_state.db.clone()))),
                peer: this.peer.clone(),
                connection_pool: this.connection_pool.clone(),
                app_state: this.app_state.clone(),
                http_client,
                geoip_country_code,
                _executor: executor.clone(),
                supermaven_client,
            };

            if let Err(error) = this.send_initial_client_update(connection_id, &principal, zed_version, send_connection_id, &session).await {
                tracing::error!(?error, "failed to send initial client update");
                return;
            }

            let handle_io = handle_io.fuse();
            futures::pin_mut!(handle_io);

            // Handlers for foreground messages are pushed into the following `FuturesUnordered`.
            // This prevents deadlocks when e.g., client A performs a request to client B and
            // client B performs a request to client A. If both clients stop processing further
            // messages until their respective request completes, they won't have a chance to
            // respond to the other client's request and cause a deadlock.
            //
            // This arrangement ensures we will attempt to process earlier messages first, but fall
            // back to processing messages arrived later in the spirit of making progress.
            let mut foreground_message_handlers = FuturesUnordered::new();
            let concurrent_handlers = Arc::new(Semaphore::new(256));
            loop {
                let next_message = async {
                    let permit = concurrent_handlers.clone().acquire_owned().await.unwrap();
                    let message = incoming_rx.next().await;
                    (permit, message)
                }.fuse();
                futures::pin_mut!(next_message);
                futures::select_biased! {
                    _ = teardown.changed().fuse() => return,
                    result = handle_io => {
                        if let Err(error) = result {
                            tracing::error!(?error, "error handling I/O");
                        }
                        break;
                    }
                    _ = foreground_message_handlers.next() => {}
                    next_message = next_message => {
                        let (permit, message) = next_message;
                        if let Some(message) = message {
                            let type_name = message.payload_type_name();
                            // note: we copy all the fields from the parent span so we can query them in the logs.
                            // (https://github.com/tokio-rs/tracing/issues/2670).
                            let span = tracing::info_span!("receive message", %connection_id, %address, type_name,
                                user_id=field::Empty,
                                login=field::Empty,
                                impersonator=field::Empty,
                                dev_server_id=field::Empty
                            );
                            principal.update_span(&span);
                            let span_enter = span.enter();
                            if let Some(handler) = this.handlers.get(&message.payload_type_id()) {
                                let is_background = message.is_background();
                                let handle_message = (handler)(message, session.clone());
                                drop(span_enter);

                                let handle_message = async move {
                                    handle_message.await;
                                    drop(permit);
                                }.instrument(span);
                                if is_background {
                                    executor.spawn_detached(handle_message);
                                } else {
                                    foreground_message_handlers.push(handle_message);
                                }
                            } else {
                                tracing::error!("no message handler");
                            }
                        } else {
                            tracing::info!("connection closed");
                            break;
                        }
                    }
                }
            }

            drop(foreground_message_handlers);
            tracing::info!("signing out");
            if let Err(error) = connection_lost(session, teardown, executor).await {
                tracing::error!(?error, "error signing out");
            }

        }.instrument(span)
    }

    async fn send_initial_client_update(
        &self,
        connection_id: ConnectionId,
        principal: &Principal,
        zed_version: ZedVersion,
        mut send_connection_id: Option<oneshot::Sender<ConnectionId>>,
        session: &Session,
    ) -> Result<()> {
        self.peer.send(
            connection_id,
            proto::Hello {
                peer_id: Some(connection_id.into()),
            },
        )?;
        tracing::info!("sent hello message");
        if let Some(send_connection_id) = send_connection_id.take() {
            let _ = send_connection_id.send(connection_id);
        }

        match principal {
            Principal::User(user) | Principal::Impersonated { user, admin: _ } => {
                if !user.connected_once {
                    self.peer.send(connection_id, proto::ShowContacts {})?;
                    self.app_state
                        .db
                        .set_user_connected_once(user.id, true)
                        .await?;
                }

                update_user_plan(user.id, session).await?;

                let (contacts, dev_server_projects) = future::try_join(
                    self.app_state.db.get_contacts(user.id),
                    self.app_state.db.dev_server_projects_update(user.id),
                )
                .await?;

                {
                    let mut pool = self.connection_pool.lock();
                    pool.add_connection(connection_id, user.id, user.admin, zed_version);
                    self.peer.send(
                        connection_id,
                        build_initial_contacts_update(contacts, &pool),
                    )?;
                }

                if should_auto_subscribe_to_channels(zed_version) {
                    subscribe_user_to_channels(user.id, session).await?;
                }

                send_dev_server_projects_update(user.id, dev_server_projects, session).await;

                if let Some(incoming_call) =
                    self.app_state.db.incoming_call_for_user(user.id).await?
                {
                    self.peer.send(connection_id, incoming_call)?;
                }

                update_user_contacts(user.id, session).await?;
            }
            Principal::DevServer(dev_server) => {
                {
                    let mut pool = self.connection_pool.lock();
                    if let Some(stale_connection_id) = pool.dev_server_connection_id(dev_server.id)
                    {
                        self.peer.send(
                            stale_connection_id,
                            proto::ShutdownDevServer {
                                reason: Some(
                                    "another dev server connected with the same token".to_string(),
                                ),
                            },
                        )?;
                        pool.remove_connection(stale_connection_id)?;
                    };
                    pool.add_dev_server(connection_id, dev_server.id, zed_version);
                }

                let projects = self
                    .app_state
                    .db
                    .get_projects_for_dev_server(dev_server.id)
                    .await?;
                self.peer
                    .send(connection_id, proto::DevServerInstructions { projects })?;

                let status = self
                    .app_state
                    .db
                    .dev_server_projects_update(dev_server.user_id)
                    .await?;
                send_dev_server_projects_update(dev_server.user_id, status, session).await;
            }
        }

        Ok(())
    }

    pub async fn invite_code_redeemed(
        self: &Arc<Self>,
        inviter_id: UserId,
        invitee_id: UserId,
    ) -> Result<()> {
        if let Some(user) = self.app_state.db.get_user_by_id(inviter_id).await? {
            if let Some(code) = &user.invite_code {
                let pool = self.connection_pool.lock();
                let invitee_contact = contact_for_user(invitee_id, false, &pool);
                for connection_id in pool.user_connection_ids(inviter_id) {
                    self.peer.send(
                        connection_id,
                        proto::UpdateContacts {
                            contacts: vec![invitee_contact.clone()],
                            ..Default::default()
                        },
                    )?;
                    self.peer.send(
                        connection_id,
                        proto::UpdateInviteInfo {
                            url: format!("{}{}", self.app_state.config.invite_link_prefix, &code),
                            count: user.invite_count as u32,
                        },
                    )?;
                }
            }
        }
        Ok(())
    }

    pub async fn invite_count_updated(self: &Arc<Self>, user_id: UserId) -> Result<()> {
        if let Some(user) = self.app_state.db.get_user_by_id(user_id).await? {
            if let Some(invite_code) = &user.invite_code {
                let pool = self.connection_pool.lock();
                for connection_id in pool.user_connection_ids(user_id) {
                    self.peer.send(
                        connection_id,
                        proto::UpdateInviteInfo {
                            url: format!(
                                "{}{}",
                                self.app_state.config.invite_link_prefix, invite_code
                            ),
                            count: user.invite_count as u32,
                        },
                    )?;
                }
            }
        }
        Ok(())
    }

    pub async fn snapshot<'a>(self: &'a Arc<Self>) -> ServerSnapshot<'a> {
        ServerSnapshot {
            connection_pool: ConnectionPoolGuard {
                guard: self.connection_pool.lock(),
                _not_send: PhantomData,
            },
            peer: &self.peer,
        }
    }
}

impl<'a> Deref for ConnectionPoolGuard<'a> {
    type Target = ConnectionPool;

    fn deref(&self) -> &Self::Target {
        &self.guard
    }
}

impl<'a> DerefMut for ConnectionPoolGuard<'a> {
    fn deref_mut(&mut self) -> &mut Self::Target {
        &mut self.guard
    }
}

impl<'a> Drop for ConnectionPoolGuard<'a> {
    fn drop(&mut self) {
        #[cfg(test)]
        self.check_invariants();
    }
}

fn broadcast<F>(
    sender_id: Option<ConnectionId>,
    receiver_ids: impl IntoIterator<Item = ConnectionId>,
    mut f: F,
) where
    F: FnMut(ConnectionId) -> anyhow::Result<()>,
{
    for receiver_id in receiver_ids {
        if Some(receiver_id) != sender_id {
            if let Err(error) = f(receiver_id) {
                tracing::error!("failed to send to {:?} {}", receiver_id, error);
            }
        }
    }
}

pub struct ProtocolVersion(u32);

impl Header for ProtocolVersion {
    fn name() -> &'static HeaderName {
        static ZED_PROTOCOL_VERSION: OnceLock<HeaderName> = OnceLock::new();
        ZED_PROTOCOL_VERSION.get_or_init(|| HeaderName::from_static("x-zed-protocol-version"))
    }

    fn decode<'i, I>(values: &mut I) -> Result<Self, axum::headers::Error>
    where
        Self: Sized,
        I: Iterator<Item = &'i axum::http::HeaderValue>,
    {
        let version = values
            .next()
            .ok_or_else(axum::headers::Error::invalid)?
            .to_str()
            .map_err(|_| axum::headers::Error::invalid())?
            .parse()
            .map_err(|_| axum::headers::Error::invalid())?;
        Ok(Self(version))
    }

    fn encode<E: Extend<axum::http::HeaderValue>>(&self, values: &mut E) {
        values.extend([self.0.to_string().parse().unwrap()]);
    }
}

pub struct AppVersionHeader(SemanticVersion);
impl Header for AppVersionHeader {
    fn name() -> &'static HeaderName {
        static ZED_APP_VERSION: OnceLock<HeaderName> = OnceLock::new();
        ZED_APP_VERSION.get_or_init(|| HeaderName::from_static("x-zed-app-version"))
    }

    fn decode<'i, I>(values: &mut I) -> Result<Self, axum::headers::Error>
    where
        Self: Sized,
        I: Iterator<Item = &'i axum::http::HeaderValue>,
    {
        let version = values
            .next()
            .ok_or_else(axum::headers::Error::invalid)?
            .to_str()
            .map_err(|_| axum::headers::Error::invalid())?
            .parse()
            .map_err(|_| axum::headers::Error::invalid())?;
        Ok(Self(version))
    }

    fn encode<E: Extend<axum::http::HeaderValue>>(&self, values: &mut E) {
        values.extend([self.0.to_string().parse().unwrap()]);
    }
}

pub fn routes(server: Arc<Server>) -> Router<(), Body> {
    Router::new()
        .route("/rpc", get(handle_websocket_request))
        .layer(
            ServiceBuilder::new()
                .layer(Extension(server.app_state.clone()))
                .layer(middleware::from_fn(auth::validate_header)),
        )
        .route("/metrics", get(handle_metrics))
        .layer(Extension(server))
}

pub async fn handle_websocket_request(
    TypedHeader(ProtocolVersion(protocol_version)): TypedHeader<ProtocolVersion>,
    app_version_header: Option<TypedHeader<AppVersionHeader>>,
    ConnectInfo(socket_address): ConnectInfo<SocketAddr>,
    Extension(server): Extension<Arc<Server>>,
    Extension(principal): Extension<Principal>,
    country_code_header: Option<TypedHeader<CloudflareIpCountryHeader>>,
    ws: WebSocketUpgrade,
) -> axum::response::Response {
    if protocol_version != rpc::PROTOCOL_VERSION {
        return (
            StatusCode::UPGRADE_REQUIRED,
            "client must be upgraded".to_string(),
        )
            .into_response();
    }

    let Some(version) = app_version_header.map(|header| ZedVersion(header.0 .0)) else {
        return (
            StatusCode::UPGRADE_REQUIRED,
            "no version header found".to_string(),
        )
            .into_response();
    };

    if !version.can_collaborate() {
        return (
            StatusCode::UPGRADE_REQUIRED,
            "client must be upgraded".to_string(),
        )
            .into_response();
    }

    let socket_address = socket_address.to_string();
    ws.on_upgrade(move |socket| {
        let socket = socket
            .map_ok(to_tungstenite_message)
            .err_into()
            .with(|message| async move { to_axum_message(message) });
        let connection = Connection::new(Box::pin(socket));
        async move {
            server
                .handle_connection(
                    connection,
                    socket_address,
                    principal,
                    version,
                    country_code_header.map(|header| header.to_string()),
                    None,
                    Executor::Production,
                )
                .await;
        }
    })
}

pub async fn handle_metrics(Extension(server): Extension<Arc<Server>>) -> Result<String> {
    static CONNECTIONS_METRIC: OnceLock<IntGauge> = OnceLock::new();
    let connections_metric = CONNECTIONS_METRIC
        .get_or_init(|| register_int_gauge!("connections", "number of connections").unwrap());

    let connections = server
        .connection_pool
        .lock()
        .connections()
        .filter(|connection| !connection.admin)
        .count();
    connections_metric.set(connections as _);

    static SHARED_PROJECTS_METRIC: OnceLock<IntGauge> = OnceLock::new();
    let shared_projects_metric = SHARED_PROJECTS_METRIC.get_or_init(|| {
        register_int_gauge!(
            "shared_projects",
            "number of open projects with one or more guests"
        )
        .unwrap()
    });

    let shared_projects = server.app_state.db.project_count_excluding_admins().await?;
    shared_projects_metric.set(shared_projects as _);

    let encoder = prometheus::TextEncoder::new();
    let metric_families = prometheus::gather();
    let encoded_metrics = encoder
        .encode_to_string(&metric_families)
        .map_err(|err| anyhow!("{}", err))?;
    Ok(encoded_metrics)
}

#[instrument(err, skip(executor))]
async fn connection_lost(
    session: Session,
    mut teardown: watch::Receiver<bool>,
    executor: Executor,
) -> Result<()> {
    session.peer.disconnect(session.connection_id);
    session
        .connection_pool()
        .await
        .remove_connection(session.connection_id)?;

    session
        .db()
        .await
        .connection_lost(session.connection_id)
        .await
        .trace_err();

    futures::select_biased! {
        _ = executor.sleep(RECONNECT_TIMEOUT).fuse() => {
            match &session.principal {
                Principal::User(_) | Principal::Impersonated{ user: _, admin:_ } => {
                    let session = session.for_user().unwrap();

                    log::info!("connection lost, removing all resources for user:{}, connection:{:?}", session.user_id(), session.connection_id);
                    leave_room_for_session(&session, session.connection_id).await.trace_err();
                    leave_channel_buffers_for_session(&session)
                        .await
                        .trace_err();

                    if !session
                        .connection_pool()
                        .await
                        .is_user_online(session.user_id())
                    {
                        let db = session.db().await;
                        if let Some(room) = db.decline_call(None, session.user_id()).await.trace_err().flatten() {
                            room_updated(&room, &session.peer);
                        }
                    }

                    update_user_contacts(session.user_id(), &session).await?;
                },
            Principal::DevServer(_) => {
                lost_dev_server_connection(&session.for_dev_server().unwrap()).await?;
            },
        }
        },
        _ = teardown.changed().fuse() => {}
    }

    Ok(())
}

/// Acknowledges a ping from a client, used to keep the connection alive.
async fn ping(_: proto::Ping, response: Response<proto::Ping>, _session: Session) -> Result<()> {
    response.send(proto::Ack {})?;
    Ok(())
}

/// Creates a new room for calling (outside of channels)
async fn create_room(
    _request: proto::CreateRoom,
    response: Response<proto::CreateRoom>,
    session: UserSession,
) -> Result<()> {
    let live_kit_room = nanoid::nanoid!(30);

    let live_kit_connection_info = util::maybe!(async {
        let live_kit = session.app_state.live_kit_client.as_ref();
        let live_kit = live_kit?;
        let user_id = session.user_id().to_string();

        let token = live_kit
            .room_token(&live_kit_room, &user_id.to_string())
            .trace_err()?;

        Some(proto::LiveKitConnectionInfo {
            server_url: live_kit.url().into(),
            token,
            can_publish: true,
        })
    })
    .await;

    let room = session
        .db()
        .await
        .create_room(session.user_id(), session.connection_id, &live_kit_room)
        .await?;

    response.send(proto::CreateRoomResponse {
        room: Some(room.clone()),
        live_kit_connection_info,
    })?;

    update_user_contacts(session.user_id(), &session).await?;
    Ok(())
}

/// Join a room from an invitation. Equivalent to joining a channel if there is one.
async fn join_room(
    request: proto::JoinRoom,
    response: Response<proto::JoinRoom>,
    session: UserSession,
) -> Result<()> {
    let room_id = RoomId::from_proto(request.id);

    let channel_id = session.db().await.channel_id_for_room(room_id).await?;

    if let Some(channel_id) = channel_id {
        return join_channel_internal(channel_id, Box::new(response), session).await;
    }

    let joined_room = {
        let room = session
            .db()
            .await
            .join_room(room_id, session.user_id(), session.connection_id)
            .await?;
        room_updated(&room.room, &session.peer);
        room.into_inner()
    };

    for connection_id in session
        .connection_pool()
        .await
        .user_connection_ids(session.user_id())
    {
        session
            .peer
            .send(
                connection_id,
                proto::CallCanceled {
                    room_id: room_id.to_proto(),
                },
            )
            .trace_err();
    }

    let live_kit_connection_info =
        if let Some(live_kit) = session.app_state.live_kit_client.as_ref() {
            live_kit
                .room_token(
                    &joined_room.room.live_kit_room,
                    &session.user_id().to_string(),
                )
                .trace_err()
                .map(|token| proto::LiveKitConnectionInfo {
                    server_url: live_kit.url().into(),
                    token,
                    can_publish: true,
                })
        } else {
            None
        };

    response.send(proto::JoinRoomResponse {
        room: Some(joined_room.room),
        channel_id: None,
        live_kit_connection_info,
    })?;

    update_user_contacts(session.user_id(), &session).await?;
    Ok(())
}

/// Rejoin room is used to reconnect to a room after connection errors.
async fn rejoin_room(
    request: proto::RejoinRoom,
    response: Response<proto::RejoinRoom>,
    session: UserSession,
) -> Result<()> {
    let room;
    let channel;
    {
        let mut rejoined_room = session
            .db()
            .await
            .rejoin_room(request, session.user_id(), session.connection_id)
            .await?;

        response.send(proto::RejoinRoomResponse {
            room: Some(rejoined_room.room.clone()),
            reshared_projects: rejoined_room
                .reshared_projects
                .iter()
                .map(|project| proto::ResharedProject {
                    id: project.id.to_proto(),
                    collaborators: project
                        .collaborators
                        .iter()
                        .map(|collaborator| collaborator.to_proto())
                        .collect(),
                })
                .collect(),
            rejoined_projects: rejoined_room
                .rejoined_projects
                .iter()
                .map(|rejoined_project| rejoined_project.to_proto())
                .collect(),
        })?;
        room_updated(&rejoined_room.room, &session.peer);

        for project in &rejoined_room.reshared_projects {
            for collaborator in &project.collaborators {
                session
                    .peer
                    .send(
                        collaborator.connection_id,
                        proto::UpdateProjectCollaborator {
                            project_id: project.id.to_proto(),
                            old_peer_id: Some(project.old_connection_id.into()),
                            new_peer_id: Some(session.connection_id.into()),
                        },
                    )
                    .trace_err();
            }

            broadcast(
                Some(session.connection_id),
                project
                    .collaborators
                    .iter()
                    .map(|collaborator| collaborator.connection_id),
                |connection_id| {
                    session.peer.forward_send(
                        session.connection_id,
                        connection_id,
                        proto::UpdateProject {
                            project_id: project.id.to_proto(),
                            worktrees: project.worktrees.clone(),
                        },
                    )
                },
            );
        }

        notify_rejoined_projects(&mut rejoined_room.rejoined_projects, &session)?;

        let rejoined_room = rejoined_room.into_inner();

        room = rejoined_room.room;
        channel = rejoined_room.channel;
    }

    if let Some(channel) = channel {
        channel_updated(
            &channel,
            &room,
            &session.peer,
            &*session.connection_pool().await,
        );
    }

    update_user_contacts(session.user_id(), &session).await?;
    Ok(())
}

fn notify_rejoined_projects(
    rejoined_projects: &mut Vec<RejoinedProject>,
    session: &UserSession,
) -> Result<()> {
    for project in rejoined_projects.iter() {
        for collaborator in &project.collaborators {
            session
                .peer
                .send(
                    collaborator.connection_id,
                    proto::UpdateProjectCollaborator {
                        project_id: project.id.to_proto(),
                        old_peer_id: Some(project.old_connection_id.into()),
                        new_peer_id: Some(session.connection_id.into()),
                    },
                )
                .trace_err();
        }
    }

    for project in rejoined_projects {
        for worktree in mem::take(&mut project.worktrees) {
            #[cfg(any(test, feature = "test-support"))]
            const MAX_CHUNK_SIZE: usize = 2;
            #[cfg(not(any(test, feature = "test-support")))]
            const MAX_CHUNK_SIZE: usize = 256;

            // Stream this worktree's entries.
            let message = proto::UpdateWorktree {
                project_id: project.id.to_proto(),
                worktree_id: worktree.id,
                abs_path: worktree.abs_path.clone(),
                root_name: worktree.root_name,
                updated_entries: worktree.updated_entries,
                removed_entries: worktree.removed_entries,
                scan_id: worktree.scan_id,
                is_last_update: worktree.completed_scan_id == worktree.scan_id,
                updated_repositories: worktree.updated_repositories,
                removed_repositories: worktree.removed_repositories,
            };
            for update in proto::split_worktree_update(message, MAX_CHUNK_SIZE) {
                session.peer.send(session.connection_id, update.clone())?;
            }

            // Stream this worktree's diagnostics.
            for summary in worktree.diagnostic_summaries {
                session.peer.send(
                    session.connection_id,
                    proto::UpdateDiagnosticSummary {
                        project_id: project.id.to_proto(),
                        worktree_id: worktree.id,
                        summary: Some(summary),
                    },
                )?;
            }

            for settings_file in worktree.settings_files {
                session.peer.send(
                    session.connection_id,
                    proto::UpdateWorktreeSettings {
                        project_id: project.id.to_proto(),
                        worktree_id: worktree.id,
                        path: settings_file.path,
                        content: Some(settings_file.content),
                    },
                )?;
            }
        }

        for language_server in &project.language_servers {
            session.peer.send(
                session.connection_id,
                proto::UpdateLanguageServer {
                    project_id: project.id.to_proto(),
                    language_server_id: language_server.id,
                    variant: Some(
                        proto::update_language_server::Variant::DiskBasedDiagnosticsUpdated(
                            proto::LspDiskBasedDiagnosticsUpdated {},
                        ),
                    ),
                },
            )?;
        }
    }
    Ok(())
}

/// leave room disconnects from the room.
async fn leave_room(
    _: proto::LeaveRoom,
    response: Response<proto::LeaveRoom>,
    session: UserSession,
) -> Result<()> {
    leave_room_for_session(&session, session.connection_id).await?;
    response.send(proto::Ack {})?;
    Ok(())
}

/// Updates the permissions of someone else in the room.
async fn set_room_participant_role(
    request: proto::SetRoomParticipantRole,
    response: Response<proto::SetRoomParticipantRole>,
    session: UserSession,
) -> Result<()> {
    let user_id = UserId::from_proto(request.user_id);
    let role = ChannelRole::from(request.role());

    let (live_kit_room, can_publish) = {
        let room = session
            .db()
            .await
            .set_room_participant_role(
                session.user_id(),
                RoomId::from_proto(request.room_id),
                user_id,
                role,
            )
            .await?;

        let live_kit_room = room.live_kit_room.clone();
        let can_publish = ChannelRole::from(request.role()).can_use_microphone();
        room_updated(&room, &session.peer);
        (live_kit_room, can_publish)
    };

    if let Some(live_kit) = session.app_state.live_kit_client.as_ref() {
        live_kit
            .update_participant(
                live_kit_room.clone(),
                request.user_id.to_string(),
                live_kit_server::proto::ParticipantPermission {
                    can_subscribe: true,
                    can_publish,
                    can_publish_data: can_publish,
                    hidden: false,
                    recorder: false,
                },
            )
            .await
            .trace_err();
    }

    response.send(proto::Ack {})?;
    Ok(())
}

/// Call someone else into the current room
async fn call(
    request: proto::Call,
    response: Response<proto::Call>,
    session: UserSession,
) -> Result<()> {
    let room_id = RoomId::from_proto(request.room_id);
    let calling_user_id = session.user_id();
    let calling_connection_id = session.connection_id;
    let called_user_id = UserId::from_proto(request.called_user_id);
    let initial_project_id = request.initial_project_id.map(ProjectId::from_proto);
    if !session
        .db()
        .await
        .has_contact(calling_user_id, called_user_id)
        .await?
    {
        return Err(anyhow!("cannot call a user who isn't a contact"))?;
    }

    let incoming_call = {
        let (room, incoming_call) = &mut *session
            .db()
            .await
            .call(
                room_id,
                calling_user_id,
                calling_connection_id,
                called_user_id,
                initial_project_id,
            )
            .await?;
        room_updated(room, &session.peer);
        mem::take(incoming_call)
    };
    update_user_contacts(called_user_id, &session).await?;

    let mut calls = session
        .connection_pool()
        .await
        .user_connection_ids(called_user_id)
        .map(|connection_id| session.peer.request(connection_id, incoming_call.clone()))
        .collect::<FuturesUnordered<_>>();

    while let Some(call_response) = calls.next().await {
        match call_response.as_ref() {
            Ok(_) => {
                response.send(proto::Ack {})?;
                return Ok(());
            }
            Err(_) => {
                call_response.trace_err();
            }
        }
    }

    {
        let room = session
            .db()
            .await
            .call_failed(room_id, called_user_id)
            .await?;
        room_updated(&room, &session.peer);
    }
    update_user_contacts(called_user_id, &session).await?;

    Err(anyhow!("failed to ring user"))?
}

/// Cancel an outgoing call.
async fn cancel_call(
    request: proto::CancelCall,
    response: Response<proto::CancelCall>,
    session: UserSession,
) -> Result<()> {
    let called_user_id = UserId::from_proto(request.called_user_id);
    let room_id = RoomId::from_proto(request.room_id);
    {
        let room = session
            .db()
            .await
            .cancel_call(room_id, session.connection_id, called_user_id)
            .await?;
        room_updated(&room, &session.peer);
    }

    for connection_id in session
        .connection_pool()
        .await
        .user_connection_ids(called_user_id)
    {
        session
            .peer
            .send(
                connection_id,
                proto::CallCanceled {
                    room_id: room_id.to_proto(),
                },
            )
            .trace_err();
    }
    response.send(proto::Ack {})?;

    update_user_contacts(called_user_id, &session).await?;
    Ok(())
}

/// Decline an incoming call.
async fn decline_call(message: proto::DeclineCall, session: UserSession) -> Result<()> {
    let room_id = RoomId::from_proto(message.room_id);
    {
        let room = session
            .db()
            .await
            .decline_call(Some(room_id), session.user_id())
            .await?
            .ok_or_else(|| anyhow!("failed to decline call"))?;
        room_updated(&room, &session.peer);
    }

    for connection_id in session
        .connection_pool()
        .await
        .user_connection_ids(session.user_id())
    {
        session
            .peer
            .send(
                connection_id,
                proto::CallCanceled {
                    room_id: room_id.to_proto(),
                },
            )
            .trace_err();
    }
    update_user_contacts(session.user_id(), &session).await?;
    Ok(())
}

/// Updates other participants in the room with your current location.
async fn update_participant_location(
    request: proto::UpdateParticipantLocation,
    response: Response<proto::UpdateParticipantLocation>,
    session: UserSession,
) -> Result<()> {
    let room_id = RoomId::from_proto(request.room_id);
    let location = request
        .location
        .ok_or_else(|| anyhow!("invalid location"))?;

    let db = session.db().await;
    let room = db
        .update_room_participant_location(room_id, session.connection_id, location)
        .await?;

    room_updated(&room, &session.peer);
    response.send(proto::Ack {})?;
    Ok(())
}

/// Share a project into the room.
async fn share_project(
    request: proto::ShareProject,
    response: Response<proto::ShareProject>,
    session: UserSession,
) -> Result<()> {
    let (project_id, room) = &*session
        .db()
        .await
        .share_project(
            RoomId::from_proto(request.room_id),
            session.connection_id,
            &request.worktrees,
            request.is_ssh_project,
            request
                .dev_server_project_id
                .map(DevServerProjectId::from_proto),
        )
        .await?;
    response.send(proto::ShareProjectResponse {
        project_id: project_id.to_proto(),
    })?;
    room_updated(room, &session.peer);

    Ok(())
}

/// Unshare a project from the room.
async fn unshare_project(message: proto::UnshareProject, session: Session) -> Result<()> {
    let project_id = ProjectId::from_proto(message.project_id);
    unshare_project_internal(
        project_id,
        session.connection_id,
        session.user_id(),
        &session,
    )
    .await
}

async fn unshare_project_internal(
    project_id: ProjectId,
    connection_id: ConnectionId,
    user_id: Option<UserId>,
    session: &Session,
) -> Result<()> {
    let delete = {
        let room_guard = session
            .db()
            .await
            .unshare_project(project_id, connection_id, user_id)
            .await?;

        let (delete, room, guest_connection_ids) = &*room_guard;

        let message = proto::UnshareProject {
            project_id: project_id.to_proto(),
        };

        broadcast(
            Some(connection_id),
            guest_connection_ids.iter().copied(),
            |conn_id| session.peer.send(conn_id, message.clone()),
        );
        if let Some(room) = room {
            room_updated(room, &session.peer);
        }

        *delete
    };

    if delete {
        let db = session.db().await;
        db.delete_project(project_id).await?;
    }

    Ok(())
}

/// DevServer makes a project available online
async fn share_dev_server_project(
    request: proto::ShareDevServerProject,
    response: Response<proto::ShareDevServerProject>,
    session: DevServerSession,
) -> Result<()> {
    let (dev_server_project, user_id, status) = session
        .db()
        .await
        .share_dev_server_project(
            DevServerProjectId::from_proto(request.dev_server_project_id),
            session.dev_server_id(),
            session.connection_id,
            &request.worktrees,
        )
        .await?;
    let Some(project_id) = dev_server_project.project_id else {
        return Err(anyhow!("failed to share remote project"))?;
    };

    send_dev_server_projects_update(user_id, status, &session).await;

    response.send(proto::ShareProjectResponse { project_id })?;

    Ok(())
}

/// Join someone elses shared project.
async fn join_project(
    request: proto::JoinProject,
    response: Response<proto::JoinProject>,
    session: UserSession,
) -> Result<()> {
    let project_id = ProjectId::from_proto(request.project_id);

    tracing::info!(%project_id, "join project");

    let db = session.db().await;
    let (project, replica_id) = &mut *db
        .join_project(project_id, session.connection_id, session.user_id())
        .await?;
    drop(db);
    tracing::info!(%project_id, "join remote project");
    join_project_internal(response, session, project, replica_id)
}

trait JoinProjectInternalResponse {
    fn send(self, result: proto::JoinProjectResponse) -> Result<()>;
}
impl JoinProjectInternalResponse for Response<proto::JoinProject> {
    fn send(self, result: proto::JoinProjectResponse) -> Result<()> {
        Response::<proto::JoinProject>::send(self, result)
    }
}
impl JoinProjectInternalResponse for Response<proto::JoinHostedProject> {
    fn send(self, result: proto::JoinProjectResponse) -> Result<()> {
        Response::<proto::JoinHostedProject>::send(self, result)
    }
}

fn join_project_internal(
    response: impl JoinProjectInternalResponse,
    session: UserSession,
    project: &mut Project,
    replica_id: &ReplicaId,
) -> Result<()> {
    let collaborators = project
        .collaborators
        .iter()
        .filter(|collaborator| collaborator.connection_id != session.connection_id)
        .map(|collaborator| collaborator.to_proto())
        .collect::<Vec<_>>();
    let project_id = project.id;
    let guest_user_id = session.user_id();

    let worktrees = project
        .worktrees
        .iter()
        .map(|(id, worktree)| proto::WorktreeMetadata {
            id: *id,
            root_name: worktree.root_name.clone(),
            visible: worktree.visible,
            abs_path: worktree.abs_path.clone(),
        })
        .collect::<Vec<_>>();

    let add_project_collaborator = proto::AddProjectCollaborator {
        project_id: project_id.to_proto(),
        collaborator: Some(proto::Collaborator {
            peer_id: Some(session.connection_id.into()),
            replica_id: replica_id.0 as u32,
            user_id: guest_user_id.to_proto(),
        }),
    };

    for collaborator in &collaborators {
        session
            .peer
            .send(
                collaborator.peer_id.unwrap().into(),
                add_project_collaborator.clone(),
            )
            .trace_err();
    }

    // First, we send the metadata associated with each worktree.
    response.send(proto::JoinProjectResponse {
        project_id: project.id.0 as u64,
        worktrees: worktrees.clone(),
        replica_id: replica_id.0 as u32,
        collaborators: collaborators.clone(),
        language_servers: project.language_servers.clone(),
        role: project.role.into(),
        dev_server_project_id: project
            .dev_server_project_id
            .map(|dev_server_project_id| dev_server_project_id.0 as u64),
    })?;

    for (worktree_id, worktree) in mem::take(&mut project.worktrees) {
        #[cfg(any(test, feature = "test-support"))]
        const MAX_CHUNK_SIZE: usize = 2;
        #[cfg(not(any(test, feature = "test-support")))]
        const MAX_CHUNK_SIZE: usize = 256;

        // Stream this worktree's entries.
        let message = proto::UpdateWorktree {
            project_id: project_id.to_proto(),
            worktree_id,
            abs_path: worktree.abs_path.clone(),
            root_name: worktree.root_name,
            updated_entries: worktree.entries,
            removed_entries: Default::default(),
            scan_id: worktree.scan_id,
            is_last_update: worktree.scan_id == worktree.completed_scan_id,
            updated_repositories: worktree.repository_entries.into_values().collect(),
            removed_repositories: Default::default(),
        };
        for update in proto::split_worktree_update(message, MAX_CHUNK_SIZE) {
            session.peer.send(session.connection_id, update.clone())?;
        }

        // Stream this worktree's diagnostics.
        for summary in worktree.diagnostic_summaries {
            session.peer.send(
                session.connection_id,
                proto::UpdateDiagnosticSummary {
                    project_id: project_id.to_proto(),
                    worktree_id: worktree.id,
                    summary: Some(summary),
                },
            )?;
        }

        for settings_file in worktree.settings_files {
            session.peer.send(
                session.connection_id,
                proto::UpdateWorktreeSettings {
                    project_id: project_id.to_proto(),
                    worktree_id: worktree.id,
                    path: settings_file.path,
                    content: Some(settings_file.content),
                },
            )?;
        }
    }

    for language_server in &project.language_servers {
        session.peer.send(
            session.connection_id,
            proto::UpdateLanguageServer {
                project_id: project_id.to_proto(),
                language_server_id: language_server.id,
                variant: Some(
                    proto::update_language_server::Variant::DiskBasedDiagnosticsUpdated(
                        proto::LspDiskBasedDiagnosticsUpdated {},
                    ),
                ),
            },
        )?;
    }

    Ok(())
}

/// Leave someone elses shared project.
async fn leave_project(request: proto::LeaveProject, session: UserSession) -> Result<()> {
    let sender_id = session.connection_id;
    let project_id = ProjectId::from_proto(request.project_id);
    let db = session.db().await;
    if db.is_hosted_project(project_id).await? {
        let project = db.leave_hosted_project(project_id, sender_id).await?;
        project_left(&project, &session);
        return Ok(());
    }

    let (room, project) = &*db.leave_project(project_id, sender_id).await?;
    tracing::info!(
        %project_id,
        "leave project"
    );

    project_left(project, &session);
    if let Some(room) = room {
        room_updated(room, &session.peer);
    }

    Ok(())
}

async fn join_hosted_project(
    request: proto::JoinHostedProject,
    response: Response<proto::JoinHostedProject>,
    session: UserSession,
) -> Result<()> {
    let (mut project, replica_id) = session
        .db()
        .await
        .join_hosted_project(
            ProjectId(request.project_id as i32),
            session.user_id(),
            session.connection_id,
        )
        .await?;

    join_project_internal(response, session, &mut project, &replica_id)
}

async fn list_remote_directory(
    request: proto::ListRemoteDirectory,
    response: Response<proto::ListRemoteDirectory>,
    session: UserSession,
) -> Result<()> {
    let dev_server_id = DevServerId(request.dev_server_id as i32);
    let dev_server_connection_id = session
        .connection_pool()
        .await
        .dev_server_connection_id_supporting(dev_server_id, ZedVersion::with_list_directory())?;

    session
        .db()
        .await
        .get_dev_server_for_user(dev_server_id, session.user_id())
        .await?;

    response.send(
        session
            .peer
            .forward_request(session.connection_id, dev_server_connection_id, request)
            .await?,
    )?;
    Ok(())
}

async fn update_dev_server_project(
    request: proto::UpdateDevServerProject,
    response: Response<proto::UpdateDevServerProject>,
    session: UserSession,
) -> Result<()> {
    let dev_server_project_id = DevServerProjectId(request.dev_server_project_id as i32);

    let (dev_server_project, update) = session
        .db()
        .await
        .update_dev_server_project(dev_server_project_id, &request.paths, session.user_id())
        .await?;

    let projects = session
        .db()
        .await
        .get_projects_for_dev_server(dev_server_project.dev_server_id)
        .await?;

    let dev_server_connection_id = session
        .connection_pool()
        .await
        .dev_server_connection_id_supporting(
            dev_server_project.dev_server_id,
            ZedVersion::with_list_directory(),
        )?;

    session.peer.send(
        dev_server_connection_id,
        proto::DevServerInstructions { projects },
    )?;

    send_dev_server_projects_update(session.user_id(), update, &session).await;

    response.send(proto::Ack {})
}

async fn create_dev_server_project(
    request: proto::CreateDevServerProject,
    response: Response<proto::CreateDevServerProject>,
    session: UserSession,
) -> Result<()> {
    let dev_server_id = DevServerId(request.dev_server_id as i32);
    let dev_server_connection_id = session
        .connection_pool()
        .await
        .dev_server_connection_id(dev_server_id);
    let Some(dev_server_connection_id) = dev_server_connection_id else {
        Err(ErrorCode::DevServerOffline
            .message("Cannot create a remote project when the dev server is offline".to_string())
            .anyhow())?
    };

    let path = request.path.clone();
    //Check that the path exists on the dev server
    session
        .peer
        .forward_request(
            session.connection_id,
            dev_server_connection_id,
            proto::ValidateDevServerProjectRequest { path: path.clone() },
        )
        .await?;

    let (dev_server_project, update) = session
        .db()
        .await
        .create_dev_server_project(
            DevServerId(request.dev_server_id as i32),
            &request.path,
            session.user_id(),
        )
        .await?;

    let projects = session
        .db()
        .await
        .get_projects_for_dev_server(dev_server_project.dev_server_id)
        .await?;

    session.peer.send(
        dev_server_connection_id,
        proto::DevServerInstructions { projects },
    )?;

    send_dev_server_projects_update(session.user_id(), update, &session).await;

    response.send(proto::CreateDevServerProjectResponse {
        dev_server_project: Some(dev_server_project.to_proto(None)),
    })?;
    Ok(())
}

async fn create_dev_server(
    request: proto::CreateDevServer,
    response: Response<proto::CreateDevServer>,
    session: UserSession,
) -> Result<()> {
    let access_token = auth::random_token();
    let hashed_access_token = auth::hash_access_token(&access_token);

    if request.name.is_empty() {
        return Err(proto::ErrorCode::Forbidden
            .message("Dev server name cannot be empty".to_string())
            .anyhow())?;
    }

    let (dev_server, status) = session
        .db()
        .await
        .create_dev_server(
            &request.name,
            request.ssh_connection_string.as_deref(),
            &hashed_access_token,
            session.user_id(),
        )
        .await?;

    send_dev_server_projects_update(session.user_id(), status, &session).await;

    response.send(proto::CreateDevServerResponse {
        dev_server_id: dev_server.id.0 as u64,
        access_token: auth::generate_dev_server_token(dev_server.id.0 as usize, access_token),
        name: request.name,
    })?;
    Ok(())
}

async fn regenerate_dev_server_token(
    request: proto::RegenerateDevServerToken,
    response: Response<proto::RegenerateDevServerToken>,
    session: UserSession,
) -> Result<()> {
    let dev_server_id = DevServerId(request.dev_server_id as i32);
    let access_token = auth::random_token();
    let hashed_access_token = auth::hash_access_token(&access_token);

    let connection_id = session
        .connection_pool()
        .await
        .dev_server_connection_id(dev_server_id);
    if let Some(connection_id) = connection_id {
        shutdown_dev_server_internal(dev_server_id, connection_id, &session).await?;
        session.peer.send(
            connection_id,
            proto::ShutdownDevServer {
                reason: Some("dev server token was regenerated".to_string()),
            },
        )?;
        let _ = remove_dev_server_connection(dev_server_id, &session).await;
    }

    let status = session
        .db()
        .await
        .update_dev_server_token(dev_server_id, &hashed_access_token, session.user_id())
        .await?;

    send_dev_server_projects_update(session.user_id(), status, &session).await;

    response.send(proto::RegenerateDevServerTokenResponse {
        dev_server_id: dev_server_id.to_proto(),
        access_token: auth::generate_dev_server_token(dev_server_id.0 as usize, access_token),
    })?;
    Ok(())
}

async fn rename_dev_server(
    request: proto::RenameDevServer,
    response: Response<proto::RenameDevServer>,
    session: UserSession,
) -> Result<()> {
    if request.name.trim().is_empty() {
        return Err(proto::ErrorCode::Forbidden
            .message("Dev server name cannot be empty".to_string())
            .anyhow())?;
    }

    let dev_server_id = DevServerId(request.dev_server_id as i32);
    let dev_server = session.db().await.get_dev_server(dev_server_id).await?;
    if dev_server.user_id != session.user_id() {
        return Err(anyhow!(ErrorCode::Forbidden))?;
    }

    let status = session
        .db()
        .await
        .rename_dev_server(
            dev_server_id,
            &request.name,
            request.ssh_connection_string.as_deref(),
            session.user_id(),
        )
        .await?;

    send_dev_server_projects_update(session.user_id(), status, &session).await;

    response.send(proto::Ack {})?;
    Ok(())
}

async fn delete_dev_server(
    request: proto::DeleteDevServer,
    response: Response<proto::DeleteDevServer>,
    session: UserSession,
) -> Result<()> {
    let dev_server_id = DevServerId(request.dev_server_id as i32);
    let dev_server = session.db().await.get_dev_server(dev_server_id).await?;
    if dev_server.user_id != session.user_id() {
        return Err(anyhow!(ErrorCode::Forbidden))?;
    }

    let connection_id = session
        .connection_pool()
        .await
        .dev_server_connection_id(dev_server_id);
    if let Some(connection_id) = connection_id {
        shutdown_dev_server_internal(dev_server_id, connection_id, &session).await?;
        session.peer.send(
            connection_id,
            proto::ShutdownDevServer {
                reason: Some("dev server was deleted".to_string()),
            },
        )?;
        let _ = remove_dev_server_connection(dev_server_id, &session).await;
    }

    let status = session
        .db()
        .await
        .delete_dev_server(dev_server_id, session.user_id())
        .await?;

    send_dev_server_projects_update(session.user_id(), status, &session).await;

    response.send(proto::Ack {})?;
    Ok(())
}

async fn delete_dev_server_project(
    request: proto::DeleteDevServerProject,
    response: Response<proto::DeleteDevServerProject>,
    session: UserSession,
) -> Result<()> {
    let dev_server_project_id = DevServerProjectId(request.dev_server_project_id as i32);
    let dev_server_project = session
        .db()
        .await
        .get_dev_server_project(dev_server_project_id)
        .await?;

    let dev_server = session
        .db()
        .await
        .get_dev_server(dev_server_project.dev_server_id)
        .await?;
    if dev_server.user_id != session.user_id() {
        return Err(anyhow!(ErrorCode::Forbidden))?;
    }

    let dev_server_connection_id = session
        .connection_pool()
        .await
        .dev_server_connection_id(dev_server.id);

    if let Some(dev_server_connection_id) = dev_server_connection_id {
        let project = session
            .db()
            .await
            .find_dev_server_project(dev_server_project_id)
            .await;
        if let Ok(project) = project {
            unshare_project_internal(
                project.id,
                dev_server_connection_id,
                Some(session.user_id()),
                &session,
            )
            .await?;
        }
    }

    let (projects, status) = session
        .db()
        .await
        .delete_dev_server_project(dev_server_project_id, dev_server.id, session.user_id())
        .await?;

    if let Some(dev_server_connection_id) = dev_server_connection_id {
        session.peer.send(
            dev_server_connection_id,
            proto::DevServerInstructions { projects },
        )?;
    }

    send_dev_server_projects_update(session.user_id(), status, &session).await;

    response.send(proto::Ack {})?;
    Ok(())
}

async fn rejoin_dev_server_projects(
    request: proto::RejoinRemoteProjects,
    response: Response<proto::RejoinRemoteProjects>,
    session: UserSession,
) -> Result<()> {
    let mut rejoined_projects = {
        let db = session.db().await;
        db.rejoin_dev_server_projects(
            &request.rejoined_projects,
            session.user_id(),
            session.0.connection_id,
        )
        .await?
    };
    response.send(proto::RejoinRemoteProjectsResponse {
        rejoined_projects: rejoined_projects
            .iter()
            .map(|project| project.to_proto())
            .collect(),
    })?;
    notify_rejoined_projects(&mut rejoined_projects, &session)
}

async fn reconnect_dev_server(
    request: proto::ReconnectDevServer,
    response: Response<proto::ReconnectDevServer>,
    session: DevServerSession,
) -> Result<()> {
    let reshared_projects = {
        let db = session.db().await;
        db.reshare_dev_server_projects(
            &request.reshared_projects,
            session.dev_server_id(),
            session.0.connection_id,
        )
        .await?
    };

    for project in &reshared_projects {
        for collaborator in &project.collaborators {
            session
                .peer
                .send(
                    collaborator.connection_id,
                    proto::UpdateProjectCollaborator {
                        project_id: project.id.to_proto(),
                        old_peer_id: Some(project.old_connection_id.into()),
                        new_peer_id: Some(session.connection_id.into()),
                    },
                )
                .trace_err();
        }

        broadcast(
            Some(session.connection_id),
            project
                .collaborators
                .iter()
                .map(|collaborator| collaborator.connection_id),
            |connection_id| {
                session.peer.forward_send(
                    session.connection_id,
                    connection_id,
                    proto::UpdateProject {
                        project_id: project.id.to_proto(),
                        worktrees: project.worktrees.clone(),
                    },
                )
            },
        );
    }

    response.send(proto::ReconnectDevServerResponse {
        reshared_projects: reshared_projects
            .iter()
            .map(|project| proto::ResharedProject {
                id: project.id.to_proto(),
                collaborators: project
                    .collaborators
                    .iter()
                    .map(|collaborator| collaborator.to_proto())
                    .collect(),
            })
            .collect(),
    })?;

    Ok(())
}

async fn shutdown_dev_server(
    _: proto::ShutdownDevServer,
    response: Response<proto::ShutdownDevServer>,
    session: DevServerSession,
) -> Result<()> {
    response.send(proto::Ack {})?;
    shutdown_dev_server_internal(session.dev_server_id(), session.connection_id, &session).await?;
    remove_dev_server_connection(session.dev_server_id(), &session).await
}

async fn shutdown_dev_server_internal(
    dev_server_id: DevServerId,
    connection_id: ConnectionId,
    session: &Session,
) -> Result<()> {
    let (dev_server_projects, dev_server) = {
        let db = session.db().await;
        let dev_server_projects = db.get_projects_for_dev_server(dev_server_id).await?;
        let dev_server = db.get_dev_server(dev_server_id).await?;
        (dev_server_projects, dev_server)
    };

    for project_id in dev_server_projects.iter().filter_map(|p| p.project_id) {
        unshare_project_internal(
            ProjectId::from_proto(project_id),
            connection_id,
            None,
            session,
        )
        .await?;
    }

    session
        .connection_pool()
        .await
        .set_dev_server_offline(dev_server_id);

    let status = session
        .db()
        .await
        .dev_server_projects_update(dev_server.user_id)
        .await?;
    send_dev_server_projects_update(dev_server.user_id, status, session).await;

    Ok(())
}

async fn remove_dev_server_connection(dev_server_id: DevServerId, session: &Session) -> Result<()> {
    let dev_server_connection = session
        .connection_pool()
        .await
        .dev_server_connection_id(dev_server_id);

    if let Some(dev_server_connection) = dev_server_connection {
        session
            .connection_pool()
            .await
            .remove_connection(dev_server_connection)?;
    }
    Ok(())
}

/// Updates other participants with changes to the project
async fn update_project(
    request: proto::UpdateProject,
    response: Response<proto::UpdateProject>,
    session: Session,
) -> Result<()> {
    let project_id = ProjectId::from_proto(request.project_id);
    let (room, guest_connection_ids) = &*session
        .db()
        .await
        .update_project(project_id, session.connection_id, &request.worktrees)
        .await?;
    broadcast(
        Some(session.connection_id),
        guest_connection_ids.iter().copied(),
        |connection_id| {
            session
                .peer
                .forward_send(session.connection_id, connection_id, request.clone())
        },
    );
    if let Some(room) = room {
        room_updated(room, &session.peer);
    }
    response.send(proto::Ack {})?;

    Ok(())
}

/// Updates other participants with changes to the worktree
async fn update_worktree(
    request: proto::UpdateWorktree,
    response: Response<proto::UpdateWorktree>,
    session: Session,
) -> Result<()> {
    let guest_connection_ids = session
        .db()
        .await
        .update_worktree(&request, session.connection_id)
        .await?;

    broadcast(
        Some(session.connection_id),
        guest_connection_ids.iter().copied(),
        |connection_id| {
            session
                .peer
                .forward_send(session.connection_id, connection_id, request.clone())
        },
    );
    response.send(proto::Ack {})?;
    Ok(())
}

/// Updates other participants with changes to the diagnostics
async fn update_diagnostic_summary(
    message: proto::UpdateDiagnosticSummary,
    session: Session,
) -> Result<()> {
    let guest_connection_ids = session
        .db()
        .await
        .update_diagnostic_summary(&message, session.connection_id)
        .await?;

    broadcast(
        Some(session.connection_id),
        guest_connection_ids.iter().copied(),
        |connection_id| {
            session
                .peer
                .forward_send(session.connection_id, connection_id, message.clone())
        },
    );

    Ok(())
}

/// Updates other participants with changes to the worktree settings
async fn update_worktree_settings(
    message: proto::UpdateWorktreeSettings,
    session: Session,
) -> Result<()> {
    let guest_connection_ids = session
        .db()
        .await
        .update_worktree_settings(&message, session.connection_id)
        .await?;

    broadcast(
        Some(session.connection_id),
        guest_connection_ids.iter().copied(),
        |connection_id| {
            session
                .peer
                .forward_send(session.connection_id, connection_id, message.clone())
        },
    );

    Ok(())
}

/// Notify other participants that a  language server has started.
async fn start_language_server(
    request: proto::StartLanguageServer,
    session: Session,
) -> Result<()> {
    let guest_connection_ids = session
        .db()
        .await
        .start_language_server(&request, session.connection_id)
        .await?;

    broadcast(
        Some(session.connection_id),
        guest_connection_ids.iter().copied(),
        |connection_id| {
            session
                .peer
                .forward_send(session.connection_id, connection_id, request.clone())
        },
    );
    Ok(())
}

/// Notify other participants that a language server has changed.
async fn update_language_server(
    request: proto::UpdateLanguageServer,
    session: Session,
) -> Result<()> {
    let project_id = ProjectId::from_proto(request.project_id);
    let project_connection_ids = session
        .db()
        .await
        .project_connection_ids(project_id, session.connection_id, true)
        .await?;
    broadcast(
        Some(session.connection_id),
        project_connection_ids.iter().copied(),
        |connection_id| {
            session
                .peer
                .forward_send(session.connection_id, connection_id, request.clone())
        },
    );
    Ok(())
}

/// forward a project request to the host. These requests should be read only
/// as guests are allowed to send them.
async fn forward_read_only_project_request<T>(
    request: T,
    response: Response<T>,
    session: UserSession,
) -> Result<()>
where
    T: EntityMessage + RequestMessage,
{
    let project_id = ProjectId::from_proto(request.remote_entity_id());
    let host_connection_id = session
        .db()
        .await
        .host_for_read_only_project_request(project_id, session.connection_id, session.user_id())
        .await?;
    let payload = session
        .peer
        .forward_request(session.connection_id, host_connection_id, request)
        .await?;
    response.send(payload)?;
    Ok(())
}

async fn forward_find_search_candidates_request(
    request: proto::FindSearchCandidates,
    response: Response<proto::FindSearchCandidates>,
    session: UserSession,
) -> Result<()> {
    let project_id = ProjectId::from_proto(request.remote_entity_id());
    let host_connection_id = session
        .db()
        .await
        .host_for_read_only_project_request(project_id, session.connection_id, session.user_id())
        .await?;

    let host_version = session
        .connection_pool()
        .await
        .connection(host_connection_id)
        .map(|c| c.zed_version);

    if host_version.is_some_and(|host_version| host_version < ZedVersion::with_search_candidates())
    {
        let query = request.query.ok_or_else(|| anyhow!("missing query"))?;
        let search = proto::SearchProject {
            project_id: project_id.to_proto(),
            query: query.query,
            regex: query.regex,
            whole_word: query.whole_word,
            case_sensitive: query.case_sensitive,
            files_to_include: query.files_to_include,
            files_to_exclude: query.files_to_exclude,
            include_ignored: query.include_ignored,
        };

        let payload = session
            .peer
            .forward_request(session.connection_id, host_connection_id, search)
            .await?;
        return response.send(proto::FindSearchCandidatesResponse {
            buffer_ids: payload
                .locations
                .into_iter()
                .map(|loc| loc.buffer_id)
                .collect(),
        });
    }

    let payload = session
        .peer
        .forward_request(session.connection_id, host_connection_id, request)
        .await?;
    response.send(payload)?;
    Ok(())
}

/// forward a project request to the dev server. Only allowed
/// if it's your dev server.
async fn forward_project_request_for_owner<T>(
    request: T,
    response: Response<T>,
    session: UserSession,
) -> Result<()>
where
    T: EntityMessage + RequestMessage,
{
    let project_id = ProjectId::from_proto(request.remote_entity_id());

    let host_connection_id = session
        .db()
        .await
        .host_for_owner_project_request(project_id, session.connection_id, session.user_id())
        .await?;
    let payload = session
        .peer
        .forward_request(session.connection_id, host_connection_id, request)
        .await?;
    response.send(payload)?;
    Ok(())
}

/// forward a project request to the host. These requests are disallowed
/// for guests.
async fn forward_mutating_project_request<T>(
    request: T,
    response: Response<T>,
    session: UserSession,
) -> Result<()>
where
    T: EntityMessage + RequestMessage,
{
    let project_id = ProjectId::from_proto(request.remote_entity_id());

    let host_connection_id = session
        .db()
        .await
        .host_for_mutating_project_request(project_id, session.connection_id, session.user_id())
        .await?;
    let payload = session
        .peer
        .forward_request(session.connection_id, host_connection_id, request)
        .await?;
    response.send(payload)?;
    Ok(())
}

/// Notify other participants that a new buffer has been created
async fn create_buffer_for_peer(
    request: proto::CreateBufferForPeer,
    session: Session,
) -> Result<()> {
    session
        .db()
        .await
        .check_user_is_project_host(
            ProjectId::from_proto(request.project_id),
            session.connection_id,
        )
        .await?;
    let peer_id = request.peer_id.ok_or_else(|| anyhow!("invalid peer id"))?;
    session
        .peer
        .forward_send(session.connection_id, peer_id.into(), request)?;
    Ok(())
}

/// Notify other participants that a buffer has been updated. This is
/// allowed for guests as long as the update is limited to selections.
async fn update_buffer(
    request: proto::UpdateBuffer,
    response: Response<proto::UpdateBuffer>,
    session: Session,
) -> Result<()> {
    let project_id = ProjectId::from_proto(request.project_id);
    let mut capability = Capability::ReadOnly;

    for op in request.operations.iter() {
        match op.variant {
            None | Some(proto::operation::Variant::UpdateSelections(_)) => {}
            Some(_) => capability = Capability::ReadWrite,
        }
    }

    let host = {
        let guard = session
            .db()
            .await
            .connections_for_buffer_update(
                project_id,
                session.principal_id(),
                session.connection_id,
                capability,
            )
            .await?;

        let (host, guests) = &*guard;

        broadcast(
            Some(session.connection_id),
            guests.clone(),
            |connection_id| {
                session
                    .peer
                    .forward_send(session.connection_id, connection_id, request.clone())
            },
        );

        *host
    };

    if host != session.connection_id {
        session
            .peer
            .forward_request(session.connection_id, host, request.clone())
            .await?;
    }

    response.send(proto::Ack {})?;
    Ok(())
}

async fn update_context(message: proto::UpdateContext, session: Session) -> Result<()> {
    let project_id = ProjectId::from_proto(message.project_id);

    let operation = message.operation.as_ref().context("invalid operation")?;
    let capability = match operation.variant.as_ref() {
        Some(proto::context_operation::Variant::BufferOperation(buffer_op)) => {
            if let Some(buffer_op) = buffer_op.operation.as_ref() {
                match buffer_op.variant {
                    None | Some(proto::operation::Variant::UpdateSelections(_)) => {
                        Capability::ReadOnly
                    }
                    _ => Capability::ReadWrite,
                }
            } else {
                Capability::ReadWrite
            }
        }
        Some(_) => Capability::ReadWrite,
        None => Capability::ReadOnly,
    };

    let guard = session
        .db()
        .await
        .connections_for_buffer_update(
            project_id,
            session.principal_id(),
            session.connection_id,
            capability,
        )
        .await?;

    let (host, guests) = &*guard;

    broadcast(
        Some(session.connection_id),
        guests.iter().chain([host]).copied(),
        |connection_id| {
            session
                .peer
                .forward_send(session.connection_id, connection_id, message.clone())
        },
    );

    Ok(())
}

/// Notify other participants that a project has been updated.
async fn broadcast_project_message_from_host<T: EntityMessage<Entity = ShareProject>>(
    request: T,
    session: Session,
) -> Result<()> {
    let project_id = ProjectId::from_proto(request.remote_entity_id());
    let project_connection_ids = session
        .db()
        .await
        .project_connection_ids(project_id, session.connection_id, false)
        .await?;

    broadcast(
        Some(session.connection_id),
        project_connection_ids.iter().copied(),
        |connection_id| {
            session
                .peer
                .forward_send(session.connection_id, connection_id, request.clone())
        },
    );
    Ok(())
}

/// Start following another user in a call.
async fn follow(
    request: proto::Follow,
    response: Response<proto::Follow>,
    session: UserSession,
) -> Result<()> {
    let room_id = RoomId::from_proto(request.room_id);
    let project_id = request.project_id.map(ProjectId::from_proto);
    let leader_id = request
        .leader_id
        .ok_or_else(|| anyhow!("invalid leader id"))?
        .into();
    let follower_id = session.connection_id;

    session
        .db()
        .await
        .check_room_participants(room_id, leader_id, session.connection_id)
        .await?;

    let response_payload = session
        .peer
        .forward_request(session.connection_id, leader_id, request)
        .await?;
    response.send(response_payload)?;

    if let Some(project_id) = project_id {
        let room = session
            .db()
            .await
            .follow(room_id, project_id, leader_id, follower_id)
            .await?;
        room_updated(&room, &session.peer);
    }

    Ok(())
}

/// Stop following another user in a call.
async fn unfollow(request: proto::Unfollow, session: UserSession) -> Result<()> {
    let room_id = RoomId::from_proto(request.room_id);
    let project_id = request.project_id.map(ProjectId::from_proto);
    let leader_id = request
        .leader_id
        .ok_or_else(|| anyhow!("invalid leader id"))?
        .into();
    let follower_id = session.connection_id;

    session
        .db()
        .await
        .check_room_participants(room_id, leader_id, session.connection_id)
        .await?;

    session
        .peer
        .forward_send(session.connection_id, leader_id, request)?;

    if let Some(project_id) = project_id {
        let room = session
            .db()
            .await
            .unfollow(room_id, project_id, leader_id, follower_id)
            .await?;
        room_updated(&room, &session.peer);
    }

    Ok(())
}

/// Notify everyone following you of your current location.
async fn update_followers(request: proto::UpdateFollowers, session: UserSession) -> Result<()> {
    let room_id = RoomId::from_proto(request.room_id);
    let database = session.db.lock().await;

    let connection_ids = if let Some(project_id) = request.project_id {
        let project_id = ProjectId::from_proto(project_id);
        database
            .project_connection_ids(project_id, session.connection_id, true)
            .await?
    } else {
        database
            .room_connection_ids(room_id, session.connection_id)
            .await?
    };

    // For now, don't send view update messages back to that view's current leader.
    let peer_id_to_omit = request.variant.as_ref().and_then(|variant| match variant {
        proto::update_followers::Variant::UpdateView(payload) => payload.leader_id,
        _ => None,
    });

    for connection_id in connection_ids.iter().cloned() {
        if Some(connection_id.into()) != peer_id_to_omit && connection_id != session.connection_id {
            session
                .peer
                .forward_send(session.connection_id, connection_id, request.clone())?;
        }
    }
    Ok(())
}

/// Get public data about users.
async fn get_users(
    request: proto::GetUsers,
    response: Response<proto::GetUsers>,
    session: Session,
) -> Result<()> {
    let user_ids = request
        .user_ids
        .into_iter()
        .map(UserId::from_proto)
        .collect();
    let users = session
        .db()
        .await
        .get_users_by_ids(user_ids)
        .await?
        .into_iter()
        .map(|user| proto::User {
            id: user.id.to_proto(),
            avatar_url: format!("https://github.com/{}.png?size=128", user.github_login),
            github_login: user.github_login,
        })
        .collect();
    response.send(proto::UsersResponse { users })?;
    Ok(())
}

/// Search for users (to invite) buy Github login
async fn fuzzy_search_users(
    request: proto::FuzzySearchUsers,
    response: Response<proto::FuzzySearchUsers>,
    session: UserSession,
) -> Result<()> {
    let query = request.query;
    let users = match query.len() {
        0 => vec![],
        1 | 2 => session
            .db()
            .await
            .get_user_by_github_login(&query)
            .await?
            .into_iter()
            .collect(),
        _ => session.db().await.fuzzy_search_users(&query, 10).await?,
    };
    let users = users
        .into_iter()
        .filter(|user| user.id != session.user_id())
        .map(|user| proto::User {
            id: user.id.to_proto(),
            avatar_url: format!("https://github.com/{}.png?size=128", user.github_login),
            github_login: user.github_login,
        })
        .collect();
    response.send(proto::UsersResponse { users })?;
    Ok(())
}

/// Send a contact request to another user.
async fn request_contact(
    request: proto::RequestContact,
    response: Response<proto::RequestContact>,
    session: UserSession,
) -> Result<()> {
    let requester_id = session.user_id();
    let responder_id = UserId::from_proto(request.responder_id);
    if requester_id == responder_id {
        return Err(anyhow!("cannot add yourself as a contact"))?;
    }

    let notifications = session
        .db()
        .await
        .send_contact_request(requester_id, responder_id)
        .await?;

    // Update outgoing contact requests of requester
    let mut update = proto::UpdateContacts::default();
    update.outgoing_requests.push(responder_id.to_proto());
    for connection_id in session
        .connection_pool()
        .await
        .user_connection_ids(requester_id)
    {
        session.peer.send(connection_id, update.clone())?;
    }

    // Update incoming contact requests of responder
    let mut update = proto::UpdateContacts::default();
    update
        .incoming_requests
        .push(proto::IncomingContactRequest {
            requester_id: requester_id.to_proto(),
        });
    let connection_pool = session.connection_pool().await;
    for connection_id in connection_pool.user_connection_ids(responder_id) {
        session.peer.send(connection_id, update.clone())?;
    }

    send_notifications(&connection_pool, &session.peer, notifications);

    response.send(proto::Ack {})?;
    Ok(())
}

/// Accept or decline a contact request
async fn respond_to_contact_request(
    request: proto::RespondToContactRequest,
    response: Response<proto::RespondToContactRequest>,
    session: UserSession,
) -> Result<()> {
    let responder_id = session.user_id();
    let requester_id = UserId::from_proto(request.requester_id);
    let db = session.db().await;
    if request.response == proto::ContactRequestResponse::Dismiss as i32 {
        db.dismiss_contact_notification(responder_id, requester_id)
            .await?;
    } else {
        let accept = request.response == proto::ContactRequestResponse::Accept as i32;

        let notifications = db
            .respond_to_contact_request(responder_id, requester_id, accept)
            .await?;
        let requester_busy = db.is_user_busy(requester_id).await?;
        let responder_busy = db.is_user_busy(responder_id).await?;

        let pool = session.connection_pool().await;
        // Update responder with new contact
        let mut update = proto::UpdateContacts::default();
        if accept {
            update
                .contacts
                .push(contact_for_user(requester_id, requester_busy, &pool));
        }
        update
            .remove_incoming_requests
            .push(requester_id.to_proto());
        for connection_id in pool.user_connection_ids(responder_id) {
            session.peer.send(connection_id, update.clone())?;
        }

        // Update requester with new contact
        let mut update = proto::UpdateContacts::default();
        if accept {
            update
                .contacts
                .push(contact_for_user(responder_id, responder_busy, &pool));
        }
        update
            .remove_outgoing_requests
            .push(responder_id.to_proto());

        for connection_id in pool.user_connection_ids(requester_id) {
            session.peer.send(connection_id, update.clone())?;
        }

        send_notifications(&pool, &session.peer, notifications);
    }

    response.send(proto::Ack {})?;
    Ok(())
}

/// Remove a contact.
async fn remove_contact(
    request: proto::RemoveContact,
    response: Response<proto::RemoveContact>,
    session: UserSession,
) -> Result<()> {
    let requester_id = session.user_id();
    let responder_id = UserId::from_proto(request.user_id);
    let db = session.db().await;
    let (contact_accepted, deleted_notification_id) =
        db.remove_contact(requester_id, responder_id).await?;

    let pool = session.connection_pool().await;
    // Update outgoing contact requests of requester
    let mut update = proto::UpdateContacts::default();
    if contact_accepted {
        update.remove_contacts.push(responder_id.to_proto());
    } else {
        update
            .remove_outgoing_requests
            .push(responder_id.to_proto());
    }
    for connection_id in pool.user_connection_ids(requester_id) {
        session.peer.send(connection_id, update.clone())?;
    }

    // Update incoming contact requests of responder
    let mut update = proto::UpdateContacts::default();
    if contact_accepted {
        update.remove_contacts.push(requester_id.to_proto());
    } else {
        update
            .remove_incoming_requests
            .push(requester_id.to_proto());
    }
    for connection_id in pool.user_connection_ids(responder_id) {
        session.peer.send(connection_id, update.clone())?;
        if let Some(notification_id) = deleted_notification_id {
            session.peer.send(
                connection_id,
                proto::DeleteNotification {
                    notification_id: notification_id.to_proto(),
                },
            )?;
        }
    }

    response.send(proto::Ack {})?;
    Ok(())
}

fn should_auto_subscribe_to_channels(version: ZedVersion) -> bool {
    version.0.minor() < 139
}

async fn update_user_plan(_user_id: UserId, session: &Session) -> Result<()> {
    let plan = session.current_plan(session.db().await).await?;

    session
        .peer
        .send(
            session.connection_id,
            proto::UpdateUserPlan { plan: plan.into() },
        )
        .trace_err();

    Ok(())
}

async fn subscribe_to_channels(_: proto::SubscribeToChannels, session: Session) -> Result<()> {
    subscribe_user_to_channels(
        session.user_id().ok_or_else(|| anyhow!("must be a user"))?,
        &session,
    )
    .await?;
    Ok(())
}

async fn subscribe_user_to_channels(user_id: UserId, session: &Session) -> Result<(), Error> {
    let channels_for_user = session.db().await.get_channels_for_user(user_id).await?;
    let mut pool = session.connection_pool().await;
    for membership in &channels_for_user.channel_memberships {
        pool.subscribe_to_channel(user_id, membership.channel_id, membership.role)
    }
    session.peer.send(
        session.connection_id,
        build_update_user_channels(&channels_for_user),
    )?;
    session.peer.send(
        session.connection_id,
        build_channels_update(channels_for_user),
    )?;
    Ok(())
}

/// Creates a new channel.
async fn create_channel(
    request: proto::CreateChannel,
    response: Response<proto::CreateChannel>,
    session: UserSession,
) -> Result<()> {
    let db = session.db().await;

    let parent_id = request.parent_id.map(ChannelId::from_proto);
    let (channel, membership) = db
        .create_channel(&request.name, parent_id, session.user_id())
        .await?;

    let root_id = channel.root_id();
    let channel = Channel::from_model(channel);

    response.send(proto::CreateChannelResponse {
        channel: Some(channel.to_proto()),
        parent_id: request.parent_id,
    })?;

    let mut connection_pool = session.connection_pool().await;
    if let Some(membership) = membership {
        connection_pool.subscribe_to_channel(
            membership.user_id,
            membership.channel_id,
            membership.role,
        );
        let update = proto::UpdateUserChannels {
            channel_memberships: vec![proto::ChannelMembership {
                channel_id: membership.channel_id.to_proto(),
                role: membership.role.into(),
            }],
            ..Default::default()
        };
        for connection_id in connection_pool.user_connection_ids(membership.user_id) {
            session.peer.send(connection_id, update.clone())?;
        }
    }

    for (connection_id, role) in connection_pool.channel_connection_ids(root_id) {
        if !role.can_see_channel(channel.visibility) {
            continue;
        }

        let update = proto::UpdateChannels {
            channels: vec![channel.to_proto()],
            ..Default::default()
        };
        session.peer.send(connection_id, update.clone())?;
    }

    Ok(())
}

/// Delete a channel
async fn delete_channel(
    request: proto::DeleteChannel,
    response: Response<proto::DeleteChannel>,
    session: UserSession,
) -> Result<()> {
    let db = session.db().await;

    let channel_id = request.channel_id;
    let (root_channel, removed_channels) = db
        .delete_channel(ChannelId::from_proto(channel_id), session.user_id())
        .await?;
    response.send(proto::Ack {})?;

    // Notify members of removed channels
    let mut update = proto::UpdateChannels::default();
    update
        .delete_channels
        .extend(removed_channels.into_iter().map(|id| id.to_proto()));

    let connection_pool = session.connection_pool().await;
    for (connection_id, _) in connection_pool.channel_connection_ids(root_channel) {
        session.peer.send(connection_id, update.clone())?;
    }

    Ok(())
}

/// Invite someone to join a channel.
async fn invite_channel_member(
    request: proto::InviteChannelMember,
    response: Response<proto::InviteChannelMember>,
    session: UserSession,
) -> Result<()> {
    let db = session.db().await;
    let channel_id = ChannelId::from_proto(request.channel_id);
    let invitee_id = UserId::from_proto(request.user_id);
    let InviteMemberResult {
        channel,
        notifications,
    } = db
        .invite_channel_member(
            channel_id,
            invitee_id,
            session.user_id(),
            request.role().into(),
        )
        .await?;

    let update = proto::UpdateChannels {
        channel_invitations: vec![channel.to_proto()],
        ..Default::default()
    };

    let connection_pool = session.connection_pool().await;
    for connection_id in connection_pool.user_connection_ids(invitee_id) {
        session.peer.send(connection_id, update.clone())?;
    }

    send_notifications(&connection_pool, &session.peer, notifications);

    response.send(proto::Ack {})?;
    Ok(())
}

/// remove someone from a channel
async fn remove_channel_member(
    request: proto::RemoveChannelMember,
    response: Response<proto::RemoveChannelMember>,
    session: UserSession,
) -> Result<()> {
    let db = session.db().await;
    let channel_id = ChannelId::from_proto(request.channel_id);
    let member_id = UserId::from_proto(request.user_id);

    let RemoveChannelMemberResult {
        membership_update,
        notification_id,
    } = db
        .remove_channel_member(channel_id, member_id, session.user_id())
        .await?;

    let mut connection_pool = session.connection_pool().await;
    notify_membership_updated(
        &mut connection_pool,
        membership_update,
        member_id,
        &session.peer,
    );
    for connection_id in connection_pool.user_connection_ids(member_id) {
        if let Some(notification_id) = notification_id {
            session
                .peer
                .send(
                    connection_id,
                    proto::DeleteNotification {
                        notification_id: notification_id.to_proto(),
                    },
                )
                .trace_err();
        }
    }

    response.send(proto::Ack {})?;
    Ok(())
}

/// Toggle the channel between public and private.
/// Care is taken to maintain the invariant that public channels only descend from public channels,
/// (though members-only channels can appear at any point in the hierarchy).
async fn set_channel_visibility(
    request: proto::SetChannelVisibility,
    response: Response<proto::SetChannelVisibility>,
    session: UserSession,
) -> Result<()> {
    let db = session.db().await;
    let channel_id = ChannelId::from_proto(request.channel_id);
    let visibility = request.visibility().into();

    let channel_model = db
        .set_channel_visibility(channel_id, visibility, session.user_id())
        .await?;
    let root_id = channel_model.root_id();
    let channel = Channel::from_model(channel_model);

    let mut connection_pool = session.connection_pool().await;
    for (user_id, role) in connection_pool
        .channel_user_ids(root_id)
        .collect::<Vec<_>>()
        .into_iter()
    {
        let update = if role.can_see_channel(channel.visibility) {
            connection_pool.subscribe_to_channel(user_id, channel_id, role);
            proto::UpdateChannels {
                channels: vec![channel.to_proto()],
                ..Default::default()
            }
        } else {
            connection_pool.unsubscribe_from_channel(&user_id, &channel_id);
            proto::UpdateChannels {
                delete_channels: vec![channel.id.to_proto()],
                ..Default::default()
            }
        };

        for connection_id in connection_pool.user_connection_ids(user_id) {
            session.peer.send(connection_id, update.clone())?;
        }
    }

    response.send(proto::Ack {})?;
    Ok(())
}

/// Alter the role for a user in the channel.
async fn set_channel_member_role(
    request: proto::SetChannelMemberRole,
    response: Response<proto::SetChannelMemberRole>,
    session: UserSession,
) -> Result<()> {
    let db = session.db().await;
    let channel_id = ChannelId::from_proto(request.channel_id);
    let member_id = UserId::from_proto(request.user_id);
    let result = db
        .set_channel_member_role(
            channel_id,
            session.user_id(),
            member_id,
            request.role().into(),
        )
        .await?;

    match result {
        db::SetMemberRoleResult::MembershipUpdated(membership_update) => {
            let mut connection_pool = session.connection_pool().await;
            notify_membership_updated(
                &mut connection_pool,
                membership_update,
                member_id,
                &session.peer,
            )
        }
        db::SetMemberRoleResult::InviteUpdated(channel) => {
            let update = proto::UpdateChannels {
                channel_invitations: vec![channel.to_proto()],
                ..Default::default()
            };

            for connection_id in session
                .connection_pool()
                .await
                .user_connection_ids(member_id)
            {
                session.peer.send(connection_id, update.clone())?;
            }
        }
    }

    response.send(proto::Ack {})?;
    Ok(())
}

/// Change the name of a channel
async fn rename_channel(
    request: proto::RenameChannel,
    response: Response<proto::RenameChannel>,
    session: UserSession,
) -> Result<()> {
    let db = session.db().await;
    let channel_id = ChannelId::from_proto(request.channel_id);
    let channel_model = db
        .rename_channel(channel_id, session.user_id(), &request.name)
        .await?;
    let root_id = channel_model.root_id();
    let channel = Channel::from_model(channel_model);

    response.send(proto::RenameChannelResponse {
        channel: Some(channel.to_proto()),
    })?;

    let connection_pool = session.connection_pool().await;
    let update = proto::UpdateChannels {
        channels: vec![channel.to_proto()],
        ..Default::default()
    };
    for (connection_id, role) in connection_pool.channel_connection_ids(root_id) {
        if role.can_see_channel(channel.visibility) {
            session.peer.send(connection_id, update.clone())?;
        }
    }

    Ok(())
}

/// Move a channel to a new parent.
async fn move_channel(
    request: proto::MoveChannel,
    response: Response<proto::MoveChannel>,
    session: UserSession,
) -> Result<()> {
    let channel_id = ChannelId::from_proto(request.channel_id);
    let to = ChannelId::from_proto(request.to);

    let (root_id, channels) = session
        .db()
        .await
        .move_channel(channel_id, to, session.user_id())
        .await?;

    let connection_pool = session.connection_pool().await;
    for (connection_id, role) in connection_pool.channel_connection_ids(root_id) {
        let channels = channels
            .iter()
            .filter_map(|channel| {
                if role.can_see_channel(channel.visibility) {
                    Some(channel.to_proto())
                } else {
                    None
                }
            })
            .collect::<Vec<_>>();
        if channels.is_empty() {
            continue;
        }

        let update = proto::UpdateChannels {
            channels,
            ..Default::default()
        };

        session.peer.send(connection_id, update.clone())?;
    }

    response.send(Ack {})?;
    Ok(())
}

/// Get the list of channel members
async fn get_channel_members(
    request: proto::GetChannelMembers,
    response: Response<proto::GetChannelMembers>,
    session: UserSession,
) -> Result<()> {
    let db = session.db().await;
    let channel_id = ChannelId::from_proto(request.channel_id);
    let limit = if request.limit == 0 {
        u16::MAX as u64
    } else {
        request.limit
    };
    let (members, users) = db
        .get_channel_participant_details(channel_id, &request.query, limit, session.user_id())
        .await?;
    response.send(proto::GetChannelMembersResponse { members, users })?;
    Ok(())
}

/// Accept or decline a channel invitation.
async fn respond_to_channel_invite(
    request: proto::RespondToChannelInvite,
    response: Response<proto::RespondToChannelInvite>,
    session: UserSession,
) -> Result<()> {
    let db = session.db().await;
    let channel_id = ChannelId::from_proto(request.channel_id);
    let RespondToChannelInvite {
        membership_update,
        notifications,
    } = db
        .respond_to_channel_invite(channel_id, session.user_id(), request.accept)
        .await?;

    let mut connection_pool = session.connection_pool().await;
    if let Some(membership_update) = membership_update {
        notify_membership_updated(
            &mut connection_pool,
            membership_update,
            session.user_id(),
            &session.peer,
        );
    } else {
        let update = proto::UpdateChannels {
            remove_channel_invitations: vec![channel_id.to_proto()],
            ..Default::default()
        };

        for connection_id in connection_pool.user_connection_ids(session.user_id()) {
            session.peer.send(connection_id, update.clone())?;
        }
    };

    send_notifications(&connection_pool, &session.peer, notifications);

    response.send(proto::Ack {})?;

    Ok(())
}

/// Join the channels' room
async fn join_channel(
    request: proto::JoinChannel,
    response: Response<proto::JoinChannel>,
    session: UserSession,
) -> Result<()> {
    let channel_id = ChannelId::from_proto(request.channel_id);
    join_channel_internal(channel_id, Box::new(response), session).await
}

trait JoinChannelInternalResponse {
    fn send(self, result: proto::JoinRoomResponse) -> Result<()>;
}
impl JoinChannelInternalResponse for Response<proto::JoinChannel> {
    fn send(self, result: proto::JoinRoomResponse) -> Result<()> {
        Response::<proto::JoinChannel>::send(self, result)
    }
}
impl JoinChannelInternalResponse for Response<proto::JoinRoom> {
    fn send(self, result: proto::JoinRoomResponse) -> Result<()> {
        Response::<proto::JoinRoom>::send(self, result)
    }
}

async fn join_channel_internal(
    channel_id: ChannelId,
    response: Box<impl JoinChannelInternalResponse>,
    session: UserSession,
) -> Result<()> {
    let joined_room = {
        let mut db = session.db().await;
        // If zed quits without leaving the room, and the user re-opens zed before the
        // RECONNECT_TIMEOUT, we need to make sure that we kick the user out of the previous
        // room they were in.
        if let Some(connection) = db.stale_room_connection(session.user_id()).await? {
            tracing::info!(
                stale_connection_id = %connection,
                "cleaning up stale connection",
            );
            drop(db);
            leave_room_for_session(&session, connection).await?;
            db = session.db().await;
        }

        let (joined_room, membership_updated, role) = db
            .join_channel(channel_id, session.user_id(), session.connection_id)
            .await?;

        let live_kit_connection_info =
            session
                .app_state
                .live_kit_client
                .as_ref()
                .and_then(|live_kit| {
                    let (can_publish, token) = if role == ChannelRole::Guest {
                        (
                            false,
                            live_kit
                                .guest_token(
                                    &joined_room.room.live_kit_room,
                                    &session.user_id().to_string(),
                                )
                                .trace_err()?,
                        )
                    } else {
                        (
                            true,
                            live_kit
                                .room_token(
                                    &joined_room.room.live_kit_room,
                                    &session.user_id().to_string(),
                                )
                                .trace_err()?,
                        )
                    };

                    Some(LiveKitConnectionInfo {
                        server_url: live_kit.url().into(),
                        token,
                        can_publish,
                    })
                });

        response.send(proto::JoinRoomResponse {
            room: Some(joined_room.room.clone()),
            channel_id: joined_room
                .channel
                .as_ref()
                .map(|channel| channel.id.to_proto()),
            live_kit_connection_info,
        })?;

        let mut connection_pool = session.connection_pool().await;
        if let Some(membership_updated) = membership_updated {
            notify_membership_updated(
                &mut connection_pool,
                membership_updated,
                session.user_id(),
                &session.peer,
            );
        }

        room_updated(&joined_room.room, &session.peer);

        joined_room
    };

    channel_updated(
        &joined_room
            .channel
            .ok_or_else(|| anyhow!("channel not returned"))?,
        &joined_room.room,
        &session.peer,
        &*session.connection_pool().await,
    );

    update_user_contacts(session.user_id(), &session).await?;
    Ok(())
}

/// Start editing the channel notes
async fn join_channel_buffer(
    request: proto::JoinChannelBuffer,
    response: Response<proto::JoinChannelBuffer>,
    session: UserSession,
) -> Result<()> {
    let db = session.db().await;
    let channel_id = ChannelId::from_proto(request.channel_id);

    let open_response = db
        .join_channel_buffer(channel_id, session.user_id(), session.connection_id)
        .await?;

    let collaborators = open_response.collaborators.clone();
    response.send(open_response)?;

    let update = UpdateChannelBufferCollaborators {
        channel_id: channel_id.to_proto(),
        collaborators: collaborators.clone(),
    };
    channel_buffer_updated(
        session.connection_id,
        collaborators
            .iter()
            .filter_map(|collaborator| Some(collaborator.peer_id?.into())),
        &update,
        &session.peer,
    );

    Ok(())
}

/// Edit the channel notes
async fn update_channel_buffer(
    request: proto::UpdateChannelBuffer,
    session: UserSession,
) -> Result<()> {
    let db = session.db().await;
    let channel_id = ChannelId::from_proto(request.channel_id);

    let (collaborators, epoch, version) = db
        .update_channel_buffer(channel_id, session.user_id(), &request.operations)
        .await?;

    channel_buffer_updated(
        session.connection_id,
        collaborators.clone(),
        &proto::UpdateChannelBuffer {
            channel_id: channel_id.to_proto(),
            operations: request.operations,
        },
        &session.peer,
    );

    let pool = &*session.connection_pool().await;

    let non_collaborators =
        pool.channel_connection_ids(channel_id)
            .filter_map(|(connection_id, _)| {
                if collaborators.contains(&connection_id) {
                    None
                } else {
                    Some(connection_id)
                }
            });

    broadcast(None, non_collaborators, |peer_id| {
        session.peer.send(
            peer_id,
            proto::UpdateChannels {
                latest_channel_buffer_versions: vec![proto::ChannelBufferVersion {
                    channel_id: channel_id.to_proto(),
                    epoch: epoch as u64,
                    version: version.clone(),
                }],
                ..Default::default()
            },
        )
    });

    Ok(())
}

/// Rejoin the channel notes after a connection blip
async fn rejoin_channel_buffers(
    request: proto::RejoinChannelBuffers,
    response: Response<proto::RejoinChannelBuffers>,
    session: UserSession,
) -> Result<()> {
    let db = session.db().await;
    let buffers = db
        .rejoin_channel_buffers(&request.buffers, session.user_id(), session.connection_id)
        .await?;

    for rejoined_buffer in &buffers {
        let collaborators_to_notify = rejoined_buffer
            .buffer
            .collaborators
            .iter()
            .filter_map(|c| Some(c.peer_id?.into()));
        channel_buffer_updated(
            session.connection_id,
            collaborators_to_notify,
            &proto::UpdateChannelBufferCollaborators {
                channel_id: rejoined_buffer.buffer.channel_id,
                collaborators: rejoined_buffer.buffer.collaborators.clone(),
            },
            &session.peer,
        );
    }

    response.send(proto::RejoinChannelBuffersResponse {
        buffers: buffers.into_iter().map(|b| b.buffer).collect(),
    })?;

    Ok(())
}

/// Stop editing the channel notes
async fn leave_channel_buffer(
    request: proto::LeaveChannelBuffer,
    response: Response<proto::LeaveChannelBuffer>,
    session: UserSession,
) -> Result<()> {
    let db = session.db().await;
    let channel_id = ChannelId::from_proto(request.channel_id);

    let left_buffer = db
        .leave_channel_buffer(channel_id, session.connection_id)
        .await?;

    response.send(Ack {})?;

    channel_buffer_updated(
        session.connection_id,
        left_buffer.connections,
        &proto::UpdateChannelBufferCollaborators {
            channel_id: channel_id.to_proto(),
            collaborators: left_buffer.collaborators,
        },
        &session.peer,
    );

    Ok(())
}

fn channel_buffer_updated<T: EnvelopedMessage>(
    sender_id: ConnectionId,
    collaborators: impl IntoIterator<Item = ConnectionId>,
    message: &T,
    peer: &Peer,
) {
    broadcast(Some(sender_id), collaborators, |peer_id| {
        peer.send(peer_id, message.clone())
    });
}

fn send_notifications(
    connection_pool: &ConnectionPool,
    peer: &Peer,
    notifications: db::NotificationBatch,
) {
    for (user_id, notification) in notifications {
        for connection_id in connection_pool.user_connection_ids(user_id) {
            if let Err(error) = peer.send(
                connection_id,
                proto::AddNotification {
                    notification: Some(notification.clone()),
                },
            ) {
                tracing::error!(
                    "failed to send notification to {:?} {}",
                    connection_id,
                    error
                );
            }
        }
    }
}

/// Send a message to the channel
async fn send_channel_message(
    request: proto::SendChannelMessage,
    response: Response<proto::SendChannelMessage>,
    session: UserSession,
) -> Result<()> {
    // Validate the message body.
    let body = request.body.trim().to_string();
    if body.len() > MAX_MESSAGE_LEN {
        return Err(anyhow!("message is too long"))?;
    }
    if body.is_empty() {
        return Err(anyhow!("message can't be blank"))?;
    }

    // TODO: adjust mentions if body is trimmed

    let timestamp = OffsetDateTime::now_utc();
    let nonce = request
        .nonce
        .ok_or_else(|| anyhow!("nonce can't be blank"))?;

    let channel_id = ChannelId::from_proto(request.channel_id);
    let CreatedChannelMessage {
        message_id,
        participant_connection_ids,
        notifications,
    } = session
        .db()
        .await
        .create_channel_message(
            channel_id,
            session.user_id(),
            &body,
            &request.mentions,
            timestamp,
            nonce.clone().into(),
            request.reply_to_message_id.map(MessageId::from_proto),
        )
        .await?;

    let message = proto::ChannelMessage {
        sender_id: session.user_id().to_proto(),
        id: message_id.to_proto(),
        body,
        mentions: request.mentions,
        timestamp: timestamp.unix_timestamp() as u64,
        nonce: Some(nonce),
        reply_to_message_id: request.reply_to_message_id,
        edited_at: None,
    };
    broadcast(
        Some(session.connection_id),
        participant_connection_ids.clone(),
        |connection| {
            session.peer.send(
                connection,
                proto::ChannelMessageSent {
                    channel_id: channel_id.to_proto(),
                    message: Some(message.clone()),
                },
            )
        },
    );
    response.send(proto::SendChannelMessageResponse {
        message: Some(message),
    })?;

    let pool = &*session.connection_pool().await;
    let non_participants =
        pool.channel_connection_ids(channel_id)
            .filter_map(|(connection_id, _)| {
                if participant_connection_ids.contains(&connection_id) {
                    None
                } else {
                    Some(connection_id)
                }
            });
    broadcast(None, non_participants, |peer_id| {
        session.peer.send(
            peer_id,
            proto::UpdateChannels {
                latest_channel_message_ids: vec![proto::ChannelMessageId {
                    channel_id: channel_id.to_proto(),
                    message_id: message_id.to_proto(),
                }],
                ..Default::default()
            },
        )
    });
    send_notifications(pool, &session.peer, notifications);

    Ok(())
}

/// Delete a channel message
async fn remove_channel_message(
    request: proto::RemoveChannelMessage,
    response: Response<proto::RemoveChannelMessage>,
    session: UserSession,
) -> Result<()> {
    let channel_id = ChannelId::from_proto(request.channel_id);
    let message_id = MessageId::from_proto(request.message_id);
    let (connection_ids, existing_notification_ids) = session
        .db()
        .await
        .remove_channel_message(channel_id, message_id, session.user_id())
        .await?;

    broadcast(
        Some(session.connection_id),
        connection_ids,
        move |connection| {
            session.peer.send(connection, request.clone())?;

            for notification_id in &existing_notification_ids {
                session.peer.send(
                    connection,
                    proto::DeleteNotification {
                        notification_id: (*notification_id).to_proto(),
                    },
                )?;
            }

            Ok(())
        },
    );
    response.send(proto::Ack {})?;
    Ok(())
}

async fn update_channel_message(
    request: proto::UpdateChannelMessage,
    response: Response<proto::UpdateChannelMessage>,
    session: UserSession,
) -> Result<()> {
    let channel_id = ChannelId::from_proto(request.channel_id);
    let message_id = MessageId::from_proto(request.message_id);
    let updated_at = OffsetDateTime::now_utc();
    let UpdatedChannelMessage {
        message_id,
        participant_connection_ids,
        notifications,
        reply_to_message_id,
        timestamp,
        deleted_mention_notification_ids,
        updated_mention_notifications,
    } = session
        .db()
        .await
        .update_channel_message(
            channel_id,
            message_id,
            session.user_id(),
            request.body.as_str(),
            &request.mentions,
            updated_at,
        )
        .await?;

    let nonce = request
        .nonce
        .clone()
        .ok_or_else(|| anyhow!("nonce can't be blank"))?;

    let message = proto::ChannelMessage {
        sender_id: session.user_id().to_proto(),
        id: message_id.to_proto(),
        body: request.body.clone(),
        mentions: request.mentions.clone(),
        timestamp: timestamp.assume_utc().unix_timestamp() as u64,
        nonce: Some(nonce),
        reply_to_message_id: reply_to_message_id.map(|id| id.to_proto()),
        edited_at: Some(updated_at.unix_timestamp() as u64),
    };

    response.send(proto::Ack {})?;

    let pool = &*session.connection_pool().await;
    broadcast(
        Some(session.connection_id),
        participant_connection_ids,
        |connection| {
            session.peer.send(
                connection,
                proto::ChannelMessageUpdate {
                    channel_id: channel_id.to_proto(),
                    message: Some(message.clone()),
                },
            )?;

            for notification_id in &deleted_mention_notification_ids {
                session.peer.send(
                    connection,
                    proto::DeleteNotification {
                        notification_id: (*notification_id).to_proto(),
                    },
                )?;
            }

            for notification in &updated_mention_notifications {
                session.peer.send(
                    connection,
                    proto::UpdateNotification {
                        notification: Some(notification.clone()),
                    },
                )?;
            }

            Ok(())
        },
    );

    send_notifications(pool, &session.peer, notifications);

    Ok(())
}

/// Mark a channel message as read
async fn acknowledge_channel_message(
    request: proto::AckChannelMessage,
    session: UserSession,
) -> Result<()> {
    let channel_id = ChannelId::from_proto(request.channel_id);
    let message_id = MessageId::from_proto(request.message_id);
    let notifications = session
        .db()
        .await
        .observe_channel_message(channel_id, session.user_id(), message_id)
        .await?;
    send_notifications(
        &*session.connection_pool().await,
        &session.peer,
        notifications,
    );
    Ok(())
}

/// Mark a buffer version as synced
async fn acknowledge_buffer_version(
    request: proto::AckBufferOperation,
    session: UserSession,
) -> Result<()> {
    let buffer_id = BufferId::from_proto(request.buffer_id);
    session
        .db()
        .await
        .observe_buffer_version(
            buffer_id,
            session.user_id(),
            request.epoch as i32,
            &request.version,
        )
        .await?;
    Ok(())
}

async fn count_language_model_tokens(
    request: proto::CountLanguageModelTokens,
    response: Response<proto::CountLanguageModelTokens>,
    session: Session,
    config: &Config,
) -> Result<()> {
    let Some(session) = session.for_user() else {
        return Err(anyhow!("user not found"))?;
    };
    authorize_access_to_legacy_llm_endpoints(&session).await?;

    let rate_limit: Box<dyn RateLimit> = match session.current_plan(session.db().await).await? {
        proto::Plan::ZedPro => Box::new(ZedProCountLanguageModelTokensRateLimit),
        proto::Plan::Free => Box::new(FreeCountLanguageModelTokensRateLimit),
    };

    session
        .app_state
        .rate_limiter
        .check(&*rate_limit, session.user_id())
        .await?;

    let result = match proto::LanguageModelProvider::from_i32(request.provider) {
        Some(proto::LanguageModelProvider::Google) => {
            let api_key = config
                .google_ai_api_key
                .as_ref()
                .context("no Google AI API key configured on the server")?;
            google_ai::count_tokens(
                session.http_client.as_ref(),
                google_ai::API_URL,
                api_key,
                serde_json::from_str(&request.request)?,
                None,
            )
            .await?
        }
        _ => return Err(anyhow!("unsupported provider"))?,
    };

    response.send(proto::CountLanguageModelTokensResponse {
        token_count: result.total_tokens as u32,
    })?;

    Ok(())
}

struct ZedProCountLanguageModelTokensRateLimit;

impl RateLimit for ZedProCountLanguageModelTokensRateLimit {
    fn capacity(&self) -> usize {
        std::env::var("COUNT_LANGUAGE_MODEL_TOKENS_RATE_LIMIT_PER_HOUR")
            .ok()
            .and_then(|v| v.parse().ok())
            .unwrap_or(600) // Picked arbitrarily
    }

    fn refill_duration(&self) -> chrono::Duration {
        chrono::Duration::hours(1)
    }

    fn db_name(&self) -> &'static str {
        "zed-pro:count-language-model-tokens"
    }
}

struct FreeCountLanguageModelTokensRateLimit;

impl RateLimit for FreeCountLanguageModelTokensRateLimit {
    fn capacity(&self) -> usize {
        std::env::var("COUNT_LANGUAGE_MODEL_TOKENS_RATE_LIMIT_PER_HOUR_FREE")
            .ok()
            .and_then(|v| v.parse().ok())
            .unwrap_or(600 / 10) // Picked arbitrarily
    }

    fn refill_duration(&self) -> chrono::Duration {
        chrono::Duration::hours(1)
    }

    fn db_name(&self) -> &'static str {
        "free:count-language-model-tokens"
    }
}

struct ZedProComputeEmbeddingsRateLimit;

impl RateLimit for ZedProComputeEmbeddingsRateLimit {
    fn capacity(&self) -> usize {
        std::env::var("EMBED_TEXTS_RATE_LIMIT_PER_HOUR")
            .ok()
            .and_then(|v| v.parse().ok())
            .unwrap_or(5000) // Picked arbitrarily
    }

    fn refill_duration(&self) -> chrono::Duration {
        chrono::Duration::hours(1)
    }

    fn db_name(&self) -> &'static str {
        "zed-pro:compute-embeddings"
    }
}

struct FreeComputeEmbeddingsRateLimit;

impl RateLimit for FreeComputeEmbeddingsRateLimit {
    fn capacity(&self) -> usize {
        std::env::var("EMBED_TEXTS_RATE_LIMIT_PER_HOUR_FREE")
            .ok()
            .and_then(|v| v.parse().ok())
            .unwrap_or(5000 / 10) // Picked arbitrarily
    }

    fn refill_duration(&self) -> chrono::Duration {
        chrono::Duration::hours(1)
    }

    fn db_name(&self) -> &'static str {
        "free:compute-embeddings"
    }
}

async fn compute_embeddings(
    request: proto::ComputeEmbeddings,
    response: Response<proto::ComputeEmbeddings>,
    session: UserSession,
    api_key: Option<Arc<str>>,
) -> Result<()> {
    let api_key = api_key.context("no OpenAI API key configured on the server")?;
    authorize_access_to_legacy_llm_endpoints(&session).await?;

    let rate_limit: Box<dyn RateLimit> = match session.current_plan(session.db().await).await? {
        proto::Plan::ZedPro => Box::new(ZedProComputeEmbeddingsRateLimit),
        proto::Plan::Free => Box::new(FreeComputeEmbeddingsRateLimit),
    };

    session
        .app_state
        .rate_limiter
        .check(&*rate_limit, session.user_id())
        .await?;

    let embeddings = match request.model.as_str() {
        "openai/text-embedding-3-small" => {
            open_ai::embed(
                session.http_client.as_ref(),
                OPEN_AI_API_URL,
                &api_key,
                OpenAiEmbeddingModel::TextEmbedding3Small,
                request.texts.iter().map(|text| text.as_str()),
            )
            .await?
        }
        provider => return Err(anyhow!("unsupported embedding provider {:?}", provider))?,
    };

    let embeddings = request
        .texts
        .iter()
        .map(|text| {
            let mut hasher = sha2::Sha256::new();
            hasher.update(text.as_bytes());
            let result = hasher.finalize();
            result.to_vec()
        })
        .zip(
            embeddings
                .data
                .into_iter()
                .map(|embedding| embedding.embedding),
        )
        .collect::<HashMap<_, _>>();

    let db = session.db().await;
    db.save_embeddings(&request.model, &embeddings)
        .await
        .context("failed to save embeddings")
        .trace_err();

    response.send(proto::ComputeEmbeddingsResponse {
        embeddings: embeddings
            .into_iter()
            .map(|(digest, dimensions)| proto::Embedding { digest, dimensions })
            .collect(),
    })?;
    Ok(())
}

async fn get_cached_embeddings(
    request: proto::GetCachedEmbeddings,
    response: Response<proto::GetCachedEmbeddings>,
    session: UserSession,
) -> Result<()> {
    authorize_access_to_legacy_llm_endpoints(&session).await?;

    let db = session.db().await;
    let embeddings = db.get_embeddings(&request.model, &request.digests).await?;

    response.send(proto::GetCachedEmbeddingsResponse {
        embeddings: embeddings
            .into_iter()
            .map(|(digest, dimensions)| proto::Embedding { digest, dimensions })
            .collect(),
    })?;
    Ok(())
}

/// This is leftover from before the LLM service.
///
/// The endpoints protected by this check will be moved there eventually.
async fn authorize_access_to_legacy_llm_endpoints(session: &UserSession) -> Result<(), Error> {
    if session.is_staff() {
        Ok(())
    } else {
        Err(anyhow!("permission denied"))?
    }
}

/// Get a Supermaven API key for the user
async fn get_supermaven_api_key(
    _request: proto::GetSupermavenApiKey,
    response: Response<proto::GetSupermavenApiKey>,
    session: UserSession,
) -> Result<()> {
    let user_id: String = session.user_id().to_string();
    if !session.is_staff() {
        return Err(anyhow!("supermaven not enabled for this account"))?;
    }

    let email = session
        .email()
        .ok_or_else(|| anyhow!("user must have an email"))?;

    let supermaven_admin_api = session
        .supermaven_client
        .as_ref()
        .ok_or_else(|| anyhow!("supermaven not configured"))?;

    let result = supermaven_admin_api
        .try_get_or_create_user(CreateExternalUserRequest { id: user_id, email })
        .await?;

    response.send(proto::GetSupermavenApiKeyResponse {
        api_key: result.api_key,
    })?;

    Ok(())
}

/// Start receiving chat updates for a channel
async fn join_channel_chat(
    request: proto::JoinChannelChat,
    response: Response<proto::JoinChannelChat>,
    session: UserSession,
) -> Result<()> {
    let channel_id = ChannelId::from_proto(request.channel_id);

    let db = session.db().await;
    db.join_channel_chat(channel_id, session.connection_id, session.user_id())
        .await?;
    let messages = db
        .get_channel_messages(channel_id, session.user_id(), MESSAGE_COUNT_PER_PAGE, None)
        .await?;
    response.send(proto::JoinChannelChatResponse {
        done: messages.len() < MESSAGE_COUNT_PER_PAGE,
        messages,
    })?;
    Ok(())
}

/// Stop receiving chat updates for a channel
async fn leave_channel_chat(request: proto::LeaveChannelChat, session: UserSession) -> Result<()> {
    let channel_id = ChannelId::from_proto(request.channel_id);
    session
        .db()
        .await
        .leave_channel_chat(channel_id, session.connection_id, session.user_id())
        .await?;
    Ok(())
}

/// Retrieve the chat history for a channel
async fn get_channel_messages(
    request: proto::GetChannelMessages,
    response: Response<proto::GetChannelMessages>,
    session: UserSession,
) -> Result<()> {
    let channel_id = ChannelId::from_proto(request.channel_id);
    let messages = session
        .db()
        .await
        .get_channel_messages(
            channel_id,
            session.user_id(),
            MESSAGE_COUNT_PER_PAGE,
            Some(MessageId::from_proto(request.before_message_id)),
        )
        .await?;
    response.send(proto::GetChannelMessagesResponse {
        done: messages.len() < MESSAGE_COUNT_PER_PAGE,
        messages,
    })?;
    Ok(())
}

/// Retrieve specific chat messages
async fn get_channel_messages_by_id(
    request: proto::GetChannelMessagesById,
    response: Response<proto::GetChannelMessagesById>,
    session: UserSession,
) -> Result<()> {
    let message_ids = request
        .message_ids
        .iter()
        .map(|id| MessageId::from_proto(*id))
        .collect::<Vec<_>>();
    let messages = session
        .db()
        .await
        .get_channel_messages_by_id(session.user_id(), &message_ids)
        .await?;
    response.send(proto::GetChannelMessagesResponse {
        done: messages.len() < MESSAGE_COUNT_PER_PAGE,
        messages,
    })?;
    Ok(())
}

/// Retrieve the current users notifications
async fn get_notifications(
    request: proto::GetNotifications,
    response: Response<proto::GetNotifications>,
    session: UserSession,
) -> Result<()> {
    let notifications = session
        .db()
        .await
        .get_notifications(
            session.user_id(),
            NOTIFICATION_COUNT_PER_PAGE,
            request.before_id.map(db::NotificationId::from_proto),
        )
        .await?;
    response.send(proto::GetNotificationsResponse {
        done: notifications.len() < NOTIFICATION_COUNT_PER_PAGE,
        notifications,
    })?;
    Ok(())
}

/// Mark notifications as read
async fn mark_notification_as_read(
    request: proto::MarkNotificationRead,
    response: Response<proto::MarkNotificationRead>,
    session: UserSession,
) -> Result<()> {
    let database = &session.db().await;
    let notifications = database
        .mark_notification_as_read_by_id(
            session.user_id(),
            NotificationId::from_proto(request.notification_id),
        )
        .await?;
    send_notifications(
        &*session.connection_pool().await,
        &session.peer,
        notifications,
    );
    response.send(proto::Ack {})?;
    Ok(())
}

/// Get the current users information
async fn get_private_user_info(
    _request: proto::GetPrivateUserInfo,
    response: Response<proto::GetPrivateUserInfo>,
    session: UserSession,
) -> Result<()> {
    let db = session.db().await;

    let metrics_id = db.get_user_metrics_id(session.user_id()).await?;
    let user = db
        .get_user_by_id(session.user_id())
        .await?
        .ok_or_else(|| anyhow!("user not found"))?;
    let flags = db.get_user_flags(session.user_id()).await?;

    response.send(proto::GetPrivateUserInfoResponse {
        metrics_id,
        staff: user.admin,
        flags,
        accepted_tos_at: user.accepted_tos_at.map(|t| t.and_utc().timestamp() as u64),
    })?;
    Ok(())
}

/// Accept the terms of service (tos) on behalf of the current user
async fn accept_terms_of_service(
    _request: proto::AcceptTermsOfService,
    response: Response<proto::AcceptTermsOfService>,
    session: UserSession,
) -> Result<()> {
    let db = session.db().await;

    let accepted_tos_at = Utc::now();
    db.set_user_accepted_tos_at(session.user_id(), Some(accepted_tos_at.naive_utc()))
        .await?;

    response.send(proto::AcceptTermsOfServiceResponse {
        accepted_tos_at: accepted_tos_at.timestamp() as u64,
    })?;
    Ok(())
}

/// The minimum account age an account must have in order to use the LLM service.
const MIN_ACCOUNT_AGE_FOR_LLM_USE: chrono::Duration = chrono::Duration::days(30);

async fn get_llm_api_token(
    _request: proto::GetLlmToken,
    response: Response<proto::GetLlmToken>,
    session: UserSession,
) -> Result<()> {
    let db = session.db().await;

    let flags = db.get_user_flags(session.user_id()).await?;
    let has_language_models_feature_flag = flags.iter().any(|flag| flag == "language-models");
    let has_llm_closed_beta_feature_flag = flags.iter().any(|flag| flag == "llm-closed-beta");

    if !session.is_staff() && !has_language_models_feature_flag {
        Err(anyhow!("permission denied"))?
    }

    let user_id = session.user_id();
    let user = db
        .get_user_by_id(user_id)
        .await?
        .ok_or_else(|| anyhow!("user {} not found", user_id))?;

    if user.accepted_tos_at.is_none() {
        Err(anyhow!("terms of service not accepted"))?
    }

    let mut account_created_at = user.created_at;
    if let Some(github_created_at) = user.github_user_created_at {
        account_created_at = account_created_at.min(github_created_at);
    }
    if Utc::now().naive_utc() - account_created_at < MIN_ACCOUNT_AGE_FOR_LLM_USE {
        Err(anyhow!("account too young"))?
    }
    let token = LlmTokenClaims::create(
        user.id,
        user.github_login.clone(),
        session.is_staff(),
        has_llm_closed_beta_feature_flag,
        session.current_plan(db).await?,
        &session.app_state.config,
    )?;
    response.send(proto::GetLlmTokenResponse { token })?;
    Ok(())
}

fn to_axum_message(message: TungsteniteMessage) -> anyhow::Result<AxumMessage> {
    let message = match message {
        TungsteniteMessage::Text(payload) => AxumMessage::Text(payload),
        TungsteniteMessage::Binary(payload) => AxumMessage::Binary(payload),
        TungsteniteMessage::Ping(payload) => AxumMessage::Ping(payload),
        TungsteniteMessage::Pong(payload) => AxumMessage::Pong(payload),
        TungsteniteMessage::Close(frame) => AxumMessage::Close(frame.map(|frame| AxumCloseFrame {
            code: frame.code.into(),
            reason: frame.reason,
        })),
        // We should never receive a frame while reading the message, according
        // to the `tungstenite` maintainers:
        //
        // > It cannot occur when you read messages from the WebSocket, but it
        // > can be used when you want to send the raw frames (e.g. you want to
        // > send the frames to the WebSocket without composing the full message first).
        // >
        // > — https://github.com/snapview/tungstenite-rs/issues/268
        TungsteniteMessage::Frame(_) => {
            bail!("received an unexpected frame while reading the message")
        }
    };

    Ok(message)
}

fn to_tungstenite_message(message: AxumMessage) -> TungsteniteMessage {
    match message {
        AxumMessage::Text(payload) => TungsteniteMessage::Text(payload),
        AxumMessage::Binary(payload) => TungsteniteMessage::Binary(payload),
        AxumMessage::Ping(payload) => TungsteniteMessage::Ping(payload),
        AxumMessage::Pong(payload) => TungsteniteMessage::Pong(payload),
        AxumMessage::Close(frame) => {
            TungsteniteMessage::Close(frame.map(|frame| TungsteniteCloseFrame {
                code: frame.code.into(),
                reason: frame.reason,
            }))
        }
    }
}

fn notify_membership_updated(
    connection_pool: &mut ConnectionPool,
    result: MembershipUpdated,
    user_id: UserId,
    peer: &Peer,
) {
    for membership in &result.new_channels.channel_memberships {
        connection_pool.subscribe_to_channel(user_id, membership.channel_id, membership.role)
    }
    for channel_id in &result.removed_channels {
        connection_pool.unsubscribe_from_channel(&user_id, channel_id)
    }

    let user_channels_update = proto::UpdateUserChannels {
        channel_memberships: result
            .new_channels
            .channel_memberships
            .iter()
            .map(|cm| proto::ChannelMembership {
                channel_id: cm.channel_id.to_proto(),
                role: cm.role.into(),
            })
            .collect(),
        ..Default::default()
    };

    let mut update = build_channels_update(result.new_channels);
    update.delete_channels = result
        .removed_channels
        .into_iter()
        .map(|id| id.to_proto())
        .collect();
    update.remove_channel_invitations = vec![result.channel_id.to_proto()];

    for connection_id in connection_pool.user_connection_ids(user_id) {
        peer.send(connection_id, user_channels_update.clone())
            .trace_err();
        peer.send(connection_id, update.clone()).trace_err();
    }
}

fn build_update_user_channels(channels: &ChannelsForUser) -> proto::UpdateUserChannels {
    proto::UpdateUserChannels {
        channel_memberships: channels
            .channel_memberships
            .iter()
            .map(|m| proto::ChannelMembership {
                channel_id: m.channel_id.to_proto(),
                role: m.role.into(),
            })
            .collect(),
        observed_channel_buffer_version: channels.observed_buffer_versions.clone(),
        observed_channel_message_id: channels.observed_channel_messages.clone(),
    }
}

fn build_channels_update(channels: ChannelsForUser) -> proto::UpdateChannels {
    let mut update = proto::UpdateChannels::default();

    for channel in channels.channels {
        update.channels.push(channel.to_proto());
    }

    update.latest_channel_buffer_versions = channels.latest_buffer_versions;
    update.latest_channel_message_ids = channels.latest_channel_messages;

    for (channel_id, participants) in channels.channel_participants {
        update
            .channel_participants
            .push(proto::ChannelParticipants {
                channel_id: channel_id.to_proto(),
                participant_user_ids: participants.into_iter().map(|id| id.to_proto()).collect(),
            });
    }

    for channel in channels.invited_channels {
        update.channel_invitations.push(channel.to_proto());
    }

    update.hosted_projects = channels.hosted_projects;
    update
}

fn build_initial_contacts_update(
    contacts: Vec<db::Contact>,
    pool: &ConnectionPool,
) -> proto::UpdateContacts {
    let mut update = proto::UpdateContacts::default();

    for contact in contacts {
        match contact {
            db::Contact::Accepted { user_id, busy } => {
                update.contacts.push(contact_for_user(user_id, busy, pool));
            }
            db::Contact::Outgoing { user_id } => update.outgoing_requests.push(user_id.to_proto()),
            db::Contact::Incoming { user_id } => {
                update
                    .incoming_requests
                    .push(proto::IncomingContactRequest {
                        requester_id: user_id.to_proto(),
                    })
            }
        }
    }

    update
}

fn contact_for_user(user_id: UserId, busy: bool, pool: &ConnectionPool) -> proto::Contact {
    proto::Contact {
        user_id: user_id.to_proto(),
        online: pool.is_user_online(user_id),
        busy,
    }
}

fn room_updated(room: &proto::Room, peer: &Peer) {
    broadcast(
        None,
        room.participants
            .iter()
            .filter_map(|participant| Some(participant.peer_id?.into())),
        |peer_id| {
            peer.send(
                peer_id,
                proto::RoomUpdated {
                    room: Some(room.clone()),
                },
            )
        },
    );
}

fn channel_updated(
    channel: &db::channel::Model,
    room: &proto::Room,
    peer: &Peer,
    pool: &ConnectionPool,
) {
    let participants = room
        .participants
        .iter()
        .map(|p| p.user_id)
        .collect::<Vec<_>>();

    broadcast(
        None,
        pool.channel_connection_ids(channel.root_id())
            .filter_map(|(channel_id, role)| {
                role.can_see_channel(channel.visibility)
                    .then_some(channel_id)
            }),
        |peer_id| {
            peer.send(
                peer_id,
                proto::UpdateChannels {
                    channel_participants: vec![proto::ChannelParticipants {
                        channel_id: channel.id.to_proto(),
                        participant_user_ids: participants.clone(),
                    }],
                    ..Default::default()
                },
            )
        },
    );
}

async fn send_dev_server_projects_update(
    user_id: UserId,
    mut status: proto::DevServerProjectsUpdate,
    session: &Session,
) {
    let pool = session.connection_pool().await;
    for dev_server in &mut status.dev_servers {
        dev_server.status =
            pool.dev_server_status(DevServerId(dev_server.dev_server_id as i32)) as i32;
    }
    let connections = pool.user_connection_ids(user_id);
    for connection_id in connections {
        session.peer.send(connection_id, status.clone()).trace_err();
    }
}

async fn update_user_contacts(user_id: UserId, session: &Session) -> Result<()> {
    let db = session.db().await;

    let contacts = db.get_contacts(user_id).await?;
    let busy = db.is_user_busy(user_id).await?;

    let pool = session.connection_pool().await;
    let updated_contact = contact_for_user(user_id, busy, &pool);
    for contact in contacts {
        if let db::Contact::Accepted {
            user_id: contact_user_id,
            ..
        } = contact
        {
            for contact_conn_id in pool.user_connection_ids(contact_user_id) {
                session
                    .peer
                    .send(
                        contact_conn_id,
                        proto::UpdateContacts {
                            contacts: vec![updated_contact.clone()],
                            remove_contacts: Default::default(),
                            incoming_requests: Default::default(),
                            remove_incoming_requests: Default::default(),
                            outgoing_requests: Default::default(),
                            remove_outgoing_requests: Default::default(),
                        },
                    )
                    .trace_err();
            }
        }
    }
    Ok(())
}

async fn lost_dev_server_connection(session: &DevServerSession) -> Result<()> {
    log::info!("lost dev server connection, unsharing projects");
    let project_ids = session
        .db()
        .await
        .get_stale_dev_server_projects(session.connection_id)
        .await?;

    for project_id in project_ids {
        // not unshare re-checks the connection ids match, so we get away with no transaction
        unshare_project_internal(project_id, session.connection_id, None, session).await?;
    }

    let user_id = session.dev_server().user_id;
    let update = session
        .db()
        .await
        .dev_server_projects_update(user_id)
        .await?;

    send_dev_server_projects_update(user_id, update, session).await;

    Ok(())
}

async fn leave_room_for_session(session: &UserSession, connection_id: ConnectionId) -> Result<()> {
    let mut contacts_to_update = HashSet::default();

    let room_id;
    let canceled_calls_to_user_ids;
    let live_kit_room;
    let delete_live_kit_room;
    let room;
    let channel;

    if let Some(mut left_room) = session.db().await.leave_room(connection_id).await? {
        contacts_to_update.insert(session.user_id());

        for project in left_room.left_projects.values() {
            project_left(project, session);
        }

        room_id = RoomId::from_proto(left_room.room.id);
        canceled_calls_to_user_ids = mem::take(&mut left_room.canceled_calls_to_user_ids);
        live_kit_room = mem::take(&mut left_room.room.live_kit_room);
        delete_live_kit_room = left_room.deleted;
        room = mem::take(&mut left_room.room);
        channel = mem::take(&mut left_room.channel);

        room_updated(&room, &session.peer);
    } else {
        return Ok(());
    }

    if let Some(channel) = channel {
        channel_updated(
            &channel,
            &room,
            &session.peer,
            &*session.connection_pool().await,
        );
    }

    {
        let pool = session.connection_pool().await;
        for canceled_user_id in canceled_calls_to_user_ids {
            for connection_id in pool.user_connection_ids(canceled_user_id) {
                session
                    .peer
                    .send(
                        connection_id,
                        proto::CallCanceled {
                            room_id: room_id.to_proto(),
                        },
                    )
                    .trace_err();
            }
            contacts_to_update.insert(canceled_user_id);
        }
    }

    for contact_user_id in contacts_to_update {
        update_user_contacts(contact_user_id, session).await?;
    }

    if let Some(live_kit) = session.app_state.live_kit_client.as_ref() {
        live_kit
            .remove_participant(live_kit_room.clone(), session.user_id().to_string())
            .await
            .trace_err();

        if delete_live_kit_room {
            live_kit.delete_room(live_kit_room).await.trace_err();
        }
    }

    Ok(())
}

async fn leave_channel_buffers_for_session(session: &Session) -> Result<()> {
    let left_channel_buffers = session
        .db()
        .await
        .leave_channel_buffers(session.connection_id)
        .await?;

    for left_buffer in left_channel_buffers {
        channel_buffer_updated(
            session.connection_id,
            left_buffer.connections,
            &proto::UpdateChannelBufferCollaborators {
                channel_id: left_buffer.channel_id.to_proto(),
                collaborators: left_buffer.collaborators,
            },
            &session.peer,
        );
    }

    Ok(())
}

fn project_left(project: &db::LeftProject, session: &UserSession) {
    for connection_id in &project.connection_ids {
        if project.should_unshare {
            session
                .peer
                .send(
                    *connection_id,
                    proto::UnshareProject {
                        project_id: project.id.to_proto(),
                    },
                )
                .trace_err();
        } else {
            session
                .peer
                .send(
                    *connection_id,
                    proto::RemoveProjectCollaborator {
                        project_id: project.id.to_proto(),
                        peer_id: Some(session.connection_id.into()),
                    },
                )
                .trace_err();
        }
    }
}

pub trait ResultExt {
    type Ok;

    fn trace_err(self) -> Option<Self::Ok>;
}

impl<T, E> ResultExt for Result<T, E>
where
    E: std::fmt::Debug,
{
    type Ok = T;

    #[track_caller]
    fn trace_err(self) -> Option<T> {
        match self {
            Ok(value) => Some(value),
            Err(error) => {
                tracing::error!("{:?}", error);
                None
            }
        }
    }
}<|MERGE_RESOLUTION|>--- conflicted
+++ resolved
@@ -955,18 +955,15 @@
 
             tracing::info!("connection opened");
 
-<<<<<<< HEAD
-            let http_client = IsahcHttpClient::new(None);
-=======
+
             let user_agent = format!("Zed Server/{}", env!("CARGO_PKG_VERSION"));
             let http_client = match IsahcHttpClient::builder().default_header("User-Agent", user_agent).build() {
-                Ok(http_client) => Arc::new(http_client),
+                Ok(http_client) => Arc::new(http_client.into()),
                 Err(error) => {
                     tracing::error!(?error, "failed to create HTTP client");
                     return;
                 }
             };
->>>>>>> a20c0eb6
 
             let supermaven_client = this.app_state.config.supermaven_admin_api_key.clone().map(|supermaven_admin_api_key| Arc::new(SupermavenAdminApi::new(
                     supermaven_admin_api_key.to_string(),
