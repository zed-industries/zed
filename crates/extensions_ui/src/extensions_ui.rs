mod components;
mod extension_suggest;
mod extension_version_selector;

use std::ops::DerefMut;
use std::sync::OnceLock;
use std::time::Duration;
use std::{ops::Range, sync::Arc};

use client::telemetry::Telemetry;
use client::ExtensionMetadata;
use collections::{BTreeMap, BTreeSet};
use editor::{Editor, EditorElement, EditorStyle};
use extension::{ExtensionManifest, ExtensionOperation, ExtensionStore};
use fuzzy::{match_strings, StringMatchCandidate};
use gpui::{
    actions, uniform_list, AnyElement, AppContext, EventEmitter, Flatten, FocusableView, FontStyle,
    InteractiveElement, KeyContext, ParentElement, Render, Styled, Task, TextStyle,
    UniformListScrollHandle, View, ViewContext, VisualContext, WeakView, WhiteSpace, WindowContext,
};
use num_format::{Locale, ToFormattedString};
use release_channel::ReleaseChannel;
use settings::Settings;
use theme::ThemeSettings;
use ui::{prelude::*, CheckboxWithLabel, ContextMenu, PopoverMenu, ToggleButton, Tooltip};
use vim::VimModeSetting;
use workspace::item::TabContentParams;
use workspace::{
    item::{Item, ItemEvent},
    Workspace, WorkspaceId,
};

use crate::components::{ExtensionCard, FeatureUpsell};
use crate::extension_version_selector::{
    ExtensionVersionSelector, ExtensionVersionSelectorDelegate,
};

actions!(zed, [Extensions, InstallDevExtension]);

pub fn init(cx: &mut AppContext) {
    cx.observe_new_views(move |workspace: &mut Workspace, cx| {
        workspace
            .register_action(move |workspace, _: &Extensions, cx| {
                let existing = workspace
                    .active_pane()
                    .read(cx)
                    .items()
                    .find_map(|item| item.downcast::<ExtensionsPage>());

                if let Some(existing) = existing {
                    workspace.activate_item(&existing, cx);
                } else {
                    let extensions_page = ExtensionsPage::new(workspace, cx);
                    workspace.add_item_to_active_pane(Box::new(extensions_page), None, cx)
                }
            })
            .register_action(move |_, _: &InstallDevExtension, cx| {
                let store = ExtensionStore::global(cx);
                let prompt = cx.prompt_for_paths(gpui::PathPromptOptions {
                    files: false,
                    directories: true,
                    multiple: false,
                });

                let workspace_handle = cx.view().downgrade();
                cx.deref_mut()
                    .spawn(|mut cx| async move {
                        let extension_path =
                            match Flatten::flatten(prompt.await.map_err(|e| e.into())) {
                                Ok(Some(mut paths)) => paths.pop()?,
                                Ok(None) => return None,
                                Err(err) => {
                                    workspace_handle
                                        .update(&mut cx, |workspace, cx| {
                                            workspace.show_portal_error(err.to_string(), cx);
                                        })
                                        .ok();
                                    return None;
                                }
                            };

                        store
                            .update(&mut cx, |store, cx| {
                                store
                                    .install_dev_extension(extension_path, cx)
                                    .detach_and_log_err(cx)
                            })
                            .ok()?;
                        Some(())
                    })
                    .detach();
            });

        cx.subscribe(workspace.project(), |_, _, event, cx| match event {
            project::Event::LanguageNotFound(buffer) => {
                extension_suggest::suggest(buffer.clone(), cx);
            }
            _ => {}
        })
        .detach();
    })
    .detach();
}

#[derive(Clone)]
pub enum ExtensionStatus {
    NotInstalled,
    Installing,
    Upgrading,
    Installed(Arc<str>),
    Removing,
}

#[derive(Debug, PartialEq, Eq, PartialOrd, Ord, Hash, Clone, Copy)]
enum ExtensionFilter {
    All,
    Installed,
    NotInstalled,
}

impl ExtensionFilter {
    pub fn include_dev_extensions(&self) -> bool {
        match self {
            Self::All | Self::Installed => true,
            Self::NotInstalled => false,
        }
    }
}

#[derive(Debug, PartialEq, Eq, PartialOrd, Ord, Hash, Clone, Copy)]
enum Feature {
    Git,
    Vim,
    LanguageBash,
    LanguageC,
    LanguageCpp,
    LanguageGo,
    LanguagePython,
    LanguageReact,
    LanguageRust,
    LanguageTypescript,
}

fn keywords_by_feature() -> &'static BTreeMap<Feature, Vec<&'static str>> {
    static KEYWORDS_BY_FEATURE: OnceLock<BTreeMap<Feature, Vec<&'static str>>> = OnceLock::new();
    KEYWORDS_BY_FEATURE.get_or_init(|| {
        BTreeMap::from_iter([
            (Feature::Git, vec!["git"]),
            (Feature::Vim, vec!["vim"]),
            (Feature::LanguageBash, vec!["sh", "bash"]),
            (Feature::LanguageC, vec!["c", "clang"]),
            (Feature::LanguageCpp, vec!["c++", "cpp", "clang"]),
            (Feature::LanguageGo, vec!["go", "golang"]),
            (Feature::LanguagePython, vec!["python", "py"]),
            (Feature::LanguageReact, vec!["react"]),
            (Feature::LanguageRust, vec!["rust", "rs"]),
            (
                Feature::LanguageTypescript,
                vec!["type", "typescript", "ts"],
            ),
        ])
    })
}

pub struct ExtensionsPage {
    workspace: WeakView<Workspace>,
    list: UniformListScrollHandle,
    telemetry: Arc<Telemetry>,
    is_fetching_extensions: bool,
    filter: ExtensionFilter,
    remote_extension_entries: Vec<ExtensionMetadata>,
    dev_extension_entries: Vec<Arc<ExtensionManifest>>,
    filtered_remote_extension_indices: Vec<usize>,
    query_editor: View<Editor>,
    query_contains_error: bool,
    _subscriptions: [gpui::Subscription; 2],
    extension_fetch_task: Option<Task<()>>,
    upsells: BTreeSet<Feature>,
}

impl ExtensionsPage {
    pub fn new(workspace: &Workspace, cx: &mut ViewContext<Workspace>) -> View<Self> {
        cx.new_view(|cx: &mut ViewContext<Self>| {
            let store = ExtensionStore::global(cx);
            let workspace_handle = workspace.weak_handle();
            let subscriptions = [
                cx.observe(&store, |_, _, cx| cx.notify()),
                cx.subscribe(&store, move |this, _, event, cx| match event {
                    extension::Event::ExtensionsUpdated => this.fetch_extensions_debounced(cx),
                    extension::Event::ExtensionInstalled(extension_id) => {
                        this.on_extension_installed(workspace_handle.clone(), extension_id, cx)
                    }
                    _ => {}
                }),
            ];

            let query_editor = cx.new_view(|cx| {
                let mut input = Editor::single_line(cx);
                input.set_placeholder_text("Search extensions...", cx);
                input
            });
            cx.subscribe(&query_editor, Self::on_query_change).detach();

            let mut this = Self {
                workspace: workspace.weak_handle(),
                list: UniformListScrollHandle::new(),
                telemetry: workspace.client().telemetry().clone(),
                is_fetching_extensions: false,
                filter: ExtensionFilter::All,
                dev_extension_entries: Vec::new(),
                filtered_remote_extension_indices: Vec::new(),
                remote_extension_entries: Vec::new(),
                query_contains_error: false,
                extension_fetch_task: None,
                _subscriptions: subscriptions,
                query_editor,
                upsells: BTreeSet::default(),
            };
            this.fetch_extensions(None, cx);
            this
        })
    }

    fn on_extension_installed(
        &mut self,
        workspace: WeakView<Workspace>,
        extension_id: &str,
        cx: &mut ViewContext<Self>,
    ) {
        let extension_store = ExtensionStore::global(cx).read(cx);
        let themes = extension_store
            .extension_themes(extension_id)
            .map(|name| name.to_string())
            .collect::<Vec<_>>();
        if !themes.is_empty() {
            workspace
                .update(cx, |workspace, cx| {
                    theme_selector::toggle(
                        workspace,
                        &theme_selector::Toggle {
                            themes_filter: Some(themes),
                        },
                        cx,
                    )
                })
                .ok();
        }
    }

    /// Returns whether a dev extension currently exists for the extension with the given ID.
    fn dev_extension_exists(extension_id: &str, cx: &mut ViewContext<Self>) -> bool {
        let extension_store = ExtensionStore::global(cx).read(cx);

        extension_store
            .dev_extensions()
            .any(|dev_extension| dev_extension.id.as_ref() == extension_id)
    }

    fn extension_status(extension_id: &str, cx: &mut ViewContext<Self>) -> ExtensionStatus {
        let extension_store = ExtensionStore::global(cx).read(cx);

        match extension_store.outstanding_operations().get(extension_id) {
            Some(ExtensionOperation::Install) => ExtensionStatus::Installing,
            Some(ExtensionOperation::Remove) => ExtensionStatus::Removing,
            Some(ExtensionOperation::Upgrade) => ExtensionStatus::Upgrading,
            None => match extension_store.installed_extensions().get(extension_id) {
                Some(extension) => ExtensionStatus::Installed(extension.manifest.version.clone()),
                None => ExtensionStatus::NotInstalled,
            },
        }
    }

    fn filter_extension_entries(&mut self, cx: &mut ViewContext<Self>) {
        self.filtered_remote_extension_indices.clear();
        self.filtered_remote_extension_indices.extend(
            self.remote_extension_entries
                .iter()
                .enumerate()
                .filter(|(_, extension)| match self.filter {
                    ExtensionFilter::All => true,
                    ExtensionFilter::Installed => {
                        let status = Self::extension_status(&extension.id, cx);
                        matches!(status, ExtensionStatus::Installed(_))
                    }
                    ExtensionFilter::NotInstalled => {
                        let status = Self::extension_status(&extension.id, cx);

                        matches!(status, ExtensionStatus::NotInstalled)
                    }
                })
                .map(|(ix, _)| ix),
        );
        cx.notify();
    }

    fn fetch_extensions(&mut self, search: Option<String>, cx: &mut ViewContext<Self>) {
        self.is_fetching_extensions = true;
        cx.notify();

        let extension_store = ExtensionStore::global(cx);

        let dev_extensions = extension_store.update(cx, |store, _| {
            store.dev_extensions().cloned().collect::<Vec<_>>()
        });

        let remote_extensions = extension_store.update(cx, |store, cx| {
            store.fetch_extensions(search.as_deref(), cx)
        });

        cx.spawn(move |this, mut cx| async move {
            let dev_extensions = if let Some(search) = search {
                let match_candidates = dev_extensions
                    .iter()
                    .enumerate()
                    .map(|(ix, manifest)| StringMatchCandidate {
                        id: ix,
                        string: manifest.name.clone(),
                        char_bag: manifest.name.as_str().into(),
                    })
                    .collect::<Vec<_>>();

                let matches = match_strings(
                    &match_candidates,
                    &search,
                    false,
                    match_candidates.len(),
                    &Default::default(),
                    cx.background_executor().clone(),
                )
                .await;
                matches
                    .into_iter()
                    .map(|mat| dev_extensions[mat.candidate_id].clone())
                    .collect()
            } else {
                dev_extensions
            };

            let fetch_result = remote_extensions.await;
            this.update(&mut cx, |this, cx| {
                cx.notify();
                this.dev_extension_entries = dev_extensions;
                this.is_fetching_extensions = false;
                this.remote_extension_entries = fetch_result?;
                this.filter_extension_entries(cx);
                anyhow::Ok(())
            })?
        })
        .detach_and_log_err(cx);
    }

    fn render_extensions(
        &mut self,
        range: Range<usize>,
        cx: &mut ViewContext<Self>,
    ) -> Vec<ExtensionCard> {
        let dev_extension_entries_len = if self.filter.include_dev_extensions() {
            self.dev_extension_entries.len()
        } else {
            0
        };
        range
            .map(|ix| {
                if ix < dev_extension_entries_len {
                    let extension = &self.dev_extension_entries[ix];
                    self.render_dev_extension(extension, cx)
                } else {
                    let extension_ix =
                        self.filtered_remote_extension_indices[ix - dev_extension_entries_len];
                    let extension = &self.remote_extension_entries[extension_ix];
                    self.render_remote_extension(extension, cx)
                }
            })
            .collect()
    }

    fn render_dev_extension(
        &self,
        extension: &ExtensionManifest,
        cx: &mut ViewContext<Self>,
    ) -> ExtensionCard {
        let status = Self::extension_status(&extension.id, cx);

        let repository_url = extension.repository.clone();

        ExtensionCard::new()
            .child(
                h_flex()
                    .justify_between()
                    .child(
                        h_flex()
                            .gap_2()
                            .items_end()
                            .child(Headline::new(extension.name.clone()).size(HeadlineSize::Medium))
                            .child(
                                Headline::new(format!("v{}", extension.version))
                                    .size(HeadlineSize::XSmall),
                            ),
                    )
                    .child(
                        h_flex()
                            .gap_2()
                            .justify_between()
                            .child(
                                Button::new(
                                    SharedString::from(format!("rebuild-{}", extension.id)),
                                    "Rebuild",
                                )
                                .on_click({
                                    let extension_id = extension.id.clone();
                                    move |_, cx| {
                                        ExtensionStore::global(cx).update(cx, |store, cx| {
                                            store.rebuild_dev_extension(extension_id.clone(), cx)
                                        });
                                    }
                                })
                                .color(Color::Accent)
                                .disabled(matches!(status, ExtensionStatus::Upgrading)),
                            )
                            .child(
                                Button::new(SharedString::from(extension.id.clone()), "Uninstall")
                                    .on_click({
                                        let extension_id = extension.id.clone();
                                        move |_, cx| {
                                            ExtensionStore::global(cx).update(cx, |store, cx| {
                                                store.uninstall_extension(extension_id.clone(), cx)
                                            });
                                        }
                                    })
                                    .color(Color::Accent)
                                    .disabled(matches!(status, ExtensionStatus::Removing)),
                            ),
                    ),
            )
            .child(
                h_flex()
                    .justify_between()
                    .child(
                        Label::new(format!(
                            "{}: {}",
                            if extension.authors.len() > 1 {
                                "Authors"
                            } else {
                                "Author"
                            },
                            extension.authors.join(", ")
                        ))
                        .size(LabelSize::Small),
                    )
                    .child(Label::new("<>").size(LabelSize::Small)),
            )
            .child(
                h_flex()
                    .justify_between()
                    .children(extension.description.as_ref().map(|description| {
                        Label::new(description.clone())
                            .size(LabelSize::Small)
                            .color(Color::Default)
                    }))
                    .children(repository_url.map(|repository_url| {
                        IconButton::new(
                            SharedString::from(format!("repository-{}", extension.id)),
                            IconName::Github,
                        )
                        .icon_color(Color::Accent)
                        .icon_size(IconSize::Small)
                        .style(ButtonStyle::Filled)
                        .on_click(cx.listener({
                            let repository_url = repository_url.clone();
                            move |_, _, cx| {
                                cx.open_url(&repository_url);
                            }
                        }))
                        .tooltip(move |cx| Tooltip::text(repository_url.clone(), cx))
                    })),
            )
    }

    fn render_remote_extension(
        &self,
        extension: &ExtensionMetadata,
        cx: &mut ViewContext<Self>,
    ) -> ExtensionCard {
        let this = cx.view().clone();
        let status = Self::extension_status(&extension.id, cx);
        let has_dev_extension = Self::dev_extension_exists(&extension.id, cx);

        let extension_id = extension.id.clone();
        let (install_or_uninstall_button, upgrade_button) =
            self.buttons_for_entry(extension, &status, has_dev_extension, cx);
        let version = extension.manifest.version.clone();
        let repository_url = extension.manifest.repository.clone();

        let installed_version = match status {
            ExtensionStatus::Installed(installed_version) => Some(installed_version),
            _ => None,
        };

        ExtensionCard::new()
            .overridden_by_dev_extension(has_dev_extension)
            .child(
                h_flex()
                    .justify_between()
                    .child(
                        h_flex()
                            .gap_2()
                            .items_end()
                            .child(
                                Headline::new(extension.manifest.name.clone())
                                    .size(HeadlineSize::Medium),
                            )
                            .child(Headline::new(format!("v{version}")).size(HeadlineSize::XSmall))
                            .children(
                                installed_version
                                    .filter(|installed_version| *installed_version != version)
                                    .map(|installed_version| {
                                        Headline::new(format!("(v{installed_version} installed)",))
                                            .size(HeadlineSize::XSmall)
                                    }),
                            ),
                    )
                    .child(
                        h_flex()
                            .gap_2()
                            .justify_between()
                            .children(upgrade_button)
                            .child(install_or_uninstall_button),
                    ),
            )
            .child(
                h_flex()
                    .justify_between()
                    .child(
                        Label::new(format!(
                            "{}: {}",
                            if extension.manifest.authors.len() > 1 {
                                "Authors"
                            } else {
                                "Author"
                            },
                            extension.manifest.authors.join(", ")
                        ))
                        .size(LabelSize::Small),
                    )
                    .child(
                        Label::new(format!(
                            "Downloads: {}",
                            extension.download_count.to_formatted_string(&Locale::en)
                        ))
                        .size(LabelSize::Small),
                    ),
            )
            .child(
                h_flex()
                    .gap_2()
                    .justify_between()
                    .children(extension.manifest.description.as_ref().map(|description| {
                        h_flex().overflow_x_hidden().child(
                            Label::new(description.clone())
                                .size(LabelSize::Small)
                                .color(Color::Default),
                        )
                    }))
                    .child(
                        h_flex()
                            .gap_2()
                            .child(
                                IconButton::new(
                                    SharedString::from(format!("repository-{}", extension.id)),
                                    IconName::Github,
                                )
                                .icon_color(Color::Accent)
                                .icon_size(IconSize::Small)
                                .style(ButtonStyle::Filled)
                                .on_click(cx.listener({
                                    let repository_url = repository_url.clone();
                                    move |_, _, cx| {
                                        cx.open_url(&repository_url);
                                    }
                                }))
                                .tooltip(move |cx| Tooltip::text(repository_url.clone(), cx)),
                            )
                            .child(
                                PopoverMenu::new(SharedString::from(format!(
                                    "more-{}",
                                    extension.id
                                )))
                                .trigger(
                                    IconButton::new(
                                        SharedString::from(format!("more-{}", extension.id)),
                                        IconName::Ellipsis,
                                    )
                                    .icon_color(Color::Accent)
                                    .icon_size(IconSize::Small)
                                    .style(ButtonStyle::Filled),
                                )
                                .menu(move |cx| {
                                    Some(Self::render_remote_extension_context_menu(
                                        &this,
                                        extension_id.clone(),
                                        cx,
                                    ))
                                }),
                            ),
                    ),
            )
    }

    fn render_remote_extension_context_menu(
        this: &View<Self>,
        extension_id: Arc<str>,
        cx: &mut WindowContext,
    ) -> View<ContextMenu> {
        let context_menu = ContextMenu::build(cx, |context_menu, cx| {
            context_menu.entry(
                "Install Another Version...",
                None,
                cx.handler_for(&this, move |this, cx| {
                    this.show_extension_version_list(extension_id.clone(), cx)
                }),
            )
        });

        context_menu
    }

    fn show_extension_version_list(&mut self, extension_id: Arc<str>, cx: &mut ViewContext<Self>) {
        let Some(workspace) = self.workspace.upgrade() else {
            return;
        };

        cx.spawn(move |this, mut cx| async move {
            let extension_versions_task = this.update(&mut cx, |_, cx| {
                let extension_store = ExtensionStore::global(cx);

                extension_store.update(cx, |store, cx| {
                    store.fetch_extension_versions(&extension_id, cx)
                })
            })?;

            let extension_versions = extension_versions_task.await?;

            workspace.update(&mut cx, |workspace, cx| {
                let fs = workspace.project().read(cx).fs().clone();
                workspace.toggle_modal(cx, |cx| {
                    let delegate = ExtensionVersionSelectorDelegate::new(
                        fs,
                        cx.view().downgrade(),
                        extension_versions,
                    );

                    ExtensionVersionSelector::new(delegate, cx)
                });
            })?;

            anyhow::Ok(())
        })
        .detach_and_log_err(cx);
    }

    fn buttons_for_entry(
        &self,
        extension: &ExtensionMetadata,
        status: &ExtensionStatus,
        has_dev_extension: bool,
        cx: &mut ViewContext<Self>,
    ) -> (Button, Option<Button>) {
        let is_compatible =
            extension::is_version_compatible(ReleaseChannel::global(cx), &extension);

        if has_dev_extension {
            // If we have a dev extension for the given extension, just treat it as uninstalled.
            // The button here is a placeholder, as it won't be interactable anyways.
            return (
                Button::new(SharedString::from(extension.id.clone()), "Install"),
                None,
            );
        }

        match status.clone() {
            ExtensionStatus::NotInstalled => (
                Button::new(SharedString::from(extension.id.clone()), "Install").on_click(
                    cx.listener({
                        let extension_id = extension.id.clone();
                        move |this, _, cx| {
                            this.telemetry
                                .report_app_event("extensions: install extension".to_string());
                            ExtensionStore::global(cx).update(cx, |store, cx| {
                                store.install_latest_extension(extension_id.clone(), cx)
                            });
                        }
                    }),
                ),
                None,
            ),
            ExtensionStatus::Installing => (
                Button::new(SharedString::from(extension.id.clone()), "Install").disabled(true),
                None,
            ),
            ExtensionStatus::Upgrading => (
                Button::new(SharedString::from(extension.id.clone()), "Uninstall").disabled(true),
                Some(
                    Button::new(SharedString::from(extension.id.clone()), "Upgrade").disabled(true),
                ),
            ),
            ExtensionStatus::Installed(installed_version) => (
                Button::new(SharedString::from(extension.id.clone()), "Uninstall").on_click(
                    cx.listener({
                        let extension_id = extension.id.clone();
                        move |this, _, cx| {
                            this.telemetry
                                .report_app_event("extensions: uninstall extension".to_string());
                            ExtensionStore::global(cx).update(cx, |store, cx| {
                                store.uninstall_extension(extension_id.clone(), cx)
                            });
                        }
                    }),
                ),
                if installed_version == extension.manifest.version {
                    None
                } else {
                    Some(
                        Button::new(SharedString::from(extension.id.clone()), "Upgrade")
                            .when(!is_compatible, |upgrade_button| {
                                upgrade_button.disabled(true).tooltip({
                                    let version = extension.manifest.version.clone();
                                    move |cx| {
                                        Tooltip::text(
                                            format!(
                                                "v{version} is not compatible with this version of Zed.",
                                            ),
                                            cx,
                                        )
                                    }
                                })
                            })
                            .disabled(!is_compatible)
                            .on_click(cx.listener({
                                let extension_id = extension.id.clone();
                                let version = extension.manifest.version.clone();
                                move |this, _, cx| {
                                    this.telemetry.report_app_event(
                                        "extensions: install extension".to_string(),
                                    );
                                    ExtensionStore::global(cx).update(cx, |store, cx| {
                                        store
                                            .upgrade_extension(
                                                extension_id.clone(),
                                                version.clone(),
                                                cx,
                                            )
                                            .detach_and_log_err(cx)
                                    });
                                }
                            })),
                    )
                },
            ),
            ExtensionStatus::Removing => (
                Button::new(SharedString::from(extension.id.clone()), "Uninstall").disabled(true),
                None,
            ),
        }
    }

    fn render_search(&self, cx: &mut ViewContext<Self>) -> Div {
        let mut key_context = KeyContext::new_with_defaults();
        key_context.add("BufferSearchBar");

        let editor_border = if self.query_contains_error {
            Color::Error.color(cx)
        } else {
            cx.theme().colors().border
        };

        h_flex().w_full().gap_2().key_context(key_context).child(
            h_flex()
                .flex_1()
                .px_2()
                .py_1()
                .gap_2()
                .border_1()
                .border_color(editor_border)
                .min_w(rems_from_px(384.))
                .rounded_lg()
                .child(Icon::new(IconName::MagnifyingGlass))
                .child(self.render_text_input(&self.query_editor, cx)),
        )
    }

    fn render_text_input(&self, editor: &View<Editor>, cx: &ViewContext<Self>) -> impl IntoElement {
        let settings = ThemeSettings::get_global(cx);
        let text_style = TextStyle {
            color: if editor.read(cx).read_only(cx) {
                cx.theme().colors().text_disabled
            } else {
                cx.theme().colors().text
            },
            font_family: settings.ui_font.family.clone(),
            font_features: settings.ui_font.features.clone(),
            font_size: rems(0.875).into(),
            font_weight: settings.ui_font.weight,
            font_style: FontStyle::Normal,
            line_height: relative(1.3),
            background_color: None,
            underline: None,
            strikethrough: None,
            white_space: WhiteSpace::Normal,
        };

        EditorElement::new(
            &editor,
            EditorStyle {
                background: cx.theme().colors().editor_background,
                local_player: cx.theme().players().local(),
                text: text_style,
                ..Default::default()
            },
        )
    }

    fn on_query_change(
        &mut self,
        _: View<Editor>,
        event: &editor::EditorEvent,
        cx: &mut ViewContext<Self>,
    ) {
        if let editor::EditorEvent::Edited { .. } = event {
            self.query_contains_error = false;
            self.fetch_extensions_debounced(cx);
            self.refresh_feature_upsells(cx);
        }
    }

    fn fetch_extensions_debounced(&mut self, cx: &mut ViewContext<'_, ExtensionsPage>) {
        self.extension_fetch_task = Some(cx.spawn(|this, mut cx| async move {
            let search = this
                .update(&mut cx, |this, cx| this.search_query(cx))
                .ok()
                .flatten();

            // Only debounce the fetching of extensions if we have a search
            // query.
            //
            // If the search was just cleared then we can just reload the list
            // of extensions without a debounce, which allows us to avoid seeing
            // an intermittent flash of a "no extensions" state.
            if let Some(_) = search {
                cx.background_executor()
                    .timer(Duration::from_millis(250))
                    .await;
            };

            this.update(&mut cx, |this, cx| {
                this.fetch_extensions(search, cx);
            })
            .ok();
        }));
    }

    pub fn search_query(&self, cx: &WindowContext) -> Option<String> {
        let search = self.query_editor.read(cx).text(cx);
        if search.trim().is_empty() {
            None
        } else {
            Some(search)
        }
    }

    fn render_empty_state(&self, cx: &mut ViewContext<Self>) -> impl IntoElement {
        let has_search = self.search_query(cx).is_some();

        let message = if self.is_fetching_extensions {
            "Loading extensions..."
        } else {
            match self.filter {
                ExtensionFilter::All => {
                    if has_search {
                        "No extensions that match your search."
                    } else {
                        "No extensions."
                    }
                }
                ExtensionFilter::Installed => {
                    if has_search {
                        "No installed extensions that match your search."
                    } else {
                        "No installed extensions."
                    }
                }
                ExtensionFilter::NotInstalled => {
                    if has_search {
                        "No not installed extensions that match your search."
                    } else {
                        "No not installed extensions."
                    }
                }
            }
        };

        Label::new(message)
    }

    fn update_settings<T: Settings>(
        &mut self,
        selection: &Selection,
        cx: &mut ViewContext<Self>,
        callback: impl 'static + Send + Fn(&mut T::FileContent, bool),
    ) {
        if let Some(workspace) = self.workspace.upgrade() {
            let fs = workspace.read(cx).app_state().fs.clone();
            let selection = *selection;
            settings::update_settings_file::<T>(fs, cx, move |settings| {
                let value = match selection {
                    Selection::Unselected => false,
                    Selection::Selected => true,
                    _ => return,
                };

                callback(settings, value)
            });
        }
    }

    fn refresh_feature_upsells(&mut self, cx: &mut ViewContext<Self>) {
        let Some(search) = self.search_query(cx) else {
            self.upsells.clear();
            return;
        };

        let search = search.to_lowercase();
        let search_terms = search
            .split_whitespace()
            .map(|term| term.trim())
            .collect::<Vec<_>>();

        for (feature, keywords) in keywords_by_feature() {
            if keywords
                .iter()
                .any(|keyword| search_terms.contains(keyword))
            {
                self.upsells.insert(*feature);
            } else {
                self.upsells.remove(&feature);
            }
        }
    }

    fn render_feature_upsells(&self, cx: &mut ViewContext<Self>) -> impl IntoElement {
        let upsells_count = self.upsells.len();

        v_flex().children(self.upsells.iter().enumerate().map(|(ix, feature)| {
            let telemetry = self.telemetry.clone();
            let upsell = match feature {
                Feature::Git => FeatureUpsell::new(
                    telemetry,
                    "Zed comes with basic Git support. More Git features are coming in the future.",
                )
                .docs_url("https://zed.dev/docs/git"),
                Feature::Vim => FeatureUpsell::new(telemetry, "Vim support is built-in to Zed!")
                    .docs_url("https://zed.dev/docs/vim")
                    .child(CheckboxWithLabel::new(
                        "enable-vim",
                        Label::new("Enable vim mode"),
                        if VimModeSetting::get_global(cx).0 {
                            ui::Selection::Selected
                        } else {
                            ui::Selection::Unselected
                        },
                        cx.listener(move |this, selection, cx| {
                            this.telemetry
                                .report_app_event("feature upsell: toggle vim".to_string());
                            this.update_settings::<VimModeSetting>(
                                selection,
                                cx,
                                |setting, value| *setting = Some(value),
                            );
                        }),
                    )),
<<<<<<< HEAD
                Feature::LanguageC => FeatureUpsell::new("C support is built-in to Zed!")
                    .docs_url("https://zed.dev/docs/languages/c"),
                Feature::LanguageCpp => FeatureUpsell::new("C++ support is built-in to Zed!")
                    .docs_url("https://zed.dev/docs/languages/cpp"),
                Feature::LanguagePython => FeatureUpsell::new("Python support is built-in to Zed!")
                    .docs_url("https://zed.dev/docs/languages/python"),
                Feature::LanguageRust => FeatureUpsell::new("Rust support is built-in to Zed!")
                    .docs_url("https://zed.dev/docs/languages/rust"),
                Feature::LanguageBash => FeatureUpsell::new("Shell support is built-in to Zed!").docs_url("https://zed.dev/docs/languages/bash"),
                Feature::LanguageReact =>  FeatureUpsell::new("React support is built-in to Zed!")
                    .docs_url("https://zed.dev/docs/languages/typescript"),
                Feature::LanguageTypescript => FeatureUpsell::new("Typescript support is built-in to Zed!")
                    .docs_url("https://zed.dev/docs/languages/typescript"),
=======
                Feature::LanguageC => {
                    FeatureUpsell::new(telemetry, "C support is built-in to Zed!")
                        .docs_url("https://zed.dev/docs/languages/c")
                }
                Feature::LanguageCpp => {
                    FeatureUpsell::new(telemetry, "C++ support is built-in to Zed!")
                        .docs_url("https://zed.dev/docs/languages/cpp")
                }
                Feature::LanguageGo => {
                    FeatureUpsell::new(telemetry, "Go support is built-in to Zed!")
                        .docs_url("https://zed.dev/docs/languages/go")
                }
                Feature::LanguagePython => {
                    FeatureUpsell::new(telemetry, "Python support is built-in to Zed!")
                        .docs_url("https://zed.dev/docs/languages/python")
                }
                Feature::LanguageRust => {
                    FeatureUpsell::new(telemetry, "Rust support is built-in to Zed!")
                        .docs_url("https://zed.dev/docs/languages/rust")
                }
>>>>>>> 09459fa3
            };

            upsell.when(ix < upsells_count, |upsell| upsell.border_b_1())
        }))
    }
}

impl Render for ExtensionsPage {
    fn render(&mut self, cx: &mut ViewContext<Self>) -> impl IntoElement {
        v_flex()
            .size_full()
            .bg(cx.theme().colors().editor_background)
            .child(
                v_flex()
                    .gap_4()
                    .p_4()
                    .border_b_1()
                    .border_color(cx.theme().colors().border)
                    .bg(cx.theme().colors().editor_background)
                    .child(
                        h_flex()
                            .w_full()
                            .gap_2()
                            .justify_between()
                            .child(Headline::new("Extensions").size(HeadlineSize::XLarge))
                            .child(
                                Button::new("install-dev-extension", "Install Dev Extension")
                                    .style(ButtonStyle::Filled)
                                    .size(ButtonSize::Large)
                                    .on_click(|_event, cx| {
                                        cx.dispatch_action(Box::new(InstallDevExtension))
                                    }),
                            ),
                    )
                    .child(
                        h_flex()
                            .w_full()
                            .gap_2()
                            .justify_between()
                            .child(h_flex().child(self.render_search(cx)))
                            .child(
                                h_flex()
                                    .child(
                                        ToggleButton::new("filter-all", "All")
                                            .style(ButtonStyle::Filled)
                                            .size(ButtonSize::Large)
                                            .selected(self.filter == ExtensionFilter::All)
                                            .on_click(cx.listener(|this, _event, cx| {
                                                this.filter = ExtensionFilter::All;
                                                this.filter_extension_entries(cx);
                                            }))
                                            .tooltip(move |cx| {
                                                Tooltip::text("Show all extensions", cx)
                                            })
                                            .first(),
                                    )
                                    .child(
                                        ToggleButton::new("filter-installed", "Installed")
                                            .style(ButtonStyle::Filled)
                                            .size(ButtonSize::Large)
                                            .selected(self.filter == ExtensionFilter::Installed)
                                            .on_click(cx.listener(|this, _event, cx| {
                                                this.filter = ExtensionFilter::Installed;
                                                this.filter_extension_entries(cx);
                                            }))
                                            .tooltip(move |cx| {
                                                Tooltip::text("Show installed extensions", cx)
                                            })
                                            .middle(),
                                    )
                                    .child(
                                        ToggleButton::new("filter-not-installed", "Not Installed")
                                            .style(ButtonStyle::Filled)
                                            .size(ButtonSize::Large)
                                            .selected(self.filter == ExtensionFilter::NotInstalled)
                                            .on_click(cx.listener(|this, _event, cx| {
                                                this.filter = ExtensionFilter::NotInstalled;
                                                this.filter_extension_entries(cx);
                                            }))
                                            .tooltip(move |cx| {
                                                Tooltip::text("Show not installed extensions", cx)
                                            })
                                            .last(),
                                    ),
                            ),
                    ),
            )
            .child(self.render_feature_upsells(cx))
            .child(v_flex().px_4().size_full().overflow_y_hidden().map(|this| {
                let mut count = self.filtered_remote_extension_indices.len();
                if self.filter.include_dev_extensions() {
                    count += self.dev_extension_entries.len();
                }

                if count == 0 {
                    return this.py_4().child(self.render_empty_state(cx));
                }

                let view = cx.view().clone();
                let scroll_handle = self.list.clone();
                this.child(
                    uniform_list(view, "entries", count, Self::render_extensions)
                        .flex_grow()
                        .pb_4()
                        .track_scroll(scroll_handle),
                )
            }))
    }
}

impl EventEmitter<ItemEvent> for ExtensionsPage {}

impl FocusableView for ExtensionsPage {
    fn focus_handle(&self, cx: &AppContext) -> gpui::FocusHandle {
        self.query_editor.read(cx).focus_handle(cx)
    }
}

impl Item for ExtensionsPage {
    type Event = ItemEvent;

    fn tab_content(&self, params: TabContentParams, _: &WindowContext) -> AnyElement {
        Label::new("Extensions")
            .color(if params.selected {
                Color::Default
            } else {
                Color::Muted
            })
            .into_any_element()
    }

    fn telemetry_event_text(&self) -> Option<&'static str> {
        Some("extensions page")
    }

    fn show_toolbar(&self) -> bool {
        false
    }

    fn clone_on_split(
        &self,
        _workspace_id: Option<WorkspaceId>,
        _: &mut ViewContext<Self>,
    ) -> Option<View<Self>> {
        None
    }

    fn to_item_events(event: &Self::Event, mut f: impl FnMut(workspace::item::ItemEvent)) {
        f(*event)
    }
}<|MERGE_RESOLUTION|>--- conflicted
+++ resolved
@@ -977,21 +977,10 @@
                             );
                         }),
                     )),
-<<<<<<< HEAD
-                Feature::LanguageC => FeatureUpsell::new("C support is built-in to Zed!")
-                    .docs_url("https://zed.dev/docs/languages/c"),
-                Feature::LanguageCpp => FeatureUpsell::new("C++ support is built-in to Zed!")
-                    .docs_url("https://zed.dev/docs/languages/cpp"),
-                Feature::LanguagePython => FeatureUpsell::new("Python support is built-in to Zed!")
-                    .docs_url("https://zed.dev/docs/languages/python"),
-                Feature::LanguageRust => FeatureUpsell::new("Rust support is built-in to Zed!")
-                    .docs_url("https://zed.dev/docs/languages/rust"),
-                Feature::LanguageBash => FeatureUpsell::new("Shell support is built-in to Zed!").docs_url("https://zed.dev/docs/languages/bash"),
-                Feature::LanguageReact =>  FeatureUpsell::new("React support is built-in to Zed!")
-                    .docs_url("https://zed.dev/docs/languages/typescript"),
-                Feature::LanguageTypescript => FeatureUpsell::new("Typescript support is built-in to Zed!")
-                    .docs_url("https://zed.dev/docs/languages/typescript"),
-=======
+                Feature::LanguageBash => {
+                    FeatureUpsell::new(telemetry, "Shell support is built-in to Zed!")
+                        .docs_url("https://zed.dev/docs/languages/bash")
+                }
                 Feature::LanguageC => {
                     FeatureUpsell::new(telemetry, "C support is built-in to Zed!")
                         .docs_url("https://zed.dev/docs/languages/c")
@@ -1008,11 +997,18 @@
                     FeatureUpsell::new(telemetry, "Python support is built-in to Zed!")
                         .docs_url("https://zed.dev/docs/languages/python")
                 }
+                Feature::LanguageReact => {
+                    FeatureUpsell::new(telemetry, "React support is built-in to Zed!")
+                        .docs_url("https://zed.dev/docs/languages/typescript")
+                }
                 Feature::LanguageRust => {
                     FeatureUpsell::new(telemetry, "Rust support is built-in to Zed!")
                         .docs_url("https://zed.dev/docs/languages/rust")
                 }
->>>>>>> 09459fa3
+                Feature::LanguageTypescript => {
+                    FeatureUpsell::new(telemetry, "Typescript support is built-in to Zed!")
+                        .docs_url("https://zed.dev/docs/languages/typescript")
+                }
             };
 
             upsell.when(ix < upsells_count, |upsell| upsell.border_b_1())
