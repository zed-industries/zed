use adapters::latest_github_release;
use anyhow::Context as _;
use dap::{StartDebuggingRequestArguments, adapters::DebugTaskDefinition};
use gpui::AsyncApp;
use serde_json::Value;
use std::{collections::HashMap, path::PathBuf, sync::OnceLock};
use task::DebugRequest;
use util::ResultExt;

use crate::*;

#[derive(Debug, Default)]
pub(crate) struct JsDebugAdapter {
    checked: OnceLock<()>,
}

impl JsDebugAdapter {
    const ADAPTER_NAME: &'static str = "JavaScript";
    const ADAPTER_NPM_NAME: &'static str = "vscode-js-debug";
    const ADAPTER_PATH: &'static str = "js-debug/src/dapDebugServer.js";

    async fn fetch_latest_adapter_version(
        &self,
        delegate: &Arc<dyn DapDelegate>,
    ) -> Result<AdapterVersion> {
        let release = latest_github_release(
            &format!("microsoft/{}", Self::ADAPTER_NPM_NAME),
            true,
            false,
            delegate.http_client(),
        )
        .await?;

        let asset_name = format!("js-debug-dap-{}.tar.gz", release.tag_name);

        Ok(AdapterVersion {
            tag_name: release.tag_name,
            url: release
                .assets
                .iter()
                .find(|asset| asset.name == asset_name)
                .with_context(|| format!("no asset found matching {asset_name:?}"))?
                .browser_download_url
                .clone(),
        })
    }

    async fn get_installed_binary(
        &self,
        delegate: &Arc<dyn DapDelegate>,
        task_definition: &DebugTaskDefinition,
        user_installed_path: Option<PathBuf>,
        _: &mut AsyncApp,
    ) -> Result<DebugAdapterBinary> {
        let adapter_path = if let Some(user_installed_path) = user_installed_path {
            user_installed_path
        } else {
            let adapter_path = paths::debug_adapters_dir().join(self.name().as_ref());

            let file_name_prefix = format!("{}_", self.name());

            util::fs::find_file_name_in_dir(adapter_path.as_path(), |file_name| {
                file_name.starts_with(&file_name_prefix)
            })
            .await
            .context("Couldn't find JavaScript dap directory")?
        };

        let tcp_connection = task_definition.tcp_connection.clone().unwrap_or_default();
        let (host, port, timeout) = crate::configure_tcp_connection(tcp_connection).await?;

        let mut configuration = task_definition.config.clone();
        if let Some(configuration) = configuration.as_object_mut() {
<<<<<<< HEAD
            if let Some(program) = configuration
                .get("program")
                .cloned()
                .and_then(|value| value.as_str().map(str::to_owned))
            {
                match program.as_str() {
                    "npm" | "pnpm" | "yarn" | "bun" => {
                        configuration.remove("program");
                        configuration.insert("runtimeExecutable".to_owned(), program.into());
                        if let Some(args) = configuration.remove("args") {
                            configuration.insert("runtimeArgs".to_owned(), args);
                        }
                    }
                    _ => {}
                }
            }
=======
            configuration
                .entry("cwd")
                .or_insert(delegate.worktree_root_path().to_string_lossy().into());

            configuration.entry("type").and_modify(normalize_task_type);
>>>>>>> 9032ea98
        }

        Ok(DebugAdapterBinary {
            command: Some(
                delegate
                    .node_runtime()
                    .binary_path()
                    .await?
                    .to_string_lossy()
                    .into_owned(),
            ),
            arguments: vec![
                adapter_path
                    .join(Self::ADAPTER_PATH)
                    .to_string_lossy()
                    .to_string(),
                port.to_string(),
                host.to_string(),
            ],
            cwd: Some(delegate.worktree_root_path().to_path_buf()),
            envs: HashMap::default(),
            connection: Some(adapters::TcpArguments {
                host,
                port,
                timeout,
            }),
            request_args: StartDebuggingRequestArguments {
                configuration,
                request: self.request_kind(&task_definition.config)?,
            },
        })
    }
}

#[async_trait(?Send)]
impl DebugAdapter for JsDebugAdapter {
    fn name(&self) -> DebugAdapterName {
        DebugAdapterName(Self::ADAPTER_NAME.into())
    }

    fn config_from_zed_format(&self, zed_scenario: ZedDebugConfig) -> Result<DebugScenario> {
        let mut args = json!({
            "type": "pwa-node",
            "request": match zed_scenario.request {
                DebugRequest::Launch(_) => "launch",
                DebugRequest::Attach(_) => "attach",
            },
        });

        let map = args.as_object_mut().unwrap();
        match &zed_scenario.request {
            DebugRequest::Attach(attach) => {
                map.insert("processId".into(), attach.process_id.into());
            }
            DebugRequest::Launch(launch) => {
                if launch.program.starts_with("http://") {
                    map.insert("url".into(), launch.program.clone().into());
                } else {
                    map.insert("program".into(), launch.program.clone().into());
                }

                if !launch.args.is_empty() {
                    map.insert("args".into(), launch.args.clone().into());
                }
                if !launch.env.is_empty() {
                    map.insert("env".into(), launch.env_json());
                }

                if let Some(stop_on_entry) = zed_scenario.stop_on_entry {
                    map.insert("stopOnEntry".into(), stop_on_entry.into());
                }
                if let Some(cwd) = launch.cwd.as_ref() {
                    map.insert("cwd".into(), cwd.to_string_lossy().into_owned().into());
                }
            }
        };

        Ok(DebugScenario {
            adapter: zed_scenario.adapter,
            label: zed_scenario.label,
            build: None,
            config: args,
            tcp_connection: None,
        })
    }

    async fn dap_schema(&self) -> serde_json::Value {
        json!({
            "oneOf": [
                {
                    "allOf": [
                        {
                            "type": "object",
                            "required": ["request"],
                            "properties": {
                                "request": {
                                    "type": "string",
                                    "enum": ["launch"],
                                    "description": "Request to launch a new process"
                                }
                            }
                        },
                        {
                            "type": "object",
                            "properties": {
                                "type": {
                                    "type": "string",
                                    "enum": ["pwa-node", "node", "chrome", "pwa-chrome", "msedge", "pwa-msedge"],
                                    "description": "The type of debug session",
                                    "default": "pwa-node"
                                },
                                "program": {
                                    "type": "string",
                                    "description": "Path to the program or file to debug"
                                },
                                "cwd": {
                                    "type": "string",
                                    "description": "Absolute path to the working directory of the program being debugged"
                                },
                                "args": {
                                    "type": ["array", "string"],
                                    "description": "Command line arguments passed to the program",
                                    "items": {
                                        "type": "string"
                                    },
                                    "default": []
                                },
                                "env": {
                                    "type": "object",
                                    "description": "Environment variables passed to the program",
                                    "default": {}
                                },
                                "envFile": {
                                    "type": ["string", "array"],
                                    "description": "Path to a file containing environment variable definitions",
                                    "items": {
                                        "type": "string"
                                    }
                                },
                                "stopOnEntry": {
                                    "type": "boolean",
                                    "description": "Automatically stop program after launch",
                                    "default": false
                                },
                                "runtimeExecutable": {
                                    "type": ["string", "null"],
                                    "description": "Runtime to use, an absolute path or the name of a runtime available on PATH",
                                    "default": "node"
                                },
                                "runtimeArgs": {
                                    "type": ["array", "null"],
                                    "description": "Arguments passed to the runtime executable",
                                    "items": {
                                        "type": "string"
                                    },
                                    "default": []
                                },
                                "outFiles": {
                                    "type": "array",
                                    "description": "Glob patterns for locating generated JavaScript files",
                                    "items": {
                                        "type": "string"
                                    },
                                    "default": ["${ZED_WORKTREE_ROOT}/**/*.js", "!**/node_modules/**"]
                                },
                                "sourceMaps": {
                                    "type": "boolean",
                                    "description": "Use JavaScript source maps if they exist",
                                    "default": true
                                },
                                "sourceMapPathOverrides": {
                                    "type": "object",
                                    "description": "Rewrites the locations of source files from what the sourcemap says to their locations on disk",
                                    "default": {}
                                },
                                "restart": {
                                    "type": ["boolean", "object"],
                                    "description": "Restart session after Node.js has terminated",
                                    "default": false
                                },
                                "trace": {
                                    "type": ["boolean", "object"],
                                    "description": "Enables logging of the Debug Adapter",
                                    "default": false
                                },
                                "console": {
                                    "type": "string",
                                    "enum": ["internalConsole", "integratedTerminal"],
                                    "description": "Where to launch the debug target",
                                    "default": "internalConsole"
                                },
                                // Browser-specific
                                "url": {
                                    "type": ["string", "null"],
                                    "description": "Will navigate to this URL and attach to it (browser debugging)"
                                },
                                "webRoot": {
                                    "type": "string",
                                    "description": "Workspace absolute path to the webserver root",
                                    "default": "${ZED_WORKTREE_ROOT}"
                                },
                                "userDataDir": {
                                    "type": ["string", "boolean"],
                                    "description": "Path to a custom Chrome user profile (browser debugging)",
                                    "default": true
                                },
                                "skipFiles": {
                                    "type": "array",
                                    "description": "An array of glob patterns for files to skip when debugging",
                                    "items": {
                                        "type": "string"
                                    },
                                    "default": ["<node_internals>/**"]
                                },
                                "timeout": {
                                    "type": "number",
                                    "description": "Retry for this number of milliseconds to connect to the debug adapter",
                                    "default": 10000
                                },
                                "resolveSourceMapLocations": {
                                    "type": ["array", "null"],
                                    "description": "A list of minimatch patterns for source map resolution",
                                    "items": {
                                        "type": "string"
                                    }
                                }
                            },
                            "oneOf": [
                                { "required": ["program"] },
                                { "required": ["url"] }
                            ]
                        }
                    ]
                },
                {
                    "allOf": [
                        {
                            "type": "object",
                            "required": ["request"],
                            "properties": {
                                "request": {
                                    "type": "string",
                                    "enum": ["attach"],
                                    "description": "Request to attach to an existing process"
                                }
                            }
                        },
                        {
                            "type": "object",
                            "properties": {
                                "type": {
                                    "type": "string",
                                    "enum": ["pwa-node", "node", "chrome", "pwa-chrome", "edge", "pwa-edge"],
                                    "description": "The type of debug session",
                                    "default": "pwa-node"
                                },
                                "processId": {
                                    "type": ["string", "number"],
                                    "description": "ID of process to attach to (Node.js debugging)"
                                },
                                "port": {
                                    "type": "number",
                                    "description": "Debug port to attach to",
                                    "default": 9229
                                },
                                "address": {
                                    "type": "string",
                                    "description": "TCP/IP address of the process to be debugged",
                                    "default": "localhost"
                                },
                                "restart": {
                                    "type": ["boolean", "object"],
                                    "description": "Restart session after Node.js has terminated",
                                    "default": false
                                },
                                "sourceMaps": {
                                    "type": "boolean",
                                    "description": "Use JavaScript source maps if they exist",
                                    "default": true
                                },
                                "sourceMapPathOverrides": {
                                    "type": "object",
                                    "description": "Rewrites the locations of source files from what the sourcemap says to their locations on disk",
                                    "default": {}
                                },
                                "outFiles": {
                                    "type": "array",
                                    "description": "Glob patterns for locating generated JavaScript files",
                                    "items": {
                                        "type": "string"
                                    },
                                    "default": ["${ZED_WORKTREE_ROOT}/**/*.js", "!**/node_modules/**"]
                                },
                                "url": {
                                    "type": "string",
                                    "description": "Will search for a page with this URL and attach to it (browser debugging)"
                                },
                                "webRoot": {
                                    "type": "string",
                                    "description": "Workspace absolute path to the webserver root",
                                    "default": "${ZED_WORKTREE_ROOT}"
                                },
                                "skipFiles": {
                                    "type": "array",
                                    "description": "An array of glob patterns for files to skip when debugging",
                                    "items": {
                                        "type": "string"
                                    },
                                    "default": ["<node_internals>/**"]
                                },
                                "timeout": {
                                    "type": "number",
                                    "description": "Retry for this number of milliseconds to connect to the debug adapter",
                                    "default": 10000
                                },
                                "resolveSourceMapLocations": {
                                    "type": ["array", "null"],
                                    "description": "A list of minimatch patterns for source map resolution",
                                    "items": {
                                        "type": "string"
                                    }
                                },
                                "remoteRoot": {
                                    "type": ["string", "null"],
                                    "description": "Path to the remote directory containing the program"
                                },
                                "localRoot": {
                                    "type": ["string", "null"],
                                    "description": "Path to the local directory containing the program"
                                }
                            },
                            "oneOf": [
                                { "required": ["processId"] },
                                { "required": ["port"] }
                            ]
                        }
                    ]
                }
            ]
        })
    }

    async fn get_binary(
        &self,
        delegate: &Arc<dyn DapDelegate>,
        config: &DebugTaskDefinition,
        user_installed_path: Option<PathBuf>,
        cx: &mut AsyncApp,
    ) -> Result<DebugAdapterBinary> {
        if self.checked.set(()).is_ok() {
            delegate.output_to_console(format!("Checking latest version of {}...", self.name()));
            if let Some(version) = self.fetch_latest_adapter_version(delegate).await.log_err() {
                adapters::download_adapter_from_github(
                    self.name(),
                    version,
                    adapters::DownloadedFileType::GzipTar,
                    delegate.as_ref(),
                )
                .await?;
            } else {
                delegate.output_to_console(format!("{} debug adapter is up to date", self.name()));
            }
        }

        self.get_installed_binary(delegate, &config, user_installed_path, cx)
            .await
    }

    fn label_for_child_session(&self, args: &StartDebuggingRequestArguments) -> Option<String> {
        let label = args.configuration.get("name")?.as_str()?;
        Some(label.to_owned())
    }
}

fn normalize_task_type(task_type: &mut Value) {
    let Some(task_type_str) = task_type.as_str() else {
        return;
    };

    let new_name = match task_type_str {
        "node" | "pwa-node" => "pwa-node",
        "chrome" | "pwa-chrome" => "pwa-chrome",
        "edge" | "msedge" | "pwa-edge" | "pwa-msedge" => "pwa-msedge",
        _ => task_type_str,
    }
    .to_owned();

    *task_type = Value::String(new_name);
}<|MERGE_RESOLUTION|>--- conflicted
+++ resolved
@@ -71,7 +71,6 @@
 
         let mut configuration = task_definition.config.clone();
         if let Some(configuration) = configuration.as_object_mut() {
-<<<<<<< HEAD
             if let Some(program) = configuration
                 .get("program")
                 .cloned()
@@ -88,13 +87,12 @@
                     _ => {}
                 }
             }
-=======
+
             configuration
                 .entry("cwd")
                 .or_insert(delegate.worktree_root_path().to_string_lossy().into());
 
             configuration.entry("type").and_modify(normalize_task_type);
->>>>>>> 9032ea98
         }
 
         Ok(DebugAdapterBinary {
