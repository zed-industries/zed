--- conflicted
+++ resolved
@@ -1,12 +1,9 @@
-<<<<<<< HEAD
+use anyhow::{Context as _, anyhow};
 use dap::{
     StartDebuggingRequestArguments, StartDebuggingRequestArgumentsRequest,
     adapters::DebugTaskDefinition,
 };
-=======
-use anyhow::Context as _;
-use dap::{StartDebuggingRequestArguments, adapters::DebugTaskDefinition};
->>>>>>> 380d6519
+
 use gpui::{AsyncApp, SharedString};
 use language::LanguageName;
 use std::{collections::HashMap, ffi::OsStr, path::PathBuf};
@@ -290,13 +287,9 @@
         &self,
         config: &serde_json::Value,
     ) -> Result<StartDebuggingRequestArgumentsRequest> {
-        let map = config
-            .as_object()
-            .ok_or_else(|| anyhow!("Config isn't an object"))?;
-
-        let request_variant = map["request"]
-            .as_str()
-            .ok_or_else(|| anyhow!("request is not valid"))?;
+        let map = config.as_object().context("Config isn't an object")?;
+
+        let request_variant = map["request"].as_str().context("request is not valid")?;
 
         match request_variant {
             "launch" => Ok(StartDebuggingRequestArgumentsRequest::Launch),
@@ -337,13 +330,8 @@
 
     async fn get_binary(
         &self,
-<<<<<<< HEAD
-        delegate: &dyn DapDelegate,
-        task_definition: DebugTaskDefinition,
-=======
         delegate: &Arc<dyn DapDelegate>,
-        config: &DebugTaskDefinition,
->>>>>>> 380d6519
+        task_definition: &DebugTaskDefinition,
         _user_installed_path: Option<PathBuf>,
         _cx: &mut AsyncApp,
     ) -> Result<DebugAdapterBinary> {
