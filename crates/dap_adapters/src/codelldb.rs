--- conflicted
+++ resolved
@@ -1,6 +1,6 @@
 use std::{collections::HashMap, path::PathBuf, sync::OnceLock};
 
-use anyhow::{Context as _, Result};
+use anyhow::{Context as _, Result, anyhow};
 use async_trait::async_trait;
 use dap::{
     StartDebuggingRequestArgumentsRequest,
@@ -31,7 +31,7 @@
 
         configuration
             .as_object_mut()
-            .ok_or_else(|| anyhow!("CodeLLDB is not a valid json object"))?
+            .context("CodeLLDB is not a valid json object")?
             .insert(
                 "name".into(),
                 Value::String(String::from(task_definition.label.as_ref())),
@@ -371,13 +371,8 @@
 
     async fn get_binary(
         &self,
-<<<<<<< HEAD
-        delegate: &dyn DapDelegate,
-        config: DebugTaskDefinition,
-=======
         delegate: &Arc<dyn DapDelegate>,
         config: &DebugTaskDefinition,
->>>>>>> 380d6519
         user_installed_path: Option<PathBuf>,
         _: &mut AsyncApp,
     ) -> Result<DebugAdapterBinary> {
