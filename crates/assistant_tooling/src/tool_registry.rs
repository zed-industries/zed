use crate::ProjectContext;
use anyhow::{anyhow, Result};
use gpui::{
    div, AnyElement, AnyView, IntoElement, ParentElement, Render, Styled, Task, View, WindowContext,
};
use schemars::{schema::RootSchema, schema_for, JsonSchema};
<<<<<<< HEAD
use serde::{de::DeserializeOwned, Deserialize, Serialize};
use serde_json::value::RawValue;
=======
use serde::Deserialize;
use serde_json::Value;
>>>>>>> a89dc8c4
use std::{
    any::TypeId,
    collections::HashMap,
    fmt::Display,
    sync::{
        atomic::{AtomicBool, Ordering::SeqCst},
        Arc,
    },
};

pub struct ToolRegistry {
    registered_tools: HashMap<String, RegisteredTool>,
}

#[derive(Default)]
pub struct ToolFunctionCall {
    pub id: String,
    pub name: String,
    pub arguments: String,
    pub result: Option<ToolFunctionCallResult>,
}

#[derive(Default, Serialize, Deserialize)]
pub struct SavedToolFunctionCall {
    pub id: String,
    pub name: String,
    pub arguments: String,
    pub result: Option<SavedToolFunctionCallResult>,
}

pub enum ToolFunctionCallResult {
    NoSuchTool,
    ParsingFailed,
    Finished {
        view: AnyView,
        serialized_output: Result<Box<RawValue>, String>,
        generate_fn: fn(AnyView, &mut ProjectContext, &mut WindowContext) -> String,
    },
}

#[derive(Serialize, Deserialize)]
pub enum SavedToolFunctionCallResult {
    NoSuchTool,
    ParsingFailed,
    Finished {
        serialized_output: Result<Box<RawValue>, String>,
    },
}

#[derive(Clone)]
pub struct ToolFunctionDefinition {
    pub name: String,
    pub description: String,
    pub parameters: RootSchema,
}

pub trait LanguageModelTool {
    /// The input type that will be passed in to `execute` when the tool is called
    /// by the language model.
    type Input: DeserializeOwned + JsonSchema;

    /// The output returned by executing the tool.
    type Output: DeserializeOwned + Serialize + 'static;

    type View: Render + ToolOutput;

    /// Returns the name of the tool.
    ///
    /// This name is exposed to the language model to allow the model to pick
    /// which tools to use. As this name is used to identify the tool within a
    /// tool registry, it should be unique.
    fn name(&self) -> String;

    /// Returns the description of the tool.
    ///
    /// This can be used to _prompt_ the model as to what the tool does.
    fn description(&self) -> String;

    /// Returns the OpenAI Function definition for the tool, for direct use with OpenAI's API.
    fn definition(&self) -> ToolFunctionDefinition {
        let root_schema = schema_for!(Self::Input);

        ToolFunctionDefinition {
            name: self.name(),
            description: self.description(),
            parameters: root_schema,
        }
    }

    /// Executes the tool with the given input.
    fn execute(&self, input: &Self::Input, cx: &mut WindowContext) -> Task<Result<Self::Output>>;

<<<<<<< HEAD
    fn view(
        &self,
=======
    /// A view of the output of running the tool, for displaying to the user.
    fn output_view(
>>>>>>> a89dc8c4
        input: Self::Input,
        output: Result<Self::Output>,
        cx: &mut WindowContext,
    ) -> View<Self::View>;

    fn render_running(_arguments: &Option<Value>, _cx: &mut WindowContext) -> impl IntoElement {
        tool_running_placeholder()
    }
}

pub fn tool_running_placeholder() -> AnyElement {
    ui::Label::new("Researching...").into_any_element()
}

pub trait ToolOutput: Sized {
    fn generate(&self, project: &mut ProjectContext, cx: &mut WindowContext) -> String;
}

struct RegisteredTool {
    enabled: AtomicBool,
    type_id: TypeId,
<<<<<<< HEAD
    execute: Box<dyn Fn(&ToolFunctionCall, &mut WindowContext) -> Task<Result<ToolFunctionCall>>>,
    deserialize: Box<dyn Fn(&SavedToolFunctionCall, &mut WindowContext) -> ToolFunctionCall>,
    render_running: fn(&mut WindowContext) -> gpui::AnyElement,
=======
    call: Box<dyn Fn(&ToolFunctionCall, &mut WindowContext) -> Task<Result<ToolFunctionCall>>>,
    render_running: fn(&ToolFunctionCall, &mut WindowContext) -> gpui::AnyElement,
>>>>>>> a89dc8c4
    definition: ToolFunctionDefinition,
}

impl ToolRegistry {
    pub fn new() -> Self {
        Self {
            registered_tools: HashMap::new(),
        }
    }

    pub fn set_tool_enabled<T: 'static + LanguageModelTool>(&self, is_enabled: bool) {
        for tool in self.registered_tools.values() {
            if tool.type_id == TypeId::of::<T>() {
                tool.enabled.store(is_enabled, SeqCst);
                return;
            }
        }
    }

    pub fn is_tool_enabled<T: 'static + LanguageModelTool>(&self) -> bool {
        for tool in self.registered_tools.values() {
            if tool.type_id == TypeId::of::<T>() {
                return tool.enabled.load(SeqCst);
            }
        }
        false
    }

    pub fn definitions(&self) -> Vec<ToolFunctionDefinition> {
        self.registered_tools
            .values()
            .filter(|tool| tool.enabled.load(SeqCst))
            .map(|tool| tool.definition.clone())
            .collect()
    }

    pub fn render_tool_call(
        &self,
        tool_call: &ToolFunctionCall,
        cx: &mut WindowContext,
    ) -> AnyElement {
        match &tool_call.result {
            Some(result) => div()
                .p_2()
                .child(result.into_any_element(&tool_call.name))
                .into_any_element(),
            None => {
                let tool = self.registered_tools.get(&tool_call.name);

                if let Some(tool) = tool {
                    (tool.render_running)(&tool_call, cx)
                } else {
                    tool_running_placeholder()
                }
            }
        }
    }

    pub fn serialize_tool_call(&self, call: &ToolFunctionCall) -> SavedToolFunctionCall {
        SavedToolFunctionCall {
            id: call.id.clone(),
            name: call.name.clone(),
            arguments: call.arguments.clone(),
            result: call.result.as_ref().map(|result| match result {
                ToolFunctionCallResult::NoSuchTool => SavedToolFunctionCallResult::NoSuchTool,
                ToolFunctionCallResult::ParsingFailed => SavedToolFunctionCallResult::ParsingFailed,
                ToolFunctionCallResult::Finished {
                    serialized_output, ..
                } => SavedToolFunctionCallResult::Finished {
                    serialized_output: match serialized_output {
                        Ok(value) => Ok(value.clone()),
                        Err(e) => Err(e.to_string()),
                    },
                },
            }),
        }
    }

    pub fn deserialize_tool_call(
        &self,
        call: &SavedToolFunctionCall,
        cx: &mut WindowContext,
    ) -> ToolFunctionCall {
        if let Some(tool) = &self.registered_tools.get(&call.name) {
            (tool.deserialize)(call, cx)
        } else {
            ToolFunctionCall {
                id: call.id.clone(),
                name: call.name.clone(),
                arguments: call.arguments.clone(),
                result: Some(ToolFunctionCallResult::NoSuchTool),
            }
        }
    }

    pub fn register<T: 'static + LanguageModelTool>(
        &mut self,
        tool: T,
        _cx: &mut WindowContext,
    ) -> Result<()> {
        let name = tool.name();
        let tool = Arc::new(tool);
        let registered_tool = RegisteredTool {
            type_id: TypeId::of::<T>(),
            definition: tool.definition(),
            enabled: AtomicBool::new(true),
            deserialize: Box::new({
                let tool = tool.clone();
                move |tool_call: &SavedToolFunctionCall, cx: &mut WindowContext| {
                    let id = tool_call.id.clone();
                    let name = tool_call.name.clone();
                    let arguments = tool_call.arguments.clone();

                    let Ok(input) = serde_json::from_str::<T::Input>(&tool_call.arguments) else {
                        return ToolFunctionCall {
                            id,
                            name: name.clone(),
                            arguments,
                            result: Some(ToolFunctionCallResult::ParsingFailed),
                        };
                    };

                    let result = match &tool_call.result {
                        Some(result) => match result {
                            SavedToolFunctionCallResult::NoSuchTool => {
                                Some(ToolFunctionCallResult::NoSuchTool)
                            }
                            SavedToolFunctionCallResult::ParsingFailed => {
                                Some(ToolFunctionCallResult::ParsingFailed)
                            }
                            SavedToolFunctionCallResult::Finished { serialized_output } => {
                                let output = match serialized_output {
                                    Ok(value) => {
                                        match serde_json::from_str::<T::Output>(value.get()) {
                                            Ok(value) => Ok(value),
                                            Err(_) => {
                                                return ToolFunctionCall {
                                                    id,
                                                    name: name.clone(),
                                                    arguments,
                                                    result: Some(
                                                        ToolFunctionCallResult::ParsingFailed,
                                                    ),
                                                };
                                            }
                                        }
                                    }
                                    Err(e) => Err(anyhow!("{e}")),
                                };

                                let view = tool.view(input, output, cx).into();
                                Some(ToolFunctionCallResult::Finished {
                                    serialized_output: serialized_output.clone(),
                                    generate_fn: generate::<T>,
                                    view,
                                })
                            }
                        },
                        None => None,
                    };

                    ToolFunctionCall {
                        id: tool_call.id.clone(),
                        name: name.clone(),
                        arguments: tool_call.arguments.clone(),
                        result,
                    }
                }
            }),
            execute: Box::new({
                let tool = tool.clone();
                move |tool_call: &ToolFunctionCall, cx: &mut WindowContext| {
                    let id = tool_call.id.clone();
                    let name = tool_call.name.clone();
                    let arguments = tool_call.arguments.clone();

                    let Ok(input) = serde_json::from_str::<T::Input>(&arguments) else {
                        return Task::ready(Ok(ToolFunctionCall {
                            id,
                            name: name.clone(),
                            arguments,
                            result: Some(ToolFunctionCallResult::ParsingFailed),
                        }));
                    };

                    let result = tool.execute(&input, cx);
                    let tool = tool.clone();
                    cx.spawn(move |mut cx| async move {
                        let result = result.await;
                        let serialized_output = result
                            .as_ref()
                            .map_err(ToString::to_string)
                            .and_then(|output| {
                                Ok(RawValue::from_string(
                                    serde_json::to_string(output).map_err(|e| e.to_string())?,
                                )
                                .unwrap())
                            });
                        let view = cx.update(|cx| tool.view(input, result, cx))?;

                        Ok(ToolFunctionCall {
                            id,
                            name: name.clone(),
                            arguments,
                            result: Some(ToolFunctionCallResult::Finished {
                                serialized_output,
                                view: view.into(),
                                generate_fn: generate::<T>,
                            }),
                        })
                    })
                }
            }),
            render_running: render_running::<T>,
        };

        let previous = self.registered_tools.insert(name.clone(), registered_tool);
        if previous.is_some() {
            return Err(anyhow!("already registered a tool with name {}", name));
        }

        return Ok(());

        fn render_running<T: LanguageModelTool>(
            tool_call: &ToolFunctionCall,
            cx: &mut WindowContext,
        ) -> AnyElement {
            // Attempt to parse the string arguments that are JSON as a JSON value
            let maybe_arguments = serde_json::to_value(tool_call.arguments.clone()).ok();

            T::render_running(&maybe_arguments, cx).into_any_element()
        }

        fn generate<T: LanguageModelTool>(
            view: AnyView,
            project: &mut ProjectContext,
            cx: &mut WindowContext,
        ) -> String {
            view.downcast::<T::View>()
                .unwrap()
                .update(cx, |view, cx| T::View::generate(view, project, cx))
        }
    }

    /// Task yields an error if the window for the given WindowContext is closed before the task completes.
    pub fn call(
        &self,
        tool_call: &ToolFunctionCall,
        cx: &mut WindowContext,
    ) -> Task<Result<ToolFunctionCall>> {
        let name = tool_call.name.clone();
        let arguments = tool_call.arguments.clone();
        let id = tool_call.id.clone();

        let tool = match self.registered_tools.get(&name) {
            Some(tool) => tool,
            None => {
                let name = name.clone();
                return Task::ready(Ok(ToolFunctionCall {
                    id,
                    name: name.clone(),
                    arguments,
                    result: Some(ToolFunctionCallResult::NoSuchTool),
                }));
            }
        };

        (tool.execute)(tool_call, cx)
    }
}

impl ToolFunctionCallResult {
    pub fn generate(
        &self,
        name: &String,
        project: &mut ProjectContext,
        cx: &mut WindowContext,
    ) -> String {
        match self {
            ToolFunctionCallResult::NoSuchTool => format!("No tool for {name}"),
            ToolFunctionCallResult::ParsingFailed => {
                format!("Unable to parse arguments for {name}")
            }
            ToolFunctionCallResult::Finished {
                generate_fn, view, ..
            } => (generate_fn)(view.clone(), project, cx),
        }
    }

    fn into_any_element(&self, name: &String) -> AnyElement {
        match self {
            ToolFunctionCallResult::NoSuchTool => {
                format!("Language Model attempted to call {name}").into_any_element()
            }
            ToolFunctionCallResult::ParsingFailed => {
                format!("Language Model called {name} with bad arguments").into_any_element()
            }
            ToolFunctionCallResult::Finished { view, .. } => view.clone().into_any_element(),
        }
    }
}

impl Display for ToolFunctionDefinition {
    fn fmt(&self, f: &mut std::fmt::Formatter<'_>) -> std::fmt::Result {
        let schema = serde_json::to_string(&self.parameters).ok();
        let schema = schema.unwrap_or("None".to_string());
        write!(f, "Name: {}:\n", self.name)?;
        write!(f, "Description: {}\n", self.description)?;
        write!(f, "Parameters: {}", schema)
    }
}

#[cfg(test)]
mod test {
    use super::*;
    use gpui::{div, prelude::*, Render, TestAppContext};
    use gpui::{EmptyView, View};
    use schemars::schema_for;
    use schemars::JsonSchema;
    use serde::{Deserialize, Serialize};
    use serde_json::json;

    #[derive(Deserialize, Serialize, JsonSchema)]
    struct WeatherQuery {
        location: String,
        unit: String,
    }

    struct WeatherTool {
        current_weather: WeatherResult,
    }

    #[derive(Clone, Serialize, Deserialize, PartialEq, Debug)]
    struct WeatherResult {
        location: String,
        temperature: f64,
        unit: String,
    }

    struct WeatherView {
        result: WeatherResult,
    }

    impl Render for WeatherView {
        fn render(&mut self, _cx: &mut gpui::ViewContext<Self>) -> impl IntoElement {
            div().child(format!("temperature: {}", self.result.temperature))
        }
    }

    impl ToolOutput for WeatherView {
        fn generate(&self, _output: &mut ProjectContext, _cx: &mut WindowContext) -> String {
            serde_json::to_string(&self.result).unwrap()
        }
    }

    impl LanguageModelTool for WeatherTool {
        type Input = WeatherQuery;
        type Output = WeatherResult;
        type View = WeatherView;

        fn name(&self) -> String {
            "get_current_weather".to_string()
        }

        fn description(&self) -> String {
            "Fetches the current weather for a given location.".to_string()
        }

        fn execute(
            &self,
            input: &Self::Input,
            _cx: &mut WindowContext,
        ) -> Task<Result<Self::Output>> {
            let _location = input.location.clone();
            let _unit = input.unit.clone();

            let weather = self.current_weather.clone();

            Task::ready(Ok(weather))
        }

        fn view(
            &self,
            _input: Self::Input,
            result: Result<Self::Output>,
            cx: &mut WindowContext,
        ) -> View<Self::View> {
            cx.new_view(|_cx| {
                let result = result.unwrap();
                WeatherView { result }
            })
        }
    }

    #[gpui::test]
    async fn test_openai_weather_example(cx: &mut TestAppContext) {
        cx.background_executor.run_until_parked();
        let (_, cx) = cx.add_window_view(|_cx| EmptyView);

        let tool = WeatherTool {
            current_weather: WeatherResult {
                location: "San Francisco".to_string(),
                temperature: 21.0,
                unit: "Celsius".to_string(),
            },
        };

        let tools = vec![tool.definition()];
        assert_eq!(tools.len(), 1);

        let expected = ToolFunctionDefinition {
            name: "get_current_weather".to_string(),
            description: "Fetches the current weather for a given location.".to_string(),
            parameters: schema_for!(WeatherQuery),
        };

        assert_eq!(tools[0].name, expected.name);
        assert_eq!(tools[0].description, expected.description);

        let expected_schema = serde_json::to_value(&tools[0].parameters).unwrap();

        assert_eq!(
            expected_schema,
            json!({
                "$schema": "http://json-schema.org/draft-07/schema#",
                "title": "WeatherQuery",
                "type": "object",
                "properties": {
                    "location": {
                        "type": "string"
                    },
                    "unit": {
                        "type": "string"
                    }
                },
                "required": ["location", "unit"]
            })
        );

        let args = json!({
            "location": "San Francisco",
            "unit": "Celsius"
        });

        let query: WeatherQuery = serde_json::from_value(args).unwrap();

        let result = cx.update(|cx| tool.execute(&query, cx)).await;

        assert!(result.is_ok());
        let result = result.unwrap();

        assert_eq!(result, tool.current_weather);
    }
}<|MERGE_RESOLUTION|>--- conflicted
+++ resolved
@@ -4,13 +4,8 @@
     div, AnyElement, AnyView, IntoElement, ParentElement, Render, Styled, Task, View, WindowContext,
 };
 use schemars::{schema::RootSchema, schema_for, JsonSchema};
-<<<<<<< HEAD
 use serde::{de::DeserializeOwned, Deserialize, Serialize};
-use serde_json::value::RawValue;
-=======
-use serde::Deserialize;
-use serde_json::Value;
->>>>>>> a89dc8c4
+use serde_json::{value::RawValue, Value};
 use std::{
     any::TypeId,
     collections::HashMap,
@@ -103,13 +98,9 @@
     /// Executes the tool with the given input.
     fn execute(&self, input: &Self::Input, cx: &mut WindowContext) -> Task<Result<Self::Output>>;
 
-<<<<<<< HEAD
+    /// A view of the output of running the tool, for displaying to the user.
     fn view(
         &self,
-=======
-    /// A view of the output of running the tool, for displaying to the user.
-    fn output_view(
->>>>>>> a89dc8c4
         input: Self::Input,
         output: Result<Self::Output>,
         cx: &mut WindowContext,
@@ -131,14 +122,9 @@
 struct RegisteredTool {
     enabled: AtomicBool,
     type_id: TypeId,
-<<<<<<< HEAD
     execute: Box<dyn Fn(&ToolFunctionCall, &mut WindowContext) -> Task<Result<ToolFunctionCall>>>,
     deserialize: Box<dyn Fn(&SavedToolFunctionCall, &mut WindowContext) -> ToolFunctionCall>,
-    render_running: fn(&mut WindowContext) -> gpui::AnyElement,
-=======
-    call: Box<dyn Fn(&ToolFunctionCall, &mut WindowContext) -> Task<Result<ToolFunctionCall>>>,
     render_running: fn(&ToolFunctionCall, &mut WindowContext) -> gpui::AnyElement,
->>>>>>> a89dc8c4
     definition: ToolFunctionDefinition,
 }
 
