--- conflicted
+++ resolved
@@ -20,11 +20,8 @@
 gpui.workspace = true
 log.workspace = true
 picker.workspace = true
-<<<<<<< HEAD
 search.workspace = true
-=======
 serde.workspace = true
->>>>>>> 441677c9
 settings.workspace = true
 theme.workspace = true
 ui.workspace = true
