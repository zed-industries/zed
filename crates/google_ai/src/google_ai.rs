--- conflicted
+++ resolved
@@ -586,11 +586,6 @@
     }
 
     pub fn max_token_count(&self) -> u64 {
-<<<<<<< HEAD
-        const ONE_MILLION: u64 = 1_048_576;
-        const TWO_MILLION: u64 = 2_097_152;
-=======
->>>>>>> a067c16c
         match self {
             Self::Gemini15Pro => 2_097_152,
             Self::Gemini15Flash8b => 1_048_576,
