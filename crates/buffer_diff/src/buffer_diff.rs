use futures::channel::oneshot;
use git2::{DiffLineType as GitDiffLineType, DiffOptions as GitOptions, Patch as GitPatch};
use gpui::{App, AppContext as _, AsyncApp, Context, Entity, EventEmitter, Task, TaskLabel};
<<<<<<< HEAD
use language::{
    DiffOptions, File, Language, LanguageName, LanguageRegistry,
    language_settings::language_settings, word_diff_ranges,
};
=======
use language::{BufferRow, Language, LanguageRegistry};
>>>>>>> 89841d03
use rope::Rope;
use std::{
    cmp::Ordering,
    future::Future,
    iter,
    ops::Range,
    sync::{Arc, LazyLock},
};
use sum_tree::SumTree;
use text::{Anchor, Bias, BufferId, OffsetRangeExt, Point, ToOffset as _, ToPoint as _};
use util::ResultExt;

pub static CALCULATE_DIFF_TASK: LazyLock<TaskLabel> = LazyLock::new(TaskLabel::new);
pub const MAX_WORD_DIFF_LINE_COUNT: usize = 5;

pub struct BufferDiff {
    pub buffer_id: BufferId,
    inner: BufferDiffInner,
    // diff of the index vs head
    secondary_diff: Option<Entity<BufferDiff>>,
}

#[derive(Clone, Debug)]
pub struct BufferDiffSnapshot {
    inner: BufferDiffInner,
    secondary_diff: Option<Box<BufferDiffSnapshot>>,
}

#[derive(Clone)]
struct BufferDiffInner {
    hunks: SumTree<InternalDiffHunk>,
    // Used for making staging mo
    pending_hunks: SumTree<PendingHunk>,
    base_text: language::BufferSnapshot,
    base_text_exists: bool,
}

#[derive(Debug, Clone, Copy, PartialEq, Eq, Hash)]
pub struct DiffHunkStatus {
    pub kind: DiffHunkStatusKind,
    pub secondary: DiffHunkSecondaryStatus,
}

#[derive(Debug, Clone, Copy, PartialEq, Eq, Hash)]
pub enum DiffHunkStatusKind {
    Added,
    Modified,
    Deleted,
}

#[derive(Debug, Clone, Copy, PartialEq, Eq, Hash)]
/// Diff of Working Copy vs Index
/// aka 'is this hunk staged or not'
pub enum DiffHunkSecondaryStatus {
    /// Unstaged
    HasSecondaryHunk,
    /// Partially staged
    OverlapsWithSecondaryHunk,
    /// Staged
    NoSecondaryHunk,
    /// We are unstaging
    SecondaryHunkAdditionPending,
    /// We are stagind
    SecondaryHunkRemovalPending,
}

/// A diff hunk resolved to rows in the buffer.
#[derive(Debug, Clone, PartialEq, Eq)]
pub struct DiffHunk {
    /// The buffer range as points.
    pub range: Range<Point>,
    /// The range in the buffer to which this hunk corresponds.
    pub buffer_range: Range<Anchor>,
    /// The range in the buffer's diff base text to which this hunk corresponds.
    pub diff_base_byte_range: Range<usize>,
    pub secondary_status: DiffHunkSecondaryStatus,
    // Anchors representing the word diff locations in the active buffer
    pub buffer_word_diffs: Vec<Range<Anchor>>,
    // Offsets relative to the start of the deleted diff that represent word diff locations
    pub base_word_diffs: Vec<Range<usize>>,
}

/// We store [`InternalDiffHunk`]s internally so we don't need to store the additional row range.
#[derive(Debug, Clone, PartialEq, Eq)]
struct InternalDiffHunk {
    buffer_range: Range<Anchor>,
    diff_base_byte_range: Range<usize>,
    base_word_diffs: Vec<Range<usize>>,
    buffer_word_diffs: Vec<Range<Anchor>>,
}

#[derive(Debug, Clone, PartialEq, Eq)]
struct PendingHunk {
    buffer_range: Range<Anchor>,
    diff_base_byte_range: Range<usize>,
    buffer_version: clock::Global,
    new_status: DiffHunkSecondaryStatus,
}

#[derive(Debug, Clone)]
pub struct DiffHunkSummary {
    buffer_range: Range<Anchor>,
    diff_base_byte_range: Range<usize>,
}

impl sum_tree::Item for InternalDiffHunk {
    type Summary = DiffHunkSummary;

    fn summary(&self, _cx: &text::BufferSnapshot) -> Self::Summary {
        DiffHunkSummary {
            buffer_range: self.buffer_range.clone(),
            diff_base_byte_range: self.diff_base_byte_range.clone(),
        }
    }
}

impl sum_tree::Item for PendingHunk {
    type Summary = DiffHunkSummary;

    fn summary(&self, _cx: &text::BufferSnapshot) -> Self::Summary {
        DiffHunkSummary {
            buffer_range: self.buffer_range.clone(),
            diff_base_byte_range: self.diff_base_byte_range.clone(),
        }
    }
}

impl sum_tree::Summary for DiffHunkSummary {
    type Context<'a> = &'a text::BufferSnapshot;

    fn zero(_cx: Self::Context<'_>) -> Self {
        DiffHunkSummary {
            buffer_range: Anchor::MIN..Anchor::MIN,
            diff_base_byte_range: 0..0,
        }
    }

    fn add_summary(&mut self, other: &Self, buffer: Self::Context<'_>) {
        self.buffer_range.start = *self
            .buffer_range
            .start
            .min(&other.buffer_range.start, buffer);
        self.buffer_range.end = *self.buffer_range.end.max(&other.buffer_range.end, buffer);

        self.diff_base_byte_range.start = self
            .diff_base_byte_range
            .start
            .min(other.diff_base_byte_range.start);
        self.diff_base_byte_range.end = self
            .diff_base_byte_range
            .end
            .max(other.diff_base_byte_range.end);
    }
}

impl sum_tree::SeekTarget<'_, DiffHunkSummary, DiffHunkSummary> for Anchor {
    fn cmp(&self, cursor_location: &DiffHunkSummary, buffer: &text::BufferSnapshot) -> Ordering {
        if self
            .cmp(&cursor_location.buffer_range.start, buffer)
            .is_lt()
        {
            Ordering::Less
        } else if self.cmp(&cursor_location.buffer_range.end, buffer).is_gt() {
            Ordering::Greater
        } else {
            Ordering::Equal
        }
    }
}

impl std::fmt::Debug for BufferDiffInner {
    fn fmt(&self, f: &mut std::fmt::Formatter<'_>) -> std::fmt::Result {
        f.debug_struct("BufferDiffSnapshot")
            .field("hunks", &self.hunks)
            .field("remote_id", &self.base_text.remote_id())
            .finish()
    }
}

impl BufferDiffSnapshot {
    pub fn buffer_diff_id(&self) -> BufferId {
        self.inner.base_text.remote_id()
    }

    fn empty(buffer: &text::BufferSnapshot, cx: &mut App) -> BufferDiffSnapshot {
        BufferDiffSnapshot {
            inner: BufferDiffInner {
                base_text: language::Buffer::build_empty_snapshot(cx),
                hunks: SumTree::new(buffer),
                pending_hunks: SumTree::new(buffer),
                base_text_exists: false,
            },
            secondary_diff: None,
        }
    }

    fn unchanged(
        buffer: &text::BufferSnapshot,
        base_text: language::BufferSnapshot,
    ) -> BufferDiffSnapshot {
        debug_assert_eq!(buffer.text(), base_text.text());
        BufferDiffSnapshot {
            inner: BufferDiffInner {
                base_text,
                hunks: SumTree::new(buffer),
                pending_hunks: SumTree::new(buffer),
                base_text_exists: false,
            },
            secondary_diff: None,
        }
    }

    fn new_with_base_text(
        buffer: text::BufferSnapshot,
        base_text: Option<Arc<String>>,
        language: Option<Arc<Language>>,
        language_registry: Option<Arc<LanguageRegistry>>,
        cx: &mut App,
    ) -> impl Future<Output = Self> + use<> {
        let base_text_pair;
        let base_text_exists;
        let base_text_snapshot;
        let diff_options = build_diff_options(
            None,
            language.as_ref().map(|l| l.name()),
            language.as_ref().map(|l| l.default_scope()),
            cx,
        );

        if let Some(text) = &base_text {
            let base_text_rope = Rope::from(text.as_str());
            base_text_pair = Some((text.clone(), base_text_rope.clone()));
            let snapshot =
                language::Buffer::build_snapshot(base_text_rope, language, language_registry, cx);
            base_text_snapshot = cx.background_spawn(snapshot);
            base_text_exists = true;
        } else {
            base_text_pair = None;
            base_text_snapshot = Task::ready(language::Buffer::build_empty_snapshot(cx));
            base_text_exists = false;
        };

        let hunks = cx
            .background_executor()
            .spawn_labeled(*CALCULATE_DIFF_TASK, {
                let buffer = buffer.clone();
                async move { compute_hunks(base_text_pair, buffer, diff_options) }
            });

        async move {
            let (base_text, hunks) = futures::join!(base_text_snapshot, hunks);
            Self {
                inner: BufferDiffInner {
                    base_text,
                    hunks,
                    base_text_exists,
                    pending_hunks: SumTree::new(&buffer),
                },
                secondary_diff: None,
            }
        }
    }

    pub fn new_with_base_buffer(
        buffer: text::BufferSnapshot,
        base_text: Option<Arc<String>>,
        base_text_snapshot: language::BufferSnapshot,
        cx: &App,
    ) -> impl Future<Output = Self> + use<> {
        let diff_options = build_diff_options(
            base_text_snapshot.file(),
            base_text_snapshot.language().map(|l| l.name()),
            base_text_snapshot.language().map(|l| l.default_scope()),
            cx,
        );
        let base_text_exists = base_text.is_some();
        let base_text_pair = base_text.map(|text| {
            debug_assert_eq!(&*text, &base_text_snapshot.text());
            (text, base_text_snapshot.as_rope().clone())
        });
        cx.background_executor()
            .spawn_labeled(*CALCULATE_DIFF_TASK, async move {
                Self {
                    inner: BufferDiffInner {
                        base_text: base_text_snapshot,
                        pending_hunks: SumTree::new(&buffer),
                        hunks: compute_hunks(base_text_pair, buffer, diff_options),
                        base_text_exists,
                    },
                    secondary_diff: None,
                }
            })
    }

    #[cfg(test)]
    fn new_sync(
        buffer: text::BufferSnapshot,
        diff_base: String,
        cx: &mut gpui::TestAppContext,
    ) -> BufferDiffSnapshot {
        cx.executor().block(cx.update(|cx| {
            Self::new_with_base_text(buffer, Some(Arc::new(diff_base)), None, None, cx)
        }))
    }

    pub fn is_empty(&self) -> bool {
        self.inner.hunks.is_empty()
    }

    pub fn secondary_diff(&self) -> Option<&BufferDiffSnapshot> {
        self.secondary_diff.as_deref()
    }

    pub fn hunks_intersecting_range<'a>(
        &'a self,
        range: Range<Anchor>,
        buffer: &'a text::BufferSnapshot,
    ) -> impl 'a + Iterator<Item = DiffHunk> {
        let unstaged_counterpart = self.secondary_diff.as_ref().map(|diff| &diff.inner);
        self.inner
            .hunks_intersecting_range(range, buffer, unstaged_counterpart)
    }

    pub fn hunks_intersecting_range_rev<'a>(
        &'a self,
        range: Range<Anchor>,
        buffer: &'a text::BufferSnapshot,
    ) -> impl 'a + Iterator<Item = DiffHunk> {
        self.inner.hunks_intersecting_range_rev(range, buffer)
    }

    pub fn base_text(&self) -> &language::BufferSnapshot {
        &self.inner.base_text
    }

    pub fn base_texts_eq(&self, other: &Self) -> bool {
        if self.inner.base_text_exists != other.inner.base_text_exists {
            return false;
        }
        let left = &self.inner.base_text;
        let right = &other.inner.base_text;
        let (old_id, old_empty) = (left.remote_id(), left.is_empty());
        let (new_id, new_empty) = (right.remote_id(), right.is_empty());
        new_id == old_id || (new_empty && old_empty)
    }

    pub fn row_to_base_text_row(&self, row: BufferRow, buffer: &text::BufferSnapshot) -> u32 {
        // TODO(split-diff) expose a parameter to reuse a cursor to avoid repeatedly seeking from the start

        // Find the last hunk that starts before this position.
        let mut cursor = self.inner.hunks.cursor::<DiffHunkSummary>(buffer);
        let position = buffer.anchor_before(Point::new(row, 0));
        cursor.seek(&position, Bias::Left);
        if cursor
            .item()
            .is_none_or(|hunk| hunk.buffer_range.start.cmp(&position, buffer).is_gt())
        {
            cursor.prev();
        }

        let unclipped_point = if let Some(hunk) = cursor.item()
            && hunk.buffer_range.start.cmp(&position, buffer).is_le()
        {
            let mut unclipped_point = cursor
                .end()
                .diff_base_byte_range
                .end
                .to_point(self.base_text());
            if position.cmp(&cursor.end().buffer_range.end, buffer).is_ge() {
                unclipped_point +=
                    Point::new(row, 0) - cursor.end().buffer_range.end.to_point(buffer);
            }
            // Move the cursor so that at the next step we can clip with the start of the next hunk.
            cursor.next();
            unclipped_point
        } else {
            // Position is before the added region for the first hunk.
            debug_assert!(self.inner.hunks.first().is_none_or(|first_hunk| {
                position.cmp(&first_hunk.buffer_range.start, buffer).is_le()
            }));
            Point::new(row, 0)
        };

        let max_point = if let Some(next_hunk) = cursor.item() {
            next_hunk
                .diff_base_byte_range
                .start
                .to_point(self.base_text())
        } else {
            self.base_text().max_point()
        };
        unclipped_point.min(max_point).row
    }
}

impl BufferDiffInner {
    /// Returns the new index text and new pending hunks.
    fn stage_or_unstage_hunks_impl(
        &mut self,
        unstaged_diff: &Self,
        stage: bool,
        hunks: &[DiffHunk],
        buffer: &text::BufferSnapshot,
        file_exists: bool,
    ) -> Option<Rope> {
        let head_text = self
            .base_text_exists
            .then(|| self.base_text.as_rope().clone());
        let index_text = unstaged_diff
            .base_text_exists
            .then(|| unstaged_diff.base_text.as_rope().clone());

        // If the file doesn't exist in either HEAD or the index, then the
        // entire file must be either created or deleted in the index.
        let (index_text, head_text) = match (index_text, head_text) {
            (Some(index_text), Some(head_text)) if file_exists || !stage => (index_text, head_text),
            (index_text, head_text) => {
                let (new_index_text, new_status) = if stage {
                    log::debug!("stage all");
                    (
                        file_exists.then(|| buffer.as_rope().clone()),
                        DiffHunkSecondaryStatus::SecondaryHunkRemovalPending,
                    )
                } else {
                    log::debug!("unstage all");
                    (
                        head_text,
                        DiffHunkSecondaryStatus::SecondaryHunkAdditionPending,
                    )
                };

                let hunk = PendingHunk {
                    buffer_range: Anchor::min_max_range_for_buffer(buffer.remote_id()),
                    diff_base_byte_range: 0..index_text.map_or(0, |rope| rope.len()),
                    buffer_version: buffer.version().clone(),
                    new_status,
                };
                self.pending_hunks = SumTree::from_item(hunk, buffer);
                return new_index_text;
            }
        };

        let mut pending_hunks = SumTree::new(buffer);
        let mut old_pending_hunks = self.pending_hunks.cursor::<DiffHunkSummary>(buffer);

        // first, merge new hunks into pending_hunks
        for DiffHunk {
            buffer_range,
            diff_base_byte_range,
            secondary_status,
            ..
        } in hunks.iter().cloned()
        {
            let preceding_pending_hunks = old_pending_hunks.slice(&buffer_range.start, Bias::Left);
            pending_hunks.append(preceding_pending_hunks, buffer);

            // Skip all overlapping or adjacent old pending hunks
            while old_pending_hunks.item().is_some_and(|old_hunk| {
                old_hunk
                    .buffer_range
                    .start
                    .cmp(&buffer_range.end, buffer)
                    .is_le()
            }) {
                old_pending_hunks.next();
            }

            if (stage && secondary_status == DiffHunkSecondaryStatus::NoSecondaryHunk)
                || (!stage && secondary_status == DiffHunkSecondaryStatus::HasSecondaryHunk)
            {
                continue;
            }

            pending_hunks.push(
                PendingHunk {
                    buffer_range,
                    diff_base_byte_range,
                    buffer_version: buffer.version().clone(),
                    new_status: if stage {
                        DiffHunkSecondaryStatus::SecondaryHunkRemovalPending
                    } else {
                        DiffHunkSecondaryStatus::SecondaryHunkAdditionPending
                    },
                },
                buffer,
            );
        }
        // append the remainder
        pending_hunks.append(old_pending_hunks.suffix(), buffer);

        let mut unstaged_hunk_cursor = unstaged_diff.hunks.cursor::<DiffHunkSummary>(buffer);
        unstaged_hunk_cursor.next();

        // then, iterate over all pending hunks (both new ones and the existing ones) and compute the edits
        let mut prev_unstaged_hunk_buffer_end = 0;
        let mut prev_unstaged_hunk_base_text_end = 0;
        let mut edits = Vec::<(Range<usize>, String)>::new();
        let mut pending_hunks_iter = pending_hunks.iter().cloned().peekable();
        while let Some(PendingHunk {
            buffer_range,
            diff_base_byte_range,
            new_status,
            ..
        }) = pending_hunks_iter.next()
        {
            // Advance unstaged_hunk_cursor to skip unstaged hunks before current hunk
            let skipped_unstaged = unstaged_hunk_cursor.slice(&buffer_range.start, Bias::Left);

            if let Some(unstaged_hunk) = skipped_unstaged.last() {
                prev_unstaged_hunk_base_text_end = unstaged_hunk.diff_base_byte_range.end;
                prev_unstaged_hunk_buffer_end = unstaged_hunk.buffer_range.end.to_offset(buffer);
            }

            // Find where this hunk is in the index if it doesn't overlap
            let mut buffer_offset_range = buffer_range.to_offset(buffer);
            let start_overshoot = buffer_offset_range.start - prev_unstaged_hunk_buffer_end;
            let mut index_start = prev_unstaged_hunk_base_text_end + start_overshoot;

            loop {
                // Merge this hunk with any overlapping unstaged hunks.
                if let Some(unstaged_hunk) = unstaged_hunk_cursor.item() {
                    let unstaged_hunk_offset_range = unstaged_hunk.buffer_range.to_offset(buffer);
                    if unstaged_hunk_offset_range.start <= buffer_offset_range.end {
                        prev_unstaged_hunk_base_text_end = unstaged_hunk.diff_base_byte_range.end;
                        prev_unstaged_hunk_buffer_end = unstaged_hunk_offset_range.end;

                        index_start = index_start.min(unstaged_hunk.diff_base_byte_range.start);
                        buffer_offset_range.start = buffer_offset_range
                            .start
                            .min(unstaged_hunk_offset_range.start);
                        buffer_offset_range.end =
                            buffer_offset_range.end.max(unstaged_hunk_offset_range.end);

                        unstaged_hunk_cursor.next();
                        continue;
                    }
                }

                // If any unstaged hunks were merged, then subsequent pending hunks may
                // now overlap this hunk. Merge them.
                if let Some(next_pending_hunk) = pending_hunks_iter.peek() {
                    let next_pending_hunk_offset_range =
                        next_pending_hunk.buffer_range.to_offset(buffer);
                    if next_pending_hunk_offset_range.start <= buffer_offset_range.end {
                        buffer_offset_range.end = next_pending_hunk_offset_range.end;
                        pending_hunks_iter.next();
                        continue;
                    }
                }

                break;
            }

            let end_overshoot = buffer_offset_range
                .end
                .saturating_sub(prev_unstaged_hunk_buffer_end);
            let index_end = prev_unstaged_hunk_base_text_end + end_overshoot;
            let index_byte_range = index_start..index_end;

            let replacement_text = match new_status {
                DiffHunkSecondaryStatus::SecondaryHunkRemovalPending => {
                    log::debug!("staging hunk {:?}", buffer_offset_range);
                    buffer
                        .text_for_range(buffer_offset_range)
                        .collect::<String>()
                }
                DiffHunkSecondaryStatus::SecondaryHunkAdditionPending => {
                    log::debug!("unstaging hunk {:?}", buffer_offset_range);
                    head_text
                        .chunks_in_range(diff_base_byte_range.clone())
                        .collect::<String>()
                }
                _ => {
                    debug_assert!(false);
                    continue;
                }
            };

            edits.push((index_byte_range, replacement_text));
        }
        drop(pending_hunks_iter);
        drop(old_pending_hunks);
        self.pending_hunks = pending_hunks;

        #[cfg(debug_assertions)] // invariants: non-overlapping and sorted
        {
            for window in edits.windows(2) {
                let (range_a, range_b) = (&window[0].0, &window[1].0);
                debug_assert!(range_a.end < range_b.start);
            }
        }

        let mut new_index_text = Rope::new();
        let mut index_cursor = index_text.cursor(0);

        for (old_range, replacement_text) in edits {
            new_index_text.append(index_cursor.slice(old_range.start));
            index_cursor.seek_forward(old_range.end);
            new_index_text.push(&replacement_text);
        }
        new_index_text.append(index_cursor.suffix());
        Some(new_index_text)
    }

    fn hunks_intersecting_range<'a>(
        &'a self,
        range: Range<Anchor>,
        buffer: &'a text::BufferSnapshot,
        secondary: Option<&'a Self>,
    ) -> impl 'a + Iterator<Item = DiffHunk> {
        let range = range.to_offset(buffer);

        let mut cursor = self
            .hunks
            .filter::<_, DiffHunkSummary>(buffer, move |summary| {
                let summary_range = summary.buffer_range.to_offset(buffer);
                let before_start = summary_range.end < range.start;
                let after_end = summary_range.start > range.end;
                !before_start && !after_end
            });

        let anchor_iter = iter::from_fn(move || {
            cursor.next();
            cursor.item()
        })
        .flat_map(move |hunk| {
            [
                (
                    &hunk.buffer_range.start,
                    (
                        hunk.buffer_range.start,
                        hunk.diff_base_byte_range.start,
                        hunk,
                    ),
                ),
                (
                    &hunk.buffer_range.end,
                    (hunk.buffer_range.end, hunk.diff_base_byte_range.end, hunk),
                ),
            ]
        });

        let mut pending_hunks_cursor = self.pending_hunks.cursor::<DiffHunkSummary>(buffer);
        pending_hunks_cursor.next();

        let mut secondary_cursor = None;
        if let Some(secondary) = secondary.as_ref() {
            let mut cursor = secondary.hunks.cursor::<DiffHunkSummary>(buffer);
            cursor.next();
            secondary_cursor = Some(cursor);
        }

        let max_point = buffer.max_point();
        let mut summaries = buffer.summaries_for_anchors_with_payload::<Point, _, _>(anchor_iter);
        iter::from_fn(move || {
            loop {
                let (start_point, (start_anchor, start_base, hunk)) = summaries.next()?;
                let (mut end_point, (mut end_anchor, end_base, _)) = summaries.next()?;

                let base_word_diffs = hunk.base_word_diffs.clone();
                let buffer_word_diffs = hunk.buffer_word_diffs.clone();

                if !start_anchor.is_valid(buffer) {
                    continue;
                }

                if end_point.column > 0 && end_point < max_point {
                    end_point.row += 1;
                    end_point.column = 0;
                    end_anchor = buffer.anchor_before(end_point);
                }

                let mut secondary_status = DiffHunkSecondaryStatus::NoSecondaryHunk;

                let mut has_pending = false;
                if start_anchor
                    .cmp(&pending_hunks_cursor.start().buffer_range.start, buffer)
                    .is_gt()
                {
                    pending_hunks_cursor.seek_forward(&start_anchor, Bias::Left);
                }

                if let Some(pending_hunk) = pending_hunks_cursor.item() {
                    let mut pending_range = pending_hunk.buffer_range.to_point(buffer);
                    if pending_range.end.column > 0 {
                        pending_range.end.row += 1;
                        pending_range.end.column = 0;
                    }

                    if pending_range == (start_point..end_point)
                        && !buffer.has_edits_since_in_range(
                            &pending_hunk.buffer_version,
                            start_anchor..end_anchor,
                        )
                    {
                        has_pending = true;
                        secondary_status = pending_hunk.new_status;
                    }
                }

                if let (Some(secondary_cursor), false) = (secondary_cursor.as_mut(), has_pending) {
                    if start_anchor
                        .cmp(&secondary_cursor.start().buffer_range.start, buffer)
                        .is_gt()
                    {
                        secondary_cursor.seek_forward(&start_anchor, Bias::Left);
                    }

                    if let Some(secondary_hunk) = secondary_cursor.item() {
                        let mut secondary_range = secondary_hunk.buffer_range.to_point(buffer);
                        if secondary_range.end.column > 0 {
                            secondary_range.end.row += 1;
                            secondary_range.end.column = 0;
                        }
                        if secondary_range.is_empty()
                            && secondary_hunk.diff_base_byte_range.is_empty()
                        {
                            // ignore
                        } else if secondary_range == (start_point..end_point) {
                            secondary_status = DiffHunkSecondaryStatus::HasSecondaryHunk;
                        } else if secondary_range.start <= end_point {
                            secondary_status = DiffHunkSecondaryStatus::OverlapsWithSecondaryHunk;
                        }
                    }
                }

                return Some(DiffHunk {
                    range: start_point..end_point,
                    diff_base_byte_range: start_base..end_base,
                    buffer_range: start_anchor..end_anchor,
                    base_word_diffs,
                    buffer_word_diffs,
                    secondary_status,
                });
            }
        })
    }

    fn hunks_intersecting_range_rev<'a>(
        &'a self,
        range: Range<Anchor>,
        buffer: &'a text::BufferSnapshot,
    ) -> impl 'a + Iterator<Item = DiffHunk> {
        let mut cursor = self
            .hunks
            .filter::<_, DiffHunkSummary>(buffer, move |summary| {
                let before_start = summary.buffer_range.end.cmp(&range.start, buffer).is_lt();
                let after_end = summary.buffer_range.start.cmp(&range.end, buffer).is_gt();
                !before_start && !after_end
            });

        iter::from_fn(move || {
            cursor.prev();

            let hunk = cursor.item()?;
            let range = hunk.buffer_range.to_point(buffer);

            Some(DiffHunk {
                range,
                diff_base_byte_range: hunk.diff_base_byte_range.clone(),
                buffer_range: hunk.buffer_range.clone(),
                // The secondary status is not used by callers of this method.
                secondary_status: DiffHunkSecondaryStatus::NoSecondaryHunk,
                base_word_diffs: hunk.base_word_diffs.clone(),
                buffer_word_diffs: hunk.buffer_word_diffs.clone(),
            })
        })
    }

    fn compare(&self, old: &Self, new_snapshot: &text::BufferSnapshot) -> Option<Range<Anchor>> {
        let mut new_cursor = self.hunks.cursor::<()>(new_snapshot);
        let mut old_cursor = old.hunks.cursor::<()>(new_snapshot);
        old_cursor.next();
        new_cursor.next();
        let mut start = None;
        let mut end = None;

        loop {
            match (new_cursor.item(), old_cursor.item()) {
                (Some(new_hunk), Some(old_hunk)) => {
                    match new_hunk
                        .buffer_range
                        .start
                        .cmp(&old_hunk.buffer_range.start, new_snapshot)
                    {
                        Ordering::Less => {
                            start.get_or_insert(new_hunk.buffer_range.start);
                            end.replace(new_hunk.buffer_range.end);
                            new_cursor.next();
                        }
                        Ordering::Equal => {
                            if new_hunk != old_hunk {
                                start.get_or_insert(new_hunk.buffer_range.start);
                                if old_hunk
                                    .buffer_range
                                    .end
                                    .cmp(&new_hunk.buffer_range.end, new_snapshot)
                                    .is_ge()
                                {
                                    end.replace(old_hunk.buffer_range.end);
                                } else {
                                    end.replace(new_hunk.buffer_range.end);
                                }
                            }

                            new_cursor.next();
                            old_cursor.next();
                        }
                        Ordering::Greater => {
                            start.get_or_insert(old_hunk.buffer_range.start);
                            end.replace(old_hunk.buffer_range.end);
                            old_cursor.next();
                        }
                    }
                }
                (Some(new_hunk), None) => {
                    start.get_or_insert(new_hunk.buffer_range.start);
                    end.replace(new_hunk.buffer_range.end);
                    new_cursor.next();
                }
                (None, Some(old_hunk)) => {
                    start.get_or_insert(old_hunk.buffer_range.start);
                    end.replace(old_hunk.buffer_range.end);
                    old_cursor.next();
                }
                (None, None) => break,
            }
        }

        start.zip(end).map(|(start, end)| start..end)
    }
}

fn build_diff_options(
    file: Option<&Arc<dyn File>>,
    language: Option<LanguageName>,
    language_scope: Option<language::LanguageScope>,
    cx: &App,
) -> Option<DiffOptions> {
    #[cfg(any(test, feature = "test-support"))]
    {
        if !cx.has_global::<settings::SettingsStore>() {
            return Some(DiffOptions {
                language_scope,
                max_word_diff_line_count: MAX_WORD_DIFF_LINE_COUNT,
                ..Default::default()
            });
        }
    }

    language_settings(language, file, cx)
        .word_diff_enabled
        .then_some(DiffOptions {
            language_scope,
            max_word_diff_line_count: MAX_WORD_DIFF_LINE_COUNT,
            ..Default::default()
        })
}

fn compute_hunks(
    diff_base: Option<(Arc<String>, Rope)>,
    buffer: text::BufferSnapshot,
    diff_options: Option<DiffOptions>,
) -> SumTree<InternalDiffHunk> {
    let mut tree = SumTree::new(&buffer);

    if let Some((diff_base, diff_base_rope)) = diff_base {
        let buffer_text = buffer.as_rope().to_string();

        let mut options = GitOptions::default();
        options.context_lines(0);
        let patch = GitPatch::from_buffers(
            diff_base.as_bytes(),
            None,
            buffer_text.as_bytes(),
            None,
            Some(&mut options),
        )
        .log_err();

        // A common case in Zed is that the empty buffer is represented as just a newline,
        // but if we just compute a naive diff you get a "preserved" line in the middle,
        // which is a bit odd.
        if buffer_text == "\n" && diff_base.ends_with("\n") && diff_base.len() > 1 {
            tree.push(
                InternalDiffHunk {
                    buffer_range: buffer.anchor_before(0)..buffer.anchor_before(0),
                    diff_base_byte_range: 0..diff_base.len() - 1,
                    base_word_diffs: Vec::default(),
                    buffer_word_diffs: Vec::default(),
                },
                &buffer,
            );
            return tree;
        }

        if let Some(patch) = patch {
            let mut divergence = 0;
            for hunk_index in 0..patch.num_hunks() {
                let hunk = process_patch_hunk(
                    &patch,
                    hunk_index,
                    &diff_base_rope,
                    &buffer,
                    &mut divergence,
                    diff_options.as_ref(),
                );
                tree.push(hunk, &buffer);
            }
        }
    } else {
        tree.push(
            InternalDiffHunk {
                buffer_range: Anchor::min_max_range_for_buffer(buffer.remote_id()),
                diff_base_byte_range: 0..0,
                base_word_diffs: Vec::default(),
                buffer_word_diffs: Vec::default(),
            },
            &buffer,
        );
    }

    tree
}

fn process_patch_hunk(
    patch: &GitPatch<'_>,
    hunk_index: usize,
    diff_base: &Rope,
    buffer: &text::BufferSnapshot,
    buffer_row_divergence: &mut i64,
    diff_options: Option<&DiffOptions>,
) -> InternalDiffHunk {
    let line_item_count = patch.num_lines_in_hunk(hunk_index).unwrap();
    assert!(line_item_count > 0);

    let mut first_deletion_buffer_row: Option<u32> = None;
    let mut buffer_row_range: Option<Range<u32>> = None;
    let mut diff_base_byte_range: Option<Range<usize>> = None;
    let mut first_addition_old_row: Option<u32> = None;

    for line_index in 0..line_item_count {
        let line = patch.line_in_hunk(hunk_index, line_index).unwrap();
        let kind = line.origin_value();
        let content_offset = line.content_offset() as isize;
        let content_len = line.content().len() as isize;
        match kind {
            GitDiffLineType::Addition => {
                if first_addition_old_row.is_none() {
                    first_addition_old_row = Some(
                        (line.new_lineno().unwrap() as i64 - *buffer_row_divergence - 1) as u32,
                    );
                }
                *buffer_row_divergence += 1;
                let row = line.new_lineno().unwrap().saturating_sub(1);

                match &mut buffer_row_range {
                    Some(Range { end, .. }) => *end = row + 1,
                    None => buffer_row_range = Some(row..row + 1),
                }
            }
            GitDiffLineType::Deletion => {
                let end = content_offset + content_len;

                match &mut diff_base_byte_range {
                    Some(head_byte_range) => head_byte_range.end = end as usize,
                    None => diff_base_byte_range = Some(content_offset as usize..end as usize),
                }

                if first_deletion_buffer_row.is_none() {
                    let old_row = line.old_lineno().unwrap().saturating_sub(1);
                    let row = old_row as i64 + *buffer_row_divergence;
                    first_deletion_buffer_row = Some(row as u32);
                }

                *buffer_row_divergence -= 1;
            }
            _ => {}
        }
    }

    let buffer_row_range = buffer_row_range.unwrap_or_else(|| {
        // Pure deletion hunk without addition.
        let row = first_deletion_buffer_row.unwrap();
        row..row
    });
    let diff_base_byte_range = diff_base_byte_range.unwrap_or_else(|| {
        // Pure addition hunk without deletion.
        let row = first_addition_old_row.unwrap();
        let offset = diff_base.point_to_offset(Point::new(row, 0));
        offset..offset
    });

    let start = Point::new(buffer_row_range.start, 0);
    let end = Point::new(buffer_row_range.end, 0);
    let buffer_range = buffer.anchor_before(start)..buffer.anchor_before(end);

    let largest_diff_line_count = buffer_row_range
        .len()
        .max(line_item_count.saturating_sub(buffer_row_range.len()));

    let (base_word_diffs, buffer_word_diffs) = if let Some(diff_options) = diff_options
        && !diff_base_byte_range.is_empty()
        && !buffer_row_range.is_empty()
        && diff_options.max_word_diff_line_count >= largest_diff_line_count
    {
        let base_text: String = diff_base
            .chunks_in_range(diff_base_byte_range.clone())
            .collect();

        let buffer_text: String = buffer.text_for_range(buffer_range.clone()).collect();

        let (base_word_diffs, buffer_word_diffs_relative) = word_diff_ranges(
            &base_text,
            &buffer_text,
            DiffOptions {
                language_scope: diff_options.language_scope.clone(),
                ..*diff_options
            },
        );

        let buffer_start_offset = buffer_range.start.to_offset(buffer);
        let buffer_word_diffs = buffer_word_diffs_relative
            .into_iter()
            .map(|range| {
                let start = buffer.anchor_after(buffer_start_offset + range.start);
                let end = buffer.anchor_after(buffer_start_offset + range.end);
                start..end
            })
            .collect();

        (base_word_diffs, buffer_word_diffs)
    } else {
        (Vec::default(), Vec::default())
    };

    InternalDiffHunk {
        buffer_range,
        diff_base_byte_range,
        base_word_diffs,
        buffer_word_diffs,
    }
}

impl std::fmt::Debug for BufferDiff {
    fn fmt(&self, f: &mut std::fmt::Formatter<'_>) -> std::fmt::Result {
        f.debug_struct("BufferChangeSet")
            .field("buffer_id", &self.buffer_id)
            .field("snapshot", &self.inner)
            .finish()
    }
}

#[derive(Clone, Debug)]
pub enum BufferDiffEvent {
    DiffChanged {
        changed_range: Option<Range<text::Anchor>>,
    },
    LanguageChanged,
    HunksStagedOrUnstaged(Option<Rope>),
}

impl EventEmitter<BufferDiffEvent> for BufferDiff {}

impl BufferDiff {
    pub fn new(buffer: &text::BufferSnapshot, cx: &mut App) -> Self {
        BufferDiff {
            buffer_id: buffer.remote_id(),
            inner: BufferDiffSnapshot::empty(buffer, cx).inner,
            secondary_diff: None,
        }
    }

    pub fn new_unchanged(
        buffer: &text::BufferSnapshot,
        base_text: language::BufferSnapshot,
    ) -> Self {
        debug_assert_eq!(buffer.text(), base_text.text());
        BufferDiff {
            buffer_id: buffer.remote_id(),
            inner: BufferDiffSnapshot::unchanged(buffer, base_text).inner,
            secondary_diff: None,
        }
    }

    #[cfg(any(test, feature = "test-support"))]
    pub fn new_with_base_text(
        base_text: &str,
        buffer: &Entity<language::Buffer>,
        cx: &mut App,
    ) -> Self {
        let mut base_text = base_text.to_owned();
        text::LineEnding::normalize(&mut base_text);
        let snapshot = BufferDiffSnapshot::new_with_base_text(
            buffer.read(cx).text_snapshot(),
            Some(base_text.into()),
            None,
            None,
            cx,
        );
        let snapshot = cx.background_executor().block(snapshot);
        Self {
            buffer_id: buffer.read(cx).remote_id(),
            inner: snapshot.inner,
            secondary_diff: None,
        }
    }

    pub fn set_secondary_diff(&mut self, diff: Entity<BufferDiff>) {
        self.secondary_diff = Some(diff);
    }

    pub fn secondary_diff(&self) -> Option<Entity<BufferDiff>> {
        self.secondary_diff.clone()
    }

    pub fn clear_pending_hunks(&mut self, cx: &mut Context<Self>) {
        if self.secondary_diff.is_some() {
            self.inner.pending_hunks = SumTree::from_summary(DiffHunkSummary {
                buffer_range: Anchor::min_min_range_for_buffer(self.buffer_id),
                diff_base_byte_range: 0..0,
            });
            cx.emit(BufferDiffEvent::DiffChanged {
                changed_range: Some(Anchor::min_max_range_for_buffer(self.buffer_id)),
            });
        }
    }

    pub fn stage_or_unstage_hunks(
        &mut self,
        stage: bool,
        hunks: &[DiffHunk],
        buffer: &text::BufferSnapshot,
        file_exists: bool,
        cx: &mut Context<Self>,
    ) -> Option<Rope> {
        let new_index_text = self.inner.stage_or_unstage_hunks_impl(
            &self.secondary_diff.as_ref()?.read(cx).inner,
            stage,
            hunks,
            buffer,
            file_exists,
        );

        cx.emit(BufferDiffEvent::HunksStagedOrUnstaged(
            new_index_text.clone(),
        ));
        if let Some((first, last)) = hunks.first().zip(hunks.last()) {
            let changed_range = first.buffer_range.start..last.buffer_range.end;
            cx.emit(BufferDiffEvent::DiffChanged {
                changed_range: Some(changed_range),
            });
        }
        new_index_text
    }

    pub fn range_to_hunk_range(
        &self,
        range: Range<Anchor>,
        buffer: &text::BufferSnapshot,
        cx: &App,
    ) -> Option<Range<Anchor>> {
        let start = self
            .hunks_intersecting_range(range.clone(), buffer, cx)
            .next()?
            .buffer_range
            .start;
        let end = self
            .hunks_intersecting_range_rev(range, buffer)
            .next()?
            .buffer_range
            .end;
        Some(start..end)
    }

    pub async fn update_diff(
        this: Entity<BufferDiff>,
        buffer: text::BufferSnapshot,
        base_text: Option<Arc<String>>,
        base_text_changed: bool,
        language_changed: bool,
        language: Option<Arc<Language>>,
        language_registry: Option<Arc<LanguageRegistry>>,
        cx: &mut AsyncApp,
    ) -> anyhow::Result<BufferDiffSnapshot> {
        Ok(if base_text_changed || language_changed {
            cx.update(|cx| {
                BufferDiffSnapshot::new_with_base_text(
                    buffer.clone(),
                    base_text,
                    language.clone(),
                    language_registry.clone(),
                    cx,
                )
            })?
            .await
        } else {
            this.read_with(cx, |this, cx| {
                BufferDiffSnapshot::new_with_base_buffer(
                    buffer.clone(),
                    base_text,
                    this.base_text().clone(),
                    cx,
                )
            })?
            .await
        })
    }

    pub fn language_changed(&mut self, cx: &mut Context<Self>) {
        cx.emit(BufferDiffEvent::LanguageChanged);
    }

    pub fn set_snapshot(
        &mut self,
        new_snapshot: BufferDiffSnapshot,
        buffer: &text::BufferSnapshot,
        cx: &mut Context<Self>,
    ) -> Option<Range<Anchor>> {
        self.set_snapshot_with_secondary(new_snapshot, buffer, None, false, cx)
    }

    pub fn set_snapshot_with_secondary(
        &mut self,
        new_snapshot: BufferDiffSnapshot,
        buffer: &text::BufferSnapshot,
        secondary_diff_change: Option<Range<Anchor>>,
        clear_pending_hunks: bool,
        cx: &mut Context<Self>,
    ) -> Option<Range<Anchor>> {
        log::debug!("set snapshot with secondary {secondary_diff_change:?}");

        let state = &mut self.inner;
        let new_state = new_snapshot.inner;
        let (base_text_changed, mut changed_range) =
            match (state.base_text_exists, new_state.base_text_exists) {
                (false, false) => (true, None),
                (true, true)
                    if state.base_text.remote_id() == new_state.base_text.remote_id()
                        && state.base_text.syntax_update_count()
                            == new_state.base_text.syntax_update_count() =>
                {
                    (false, new_state.compare(state, buffer))
                }
                _ => (
                    true,
                    Some(text::Anchor::min_max_range_for_buffer(self.buffer_id)),
                ),
            };

        if let Some(secondary_changed_range) = secondary_diff_change
            && let Some(secondary_hunk_range) =
                self.range_to_hunk_range(secondary_changed_range, buffer, cx)
        {
            if let Some(range) = &mut changed_range {
                range.start = *secondary_hunk_range.start.min(&range.start, buffer);
                range.end = *secondary_hunk_range.end.max(&range.end, buffer);
            } else {
                changed_range = Some(secondary_hunk_range);
            }
        }

        let state = &mut self.inner;
        state.base_text_exists = new_state.base_text_exists;
        state.base_text = new_state.base_text;
        state.hunks = new_state.hunks;
        if base_text_changed || clear_pending_hunks {
            if let Some((first, last)) = state.pending_hunks.first().zip(state.pending_hunks.last())
            {
                if let Some(range) = &mut changed_range {
                    range.start = *range.start.min(&first.buffer_range.start, buffer);
                    range.end = *range.end.max(&last.buffer_range.end, buffer);
                } else {
                    changed_range = Some(first.buffer_range.start..last.buffer_range.end);
                }
            }
            state.pending_hunks = SumTree::new(buffer);
        }

        cx.emit(BufferDiffEvent::DiffChanged {
            changed_range: changed_range.clone(),
        });
        changed_range
    }

    pub fn base_text(&self) -> &language::BufferSnapshot {
        &self.inner.base_text
    }

    pub fn base_text_exists(&self) -> bool {
        self.inner.base_text_exists
    }

    pub fn snapshot(&self, cx: &App) -> BufferDiffSnapshot {
        BufferDiffSnapshot {
            inner: self.inner.clone(),
            secondary_diff: self
                .secondary_diff
                .as_ref()
                .map(|diff| Box::new(diff.read(cx).snapshot(cx))),
        }
    }

    pub fn hunks<'a>(
        &'a self,
        buffer_snapshot: &'a text::BufferSnapshot,
        cx: &'a App,
    ) -> impl 'a + Iterator<Item = DiffHunk> {
        self.hunks_intersecting_range(
            Anchor::min_max_range_for_buffer(buffer_snapshot.remote_id()),
            buffer_snapshot,
            cx,
        )
    }

    pub fn hunks_intersecting_range<'a>(
        &'a self,
        range: Range<text::Anchor>,
        buffer_snapshot: &'a text::BufferSnapshot,
        cx: &'a App,
    ) -> impl 'a + Iterator<Item = DiffHunk> {
        let unstaged_counterpart = self
            .secondary_diff
            .as_ref()
            .map(|diff| &diff.read(cx).inner);
        self.inner
            .hunks_intersecting_range(range, buffer_snapshot, unstaged_counterpart)
    }

    pub fn hunks_intersecting_range_rev<'a>(
        &'a self,
        range: Range<text::Anchor>,
        buffer_snapshot: &'a text::BufferSnapshot,
    ) -> impl 'a + Iterator<Item = DiffHunk> {
        self.inner
            .hunks_intersecting_range_rev(range, buffer_snapshot)
    }

    pub fn hunks_in_row_range<'a>(
        &'a self,
        range: Range<u32>,
        buffer: &'a text::BufferSnapshot,
        cx: &'a App,
    ) -> impl 'a + Iterator<Item = DiffHunk> {
        let start = buffer.anchor_before(Point::new(range.start, 0));
        let end = buffer.anchor_after(Point::new(range.end, 0));
        self.hunks_intersecting_range(start..end, buffer, cx)
    }

    /// Used in cases where the change set isn't derived from git.
    pub fn set_base_text(
        &mut self,
        base_text: Option<Arc<String>>,
        language: Option<Arc<Language>>,
        language_registry: Option<Arc<LanguageRegistry>>,
        buffer: text::BufferSnapshot,
        cx: &mut Context<Self>,
    ) -> oneshot::Receiver<()> {
        let (tx, rx) = oneshot::channel();
        let this = cx.weak_entity();

        let snapshot = BufferDiffSnapshot::new_with_base_text(
            buffer.clone(),
            base_text,
            language,
            language_registry,
            cx,
        );
        let complete_on_drop = util::defer(|| {
            tx.send(()).ok();
        });
        cx.spawn(async move |_, cx| {
            let snapshot = snapshot.await;
            let Some(this) = this.upgrade() else {
                return;
            };
            this.update(cx, |this, cx| {
                this.set_snapshot(snapshot, &buffer, cx);
            })
            .log_err();
            drop(complete_on_drop)
        })
        .detach();
        rx
    }

    pub fn base_text_string(&self) -> Option<String> {
        self.inner
            .base_text_exists
            .then(|| self.inner.base_text.text())
    }

    #[cfg(any(test, feature = "test-support"))]
    pub fn recalculate_diff_sync(&mut self, buffer: text::BufferSnapshot, cx: &mut Context<Self>) {
        let base_text = self.base_text_string().map(Arc::new);
        let snapshot = BufferDiffSnapshot::new_with_base_buffer(
            buffer.clone(),
            base_text,
            self.inner.base_text.clone(),
            cx,
        );
        let snapshot = cx.background_executor().block(snapshot);
        self.set_snapshot(snapshot, &buffer, cx);
    }
}

impl DiffHunk {
    pub fn is_created_file(&self) -> bool {
        self.diff_base_byte_range == (0..0)
            && self.buffer_range.start.is_min()
            && self.buffer_range.end.is_max()
    }

    pub fn status(&self) -> DiffHunkStatus {
        let kind = if self.buffer_range.start == self.buffer_range.end {
            DiffHunkStatusKind::Deleted
        } else if self.diff_base_byte_range.is_empty() {
            DiffHunkStatusKind::Added
        } else {
            DiffHunkStatusKind::Modified
        };
        DiffHunkStatus {
            kind,
            secondary: self.secondary_status,
        }
    }
}

impl DiffHunkStatus {
    pub fn has_secondary_hunk(&self) -> bool {
        matches!(
            self.secondary,
            DiffHunkSecondaryStatus::HasSecondaryHunk
                | DiffHunkSecondaryStatus::SecondaryHunkAdditionPending
                | DiffHunkSecondaryStatus::OverlapsWithSecondaryHunk
        )
    }

    pub fn is_pending(&self) -> bool {
        matches!(
            self.secondary,
            DiffHunkSecondaryStatus::SecondaryHunkAdditionPending
                | DiffHunkSecondaryStatus::SecondaryHunkRemovalPending
        )
    }

    pub fn is_deleted(&self) -> bool {
        self.kind == DiffHunkStatusKind::Deleted
    }

    pub fn is_added(&self) -> bool {
        self.kind == DiffHunkStatusKind::Added
    }

    pub fn is_modified(&self) -> bool {
        self.kind == DiffHunkStatusKind::Modified
    }

    pub fn added(secondary: DiffHunkSecondaryStatus) -> Self {
        Self {
            kind: DiffHunkStatusKind::Added,
            secondary,
        }
    }

    pub fn modified(secondary: DiffHunkSecondaryStatus) -> Self {
        Self {
            kind: DiffHunkStatusKind::Modified,
            secondary,
        }
    }

    pub fn deleted(secondary: DiffHunkSecondaryStatus) -> Self {
        Self {
            kind: DiffHunkStatusKind::Deleted,
            secondary,
        }
    }

    pub fn deleted_none() -> Self {
        Self {
            kind: DiffHunkStatusKind::Deleted,
            secondary: DiffHunkSecondaryStatus::NoSecondaryHunk,
        }
    }

    pub fn added_none() -> Self {
        Self {
            kind: DiffHunkStatusKind::Added,
            secondary: DiffHunkSecondaryStatus::NoSecondaryHunk,
        }
    }

    pub fn modified_none() -> Self {
        Self {
            kind: DiffHunkStatusKind::Modified,
            secondary: DiffHunkSecondaryStatus::NoSecondaryHunk,
        }
    }
}

#[cfg(any(test, feature = "test-support"))]
#[track_caller]
pub fn assert_hunks<ExpectedText, HunkIter>(
    diff_hunks: HunkIter,
    buffer: &text::BufferSnapshot,
    diff_base: &str,
    // Line range, deleted, added, status
    expected_hunks: &[(Range<u32>, ExpectedText, ExpectedText, DiffHunkStatus)],
) where
    HunkIter: Iterator<Item = DiffHunk>,
    ExpectedText: AsRef<str>,
{
    let actual_hunks = diff_hunks
        .map(|hunk| {
            (
                hunk.range.clone(),
                &diff_base[hunk.diff_base_byte_range.clone()],
                buffer
                    .text_for_range(hunk.range.clone())
                    .collect::<String>(),
                hunk.status(),
            )
        })
        .collect::<Vec<_>>();

    let expected_hunks: Vec<_> = expected_hunks
        .iter()
        .map(|(line_range, deleted_text, added_text, status)| {
            (
                Point::new(line_range.start, 0)..Point::new(line_range.end, 0),
                deleted_text.as_ref(),
                added_text.as_ref().to_string(),
                *status,
            )
        })
        .collect();

    pretty_assertions::assert_eq!(actual_hunks, expected_hunks);
}

#[cfg(test)]
mod tests {
    use std::fmt::Write as _;

    use super::*;
    use gpui::TestAppContext;
    use pretty_assertions::{assert_eq, assert_ne};
    use rand::{Rng as _, rngs::StdRng};
    use text::{Buffer, BufferId, ReplicaId, Rope};
    use unindent::Unindent as _;
    use util::test::marked_text_ranges;

    #[ctor::ctor]
    fn init_logger() {
        zlog::init_test();
    }

    #[gpui::test]
    async fn test_buffer_diff_simple(cx: &mut gpui::TestAppContext) {
        let diff_base = "
            one
            two
            three
        "
        .unindent();

        let buffer_text = "
            one
            HELLO
            three
        "
        .unindent();

        let mut buffer = Buffer::new(ReplicaId::LOCAL, BufferId::new(1).unwrap(), buffer_text);
        let mut diff = BufferDiffSnapshot::new_sync(buffer.clone(), diff_base.clone(), cx);
        assert_hunks(
            diff.hunks_intersecting_range(
                Anchor::min_max_range_for_buffer(buffer.remote_id()),
                &buffer,
            ),
            &buffer,
            &diff_base,
            &[(1..2, "two\n", "HELLO\n", DiffHunkStatus::modified_none())],
        );

        buffer.edit([(0..0, "point five\n")]);
        diff = BufferDiffSnapshot::new_sync(buffer.clone(), diff_base.clone(), cx);
        assert_hunks(
            diff.hunks_intersecting_range(
                Anchor::min_max_range_for_buffer(buffer.remote_id()),
                &buffer,
            ),
            &buffer,
            &diff_base,
            &[
                (0..1, "", "point five\n", DiffHunkStatus::added_none()),
                (2..3, "two\n", "HELLO\n", DiffHunkStatus::modified_none()),
            ],
        );

        diff = cx.update(|cx| BufferDiffSnapshot::empty(&buffer, cx));
        assert_hunks::<&str, _>(
            diff.hunks_intersecting_range(
                Anchor::min_max_range_for_buffer(buffer.remote_id()),
                &buffer,
            ),
            &buffer,
            &diff_base,
            &[],
        );
    }

    #[gpui::test]
    async fn test_buffer_diff_with_secondary(cx: &mut gpui::TestAppContext) {
        let head_text = "
            zero
            one
            two
            three
            four
            five
            six
            seven
            eight
            nine
        "
        .unindent();

        let index_text = "
            zero
            one
            TWO
            three
            FOUR
            five
            six
            seven
            eight
            NINE
        "
        .unindent();

        let buffer_text = "
            zero
            one
            TWO
            three
            FOUR
            FIVE
            six
            SEVEN
            eight
            nine
        "
        .unindent();

        let buffer = Buffer::new(ReplicaId::LOCAL, BufferId::new(1).unwrap(), buffer_text);
        let unstaged_diff = BufferDiffSnapshot::new_sync(buffer.clone(), index_text, cx);
        let mut uncommitted_diff =
            BufferDiffSnapshot::new_sync(buffer.clone(), head_text.clone(), cx);
        uncommitted_diff.secondary_diff = Some(Box::new(unstaged_diff));

        let expected_hunks = vec![
            (2..3, "two\n", "TWO\n", DiffHunkStatus::modified_none()),
            (
                4..6,
                "four\nfive\n",
                "FOUR\nFIVE\n",
                DiffHunkStatus::modified(DiffHunkSecondaryStatus::OverlapsWithSecondaryHunk),
            ),
            (
                7..8,
                "seven\n",
                "SEVEN\n",
                DiffHunkStatus::modified(DiffHunkSecondaryStatus::HasSecondaryHunk),
            ),
        ];

        assert_hunks(
            uncommitted_diff.hunks_intersecting_range(
                Anchor::min_max_range_for_buffer(buffer.remote_id()),
                &buffer,
            ),
            &buffer,
            &head_text,
            &expected_hunks,
        );
    }

    #[gpui::test]
    async fn test_buffer_diff_range(cx: &mut TestAppContext) {
        let diff_base = Arc::new(
            "
            one
            two
            three
            four
            five
            six
            seven
            eight
            nine
            ten
        "
            .unindent(),
        );

        let buffer_text = "
            A
            one
            B
            two
            C
            three
            HELLO
            four
            five
            SIXTEEN
            seven
            eight
            WORLD
            nine

            ten

        "
        .unindent();

        let buffer = Buffer::new(ReplicaId::LOCAL, BufferId::new(1).unwrap(), buffer_text);
        let diff = cx
            .update(|cx| {
                BufferDiffSnapshot::new_with_base_text(
                    buffer.snapshot(),
                    Some(diff_base.clone()),
                    None,
                    None,
                    cx,
                )
            })
            .await;
        assert_eq!(
            diff.hunks_intersecting_range(
                Anchor::min_max_range_for_buffer(buffer.remote_id()),
                &buffer
            )
            .count(),
            8
        );

        assert_hunks(
            diff.hunks_intersecting_range(
                buffer.anchor_before(Point::new(7, 0))..buffer.anchor_before(Point::new(12, 0)),
                &buffer,
            ),
            &buffer,
            &diff_base,
            &[
                (6..7, "", "HELLO\n", DiffHunkStatus::added_none()),
                (9..10, "six\n", "SIXTEEN\n", DiffHunkStatus::modified_none()),
                (12..13, "", "WORLD\n", DiffHunkStatus::added_none()),
            ],
        );
    }

    #[gpui::test]
    async fn test_stage_hunk(cx: &mut TestAppContext) {
        struct Example {
            name: &'static str,
            head_text: String,
            index_text: String,
            buffer_marked_text: String,
            final_index_text: String,
        }

        let table = [
            Example {
                name: "uncommitted hunk straddles end of unstaged hunk",
                head_text: "
                    one
                    two
                    three
                    four
                    five
                "
                .unindent(),
                index_text: "
                    one
                    TWO_HUNDRED
                    three
                    FOUR_HUNDRED
                    five
                "
                .unindent(),
                buffer_marked_text: "
                    ZERO
                    one
                    two
                    «THREE_HUNDRED
                    FOUR_HUNDRED»
                    five
                    SIX
                "
                .unindent(),
                final_index_text: "
                    one
                    two
                    THREE_HUNDRED
                    FOUR_HUNDRED
                    five
                "
                .unindent(),
            },
            Example {
                name: "uncommitted hunk straddles start of unstaged hunk",
                head_text: "
                    one
                    two
                    three
                    four
                    five
                "
                .unindent(),
                index_text: "
                    one
                    TWO_HUNDRED
                    three
                    FOUR_HUNDRED
                    five
                "
                .unindent(),
                buffer_marked_text: "
                    ZERO
                    one
                    «TWO_HUNDRED
                    THREE_HUNDRED»
                    four
                    five
                    SIX
                "
                .unindent(),
                final_index_text: "
                    one
                    TWO_HUNDRED
                    THREE_HUNDRED
                    four
                    five
                "
                .unindent(),
            },
            Example {
                name: "uncommitted hunk strictly contains unstaged hunks",
                head_text: "
                    one
                    two
                    three
                    four
                    five
                    six
                    seven
                "
                .unindent(),
                index_text: "
                    one
                    TWO
                    THREE
                    FOUR
                    FIVE
                    SIX
                    seven
                "
                .unindent(),
                buffer_marked_text: "
                    one
                    TWO
                    «THREE_HUNDRED
                    FOUR
                    FIVE_HUNDRED»
                    SIX
                    seven
                "
                .unindent(),
                final_index_text: "
                    one
                    TWO
                    THREE_HUNDRED
                    FOUR
                    FIVE_HUNDRED
                    SIX
                    seven
                "
                .unindent(),
            },
            Example {
                name: "uncommitted deletion hunk",
                head_text: "
                    one
                    two
                    three
                    four
                    five
                "
                .unindent(),
                index_text: "
                    one
                    two
                    three
                    four
                    five
                "
                .unindent(),
                buffer_marked_text: "
                    one
                    ˇfive
                "
                .unindent(),
                final_index_text: "
                    one
                    five
                "
                .unindent(),
            },
            Example {
                name: "one unstaged hunk that contains two uncommitted hunks",
                head_text: "
                    one
                    two

                    three
                    four
                "
                .unindent(),
                index_text: "
                    one
                    two
                    three
                    four
                "
                .unindent(),
                buffer_marked_text: "
                    «one

                    three // modified
                    four»
                "
                .unindent(),
                final_index_text: "
                    one

                    three // modified
                    four
                "
                .unindent(),
            },
            Example {
                name: "one uncommitted hunk that contains two unstaged hunks",
                head_text: "
                    one
                    two
                    three
                    four
                    five
                "
                .unindent(),
                index_text: "
                    ZERO
                    one
                    TWO
                    THREE
                    FOUR
                    five
                "
                .unindent(),
                buffer_marked_text: "
                    «one
                    TWO_HUNDRED
                    THREE
                    FOUR_HUNDRED
                    five»
                "
                .unindent(),
                final_index_text: "
                    ZERO
                    one
                    TWO_HUNDRED
                    THREE
                    FOUR_HUNDRED
                    five
                "
                .unindent(),
            },
        ];

        for example in table {
            let (buffer_text, ranges) = marked_text_ranges(&example.buffer_marked_text, false);
            let buffer = Buffer::new(ReplicaId::LOCAL, BufferId::new(1).unwrap(), buffer_text);
            let hunk_range =
                buffer.anchor_before(ranges[0].start)..buffer.anchor_before(ranges[0].end);

            let unstaged =
                BufferDiffSnapshot::new_sync(buffer.clone(), example.index_text.clone(), cx);
            let uncommitted =
                BufferDiffSnapshot::new_sync(buffer.clone(), example.head_text.clone(), cx);

            let unstaged_diff = cx.new(|cx| {
                let mut diff = BufferDiff::new(&buffer, cx);
                diff.set_snapshot(unstaged, &buffer, cx);
                diff
            });

            let uncommitted_diff = cx.new(|cx| {
                let mut diff = BufferDiff::new(&buffer, cx);
                diff.set_snapshot(uncommitted, &buffer, cx);
                diff.set_secondary_diff(unstaged_diff);
                diff
            });

            uncommitted_diff.update(cx, |diff, cx| {
                let hunks = diff
                    .hunks_intersecting_range(hunk_range.clone(), &buffer, cx)
                    .collect::<Vec<_>>();
                for hunk in &hunks {
                    assert_ne!(
                        hunk.secondary_status,
                        DiffHunkSecondaryStatus::NoSecondaryHunk
                    )
                }

                let new_index_text = diff
                    .stage_or_unstage_hunks(true, &hunks, &buffer, true, cx)
                    .unwrap()
                    .to_string();

                let hunks = diff
                    .hunks_intersecting_range(hunk_range.clone(), &buffer, cx)
                    .collect::<Vec<_>>();
                for hunk in &hunks {
                    assert_eq!(
                        hunk.secondary_status,
                        DiffHunkSecondaryStatus::SecondaryHunkRemovalPending
                    )
                }

                pretty_assertions::assert_eq!(
                    new_index_text,
                    example.final_index_text,
                    "example: {}",
                    example.name
                );
            });
        }
    }

    #[gpui::test]
    async fn test_toggling_stage_and_unstage_same_hunk(cx: &mut TestAppContext) {
        let head_text = "
            one
            two
            three
        "
        .unindent();
        let index_text = head_text.clone();
        let buffer_text = "
            one
            three
        "
        .unindent();

        let buffer = Buffer::new(
            ReplicaId::LOCAL,
            BufferId::new(1).unwrap(),
            buffer_text.clone(),
        );
        let unstaged = BufferDiffSnapshot::new_sync(buffer.clone(), index_text, cx);
        let uncommitted = BufferDiffSnapshot::new_sync(buffer.clone(), head_text.clone(), cx);
        let unstaged_diff = cx.new(|cx| {
            let mut diff = BufferDiff::new(&buffer, cx);
            diff.set_snapshot(unstaged, &buffer, cx);
            diff
        });
        let uncommitted_diff = cx.new(|cx| {
            let mut diff = BufferDiff::new(&buffer, cx);
            diff.set_snapshot(uncommitted, &buffer, cx);
            diff.set_secondary_diff(unstaged_diff.clone());
            diff
        });

        uncommitted_diff.update(cx, |diff, cx| {
            let hunk = diff.hunks(&buffer, cx).next().unwrap();

            let new_index_text = diff
                .stage_or_unstage_hunks(true, std::slice::from_ref(&hunk), &buffer, true, cx)
                .unwrap()
                .to_string();
            assert_eq!(new_index_text, buffer_text);

            let hunk = diff.hunks(&buffer, cx).next().unwrap();
            assert_eq!(
                hunk.secondary_status,
                DiffHunkSecondaryStatus::SecondaryHunkRemovalPending
            );

            let index_text = diff
                .stage_or_unstage_hunks(false, &[hunk], &buffer, true, cx)
                .unwrap()
                .to_string();
            assert_eq!(index_text, head_text);

            let hunk = diff.hunks(&buffer, cx).next().unwrap();
            // optimistically unstaged (fine, could also be HasSecondaryHunk)
            assert_eq!(
                hunk.secondary_status,
                DiffHunkSecondaryStatus::SecondaryHunkAdditionPending
            );
        });
    }

    #[gpui::test]
    async fn test_buffer_diff_compare(cx: &mut TestAppContext) {
        let base_text = "
            zero
            one
            two
            three
            four
            five
            six
            seven
            eight
            nine
        "
        .unindent();

        let buffer_text_1 = "
            one
            three
            four
            five
            SIX
            seven
            eight
            NINE
        "
        .unindent();

        let mut buffer = Buffer::new(ReplicaId::LOCAL, BufferId::new(1).unwrap(), buffer_text_1);

        let empty_diff = cx.update(|cx| BufferDiffSnapshot::empty(&buffer, cx));
        let diff_1 = BufferDiffSnapshot::new_sync(buffer.clone(), base_text.clone(), cx);
        let range = diff_1.inner.compare(&empty_diff.inner, &buffer).unwrap();
        assert_eq!(range.to_point(&buffer), Point::new(0, 0)..Point::new(8, 0));

        // Edit affects the word diff within the hunk.
        buffer.edit_via_marked_text(
            &"
                one
                three
                four
                five
                «SIX.5»
                seven
                eight
                NINE
            "
            .unindent(),
        );
        let diff_2 = BufferDiffSnapshot::new_sync(buffer.clone(), base_text.clone(), cx);
        // The word diff has changed (SIX vs SIX.5), so compare detects a change
        let range = diff_2.inner.compare(&diff_1.inner, &buffer).unwrap();
        assert_eq!(range.to_point(&buffer), Point::new(4, 0)..Point::new(5, 0));

        // Edit turns a deletion hunk into a modification.
        buffer.edit_via_marked_text(
            &"
                one
                «THREE»
                four
                five
                SIX.5
                seven
                eight
                NINE
            "
            .unindent(),
        );
        let diff_3 = BufferDiffSnapshot::new_sync(buffer.clone(), base_text.clone(), cx);
        let range = diff_3.inner.compare(&diff_2.inner, &buffer).unwrap();
        assert_eq!(range.to_point(&buffer), Point::new(1, 0)..Point::new(2, 0));

        // Edit turns a modification hunk into a deletion.
        buffer.edit_via_marked_text(
            &"
                one
                THREE
                four
                five«»
                seven
                eight
                NINE
            "
            .unindent(),
        );
        let diff_4 = BufferDiffSnapshot::new_sync(buffer.clone(), base_text.clone(), cx);
        let range = diff_4.inner.compare(&diff_3.inner, &buffer).unwrap();
        assert_eq!(range.to_point(&buffer), Point::new(3, 4)..Point::new(4, 0));

        // Edit introduces a new insertion hunk.
        buffer.edit_via_marked_text(
            &"
                one
                THREE
                four«
                FOUR.5
                »five
                seven
                eight
                NINE
            "
            .unindent(),
        );
        let diff_5 = BufferDiffSnapshot::new_sync(buffer.snapshot(), base_text.clone(), cx);
        let range = diff_5.inner.compare(&diff_4.inner, &buffer).unwrap();
        assert_eq!(range.to_point(&buffer), Point::new(3, 0)..Point::new(4, 0));

        // Edit removes a hunk.
        buffer.edit_via_marked_text(
            &"
                one
                THREE
                four
                FOUR.5
                five
                seven
                eight
                «nine»
            "
            .unindent(),
        );
        let diff_6 = BufferDiffSnapshot::new_sync(buffer.snapshot(), base_text, cx);
        let range = diff_6.inner.compare(&diff_5.inner, &buffer).unwrap();
        assert_eq!(range.to_point(&buffer), Point::new(7, 0)..Point::new(8, 0));
    }

    #[gpui::test(iterations = 100)]
    async fn test_staging_and_unstaging_hunks(cx: &mut TestAppContext, mut rng: StdRng) {
        fn gen_line(rng: &mut StdRng) -> String {
            if rng.random_bool(0.2) {
                "\n".to_owned()
            } else {
                let c = rng.random_range('A'..='Z');
                format!("{c}{c}{c}\n")
            }
        }

        fn gen_working_copy(rng: &mut StdRng, head: &str) -> String {
            let mut old_lines = {
                let mut old_lines = Vec::new();
                let old_lines_iter = head.lines();
                for line in old_lines_iter {
                    assert!(!line.ends_with("\n"));
                    old_lines.push(line.to_owned());
                }
                if old_lines.last().is_some_and(|line| line.is_empty()) {
                    old_lines.pop();
                }
                old_lines.into_iter()
            };
            let mut result = String::new();
            let unchanged_count = rng.random_range(0..=old_lines.len());
            result +=
                &old_lines
                    .by_ref()
                    .take(unchanged_count)
                    .fold(String::new(), |mut s, line| {
                        writeln!(&mut s, "{line}").unwrap();
                        s
                    });
            while old_lines.len() > 0 {
                let deleted_count = rng.random_range(0..=old_lines.len());
                let _advance = old_lines
                    .by_ref()
                    .take(deleted_count)
                    .map(|line| line.len() + 1)
                    .sum::<usize>();
                let minimum_added = if deleted_count == 0 { 1 } else { 0 };
                let added_count = rng.random_range(minimum_added..=5);
                let addition = (0..added_count).map(|_| gen_line(rng)).collect::<String>();
                result += &addition;

                if old_lines.len() > 0 {
                    let blank_lines = old_lines.clone().take_while(|line| line.is_empty()).count();
                    if blank_lines == old_lines.len() {
                        break;
                    };
                    let unchanged_count =
                        rng.random_range((blank_lines + 1).max(1)..=old_lines.len());
                    result += &old_lines.by_ref().take(unchanged_count).fold(
                        String::new(),
                        |mut s, line| {
                            writeln!(&mut s, "{line}").unwrap();
                            s
                        },
                    );
                }
            }
            result
        }

        fn uncommitted_diff(
            working_copy: &language::BufferSnapshot,
            index_text: &Rope,
            head_text: String,
            cx: &mut TestAppContext,
        ) -> Entity<BufferDiff> {
            let inner =
                BufferDiffSnapshot::new_sync(working_copy.text.clone(), head_text, cx).inner;
            let secondary = BufferDiff {
                buffer_id: working_copy.remote_id(),
                inner: BufferDiffSnapshot::new_sync(
                    working_copy.text.clone(),
                    index_text.to_string(),
                    cx,
                )
                .inner,
                secondary_diff: None,
            };
            let secondary = cx.new(|_| secondary);
            cx.new(|_| BufferDiff {
                buffer_id: working_copy.remote_id(),
                inner,
                secondary_diff: Some(secondary),
            })
        }

        let operations = std::env::var("OPERATIONS")
            .map(|i| i.parse().expect("invalid `OPERATIONS` variable"))
            .unwrap_or(10);

        let rng = &mut rng;
        let head_text = ('a'..='z').fold(String::new(), |mut s, c| {
            writeln!(&mut s, "{c}{c}{c}").unwrap();
            s
        });
        let working_copy = gen_working_copy(rng, &head_text);
        let working_copy = cx.new(|cx| {
            language::Buffer::local_normalized(
                Rope::from(working_copy.as_str()),
                text::LineEnding::default(),
                cx,
            )
        });
        let working_copy = working_copy.read_with(cx, |working_copy, _| working_copy.snapshot());
        let mut index_text = if rng.random() {
            Rope::from(head_text.as_str())
        } else {
            working_copy.as_rope().clone()
        };

        let mut diff = uncommitted_diff(&working_copy, &index_text, head_text.clone(), cx);
        let mut hunks = diff.update(cx, |diff, cx| {
            diff.hunks_intersecting_range(
                Anchor::min_max_range_for_buffer(diff.buffer_id),
                &working_copy,
                cx,
            )
            .collect::<Vec<_>>()
        });
        if hunks.is_empty() {
            return;
        }

        for _ in 0..operations {
            let i = rng.random_range(0..hunks.len());
            let hunk = &mut hunks[i];
            let hunk_to_change = hunk.clone();
            let stage = match hunk.secondary_status {
                DiffHunkSecondaryStatus::HasSecondaryHunk => {
                    hunk.secondary_status = DiffHunkSecondaryStatus::NoSecondaryHunk;
                    true
                }
                DiffHunkSecondaryStatus::NoSecondaryHunk => {
                    hunk.secondary_status = DiffHunkSecondaryStatus::HasSecondaryHunk;
                    false
                }
                _ => unreachable!(),
            };

            index_text = diff.update(cx, |diff, cx| {
                diff.stage_or_unstage_hunks(stage, &[hunk_to_change], &working_copy, true, cx)
                    .unwrap()
            });

            diff = uncommitted_diff(&working_copy, &index_text, head_text.clone(), cx);
            let found_hunks = diff.update(cx, |diff, cx| {
                diff.hunks_intersecting_range(
                    Anchor::min_max_range_for_buffer(diff.buffer_id),
                    &working_copy,
                    cx,
                )
                .collect::<Vec<_>>()
            });
            assert_eq!(hunks.len(), found_hunks.len());

            for (expected_hunk, found_hunk) in hunks.iter().zip(&found_hunks) {
                assert_eq!(
                    expected_hunk.buffer_range.to_point(&working_copy),
                    found_hunk.buffer_range.to_point(&working_copy)
                );
                assert_eq!(
                    expected_hunk.diff_base_byte_range,
                    found_hunk.diff_base_byte_range
                );
                assert_eq!(expected_hunk.secondary_status, found_hunk.secondary_status);
            }
            hunks = found_hunks;
        }
    }

    #[gpui::test]
    async fn test_row_to_base_text_row(cx: &mut TestAppContext) {
        let base_text = "
            zero
            one
            two
            three
            four
            five
            six
            seven
            eight
        "
        .unindent();
        let buffer_text = "
            zero
            ONE
            two
            NINE
            five
            seven
        "
        .unindent();

        //   zero
        // - one
        // + ONE
        //   two
        // - three
        // - four
        // + NINE
        //   five
        // - six
        //   seven
        // + eight

        let buffer = Buffer::new(ReplicaId::LOCAL, BufferId::new(1).unwrap(), buffer_text);
        let buffer_snapshot = buffer.snapshot();
        let diff = BufferDiffSnapshot::new_sync(buffer_snapshot.clone(), base_text, cx);
        let expected_results = [
            // don't format me
            (0, 0),
            (1, 2),
            (2, 2),
            (3, 5),
            (4, 5),
            (5, 7),
            (6, 9),
        ];
        for (buffer_row, expected) in expected_results {
            assert_eq!(
                diff.row_to_base_text_row(buffer_row, &buffer_snapshot),
                expected,
                "{buffer_row}"
            );
        }
    }
}<|MERGE_RESOLUTION|>--- conflicted
+++ resolved
@@ -1,14 +1,10 @@
 use futures::channel::oneshot;
 use git2::{DiffLineType as GitDiffLineType, DiffOptions as GitOptions, Patch as GitPatch};
 use gpui::{App, AppContext as _, AsyncApp, Context, Entity, EventEmitter, Task, TaskLabel};
-<<<<<<< HEAD
 use language::{
-    DiffOptions, File, Language, LanguageName, LanguageRegistry,
+    BufferRow, DiffOptions, File, Language, LanguageName, LanguageRegistry,
     language_settings::language_settings, word_diff_ranges,
 };
-=======
-use language::{BufferRow, Language, LanguageRegistry};
->>>>>>> 89841d03
 use rope::Rope;
 use std::{
     cmp::Ordering,
