use futures::{channel::oneshot, future::OptionFuture};
use git2::{DiffLineType as GitDiffLineType, DiffOptions as GitOptions, Patch as GitPatch};
use gpui::{App, AppContext as _, AsyncApp, Context, Entity, EventEmitter};
use language::{Language, LanguageRegistry};
use rope::Rope;
use std::cmp::Ordering;
use std::{future::Future, iter, ops::Range, sync::Arc};
use sum_tree::SumTree;
use text::ToOffset as _;
use text::{Anchor, Bias, BufferId, OffsetRangeExt, Point};
use util::ResultExt;

pub struct BufferDiff {
    pub buffer_id: BufferId,
    inner: BufferDiffInner,
    secondary_diff: Option<Entity<BufferDiff>>,
}

#[derive(Clone, Debug)]
pub struct BufferDiffSnapshot {
    inner: BufferDiffInner,
    secondary_diff: Option<Box<BufferDiffSnapshot>>,
    pub is_single_insertion: bool,
}

#[derive(Clone)]
struct BufferDiffInner {
    hunks: SumTree<InternalDiffHunk>,
    base_text: Option<language::BufferSnapshot>,
}

#[derive(Debug, Clone, Copy, PartialEq, Eq, Hash)]
pub struct DiffHunkStatus {
    pub kind: DiffHunkStatusKind,
    pub secondary: DiffHunkSecondaryStatus,
}

#[derive(Debug, Clone, Copy, PartialEq, Eq, Hash)]
pub enum DiffHunkStatusKind {
    Added,
    Modified,
    Deleted,
}

#[derive(Debug, Clone, Copy, PartialEq, Eq, Hash)]
pub enum DiffHunkSecondaryStatus {
    HasSecondaryHunk,
    OverlapsWithSecondaryHunk,
    None,
}

impl DiffHunkSecondaryStatus {
    pub fn is_secondary(&self) -> bool {
        match self {
            DiffHunkSecondaryStatus::HasSecondaryHunk => true,
            DiffHunkSecondaryStatus::OverlapsWithSecondaryHunk => true,
            DiffHunkSecondaryStatus::None => false,
        }
    }
}

/// A diff hunk resolved to rows in the buffer.
#[derive(Debug, Clone, PartialEq, Eq)]
pub struct DiffHunk {
    /// The buffer range, expressed in terms of rows.
    pub row_range: Range<u32>,
    /// The range in the buffer to which this hunk corresponds.
    pub buffer_range: Range<Anchor>,
    /// The range in the buffer's diff base text to which this hunk corresponds.
    pub diff_base_byte_range: Range<usize>,
    pub secondary_status: DiffHunkSecondaryStatus,
}

/// We store [`InternalDiffHunk`]s internally so we don't need to store the additional row range.
#[derive(Debug, Clone, PartialEq, Eq)]
struct InternalDiffHunk {
    buffer_range: Range<Anchor>,
    diff_base_byte_range: Range<usize>,
}

impl sum_tree::Item for InternalDiffHunk {
    type Summary = DiffHunkSummary;

    fn summary(&self, _cx: &text::BufferSnapshot) -> Self::Summary {
        DiffHunkSummary {
            buffer_range: self.buffer_range.clone(),
        }
    }
}

#[derive(Debug, Default, Clone)]
pub struct DiffHunkSummary {
    buffer_range: Range<Anchor>,
}

impl sum_tree::Summary for DiffHunkSummary {
    type Context = text::BufferSnapshot;

    fn zero(_cx: &Self::Context) -> Self {
        Default::default()
    }

    fn add_summary(&mut self, other: &Self, buffer: &Self::Context) {
        self.buffer_range.start = self
            .buffer_range
            .start
            .min(&other.buffer_range.start, buffer);
        self.buffer_range.end = self.buffer_range.end.max(&other.buffer_range.end, buffer);
    }
}

<<<<<<< HEAD
impl sum_tree::SeekTarget<'_, DiffHunkSummary, DiffHunkSummary> for Anchor {
    fn cmp(
        &self,
        cursor_location: &DiffHunkSummary,
        buffer: &text::BufferSnapshot,
    ) -> cmp::Ordering {
        self.cmp(&cursor_location.buffer_range.end, buffer)
=======
impl<'a> sum_tree::SeekTarget<'a, DiffHunkSummary, DiffHunkSummary> for Anchor {
    fn cmp(&self, cursor_location: &DiffHunkSummary, buffer: &text::BufferSnapshot) -> Ordering {
        if self
            .cmp(&cursor_location.buffer_range.start, buffer)
            .is_lt()
        {
            Ordering::Less
        } else if self.cmp(&cursor_location.buffer_range.end, buffer).is_gt() {
            Ordering::Greater
        } else {
            Ordering::Equal
        }
>>>>>>> 1732cdb9
    }
}

impl std::fmt::Debug for BufferDiffInner {
    fn fmt(&self, f: &mut std::fmt::Formatter<'_>) -> std::fmt::Result {
        f.debug_struct("BufferDiffSnapshot")
            .field("hunks", &self.hunks)
            .finish()
    }
}

impl BufferDiffSnapshot {
    pub fn is_empty(&self) -> bool {
        self.inner.hunks.is_empty()
    }

    pub fn secondary_diff(&self) -> Option<&BufferDiffSnapshot> {
        self.secondary_diff.as_deref()
    }

    pub fn hunks_intersecting_range<'a>(
        &'a self,
        range: Range<Anchor>,
        buffer: &'a text::BufferSnapshot,
    ) -> impl 'a + Iterator<Item = DiffHunk> {
        let unstaged_counterpart = self.secondary_diff.as_ref().map(|diff| &diff.inner);
        self.inner
            .hunks_intersecting_range(range, buffer, unstaged_counterpart)
    }

    pub fn hunks_intersecting_range_rev<'a>(
        &'a self,
        range: Range<Anchor>,
        buffer: &'a text::BufferSnapshot,
    ) -> impl 'a + Iterator<Item = DiffHunk> {
        self.inner.hunks_intersecting_range_rev(range, buffer)
    }

    pub fn base_text(&self) -> Option<&language::BufferSnapshot> {
        self.inner.base_text.as_ref()
    }

    pub fn base_texts_eq(&self, other: &Self) -> bool {
        match (other.base_text(), self.base_text()) {
            (None, None) => true,
            (None, Some(_)) => false,
            (Some(_), None) => false,
            (Some(old), Some(new)) => {
                let (old_id, old_empty) = (old.remote_id(), old.is_empty());
                let (new_id, new_empty) = (new.remote_id(), new.is_empty());
                new_id == old_id || (new_empty && old_empty)
            }
        }
    }

    pub fn new_secondary_text_for_stage_or_unstage(
        &self,
        stage: bool,
        hunks: impl Iterator<Item = (Range<Anchor>, Range<usize>)>,
        buffer: &text::BufferSnapshot,
        cx: &mut App,
    ) -> Option<Rope> {
        let secondary_diff = self.secondary_diff()?;
        let head_text = self.base_text().map(|text| text.as_rope().clone());
        let index_text = secondary_diff
            .base_text()
            .map(|text| text.as_rope().clone());
        let (index_text, head_text) = match (index_text, head_text) {
            (Some(index_text), Some(head_text)) => (index_text, head_text),
            // file is deleted in both index and head
            (None, None) => return None,
            // file is deleted in index
            (None, Some(head_text)) => {
                return if stage {
                    Some(buffer.as_rope().clone())
                } else {
                    Some(head_text)
                }
            }
            // file exists in the index, but is deleted in head
            (Some(_), None) => {
                return if stage {
                    Some(buffer.as_rope().clone())
                } else {
                    None
                }
            }
        };

        let mut secondary_cursor = secondary_diff.inner.hunks.cursor::<DiffHunkSummary>(buffer);
        secondary_cursor.next(buffer);
        let mut edits = Vec::new();
        let mut prev_secondary_hunk_buffer_offset = 0;
        let mut prev_secondary_hunk_base_text_offset = 0;
        for (buffer_range, diff_base_byte_range) in hunks {
            let skipped_hunks = secondary_cursor.slice(&buffer_range.start, Bias::Left, buffer);

            if let Some(secondary_hunk) = skipped_hunks.last() {
                prev_secondary_hunk_base_text_offset = secondary_hunk.diff_base_byte_range.end;
                prev_secondary_hunk_buffer_offset =
                    secondary_hunk.buffer_range.end.to_offset(buffer);
            }

            let mut buffer_offset_range = buffer_range.to_offset(buffer);
            let start_overshoot = buffer_offset_range.start - prev_secondary_hunk_buffer_offset;
            let mut secondary_base_text_start =
                prev_secondary_hunk_base_text_offset + start_overshoot;

            while let Some(secondary_hunk) = secondary_cursor.item().filter(|item| {
                item.buffer_range
                    .start
                    .cmp(&buffer_range.end, buffer)
                    .is_le()
            }) {
                let secondary_hunk_offset_range = secondary_hunk.buffer_range.to_offset(buffer);
                prev_secondary_hunk_base_text_offset = secondary_hunk.diff_base_byte_range.end;
                prev_secondary_hunk_buffer_offset = secondary_hunk_offset_range.end;

                secondary_base_text_start =
                    secondary_base_text_start.min(secondary_hunk.diff_base_byte_range.start);
                buffer_offset_range.start = buffer_offset_range
                    .start
                    .min(secondary_hunk_offset_range.start);

                secondary_cursor.next(buffer);
            }

            let end_overshoot = buffer_offset_range
                .end
                .saturating_sub(prev_secondary_hunk_buffer_offset);
            let secondary_base_text_end = prev_secondary_hunk_base_text_offset + end_overshoot;

            let secondary_base_text_range = secondary_base_text_start..secondary_base_text_end;
            buffer_offset_range.end = buffer_offset_range
                .end
                .max(prev_secondary_hunk_buffer_offset);

            let replacement_text = if stage {
                log::debug!("staging");
                buffer
                    .text_for_range(buffer_offset_range)
                    .collect::<String>()
            } else {
                log::debug!("unstaging");
                head_text
                    .chunks_in_range(diff_base_byte_range.clone())
                    .collect::<String>()
            };
            edits.push((secondary_base_text_range, replacement_text));
        }

        let buffer = cx.new(|cx| {
            language::Buffer::local_normalized(index_text, text::LineEnding::default(), cx)
        });
        let new_text = buffer.update(cx, |buffer, cx| {
            buffer.edit(edits, None, cx);
            buffer.as_rope().clone()
        });
        Some(new_text)
    }
}

impl BufferDiffInner {
    fn hunks_intersecting_range<'a>(
        &'a self,
        range: Range<Anchor>,
        buffer: &'a text::BufferSnapshot,
        secondary: Option<&'a Self>,
    ) -> impl 'a + Iterator<Item = DiffHunk> {
        let range = range.to_offset(buffer);

        let mut cursor = self
            .hunks
            .filter::<_, DiffHunkSummary>(buffer, move |summary| {
                let summary_range = summary.buffer_range.to_offset(buffer);
                let before_start = summary_range.end < range.start;
                let after_end = summary_range.start > range.end;
                !before_start && !after_end
            });

        let anchor_iter = iter::from_fn(move || {
            cursor.next(buffer);
            cursor.item()
        })
        .flat_map(move |hunk| {
            [
                (
                    &hunk.buffer_range.start,
                    (hunk.buffer_range.start, hunk.diff_base_byte_range.start),
                ),
                (
                    &hunk.buffer_range.end,
                    (hunk.buffer_range.end, hunk.diff_base_byte_range.end),
                ),
            ]
        });

        let mut secondary_cursor = secondary.as_ref().map(|diff| {
            let mut cursor = diff.hunks.cursor::<DiffHunkSummary>(buffer);
            cursor.next(buffer);
            cursor
        });

        let mut summaries = buffer.summaries_for_anchors_with_payload::<Point, _, _>(anchor_iter);
        iter::from_fn(move || loop {
            let (start_point, (start_anchor, start_base)) = summaries.next()?;
            let (mut end_point, (mut end_anchor, end_base)) = summaries.next()?;

            if !start_anchor.is_valid(buffer) {
                continue;
            }

            if end_point.column > 0 {
                end_point.row += 1;
                end_point.column = 0;
                end_anchor = buffer.anchor_before(end_point);
            }

            let mut secondary_status = DiffHunkSecondaryStatus::None;
            if let Some(secondary_cursor) = secondary_cursor.as_mut() {
                if start_anchor
                    .cmp(&secondary_cursor.start().buffer_range.start, buffer)
                    .is_gt()
                {
                    secondary_cursor.seek_forward(&start_anchor, Bias::Left, buffer);
                }

                if let Some(secondary_hunk) = secondary_cursor.item() {
                    let mut secondary_range = secondary_hunk.buffer_range.to_point(buffer);
                    if secondary_range.end.column > 0 {
                        secondary_range.end.row += 1;
                        secondary_range.end.column = 0;
                    }
                    if secondary_range == (start_point..end_point) {
                        secondary_status = DiffHunkSecondaryStatus::HasSecondaryHunk;
                    } else if secondary_range.start <= end_point {
                        secondary_status = DiffHunkSecondaryStatus::OverlapsWithSecondaryHunk;
                    }
                }
            } else {
                log::debug!("no secondary cursor!!");
            }

            return Some(DiffHunk {
                row_range: start_point.row..end_point.row,
                diff_base_byte_range: start_base..end_base,
                buffer_range: start_anchor..end_anchor,
                secondary_status,
            });
        })
    }

    fn hunks_intersecting_range_rev<'a>(
        &'a self,
        range: Range<Anchor>,
        buffer: &'a text::BufferSnapshot,
    ) -> impl 'a + Iterator<Item = DiffHunk> {
        let mut cursor = self
            .hunks
            .filter::<_, DiffHunkSummary>(buffer, move |summary| {
                let before_start = summary.buffer_range.end.cmp(&range.start, buffer).is_lt();
                let after_end = summary.buffer_range.start.cmp(&range.end, buffer).is_gt();
                !before_start && !after_end
            });

        iter::from_fn(move || {
            cursor.prev(buffer);

            let hunk = cursor.item()?;
            let range = hunk.buffer_range.to_point(buffer);
            let end_row = if range.end.column > 0 {
                range.end.row + 1
            } else {
                range.end.row
            };

            Some(DiffHunk {
                row_range: range.start.row..end_row,
                diff_base_byte_range: hunk.diff_base_byte_range.clone(),
                buffer_range: hunk.buffer_range.clone(),
                // The secondary status is not used by callers of this method.
                secondary_status: DiffHunkSecondaryStatus::None,
            })
        })
    }

    fn compare(&self, old: &Self, new_snapshot: &text::BufferSnapshot) -> Option<Range<Anchor>> {
        let mut new_cursor = self.hunks.cursor::<()>(new_snapshot);
        let mut old_cursor = old.hunks.cursor::<()>(new_snapshot);
        old_cursor.next(new_snapshot);
        new_cursor.next(new_snapshot);
        let mut start = None;
        let mut end = None;

        loop {
            match (new_cursor.item(), old_cursor.item()) {
                (Some(new_hunk), Some(old_hunk)) => {
                    match new_hunk
                        .buffer_range
                        .start
                        .cmp(&old_hunk.buffer_range.start, new_snapshot)
                    {
                        Ordering::Less => {
                            start.get_or_insert(new_hunk.buffer_range.start);
                            end.replace(new_hunk.buffer_range.end);
                            new_cursor.next(new_snapshot);
                        }
                        Ordering::Equal => {
                            if new_hunk != old_hunk {
                                start.get_or_insert(new_hunk.buffer_range.start);
                                if old_hunk
                                    .buffer_range
                                    .end
                                    .cmp(&new_hunk.buffer_range.end, new_snapshot)
                                    .is_ge()
                                {
                                    end.replace(old_hunk.buffer_range.end);
                                } else {
                                    end.replace(new_hunk.buffer_range.end);
                                }
                            }

                            new_cursor.next(new_snapshot);
                            old_cursor.next(new_snapshot);
                        }
                        Ordering::Greater => {
                            start.get_or_insert(old_hunk.buffer_range.start);
                            end.replace(old_hunk.buffer_range.end);
                            old_cursor.next(new_snapshot);
                        }
                    }
                }
                (Some(new_hunk), None) => {
                    start.get_or_insert(new_hunk.buffer_range.start);
                    end.replace(new_hunk.buffer_range.end);
                    new_cursor.next(new_snapshot);
                }
                (None, Some(old_hunk)) => {
                    start.get_or_insert(old_hunk.buffer_range.start);
                    end.replace(old_hunk.buffer_range.end);
                    old_cursor.next(new_snapshot);
                }
                (None, None) => break,
            }
        }

        start.zip(end).map(|(start, end)| start..end)
    }
}

fn compute_hunks(
    diff_base: Option<(Arc<String>, Rope)>,
    buffer: text::BufferSnapshot,
) -> SumTree<InternalDiffHunk> {
    let mut tree = SumTree::new(&buffer);

    if let Some((diff_base, diff_base_rope)) = diff_base {
        let buffer_text = buffer.as_rope().to_string();

        let mut options = GitOptions::default();
        options.context_lines(0);
        let patch = GitPatch::from_buffers(
            diff_base.as_bytes(),
            None,
            buffer_text.as_bytes(),
            None,
            Some(&mut options),
        )
        .log_err();

        // A common case in Zed is that the empty buffer is represented as just a newline,
        // but if we just compute a naive diff you get a "preserved" line in the middle,
        // which is a bit odd.
        if buffer_text == "\n" && diff_base.ends_with("\n") && diff_base.len() > 1 {
            tree.push(
                InternalDiffHunk {
                    buffer_range: buffer.anchor_before(0)..buffer.anchor_before(0),
                    diff_base_byte_range: 0..diff_base.len() - 1,
                },
                &buffer,
            );
            return tree;
        }

        if let Some(patch) = patch {
            let mut divergence = 0;
            for hunk_index in 0..patch.num_hunks() {
                let hunk = process_patch_hunk(
                    &patch,
                    hunk_index,
                    &diff_base_rope,
                    &buffer,
                    &mut divergence,
                );
                tree.push(hunk, &buffer);
            }
        }
    }

    tree
}

fn process_patch_hunk(
    patch: &GitPatch<'_>,
    hunk_index: usize,
    diff_base: &Rope,
    buffer: &text::BufferSnapshot,
    buffer_row_divergence: &mut i64,
) -> InternalDiffHunk {
    let line_item_count = patch.num_lines_in_hunk(hunk_index).unwrap();
    assert!(line_item_count > 0);

    let mut first_deletion_buffer_row: Option<u32> = None;
    let mut buffer_row_range: Option<Range<u32>> = None;
    let mut diff_base_byte_range: Option<Range<usize>> = None;
    let mut first_addition_old_row: Option<u32> = None;

    for line_index in 0..line_item_count {
        let line = patch.line_in_hunk(hunk_index, line_index).unwrap();
        let kind = line.origin_value();
        let content_offset = line.content_offset() as isize;
        let content_len = line.content().len() as isize;
        match kind {
            GitDiffLineType::Addition => {
                if first_addition_old_row.is_none() {
                    first_addition_old_row = Some(
                        (line.new_lineno().unwrap() as i64 - *buffer_row_divergence - 1) as u32,
                    );
                }
                *buffer_row_divergence += 1;
                let row = line.new_lineno().unwrap().saturating_sub(1);

                match &mut buffer_row_range {
                    Some(Range { end, .. }) => *end = row + 1,
                    None => buffer_row_range = Some(row..row + 1),
                }
            }
            GitDiffLineType::Deletion => {
                let end = content_offset + content_len;

                match &mut diff_base_byte_range {
                    Some(head_byte_range) => head_byte_range.end = end as usize,
                    None => diff_base_byte_range = Some(content_offset as usize..end as usize),
                }

                if first_deletion_buffer_row.is_none() {
                    let old_row = line.old_lineno().unwrap().saturating_sub(1);
                    let row = old_row as i64 + *buffer_row_divergence;
                    first_deletion_buffer_row = Some(row as u32);
                }

                *buffer_row_divergence -= 1;
            }
            _ => {}
        }
    }

    let buffer_row_range = buffer_row_range.unwrap_or_else(|| {
        // Pure deletion hunk without addition.
        let row = first_deletion_buffer_row.unwrap();
        row..row
    });
    let diff_base_byte_range = diff_base_byte_range.unwrap_or_else(|| {
        // Pure addition hunk without deletion.
        let row = first_addition_old_row.unwrap();
        let offset = diff_base.point_to_offset(Point::new(row, 0));
        offset..offset
    });

    let start = Point::new(buffer_row_range.start, 0);
    let end = Point::new(buffer_row_range.end, 0);
    let buffer_range = buffer.anchor_before(start)..buffer.anchor_before(end);
    InternalDiffHunk {
        buffer_range,
        diff_base_byte_range,
    }
}

impl std::fmt::Debug for BufferDiff {
    fn fmt(&self, f: &mut std::fmt::Formatter<'_>) -> std::fmt::Result {
        f.debug_struct("BufferChangeSet")
            .field("buffer_id", &self.buffer_id)
            .field("snapshot", &self.inner)
            .finish()
    }
}

pub enum BufferDiffEvent {
    DiffChanged {
        changed_range: Option<Range<text::Anchor>>,
    },
    LanguageChanged,
}

impl EventEmitter<BufferDiffEvent> for BufferDiff {}

impl BufferDiff {
    #[cfg(test)]
    fn build_sync(
        buffer: text::BufferSnapshot,
        diff_base: String,
        cx: &mut gpui::TestAppContext,
    ) -> BufferDiffInner {
        let snapshot =
            cx.update(|cx| Self::build(buffer, Some(Arc::new(diff_base)), None, None, cx));
        cx.executor().block(snapshot)
    }

    fn build(
        buffer: text::BufferSnapshot,
        diff_base: Option<Arc<String>>,
        language: Option<Arc<Language>>,
        language_registry: Option<Arc<LanguageRegistry>>,
        cx: &mut App,
    ) -> impl Future<Output = BufferDiffInner> {
        let diff_base =
            diff_base.map(|diff_base| (diff_base.clone(), Rope::from(diff_base.as_str())));
        let base_text_snapshot = diff_base.as_ref().map(|(_, diff_base)| {
            language::Buffer::build_snapshot(
                diff_base.clone(),
                language.clone(),
                language_registry.clone(),
                cx,
            )
        });
        let base_text_snapshot = cx.background_spawn(OptionFuture::from(base_text_snapshot));

        let hunks = cx.background_spawn({
            let buffer = buffer.clone();
            async move { compute_hunks(diff_base, buffer) }
        });

        async move {
            let (base_text, hunks) = futures::join!(base_text_snapshot, hunks);
            BufferDiffInner { base_text, hunks }
        }
    }

    fn build_with_base_buffer(
        buffer: text::BufferSnapshot,
        diff_base: Option<Arc<String>>,
        diff_base_buffer: Option<language::BufferSnapshot>,
        cx: &App,
    ) -> impl Future<Output = BufferDiffInner> {
        let diff_base = diff_base.clone().zip(
            diff_base_buffer
                .clone()
                .map(|buffer| buffer.as_rope().clone()),
        );
        cx.background_spawn(async move {
            BufferDiffInner {
                hunks: compute_hunks(diff_base, buffer),
                base_text: diff_base_buffer,
            }
        })
    }

    fn build_empty(buffer: &text::BufferSnapshot) -> BufferDiffInner {
        BufferDiffInner {
            hunks: SumTree::new(buffer),
            base_text: None,
        }
    }

    pub fn build_with_single_insertion(
        insertion_present_in_secondary_diff: bool,
        buffer: language::BufferSnapshot,
        cx: &mut App,
    ) -> BufferDiffSnapshot {
        let base_text = language::Buffer::build_empty_snapshot(cx);
        let hunks = SumTree::from_item(
            InternalDiffHunk {
                buffer_range: Anchor::MIN..Anchor::MAX,
                diff_base_byte_range: 0..0,
            },
            &base_text,
        );
        BufferDiffSnapshot {
            inner: BufferDiffInner {
                hunks: hunks.clone(),
                base_text: Some(base_text.clone()),
            },
            secondary_diff: Some(Box::new(BufferDiffSnapshot {
                inner: BufferDiffInner {
                    hunks: if insertion_present_in_secondary_diff {
                        hunks
                    } else {
                        SumTree::new(&buffer.text)
                    },
                    base_text: Some(if insertion_present_in_secondary_diff {
                        base_text
                    } else {
                        buffer
                    }),
                },
                secondary_diff: None,
                is_single_insertion: true,
            })),
            is_single_insertion: true,
        }
    }

    pub fn set_secondary_diff(&mut self, diff: Entity<BufferDiff>) {
        self.secondary_diff = Some(diff);
    }

    pub fn secondary_diff(&self) -> Option<Entity<BufferDiff>> {
        Some(self.secondary_diff.as_ref()?.clone())
    }

    pub fn range_to_hunk_range(
        &self,
        range: Range<Anchor>,
        buffer: &text::BufferSnapshot,
        cx: &App,
    ) -> Option<Range<Anchor>> {
        let start = self
            .hunks_intersecting_range(range.clone(), &buffer, cx)
            .next()?
            .buffer_range
            .start;
        let end = self
            .hunks_intersecting_range_rev(range.clone(), &buffer)
            .next()?
            .buffer_range
            .end;
        Some(start..end)
    }

    #[allow(clippy::too_many_arguments)]
    pub async fn update_diff(
        this: Entity<BufferDiff>,
        buffer: text::BufferSnapshot,
        base_text: Option<Arc<String>>,
        base_text_changed: bool,
        language_changed: bool,
        language: Option<Arc<Language>>,
        language_registry: Option<Arc<LanguageRegistry>>,
        cx: &mut AsyncApp,
    ) -> anyhow::Result<Option<Range<Anchor>>> {
        let snapshot = if base_text_changed || language_changed {
            cx.update(|cx| {
                Self::build(
                    buffer.clone(),
                    base_text,
                    language.clone(),
                    language_registry.clone(),
                    cx,
                )
            })?
            .await
        } else {
            this.read_with(cx, |this, cx| {
                Self::build_with_base_buffer(
                    buffer.clone(),
                    base_text,
                    this.base_text().cloned(),
                    cx,
                )
            })?
            .await
        };

        this.update(cx, |this, _| this.set_state(snapshot, &buffer))
    }

    pub fn update_diff_from(
        &mut self,
        buffer: &text::BufferSnapshot,
        other: &Entity<Self>,
        cx: &mut Context<Self>,
    ) -> Option<Range<Anchor>> {
        let other = other.read(cx).inner.clone();
        self.set_state(other, buffer)
    }

    fn set_state(
        &mut self,
        inner: BufferDiffInner,
        buffer: &text::BufferSnapshot,
    ) -> Option<Range<Anchor>> {
        let changed_range = match (self.inner.base_text.as_ref(), inner.base_text.as_ref()) {
            (None, None) => None,
            (Some(old), Some(new)) if old.remote_id() == new.remote_id() => {
                inner.compare(&self.inner, buffer)
            }
            _ => Some(text::Anchor::MIN..text::Anchor::MAX),
        };
        self.inner = inner;
        changed_range
    }

    pub fn base_text(&self) -> Option<&language::BufferSnapshot> {
        self.inner.base_text.as_ref()
    }

    pub fn snapshot(&self, cx: &App) -> BufferDiffSnapshot {
        BufferDiffSnapshot {
            inner: self.inner.clone(),
            secondary_diff: self
                .secondary_diff
                .as_ref()
                .map(|diff| Box::new(diff.read(cx).snapshot(cx))),
            is_single_insertion: false,
        }
    }

    pub fn hunks_intersecting_range<'a>(
        &'a self,
        range: Range<text::Anchor>,
        buffer_snapshot: &'a text::BufferSnapshot,
        cx: &'a App,
    ) -> impl 'a + Iterator<Item = DiffHunk> {
        let unstaged_counterpart = self
            .secondary_diff
            .as_ref()
            .map(|diff| &diff.read(cx).inner);
        self.inner
            .hunks_intersecting_range(range, buffer_snapshot, unstaged_counterpart)
    }

    pub fn hunks_intersecting_range_rev<'a>(
        &'a self,
        range: Range<text::Anchor>,
        buffer_snapshot: &'a text::BufferSnapshot,
    ) -> impl 'a + Iterator<Item = DiffHunk> {
        self.inner
            .hunks_intersecting_range_rev(range, buffer_snapshot)
    }

    pub fn hunks_in_row_range<'a>(
        &'a self,
        range: Range<u32>,
        buffer: &'a text::BufferSnapshot,
        cx: &'a App,
    ) -> impl 'a + Iterator<Item = DiffHunk> {
        let start = buffer.anchor_before(Point::new(range.start, 0));
        let end = buffer.anchor_after(Point::new(range.end, 0));
        self.hunks_intersecting_range(start..end, buffer, cx)
    }

    /// Used in cases where the change set isn't derived from git.
    pub fn set_base_text(
        &mut self,
        base_buffer: Entity<language::Buffer>,
        buffer: text::BufferSnapshot,
        cx: &mut Context<Self>,
    ) -> oneshot::Receiver<()> {
        let (tx, rx) = oneshot::channel();
        let this = cx.weak_entity();
        let base_buffer = base_buffer.read(cx);
        let language_registry = base_buffer.language_registry();
        let base_buffer = base_buffer.snapshot();
        let base_text = Arc::new(base_buffer.text());

        let snapshot = BufferDiff::build(
            buffer.clone(),
            Some(base_text),
            base_buffer.language().cloned(),
            language_registry,
            cx,
        );
        let complete_on_drop = util::defer(|| {
            tx.send(()).ok();
        });
        cx.spawn(|_, mut cx| async move {
            let snapshot = snapshot.await;
            let Some(this) = this.upgrade() else {
                return;
            };
            this.update(&mut cx, |this, _| {
                this.set_state(snapshot, &buffer);
            })
            .log_err();
            drop(complete_on_drop)
        })
        .detach();
        rx
    }

    #[cfg(any(test, feature = "test-support"))]
    pub fn base_text_string(&self) -> Option<String> {
        self.inner.base_text.as_ref().map(|buffer| buffer.text())
    }

    pub fn new(buffer: &text::BufferSnapshot) -> Self {
        BufferDiff {
            buffer_id: buffer.remote_id(),
            inner: BufferDiff::build_empty(buffer),
            secondary_diff: None,
        }
    }

    #[cfg(any(test, feature = "test-support"))]
    pub fn new_with_base_text(
        base_text: &str,
        buffer: &Entity<language::Buffer>,
        cx: &mut App,
    ) -> Self {
        let mut base_text = base_text.to_owned();
        text::LineEnding::normalize(&mut base_text);
        let snapshot = BufferDiff::build(
            buffer.read(cx).text_snapshot(),
            Some(base_text.into()),
            None,
            None,
            cx,
        );
        let snapshot = cx.background_executor().block(snapshot);
        BufferDiff {
            buffer_id: buffer.read(cx).remote_id(),
            inner: snapshot,
            secondary_diff: None,
        }
    }

    #[cfg(any(test, feature = "test-support"))]
    pub fn recalculate_diff_sync(&mut self, buffer: text::BufferSnapshot, cx: &mut Context<Self>) {
        let base_text = self
            .inner
            .base_text
            .as_ref()
            .map(|base_text| base_text.text());
        let snapshot = BufferDiff::build_with_base_buffer(
            buffer.clone(),
            base_text.clone().map(Arc::new),
            self.inner.base_text.clone(),
            cx,
        );
        let snapshot = cx.background_executor().block(snapshot);
        let changed_range = self.set_state(snapshot, &buffer);
        cx.emit(BufferDiffEvent::DiffChanged { changed_range });
    }
}

impl DiffHunk {
    pub fn status(&self) -> DiffHunkStatus {
        let kind = if self.buffer_range.start == self.buffer_range.end {
            DiffHunkStatusKind::Deleted
        } else if self.diff_base_byte_range.is_empty() {
            DiffHunkStatusKind::Added
        } else {
            DiffHunkStatusKind::Modified
        };
        DiffHunkStatus {
            kind,
            secondary: self.secondary_status,
        }
    }
}

impl DiffHunkStatus {
    pub fn is_deleted(&self) -> bool {
        self.kind == DiffHunkStatusKind::Deleted
    }

    pub fn is_added(&self) -> bool {
        self.kind == DiffHunkStatusKind::Added
    }

    pub fn is_modified(&self) -> bool {
        self.kind == DiffHunkStatusKind::Modified
    }

    pub fn added(secondary: DiffHunkSecondaryStatus) -> Self {
        Self {
            kind: DiffHunkStatusKind::Added,
            secondary,
        }
    }

    pub fn modified(secondary: DiffHunkSecondaryStatus) -> Self {
        Self {
            kind: DiffHunkStatusKind::Modified,
            secondary,
        }
    }

    pub fn deleted(secondary: DiffHunkSecondaryStatus) -> Self {
        Self {
            kind: DiffHunkStatusKind::Deleted,
            secondary,
        }
    }

    #[cfg(any(test, feature = "test-support"))]
    pub fn deleted_none() -> Self {
        Self {
            kind: DiffHunkStatusKind::Deleted,
            secondary: DiffHunkSecondaryStatus::None,
        }
    }

    #[cfg(any(test, feature = "test-support"))]
    pub fn added_none() -> Self {
        Self {
            kind: DiffHunkStatusKind::Added,
            secondary: DiffHunkSecondaryStatus::None,
        }
    }

    #[cfg(any(test, feature = "test-support"))]
    pub fn modified_none() -> Self {
        Self {
            kind: DiffHunkStatusKind::Modified,
            secondary: DiffHunkSecondaryStatus::None,
        }
    }
}

/// Range (crossing new lines), old, new
#[cfg(any(test, feature = "test-support"))]
#[track_caller]
pub fn assert_hunks<Iter>(
    diff_hunks: Iter,
    buffer: &text::BufferSnapshot,
    diff_base: &str,
    expected_hunks: &[(Range<u32>, &str, &str, DiffHunkStatus)],
) where
    Iter: Iterator<Item = DiffHunk>,
{
    let actual_hunks = diff_hunks
        .map(|hunk| {
            (
                hunk.row_range.clone(),
                &diff_base[hunk.diff_base_byte_range.clone()],
                buffer
                    .text_for_range(
                        Point::new(hunk.row_range.start, 0)..Point::new(hunk.row_range.end, 0),
                    )
                    .collect::<String>(),
                hunk.status(),
            )
        })
        .collect::<Vec<_>>();

    let expected_hunks: Vec<_> = expected_hunks
        .iter()
        .map(|(r, s, h, status)| (r.clone(), *s, h.to_string(), *status))
        .collect();

    assert_eq!(actual_hunks, expected_hunks);
}

#[cfg(test)]
mod tests {
    use std::fmt::Write as _;

    use super::*;
    use gpui::TestAppContext;
    use rand::{rngs::StdRng, Rng as _};
    use text::{Buffer, BufferId, Rope};
    use unindent::Unindent as _;
    use util::test::marked_text_ranges;

    #[ctor::ctor]
    fn init_logger() {
        if std::env::var("RUST_LOG").is_ok() {
            env_logger::init();
        }
    }

    #[gpui::test]
    async fn test_buffer_diff_simple(cx: &mut gpui::TestAppContext) {
        let diff_base = "
            one
            two
            three
        "
        .unindent();

        let buffer_text = "
            one
            HELLO
            three
        "
        .unindent();

        let mut buffer = Buffer::new(0, BufferId::new(1).unwrap(), buffer_text);
        let mut diff = BufferDiff::build_sync(buffer.clone(), diff_base.clone(), cx);
        assert_hunks(
            diff.hunks_intersecting_range(Anchor::MIN..Anchor::MAX, &buffer, None),
            &buffer,
            &diff_base,
            &[(1..2, "two\n", "HELLO\n", DiffHunkStatus::modified_none())],
        );

        buffer.edit([(0..0, "point five\n")]);
        diff = BufferDiff::build_sync(buffer.clone(), diff_base.clone(), cx);
        assert_hunks(
            diff.hunks_intersecting_range(Anchor::MIN..Anchor::MAX, &buffer, None),
            &buffer,
            &diff_base,
            &[
                (0..1, "", "point five\n", DiffHunkStatus::added_none()),
                (2..3, "two\n", "HELLO\n", DiffHunkStatus::modified_none()),
            ],
        );

        diff = BufferDiff::build_empty(&buffer);
        assert_hunks(
            diff.hunks_intersecting_range(Anchor::MIN..Anchor::MAX, &buffer, None),
            &buffer,
            &diff_base,
            &[],
        );
    }

    #[gpui::test]
    async fn test_buffer_diff_with_secondary(cx: &mut gpui::TestAppContext) {
        let head_text = "
            zero
            one
            two
            three
            four
            five
            six
            seven
            eight
            nine
        "
        .unindent();

        let index_text = "
            zero
            one
            TWO
            three
            FOUR
            five
            six
            seven
            eight
            NINE
        "
        .unindent();

        let buffer_text = "
            zero
            one
            TWO
            three
            FOUR
            FIVE
            six
            SEVEN
            eight
            nine
        "
        .unindent();

        let buffer = Buffer::new(0, BufferId::new(1).unwrap(), buffer_text);
        let unstaged_diff = BufferDiff::build_sync(buffer.clone(), index_text.clone(), cx);

        let uncommitted_diff = BufferDiff::build_sync(buffer.clone(), head_text.clone(), cx);

        let expected_hunks = vec![
            (2..3, "two\n", "TWO\n", DiffHunkStatus::modified_none()),
            (
                4..6,
                "four\nfive\n",
                "FOUR\nFIVE\n",
                DiffHunkStatus::modified(DiffHunkSecondaryStatus::OverlapsWithSecondaryHunk),
            ),
            (
                7..8,
                "seven\n",
                "SEVEN\n",
                DiffHunkStatus::modified(DiffHunkSecondaryStatus::HasSecondaryHunk),
            ),
        ];

        assert_hunks(
            uncommitted_diff.hunks_intersecting_range(
                Anchor::MIN..Anchor::MAX,
                &buffer,
                Some(&unstaged_diff),
            ),
            &buffer,
            &head_text,
            &expected_hunks,
        );
    }

    #[gpui::test]
    async fn test_buffer_diff_range(cx: &mut TestAppContext) {
        let diff_base = Arc::new(
            "
            one
            two
            three
            four
            five
            six
            seven
            eight
            nine
            ten
        "
            .unindent(),
        );

        let buffer_text = "
            A
            one
            B
            two
            C
            three
            HELLO
            four
            five
            SIXTEEN
            seven
            eight
            WORLD
            nine

            ten

        "
        .unindent();

        let buffer = Buffer::new(0, BufferId::new(1).unwrap(), buffer_text);
        let diff = cx
            .update(|cx| {
                BufferDiff::build(buffer.snapshot(), Some(diff_base.clone()), None, None, cx)
            })
            .await;
        assert_eq!(
            diff.hunks_intersecting_range(Anchor::MIN..Anchor::MAX, &buffer, None)
                .count(),
            8
        );

        assert_hunks(
            diff.hunks_intersecting_range(
                buffer.anchor_before(Point::new(7, 0))..buffer.anchor_before(Point::new(12, 0)),
                &buffer,
                None,
            ),
            &buffer,
            &diff_base,
            &[
                (6..7, "", "HELLO\n", DiffHunkStatus::added_none()),
                (9..10, "six\n", "SIXTEEN\n", DiffHunkStatus::modified_none()),
                (12..13, "", "WORLD\n", DiffHunkStatus::added_none()),
            ],
        );
    }

    #[gpui::test]
    async fn test_stage_hunk(cx: &mut TestAppContext) {
        struct Example {
            name: &'static str,
            head_text: String,
            index_text: String,
            buffer_marked_text: String,
            final_index_text: String,
        }

        let table = [
            Example {
                name: "uncommitted hunk straddles end of unstaged hunk",
                head_text: "
                    one
                    two
                    three
                    four
                    five
                "
                .unindent(),
                index_text: "
                    one
                    TWO_HUNDRED
                    three
                    FOUR_HUNDRED
                    five
                "
                .unindent(),
                buffer_marked_text: "
                    ZERO
                    one
                    two
                    «THREE_HUNDRED
                    FOUR_HUNDRED»
                    five
                    SIX
                "
                .unindent(),
                final_index_text: "
                    one
                    two
                    THREE_HUNDRED
                    FOUR_HUNDRED
                    five
                "
                .unindent(),
            },
            Example {
                name: "uncommitted hunk straddles start of unstaged hunk",
                head_text: "
                    one
                    two
                    three
                    four
                    five
                "
                .unindent(),
                index_text: "
                    one
                    TWO_HUNDRED
                    three
                    FOUR_HUNDRED
                    five
                "
                .unindent(),
                buffer_marked_text: "
                    ZERO
                    one
                    «TWO_HUNDRED
                    THREE_HUNDRED»
                    four
                    five
                    SIX
                "
                .unindent(),
                final_index_text: "
                    one
                    TWO_HUNDRED
                    THREE_HUNDRED
                    four
                    five
                "
                .unindent(),
            },
            Example {
                name: "uncommitted hunk strictly contains unstaged hunks",
                head_text: "
                    one
                    two
                    three
                    four
                    five
                    six
                    seven
                "
                .unindent(),
                index_text: "
                    one
                    TWO
                    THREE
                    FOUR
                    FIVE
                    SIX
                    seven
                "
                .unindent(),
                buffer_marked_text: "
                    one
                    TWO
                    «THREE_HUNDRED
                    FOUR
                    FIVE_HUNDRED»
                    SIX
                    seven
                "
                .unindent(),
                final_index_text: "
                    one
                    TWO
                    THREE_HUNDRED
                    FOUR
                    FIVE_HUNDRED
                    SIX
                    seven
                "
                .unindent(),
            },
            Example {
                name: "uncommitted deletion hunk",
                head_text: "
                    one
                    two
                    three
                    four
                    five
                "
                .unindent(),
                index_text: "
                    one
                    two
                    three
                    four
                    five
                "
                .unindent(),
                buffer_marked_text: "
                    one
                    ˇfive
                "
                .unindent(),
                final_index_text: "
                    one
                    five
                "
                .unindent(),
            },
        ];

        for example in table {
            let (buffer_text, ranges) = marked_text_ranges(&example.buffer_marked_text, false);
            let buffer = Buffer::new(0, BufferId::new(1).unwrap(), buffer_text);
            let uncommitted_diff =
                BufferDiff::build_sync(buffer.clone(), example.head_text.clone(), cx);
            let unstaged_diff =
                BufferDiff::build_sync(buffer.clone(), example.index_text.clone(), cx);
            let uncommitted_diff = BufferDiffSnapshot {
                inner: uncommitted_diff,
                secondary_diff: Some(Box::new(BufferDiffSnapshot {
                    inner: unstaged_diff,
                    is_single_insertion: false,
                    secondary_diff: None,
                })),
                is_single_insertion: false,
            };

            let range = buffer.anchor_before(ranges[0].start)..buffer.anchor_before(ranges[0].end);

            let new_index_text = cx
                .update(|cx| {
                    uncommitted_diff.new_secondary_text_for_stage_or_unstage(
                        true,
                        uncommitted_diff
                            .hunks_intersecting_range(range, &buffer)
                            .map(|hunk| {
                                (hunk.buffer_range.clone(), hunk.diff_base_byte_range.clone())
                            }),
                        &buffer,
                        cx,
                    )
                })
                .unwrap()
                .to_string();
            pretty_assertions::assert_eq!(
                new_index_text,
                example.final_index_text,
                "example: {}",
                example.name
            );
        }
    }

    #[gpui::test]
    async fn test_buffer_diff_compare(cx: &mut TestAppContext) {
        let base_text = "
            zero
            one
            two
            three
            four
            five
            six
            seven
            eight
            nine
        "
        .unindent();

        let buffer_text_1 = "
            one
            three
            four
            five
            SIX
            seven
            eight
            NINE
        "
        .unindent();

        let mut buffer = Buffer::new(0, BufferId::new(1).unwrap(), buffer_text_1);

        let empty_diff = BufferDiff::build_empty(&buffer);
        let diff_1 = BufferDiff::build_sync(buffer.clone(), base_text.clone(), cx);
        let range = diff_1.compare(&empty_diff, &buffer).unwrap();
        assert_eq!(range.to_point(&buffer), Point::new(0, 0)..Point::new(8, 0));

        // Edit does not affect the diff.
        buffer.edit_via_marked_text(
            &"
                one
                three
                four
                five
                «SIX.5»
                seven
                eight
                NINE
            "
            .unindent(),
        );
        let diff_2 = BufferDiff::build_sync(buffer.clone(), base_text.clone(), cx);
        assert_eq!(None, diff_2.compare(&diff_1, &buffer));

        // Edit turns a deletion hunk into a modification.
        buffer.edit_via_marked_text(
            &"
                one
                «THREE»
                four
                five
                SIX.5
                seven
                eight
                NINE
            "
            .unindent(),
        );
        let diff_3 = BufferDiff::build_sync(buffer.clone(), base_text.clone(), cx);
        let range = diff_3.compare(&diff_2, &buffer).unwrap();
        assert_eq!(range.to_point(&buffer), Point::new(1, 0)..Point::new(2, 0));

        // Edit turns a modification hunk into a deletion.
        buffer.edit_via_marked_text(
            &"
                one
                THREE
                four
                five«»
                seven
                eight
                NINE
            "
            .unindent(),
        );
        let diff_4 = BufferDiff::build_sync(buffer.clone(), base_text.clone(), cx);
        let range = diff_4.compare(&diff_3, &buffer).unwrap();
        assert_eq!(range.to_point(&buffer), Point::new(3, 4)..Point::new(4, 0));

        // Edit introduces a new insertion hunk.
        buffer.edit_via_marked_text(
            &"
                one
                THREE
                four«
                FOUR.5
                »five
                seven
                eight
                NINE
            "
            .unindent(),
        );
        let diff_5 = BufferDiff::build_sync(buffer.snapshot(), base_text.clone(), cx);
        let range = diff_5.compare(&diff_4, &buffer).unwrap();
        assert_eq!(range.to_point(&buffer), Point::new(3, 0)..Point::new(4, 0));

        // Edit removes a hunk.
        buffer.edit_via_marked_text(
            &"
                one
                THREE
                four
                FOUR.5
                five
                seven
                eight
                «nine»
            "
            .unindent(),
        );
        let diff_6 = BufferDiff::build_sync(buffer.snapshot(), base_text, cx);
        let range = diff_6.compare(&diff_5, &buffer).unwrap();
        assert_eq!(range.to_point(&buffer), Point::new(7, 0)..Point::new(8, 0));
    }

    #[gpui::test(iterations = 100)]
    async fn test_staging_and_unstaging_hunks(cx: &mut TestAppContext, mut rng: StdRng) {
        fn gen_line(rng: &mut StdRng) -> String {
            if rng.gen_bool(0.2) {
                "\n".to_owned()
            } else {
                let c = rng.gen_range('A'..='Z');
                format!("{c}{c}{c}\n")
            }
        }

        fn gen_working_copy(rng: &mut StdRng, head: &str) -> String {
            let mut old_lines = {
                let mut old_lines = Vec::new();
                let mut old_lines_iter = head.lines();
                while let Some(line) = old_lines_iter.next() {
                    assert!(!line.ends_with("\n"));
                    old_lines.push(line.to_owned());
                }
                if old_lines.last().is_some_and(|line| line.is_empty()) {
                    old_lines.pop();
                }
                old_lines.into_iter()
            };
            let mut result = String::new();
            let unchanged_count = rng.gen_range(0..=old_lines.len());
            result +=
                &old_lines
                    .by_ref()
                    .take(unchanged_count)
                    .fold(String::new(), |mut s, line| {
                        writeln!(&mut s, "{line}").unwrap();
                        s
                    });
            while old_lines.len() > 0 {
                let deleted_count = rng.gen_range(0..=old_lines.len());
                let _advance = old_lines
                    .by_ref()
                    .take(deleted_count)
                    .map(|line| line.len() + 1)
                    .sum::<usize>();
                let minimum_added = if deleted_count == 0 { 1 } else { 0 };
                let added_count = rng.gen_range(minimum_added..=5);
                let addition = (0..added_count).map(|_| gen_line(rng)).collect::<String>();
                result += &addition;

                if old_lines.len() > 0 {
                    let blank_lines = old_lines.clone().take_while(|line| line.is_empty()).count();
                    if blank_lines == old_lines.len() {
                        break;
                    };
                    let unchanged_count = rng.gen_range((blank_lines + 1).max(1)..=old_lines.len());
                    result += &old_lines.by_ref().take(unchanged_count).fold(
                        String::new(),
                        |mut s, line| {
                            writeln!(&mut s, "{line}").unwrap();
                            s
                        },
                    );
                }
            }
            result
        }

        fn uncommitted_diff(
            working_copy: &language::BufferSnapshot,
            index_text: &Rope,
            head_text: String,
            cx: &mut TestAppContext,
        ) -> BufferDiff {
            let inner = BufferDiff::build_sync(working_copy.text.clone(), head_text, cx);
            let secondary = BufferDiff {
                buffer_id: working_copy.remote_id(),
                inner: BufferDiff::build_sync(
                    working_copy.text.clone(),
                    index_text.to_string(),
                    cx,
                ),
                secondary_diff: None,
            };
            let secondary = cx.new(|_| secondary);
            BufferDiff {
                buffer_id: working_copy.remote_id(),
                inner,
                secondary_diff: Some(secondary),
            }
        }

        let operations = std::env::var("OPERATIONS")
            .map(|i| i.parse().expect("invalid `OPERATIONS` variable"))
            .unwrap_or(10);

        let rng = &mut rng;
        let head_text = ('a'..='z').fold(String::new(), |mut s, c| {
            writeln!(&mut s, "{c}{c}{c}").unwrap();
            s
        });
        let working_copy = gen_working_copy(rng, &head_text);
        let working_copy = cx.new(|cx| {
            language::Buffer::local_normalized(
                Rope::from(working_copy.as_str()),
                text::LineEnding::default(),
                cx,
            )
        });
        let working_copy = working_copy.read_with(cx, |working_copy, _| working_copy.snapshot());
        let mut index_text = if rng.gen() {
            Rope::from(head_text.as_str())
        } else {
            working_copy.as_rope().clone()
        };

        let mut diff = uncommitted_diff(&working_copy, &index_text, head_text.clone(), cx);
        let mut hunks = cx.update(|cx| {
            diff.hunks_intersecting_range(Anchor::MIN..Anchor::MAX, &working_copy, cx)
                .collect::<Vec<_>>()
        });
        if hunks.len() == 0 {
            return;
        }

        for _ in 0..operations {
            let i = rng.gen_range(0..hunks.len());
            let hunk = &mut hunks[i];
            let stage = match hunk.secondary_status {
                DiffHunkSecondaryStatus::HasSecondaryHunk => {
                    hunk.secondary_status = DiffHunkSecondaryStatus::None;
                    true
                }
                DiffHunkSecondaryStatus::None => {
                    hunk.secondary_status = DiffHunkSecondaryStatus::HasSecondaryHunk;
                    false
                }
                _ => unreachable!(),
            };

            let snapshot = cx.update(|cx| diff.snapshot(cx));
            index_text = cx.update(|cx| {
                snapshot
                    .new_secondary_text_for_stage_or_unstage(
                        stage,
                        [(hunk.buffer_range.clone(), hunk.diff_base_byte_range.clone())]
                            .into_iter(),
                        &working_copy,
                        cx,
                    )
                    .unwrap()
            });

            diff = uncommitted_diff(&working_copy, &index_text, head_text.clone(), cx);
            let found_hunks = cx.update(|cx| {
                diff.hunks_intersecting_range(Anchor::MIN..Anchor::MAX, &working_copy, cx)
                    .collect::<Vec<_>>()
            });
            assert_eq!(hunks.len(), found_hunks.len());

            for (expected_hunk, found_hunk) in hunks.iter().zip(&found_hunks) {
                assert_eq!(
                    expected_hunk.buffer_range.to_point(&working_copy),
                    found_hunk.buffer_range.to_point(&working_copy)
                );
                assert_eq!(
                    expected_hunk.diff_base_byte_range,
                    found_hunk.diff_base_byte_range
                );
                assert_eq!(expected_hunk.secondary_status, found_hunk.secondary_status);
            }
            hunks = found_hunks;
        }
    }
}<|MERGE_RESOLUTION|>--- conflicted
+++ resolved
@@ -109,16 +109,7 @@
     }
 }
 
-<<<<<<< HEAD
 impl sum_tree::SeekTarget<'_, DiffHunkSummary, DiffHunkSummary> for Anchor {
-    fn cmp(
-        &self,
-        cursor_location: &DiffHunkSummary,
-        buffer: &text::BufferSnapshot,
-    ) -> cmp::Ordering {
-        self.cmp(&cursor_location.buffer_range.end, buffer)
-=======
-impl<'a> sum_tree::SeekTarget<'a, DiffHunkSummary, DiffHunkSummary> for Anchor {
     fn cmp(&self, cursor_location: &DiffHunkSummary, buffer: &text::BufferSnapshot) -> Ordering {
         if self
             .cmp(&cursor_location.buffer_range.start, buffer)
@@ -130,7 +121,6 @@
         } else {
             Ordering::Equal
         }
->>>>>>> 1732cdb9
     }
 }
 
