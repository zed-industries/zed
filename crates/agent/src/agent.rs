mod db;
mod edit_agent;
mod history_store;
mod legacy_thread;
mod native_agent_server;
pub mod outline;
mod templates;
#[cfg(test)]
mod tests;
mod thread;
mod tools;

use context_server::ContextServerId;
pub use db::*;
pub use history_store::*;
pub use native_agent_server::NativeAgentServer;
pub use templates::*;
pub use thread::*;
pub use tools::*;

use acp_thread::{AcpThread, AgentModelIcon, AgentModelSelector, UserMessageId};
use agent_client_protocol as acp;
use anyhow::{Context as _, Result, anyhow};
use chrono::{DateTime, Utc};
use collections::{HashMap, HashSet, IndexMap};
use fs::Fs;
use futures::channel::{mpsc, oneshot};
use futures::future::Shared;
use futures::{StreamExt, future};
use gpui::{
    App, AppContext, AsyncApp, Context, Entity, SharedString, Subscription, Task, WeakEntity,
};
use language_model::{IconOrSvg, LanguageModel, LanguageModelProvider, LanguageModelRegistry};
use project::{Project, ProjectItem, ProjectPath, Worktree};
use prompt_store::{
    ProjectContext, PromptStore, RULES_FILE_NAMES, RulesFileContext, UserRulesContext,
    WorktreeContext,
};
use serde::{Deserialize, Serialize};
use settings::{LanguageModelSelection, update_settings_file};
use std::any::Any;
use std::path::{Path, PathBuf};
use std::rc::Rc;
use std::sync::Arc;
use util::ResultExt;
use util::rel_path::RelPath;

#[derive(Debug, Clone, Serialize, Deserialize, PartialEq)]
pub struct ProjectSnapshot {
    pub worktree_snapshots: Vec<project::telemetry_snapshot::TelemetryWorktreeSnapshot>,
    pub timestamp: DateTime<Utc>,
}

pub struct RulesLoadingError {
    pub message: SharedString,
}

/// Holds both the internal Thread and the AcpThread for a session
struct Session {
    /// The internal thread that processes messages
    thread: Entity<Thread>,
    /// The ACP thread that handles protocol communication
    acp_thread: WeakEntity<acp_thread::AcpThread>,
    pending_save: Task<()>,
    _subscriptions: Vec<Subscription>,
}

pub struct LanguageModels {
    /// Access language model by ID
    models: HashMap<acp::ModelId, Arc<dyn LanguageModel>>,
    /// Cached list for returning language model information
    model_list: acp_thread::AgentModelList,
    refresh_models_rx: watch::Receiver<()>,
    refresh_models_tx: watch::Sender<()>,
    _authenticate_all_providers_task: Task<()>,
}

impl LanguageModels {
    fn new(cx: &mut App) -> Self {
        let (refresh_models_tx, refresh_models_rx) = watch::channel(());

        let mut this = Self {
            models: HashMap::default(),
            model_list: acp_thread::AgentModelList::Grouped(IndexMap::default()),
            refresh_models_rx,
            refresh_models_tx,
            _authenticate_all_providers_task: Self::authenticate_all_language_model_providers(cx),
        };
        this.refresh_list(cx);
        this
    }

    fn refresh_list(&mut self, cx: &App) {
        let providers = LanguageModelRegistry::global(cx)
            .read(cx)
            .visible_providers()
            .into_iter()
            .filter(|provider| provider.is_authenticated(cx))
            .collect::<Vec<_>>();

        let mut language_model_list = IndexMap::default();
        let mut recommended_models = HashSet::default();

        let mut recommended = Vec::new();
        for provider in &providers {
            for model in provider.recommended_models(cx) {
                recommended_models.insert((model.provider_id(), model.id()));
                recommended.push(Self::map_language_model_to_info(&model, provider));
            }
        }
        if !recommended.is_empty() {
            language_model_list.insert(
                acp_thread::AgentModelGroupName("Recommended".into()),
                recommended,
            );
        }

        let mut models = HashMap::default();
        for provider in providers {
            let mut provider_models = Vec::new();
            for model in provider.provided_models(cx) {
                let model_info = Self::map_language_model_to_info(&model, &provider);
                let model_id = model_info.id.clone();
                provider_models.push(model_info);
                models.insert(model_id, model);
            }
            if !provider_models.is_empty() {
                language_model_list.insert(
                    acp_thread::AgentModelGroupName(provider.name().0.clone()),
                    provider_models,
                );
            }
        }

        self.models = models;
        self.model_list = acp_thread::AgentModelList::Grouped(language_model_list);
        self.refresh_models_tx.send(()).ok();
    }

    fn watch(&self) -> watch::Receiver<()> {
        self.refresh_models_rx.clone()
    }

    pub fn model_from_id(&self, model_id: &acp::ModelId) -> Option<Arc<dyn LanguageModel>> {
        self.models.get(model_id).cloned()
    }

    fn map_language_model_to_info(
        model: &Arc<dyn LanguageModel>,
        provider: &Arc<dyn LanguageModelProvider>,
    ) -> acp_thread::AgentModelInfo {
        let icon = if let Some(path) = provider.icon_path() {
            Some(AgentModelIcon::Path(path))
        } else {
            Some(AgentModelIcon::Named(provider.icon()))
        };
        acp_thread::AgentModelInfo {
            id: Self::model_id(model),
            name: model.name().0,
            description: None,
<<<<<<< HEAD
            icon,
=======
            icon: Some(match provider.icon() {
                IconOrSvg::Svg(path) => acp_thread::AgentModelIcon::Path(path),
                IconOrSvg::Icon(name) => acp_thread::AgentModelIcon::Named(name),
            }),
>>>>>>> 6055b45e
        }
    }

    fn model_id(model: &Arc<dyn LanguageModel>) -> acp::ModelId {
        acp::ModelId::new(format!("{}/{}", model.provider_id().0, model.id().0))
    }

    fn authenticate_all_language_model_providers(cx: &mut App) -> Task<()> {
        let authenticate_all_providers = LanguageModelRegistry::global(cx)
            .read(cx)
            .visible_providers()
            .iter()
            .map(|provider| (provider.id(), provider.name(), provider.authenticate(cx)))
            .collect::<Vec<_>>();

        cx.background_spawn(async move {
            for (provider_id, provider_name, authenticate_task) in authenticate_all_providers {
                if let Err(err) = authenticate_task.await {
                    match err {
                        language_model::AuthenticateError::CredentialsNotFound => {
                            // Since we're authenticating these providers in the
                            // background for the purposes of populating the
                            // language selector, we don't care about providers
                            // where the credentials are not found.
                        }
                        language_model::AuthenticateError::ConnectionRefused => {
                            // Not logging connection refused errors as they are mostly from LM Studio's noisy auth failures.
                            // LM Studio only has one auth method (endpoint call) which fails for users who haven't enabled it.
                            // TODO: Better manage LM Studio auth logic to avoid these noisy failures.
                        }
                        _ => {
                            // Some providers have noisy failure states that we
                            // don't want to spam the logs with every time the
                            // language model selector is initialized.
                            //
                            // Ideally these should have more clear failure modes
                            // that we know are safe to ignore here, like what we do
                            // with `CredentialsNotFound` above.
                            match provider_id.0.as_ref() {
                                "lmstudio" | "ollama" => {
                                    // LM Studio and Ollama both make fetch requests to the local APIs to determine if they are "authenticated".
                                    //
                                    // These fail noisily, so we don't log them.
                                }
                                "copilot_chat" => {
                                    // Copilot Chat returns an error if Copilot is not enabled, so we don't log those errors.
                                }
                                _ => {
                                    log::error!(
                                        "Failed to authenticate provider: {}: {err:#}",
                                        provider_name.0
                                    );
                                }
                            }
                        }
                    }
                }
            }
        })
    }
}

pub struct NativeAgent {
    /// Session ID -> Session mapping
    sessions: HashMap<acp::SessionId, Session>,
    history: Entity<HistoryStore>,
    /// Shared project context for all threads
    project_context: Entity<ProjectContext>,
    project_context_needs_refresh: watch::Sender<()>,
    _maintain_project_context: Task<Result<()>>,
    context_server_registry: Entity<ContextServerRegistry>,
    /// Shared templates for all threads
    templates: Arc<Templates>,
    /// Cached model information
    models: LanguageModels,
    project: Entity<Project>,
    prompt_store: Option<Entity<PromptStore>>,
    fs: Arc<dyn Fs>,
    _subscriptions: Vec<Subscription>,
}

impl NativeAgent {
    pub async fn new(
        project: Entity<Project>,
        history: Entity<HistoryStore>,
        templates: Arc<Templates>,
        prompt_store: Option<Entity<PromptStore>>,
        fs: Arc<dyn Fs>,
        cx: &mut AsyncApp,
    ) -> Result<Entity<NativeAgent>> {
        log::debug!("Creating new NativeAgent");

        let project_context = cx
            .update(|cx| Self::build_project_context(&project, prompt_store.as_ref(), cx))?
            .await;

        cx.new(|cx| {
            let context_server_store = project.read(cx).context_server_store();
            let context_server_registry =
                cx.new(|cx| ContextServerRegistry::new(context_server_store.clone(), cx));

            let mut subscriptions = vec![
                cx.subscribe(&project, Self::handle_project_event),
                cx.subscribe(
                    &LanguageModelRegistry::global(cx),
                    Self::handle_models_updated_event,
                ),
                cx.subscribe(
                    &context_server_store,
                    Self::handle_context_server_store_updated,
                ),
                cx.subscribe(
                    &context_server_registry,
                    Self::handle_context_server_registry_event,
                ),
            ];
            if let Some(prompt_store) = prompt_store.as_ref() {
                subscriptions.push(cx.subscribe(prompt_store, Self::handle_prompts_updated_event))
            }

            let (project_context_needs_refresh_tx, project_context_needs_refresh_rx) =
                watch::channel(());
            Self {
                sessions: HashMap::default(),
                history,
                project_context: cx.new(|_| project_context),
                project_context_needs_refresh: project_context_needs_refresh_tx,
                _maintain_project_context: cx.spawn(async move |this, cx| {
                    Self::maintain_project_context(this, project_context_needs_refresh_rx, cx).await
                }),
                context_server_registry,
                templates,
                models: LanguageModels::new(cx),
                project,
                prompt_store,
                fs,
                _subscriptions: subscriptions,
            }
        })
    }

    fn register_session(
        &mut self,
        thread_handle: Entity<Thread>,
        cx: &mut Context<Self>,
    ) -> Entity<AcpThread> {
        let connection = Rc::new(NativeAgentConnection(cx.entity()));

        let thread = thread_handle.read(cx);
        let session_id = thread.id().clone();
        let title = thread.title();
        let project = thread.project.clone();
        let action_log = thread.action_log.clone();
        let prompt_capabilities_rx = thread.prompt_capabilities_rx.clone();
        let acp_thread = cx.new(|cx| {
            acp_thread::AcpThread::new(
                title,
                connection,
                project.clone(),
                action_log.clone(),
                session_id.clone(),
                prompt_capabilities_rx,
                cx,
            )
        });

        let registry = LanguageModelRegistry::read_global(cx);
        let summarization_model = registry.thread_summary_model().map(|c| c.model);

        thread_handle.update(cx, |thread, cx| {
            thread.set_summarization_model(summarization_model, cx);
            thread.add_default_tools(
                Rc::new(AcpThreadEnvironment {
                    acp_thread: acp_thread.downgrade(),
                }) as _,
                cx,
            )
        });

        let subscriptions = vec![
            cx.observe_release(&acp_thread, |this, acp_thread, _cx| {
                this.sessions.remove(acp_thread.session_id());
            }),
            cx.subscribe(&thread_handle, Self::handle_thread_title_updated),
            cx.subscribe(&thread_handle, Self::handle_thread_token_usage_updated),
            cx.observe(&thread_handle, move |this, thread, cx| {
                this.save_thread(thread, cx)
            }),
        ];

        self.sessions.insert(
            session_id,
            Session {
                thread: thread_handle,
                acp_thread: acp_thread.downgrade(),
                _subscriptions: subscriptions,
                pending_save: Task::ready(()),
            },
        );

        self.update_available_commands(cx);

        acp_thread
    }

    pub fn models(&self) -> &LanguageModels {
        &self.models
    }

    async fn maintain_project_context(
        this: WeakEntity<Self>,
        mut needs_refresh: watch::Receiver<()>,
        cx: &mut AsyncApp,
    ) -> Result<()> {
        while needs_refresh.changed().await.is_ok() {
            let project_context = this
                .update(cx, |this, cx| {
                    Self::build_project_context(&this.project, this.prompt_store.as_ref(), cx)
                })?
                .await;
            this.update(cx, |this, cx| {
                this.project_context = cx.new(|_| project_context);
            })?;
        }

        Ok(())
    }

    fn build_project_context(
        project: &Entity<Project>,
        prompt_store: Option<&Entity<PromptStore>>,
        cx: &mut App,
    ) -> Task<ProjectContext> {
        let worktrees = project.read(cx).visible_worktrees(cx).collect::<Vec<_>>();
        let worktree_tasks = worktrees
            .into_iter()
            .map(|worktree| {
                Self::load_worktree_info_for_system_prompt(worktree, project.clone(), cx)
            })
            .collect::<Vec<_>>();
        let default_user_rules_task = if let Some(prompt_store) = prompt_store.as_ref() {
            prompt_store.read_with(cx, |prompt_store, cx| {
                let prompts = prompt_store.default_prompt_metadata();
                let load_tasks = prompts.into_iter().map(|prompt_metadata| {
                    let contents = prompt_store.load(prompt_metadata.id, cx);
                    async move { (contents.await, prompt_metadata) }
                });
                cx.background_spawn(future::join_all(load_tasks))
            })
        } else {
            Task::ready(vec![])
        };

        cx.spawn(async move |_cx| {
            let (worktrees, default_user_rules) =
                future::join(future::join_all(worktree_tasks), default_user_rules_task).await;

            let worktrees = worktrees
                .into_iter()
                .map(|(worktree, _rules_error)| {
                    // TODO: show error message
                    // if let Some(rules_error) = rules_error {
                    //     this.update(cx, |_, cx| cx.emit(rules_error)).ok();
                    // }
                    worktree
                })
                .collect::<Vec<_>>();

            let default_user_rules = default_user_rules
                .into_iter()
                .flat_map(|(contents, prompt_metadata)| match contents {
                    Ok(contents) => Some(UserRulesContext {
                        uuid: prompt_metadata.id.as_user()?,
                        title: prompt_metadata.title.map(|title| title.to_string()),
                        contents,
                    }),
                    Err(_err) => {
                        // TODO: show error message
                        // this.update(cx, |_, cx| {
                        //     cx.emit(RulesLoadingError {
                        //         message: format!("{err:?}").into(),
                        //     });
                        // })
                        // .ok();
                        None
                    }
                })
                .collect::<Vec<_>>();

            ProjectContext::new(worktrees, default_user_rules)
        })
    }

    fn load_worktree_info_for_system_prompt(
        worktree: Entity<Worktree>,
        project: Entity<Project>,
        cx: &mut App,
    ) -> Task<(WorktreeContext, Option<RulesLoadingError>)> {
        let tree = worktree.read(cx);
        let root_name = tree.root_name_str().into();
        let abs_path = tree.abs_path();

        let mut context = WorktreeContext {
            root_name,
            abs_path,
            rules_file: None,
        };

        let rules_task = Self::load_worktree_rules_file(worktree, project, cx);
        let Some(rules_task) = rules_task else {
            return Task::ready((context, None));
        };

        cx.spawn(async move |_| {
            let (rules_file, rules_file_error) = match rules_task.await {
                Ok(rules_file) => (Some(rules_file), None),
                Err(err) => (
                    None,
                    Some(RulesLoadingError {
                        message: format!("{err}").into(),
                    }),
                ),
            };
            context.rules_file = rules_file;
            (context, rules_file_error)
        })
    }

    fn load_worktree_rules_file(
        worktree: Entity<Worktree>,
        project: Entity<Project>,
        cx: &mut App,
    ) -> Option<Task<Result<RulesFileContext>>> {
        let worktree = worktree.read(cx);
        let worktree_id = worktree.id();
        let selected_rules_file = RULES_FILE_NAMES
            .into_iter()
            .filter_map(|name| {
                worktree
                    .entry_for_path(RelPath::unix(name).unwrap())
                    .filter(|entry| entry.is_file())
                    .map(|entry| entry.path.clone())
            })
            .next();

        // Note that Cline supports `.clinerules` being a directory, but that is not currently
        // supported. This doesn't seem to occur often in GitHub repositories.
        selected_rules_file.map(|path_in_worktree| {
            let project_path = ProjectPath {
                worktree_id,
                path: path_in_worktree.clone(),
            };
            let buffer_task =
                project.update(cx, |project, cx| project.open_buffer(project_path, cx));
            let rope_task = cx.spawn(async move |cx| {
                buffer_task.await?.read_with(cx, |buffer, cx| {
                    let project_entry_id = buffer.entry_id(cx).context("buffer has no file")?;
                    anyhow::Ok((project_entry_id, buffer.as_rope().clone()))
                })?
            });
            // Build a string from the rope on a background thread.
            cx.background_spawn(async move {
                let (project_entry_id, rope) = rope_task.await?;
                anyhow::Ok(RulesFileContext {
                    path_in_worktree,
                    text: rope.to_string().trim().to_string(),
                    project_entry_id: project_entry_id.to_usize(),
                })
            })
        })
    }

    fn handle_thread_title_updated(
        &mut self,
        thread: Entity<Thread>,
        _: &TitleUpdated,
        cx: &mut Context<Self>,
    ) {
        let session_id = thread.read(cx).id();
        let Some(session) = self.sessions.get(session_id) else {
            return;
        };
        let thread = thread.downgrade();
        let acp_thread = session.acp_thread.clone();
        cx.spawn(async move |_, cx| {
            let title = thread.read_with(cx, |thread, _| thread.title())?;
            let task = acp_thread.update(cx, |acp_thread, cx| acp_thread.set_title(title, cx))?;
            task.await
        })
        .detach_and_log_err(cx);
    }

    fn handle_thread_token_usage_updated(
        &mut self,
        thread: Entity<Thread>,
        usage: &TokenUsageUpdated,
        cx: &mut Context<Self>,
    ) {
        let Some(session) = self.sessions.get(thread.read(cx).id()) else {
            return;
        };
        session
            .acp_thread
            .update(cx, |acp_thread, cx| {
                acp_thread.update_token_usage(usage.0.clone(), cx);
            })
            .ok();
    }

    fn handle_project_event(
        &mut self,
        _project: Entity<Project>,
        event: &project::Event,
        _cx: &mut Context<Self>,
    ) {
        match event {
            project::Event::WorktreeAdded(_) | project::Event::WorktreeRemoved(_) => {
                self.project_context_needs_refresh.send(()).ok();
            }
            project::Event::WorktreeUpdatedEntries(_, items) => {
                if items.iter().any(|(path, _, _)| {
                    RULES_FILE_NAMES
                        .iter()
                        .any(|name| path.as_ref() == RelPath::unix(name).unwrap())
                }) {
                    self.project_context_needs_refresh.send(()).ok();
                }
            }
            _ => {}
        }
    }

    fn handle_prompts_updated_event(
        &mut self,
        _prompt_store: Entity<PromptStore>,
        _event: &prompt_store::PromptsUpdatedEvent,
        _cx: &mut Context<Self>,
    ) {
        self.project_context_needs_refresh.send(()).ok();
    }

    fn handle_models_updated_event(
        &mut self,
        _registry: Entity<LanguageModelRegistry>,
        _event: &language_model::Event,
        cx: &mut Context<Self>,
    ) {
        self.models.refresh_list(cx);

        let registry = LanguageModelRegistry::read_global(cx);
        let default_model = registry.default_model().map(|m| m.model);
        let summarization_model = registry.thread_summary_model().map(|m| m.model);

        for session in self.sessions.values_mut() {
            session.thread.update(cx, |thread, cx| {
                if thread.model().is_none()
                    && let Some(model) = default_model.clone()
                {
                    thread.set_model(model, cx);
                    cx.notify();
                }
                thread.set_summarization_model(summarization_model.clone(), cx);
            });
        }
    }

    fn handle_context_server_store_updated(
        &mut self,
        _store: Entity<project::context_server_store::ContextServerStore>,
        _event: &project::context_server_store::Event,
        cx: &mut Context<Self>,
    ) {
        self.update_available_commands(cx);
    }

    fn handle_context_server_registry_event(
        &mut self,
        _registry: Entity<ContextServerRegistry>,
        event: &ContextServerRegistryEvent,
        cx: &mut Context<Self>,
    ) {
        match event {
            ContextServerRegistryEvent::ToolsChanged => {}
            ContextServerRegistryEvent::PromptsChanged => {
                self.update_available_commands(cx);
            }
        }
    }

    fn update_available_commands(&self, cx: &mut Context<Self>) {
        let available_commands = self.build_available_commands(cx);
        for session in self.sessions.values() {
            if let Some(acp_thread) = session.acp_thread.upgrade() {
                acp_thread.update(cx, |thread, cx| {
                    thread
                        .handle_session_update(
                            acp::SessionUpdate::AvailableCommandsUpdate(
                                acp::AvailableCommandsUpdate::new(available_commands.clone()),
                            ),
                            cx,
                        )
                        .log_err();
                });
            }
        }
    }

    fn build_available_commands(&self, cx: &App) -> Vec<acp::AvailableCommand> {
        let registry = self.context_server_registry.read(cx);

        let mut prompt_name_counts: HashMap<&str, usize> = HashMap::default();
        for context_server_prompt in registry.prompts() {
            *prompt_name_counts
                .entry(context_server_prompt.prompt.name.as_str())
                .or_insert(0) += 1;
        }

        registry
            .prompts()
            .flat_map(|context_server_prompt| {
                let prompt = &context_server_prompt.prompt;

                let should_prefix = prompt_name_counts
                    .get(prompt.name.as_str())
                    .copied()
                    .unwrap_or(0)
                    > 1;

                let name = if should_prefix {
                    format!("{}.{}", context_server_prompt.server_id, prompt.name)
                } else {
                    prompt.name.clone()
                };

                let mut command = acp::AvailableCommand::new(
                    name,
                    prompt.description.clone().unwrap_or_default(),
                );

                match prompt.arguments.as_deref() {
                    Some([arg]) => {
                        let hint = format!("<{}>", arg.name);

                        command = command.input(acp::AvailableCommandInput::Unstructured(
                            acp::UnstructuredCommandInput::new(hint),
                        ));
                    }
                    Some([]) | None => {}
                    Some(_) => {
                        // skip >1 argument commands since we don't support them yet
                        return None;
                    }
                }

                Some(command)
            })
            .collect()
    }

    pub fn load_thread(
        &mut self,
        id: acp::SessionId,
        cx: &mut Context<Self>,
    ) -> Task<Result<Entity<Thread>>> {
        let database_future = ThreadsDatabase::connect(cx);
        cx.spawn(async move |this, cx| {
            let database = database_future.await.map_err(|err| anyhow!(err))?;
            let db_thread = database
                .load_thread(id.clone())
                .await?
                .with_context(|| format!("no thread found with ID: {id:?}"))?;

            this.update(cx, |this, cx| {
                let summarization_model = LanguageModelRegistry::read_global(cx)
                    .thread_summary_model()
                    .map(|c| c.model);

                cx.new(|cx| {
                    let mut thread = Thread::from_db(
                        id.clone(),
                        db_thread,
                        this.project.clone(),
                        this.project_context.clone(),
                        this.context_server_registry.clone(),
                        this.templates.clone(),
                        cx,
                    );
                    thread.set_summarization_model(summarization_model, cx);
                    thread
                })
            })
        })
    }

    pub fn open_thread(
        &mut self,
        id: acp::SessionId,
        cx: &mut Context<Self>,
    ) -> Task<Result<Entity<AcpThread>>> {
        let task = self.load_thread(id, cx);
        cx.spawn(async move |this, cx| {
            let thread = task.await?;
            let acp_thread =
                this.update(cx, |this, cx| this.register_session(thread.clone(), cx))?;
            let events = thread.update(cx, |thread, cx| thread.replay(cx))?;
            cx.update(|cx| {
                NativeAgentConnection::handle_thread_events(events, acp_thread.downgrade(), cx)
            })?
            .await?;
            Ok(acp_thread)
        })
    }

    pub fn thread_summary(
        &mut self,
        id: acp::SessionId,
        cx: &mut Context<Self>,
    ) -> Task<Result<SharedString>> {
        let thread = self.open_thread(id.clone(), cx);
        cx.spawn(async move |this, cx| {
            let acp_thread = thread.await?;
            let result = this
                .update(cx, |this, cx| {
                    this.sessions
                        .get(&id)
                        .unwrap()
                        .thread
                        .update(cx, |thread, cx| thread.summary(cx))
                })?
                .await
                .context("Failed to generate summary")?;
            drop(acp_thread);
            Ok(result)
        })
    }

    fn save_thread(&mut self, thread: Entity<Thread>, cx: &mut Context<Self>) {
        if thread.read(cx).is_empty() {
            return;
        }

        let database_future = ThreadsDatabase::connect(cx);
        let (id, db_thread) =
            thread.update(cx, |thread, cx| (thread.id().clone(), thread.to_db(cx)));
        let Some(session) = self.sessions.get_mut(&id) else {
            return;
        };
        let history = self.history.clone();
        session.pending_save = cx.spawn(async move |_, cx| {
            let Some(database) = database_future.await.map_err(|err| anyhow!(err)).log_err() else {
                return;
            };
            let db_thread = db_thread.await;
            database.save_thread(id, db_thread).await.log_err();
            history.update(cx, |history, cx| history.reload(cx)).ok();
        });
    }

    fn send_mcp_prompt(
        &self,
        message_id: UserMessageId,
        session_id: agent_client_protocol::SessionId,
        prompt_name: String,
        server_id: ContextServerId,
        arguments: HashMap<String, String>,
        original_content: Vec<acp::ContentBlock>,
        cx: &mut Context<Self>,
    ) -> Task<Result<acp::PromptResponse>> {
        let server_store = self.context_server_registry.read(cx).server_store().clone();
        let path_style = self.project.read(cx).path_style(cx);

        cx.spawn(async move |this, cx| {
            let prompt =
                crate::get_prompt(&server_store, &server_id, &prompt_name, arguments, cx).await?;

            let (acp_thread, thread) = this.update(cx, |this, _cx| {
                let session = this
                    .sessions
                    .get(&session_id)
                    .context("Failed to get session")?;
                anyhow::Ok((session.acp_thread.clone(), session.thread.clone()))
            })??;

            let mut last_is_user = true;

            thread.update(cx, |thread, cx| {
                thread.push_acp_user_block(
                    message_id,
                    original_content.into_iter().skip(1),
                    path_style,
                    cx,
                );
            })?;

            for message in prompt.messages {
                let context_server::types::PromptMessage { role, content } = message;
                let block = mcp_message_content_to_acp_content_block(content);

                match role {
                    context_server::types::Role::User => {
                        let id = acp_thread::UserMessageId::new();

                        acp_thread.update(cx, |acp_thread, cx| {
                            acp_thread.push_user_content_block_with_indent(
                                Some(id.clone()),
                                block.clone(),
                                true,
                                cx,
                            );
                            anyhow::Ok(())
                        })??;

                        thread.update(cx, |thread, cx| {
                            thread.push_acp_user_block(id, [block], path_style, cx);
                            anyhow::Ok(())
                        })??;
                    }
                    context_server::types::Role::Assistant => {
                        acp_thread.update(cx, |acp_thread, cx| {
                            acp_thread.push_assistant_content_block_with_indent(
                                block.clone(),
                                false,
                                true,
                                cx,
                            );
                            anyhow::Ok(())
                        })??;

                        thread.update(cx, |thread, cx| {
                            thread.push_acp_agent_block(block, cx);
                            anyhow::Ok(())
                        })??;
                    }
                }

                last_is_user = role == context_server::types::Role::User;
            }

            let response_stream = thread.update(cx, |thread, cx| {
                if last_is_user {
                    thread.send_existing(cx)
                } else {
                    // Resume if MCP prompt did not end with a user message
                    thread.resume(cx)
                }
            })??;

            cx.update(|cx| {
                NativeAgentConnection::handle_thread_events(response_stream, acp_thread, cx)
            })?
            .await
        })
    }
}

/// Wrapper struct that implements the AgentConnection trait
#[derive(Clone)]
pub struct NativeAgentConnection(pub Entity<NativeAgent>);

impl NativeAgentConnection {
    pub fn thread(&self, session_id: &acp::SessionId, cx: &App) -> Option<Entity<Thread>> {
        self.0
            .read(cx)
            .sessions
            .get(session_id)
            .map(|session| session.thread.clone())
    }

    pub fn load_thread(&self, id: acp::SessionId, cx: &mut App) -> Task<Result<Entity<Thread>>> {
        self.0.update(cx, |this, cx| this.load_thread(id, cx))
    }

    fn run_turn(
        &self,
        session_id: acp::SessionId,
        cx: &mut App,
        f: impl 'static
        + FnOnce(Entity<Thread>, &mut App) -> Result<mpsc::UnboundedReceiver<Result<ThreadEvent>>>,
    ) -> Task<Result<acp::PromptResponse>> {
        let Some((thread, acp_thread)) = self.0.update(cx, |agent, _cx| {
            agent
                .sessions
                .get_mut(&session_id)
                .map(|s| (s.thread.clone(), s.acp_thread.clone()))
        }) else {
            return Task::ready(Err(anyhow!("Session not found")));
        };
        log::debug!("Found session for: {}", session_id);

        let response_stream = match f(thread, cx) {
            Ok(stream) => stream,
            Err(err) => return Task::ready(Err(err)),
        };
        Self::handle_thread_events(response_stream, acp_thread, cx)
    }

    fn handle_thread_events(
        mut events: mpsc::UnboundedReceiver<Result<ThreadEvent>>,
        acp_thread: WeakEntity<AcpThread>,
        cx: &App,
    ) -> Task<Result<acp::PromptResponse>> {
        cx.spawn(async move |cx| {
            // Handle response stream and forward to session.acp_thread
            while let Some(result) = events.next().await {
                match result {
                    Ok(event) => {
                        log::trace!("Received completion event: {:?}", event);

                        match event {
                            ThreadEvent::UserMessage(message) => {
                                acp_thread.update(cx, |thread, cx| {
                                    for content in message.content {
                                        thread.push_user_content_block(
                                            Some(message.id.clone()),
                                            content.into(),
                                            cx,
                                        );
                                    }
                                })?;
                            }
                            ThreadEvent::AgentText(text) => {
                                acp_thread.update(cx, |thread, cx| {
                                    thread.push_assistant_content_block(text.into(), false, cx)
                                })?;
                            }
                            ThreadEvent::AgentThinking(text) => {
                                acp_thread.update(cx, |thread, cx| {
                                    thread.push_assistant_content_block(text.into(), true, cx)
                                })?;
                            }
                            ThreadEvent::ToolCallAuthorization(ToolCallAuthorization {
                                tool_call,
                                options,
                                response,
                            }) => {
                                let outcome_task = acp_thread.update(cx, |thread, cx| {
                                    thread.request_tool_call_authorization(
                                        tool_call, options, true, cx,
                                    )
                                })??;
                                cx.background_spawn(async move {
                                    if let acp::RequestPermissionOutcome::Selected(
                                        acp::SelectedPermissionOutcome { option_id, .. },
                                    ) = outcome_task.await
                                    {
                                        response
                                            .send(option_id)
                                            .map(|_| anyhow!("authorization receiver was dropped"))
                                            .log_err();
                                    }
                                })
                                .detach();
                            }
                            ThreadEvent::ToolCall(tool_call) => {
                                acp_thread.update(cx, |thread, cx| {
                                    thread.upsert_tool_call(tool_call, cx)
                                })??;
                            }
                            ThreadEvent::ToolCallUpdate(update) => {
                                acp_thread.update(cx, |thread, cx| {
                                    thread.update_tool_call(update, cx)
                                })??;
                            }
                            ThreadEvent::Retry(status) => {
                                acp_thread.update(cx, |thread, cx| {
                                    thread.update_retry_status(status, cx)
                                })?;
                            }
                            ThreadEvent::Stop(stop_reason) => {
                                log::debug!("Assistant message complete: {:?}", stop_reason);
                                return Ok(acp::PromptResponse::new(stop_reason));
                            }
                        }
                    }
                    Err(e) => {
                        log::error!("Error in model response stream: {:?}", e);
                        return Err(e);
                    }
                }
            }

            log::debug!("Response stream completed");
            anyhow::Ok(acp::PromptResponse::new(acp::StopReason::EndTurn))
        })
    }
}

struct Command<'a> {
    prompt_name: &'a str,
    arg_value: &'a str,
    explicit_server_id: Option<&'a str>,
}

impl<'a> Command<'a> {
    fn parse(prompt: &'a [acp::ContentBlock]) -> Option<Self> {
        let acp::ContentBlock::Text(text_content) = prompt.first()? else {
            return None;
        };
        let text = text_content.text.trim();
        let command = text.strip_prefix('/')?;
        let (command, arg_value) = command
            .split_once(char::is_whitespace)
            .unwrap_or((command, ""));

        if let Some((server_id, prompt_name)) = command.split_once('.') {
            Some(Self {
                prompt_name,
                arg_value,
                explicit_server_id: Some(server_id),
            })
        } else {
            Some(Self {
                prompt_name: command,
                arg_value,
                explicit_server_id: None,
            })
        }
    }
}

struct NativeAgentModelSelector {
    session_id: acp::SessionId,
    connection: NativeAgentConnection,
}

impl acp_thread::AgentModelSelector for NativeAgentModelSelector {
    fn list_models(&self, cx: &mut App) -> Task<Result<acp_thread::AgentModelList>> {
        log::debug!("NativeAgentConnection::list_models called");
        let list = self.connection.0.read(cx).models.model_list.clone();
        Task::ready(if list.is_empty() {
            Err(anyhow::anyhow!("No models available"))
        } else {
            Ok(list)
        })
    }

    fn select_model(&self, model_id: acp::ModelId, cx: &mut App) -> Task<Result<()>> {
        log::debug!(
            "Setting model for session {}: {}",
            self.session_id,
            model_id
        );
        let Some(thread) = self
            .connection
            .0
            .read(cx)
            .sessions
            .get(&self.session_id)
            .map(|session| session.thread.clone())
        else {
            return Task::ready(Err(anyhow!("Session not found")));
        };

        let Some(model) = self.connection.0.read(cx).models.model_from_id(&model_id) else {
            return Task::ready(Err(anyhow!("Invalid model ID {}", model_id)));
        };

        thread.update(cx, |thread, cx| {
            thread.set_model(model.clone(), cx);
        });

        update_settings_file(
            self.connection.0.read(cx).fs.clone(),
            cx,
            move |settings, _cx| {
                let provider = model.provider_id().0.to_string();
                let model = model.id().0.to_string();
                settings
                    .agent
                    .get_or_insert_default()
                    .set_model(LanguageModelSelection {
                        provider: provider.into(),
                        model,
                    });
            },
        );

        Task::ready(Ok(()))
    }

    fn selected_model(&self, cx: &mut App) -> Task<Result<acp_thread::AgentModelInfo>> {
        let Some(thread) = self
            .connection
            .0
            .read(cx)
            .sessions
            .get(&self.session_id)
            .map(|session| session.thread.clone())
        else {
            return Task::ready(Err(anyhow!("Session not found")));
        };
        let Some(model) = thread.read(cx).model() else {
            return Task::ready(Err(anyhow!("Model not found")));
        };
        let Some(provider) = LanguageModelRegistry::read_global(cx).provider(&model.provider_id())
        else {
            return Task::ready(Err(anyhow!("Provider not found")));
        };
        Task::ready(Ok(LanguageModels::map_language_model_to_info(
            model, &provider,
        )))
    }

    fn watch(&self, cx: &mut App) -> Option<watch::Receiver<()>> {
        Some(self.connection.0.read(cx).models.watch())
    }

    fn should_render_footer(&self) -> bool {
        true
    }

    fn supports_favorites(&self) -> bool {
        true
    }
}

impl acp_thread::AgentConnection for NativeAgentConnection {
    fn telemetry_id(&self) -> SharedString {
        "zed".into()
    }

    fn new_thread(
        self: Rc<Self>,
        project: Entity<Project>,
        cwd: &Path,
        cx: &mut App,
    ) -> Task<Result<Entity<acp_thread::AcpThread>>> {
        let agent = self.0.clone();
        log::debug!("Creating new thread for project at: {:?}", cwd);

        cx.spawn(async move |cx| {
            log::debug!("Starting thread creation in async context");

            // Create Thread
            let thread = agent.update(
                cx,
                |agent, cx: &mut gpui::Context<NativeAgent>| -> Result<_> {
                    // Fetch default model from registry settings
                    let registry = LanguageModelRegistry::read_global(cx);
                    // Log available models for debugging
                    let available_count = registry.available_models(cx).count();
                    log::debug!("Total available models: {}", available_count);

                    let default_model = registry.default_model().and_then(|default_model| {
                        agent
                            .models
                            .model_from_id(&LanguageModels::model_id(&default_model.model))
                    });
                    Ok(cx.new(|cx| {
                        Thread::new(
                            project.clone(),
                            agent.project_context.clone(),
                            agent.context_server_registry.clone(),
                            agent.templates.clone(),
                            default_model,
                            cx,
                        )
                    }))
                },
            )??;
            agent.update(cx, |agent, cx| agent.register_session(thread, cx))
        })
    }

    fn auth_methods(&self) -> &[acp::AuthMethod] {
        &[] // No auth for in-process
    }

    fn authenticate(&self, _method: acp::AuthMethodId, _cx: &mut App) -> Task<Result<()>> {
        Task::ready(Ok(()))
    }

    fn model_selector(&self, session_id: &acp::SessionId) -> Option<Rc<dyn AgentModelSelector>> {
        Some(Rc::new(NativeAgentModelSelector {
            session_id: session_id.clone(),
            connection: self.clone(),
        }) as Rc<dyn AgentModelSelector>)
    }

    fn prompt(
        &self,
        id: Option<acp_thread::UserMessageId>,
        params: acp::PromptRequest,
        cx: &mut App,
    ) -> Task<Result<acp::PromptResponse>> {
        let id = id.expect("UserMessageId is required");
        let session_id = params.session_id.clone();
        log::info!("Received prompt request for session: {}", session_id);
        log::debug!("Prompt blocks count: {}", params.prompt.len());

        if let Some(parsed_command) = Command::parse(&params.prompt) {
            let registry = self.0.read(cx).context_server_registry.read(cx);

            let explicit_server_id = parsed_command
                .explicit_server_id
                .map(|server_id| ContextServerId(server_id.into()));

            if let Some(prompt) =
                registry.find_prompt(explicit_server_id.as_ref(), parsed_command.prompt_name)
            {
                let arguments = if !parsed_command.arg_value.is_empty()
                    && let Some(arg_name) = prompt
                        .prompt
                        .arguments
                        .as_ref()
                        .and_then(|args| args.first())
                        .map(|arg| arg.name.clone())
                {
                    HashMap::from_iter([(arg_name, parsed_command.arg_value.to_string())])
                } else {
                    Default::default()
                };

                let prompt_name = prompt.prompt.name.clone();
                let server_id = prompt.server_id.clone();

                return self.0.update(cx, |agent, cx| {
                    agent.send_mcp_prompt(
                        id,
                        session_id.clone(),
                        prompt_name,
                        server_id,
                        arguments,
                        params.prompt,
                        cx,
                    )
                });
            };
        };

        let path_style = self.0.read(cx).project.read(cx).path_style(cx);

        self.run_turn(session_id, cx, move |thread, cx| {
            let content: Vec<UserMessageContent> = params
                .prompt
                .into_iter()
                .map(|block| UserMessageContent::from_content_block(block, path_style))
                .collect::<Vec<_>>();
            log::debug!("Converted prompt to message: {} chars", content.len());
            log::debug!("Message id: {:?}", id);
            log::debug!("Message content: {:?}", content);

            thread.update(cx, |thread, cx| thread.send(id, content, cx))
        })
    }

    fn resume(
        &self,
        session_id: &acp::SessionId,
        _cx: &App,
    ) -> Option<Rc<dyn acp_thread::AgentSessionResume>> {
        Some(Rc::new(NativeAgentSessionResume {
            connection: self.clone(),
            session_id: session_id.clone(),
        }) as _)
    }

    fn cancel(&self, session_id: &acp::SessionId, cx: &mut App) {
        log::info!("Cancelling on session: {}", session_id);
        self.0.update(cx, |agent, cx| {
            if let Some(agent) = agent.sessions.get(session_id) {
                agent.thread.update(cx, |thread, cx| thread.cancel(cx));
            }
        });
    }

    fn truncate(
        &self,
        session_id: &agent_client_protocol::SessionId,
        cx: &App,
    ) -> Option<Rc<dyn acp_thread::AgentSessionTruncate>> {
        self.0.read_with(cx, |agent, _cx| {
            agent.sessions.get(session_id).map(|session| {
                Rc::new(NativeAgentSessionTruncate {
                    thread: session.thread.clone(),
                    acp_thread: session.acp_thread.clone(),
                }) as _
            })
        })
    }

    fn set_title(
        &self,
        session_id: &acp::SessionId,
        _cx: &App,
    ) -> Option<Rc<dyn acp_thread::AgentSessionSetTitle>> {
        Some(Rc::new(NativeAgentSessionSetTitle {
            connection: self.clone(),
            session_id: session_id.clone(),
        }) as _)
    }

    fn telemetry(&self) -> Option<Rc<dyn acp_thread::AgentTelemetry>> {
        Some(Rc::new(self.clone()) as Rc<dyn acp_thread::AgentTelemetry>)
    }

    fn into_any(self: Rc<Self>) -> Rc<dyn Any> {
        self
    }
}

impl acp_thread::AgentTelemetry for NativeAgentConnection {
    fn thread_data(
        &self,
        session_id: &acp::SessionId,
        cx: &mut App,
    ) -> Task<Result<serde_json::Value>> {
        let Some(session) = self.0.read(cx).sessions.get(session_id) else {
            return Task::ready(Err(anyhow!("Session not found")));
        };

        let task = session.thread.read(cx).to_db(cx);
        cx.background_spawn(async move {
            serde_json::to_value(task.await).context("Failed to serialize thread")
        })
    }
}

struct NativeAgentSessionTruncate {
    thread: Entity<Thread>,
    acp_thread: WeakEntity<AcpThread>,
}

impl acp_thread::AgentSessionTruncate for NativeAgentSessionTruncate {
    fn run(&self, message_id: acp_thread::UserMessageId, cx: &mut App) -> Task<Result<()>> {
        match self.thread.update(cx, |thread, cx| {
            thread.truncate(message_id.clone(), cx)?;
            Ok(thread.latest_token_usage())
        }) {
            Ok(usage) => {
                self.acp_thread
                    .update(cx, |thread, cx| {
                        thread.update_token_usage(usage, cx);
                    })
                    .ok();
                Task::ready(Ok(()))
            }
            Err(error) => Task::ready(Err(error)),
        }
    }
}

struct NativeAgentSessionResume {
    connection: NativeAgentConnection,
    session_id: acp::SessionId,
}

impl acp_thread::AgentSessionResume for NativeAgentSessionResume {
    fn run(&self, cx: &mut App) -> Task<Result<acp::PromptResponse>> {
        self.connection
            .run_turn(self.session_id.clone(), cx, |thread, cx| {
                thread.update(cx, |thread, cx| thread.resume(cx))
            })
    }
}

struct NativeAgentSessionSetTitle {
    connection: NativeAgentConnection,
    session_id: acp::SessionId,
}

impl acp_thread::AgentSessionSetTitle for NativeAgentSessionSetTitle {
    fn run(&self, title: SharedString, cx: &mut App) -> Task<Result<()>> {
        let Some(session) = self.connection.0.read(cx).sessions.get(&self.session_id) else {
            return Task::ready(Err(anyhow!("session not found")));
        };
        let thread = session.thread.clone();
        thread.update(cx, |thread, cx| thread.set_title(title, cx));
        Task::ready(Ok(()))
    }
}

pub struct AcpThreadEnvironment {
    acp_thread: WeakEntity<AcpThread>,
}

impl ThreadEnvironment for AcpThreadEnvironment {
    fn create_terminal(
        &self,
        command: String,
        cwd: Option<PathBuf>,
        output_byte_limit: Option<u64>,
        cx: &mut AsyncApp,
    ) -> Task<Result<Rc<dyn TerminalHandle>>> {
        let task = self.acp_thread.update(cx, |thread, cx| {
            thread.create_terminal(command, vec![], vec![], cwd, output_byte_limit, cx)
        });

        let acp_thread = self.acp_thread.clone();
        cx.spawn(async move |cx| {
            let terminal = task?.await?;

            let (drop_tx, drop_rx) = oneshot::channel();
            let terminal_id = terminal.read_with(cx, |terminal, _cx| terminal.id().clone())?;

            cx.spawn(async move |cx| {
                drop_rx.await.ok();
                acp_thread.update(cx, |thread, cx| thread.release_terminal(terminal_id, cx))
            })
            .detach();

            let handle = AcpTerminalHandle {
                terminal,
                _drop_tx: Some(drop_tx),
            };

            Ok(Rc::new(handle) as _)
        })
    }
}

pub struct AcpTerminalHandle {
    terminal: Entity<acp_thread::Terminal>,
    _drop_tx: Option<oneshot::Sender<()>>,
}

impl TerminalHandle for AcpTerminalHandle {
    fn id(&self, cx: &AsyncApp) -> Result<acp::TerminalId> {
        self.terminal.read_with(cx, |term, _cx| term.id().clone())
    }

    fn wait_for_exit(&self, cx: &AsyncApp) -> Result<Shared<Task<acp::TerminalExitStatus>>> {
        self.terminal
            .read_with(cx, |term, _cx| term.wait_for_exit())
    }

    fn current_output(&self, cx: &AsyncApp) -> Result<acp::TerminalOutputResponse> {
        self.terminal
            .read_with(cx, |term, cx| term.current_output(cx))
    }

    fn kill(&self, cx: &AsyncApp) -> Result<()> {
        cx.update(|cx| {
            self.terminal.update(cx, |terminal, cx| {
                terminal.kill(cx);
            });
        })?;
        Ok(())
    }
}

#[cfg(test)]
mod internal_tests {
    use crate::HistoryEntryId;

    use super::*;
    use acp_thread::{AgentConnection, AgentModelGroupName, AgentModelInfo, MentionUri};
    use fs::FakeFs;
    use gpui::TestAppContext;
    use indoc::formatdoc;
    use language_model::fake_provider::FakeLanguageModel;
    use serde_json::json;
    use settings::SettingsStore;
    use util::{path, rel_path::rel_path};

    #[gpui::test]
    async fn test_maintaining_project_context(cx: &mut TestAppContext) {
        init_test(cx);
        let fs = FakeFs::new(cx.executor());
        fs.insert_tree(
            "/",
            json!({
                "a": {}
            }),
        )
        .await;
        let project = Project::test(fs.clone(), [], cx).await;
        let text_thread_store =
            cx.new(|cx| assistant_text_thread::TextThreadStore::fake(project.clone(), cx));
        let history_store = cx.new(|cx| HistoryStore::new(text_thread_store, cx));
        let agent = NativeAgent::new(
            project.clone(),
            history_store,
            Templates::new(),
            None,
            fs.clone(),
            &mut cx.to_async(),
        )
        .await
        .unwrap();
        agent.read_with(cx, |agent, cx| {
            assert_eq!(agent.project_context.read(cx).worktrees, vec![])
        });

        let worktree = project
            .update(cx, |project, cx| project.create_worktree("/a", true, cx))
            .await
            .unwrap();
        cx.run_until_parked();
        agent.read_with(cx, |agent, cx| {
            assert_eq!(
                agent.project_context.read(cx).worktrees,
                vec![WorktreeContext {
                    root_name: "a".into(),
                    abs_path: Path::new("/a").into(),
                    rules_file: None
                }]
            )
        });

        // Creating `/a/.rules` updates the project context.
        fs.insert_file("/a/.rules", Vec::new()).await;
        cx.run_until_parked();
        agent.read_with(cx, |agent, cx| {
            let rules_entry = worktree
                .read(cx)
                .entry_for_path(rel_path(".rules"))
                .unwrap();
            assert_eq!(
                agent.project_context.read(cx).worktrees,
                vec![WorktreeContext {
                    root_name: "a".into(),
                    abs_path: Path::new("/a").into(),
                    rules_file: Some(RulesFileContext {
                        path_in_worktree: rel_path(".rules").into(),
                        text: "".into(),
                        project_entry_id: rules_entry.id.to_usize()
                    })
                }]
            )
        });
    }

    #[gpui::test]
    async fn test_listing_models(cx: &mut TestAppContext) {
        init_test(cx);
        let fs = FakeFs::new(cx.executor());
        fs.insert_tree("/", json!({ "a": {}  })).await;
        let project = Project::test(fs.clone(), [], cx).await;
        let text_thread_store =
            cx.new(|cx| assistant_text_thread::TextThreadStore::fake(project.clone(), cx));
        let history_store = cx.new(|cx| HistoryStore::new(text_thread_store, cx));
        let connection = NativeAgentConnection(
            NativeAgent::new(
                project.clone(),
                history_store,
                Templates::new(),
                None,
                fs.clone(),
                &mut cx.to_async(),
            )
            .await
            .unwrap(),
        );

        // Create a thread/session
        let acp_thread = cx
            .update(|cx| {
                Rc::new(connection.clone()).new_thread(project.clone(), Path::new("/a"), cx)
            })
            .await
            .unwrap();

        let session_id = cx.update(|cx| acp_thread.read(cx).session_id().clone());

        let models = cx
            .update(|cx| {
                connection
                    .model_selector(&session_id)
                    .unwrap()
                    .list_models(cx)
            })
            .await
            .unwrap();

        let acp_thread::AgentModelList::Grouped(models) = models else {
            panic!("Unexpected model group");
        };
        assert_eq!(
            models,
            IndexMap::from_iter([(
                AgentModelGroupName("Fake".into()),
                vec![AgentModelInfo {
                    id: acp::ModelId::new("fake/fake"),
                    name: "Fake".into(),
                    description: None,
<<<<<<< HEAD
                    icon: Some(AgentModelIcon::Named(ui::IconName::ZedAssistant)),
=======
                    icon: Some(acp_thread::AgentModelIcon::Named(
                        ui::IconName::ZedAssistant
                    )),
>>>>>>> 6055b45e
                }]
            )])
        );
    }

    #[gpui::test]
    async fn test_model_selection_persists_to_settings(cx: &mut TestAppContext) {
        init_test(cx);
        let fs = FakeFs::new(cx.executor());
        fs.create_dir(paths::settings_file().parent().unwrap())
            .await
            .unwrap();
        fs.insert_file(
            paths::settings_file(),
            json!({
                "agent": {
                    "default_model": {
                        "provider": "foo",
                        "model": "bar"
                    }
                }
            })
            .to_string()
            .into_bytes(),
        )
        .await;
        let project = Project::test(fs.clone(), [], cx).await;

        let text_thread_store =
            cx.new(|cx| assistant_text_thread::TextThreadStore::fake(project.clone(), cx));
        let history_store = cx.new(|cx| HistoryStore::new(text_thread_store, cx));

        // Create the agent and connection
        let agent = NativeAgent::new(
            project.clone(),
            history_store,
            Templates::new(),
            None,
            fs.clone(),
            &mut cx.to_async(),
        )
        .await
        .unwrap();
        let connection = NativeAgentConnection(agent.clone());

        // Create a thread/session
        let acp_thread = cx
            .update(|cx| {
                Rc::new(connection.clone()).new_thread(project.clone(), Path::new("/a"), cx)
            })
            .await
            .unwrap();

        let session_id = cx.update(|cx| acp_thread.read(cx).session_id().clone());

        // Select a model
        let selector = connection.model_selector(&session_id).unwrap();
        let model_id = acp::ModelId::new("fake/fake");
        cx.update(|cx| selector.select_model(model_id.clone(), cx))
            .await
            .unwrap();

        // Verify the thread has the selected model
        agent.read_with(cx, |agent, _| {
            let session = agent.sessions.get(&session_id).unwrap();
            session.thread.read_with(cx, |thread, _| {
                assert_eq!(thread.model().unwrap().id().0, "fake");
            });
        });

        cx.run_until_parked();

        // Verify settings file was updated
        let settings_content = fs.load(paths::settings_file()).await.unwrap();
        let settings_json: serde_json::Value = serde_json::from_str(&settings_content).unwrap();

        // Check that the agent settings contain the selected model
        assert_eq!(
            settings_json["agent"]["default_model"]["model"],
            json!("fake")
        );
        assert_eq!(
            settings_json["agent"]["default_model"]["provider"],
            json!("fake")
        );
    }

    #[gpui::test]
    async fn test_save_load_thread(cx: &mut TestAppContext) {
        init_test(cx);
        let fs = FakeFs::new(cx.executor());
        fs.insert_tree(
            "/",
            json!({
                "a": {
                    "b.md": "Lorem"
                }
            }),
        )
        .await;
        let project = Project::test(fs.clone(), [path!("/a").as_ref()], cx).await;
        let text_thread_store =
            cx.new(|cx| assistant_text_thread::TextThreadStore::fake(project.clone(), cx));
        let history_store = cx.new(|cx| HistoryStore::new(text_thread_store, cx));
        let agent = NativeAgent::new(
            project.clone(),
            history_store.clone(),
            Templates::new(),
            None,
            fs.clone(),
            &mut cx.to_async(),
        )
        .await
        .unwrap();
        let connection = Rc::new(NativeAgentConnection(agent.clone()));

        let acp_thread = cx
            .update(|cx| {
                connection
                    .clone()
                    .new_thread(project.clone(), Path::new(""), cx)
            })
            .await
            .unwrap();
        let session_id = acp_thread.read_with(cx, |thread, _| thread.session_id().clone());
        let thread = agent.read_with(cx, |agent, _| {
            agent.sessions.get(&session_id).unwrap().thread.clone()
        });

        // Ensure empty threads are not saved, even if they get mutated.
        let model = Arc::new(FakeLanguageModel::default());
        let summary_model = Arc::new(FakeLanguageModel::default());
        thread.update(cx, |thread, cx| {
            thread.set_model(model.clone(), cx);
            thread.set_summarization_model(Some(summary_model.clone()), cx);
        });
        cx.run_until_parked();
        assert_eq!(history_entries(&history_store, cx), vec![]);

        let send = acp_thread.update(cx, |thread, cx| {
            thread.send(
                vec![
                    "What does ".into(),
                    acp::ContentBlock::ResourceLink(acp::ResourceLink::new(
                        "b.md",
                        MentionUri::File {
                            abs_path: path!("/a/b.md").into(),
                        }
                        .to_uri()
                        .to_string(),
                    )),
                    " mean?".into(),
                ],
                cx,
            )
        });
        let send = cx.foreground_executor().spawn(send);
        cx.run_until_parked();

        model.send_last_completion_stream_text_chunk("Lorem.");
        model.end_last_completion_stream();
        cx.run_until_parked();
        summary_model
            .send_last_completion_stream_text_chunk(&format!("Explaining {}", path!("/a/b.md")));
        summary_model.end_last_completion_stream();

        send.await.unwrap();
        let uri = MentionUri::File {
            abs_path: path!("/a/b.md").into(),
        }
        .to_uri();
        acp_thread.read_with(cx, |thread, cx| {
            assert_eq!(
                thread.to_markdown(cx),
                formatdoc! {"
                    ## User

                    What does [@b.md]({uri}) mean?

                    ## Assistant

                    Lorem.

                "}
            )
        });

        cx.run_until_parked();

        // Drop the ACP thread, which should cause the session to be dropped as well.
        cx.update(|_| {
            drop(thread);
            drop(acp_thread);
        });
        agent.read_with(cx, |agent, _| {
            assert_eq!(agent.sessions.keys().cloned().collect::<Vec<_>>(), []);
        });

        // Ensure the thread can be reloaded from disk.
        assert_eq!(
            history_entries(&history_store, cx),
            vec![(
                HistoryEntryId::AcpThread(session_id.clone()),
                format!("Explaining {}", path!("/a/b.md"))
            )]
        );
        let acp_thread = agent
            .update(cx, |agent, cx| agent.open_thread(session_id.clone(), cx))
            .await
            .unwrap();
        acp_thread.read_with(cx, |thread, cx| {
            assert_eq!(
                thread.to_markdown(cx),
                formatdoc! {"
                    ## User

                    What does [@b.md]({uri}) mean?

                    ## Assistant

                    Lorem.

                "}
            )
        });
    }

    fn history_entries(
        history: &Entity<HistoryStore>,
        cx: &mut TestAppContext,
    ) -> Vec<(HistoryEntryId, String)> {
        history.read_with(cx, |history, _| {
            history
                .entries()
                .map(|e| (e.id(), e.title().to_string()))
                .collect::<Vec<_>>()
        })
    }

    fn init_test(cx: &mut TestAppContext) {
        env_logger::try_init().ok();
        cx.update(|cx| {
            let settings_store = SettingsStore::test(cx);
            cx.set_global(settings_store);

            LanguageModelRegistry::test(cx);
        });
    }
}

fn mcp_message_content_to_acp_content_block(
    content: context_server::types::MessageContent,
) -> acp::ContentBlock {
    match content {
        context_server::types::MessageContent::Text {
            text,
            annotations: _,
        } => text.into(),
        context_server::types::MessageContent::Image {
            data,
            mime_type,
            annotations: _,
        } => acp::ContentBlock::Image(acp::ImageContent::new(data, mime_type)),
        context_server::types::MessageContent::Audio {
            data,
            mime_type,
            annotations: _,
        } => acp::ContentBlock::Audio(acp::AudioContent::new(data, mime_type)),
        context_server::types::MessageContent::Resource {
            resource,
            annotations: _,
        } => {
            let mut link =
                acp::ResourceLink::new(resource.uri.to_string(), resource.uri.to_string());
            if let Some(mime_type) = resource.mime_type {
                link = link.mime_type(mime_type);
            }
            acp::ContentBlock::ResourceLink(link)
        }
    }
}<|MERGE_RESOLUTION|>--- conflicted
+++ resolved
@@ -158,14 +158,7 @@
             id: Self::model_id(model),
             name: model.name().0,
             description: None,
-<<<<<<< HEAD
             icon,
-=======
-            icon: Some(match provider.icon() {
-                IconOrSvg::Svg(path) => acp_thread::AgentModelIcon::Path(path),
-                IconOrSvg::Icon(name) => acp_thread::AgentModelIcon::Named(name),
-            }),
->>>>>>> 6055b45e
         }
     }
 
@@ -1642,13 +1635,7 @@
                     id: acp::ModelId::new("fake/fake"),
                     name: "Fake".into(),
                     description: None,
-<<<<<<< HEAD
                     icon: Some(AgentModelIcon::Named(ui::IconName::ZedAssistant)),
-=======
-                    icon: Some(acp_thread::AgentModelIcon::Named(
-                        ui::IconName::ZedAssistant
-                    )),
->>>>>>> 6055b45e
                 }]
             )])
         );
