use std::sync::Arc;

use assistant_settings::{
    AgentProfile, AgentProfileId, AssistantDockPosition, AssistantSettings, GroupedAgentProfiles,
    builtin_profiles,
};
use fs::Fs;
use gpui::{Action, Entity, FocusHandle, Subscription, WeakEntity, prelude::*};
use language_model::LanguageModelRegistry;
use settings::{Settings as _, SettingsStore, update_settings_file};
use ui::{
    ContextMenu, ContextMenuEntry, DocumentationSide, PopoverMenu, PopoverMenuHandle, Tooltip,
    prelude::*,
};
use util::ResultExt as _;

use crate::{ManageProfiles, ThreadStore, ToggleProfileSelector};

pub struct ProfileSelector {
    profiles: GroupedAgentProfiles,
    fs: Arc<dyn Fs>,
    thread_store: WeakEntity<ThreadStore>,
    menu_handle: PopoverMenuHandle<ContextMenu>,
    focus_handle: FocusHandle,
    _subscriptions: Vec<Subscription>,
}

impl ProfileSelector {
    pub fn new(
        fs: Arc<dyn Fs>,
        thread_store: WeakEntity<ThreadStore>,
        focus_handle: FocusHandle,
        cx: &mut Context<Self>,
    ) -> Self {
        let settings_subscription = cx.observe_global::<SettingsStore>(move |this, cx| {
            this.refresh_profiles(cx);
        });

        Self {
            profiles: GroupedAgentProfiles::from_settings(AssistantSettings::get_global(cx)),
            fs,
            thread_store,
            menu_handle: PopoverMenuHandle::default(),
            focus_handle,
            _subscriptions: vec![settings_subscription],
        }
    }

    pub fn menu_handle(&self) -> PopoverMenuHandle<ContextMenu> {
        self.menu_handle.clone()
    }

    fn refresh_profiles(&mut self, cx: &mut Context<Self>) {
        self.profiles = GroupedAgentProfiles::from_settings(AssistantSettings::get_global(cx));
    }

    fn build_context_menu(
        &self,
        window: &mut Window,
        cx: &mut Context<Self>,
    ) -> Entity<ContextMenu> {
        ContextMenu::build(window, cx, |mut menu, _window, cx| {
            let settings = AssistantSettings::get_global(cx);
            for (profile_id, profile) in self.profiles.builtin.iter() {
                menu =
                    menu.item(self.menu_entry_for_profile(profile_id.clone(), profile, settings));
            }

            if !self.profiles.custom.is_empty() {
                menu = menu.separator().header("Custom Profiles");
                for (profile_id, profile) in self.profiles.custom.iter() {
                    menu = menu.item(self.menu_entry_for_profile(
                        profile_id.clone(),
                        profile,
                        settings,
                    ));
                }
            }

            menu = menu.separator();
            menu = menu.item(ContextMenuEntry::new("Configure Profiles…").handler(
                move |window, cx| {
                    window.dispatch_action(ManageProfiles::default().boxed_clone(), cx);
                },
            ));

            menu
        })
    }

    fn menu_entry_for_profile(
        &self,
        profile_id: AgentProfileId,
        profile: &AgentProfile,
        settings: &AssistantSettings,
    ) -> ContextMenuEntry {
        let documentation = match profile.name.to_lowercase().as_str() {
            builtin_profiles::WRITE => Some("Get help to write anything."),
            builtin_profiles::ASK => Some("Chat about your codebase."),
            builtin_profiles::MINIMAL => Some("Chat about anything with no tools."),
            _ => None,
        };

        let entry = ContextMenuEntry::new(profile.name.clone())
            .toggleable(IconPosition::End, profile_id == settings.default_profile);

        let entry = if let Some(doc_text) = documentation {
            entry.documentation_aside(documentation_side(settings.dock), move |_| {
                Label::new(doc_text).into_any_element()
            })
        } else {
            entry
        };

        entry.handler({
            let fs = self.fs.clone();
            let thread_store = self.thread_store.clone();
            let profile_id = profile_id.clone();
            move |_window, cx| {
                update_settings_file::<AssistantSettings>(fs.clone(), cx, {
                    let profile_id = profile_id.clone();
                    move |settings, _cx| {
                        settings.set_profile(profile_id.clone());
                    }
                });

                thread_store
                    .update(cx, |this, cx| {
                        this.load_profile_by_id(profile_id.clone(), cx);
                    })
                    .log_err();
            }
        })
    }
}

impl Render for ProfileSelector {
    fn render(&mut self, _window: &mut Window, cx: &mut Context<Self>) -> impl IntoElement {
        let settings = AssistantSettings::get_global(cx);
        let profile_id = &settings.default_profile;
        let profile = settings.profiles.get(profile_id);

        let selected_profile = profile
            .map(|profile| profile.name.clone())
            .unwrap_or_else(|| "Unknown".into());

        let model_registry = LanguageModelRegistry::read_global(cx);
        let supports_tools = model_registry
            .default_model()
            .map_or(false, |default| default.model.supports_tools());

        if supports_tools {
            let this = cx.entity().clone();
            let focus_handle = self.focus_handle.clone();
            let trigger_button = Button::new("profile-selector-model", selected_profile)
                .label_size(LabelSize::Small)
                .color(Color::Muted)
                .icon(IconName::ChevronDown)
                .icon_size(IconSize::XSmall)
                .icon_position(IconPosition::End)
                .icon_color(Color::Muted);

            PopoverMenu::new("profile-selector")
                .trigger_with_tooltip(trigger_button, {
                    let focus_handle = focus_handle.clone();
                    move |window, cx| {
                        Tooltip::for_action_in(
                            "Toggle Profile Menu",
                            &ToggleProfileSelector,
                            &focus_handle,
                            window,
                            cx,
                        )
                    }
                })
                .anchor(if self.documentation_side == DocumentationSide::Left {
                    gpui::Corner::BottomRight
                } else {
                    gpui::Corner::BottomLeft
                })
                .with_handle(self.menu_handle.clone())
                .menu(move |window, cx| {
                    Some(this.update(cx, |this, cx| this.build_context_menu(window, cx)))
                })
                .into_any_element()
        } else {
            Button::new("tools-not-supported-button", "Tools Unsupported")
                .disabled(true)
                .label_size(LabelSize::Small)
                .color(Color::Muted)
<<<<<<< HEAD
                .tooltip(Tooltip::text("The current model does not support tools."))
        };

        PopoverMenu::new("profile-selector")
            .trigger_with_tooltip(trigger_button, {
                let focus_handle = focus_handle.clone();
                move |window, cx| {
                    Tooltip::for_action_in(
                        "Toggle Profile Menu",
                        &ToggleProfileSelector,
                        &focus_handle,
                        window,
                        cx,
                    )
                }
            })
            .anchor(
                if documentation_side(settings.dock) == DocumentationSide::Left {
                    gpui::Corner::BottomRight
                } else {
                    gpui::Corner::BottomLeft
                },
            )
            .with_handle(self.menu_handle.clone())
            .menu(move |window, cx| {
                Some(this.update(cx, |this, cx| this.build_context_menu(window, cx)))
            })
=======
                .tooltip(Tooltip::text("This model does not support tools."))
                .into_any_element()
        }
>>>>>>> a34fb6f6
    }
}

fn documentation_side(position: AssistantDockPosition) -> DocumentationSide {
    match position {
        AssistantDockPosition::Left => DocumentationSide::Right,
        AssistantDockPosition::Bottom => DocumentationSide::Left,
        AssistantDockPosition::Right => DocumentationSide::Left,
    }
}<|MERGE_RESOLUTION|>--- conflicted
+++ resolved
@@ -173,11 +173,13 @@
                         )
                     }
                 })
-                .anchor(if self.documentation_side == DocumentationSide::Left {
-                    gpui::Corner::BottomRight
-                } else {
-                    gpui::Corner::BottomLeft
-                })
+                .anchor(
+                    if documentation_side(settings.dock) == DocumentationSide::Left {
+                        gpui::Corner::BottomRight
+                    } else {
+                        gpui::Corner::BottomLeft
+                    },
+                )
                 .with_handle(self.menu_handle.clone())
                 .menu(move |window, cx| {
                     Some(this.update(cx, |this, cx| this.build_context_menu(window, cx)))
@@ -188,39 +190,9 @@
                 .disabled(true)
                 .label_size(LabelSize::Small)
                 .color(Color::Muted)
-<<<<<<< HEAD
-                .tooltip(Tooltip::text("The current model does not support tools."))
-        };
-
-        PopoverMenu::new("profile-selector")
-            .trigger_with_tooltip(trigger_button, {
-                let focus_handle = focus_handle.clone();
-                move |window, cx| {
-                    Tooltip::for_action_in(
-                        "Toggle Profile Menu",
-                        &ToggleProfileSelector,
-                        &focus_handle,
-                        window,
-                        cx,
-                    )
-                }
-            })
-            .anchor(
-                if documentation_side(settings.dock) == DocumentationSide::Left {
-                    gpui::Corner::BottomRight
-                } else {
-                    gpui::Corner::BottomLeft
-                },
-            )
-            .with_handle(self.menu_handle.clone())
-            .menu(move |window, cx| {
-                Some(this.update(cx, |this, cx| this.build_context_menu(window, cx)))
-            })
-=======
                 .tooltip(Tooltip::text("This model does not support tools."))
                 .into_any_element()
         }
->>>>>>> a34fb6f6
     }
 }
 
