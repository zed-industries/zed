use crate::AssistantPanel;
use crate::context::{AssistantContext, ContextId};
use crate::context_picker::MentionLink;
use crate::thread::{
    LastRestoreCheckpoint, MessageId, MessageSegment, RequestKind, Thread, ThreadError,
    ThreadEvent, ThreadFeedback,
};
use crate::thread_store::ThreadStore;
use crate::tool_use::{PendingToolUseStatus, ToolUse, ToolUseStatus};
use crate::ui::{AddedContext, AgentNotification, AgentNotificationEvent, ContextPill};
use anyhow::Context as _;
use assistant_settings::{AssistantSettings, NotifyWhenAgentWaiting};
use collections::HashMap;
use editor::scroll::Autoscroll;
use editor::{Editor, MultiBuffer};
use gpui::{
    AbsoluteLength, Animation, AnimationExt, AnyElement, App, ClickEvent, DefiniteLength,
    EdgesRefinement, Empty, Entity, Focusable, Hsla, ListAlignment, ListState, MouseButton,
    PlatformDisplay, ScrollHandle, Stateful, StyleRefinement, Subscription, Task,
    TextStyleRefinement, Transformation, UnderlineStyle, WeakEntity, WindowHandle,
    linear_color_stop, linear_gradient, list, percentage, pulsating_between,
};
use language::{Buffer, LanguageRegistry};
use language_model::{ConfiguredModel, LanguageModelRegistry, LanguageModelToolUseId, Role};
use markdown::{Markdown, MarkdownElement, MarkdownStyle};
use project::ProjectItem as _;
use settings::{Settings as _, update_settings_file};
use std::rc::Rc;
use std::sync::Arc;
use std::time::Duration;
use text::ToPoint;
use theme::ThemeSettings;
use ui::{Disclosure, IconButton, KeyBinding, Scrollbar, ScrollbarState, Tooltip, prelude::*};
use util::ResultExt as _;
use workspace::{OpenOptions, Workspace};

use crate::context_store::ContextStore;

pub struct ActiveThread {
    language_registry: Arc<LanguageRegistry>,
    thread_store: Entity<ThreadStore>,
    thread: Entity<Thread>,
    context_store: Entity<ContextStore>,
    workspace: WeakEntity<Workspace>,
    save_thread_task: Option<Task<()>>,
    messages: Vec<MessageId>,
    list_state: ListState,
    scrollbar_state: ScrollbarState,
    show_scrollbar: bool,
    hide_scrollbar_task: Option<Task<()>>,
    rendered_messages_by_id: HashMap<MessageId, RenderedMessage>,
    rendered_tool_uses: HashMap<LanguageModelToolUseId, RenderedToolUse>,
    editing_message: Option<(MessageId, EditMessageState)>,
    expanded_tool_uses: HashMap<LanguageModelToolUseId, bool>,
    expanded_thinking_segments: HashMap<(MessageId, usize), bool>,
    last_error: Option<ThreadError>,
    notifications: Vec<WindowHandle<AgentNotification>>,
    _subscriptions: Vec<Subscription>,
    notification_subscriptions: HashMap<WindowHandle<AgentNotification>, Vec<Subscription>>,
    feedback_message_editor: Option<Entity<Editor>>,
}

struct RenderedMessage {
    language_registry: Arc<LanguageRegistry>,
    segments: Vec<RenderedMessageSegment>,
}

#[derive(Clone)]
struct RenderedToolUse {
    label: Entity<Markdown>,
    input: Entity<Markdown>,
    output: Entity<Markdown>,
}

impl RenderedMessage {
    fn from_segments(
        segments: &[MessageSegment],
        language_registry: Arc<LanguageRegistry>,
        cx: &mut App,
    ) -> Self {
        let mut this = Self {
            language_registry,
            segments: Vec::with_capacity(segments.len()),
        };
        for segment in segments {
            this.push_segment(segment, cx);
        }
        this
    }

    fn append_thinking(&mut self, text: &String, cx: &mut App) {
        if let Some(RenderedMessageSegment::Thinking {
            content,
            scroll_handle,
        }) = self.segments.last_mut()
        {
            content.update(cx, |markdown, cx| {
                markdown.append(text, cx);
            });
            scroll_handle.scroll_to_bottom();
        } else {
            self.segments.push(RenderedMessageSegment::Thinking {
                content: render_markdown(text.into(), self.language_registry.clone(), cx),
                scroll_handle: ScrollHandle::default(),
            });
        }
    }

    fn append_text(&mut self, text: &String, cx: &mut App) {
        if let Some(RenderedMessageSegment::Text(markdown)) = self.segments.last_mut() {
            markdown.update(cx, |markdown, cx| markdown.append(text, cx));
        } else {
            self.segments
                .push(RenderedMessageSegment::Text(render_markdown(
                    SharedString::from(text),
                    self.language_registry.clone(),
                    cx,
                )));
        }
    }

    fn push_segment(&mut self, segment: &MessageSegment, cx: &mut App) {
        let rendered_segment = match segment {
            MessageSegment::Thinking(text) => RenderedMessageSegment::Thinking {
                content: render_markdown(text.into(), self.language_registry.clone(), cx),
                scroll_handle: ScrollHandle::default(),
            },
            MessageSegment::Text(text) => RenderedMessageSegment::Text(render_markdown(
                text.into(),
                self.language_registry.clone(),
                cx,
            )),
        };
        self.segments.push(rendered_segment);
    }
}

enum RenderedMessageSegment {
    Thinking {
        content: Entity<Markdown>,
        scroll_handle: ScrollHandle,
    },
    Text(Entity<Markdown>),
}

fn render_markdown(
    text: SharedString,
    language_registry: Arc<LanguageRegistry>,
    cx: &mut App,
) -> Entity<Markdown> {
<<<<<<< HEAD
    cx.new(|cx| {
        Markdown::new(text, Some(language_registry), None, cx)
            .code_block_variant(markdown::CodeBlockVariant::Card {
                open_path_callback: Some(Arc::new({
                    let workspace = workspace.clone();
                    move |path_with_range, window, cx| {
                        workspace
                            .update(cx, {
                                |workspace, cx| {
                                    if let Some(project_path) = workspace
                                        .project()
                                        .read(cx)
                                        .find_project_path(&path_with_range.path, cx)
                                    {
                                        workspace
                                            .open_path(project_path, None, true, window, cx)
                                            .detach_and_log_err(cx);
                                    }
                                }
                            })
                            .ok();
                    }
                })),
            })
            .open_url(move |text, window, cx| {
                open_markdown_link(text, workspace.clone(), window, cx);
            })
    })
=======
    cx.new(|cx| Markdown::new(text, Some(language_registry), None, cx))
>>>>>>> 0414908c
}

fn default_markdown_style(window: &Window, cx: &App) -> MarkdownStyle {
    let theme_settings = ThemeSettings::get_global(cx);
    let colors = cx.theme().colors();
    let ui_font_size = TextSize::Default.rems(cx);
    let buffer_font_size = TextSize::Small.rems(cx);
    let mut text_style = window.text_style();

    text_style.refine(&TextStyleRefinement {
        font_family: Some(theme_settings.ui_font.family.clone()),
        font_fallbacks: theme_settings.ui_font.fallbacks.clone(),
        font_features: Some(theme_settings.ui_font.features.clone()),
        font_size: Some(ui_font_size.into()),
        color: Some(cx.theme().colors().text),
        ..Default::default()
    });

    MarkdownStyle {
        base_text_style: text_style,
        syntax: cx.theme().syntax().clone(),
        selection_background_color: cx.theme().players().local().selection,
        code_block_overflow_x_scroll: true,
        table_overflow_x_scroll: true,
        code_block: StyleRefinement {
            padding: EdgesRefinement {
                top: Some(DefiniteLength::Absolute(AbsoluteLength::Pixels(Pixels(8.)))),
                left: Some(DefiniteLength::Absolute(AbsoluteLength::Pixels(Pixels(8.)))),
                right: Some(DefiniteLength::Absolute(AbsoluteLength::Pixels(Pixels(8.)))),
                bottom: Some(DefiniteLength::Absolute(AbsoluteLength::Pixels(Pixels(8.)))),
            },
            background: Some(colors.editor_background.into()),
            text: Some(TextStyleRefinement {
                font_family: Some(theme_settings.buffer_font.family.clone()),
                font_fallbacks: theme_settings.buffer_font.fallbacks.clone(),
                font_features: Some(theme_settings.buffer_font.features.clone()),
                font_size: Some(buffer_font_size.into()),
                ..Default::default()
            }),
            ..Default::default()
        },
        inline_code: TextStyleRefinement {
            font_family: Some(theme_settings.buffer_font.family.clone()),
            font_fallbacks: theme_settings.buffer_font.fallbacks.clone(),
            font_features: Some(theme_settings.buffer_font.features.clone()),
            font_size: Some(buffer_font_size.into()),
            background_color: Some(colors.editor_foreground.opacity(0.08)),
            ..Default::default()
        },
        link: TextStyleRefinement {
            background_color: Some(colors.editor_foreground.opacity(0.025)),
            underline: Some(UnderlineStyle {
                color: Some(colors.text_accent.opacity(0.5)),
                thickness: px(1.),
                ..Default::default()
            }),
            ..Default::default()
        },
        link_callback: Some(Rc::new(move |url, cx| {
            if MentionLink::is_valid(url) {
                let colors = cx.theme().colors();
                Some(TextStyleRefinement {
                    background_color: Some(colors.element_background),
                    ..Default::default()
                })
            } else {
                None
            }
        })),
        ..Default::default()
    }
}

fn render_tool_use_markdown(
    text: SharedString,
    language_registry: Arc<LanguageRegistry>,
    cx: &mut App,
) -> Entity<Markdown> {
    cx.new(|cx| Markdown::new(text, Some(language_registry), None, cx))
}

fn tool_use_markdown_style(window: &Window, cx: &mut App) -> MarkdownStyle {
    let theme_settings = ThemeSettings::get_global(cx);
    let colors = cx.theme().colors();
    let ui_font_size = TextSize::Default.rems(cx);
    let buffer_font_size = TextSize::Small.rems(cx);
    let mut text_style = window.text_style();

    text_style.refine(&TextStyleRefinement {
        font_family: Some(theme_settings.ui_font.family.clone()),
        font_fallbacks: theme_settings.ui_font.fallbacks.clone(),
        font_features: Some(theme_settings.ui_font.features.clone()),
        font_size: Some(ui_font_size.into()),
        color: Some(cx.theme().colors().text),
        ..Default::default()
    });

    MarkdownStyle {
        base_text_style: text_style,
        syntax: cx.theme().syntax().clone(),
        selection_background_color: cx.theme().players().local().selection,
        code_block_overflow_x_scroll: true,
        code_block: StyleRefinement {
            margin: EdgesRefinement::default(),
            padding: EdgesRefinement::default(),
            background: Some(colors.editor_background.into()),
            border_color: None,
            border_widths: EdgesRefinement::default(),
            text: Some(TextStyleRefinement {
                font_family: Some(theme_settings.buffer_font.family.clone()),
                font_fallbacks: theme_settings.buffer_font.fallbacks.clone(),
                font_features: Some(theme_settings.buffer_font.features.clone()),
                font_size: Some(buffer_font_size.into()),
                ..Default::default()
            }),
            ..Default::default()
        },
        inline_code: TextStyleRefinement {
            font_family: Some(theme_settings.buffer_font.family.clone()),
            font_fallbacks: theme_settings.buffer_font.fallbacks.clone(),
            font_features: Some(theme_settings.buffer_font.features.clone()),
            font_size: Some(TextSize::XSmall.rems(cx).into()),
            ..Default::default()
        },
        heading: StyleRefinement {
            text: Some(TextStyleRefinement {
                font_size: Some(ui_font_size.into()),
                ..Default::default()
            }),
            ..Default::default()
        },
        ..Default::default()
    }
}

fn open_markdown_link(
    text: SharedString,
    workspace: WeakEntity<Workspace>,
    window: &mut Window,
    cx: &mut App,
) {
    let Some(workspace) = workspace.upgrade() else {
        cx.open_url(&text);
        return;
    };

    match MentionLink::try_parse(&text, &workspace, cx) {
        Some(MentionLink::File(path, entry)) => workspace.update(cx, |workspace, cx| {
            if entry.is_dir() {
                workspace.project().update(cx, |_, cx| {
                    cx.emit(project::Event::RevealInProjectPanel(entry.id));
                })
            } else {
                workspace
                    .open_path(path, None, true, window, cx)
                    .detach_and_log_err(cx);
            }
        }),
        Some(MentionLink::Symbol(path, symbol_name)) => {
            let open_task = workspace.update(cx, |workspace, cx| {
                workspace.open_path(path, None, true, window, cx)
            });
            window
                .spawn(cx, async move |cx| {
                    let active_editor = open_task
                        .await?
                        .downcast::<Editor>()
                        .context("Item is not an editor")?;
                    active_editor.update_in(cx, |editor, window, cx| {
                        let symbol_range = editor
                            .buffer()
                            .read(cx)
                            .snapshot(cx)
                            .outline(None)
                            .and_then(|outline| {
                                outline
                                    .find_most_similar(&symbol_name)
                                    .map(|(_, item)| item.range.clone())
                            })
                            .context("Could not find matching symbol")?;

                        editor.change_selections(Some(Autoscroll::center()), window, cx, |s| {
                            s.select_anchor_ranges([symbol_range.start..symbol_range.start])
                        });
                        anyhow::Ok(())
                    })
                })
                .detach_and_log_err(cx);
        }
        Some(MentionLink::Thread(thread_id)) => workspace.update(cx, |workspace, cx| {
            if let Some(panel) = workspace.panel::<AssistantPanel>(cx) {
                panel.update(cx, |panel, cx| {
                    panel
                        .open_thread(&thread_id, window, cx)
                        .detach_and_log_err(cx)
                });
            }
        }),
        Some(MentionLink::Fetch(url)) => cx.open_url(&url),
        None => cx.open_url(&text),
    }
}

struct EditMessageState {
    editor: Entity<Editor>,
}

impl ActiveThread {
    pub fn new(
        thread: Entity<Thread>,
        thread_store: Entity<ThreadStore>,
        language_registry: Arc<LanguageRegistry>,
        context_store: Entity<ContextStore>,
        workspace: WeakEntity<Workspace>,
        window: &mut Window,
        cx: &mut Context<Self>,
    ) -> Self {
        let subscriptions = vec![
            cx.observe(&thread, |_, _, cx| cx.notify()),
            cx.subscribe_in(&thread, window, Self::handle_thread_event),
        ];

        let list_state = ListState::new(0, ListAlignment::Bottom, px(2048.), {
            let this = cx.entity().downgrade();
            move |ix, window: &mut Window, cx: &mut App| {
                this.update(cx, |this, cx| this.render_message(ix, window, cx))
                    .unwrap()
            }
        });

        let mut this = Self {
            language_registry,
            thread_store,
            thread: thread.clone(),
            context_store,
            workspace,
            save_thread_task: None,
            messages: Vec::new(),
            rendered_messages_by_id: HashMap::default(),
            rendered_tool_uses: HashMap::default(),
            expanded_tool_uses: HashMap::default(),
            expanded_thinking_segments: HashMap::default(),
            list_state: list_state.clone(),
            scrollbar_state: ScrollbarState::new(list_state),
            show_scrollbar: false,
            hide_scrollbar_task: None,
            editing_message: None,
            last_error: None,
            notifications: Vec::new(),
            _subscriptions: subscriptions,
            notification_subscriptions: HashMap::default(),
            feedback_message_editor: None,
        };

        for message in thread.read(cx).messages().cloned().collect::<Vec<_>>() {
            this.push_message(&message.id, &message.segments, window, cx);

            for tool_use in thread.read(cx).tool_uses_for_message(message.id, cx) {
                this.render_tool_use_markdown(
                    tool_use.id.clone(),
                    tool_use.ui_text.clone(),
                    &tool_use.input,
                    tool_use.status.text(),
                    cx,
                );
            }
        }

        this
    }

    pub fn thread(&self) -> &Entity<Thread> {
        &self.thread
    }

    pub fn is_empty(&self) -> bool {
        self.messages.is_empty()
    }

    pub fn summary(&self, cx: &App) -> Option<SharedString> {
        self.thread.read(cx).summary()
    }

    pub fn summary_or_default(&self, cx: &App) -> SharedString {
        self.thread.read(cx).summary_or_default()
    }

    pub fn cancel_last_completion(&mut self, cx: &mut App) -> bool {
        self.last_error.take();
        self.thread
            .update(cx, |thread, cx| thread.cancel_last_completion(cx))
    }

    pub fn last_error(&self) -> Option<ThreadError> {
        self.last_error.clone()
    }

    pub fn clear_last_error(&mut self) {
        self.last_error.take();
    }

    fn push_message(
        &mut self,
        id: &MessageId,
        segments: &[MessageSegment],
        _window: &mut Window,
        cx: &mut Context<Self>,
    ) {
        let old_len = self.messages.len();
        self.messages.push(*id);
        self.list_state.splice(old_len..old_len, 1);

        let rendered_message =
            RenderedMessage::from_segments(segments, self.language_registry.clone(), cx);
        self.rendered_messages_by_id.insert(*id, rendered_message);
    }

    fn edited_message(
        &mut self,
        id: &MessageId,
        segments: &[MessageSegment],
        _window: &mut Window,
        cx: &mut Context<Self>,
    ) {
        let Some(index) = self.messages.iter().position(|message_id| message_id == id) else {
            return;
        };
        self.list_state.splice(index..index + 1, 1);
        let rendered_message =
            RenderedMessage::from_segments(segments, self.language_registry.clone(), cx);
        self.rendered_messages_by_id.insert(*id, rendered_message);
    }

    fn deleted_message(&mut self, id: &MessageId) {
        let Some(index) = self.messages.iter().position(|message_id| message_id == id) else {
            return;
        };
        self.messages.remove(index);
        self.list_state.splice(index..index + 1, 0);
        self.rendered_messages_by_id.remove(id);
    }

    fn render_tool_use_markdown(
        &mut self,
        tool_use_id: LanguageModelToolUseId,
        tool_label: impl Into<SharedString>,
        tool_input: &serde_json::Value,
        tool_output: SharedString,
        cx: &mut Context<Self>,
    ) {
        let rendered = RenderedToolUse {
            label: render_tool_use_markdown(tool_label.into(), self.language_registry.clone(), cx),
            input: render_tool_use_markdown(
                format!(
                    "```json\n{}\n```",
                    serde_json::to_string_pretty(tool_input).unwrap_or_default()
                )
                .into(),
                self.language_registry.clone(),
                cx,
            ),
            output: render_tool_use_markdown(tool_output, self.language_registry.clone(), cx),
        };
        self.rendered_tool_uses
            .insert(tool_use_id.clone(), rendered);
    }

    fn handle_thread_event(
        &mut self,
        _thread: &Entity<Thread>,
        event: &ThreadEvent,
        window: &mut Window,
        cx: &mut Context<Self>,
    ) {
        match event {
            ThreadEvent::ShowError(error) => {
                self.last_error = Some(error.clone());
            }
            ThreadEvent::StreamedCompletion
            | ThreadEvent::SummaryGenerated
            | ThreadEvent::SummaryChanged => {
                self.save_thread(cx);
            }
            ThreadEvent::DoneStreaming => {
                let thread = self.thread.read(cx);

                if !thread.is_generating() {
                    self.show_notification(
                        if thread.used_tools_since_last_user_message() {
                            "Finished running tools"
                        } else {
                            "New message"
                        },
                        IconName::ZedAssistant,
                        window,
                        cx,
                    );
                }
            }
            ThreadEvent::ToolConfirmationNeeded => {
                self.show_notification("Waiting for tool confirmation", IconName::Info, window, cx);
            }
            ThreadEvent::StreamedAssistantText(message_id, text) => {
                if let Some(rendered_message) = self.rendered_messages_by_id.get_mut(&message_id) {
                    rendered_message.append_text(text, cx);
                }
            }
            ThreadEvent::StreamedAssistantThinking(message_id, text) => {
                if let Some(rendered_message) = self.rendered_messages_by_id.get_mut(&message_id) {
                    rendered_message.append_thinking(text, cx);
                }
            }
            ThreadEvent::MessageAdded(message_id) => {
                if let Some(message_segments) = self
                    .thread
                    .read(cx)
                    .message(*message_id)
                    .map(|message| message.segments.clone())
                {
                    self.push_message(message_id, &message_segments, window, cx);
                }

                self.save_thread(cx);
                cx.notify();
            }
            ThreadEvent::MessageEdited(message_id) => {
                if let Some(message_segments) = self
                    .thread
                    .read(cx)
                    .message(*message_id)
                    .map(|message| message.segments.clone())
                {
                    self.edited_message(message_id, &message_segments, window, cx);
                }

                self.save_thread(cx);
                cx.notify();
            }
            ThreadEvent::MessageDeleted(message_id) => {
                self.deleted_message(message_id);
                self.save_thread(cx);
                cx.notify();
            }
            ThreadEvent::UsePendingTools => {
                let tool_uses = self
                    .thread
                    .update(cx, |thread, cx| thread.use_pending_tools(cx));

                for tool_use in tool_uses {
                    self.render_tool_use_markdown(
                        tool_use.id.clone(),
                        tool_use.ui_text.clone(),
                        &tool_use.input,
                        "".into(),
                        cx,
                    );
                }
            }
            ThreadEvent::ToolFinished {
                pending_tool_use,
                canceled,
                ..
            } => {
                let canceled = *canceled;
                if let Some(tool_use) = pending_tool_use {
                    self.render_tool_use_markdown(
                        tool_use.id.clone(),
                        tool_use.ui_text.clone(),
                        &tool_use.input,
                        self.thread
                            .read(cx)
                            .tool_result(&tool_use.id)
                            .map(|result| result.content.clone().into())
                            .unwrap_or("".into()),
                        cx,
                    );
                }

                if self.thread.read(cx).all_tools_finished() {
                    let model_registry = LanguageModelRegistry::read_global(cx);
                    if let Some(ConfiguredModel { model, .. }) = model_registry.default_model() {
                        self.thread.update(cx, |thread, cx| {
                            thread.attach_tool_results(cx);
                            if !canceled {
                                thread.send_to_model(model, RequestKind::Chat, cx);
                            }
                        });
                    }
                }
            }
            ThreadEvent::CheckpointChanged => cx.notify(),
        }
    }

    fn show_notification(
        &mut self,
        caption: impl Into<SharedString>,
        icon: IconName,
        window: &mut Window,
        cx: &mut Context<ActiveThread>,
    ) {
        if window.is_window_active() || !self.notifications.is_empty() {
            return;
        }

        let title = self
            .thread
            .read(cx)
            .summary()
            .unwrap_or("Agent Panel".into());

        match AssistantSettings::get_global(cx).notify_when_agent_waiting {
            NotifyWhenAgentWaiting::PrimaryScreen => {
                if let Some(primary) = cx.primary_display() {
                    self.pop_up(icon, caption.into(), title.clone(), window, primary, cx);
                }
            }
            NotifyWhenAgentWaiting::AllScreens => {
                let caption = caption.into();
                for screen in cx.displays() {
                    self.pop_up(icon, caption.clone(), title.clone(), window, screen, cx);
                }
            }
            NotifyWhenAgentWaiting::Never => {
                // Don't show anything
            }
        }
    }

    fn pop_up(
        &mut self,
        icon: IconName,
        caption: SharedString,
        title: SharedString,
        window: &mut Window,
        screen: Rc<dyn PlatformDisplay>,
        cx: &mut Context<'_, ActiveThread>,
    ) {
        let options = AgentNotification::window_options(screen, cx);

        if let Some(screen_window) = cx
            .open_window(options, |_, cx| {
                cx.new(|_| AgentNotification::new(title.clone(), caption.clone(), icon))
            })
            .log_err()
        {
            if let Some(pop_up) = screen_window.entity(cx).log_err() {
                self.notification_subscriptions
                    .entry(screen_window)
                    .or_insert_with(Vec::new)
                    .push(cx.subscribe_in(&pop_up, window, {
                        |this, _, event, window, cx| match event {
                            AgentNotificationEvent::Accepted => {
                                let handle = window.window_handle();
                                cx.activate(true); // Switch back to the Zed application

                                let workspace_handle = this.workspace.clone();

                                // If there are multiple Zed windows, activate the correct one.
                                cx.defer(move |cx| {
                                    handle
                                        .update(cx, |_view, window, _cx| {
                                            window.activate_window();

                                            if let Some(workspace) = workspace_handle.upgrade() {
                                                workspace.update(_cx, |workspace, cx| {
                                                    workspace
                                                        .focus_panel::<AssistantPanel>(window, cx);
                                                });
                                            }
                                        })
                                        .log_err();
                                });

                                this.dismiss_notifications(cx);
                            }
                            AgentNotificationEvent::Dismissed => {
                                this.dismiss_notifications(cx);
                            }
                        }
                    }));

                self.notifications.push(screen_window);

                // If the user manually refocuses the original window, dismiss the popup.
                self.notification_subscriptions
                    .entry(screen_window)
                    .or_insert_with(Vec::new)
                    .push({
                        let pop_up_weak = pop_up.downgrade();

                        cx.observe_window_activation(window, move |_, window, cx| {
                            if window.is_window_active() {
                                if let Some(pop_up) = pop_up_weak.upgrade() {
                                    pop_up.update(cx, |_, cx| {
                                        cx.emit(AgentNotificationEvent::Dismissed);
                                    });
                                }
                            }
                        })
                    });
            }
        }
    }

    /// Spawns a task to save the active thread.
    ///
    /// Only one task to save the thread will be in flight at a time.
    fn save_thread(&mut self, cx: &mut Context<Self>) {
        let thread = self.thread.clone();
        self.save_thread_task = Some(cx.spawn(async move |this, cx| {
            let task = this
                .update(cx, |this, cx| {
                    this.thread_store
                        .update(cx, |thread_store, cx| thread_store.save_thread(&thread, cx))
                })
                .ok();

            if let Some(task) = task {
                task.await.log_err();
            }
        }));
    }

    fn start_editing_message(
        &mut self,
        message_id: MessageId,
        message_segments: &[MessageSegment],
        window: &mut Window,
        cx: &mut Context<Self>,
    ) {
        // User message should always consist of a single text segment,
        // therefore we can skip returning early if it's not a text segment.
        let Some(MessageSegment::Text(message_text)) = message_segments.first() else {
            return;
        };

        let buffer = cx.new(|cx| {
            MultiBuffer::singleton(cx.new(|cx| Buffer::local(message_text.clone(), cx)), cx)
        });
        let editor = cx.new(|cx| {
            let mut editor = Editor::new(
                editor::EditorMode::AutoHeight { max_lines: 8 },
                buffer,
                None,
                window,
                cx,
            );
            editor.focus_handle(cx).focus(window);
            editor.move_to_end(&editor::actions::MoveToEnd, window, cx);
            editor
        });
        self.editing_message = Some((
            message_id,
            EditMessageState {
                editor: editor.clone(),
            },
        ));
        cx.notify();
    }

    fn cancel_editing_message(&mut self, _: &menu::Cancel, _: &mut Window, cx: &mut Context<Self>) {
        self.editing_message.take();
        cx.notify();
    }

    fn confirm_editing_message(
        &mut self,
        _: &menu::Confirm,
        _: &mut Window,
        cx: &mut Context<Self>,
    ) {
        let Some((message_id, state)) = self.editing_message.take() else {
            return;
        };
        let edited_text = state.editor.read(cx).text(cx);
        self.thread.update(cx, |thread, cx| {
            thread.edit_message(
                message_id,
                Role::User,
                vec![MessageSegment::Text(edited_text)],
                cx,
            );
            for message_id in self.messages_after(message_id) {
                thread.delete_message(*message_id, cx);
            }
        });

        let Some(model) = LanguageModelRegistry::read_global(cx).default_model() else {
            return;
        };

        if model.provider.must_accept_terms(cx) {
            cx.notify();
            return;
        }

        self.thread.update(cx, |thread, cx| {
            thread.send_to_model(model.model, RequestKind::Chat, cx)
        });
        cx.notify();
    }

    fn messages_after(&self, message_id: MessageId) -> &[MessageId] {
        self.messages
            .iter()
            .position(|id| *id == message_id)
            .map(|index| &self.messages[index + 1..])
            .unwrap_or(&[])
    }

    fn handle_cancel_click(&mut self, _: &ClickEvent, window: &mut Window, cx: &mut Context<Self>) {
        self.cancel_editing_message(&menu::Cancel, window, cx);
    }

    fn handle_regenerate_click(
        &mut self,
        _: &ClickEvent,
        window: &mut Window,
        cx: &mut Context<Self>,
    ) {
        self.confirm_editing_message(&menu::Confirm, window, cx);
    }

    fn handle_feedback_click(
        &mut self,
        feedback: ThreadFeedback,
        window: &mut Window,
        cx: &mut Context<Self>,
    ) {
        match feedback {
            ThreadFeedback::Positive => {
                let report = self
                    .thread
                    .update(cx, |thread, cx| thread.report_feedback(feedback, cx));

                let this = cx.entity().downgrade();
                cx.spawn(async move |_, cx| {
                    report.await?;
                    this.update(cx, |_this, cx| cx.notify())
                })
                .detach_and_log_err(cx);
            }
            ThreadFeedback::Negative => {
                self.handle_show_feedback_comments(window, cx);
            }
        }
    }

    fn handle_show_feedback_comments(&mut self, window: &mut Window, cx: &mut Context<Self>) {
        if self.feedback_message_editor.is_some() {
            return;
        }

        let buffer = cx.new(|cx| {
            let empty_string = String::new();
            MultiBuffer::singleton(cx.new(|cx| Buffer::local(empty_string, cx)), cx)
        });

        let editor = cx.new(|cx| {
            let mut editor = Editor::new(
                editor::EditorMode::AutoHeight { max_lines: 4 },
                buffer,
                None,
                window,
                cx,
            );
            editor.set_placeholder_text(
                "What went wrong? Share your feedback so we can improve.",
                cx,
            );
            editor
        });

        editor.read(cx).focus_handle(cx).focus(window);
        self.feedback_message_editor = Some(editor);
        cx.notify();
    }

    fn submit_feedback_message(&mut self, cx: &mut Context<Self>) {
        let Some(editor) = self.feedback_message_editor.clone() else {
            return;
        };

        let report_task = self.thread.update(cx, |thread, cx| {
            thread.report_feedback(ThreadFeedback::Negative, cx)
        });

        let comments = editor.read(cx).text(cx);
        if !comments.is_empty() {
            let thread_id = self.thread.read(cx).id().clone();

            telemetry::event!("Assistant Thread Feedback Comments", thread_id, comments);
        }

        self.feedback_message_editor = None;

        let this = cx.entity().downgrade();
        cx.spawn(async move |_, cx| {
            report_task.await?;
            this.update(cx, |_this, cx| cx.notify())
        })
        .detach_and_log_err(cx);
    }

    fn render_message(&self, ix: usize, window: &mut Window, cx: &mut Context<Self>) -> AnyElement {
        let message_id = self.messages[ix];
        let Some(message) = self.thread.read(cx).message(message_id) else {
            return Empty.into_any();
        };

        let Some(rendered_message) = self.rendered_messages_by_id.get(&message_id) else {
            return Empty.into_any();
        };

        let context_store = self.context_store.clone();
        let workspace = self.workspace.clone();

        let thread = self.thread.read(cx);
        // Get all the data we need from thread before we start using it in closures
        let checkpoint = thread.checkpoint_for_message(message_id);
        let context = thread.context_for_message(message_id).collect::<Vec<_>>();
        let tool_uses = thread.tool_uses_for_message(message_id, cx);
        let has_tool_uses = !tool_uses.is_empty();

        // Don't render user messages that are just there for returning tool results.
        if message.role == Role::User && thread.message_has_tool_results(message_id) {
            return Empty.into_any();
        }

        let allow_editing_message = message.role == Role::User;

        let edit_message_editor = self
            .editing_message
            .as_ref()
            .filter(|(id, _)| *id == message_id)
            .map(|(_, state)| state.editor.clone());

        let first_message = ix == 0;
        let show_feedback = ix == self.messages.len() - 1 && message.role != Role::User;

        let colors = cx.theme().colors();
        let active_color = colors.element_active;
        let editor_bg_color = colors.editor_background;
        let bg_user_message_header = editor_bg_color.blend(active_color.opacity(0.25));

        let feedback_container = h_flex().pt_2().pb_4().px_4().gap_1().justify_between();
        let feedback_items = match self.thread.read(cx).feedback() {
            Some(feedback) => feedback_container
                .child(
                    Label::new(match feedback {
                        ThreadFeedback::Positive => "Thanks for your feedback!",
                        ThreadFeedback::Negative => {
                            "We appreciate your feedback and will use it to improve."
                        }
                    })
                    .color(Color::Muted)
                    .size(LabelSize::XSmall),
                )
                .child(
                    h_flex()
                        .gap_1()
                        .child(
                            IconButton::new("feedback-thumbs-up", IconName::ThumbsUp)
                                .icon_size(IconSize::XSmall)
                                .icon_color(match feedback {
                                    ThreadFeedback::Positive => Color::Accent,
                                    ThreadFeedback::Negative => Color::Ignored,
                                })
                                .shape(ui::IconButtonShape::Square)
                                .tooltip(Tooltip::text("Helpful Response"))
                                .on_click(cx.listener(move |this, _, window, cx| {
                                    this.handle_feedback_click(
                                        ThreadFeedback::Positive,
                                        window,
                                        cx,
                                    );
                                })),
                        )
                        .child(
                            IconButton::new("feedback-thumbs-down", IconName::ThumbsDown)
                                .icon_size(IconSize::XSmall)
                                .icon_color(match feedback {
                                    ThreadFeedback::Positive => Color::Ignored,
                                    ThreadFeedback::Negative => Color::Accent,
                                })
                                .shape(ui::IconButtonShape::Square)
                                .tooltip(Tooltip::text("Not Helpful"))
                                .on_click(cx.listener(move |this, _, window, cx| {
                                    this.handle_feedback_click(
                                        ThreadFeedback::Negative,
                                        window,
                                        cx,
                                    );
                                })),
                        ),
                )
                .into_any_element(),
            None => feedback_container
                .child(
                    Label::new(
                        "Rating the thread sends all of your current conversation to the Zed team.",
                    )
                    .color(Color::Muted)
                    .size(LabelSize::XSmall),
                )
                .child(
                    h_flex()
                        .gap_1()
                        .child(
                            IconButton::new("feedback-thumbs-up", IconName::ThumbsUp)
                                .icon_size(IconSize::XSmall)
                                .icon_color(Color::Ignored)
                                .shape(ui::IconButtonShape::Square)
                                .tooltip(Tooltip::text("Helpful Response"))
                                .on_click(cx.listener(move |this, _, window, cx| {
                                    this.handle_feedback_click(
                                        ThreadFeedback::Positive,
                                        window,
                                        cx,
                                    );
                                })),
                        )
                        .child(
                            IconButton::new("feedback-thumbs-down", IconName::ThumbsDown)
                                .icon_size(IconSize::XSmall)
                                .icon_color(Color::Ignored)
                                .shape(ui::IconButtonShape::Square)
                                .tooltip(Tooltip::text("Not Helpful"))
                                .on_click(cx.listener(move |this, _, window, cx| {
                                    this.handle_feedback_click(
                                        ThreadFeedback::Negative,
                                        window,
                                        cx,
                                    );
                                })),
                        ),
                )
                .into_any_element(),
        };

        let message_is_empty = message.should_display_content();
        let has_content = !message_is_empty || !context.is_empty();

        let message_content =
            has_content.then(|| {
                v_flex()
                    .gap_1p5()
                    .when(!message_is_empty, |parent| {
                        parent.child(
                            if let Some(edit_message_editor) = edit_message_editor.clone() {
                                div()
                                    .key_context("EditMessageEditor")
                                    .on_action(cx.listener(Self::cancel_editing_message))
                                    .on_action(cx.listener(Self::confirm_editing_message))
                                    .min_h_6()
                                    .child(edit_message_editor)
                                    .into_any()
                            } else {
                                div()
                                    .min_h_6()
                                    .text_ui(cx)
                                    .child(self.render_message_content(
                                        message_id,
                                        rendered_message,
                                        has_tool_uses,
                                        window,
                                        cx,
                                    ))
                                    .into_any()
                            },
                        )
                    })
                    .when(!context.is_empty(), |parent| {
                        parent.child(h_flex().flex_wrap().gap_1().children(
                            context.into_iter().map(|context| {
                                let context_id = context.id();
                                ContextPill::added(
                                    AddedContext::new(context, cx),
                                    false,
                                    false,
                                    None,
                                )
                                .on_click(Rc::new(cx.listener({
                                    let workspace = workspace.clone();
                                    let context_store = context_store.clone();
                                    move |_, _, window, cx| {
                                        if let Some(workspace) = workspace.upgrade() {
                                            open_context(
                                                context_id,
                                                context_store.clone(),
                                                workspace,
                                                window,
                                                cx,
                                            );
                                            cx.notify();
                                        }
                                    }
                                })))
                            }),
                        ))
                    })
            });

        let styled_message = match message.role {
            Role::User => v_flex()
                .id(("message-container", ix))
                .map(|this| {
                    if first_message {
                        this.pt_2()
                    } else {
                        this.pt_4()
                    }
                })
                .pb_4()
                .pl_2()
                .pr_2p5()
                .child(
                    v_flex()
                        .bg(colors.editor_background)
                        .rounded_lg()
                        .border_1()
                        .border_color(colors.border)
                        .shadow_md()
                        .child(
                            h_flex()
                                .py_1()
                                .pl_2()
                                .pr_1()
                                .bg(bg_user_message_header)
                                .border_b_1()
                                .border_color(colors.border)
                                .justify_between()
                                .rounded_t_md()
                                .child(
                                    h_flex()
                                        .gap_1p5()
                                        .child(
                                            Icon::new(IconName::PersonCircle)
                                                .size(IconSize::XSmall)
                                                .color(Color::Muted),
                                        )
                                        .child(
                                            Label::new("You")
                                                .size(LabelSize::Small)
                                                .color(Color::Muted),
                                        ),
                                )
                                .child(
                                    h_flex()
                                        .gap_1()
                                        .when_some(
                                            edit_message_editor.clone(),
                                            |this, edit_message_editor| {
                                                let focus_handle =
                                                    edit_message_editor.focus_handle(cx);
                                                this.child(
                                                    Button::new("cancel-edit-message", "Cancel")
                                                        .label_size(LabelSize::Small)
                                                        .key_binding(
                                                            KeyBinding::for_action_in(
                                                                &menu::Cancel,
                                                                &focus_handle,
                                                                window,
                                                                cx,
                                                            )
                                                            .map(|kb| kb.size(rems_from_px(12.))),
                                                        )
                                                        .on_click(
                                                            cx.listener(Self::handle_cancel_click),
                                                        ),
                                                )
                                                .child(
                                                    Button::new(
                                                        "confirm-edit-message",
                                                        "Regenerate",
                                                    )
                                                    .label_size(LabelSize::Small)
                                                    .key_binding(
                                                        KeyBinding::for_action_in(
                                                            &menu::Confirm,
                                                            &focus_handle,
                                                            window,
                                                            cx,
                                                        )
                                                        .map(|kb| kb.size(rems_from_px(12.))),
                                                    )
                                                    .on_click(
                                                        cx.listener(Self::handle_regenerate_click),
                                                    ),
                                                )
                                            },
                                        )
                                        .when(
                                            edit_message_editor.is_none() && allow_editing_message,
                                            |this| {
                                                this.child(
                                                    Button::new("edit-message", "Edit")
                                                        .label_size(LabelSize::Small)
                                                        .on_click(cx.listener({
                                                            let message_segments =
                                                                message.segments.clone();
                                                            move |this, _, window, cx| {
                                                                this.start_editing_message(
                                                                    message_id,
                                                                    &message_segments,
                                                                    window,
                                                                    cx,
                                                                );
                                                            }
                                                        })),
                                                )
                                            },
                                        ),
                                ),
                        )
                        .child(div().p_2().children(message_content)),
                ),
            Role::Assistant => v_flex()
                .id(("message-container", ix))
                .ml_2()
                .pl_2()
                .pr_4()
                .border_l_1()
                .border_color(cx.theme().colors().border_variant)
                .children(message_content)
                .gap_2p5()
                .pb_2p5()
                .when(!tool_uses.is_empty(), |parent| {
                    parent.child(
                        div().children(
                            tool_uses
                                .into_iter()
                                .map(|tool_use| self.render_tool_use(tool_use, window, cx)),
                        ),
                    )
                }),
            Role::System => div().id(("message-container", ix)).py_1().px_2().child(
                v_flex()
                    .bg(colors.editor_background)
                    .rounded_sm()
                    .child(div().p_4().children(message_content)),
            ),
        };

        v_flex()
            .w_full()
            .when(first_message, |parent| {
                parent.child(self.render_rules_item(cx))
            })
            .when_some(checkpoint, |parent, checkpoint| {
                let mut is_pending = false;
                let mut error = None;
                if let Some(last_restore_checkpoint) =
                    self.thread.read(cx).last_restore_checkpoint()
                {
                    if last_restore_checkpoint.message_id() == message_id {
                        match last_restore_checkpoint {
                            LastRestoreCheckpoint::Pending { .. } => is_pending = true,
                            LastRestoreCheckpoint::Error { error: err, .. } => {
                                error = Some(err.clone());
                            }
                        }
                    }
                }

                let restore_checkpoint_button =
                    Button::new(("restore-checkpoint", ix), "Restore Checkpoint")
                        .icon(if error.is_some() {
                            IconName::XCircle
                        } else {
                            IconName::Undo
                        })
                        .icon_size(IconSize::XSmall)
                        .icon_position(IconPosition::Start)
                        .icon_color(if error.is_some() {
                            Some(Color::Error)
                        } else {
                            None
                        })
                        .label_size(LabelSize::XSmall)
                        .disabled(is_pending)
                        .on_click(cx.listener(move |this, _, _window, cx| {
                            this.thread.update(cx, |thread, cx| {
                                thread
                                    .restore_checkpoint(checkpoint.clone(), cx)
                                    .detach_and_log_err(cx);
                            });
                        }));

                let restore_checkpoint_button = if is_pending {
                    restore_checkpoint_button
                        .with_animation(
                            ("pulsating-restore-checkpoint-button", ix),
                            Animation::new(Duration::from_secs(2))
                                .repeat()
                                .with_easing(pulsating_between(0.6, 1.)),
                            |label, delta| label.alpha(delta),
                        )
                        .into_any_element()
                } else if let Some(error) = error {
                    restore_checkpoint_button
                        .tooltip(Tooltip::text(error.to_string()))
                        .into_any_element()
                } else {
                    restore_checkpoint_button.into_any_element()
                };

                parent.child(
                    h_flex()
                        .pt_2p5()
                        .px_2p5()
                        .w_full()
                        .gap_1()
                        .child(ui::Divider::horizontal())
                        .child(restore_checkpoint_button)
                        .child(ui::Divider::horizontal()),
                )
            })
            .child(styled_message)
            .when(
                show_feedback && !self.thread.read(cx).is_generating(),
                |parent| {
                    parent.child(feedback_items).when_some(
                        self.feedback_message_editor.clone(),
                        |parent, feedback_editor| {
                            let focus_handle = feedback_editor.focus_handle(cx);
                            parent.child(
                                v_flex()
                                    .key_context("AgentFeedbackMessageEditor")
                                    .on_action(cx.listener(|this, _: &menu::Cancel, _, cx| {
                                        this.feedback_message_editor = None;
                                        cx.notify();
                                    }))
                                    .on_action(cx.listener(|this, _: &menu::Confirm, _, cx| {
                                        this.submit_feedback_message(cx);
                                        cx.notify();
                                    }))
                                    .on_action(cx.listener(Self::confirm_editing_message))
                                    .mx_4()
                                    .mb_3()
                                    .p_2()
                                    .rounded_md()
                                    .border_1()
                                    .border_color(cx.theme().colors().border)
                                    .bg(cx.theme().colors().editor_background)
                                    .child(feedback_editor)
                                    .child(
                                        h_flex()
                                            .gap_1()
                                            .justify_end()
                                            .child(
                                                Button::new("dismiss-feedback-message", "Cancel")
                                                    .label_size(LabelSize::Small)
                                                    .key_binding(
                                                        KeyBinding::for_action_in(
                                                            &menu::Cancel,
                                                            &focus_handle,
                                                            window,
                                                            cx,
                                                        )
                                                        .map(|kb| kb.size(rems_from_px(10.))),
                                                    )
                                                    .on_click(cx.listener(|this, _, _, cx| {
                                                        this.feedback_message_editor = None;
                                                        cx.notify();
                                                    })),
                                            )
                                            .child(
                                                Button::new(
                                                    "submit-feedback-message",
                                                    "Share Feedback",
                                                )
                                                .style(ButtonStyle::Tinted(ui::TintColor::Accent))
                                                .label_size(LabelSize::Small)
                                                .key_binding(
                                                    KeyBinding::for_action_in(
                                                        &menu::Confirm,
                                                        &focus_handle,
                                                        window,
                                                        cx,
                                                    )
                                                    .map(|kb| kb.size(rems_from_px(10.))),
                                                )
                                                .on_click(cx.listener(|this, _, _, cx| {
                                                    this.submit_feedback_message(cx);
                                                    cx.notify();
                                                })),
                                            ),
                                    ),
                            )
                        },
                    )
                },
            )
            .into_any()
    }

    fn render_message_content(
        &self,
        message_id: MessageId,
        rendered_message: &RenderedMessage,
        has_tool_uses: bool,
        window: &Window,
        cx: &Context<Self>,
    ) -> impl IntoElement {
        let is_last_message = self.messages.last() == Some(&message_id);
        let is_generating = self.thread.read(cx).is_generating();
        let pending_thinking_segment_index = if is_generating && is_last_message && !has_tool_uses {
            rendered_message
                .segments
                .iter()
                .enumerate()
                .next_back()
                .filter(|(_, segment)| matches!(segment, RenderedMessageSegment::Thinking { .. }))
                .map(|(index, _)| index)
        } else {
            None
        };

        div()
            .text_ui(cx)
            .gap_2()
            .children(
                rendered_message.segments.iter().enumerate().map(
                    |(index, segment)| match segment {
                        RenderedMessageSegment::Thinking {
                            content,
                            scroll_handle,
                        } => self
                            .render_message_thinking_segment(
                                message_id,
                                index,
                                content.clone(),
                                &scroll_handle,
                                Some(index) == pending_thinking_segment_index,
                                window,
                                cx,
                            )
                            .into_any_element(),
                        RenderedMessageSegment::Text(markdown) => div()
                            .child(
                                MarkdownElement::new(
                                    markdown.clone(),
                                    default_markdown_style(window, cx),
                                )
                                .on_url_click({
                                    let workspace = self.workspace.clone();
                                    move |text, window, cx| {
                                        open_markdown_link(text, workspace.clone(), window, cx);
                                    }
                                }),
                            )
                            .into_any_element(),
                    },
                ),
            )
    }

    fn tool_card_border_color(&self, cx: &Context<Self>) -> Hsla {
        cx.theme().colors().border.opacity(0.5)
    }

    fn tool_card_header_bg(&self, cx: &Context<Self>) -> Hsla {
        cx.theme()
            .colors()
            .element_background
            .blend(cx.theme().colors().editor_foreground.opacity(0.025))
    }

    fn render_message_thinking_segment(
        &self,
        message_id: MessageId,
        ix: usize,
        markdown: Entity<Markdown>,
        scroll_handle: &ScrollHandle,
        pending: bool,
        window: &Window,
        cx: &Context<Self>,
    ) -> impl IntoElement {
        let is_open = self
            .expanded_thinking_segments
            .get(&(message_id, ix))
            .copied()
            .unwrap_or_default();

        let editor_bg = cx.theme().colors().editor_background;

        div().pt_0p5().pb_2().child(
            v_flex()
                .rounded_lg()
                .border_1()
                .border_color(self.tool_card_border_color(cx))
                .child(
                    h_flex()
                        .group("disclosure-header")
                        .justify_between()
                        .py_1()
                        .px_2()
                        .bg(self.tool_card_header_bg(cx))
                        .map(|this| {
                            if pending || is_open {
                                this.rounded_t_md()
                                    .border_b_1()
                                    .border_color(self.tool_card_border_color(cx))
                            } else {
                                this.rounded_md()
                            }
                        })
                        .child(
                            h_flex()
                                .gap_1p5()
                                .child(
                                    Icon::new(IconName::Brain)
                                        .size(IconSize::XSmall)
                                        .color(Color::Muted),
                                )
                                .child({
                                    if pending {
                                        Label::new("Thinking…")
                                            .size(LabelSize::Small)
                                            .buffer_font(cx)
                                            .with_animation(
                                                "pulsating-label",
                                                Animation::new(Duration::from_secs(2))
                                                    .repeat()
                                                    .with_easing(pulsating_between(0.4, 0.8)),
                                                |label, delta| label.alpha(delta),
                                            )
                                            .into_any_element()
                                    } else {
                                        Label::new("Thought Process")
                                            .size(LabelSize::Small)
                                            .buffer_font(cx)
                                            .into_any_element()
                                    }
                                }),
                        )
                        .child(
                            h_flex()
                                .gap_1()
                                .child(
                                    div().visible_on_hover("disclosure-header").child(
                                        Disclosure::new("thinking-disclosure", is_open)
                                            .opened_icon(IconName::ChevronUp)
                                            .closed_icon(IconName::ChevronDown)
                                            .on_click(cx.listener({
                                                move |this, _event, _window, _cx| {
                                                    let is_open = this
                                                        .expanded_thinking_segments
                                                        .entry((message_id, ix))
                                                        .or_insert(false);

                                                    *is_open = !*is_open;
                                                }
                                            })),
                                    ),
                                )
                                .child({
                                    let (icon_name, color, animated) = if pending {
                                        (IconName::ArrowCircle, Color::Accent, true)
                                    } else {
                                        (IconName::Check, Color::Success, false)
                                    };

                                    let icon =
                                        Icon::new(icon_name).color(color).size(IconSize::Small);

                                    if animated {
                                        icon.with_animation(
                                            "arrow-circle",
                                            Animation::new(Duration::from_secs(2)).repeat(),
                                            |icon, delta| {
                                                icon.transform(Transformation::rotate(percentage(
                                                    delta,
                                                )))
                                            },
                                        )
                                        .into_any_element()
                                    } else {
                                        icon.into_any_element()
                                    }
                                }),
                        ),
                )
                .when(pending && !is_open, |this| {
                    let gradient_overlay = div()
                        .rounded_b_lg()
                        .h_20()
                        .absolute()
                        .w_full()
                        .bottom_0()
                        .left_0()
                        .bg(linear_gradient(
                            180.,
                            linear_color_stop(editor_bg, 1.),
                            linear_color_stop(editor_bg.opacity(0.2), 0.),
                        ));

                    this.child(
                        div()
                            .relative()
                            .bg(editor_bg)
                            .rounded_b_lg()
                            .child(
                                div()
                                    .id(("thinking-content", ix))
                                    .p_2()
                                    .h_20()
                                    .track_scroll(scroll_handle)
                                    .text_ui_sm(cx)
                                    .child(
                                        MarkdownElement::new(
                                            markdown.clone(),
                                            default_markdown_style(window, cx),
                                        )
                                        .on_url_click({
                                            let workspace = self.workspace.clone();
                                            move |text, window, cx| {
                                                open_markdown_link(
                                                    text,
                                                    workspace.clone(),
                                                    window,
                                                    cx,
                                                );
                                            }
                                        }),
                                    )
                                    .overflow_hidden(),
                            )
                            .child(gradient_overlay),
                    )
                })
                .when(is_open, |this| {
                    this.child(
                        div()
                            .id(("thinking-content", ix))
                            .h_full()
                            .p_2()
                            .rounded_b_lg()
                            .bg(editor_bg)
                            .text_ui_sm(cx)
                            .child(
                                MarkdownElement::new(
                                    markdown.clone(),
                                    default_markdown_style(window, cx),
                                )
                                .on_url_click({
                                    let workspace = self.workspace.clone();
                                    move |text, window, cx| {
                                        open_markdown_link(text, workspace.clone(), window, cx);
                                    }
                                }),
                            ),
                    )
                }),
        )
    }

    fn render_tool_use(
        &self,
        tool_use: ToolUse,
        window: &mut Window,
        cx: &mut Context<Self>,
    ) -> impl IntoElement + use<> {
        let is_open = self
            .expanded_tool_uses
            .get(&tool_use.id)
            .copied()
            .unwrap_or_default();

        let is_status_finished = matches!(&tool_use.status, ToolUseStatus::Finished(_));

        let fs = self
            .workspace
            .upgrade()
            .map(|workspace| workspace.read(cx).app_state().fs.clone());
        let needs_confirmation = matches!(&tool_use.status, ToolUseStatus::NeedsConfirmation);

        let status_icons = div().child(match &tool_use.status {
            ToolUseStatus::Pending | ToolUseStatus::NeedsConfirmation => {
                let icon = Icon::new(IconName::Warning)
                    .color(Color::Warning)
                    .size(IconSize::Small);
                icon.into_any_element()
            }
            ToolUseStatus::Running => {
                let icon = Icon::new(IconName::ArrowCircle)
                    .color(Color::Accent)
                    .size(IconSize::Small);
                icon.with_animation(
                    "arrow-circle",
                    Animation::new(Duration::from_secs(2)).repeat(),
                    |icon, delta| icon.transform(Transformation::rotate(percentage(delta))),
                )
                .into_any_element()
            }
            ToolUseStatus::Finished(_) => div().w_0().into_any_element(),
            ToolUseStatus::Error(_) => {
                let icon = Icon::new(IconName::Close)
                    .color(Color::Error)
                    .size(IconSize::Small);
                icon.into_any_element()
            }
        });

        let rendered_tool_use = self.rendered_tool_uses.get(&tool_use.id).cloned();
        let results_content_container = || v_flex().p_2().gap_0p5();

        let results_content = v_flex()
            .gap_1()
            .child(
                results_content_container()
                    .child(
                        Label::new("Input")
                            .size(LabelSize::XSmall)
                            .color(Color::Muted)
                            .buffer_font(cx),
                    )
                    .child(
                        div()
                            .w_full()
                            .text_ui_sm(cx)
                            .children(rendered_tool_use.as_ref().map(|rendered| {
                                MarkdownElement::new(
                                    rendered.input.clone(),
                                    tool_use_markdown_style(window, cx),
                                )
                                .on_url_click({
                                    let workspace = self.workspace.clone();
                                    move |text, window, cx| {
                                        open_markdown_link(text, workspace.clone(), window, cx);
                                    }
                                })
                            })),
                    ),
            )
            .map(|container| match tool_use.status {
                ToolUseStatus::Finished(_) => container.child(
                    results_content_container()
                        .border_t_1()
                        .border_color(self.tool_card_border_color(cx))
                        .child(
                            Label::new("Result")
                                .size(LabelSize::XSmall)
                                .color(Color::Muted)
                                .buffer_font(cx),
                        )
                        .child(div().w_full().text_ui_sm(cx).children(
                            rendered_tool_use.as_ref().map(|rendered| {
                                MarkdownElement::new(
                                    rendered.output.clone(),
                                    tool_use_markdown_style(window, cx),
                                )
                                .on_url_click({
                                    let workspace = self.workspace.clone();
                                    move |text, window, cx| {
                                        open_markdown_link(text, workspace.clone(), window, cx);
                                    }
                                })
                            }),
                        )),
                ),
                ToolUseStatus::Running => container.child(
                    results_content_container().child(
                        h_flex()
                            .gap_1()
                            .pb_1()
                            .border_t_1()
                            .border_color(self.tool_card_border_color(cx))
                            .child(
                                Icon::new(IconName::ArrowCircle)
                                    .size(IconSize::Small)
                                    .color(Color::Accent)
                                    .with_animation(
                                        "arrow-circle",
                                        Animation::new(Duration::from_secs(2)).repeat(),
                                        |icon, delta| {
                                            icon.transform(Transformation::rotate(percentage(
                                                delta,
                                            )))
                                        },
                                    ),
                            )
                            .child(
                                Label::new("Running…")
                                    .size(LabelSize::XSmall)
                                    .color(Color::Muted)
                                    .buffer_font(cx),
                            ),
                    ),
                ),
                ToolUseStatus::Error(_) => container.child(
                    results_content_container()
                        .border_t_1()
                        .border_color(self.tool_card_border_color(cx))
                        .child(
                            Label::new("Error")
                                .size(LabelSize::XSmall)
                                .color(Color::Muted)
                                .buffer_font(cx),
                        )
                        .child(
                            div()
                                .text_ui_sm(cx)
                                .children(rendered_tool_use.as_ref().map(|rendered| {
                                    MarkdownElement::new(
                                        rendered.output.clone(),
                                        tool_use_markdown_style(window, cx),
                                    )
                                    .on_url_click({
                                        let workspace = self.workspace.clone();
                                        move |text, window, cx| {
                                            open_markdown_link(text, workspace.clone(), window, cx);
                                        }
                                    })
                                })),
                        ),
                ),
                ToolUseStatus::Pending => container,
                ToolUseStatus::NeedsConfirmation => container.child(
                    results_content_container()
                        .border_t_1()
                        .border_color(self.tool_card_border_color(cx))
                        .child(
                            Label::new("Asking Permission")
                                .size(LabelSize::Small)
                                .color(Color::Muted)
                                .buffer_font(cx),
                        ),
                ),
            });

        let gradient_overlay = |color: Hsla| {
            div()
                .h_full()
                .absolute()
                .w_12()
                .bottom_0()
                .map(|element| {
                    if is_status_finished {
                        element.right_6()
                    } else {
                        element.right(px(44.))
                    }
                })
                .bg(linear_gradient(
                    90.,
                    linear_color_stop(color, 1.),
                    linear_color_stop(color.opacity(0.2), 0.),
                ))
        };

        div().map(|element| {
            if !tool_use.needs_confirmation {
                element.child(
                    v_flex()
                        .child(
                            h_flex()
                                .group("disclosure-header")
                                .relative()
                                .gap_1p5()
                                .justify_between()
                                .opacity(0.8)
                                .hover(|style| style.opacity(1.))
                                .when(!is_status_finished, |this| this.pr_2())
                                .child(
                                    h_flex()
                                        .id("tool-label-container")
                                        .gap_1p5()
                                        .max_w_full()
                                        .overflow_x_scroll()
                                        .child(
                                            Icon::new(tool_use.icon)
                                                .size(IconSize::XSmall)
                                                .color(Color::Muted),
                                        )
                                        .child(
                                            h_flex().pr_8().text_ui_sm(cx).children(
                                                rendered_tool_use.map(|rendered| MarkdownElement::new(rendered.label, tool_use_markdown_style(window, cx)).on_url_click({let workspace = self.workspace.clone(); move |text, window, cx| {
                                                    open_markdown_link(text, workspace.clone(), window, cx);
                                                }}))
                                            ),
                                        ),
                                )
                                .child(
                                    h_flex()
                                        .gap_1()
                                        .child(
                                            div().visible_on_hover("disclosure-header").child(
                                                Disclosure::new("tool-use-disclosure", is_open)
                                                    .opened_icon(IconName::ChevronUp)
                                                    .closed_icon(IconName::ChevronDown)
                                                    .on_click(cx.listener({
                                                        let tool_use_id = tool_use.id.clone();
                                                        move |this, _event, _window, _cx| {
                                                            let is_open = this
                                                                .expanded_tool_uses
                                                                .entry(tool_use_id.clone())
                                                                .or_insert(false);

                                                            *is_open = !*is_open;
                                                        }
                                                    })),
                                            ),
                                        )
                                        .child(status_icons),
                                )
                                .child(gradient_overlay(cx.theme().colors().panel_background)),
                        )
                        .map(|parent| {
                            if !is_open {
                                return parent;
                            }

                            parent.child(
                                v_flex()
                                    .mt_1()
                                    .border_1()
                                    .border_color(self.tool_card_border_color(cx))
                                    .bg(cx.theme().colors().editor_background)
                                    .rounded_lg()
                                    .child(results_content),
                            )
                        }),
                )
            } else {
                v_flex()
                    .rounded_lg()
                    .border_1()
                    .border_color(self.tool_card_border_color(cx))
                    .overflow_hidden()
                    .child(
                        h_flex()
                            .group("disclosure-header")
                            .relative()
                            .justify_between()
                            .py_1()
                            .map(|element| {
                                if is_status_finished {
                                    element.pl_2().pr_0p5()
                                } else {
                                    element.px_2()
                                }
                            })
                            .bg(self.tool_card_header_bg(cx))
                            .map(|element| {
                                if is_open {
                                    element.border_b_1().rounded_t_md()
                                } else if needs_confirmation {
                                    element.rounded_t_md()
                                } else {
                                    element.rounded_md()
                                }
                            })
                            .border_color(self.tool_card_border_color(cx))
                            .child(
                                h_flex()
                                    .id("tool-label-container")
                                    .gap_1p5()
                                    .max_w_full()
                                    .overflow_x_scroll()
                                    .child(
                                        Icon::new(tool_use.icon)
                                            .size(IconSize::XSmall)
                                            .color(Color::Muted),
                                    )
                                    .child(
                                        h_flex().pr_8().text_ui_sm(cx).children(
                                            rendered_tool_use.map(|rendered| MarkdownElement::new(rendered.label, tool_use_markdown_style(window, cx)).on_url_click({let workspace = self.workspace.clone(); move |text, window, cx| {
                                                open_markdown_link(text, workspace.clone(), window, cx);
                                            }}))
                                        ),
                                    ),
                            )
                            .child(
                                h_flex()
                                    .gap_1()
                                    .child(
                                        div().visible_on_hover("disclosure-header").child(
                                            Disclosure::new("tool-use-disclosure", is_open)
                                                .opened_icon(IconName::ChevronUp)
                                                .closed_icon(IconName::ChevronDown)
                                                .on_click(cx.listener({
                                                    let tool_use_id = tool_use.id.clone();
                                                    move |this, _event, _window, _cx| {
                                                        let is_open = this
                                                            .expanded_tool_uses
                                                            .entry(tool_use_id.clone())
                                                            .or_insert(false);

                                                        *is_open = !*is_open;
                                                    }
                                                })),
                                        ),
                                    )
                                    .child(status_icons),
                            )
                            .child(gradient_overlay(self.tool_card_header_bg(cx))),
                    )
                    .map(|parent| {
                        if !is_open {
                            return parent;
                        }

                        parent.child(
                            v_flex()
                                .bg(cx.theme().colors().editor_background)
                                .map(|element| {
                                    if  needs_confirmation {
                                        element.rounded_none()
                                    } else {
                                        element.rounded_b_lg()
                                    }
                                })
                                .child(results_content),
                        )
                    })
                    .when(needs_confirmation, |this| {
                        this.child(
                            h_flex()
                                .py_1()
                                .pl_2()
                                .pr_1()
                                .gap_1()
                                .justify_between()
                                .bg(cx.theme().colors().editor_background)
                                .border_t_1()
                                .border_color(self.tool_card_border_color(cx))
                                .rounded_b_lg()
                                .child(Label::new("Action Confirmation").color(Color::Muted).size(LabelSize::Small))
                                .child(
                                    h_flex()
                                        .gap_0p5()
                                        .child({
                                            let tool_id = tool_use.id.clone();
                                            Button::new(
                                                "always-allow-tool-action",
                                                "Always Allow",
                                            )
                                            .label_size(LabelSize::Small)
                                            .icon(IconName::CheckDouble)
                                            .icon_position(IconPosition::Start)
                                            .icon_size(IconSize::Small)
                                            .icon_color(Color::Success)
                                            .tooltip(move |window, cx|  {
                                                Tooltip::with_meta(
                                                    "Never ask for permission",
                                                    None,
                                                    "Restore the original behavior in your Agent Panel settings",
                                                    window,
                                                    cx,
                                                )
                                            })
                                            .on_click(cx.listener(
                                                move |this, event, window, cx| {
                                                    if let Some(fs) = fs.clone() {
                                                        update_settings_file::<AssistantSettings>(
                                                            fs.clone(),
                                                            cx,
                                                            |settings, _| {
                                                                settings.set_always_allow_tool_actions(true);
                                                            },
                                                        );
                                                    }
                                                    this.handle_allow_tool(
                                                        tool_id.clone(),
                                                        event,
                                                        window,
                                                        cx,
                                                    )
                                                },
                                            ))
                                        })
                                        .child(ui::Divider::vertical())
                                        .child({
                                            let tool_id = tool_use.id.clone();
                                            Button::new("allow-tool-action", "Allow")
                                                .label_size(LabelSize::Small)
                                                .icon(IconName::Check)
                                                .icon_position(IconPosition::Start)
                                                .icon_size(IconSize::Small)
                                                .icon_color(Color::Success)
                                                .on_click(cx.listener(
                                                    move |this, event, window, cx| {
                                                        this.handle_allow_tool(
                                                            tool_id.clone(),
                                                            event,
                                                            window,
                                                            cx,
                                                        )
                                                    },
                                                ))
                                        })
                                        .child({
                                            let tool_id = tool_use.id.clone();
                                            let tool_name: Arc<str> = tool_use.name.into();
                                            Button::new("deny-tool", "Deny")
                                                .label_size(LabelSize::Small)
                                                .icon(IconName::Close)
                                                .icon_position(IconPosition::Start)
                                                .icon_size(IconSize::Small)
                                                .icon_color(Color::Error)
                                                .on_click(cx.listener(
                                                    move |this, event, window, cx| {
                                                        this.handle_deny_tool(
                                                            tool_id.clone(),
                                                            tool_name.clone(),
                                                            event,
                                                            window,
                                                            cx,
                                                        )
                                                    },
                                                ))
                                        }),
                                ),
                        )
                    })
            }
        })
    }

    fn render_rules_item(&self, cx: &Context<Self>) -> AnyElement {
        let Some(system_prompt_context) = self.thread.read(cx).system_prompt_context().as_ref()
        else {
            return div().into_any();
        };

        let rules_files = system_prompt_context
            .worktrees
            .iter()
            .filter_map(|worktree| worktree.rules_file.as_ref())
            .collect::<Vec<_>>();

        let label_text = match rules_files.as_slice() {
            &[] => return div().into_any(),
            &[rules_file] => {
                format!("Using {:?} file", rules_file.rel_path)
            }
            rules_files => {
                format!("Using {} rules files", rules_files.len())
            }
        };

        div()
            .pt_1()
            .px_2p5()
            .child(
                h_flex()
                    .w_full()
                    .gap_0p5()
                    .child(
                        h_flex()
                            .gap_1p5()
                            .child(
                                Icon::new(IconName::File)
                                    .size(IconSize::XSmall)
                                    .color(Color::Disabled),
                            )
                            .child(
                                Label::new(label_text)
                                    .size(LabelSize::XSmall)
                                    .color(Color::Muted)
                                    .buffer_font(cx),
                            ),
                    )
                    .child(
                        IconButton::new("open-rule", IconName::ArrowUpRightAlt)
                            .shape(ui::IconButtonShape::Square)
                            .icon_size(IconSize::XSmall)
                            .icon_color(Color::Ignored)
                            .on_click(cx.listener(Self::handle_open_rules))
                            .tooltip(Tooltip::text("View Rules")),
                    ),
            )
            .into_any()
    }

    fn handle_allow_tool(
        &mut self,
        tool_use_id: LanguageModelToolUseId,
        _: &ClickEvent,
        _window: &mut Window,
        cx: &mut Context<Self>,
    ) {
        if let Some(PendingToolUseStatus::NeedsConfirmation(c)) = self
            .thread
            .read(cx)
            .pending_tool(&tool_use_id)
            .map(|tool_use| tool_use.status.clone())
        {
            self.thread.update(cx, |thread, cx| {
                thread.run_tool(
                    c.tool_use_id.clone(),
                    c.ui_text.clone(),
                    c.input.clone(),
                    &c.messages,
                    c.tool.clone(),
                    cx,
                );
            });
        }
    }

    fn handle_deny_tool(
        &mut self,
        tool_use_id: LanguageModelToolUseId,
        tool_name: Arc<str>,
        _: &ClickEvent,
        _window: &mut Window,
        cx: &mut Context<Self>,
    ) {
        self.thread.update(cx, |thread, cx| {
            thread.deny_tool_use(tool_use_id, tool_name, cx);
        });
    }

    fn handle_open_rules(&mut self, _: &ClickEvent, window: &mut Window, cx: &mut Context<Self>) {
        let Some(system_prompt_context) = self.thread.read(cx).system_prompt_context().as_ref()
        else {
            return;
        };

        let abs_paths = system_prompt_context
            .worktrees
            .iter()
            .flat_map(|worktree| worktree.rules_file.as_ref())
            .map(|rules_file| rules_file.abs_path.to_path_buf())
            .collect::<Vec<_>>();

        if let Ok(task) = self.workspace.update(cx, move |workspace, cx| {
            // TODO: Open a multibuffer instead? In some cases this doesn't make the set of rules
            // files clear. For example, if rules file 1 is already open but rules file 2 is not,
            // this would open and focus rules file 2 in a tab that is not next to rules file 1.
            workspace.open_paths(abs_paths, OpenOptions::default(), None, window, cx)
        }) {
            task.detach();
        }
    }

    fn dismiss_notifications(&mut self, cx: &mut Context<ActiveThread>) {
        for window in self.notifications.drain(..) {
            window
                .update(cx, |_, window, _| {
                    window.remove_window();
                })
                .ok();

            self.notification_subscriptions.remove(&window);
        }
    }

    fn render_vertical_scrollbar(&self, cx: &mut Context<Self>) -> Option<Stateful<Div>> {
        if !self.show_scrollbar && !self.scrollbar_state.is_dragging() {
            return None;
        }

        Some(
            div()
                .occlude()
                .id("active-thread-scrollbar")
                .on_mouse_move(cx.listener(|_, _, _, cx| {
                    cx.notify();
                    cx.stop_propagation()
                }))
                .on_hover(|_, _, cx| {
                    cx.stop_propagation();
                })
                .on_any_mouse_down(|_, _, cx| {
                    cx.stop_propagation();
                })
                .on_mouse_up(
                    MouseButton::Left,
                    cx.listener(|_, _, _, cx| {
                        cx.stop_propagation();
                    }),
                )
                .on_scroll_wheel(cx.listener(|_, _, _, cx| {
                    cx.notify();
                }))
                .h_full()
                .absolute()
                .right_1()
                .top_1()
                .bottom_0()
                .w(px(12.))
                .cursor_default()
                .children(Scrollbar::vertical(self.scrollbar_state.clone())),
        )
    }

    fn hide_scrollbar_later(&mut self, cx: &mut Context<Self>) {
        const SCROLLBAR_SHOW_INTERVAL: Duration = Duration::from_secs(1);
        self.hide_scrollbar_task = Some(cx.spawn(async move |thread, cx| {
            cx.background_executor()
                .timer(SCROLLBAR_SHOW_INTERVAL)
                .await;
            thread
                .update(cx, |thread, cx| {
                    if !thread.scrollbar_state.is_dragging() {
                        thread.show_scrollbar = false;
                        cx.notify();
                    }
                })
                .log_err();
        }))
    }
}

impl Render for ActiveThread {
    fn render(&mut self, _window: &mut Window, cx: &mut Context<Self>) -> impl IntoElement {
        v_flex()
            .size_full()
            .relative()
            .on_mouse_move(cx.listener(|this, _, _, cx| {
                this.show_scrollbar = true;
                this.hide_scrollbar_later(cx);
                cx.notify();
            }))
            .on_scroll_wheel(cx.listener(|this, _, _, cx| {
                this.show_scrollbar = true;
                this.hide_scrollbar_later(cx);
                cx.notify();
            }))
            .on_mouse_up(
                MouseButton::Left,
                cx.listener(|this, _, _, cx| {
                    this.hide_scrollbar_later(cx);
                }),
            )
            .child(list(self.list_state.clone()).flex_grow())
            .when_some(self.render_vertical_scrollbar(cx), |this, scrollbar| {
                this.child(scrollbar)
            })
    }
}

pub(crate) fn open_context(
    id: ContextId,
    context_store: Entity<ContextStore>,
    workspace: Entity<Workspace>,
    window: &mut Window,
    cx: &mut App,
) {
    let Some(context) = context_store.read(cx).context_for_id(id) else {
        return;
    };

    match context {
        AssistantContext::File(file_context) => {
            if let Some(project_path) = file_context.context_buffer.buffer.read(cx).project_path(cx)
            {
                workspace.update(cx, |workspace, cx| {
                    workspace
                        .open_path(project_path, None, true, window, cx)
                        .detach_and_log_err(cx);
                });
            }
        }
        AssistantContext::Directory(directory_context) => {
            let path = directory_context.project_path.clone();
            workspace.update(cx, |workspace, cx| {
                workspace.project().update(cx, |project, cx| {
                    if let Some(entry) = project.entry_for_path(&path, cx) {
                        cx.emit(project::Event::RevealInProjectPanel(entry.id));
                    }
                })
            })
        }
        AssistantContext::Symbol(symbol_context) => {
            if let Some(project_path) = symbol_context
                .context_symbol
                .buffer
                .read(cx)
                .project_path(cx)
            {
                let snapshot = symbol_context.context_symbol.buffer.read(cx).snapshot();
                let target_position = symbol_context
                    .context_symbol
                    .id
                    .range
                    .start
                    .to_point(&snapshot);

                let open_task = workspace.update(cx, |workspace, cx| {
                    workspace.open_path(project_path, None, true, window, cx)
                });
                window
                    .spawn(cx, async move |cx| {
                        if let Some(active_editor) = open_task
                            .await
                            .log_err()
                            .and_then(|item| item.downcast::<Editor>())
                        {
                            active_editor
                                .downgrade()
                                .update_in(cx, |editor, window, cx| {
                                    editor.go_to_singleton_buffer_point(
                                        target_position,
                                        window,
                                        cx,
                                    );
                                })
                                .log_err();
                        }
                    })
                    .detach();
            }
        }
        AssistantContext::FetchedUrl(fetched_url_context) => {
            cx.open_url(&fetched_url_context.url);
        }
        AssistantContext::Thread(thread_context) => {
            let thread_id = thread_context.thread.read(cx).id().clone();
            workspace.update(cx, |workspace, cx| {
                if let Some(panel) = workspace.panel::<AssistantPanel>(cx) {
                    panel.update(cx, |panel, cx| {
                        panel
                            .open_thread(&thread_id, window, cx)
                            .detach_and_log_err(cx)
                    });
                }
            })
        }
    }
}<|MERGE_RESOLUTION|>--- conflicted
+++ resolved
@@ -100,7 +100,7 @@
             scroll_handle.scroll_to_bottom();
         } else {
             self.segments.push(RenderedMessageSegment::Thinking {
-                content: render_markdown(text.into(), self.language_registry.clone(), cx),
+                content: parse_markdown(text.into(), self.language_registry.clone(), cx),
                 scroll_handle: ScrollHandle::default(),
             });
         }
@@ -111,7 +111,7 @@
             markdown.update(cx, |markdown, cx| markdown.append(text, cx));
         } else {
             self.segments
-                .push(RenderedMessageSegment::Text(render_markdown(
+                .push(RenderedMessageSegment::Text(parse_markdown(
                     SharedString::from(text),
                     self.language_registry.clone(),
                     cx,
@@ -122,10 +122,10 @@
     fn push_segment(&mut self, segment: &MessageSegment, cx: &mut App) {
         let rendered_segment = match segment {
             MessageSegment::Thinking(text) => RenderedMessageSegment::Thinking {
-                content: render_markdown(text.into(), self.language_registry.clone(), cx),
+                content: parse_markdown(text.into(), self.language_registry.clone(), cx),
                 scroll_handle: ScrollHandle::default(),
             },
-            MessageSegment::Text(text) => RenderedMessageSegment::Text(render_markdown(
+            MessageSegment::Text(text) => RenderedMessageSegment::Text(parse_markdown(
                 text.into(),
                 self.language_registry.clone(),
                 cx,
@@ -143,43 +143,12 @@
     Text(Entity<Markdown>),
 }
 
-fn render_markdown(
+fn parse_markdown(
     text: SharedString,
     language_registry: Arc<LanguageRegistry>,
     cx: &mut App,
 ) -> Entity<Markdown> {
-<<<<<<< HEAD
-    cx.new(|cx| {
-        Markdown::new(text, Some(language_registry), None, cx)
-            .code_block_variant(markdown::CodeBlockVariant::Card {
-                open_path_callback: Some(Arc::new({
-                    let workspace = workspace.clone();
-                    move |path_with_range, window, cx| {
-                        workspace
-                            .update(cx, {
-                                |workspace, cx| {
-                                    if let Some(project_path) = workspace
-                                        .project()
-                                        .read(cx)
-                                        .find_project_path(&path_with_range.path, cx)
-                                    {
-                                        workspace
-                                            .open_path(project_path, None, true, window, cx)
-                                            .detach_and_log_err(cx);
-                                    }
-                                }
-                            })
-                            .ok();
-                    }
-                })),
-            })
-            .open_url(move |text, window, cx| {
-                open_markdown_link(text, workspace.clone(), window, cx);
-            })
-    })
-=======
     cx.new(|cx| Markdown::new(text, Some(language_registry), None, cx))
->>>>>>> 0414908c
 }
 
 fn default_markdown_style(window: &Window, cx: &App) -> MarkdownStyle {
@@ -1146,6 +1115,7 @@
                                         message_id,
                                         rendered_message,
                                         has_tool_uses,
+                                        workspace.clone(),
                                         window,
                                         cx,
                                     ))
@@ -1483,6 +1453,7 @@
         message_id: MessageId,
         rendered_message: &RenderedMessage,
         has_tool_uses: bool,
+        workspace: WeakEntity<Workspace>,
         window: &Window,
         cx: &Context<Self>,
     ) -> impl IntoElement {
@@ -1526,6 +1497,37 @@
                                     markdown.clone(),
                                     default_markdown_style(window, cx),
                                 )
+                                .code_block_variant(markdown::CodeBlockVariant::Card {
+                                    open_path_callback: Some(Arc::new({
+                                        let workspace = workspace.clone();
+                                        move |path_with_range, window, cx| {
+                                            workspace
+                                                .update(cx, {
+                                                    |workspace, cx| {
+                                                        if let Some(project_path) = workspace
+                                                            .project()
+                                                            .read(cx)
+                                                            .find_project_path(
+                                                                &path_with_range.path,
+                                                                cx,
+                                                            )
+                                                        {
+                                                            workspace
+                                                                .open_path(
+                                                                    project_path,
+                                                                    None,
+                                                                    true,
+                                                                    window,
+                                                                    cx,
+                                                                )
+                                                                .detach_and_log_err(cx);
+                                                        }
+                                                    }
+                                                })
+                                                .ok();
+                                        }
+                                    })),
+                                })
                                 .on_url_click({
                                     let workspace = self.workspace.clone();
                                     move |text, window, cx| {
