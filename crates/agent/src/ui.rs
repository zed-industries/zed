--- conflicted
+++ resolved
@@ -1,20 +1,12 @@
 mod agent_notification;
 mod animated_label;
 mod context_pill;
-<<<<<<< HEAD
+mod max_mode_tooltip;
 pub mod preview;
-=======
-mod max_mode_tooltip;
->>>>>>> 76ad1a29
 mod upsell;
 mod usage_banner;
 
 pub use agent_notification::*;
 pub use animated_label::*;
-<<<<<<< HEAD
 pub use context_pill::*;
-=======
-pub use context_pill::*;
-pub use max_mode_tooltip::*;
-pub use usage_banner::*;
->>>>>>> 76ad1a29
+pub use max_mode_tooltip::*;