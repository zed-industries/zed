use std::cell::{Ref, RefCell};
use std::path::{Path, PathBuf};
use std::rc::Rc;
use std::sync::{Arc, Mutex};

use agent_settings::{AgentProfileId, CompletionMode};
use anyhow::{Context as _, Result, anyhow};
use assistant_tool::{ToolId, ToolWorkingSet};
use chrono::{DateTime, Utc};
use collections::HashMap;
use context_server::ContextServerId;
use futures::channel::{mpsc, oneshot};
use futures::future::{self, BoxFuture, Shared};
use futures::{FutureExt as _, StreamExt as _};
use gpui::{
    App, BackgroundExecutor, Context, Entity, EventEmitter, Global, ReadGlobal, SharedString,
    Subscription, Task, prelude::*,
};

use language_model::{LanguageModelToolResultContent, LanguageModelToolUseId, Role, TokenUsage};
use project::context_server_store::{ContextServerStatus, ContextServerStore};
use project::{Project, ProjectItem, ProjectPath, Worktree};
use prompt_store::{
    ProjectContext, PromptBuilder, PromptId, PromptStore, PromptsUpdatedEvent, RulesFileContext,
    UserRulesContext, WorktreeContext,
};
use serde::{Deserialize, Serialize};
use ui::Window;
use util::ResultExt as _;

use crate::context_server_tool::ContextServerTool;
use crate::thread::{
    DetailedSummaryState, ExceededWindowError, MessageId, ProjectSnapshot, Thread, ThreadId,
};
use indoc::indoc;
use sqlez::{
    bindable::{Bind, Column},
    connection::Connection,
    statement::Statement,
};

#[derive(Debug, Clone, PartialEq, Eq, Serialize, Deserialize)]
pub enum DataType {
    #[serde(rename = "json")]
    Json,
    #[serde(rename = "zstd")]
    Zstd,
}

impl Bind for DataType {
    fn bind(&self, statement: &Statement, start_index: i32) -> Result<i32> {
        let value = match self {
            DataType::Json => "json",
            DataType::Zstd => "zstd",
        };
        value.bind(statement, start_index)
    }
}

impl Column for DataType {
    fn column(statement: &mut Statement, start_index: i32) -> Result<(Self, i32)> {
        let (value, next_index) = String::column(statement, start_index)?;
        let data_type = match value.as_str() {
            "json" => DataType::Json,
            "zstd" => DataType::Zstd,
            _ => anyhow::bail!("Unknown data type: {}", value),
        };
        Ok((data_type, next_index))
    }
}

const RULES_FILE_NAMES: [&'static str; 8] = [
    ".rules",
    ".cursorrules",
    ".windsurfrules",
    ".clinerules",
    ".github/copilot-instructions.md",
    "CLAUDE.md",
    "AGENT.md",
    "AGENTS.md",
];

pub fn init(cx: &mut App) {
    ThreadsDatabase::init(cx);
}

/// A system prompt shared by all threads created by this ThreadStore
#[derive(Clone, Default)]
pub struct SharedProjectContext(Rc<RefCell<Option<ProjectContext>>>);

impl SharedProjectContext {
    pub fn borrow(&self) -> Ref<Option<ProjectContext>> {
        self.0.borrow()
    }
}

pub type TextThreadStore = assistant_context_editor::ContextStore;

pub struct ThreadStore {
    project: Entity<Project>,
    tools: Entity<ToolWorkingSet>,
    prompt_builder: Arc<PromptBuilder>,
    prompt_store: Option<Entity<PromptStore>>,
    context_server_tool_ids: HashMap<ContextServerId, Vec<ToolId>>,
    threads: Vec<SerializedThreadMetadata>,
    project_context: SharedProjectContext,
    reload_system_prompt_tx: mpsc::Sender<()>,
    _reload_system_prompt_task: Task<()>,
    _subscriptions: Vec<Subscription>,
}

pub struct RulesLoadingError {
    pub message: SharedString,
}

impl EventEmitter<RulesLoadingError> for ThreadStore {}

impl ThreadStore {
    pub fn load(
        project: Entity<Project>,
        tools: Entity<ToolWorkingSet>,
        prompt_store: Option<Entity<PromptStore>>,
        prompt_builder: Arc<PromptBuilder>,
        cx: &mut App,
    ) -> Task<Result<Entity<Self>>> {
        cx.spawn(async move |cx| {
            let (thread_store, ready_rx) = cx.update(|cx| {
                let mut option_ready_rx = None;
                let thread_store = cx.new(|cx| {
                    let (thread_store, ready_rx) =
                        Self::new(project, tools, prompt_builder, prompt_store, cx);
                    option_ready_rx = Some(ready_rx);
                    thread_store
                });
                (thread_store, option_ready_rx.take().unwrap())
            })?;
            ready_rx.await?;
            Ok(thread_store)
        })
    }

    fn new(
        project: Entity<Project>,
        tools: Entity<ToolWorkingSet>,
        prompt_builder: Arc<PromptBuilder>,
        prompt_store: Option<Entity<PromptStore>>,
        cx: &mut Context<Self>,
    ) -> (Self, oneshot::Receiver<()>) {
        let mut subscriptions = vec![cx.subscribe(&project, Self::handle_project_event)];

        if let Some(prompt_store) = prompt_store.as_ref() {
            subscriptions.push(cx.subscribe(
                prompt_store,
                |this, _prompt_store, PromptsUpdatedEvent, _cx| {
                    this.enqueue_system_prompt_reload();
                },
            ))
        }

        // This channel and task prevent concurrent and redundant loading of the system prompt.
        let (reload_system_prompt_tx, mut reload_system_prompt_rx) = mpsc::channel(1);
        let (ready_tx, ready_rx) = oneshot::channel();
        let mut ready_tx = Some(ready_tx);
        let reload_system_prompt_task = cx.spawn({
            let prompt_store = prompt_store.clone();
            async move |thread_store, cx| {
                loop {
                    let Some(reload_task) = thread_store
                        .update(cx, |thread_store, cx| {
                            thread_store.reload_system_prompt(prompt_store.clone(), cx)
                        })
                        .ok()
                    else {
                        return;
                    };
                    reload_task.await;
                    if let Some(ready_tx) = ready_tx.take() {
                        ready_tx.send(()).ok();
                    }
                    reload_system_prompt_rx.next().await;
                }
            }
        });

        let this = Self {
            project,
            tools,
            prompt_builder,
            prompt_store,
            context_server_tool_ids: HashMap::default(),
            threads: Vec::new(),
            project_context: SharedProjectContext::default(),
            reload_system_prompt_tx,
            _reload_system_prompt_task: reload_system_prompt_task,
            _subscriptions: subscriptions,
        };
        this.register_context_server_handlers(cx);
        this.reload(cx).detach_and_log_err(cx);
        (this, ready_rx)
    }

    fn handle_project_event(
        &mut self,
        _project: Entity<Project>,
        event: &project::Event,
        _cx: &mut Context<Self>,
    ) {
        match event {
            project::Event::WorktreeAdded(_) | project::Event::WorktreeRemoved(_) => {
                self.enqueue_system_prompt_reload();
            }
            project::Event::WorktreeUpdatedEntries(_, items) => {
                if items.iter().any(|(path, _, _)| {
                    RULES_FILE_NAMES
                        .iter()
                        .any(|name| path.as_ref() == Path::new(name))
                }) {
                    self.enqueue_system_prompt_reload();
                }
            }
            _ => {}
        }
    }

    fn enqueue_system_prompt_reload(&mut self) {
        self.reload_system_prompt_tx.try_send(()).ok();
    }

    // Note that this should only be called from `reload_system_prompt_task`.
    fn reload_system_prompt(
        &self,
        prompt_store: Option<Entity<PromptStore>>,
        cx: &mut Context<Self>,
    ) -> Task<()> {
        let worktrees = self
            .project
            .read(cx)
            .visible_worktrees(cx)
            .collect::<Vec<_>>();
        let worktree_tasks = worktrees
            .into_iter()
            .map(|worktree| {
                Self::load_worktree_info_for_system_prompt(worktree, self.project.clone(), cx)
            })
            .collect::<Vec<_>>();
        let default_user_rules_task = match prompt_store {
            None => Task::ready(vec![]),
            Some(prompt_store) => prompt_store.read_with(cx, |prompt_store, cx| {
                let prompts = prompt_store.default_prompt_metadata();
                let load_tasks = prompts.into_iter().map(|prompt_metadata| {
                    let contents = prompt_store.load(prompt_metadata.id, cx);
                    async move { (contents.await, prompt_metadata) }
                });
                cx.background_spawn(future::join_all(load_tasks))
            }),
        };

        cx.spawn(async move |this, cx| {
            let (worktrees, default_user_rules) =
                future::join(future::join_all(worktree_tasks), default_user_rules_task).await;

            let worktrees = worktrees
                .into_iter()
                .map(|(worktree, rules_error)| {
                    if let Some(rules_error) = rules_error {
                        this.update(cx, |_, cx| cx.emit(rules_error)).ok();
                    }
                    worktree
                })
                .collect::<Vec<_>>();

            let default_user_rules = default_user_rules
                .into_iter()
                .flat_map(|(contents, prompt_metadata)| match contents {
                    Ok(contents) => Some(UserRulesContext {
                        uuid: match prompt_metadata.id {
                            PromptId::User { uuid } => uuid,
                            PromptId::EditWorkflow => return None,
                        },
                        title: prompt_metadata.title.map(|title| title.to_string()),
                        contents,
                    }),
                    Err(err) => {
                        this.update(cx, |_, cx| {
                            cx.emit(RulesLoadingError {
                                message: format!("{err:?}").into(),
                            });
                        })
                        .ok();
                        None
                    }
                })
                .collect::<Vec<_>>();

            this.update(cx, |this, _cx| {
                *this.project_context.0.borrow_mut() =
                    Some(ProjectContext::new(worktrees, default_user_rules));
            })
            .ok();
        })
    }

    fn load_worktree_info_for_system_prompt(
        worktree: Entity<Worktree>,
        project: Entity<Project>,
        cx: &mut App,
    ) -> Task<(WorktreeContext, Option<RulesLoadingError>)> {
        let root_name = worktree.read(cx).root_name().into();

        let rules_task = Self::load_worktree_rules_file(worktree, project, cx);
        let Some(rules_task) = rules_task else {
            return Task::ready((
                WorktreeContext {
                    root_name,
                    rules_file: None,
                },
                None,
            ));
        };

        cx.spawn(async move |_| {
            let (rules_file, rules_file_error) = match rules_task.await {
                Ok(rules_file) => (Some(rules_file), None),
                Err(err) => (
                    None,
                    Some(RulesLoadingError {
                        message: format!("{err}").into(),
                    }),
                ),
            };
            let worktree_info = WorktreeContext {
                root_name,
                rules_file,
            };
            (worktree_info, rules_file_error)
        })
    }

    fn load_worktree_rules_file(
        worktree: Entity<Worktree>,
        project: Entity<Project>,
        cx: &mut App,
    ) -> Option<Task<Result<RulesFileContext>>> {
        let worktree_ref = worktree.read(cx);
        let worktree_id = worktree_ref.id();
        let selected_rules_file = RULES_FILE_NAMES
            .into_iter()
            .filter_map(|name| {
                worktree_ref
                    .entry_for_path(name)
                    .filter(|entry| entry.is_file())
                    .map(|entry| entry.path.clone())
            })
            .next();

        // Note that Cline supports `.clinerules` being a directory, but that is not currently
        // supported. This doesn't seem to occur often in GitHub repositories.
        selected_rules_file.map(|path_in_worktree| {
            let project_path = ProjectPath {
                worktree_id,
                path: path_in_worktree.clone(),
            };
            let buffer_task =
                project.update(cx, |project, cx| project.open_buffer(project_path, cx));
            let rope_task = cx.spawn(async move |cx| {
                buffer_task.await?.read_with(cx, |buffer, cx| {
                    let project_entry_id = buffer.entry_id(cx).context("buffer has no file")?;
                    anyhow::Ok((project_entry_id, buffer.as_rope().clone()))
                })?
            });
            // Build a string from the rope on a background thread.
            cx.background_spawn(async move {
                let (project_entry_id, rope) = rope_task.await?;
                anyhow::Ok(RulesFileContext {
                    path_in_worktree,
                    text: rope.to_string().trim().to_string(),
                    project_entry_id: project_entry_id.to_usize(),
                })
            })
        })
    }

    pub fn prompt_store(&self) -> &Option<Entity<PromptStore>> {
        &self.prompt_store
    }

    pub fn tools(&self) -> Entity<ToolWorkingSet> {
        self.tools.clone()
    }

    /// Returns the number of threads.
    pub fn thread_count(&self) -> usize {
        self.threads.len()
    }

    pub fn unordered_threads(&self) -> impl Iterator<Item = &SerializedThreadMetadata> {
        self.threads.iter()
    }

    pub fn reverse_chronological_threads(&self) -> Vec<SerializedThreadMetadata> {
        let mut threads = self.threads.iter().cloned().collect::<Vec<_>>();
        threads.sort_unstable_by_key(|thread| std::cmp::Reverse(thread.updated_at));
        threads
    }

    pub fn create_thread(&mut self, cx: &mut Context<Self>) -> Entity<Thread> {
        cx.new(|cx| {
            Thread::new(
                self.project.clone(),
                self.tools.clone(),
                self.prompt_builder.clone(),
                self.project_context.clone(),
                cx,
            )
        })
    }

    pub fn create_thread_from_serialized(
        &mut self,
        serialized: SerializedThread,
        cx: &mut Context<Self>,
    ) -> Entity<Thread> {
        cx.new(|cx| {
            Thread::deserialize(
                ThreadId::new(),
                serialized,
                self.project.clone(),
                self.tools.clone(),
                self.prompt_builder.clone(),
                self.project_context.clone(),
                None,
                cx,
            )
        })
    }

    pub fn open_thread(
        &self,
        id: &ThreadId,
        window: &mut Window,
        cx: &mut Context<Self>,
    ) -> Task<Result<Entity<Thread>>> {
        let id = id.clone();
        let database_future = ThreadsDatabase::global_future(cx);
        let this = cx.weak_entity();
        window.spawn(cx, async move |cx| {
            let database = database_future.await.map_err(|err| anyhow!(err))?;
            let thread = database
                .try_find_thread(id.clone())
                .await?
                .with_context(|| format!("no thread found with ID: {id:?}"))?;

            let thread = this.update_in(cx, |this, window, cx| {
                cx.new(|cx| {
                    Thread::deserialize(
                        id.clone(),
                        thread,
                        this.project.clone(),
                        this.tools.clone(),
                        this.prompt_builder.clone(),
                        this.project_context.clone(),
                        Some(window),
                        cx,
                    )
                })
            })?;

            Ok(thread)
        })
    }

    pub fn save_thread(&self, thread: &Entity<Thread>, cx: &mut Context<Self>) -> Task<Result<()>> {
        let (metadata, serialized_thread) =
            thread.update(cx, |thread, cx| (thread.id().clone(), thread.serialize(cx)));

        let database_future = ThreadsDatabase::global_future(cx);
        cx.spawn(async move |this, cx| {
            let serialized_thread = serialized_thread.await?;
            let database = database_future.await.map_err(|err| anyhow!(err))?;
            database.save_thread(metadata, serialized_thread).await?;

            this.update(cx, |this, cx| this.reload(cx))?.await
        })
    }

    pub fn delete_thread(&mut self, id: &ThreadId, cx: &mut Context<Self>) -> Task<Result<()>> {
        let id = id.clone();
        let database_future = ThreadsDatabase::global_future(cx);
        cx.spawn(async move |this, cx| {
            let database = database_future.await.map_err(|err| anyhow!(err))?;
            database.delete_thread(id.clone()).await?;

            this.update(cx, |this, cx| {
                this.threads.retain(|thread| thread.id != id);
                cx.notify();
            })
        })
    }

    pub fn reload(&self, cx: &mut Context<Self>) -> Task<Result<()>> {
        let database_future = ThreadsDatabase::global_future(cx);
        cx.spawn(async move |this, cx| {
            let threads = database_future
                .await
                .map_err(|err| anyhow!(err))?
                .list_threads()
                .await?;

            this.update(cx, |this, cx| {
                this.threads = threads;
                cx.notify();
            })
        })
    }

    fn register_context_server_handlers(&self, cx: &mut Context<Self>) {
        let context_server_store = self.project.read(cx).context_server_store();
        cx.subscribe(&context_server_store, Self::handle_context_server_event)
            .detach();

        // Check for any servers that were already running before the handler was registered
        for server in context_server_store.read(cx).running_servers() {
            self.load_context_server_tools(server.id(), context_server_store.clone(), cx);
        }
    }

    fn handle_context_server_event(
        &mut self,
        context_server_store: Entity<ContextServerStore>,
        event: &project::context_server_store::Event,
        cx: &mut Context<Self>,
    ) {
        let tool_working_set = self.tools.clone();
        match event {
            project::context_server_store::Event::ServerStatusChanged { server_id, status } => {
                match status {
                    ContextServerStatus::Starting => {}
                    ContextServerStatus::Running => {
<<<<<<< HEAD
                        if let Some(server) =
                            context_server_store.read(cx).get_running_server(server_id)
                        {
                            let context_server_manager = context_server_store.clone();
                            cx.spawn({
                                let server = server.clone();
                                let server_id = server_id.clone();
                                async move |this, cx| {
                                    let Some(protocol) = server.client() else {
                                        return;
                                    };

                                    if protocol.capable(context_server::protocol::ServerCapability::Tools) {
                                        if let Some(response) = protocol.request::<context_server::types::ListTools>(()).await.log_err() {
                                            let tool_ids = tool_working_set
                                                .update(cx, |tool_working_set, _| {
                                                    response
                                                        .tools
                                                        .into_iter()
                                                        .map(|tool| {
                                                            log::info!(
                                                                "registering context server tool: {:?}",
                                                                tool.name
                                                            );
                                                            tool_working_set.insert(Arc::new(
                                                                ContextServerTool::new(
                                                                    context_server_manager.clone(),
                                                                    server.id(),
                                                                    tool,
                                                                ),
                                                            ))
                                                        })
                                                        .collect::<Vec<_>>()
                                                })
                                                .log_err();

                                            if let Some(tool_ids) = tool_ids {
                                                this.update(cx, |this, _| {
                                                    this.context_server_tool_ids
                                                        .insert(server_id, tool_ids);
                                                })
                                                .log_err();
                                            }
                                        }
                                    }
                                }
                            })
                            .detach();
                        }
=======
                        self.load_context_server_tools(server_id.clone(), context_server_store, cx);
>>>>>>> a40ee74a
                    }
                    ContextServerStatus::Stopped | ContextServerStatus::Error(_) => {
                        if let Some(tool_ids) = self.context_server_tool_ids.remove(server_id) {
                            tool_working_set.update(cx, |tool_working_set, _| {
                                tool_working_set.remove(&tool_ids);
                            });
                        }
                    }
                }
            }
        }
    }

    fn load_context_server_tools(
        &self,
        server_id: ContextServerId,
        context_server_store: Entity<ContextServerStore>,
        cx: &mut Context<Self>,
    ) {
        let Some(server) = context_server_store.read(cx).get_running_server(&server_id) else {
            return;
        };
        let tool_working_set = self.tools.clone();
        cx.spawn(async move |this, cx| {
            let Some(protocol) = server.client() else {
                return;
            };

            if protocol.capable(context_server::protocol::ServerCapability::Tools) {
                if let Some(tools) = protocol.list_tools().await.log_err() {
                    let tool_ids = tool_working_set
                        .update(cx, |tool_working_set, _| {
                            tools
                                .tools
                                .into_iter()
                                .map(|tool| {
                                    log::info!("registering context server tool: {:?}", tool.name);
                                    tool_working_set.insert(Arc::new(ContextServerTool::new(
                                        context_server_store.clone(),
                                        server.id(),
                                        tool,
                                    )))
                                })
                                .collect::<Vec<_>>()
                        })
                        .log_err();

                    if let Some(tool_ids) = tool_ids {
                        this.update(cx, |this, _| {
                            this.context_server_tool_ids.insert(server_id, tool_ids);
                        })
                        .log_err();
                    }
                }
            }
        })
        .detach();
    }
}

#[derive(Debug, Clone, Serialize, Deserialize)]
pub struct SerializedThreadMetadata {
    pub id: ThreadId,
    pub summary: SharedString,
    pub updated_at: DateTime<Utc>,
}

#[derive(Serialize, Deserialize, Debug)]
pub struct SerializedThread {
    pub version: String,
    pub summary: SharedString,
    pub updated_at: DateTime<Utc>,
    pub messages: Vec<SerializedMessage>,
    #[serde(default)]
    pub initial_project_snapshot: Option<Arc<ProjectSnapshot>>,
    #[serde(default)]
    pub cumulative_token_usage: TokenUsage,
    #[serde(default)]
    pub request_token_usage: Vec<TokenUsage>,
    #[serde(default)]
    pub detailed_summary_state: DetailedSummaryState,
    #[serde(default)]
    pub exceeded_window_error: Option<ExceededWindowError>,
    #[serde(default)]
    pub model: Option<SerializedLanguageModel>,
    #[serde(default)]
    pub completion_mode: Option<CompletionMode>,
    #[serde(default)]
    pub tool_use_limit_reached: bool,
    #[serde(default)]
    pub profile: Option<AgentProfileId>,
}

#[derive(Serialize, Deserialize, Debug)]
pub struct SerializedLanguageModel {
    pub provider: String,
    pub model: String,
}

impl SerializedThread {
    pub const VERSION: &'static str = "0.2.0";

    pub fn from_json(json: &[u8]) -> Result<Self> {
        let saved_thread_json = serde_json::from_slice::<serde_json::Value>(json)?;
        match saved_thread_json.get("version") {
            Some(serde_json::Value::String(version)) => match version.as_str() {
                SerializedThreadV0_1_0::VERSION => {
                    let saved_thread =
                        serde_json::from_value::<SerializedThreadV0_1_0>(saved_thread_json)?;
                    Ok(saved_thread.upgrade())
                }
                SerializedThread::VERSION => Ok(serde_json::from_value::<SerializedThread>(
                    saved_thread_json,
                )?),
                _ => anyhow::bail!("unrecognized serialized thread version: {version:?}"),
            },
            None => {
                let saved_thread =
                    serde_json::from_value::<LegacySerializedThread>(saved_thread_json)?;
                Ok(saved_thread.upgrade())
            }
            version => anyhow::bail!("unrecognized serialized thread version: {version:?}"),
        }
    }
}

#[derive(Serialize, Deserialize, Debug)]
pub struct SerializedThreadV0_1_0(
    // The structure did not change, so we are reusing the latest SerializedThread.
    // When making the next version, make sure this points to SerializedThreadV0_2_0
    SerializedThread,
);

impl SerializedThreadV0_1_0 {
    pub const VERSION: &'static str = "0.1.0";

    pub fn upgrade(self) -> SerializedThread {
        debug_assert_eq!(SerializedThread::VERSION, "0.2.0");

        let mut messages: Vec<SerializedMessage> = Vec::with_capacity(self.0.messages.len());

        for message in self.0.messages {
            if message.role == Role::User && !message.tool_results.is_empty() {
                if let Some(last_message) = messages.last_mut() {
                    debug_assert!(last_message.role == Role::Assistant);

                    last_message.tool_results = message.tool_results;
                    continue;
                }
            }

            messages.push(message);
        }

        SerializedThread { messages, ..self.0 }
    }
}

#[derive(Debug, Serialize, Deserialize)]
pub struct SerializedMessage {
    pub id: MessageId,
    pub role: Role,
    #[serde(default)]
    pub segments: Vec<SerializedMessageSegment>,
    #[serde(default)]
    pub tool_uses: Vec<SerializedToolUse>,
    #[serde(default)]
    pub tool_results: Vec<SerializedToolResult>,
    #[serde(default)]
    pub context: String,
    #[serde(default)]
    pub creases: Vec<SerializedCrease>,
    #[serde(default)]
    pub is_hidden: bool,
}

#[derive(Debug, Serialize, Deserialize)]
#[serde(tag = "type")]
pub enum SerializedMessageSegment {
    #[serde(rename = "text")]
    Text {
        text: String,
    },
    #[serde(rename = "thinking")]
    Thinking {
        text: String,
        #[serde(skip_serializing_if = "Option::is_none")]
        signature: Option<String>,
    },
    RedactedThinking {
        data: Vec<u8>,
    },
}

#[derive(Debug, Serialize, Deserialize)]
pub struct SerializedToolUse {
    pub id: LanguageModelToolUseId,
    pub name: SharedString,
    pub input: serde_json::Value,
}

#[derive(Debug, Serialize, Deserialize)]
pub struct SerializedToolResult {
    pub tool_use_id: LanguageModelToolUseId,
    pub is_error: bool,
    pub content: LanguageModelToolResultContent,
    pub output: Option<serde_json::Value>,
}

#[derive(Serialize, Deserialize)]
struct LegacySerializedThread {
    pub summary: SharedString,
    pub updated_at: DateTime<Utc>,
    pub messages: Vec<LegacySerializedMessage>,
    #[serde(default)]
    pub initial_project_snapshot: Option<Arc<ProjectSnapshot>>,
}

impl LegacySerializedThread {
    pub fn upgrade(self) -> SerializedThread {
        SerializedThread {
            version: SerializedThread::VERSION.to_string(),
            summary: self.summary,
            updated_at: self.updated_at,
            messages: self.messages.into_iter().map(|msg| msg.upgrade()).collect(),
            initial_project_snapshot: self.initial_project_snapshot,
            cumulative_token_usage: TokenUsage::default(),
            request_token_usage: Vec::new(),
            detailed_summary_state: DetailedSummaryState::default(),
            exceeded_window_error: None,
            model: None,
            completion_mode: None,
            tool_use_limit_reached: false,
            profile: None,
        }
    }
}

#[derive(Debug, Serialize, Deserialize)]
struct LegacySerializedMessage {
    pub id: MessageId,
    pub role: Role,
    pub text: String,
    #[serde(default)]
    pub tool_uses: Vec<SerializedToolUse>,
    #[serde(default)]
    pub tool_results: Vec<SerializedToolResult>,
}

impl LegacySerializedMessage {
    fn upgrade(self) -> SerializedMessage {
        SerializedMessage {
            id: self.id,
            role: self.role,
            segments: vec![SerializedMessageSegment::Text { text: self.text }],
            tool_uses: self.tool_uses,
            tool_results: self.tool_results,
            context: String::new(),
            creases: Vec::new(),
            is_hidden: false,
        }
    }
}

#[derive(Debug, Serialize, Deserialize)]
pub struct SerializedCrease {
    pub start: usize,
    pub end: usize,
    pub icon_path: SharedString,
    pub label: SharedString,
}

struct GlobalThreadsDatabase(
    Shared<BoxFuture<'static, Result<Arc<ThreadsDatabase>, Arc<anyhow::Error>>>>,
);

impl Global for GlobalThreadsDatabase {}

pub(crate) struct ThreadsDatabase {
    executor: BackgroundExecutor,
    connection: Arc<Mutex<Connection>>,
}

impl ThreadsDatabase {
    fn connection(&self) -> Arc<Mutex<Connection>> {
        self.connection.clone()
    }

    const COMPRESSION_LEVEL: i32 = 3;
}

impl Bind for ThreadId {
    fn bind(&self, statement: &Statement, start_index: i32) -> Result<i32> {
        self.to_string().bind(statement, start_index)
    }
}

impl Column for ThreadId {
    fn column(statement: &mut Statement, start_index: i32) -> Result<(Self, i32)> {
        let (id_str, next_index) = String::column(statement, start_index)?;
        Ok((ThreadId::from(id_str.as_str()), next_index))
    }
}

impl ThreadsDatabase {
    fn global_future(
        cx: &mut App,
    ) -> Shared<BoxFuture<'static, Result<Arc<ThreadsDatabase>, Arc<anyhow::Error>>>> {
        GlobalThreadsDatabase::global(cx).0.clone()
    }

    fn init(cx: &mut App) {
        let executor = cx.background_executor().clone();
        let database_future = executor
            .spawn({
                let executor = executor.clone();
                let threads_dir = paths::data_dir().join("threads");
                async move { ThreadsDatabase::new(threads_dir, executor) }
            })
            .then(|result| future::ready(result.map(Arc::new).map_err(Arc::new)))
            .boxed()
            .shared();

        cx.set_global(GlobalThreadsDatabase(database_future));
    }

    pub fn new(threads_dir: PathBuf, executor: BackgroundExecutor) -> Result<Self> {
        std::fs::create_dir_all(&threads_dir)?;

        let sqlite_path = threads_dir.join("threads.db");
        let mdb_path = threads_dir.join("threads-db.1.mdb");

        let needs_migration_from_heed = mdb_path.exists();

        let connection = Connection::open_file(&sqlite_path.to_string_lossy());

        connection.exec(indoc! {"
                CREATE TABLE IF NOT EXISTS threads (
                    id TEXT PRIMARY KEY,
                    summary TEXT NOT NULL,
                    updated_at TEXT NOT NULL,
                    data_type TEXT NOT NULL,
                    data BLOB NOT NULL
                )
            "})?()
        .map_err(|e| anyhow!("Failed to create threads table: {}", e))?;

        let db = Self {
            executor: executor.clone(),
            connection: Arc::new(Mutex::new(connection)),
        };

        if needs_migration_from_heed {
            let db_connection = db.connection();
            let executor_clone = executor.clone();
            executor
                .spawn(async move {
                    log::info!("Starting threads.db migration");
                    Self::migrate_from_heed(&mdb_path, db_connection, executor_clone)?;
                    std::fs::remove_dir_all(mdb_path)?;
                    log::info!("threads.db migrated to sqlite");
                    Ok::<(), anyhow::Error>(())
                })
                .detach();
        }

        Ok(db)
    }

    // Remove this migration after 2025-09-01
    fn migrate_from_heed(
        mdb_path: &Path,
        connection: Arc<Mutex<Connection>>,
        _executor: BackgroundExecutor,
    ) -> Result<()> {
        use heed::types::SerdeBincode;
        struct SerializedThreadHeed(SerializedThread);

        impl heed::BytesEncode<'_> for SerializedThreadHeed {
            type EItem = SerializedThreadHeed;

            fn bytes_encode(
                item: &Self::EItem,
            ) -> Result<std::borrow::Cow<[u8]>, heed::BoxedError> {
                serde_json::to_vec(&item.0)
                    .map(std::borrow::Cow::Owned)
                    .map_err(Into::into)
            }
        }

        impl<'a> heed::BytesDecode<'a> for SerializedThreadHeed {
            type DItem = SerializedThreadHeed;

            fn bytes_decode(bytes: &'a [u8]) -> Result<Self::DItem, heed::BoxedError> {
                SerializedThread::from_json(bytes)
                    .map(SerializedThreadHeed)
                    .map_err(Into::into)
            }
        }

        const ONE_GB_IN_BYTES: usize = 1024 * 1024 * 1024;

        let env = unsafe {
            heed::EnvOpenOptions::new()
                .map_size(ONE_GB_IN_BYTES)
                .max_dbs(1)
                .open(mdb_path)?
        };

        let txn = env.write_txn()?;
        let threads: heed::Database<SerdeBincode<ThreadId>, SerializedThreadHeed> = env
            .open_database(&txn, Some("threads"))?
            .ok_or_else(|| anyhow!("threads database not found"))?;

        for result in threads.iter(&txn)? {
            let (thread_id, thread_heed) = result?;
            Self::save_thread_sync(&connection, thread_id, thread_heed.0)?;
        }

        Ok(())
    }

    fn save_thread_sync(
        connection: &Arc<Mutex<Connection>>,
        id: ThreadId,
        thread: SerializedThread,
    ) -> Result<()> {
        let json_data = serde_json::to_string(&thread)?;
        let summary = thread.summary.to_string();
        let updated_at = thread.updated_at.to_rfc3339();

        let connection = connection.lock().unwrap();

        let compressed = zstd::encode_all(json_data.as_bytes(), Self::COMPRESSION_LEVEL)?;
        let data_type = DataType::Zstd;
        let data = compressed;

        let mut insert = connection.exec_bound::<(ThreadId, String, String, DataType, Vec<u8>)>(indoc! {"
            INSERT OR REPLACE INTO threads (id, summary, updated_at, data_type, data) VALUES (?, ?, ?, ?, ?)
        "})?;

        insert((id, summary, updated_at, data_type, data))?;

        Ok(())
    }

    pub fn list_threads(&self) -> Task<Result<Vec<SerializedThreadMetadata>>> {
        let connection = self.connection.clone();

        self.executor.spawn(async move {
            let connection = connection.lock().unwrap();
            let mut select =
                connection.select_bound::<(), (ThreadId, String, String)>(indoc! {"
                SELECT id, summary, updated_at FROM threads ORDER BY updated_at DESC
            "})?;

            let rows = select(())?;
            let mut threads = Vec::new();

            for (id, summary, updated_at) in rows {
                threads.push(SerializedThreadMetadata {
                    id,
                    summary: summary.into(),
                    updated_at: DateTime::parse_from_rfc3339(&updated_at)?.with_timezone(&Utc),
                });
            }

            Ok(threads)
        })
    }

    pub fn try_find_thread(&self, id: ThreadId) -> Task<Result<Option<SerializedThread>>> {
        let connection = self.connection.clone();

        self.executor.spawn(async move {
            let connection = connection.lock().unwrap();
            let mut select = connection.select_bound::<ThreadId, (DataType, Vec<u8>)>(indoc! {"
                SELECT data_type, data FROM threads WHERE id = ? LIMIT 1
            "})?;

            let rows = select(id)?;
            if let Some((data_type, data)) = rows.into_iter().next() {
                let json_data = match data_type {
                    DataType::Zstd => {
                        let decompressed = zstd::decode_all(&data[..])?;
                        String::from_utf8(decompressed)?
                    }
                    DataType::Json => String::from_utf8(data)?,
                };

                let thread = SerializedThread::from_json(json_data.as_bytes())?;
                Ok(Some(thread))
            } else {
                Ok(None)
            }
        })
    }

    pub fn save_thread(&self, id: ThreadId, thread: SerializedThread) -> Task<Result<()>> {
        let connection = self.connection.clone();

        self.executor
            .spawn(async move { Self::save_thread_sync(&connection, id, thread) })
    }

    pub fn delete_thread(&self, id: ThreadId) -> Task<Result<()>> {
        let connection = self.connection.clone();

        self.executor.spawn(async move {
            let connection = connection.lock().unwrap();

            let mut delete = connection.exec_bound::<ThreadId>(indoc! {"
                DELETE FROM threads WHERE id = ?
            "})?;

            delete(id)?;

            Ok(())
        })
    }
}<|MERGE_RESOLUTION|>--- conflicted
+++ resolved
@@ -536,59 +536,7 @@
                 match status {
                     ContextServerStatus::Starting => {}
                     ContextServerStatus::Running => {
-<<<<<<< HEAD
-                        if let Some(server) =
-                            context_server_store.read(cx).get_running_server(server_id)
-                        {
-                            let context_server_manager = context_server_store.clone();
-                            cx.spawn({
-                                let server = server.clone();
-                                let server_id = server_id.clone();
-                                async move |this, cx| {
-                                    let Some(protocol) = server.client() else {
-                                        return;
-                                    };
-
-                                    if protocol.capable(context_server::protocol::ServerCapability::Tools) {
-                                        if let Some(response) = protocol.request::<context_server::types::ListTools>(()).await.log_err() {
-                                            let tool_ids = tool_working_set
-                                                .update(cx, |tool_working_set, _| {
-                                                    response
-                                                        .tools
-                                                        .into_iter()
-                                                        .map(|tool| {
-                                                            log::info!(
-                                                                "registering context server tool: {:?}",
-                                                                tool.name
-                                                            );
-                                                            tool_working_set.insert(Arc::new(
-                                                                ContextServerTool::new(
-                                                                    context_server_manager.clone(),
-                                                                    server.id(),
-                                                                    tool,
-                                                                ),
-                                                            ))
-                                                        })
-                                                        .collect::<Vec<_>>()
-                                                })
-                                                .log_err();
-
-                                            if let Some(tool_ids) = tool_ids {
-                                                this.update(cx, |this, _| {
-                                                    this.context_server_tool_ids
-                                                        .insert(server_id, tool_ids);
-                                                })
-                                                .log_err();
-                                            }
-                                        }
-                                    }
-                                }
-                            })
-                            .detach();
-                        }
-=======
                         self.load_context_server_tools(server_id.clone(), context_server_store, cx);
->>>>>>> a40ee74a
                     }
                     ContextServerStatus::Stopped | ContextServerStatus::Error(_) => {
                         if let Some(tool_ids) = self.context_server_tool_ids.remove(server_id) {
@@ -618,10 +566,10 @@
             };
 
             if protocol.capable(context_server::protocol::ServerCapability::Tools) {
-                if let Some(tools) = protocol.list_tools().await.log_err() {
+                if let Some(response) = protocol.request::<context_server::types::ListTools>(()).await.log_err() {
                     let tool_ids = tool_working_set
                         .update(cx, |tool_working_set, _| {
-                            tools
+                        response
                                 .tools
                                 .into_iter()
                                 .map(|tool| {
