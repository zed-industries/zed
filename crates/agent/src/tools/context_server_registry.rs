use crate::{AgentToolOutput, AnyAgentTool, ToolCallEventStream};
use agent_client_protocol::ToolKind;
use anyhow::{Result, anyhow, bail};
use collections::{BTreeMap, HashMap};
use context_server::ContextServerId;
<<<<<<< HEAD
use gpui::{App, AsyncApp, Context, Entity, SharedString, Task};
=======
use gpui::{App, AppContext, AsyncApp, Context, Entity, EventEmitter, SharedString, Task};
>>>>>>> 7972baaf
use project::context_server_store::{ContextServerStatus, ContextServerStore};
use std::sync::Arc;
use util::ResultExt;

pub struct ContextServerPrompt {
    pub server_id: ContextServerId,
    pub prompt: context_server::types::Prompt,
}

pub enum ContextServerRegistryEvent {
    ToolsChanged,
    PromptsChanged,
}

impl EventEmitter<ContextServerRegistryEvent> for ContextServerRegistry {}

pub struct ContextServerRegistry {
    server_store: Entity<ContextServerStore>,
    registered_servers: HashMap<ContextServerId, RegisteredContextServer>,
    _subscription: gpui::Subscription,
}

struct RegisteredContextServer {
    tools: BTreeMap<SharedString, Arc<dyn AnyAgentTool>>,
    prompts: BTreeMap<SharedString, ContextServerPrompt>,
    load_tools: Task<Result<()>>,
    load_prompts: Task<Result<()>>,
}

impl RegisteredContextServer {
    fn new() -> Self {
        Self {
            tools: BTreeMap::default(),
            prompts: BTreeMap::default(),
            load_tools: Task::ready(Ok(())),
            load_prompts: Task::ready(Ok(())),
        }
    }
}

impl ContextServerRegistry {
    pub fn new(server_store: Entity<ContextServerStore>, cx: &mut Context<Self>) -> Self {
        let mut this = Self {
            server_store: server_store.clone(),
            registered_servers: HashMap::default(),
            _subscription: cx.subscribe(&server_store, Self::handle_context_server_store_event),
        };
        for server in server_store.read(cx).running_servers() {
            this.reload_tools_for_server(server.id(), cx);
<<<<<<< HEAD
            this.register_tools_list_changed_handler(&server, cx);
=======
            this.reload_prompts_for_server(server.id(), cx);
>>>>>>> 7972baaf
        }
        this
    }

    pub fn tools_for_server(
        &self,
        server_id: &ContextServerId,
    ) -> impl Iterator<Item = &Arc<dyn AnyAgentTool>> {
        self.registered_servers
            .get(server_id)
            .map(|server| server.tools.values())
            .into_iter()
            .flatten()
    }

    pub fn servers(
        &self,
    ) -> impl Iterator<
        Item = (
            &ContextServerId,
            &BTreeMap<SharedString, Arc<dyn AnyAgentTool>>,
        ),
    > {
        self.registered_servers
            .iter()
            .map(|(id, server)| (id, &server.tools))
    }

<<<<<<< HEAD
    fn register_tools_list_changed_handler(
        &self,
        server: &Arc<context_server::ContextServer>,
        cx: &mut Context<Self>,
    ) {
        let Some(client) = server.client() else {
            return;
        };

        if !client.capable(context_server::protocol::ServerCapability::Tools) {
            return;
        }

        let server_id = server.id();
        let this = cx.entity().downgrade();

        client.on_notification(
            "notifications/tools/list_changed",
            Box::new(move |_params, cx: AsyncApp| {
                let server_id = server_id.clone();
                let this = this.clone();
                cx.spawn(async move |cx| {
                    this.update(cx, |this, cx| {
                        log::info!(
                            "Received tools/list_changed notification for server {}",
                            server_id
                        );
                        this.reload_tools_for_server(server_id, cx);
                    })
                })
                .detach();
            }),
        );
=======
    pub fn prompts(&self) -> impl Iterator<Item = &ContextServerPrompt> {
        self.registered_servers
            .values()
            .flat_map(|server| server.prompts.values())
    }

    pub fn find_prompt(
        &self,
        server_id: Option<&ContextServerId>,
        name: &str,
    ) -> Option<&ContextServerPrompt> {
        if let Some(server_id) = server_id {
            self.registered_servers
                .get(server_id)
                .and_then(|server| server.prompts.get(name))
        } else {
            self.registered_servers
                .values()
                .find_map(|server| server.prompts.get(name))
        }
    }

    pub fn server_store(&self) -> &Entity<ContextServerStore> {
        &self.server_store
    }

    fn get_or_register_server(
        &mut self,
        server_id: &ContextServerId,
    ) -> &mut RegisteredContextServer {
        self.registered_servers
            .entry(server_id.clone())
            .or_insert_with(RegisteredContextServer::new)
>>>>>>> 7972baaf
    }

    fn reload_tools_for_server(&mut self, server_id: ContextServerId, cx: &mut Context<Self>) {
        let Some(server) = self.server_store.read(cx).get_running_server(&server_id) else {
            return;
        };
        let Some(client) = server.client() else {
            return;
        };
        if !client.capable(context_server::protocol::ServerCapability::Tools) {
            return;
        }

        let registered_server = self.get_or_register_server(&server_id);
        registered_server.load_tools = cx.spawn(async move |this, cx| {
            let response = client
                .request::<context_server::types::requests::ListTools>(())
                .await;

            this.update(cx, |this, cx| {
                let Some(registered_server) = this.registered_servers.get_mut(&server_id) else {
                    return;
                };

                registered_server.tools.clear();
                if let Some(response) = response.log_err() {
                    for tool in response.tools {
                        let tool = Arc::new(ContextServerTool::new(
                            this.server_store.clone(),
                            server.id(),
                            tool,
                        ));
                        registered_server.tools.insert(tool.name(), tool);
                    }
                    cx.emit(ContextServerRegistryEvent::ToolsChanged);
                    cx.notify();
                }
            })
        });
    }

    fn reload_prompts_for_server(&mut self, server_id: ContextServerId, cx: &mut Context<Self>) {
        let Some(server) = self.server_store.read(cx).get_running_server(&server_id) else {
            return;
        };
        let Some(client) = server.client() else {
            return;
        };
        if !client.capable(context_server::protocol::ServerCapability::Prompts) {
            return;
        }

        let registered_server = self.get_or_register_server(&server_id);

        registered_server.load_prompts = cx.spawn(async move |this, cx| {
            let response = client
                .request::<context_server::types::requests::PromptsList>(())
                .await;

            this.update(cx, |this, cx| {
                let Some(registered_server) = this.registered_servers.get_mut(&server_id) else {
                    return;
                };

                registered_server.prompts.clear();
                if let Some(response) = response.log_err() {
                    for prompt in response.prompts {
                        let name: SharedString = prompt.name.clone().into();
                        registered_server.prompts.insert(
                            name,
                            ContextServerPrompt {
                                server_id: server_id.clone(),
                                prompt,
                            },
                        );
                    }
                    cx.emit(ContextServerRegistryEvent::PromptsChanged);
                    cx.notify();
                }
            })
        });
    }

    fn handle_context_server_store_event(
        &mut self,
        _: Entity<ContextServerStore>,
        event: &project::context_server_store::Event,
        cx: &mut Context<Self>,
    ) {
        match event {
            project::context_server_store::Event::ServerStatusChanged { server_id, status } => {
                match status {
                    ContextServerStatus::Starting => {}
                    ContextServerStatus::Running => {
<<<<<<< HEAD
                        if let Some(server) =
                            self.server_store.read(cx).get_running_server(server_id)
                        {
                            self.reload_tools_for_server(server_id.clone(), cx);
                            self.register_tools_list_changed_handler(&server, cx);
                        }
=======
                        self.reload_tools_for_server(server_id.clone(), cx);
                        self.reload_prompts_for_server(server_id.clone(), cx);
>>>>>>> 7972baaf
                    }
                    ContextServerStatus::Stopped | ContextServerStatus::Error(_) => {
                        if let Some(registered_server) = self.registered_servers.remove(server_id) {
                            if !registered_server.tools.is_empty() {
                                cx.emit(ContextServerRegistryEvent::ToolsChanged);
                            }
                            if !registered_server.prompts.is_empty() {
                                cx.emit(ContextServerRegistryEvent::PromptsChanged);
                            }
                        }
                        cx.notify();
                    }
                }
            }
        }
    }
}

struct ContextServerTool {
    store: Entity<ContextServerStore>,
    server_id: ContextServerId,
    tool: context_server::types::Tool,
}

impl ContextServerTool {
    fn new(
        store: Entity<ContextServerStore>,
        server_id: ContextServerId,
        tool: context_server::types::Tool,
    ) -> Self {
        Self {
            store,
            server_id,
            tool,
        }
    }
}

impl AnyAgentTool for ContextServerTool {
    fn name(&self) -> SharedString {
        self.tool.name.clone().into()
    }

    fn description(&self) -> SharedString {
        self.tool.description.clone().unwrap_or_default().into()
    }

    fn kind(&self) -> ToolKind {
        ToolKind::Other
    }

    fn initial_title(&self, _input: serde_json::Value, _cx: &mut App) -> SharedString {
        format!("Run MCP tool `{}`", self.tool.name).into()
    }

    fn input_schema(
        &self,
        format: language_model::LanguageModelToolSchemaFormat,
    ) -> Result<serde_json::Value> {
        let mut schema = self.tool.input_schema.clone();
        language_model::tool_schema::adapt_schema_to_format(&mut schema, format)?;
        Ok(match schema {
            serde_json::Value::Null => {
                serde_json::json!({ "type": "object", "properties": [] })
            }
            serde_json::Value::Object(map) if map.is_empty() => {
                serde_json::json!({ "type": "object", "properties": [] })
            }
            _ => schema,
        })
    }

    fn run(
        self: Arc<Self>,
        input: serde_json::Value,
        event_stream: ToolCallEventStream,
        cx: &mut App,
    ) -> Task<Result<AgentToolOutput>> {
        let Some(server) = self.store.read(cx).get_running_server(&self.server_id) else {
            return Task::ready(Err(anyhow!("Context server not found")));
        };
        let tool_name = self.tool.name.clone();
        let authorize = event_stream.authorize(self.initial_title(input.clone(), cx), cx);

        cx.spawn(async move |_cx| {
            authorize.await?;

            let Some(protocol) = server.client() else {
                bail!("Context server not initialized");
            };

            let arguments = if let serde_json::Value::Object(map) = input {
                Some(map.into_iter().collect())
            } else {
                None
            };

            log::trace!(
                "Running tool: {} with arguments: {:?}",
                tool_name,
                arguments
            );
            let response = protocol
                .request::<context_server::types::requests::CallTool>(
                    context_server::types::CallToolParams {
                        name: tool_name,
                        arguments,
                        meta: None,
                    },
                )
                .await?;

            let mut result = String::new();
            for content in response.content {
                match content {
                    context_server::types::ToolResponseContent::Text { text } => {
                        result.push_str(&text);
                    }
                    context_server::types::ToolResponseContent::Image { .. } => {
                        log::warn!("Ignoring image content from tool response");
                    }
                    context_server::types::ToolResponseContent::Audio { .. } => {
                        log::warn!("Ignoring audio content from tool response");
                    }
                    context_server::types::ToolResponseContent::Resource { .. } => {
                        log::warn!("Ignoring resource content from tool response");
                    }
                }
            }
            Ok(AgentToolOutput {
                raw_output: result.clone().into(),
                llm_output: result.into(),
            })
        })
    }

    fn replay(
        &self,
        _input: serde_json::Value,
        _output: serde_json::Value,
        _event_stream: ToolCallEventStream,
        _cx: &mut App,
    ) -> Result<()> {
        Ok(())
    }
}

pub fn get_prompt(
    server_store: &Entity<ContextServerStore>,
    server_id: &ContextServerId,
    prompt_name: &str,
    arguments: HashMap<String, String>,
    cx: &mut AsyncApp,
) -> Task<Result<context_server::types::PromptsGetResponse>> {
    let server = match cx.update(|cx| server_store.read(cx).get_running_server(server_id)) {
        Ok(server) => server,
        Err(error) => return Task::ready(Err(error)),
    };
    let Some(server) = server else {
        return Task::ready(Err(anyhow::anyhow!("Context server not found")));
    };

    let Some(protocol) = server.client() else {
        return Task::ready(Err(anyhow::anyhow!("Context server not initialized")));
    };

    let prompt_name = prompt_name.to_string();

    cx.background_spawn(async move {
        let response = protocol
            .request::<context_server::types::requests::PromptsGet>(
                context_server::types::PromptsGetParams {
                    name: prompt_name,
                    arguments: (!arguments.is_empty()).then(|| arguments),
                    meta: None,
                },
            )
            .await?;

        Ok(response)
    })
}<|MERGE_RESOLUTION|>--- conflicted
+++ resolved
@@ -3,11 +3,7 @@
 use anyhow::{Result, anyhow, bail};
 use collections::{BTreeMap, HashMap};
 use context_server::ContextServerId;
-<<<<<<< HEAD
-use gpui::{App, AsyncApp, Context, Entity, SharedString, Task};
-=======
 use gpui::{App, AppContext, AsyncApp, Context, Entity, EventEmitter, SharedString, Task};
->>>>>>> 7972baaf
 use project::context_server_store::{ContextServerStatus, ContextServerStore};
 use std::sync::Arc;
 use util::ResultExt;
@@ -57,11 +53,8 @@
         };
         for server in server_store.read(cx).running_servers() {
             this.reload_tools_for_server(server.id(), cx);
-<<<<<<< HEAD
             this.register_tools_list_changed_handler(&server, cx);
-=======
             this.reload_prompts_for_server(server.id(), cx);
->>>>>>> 7972baaf
         }
         this
     }
@@ -90,7 +83,6 @@
             .map(|(id, server)| (id, &server.tools))
     }
 
-<<<<<<< HEAD
     fn register_tools_list_changed_handler(
         &self,
         server: &Arc<context_server::ContextServer>,
@@ -124,7 +116,8 @@
                 .detach();
             }),
         );
-=======
+    }
+
     pub fn prompts(&self) -> impl Iterator<Item = &ContextServerPrompt> {
         self.registered_servers
             .values()
@@ -158,7 +151,6 @@
         self.registered_servers
             .entry(server_id.clone())
             .or_insert_with(RegisteredContextServer::new)
->>>>>>> 7972baaf
     }
 
     fn reload_tools_for_server(&mut self, server_id: ContextServerId, cx: &mut Context<Self>) {
@@ -253,17 +245,13 @@
                 match status {
                     ContextServerStatus::Starting => {}
                     ContextServerStatus::Running => {
-<<<<<<< HEAD
                         if let Some(server) =
                             self.server_store.read(cx).get_running_server(server_id)
                         {
                             self.reload_tools_for_server(server_id.clone(), cx);
+                            self.reload_prompts_for_server(server_id.clone(), cx);
                             self.register_tools_list_changed_handler(&server, cx);
                         }
-=======
-                        self.reload_tools_for_server(server_id.clone(), cx);
-                        self.reload_prompts_for_server(server_id.clone(), cx);
->>>>>>> 7972baaf
                     }
                     ContextServerStatus::Stopped | ContextServerStatus::Error(_) => {
                         if let Some(registered_server) = self.registered_servers.remove(server_id) {
