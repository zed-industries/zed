use std::ops::Range;
use std::path::PathBuf;
use std::sync::Arc;
use std::time::Duration;

use db::kvp::KEY_VALUE_STORE;
use serde::{Deserialize, Serialize};

use anyhow::{Result, anyhow};
use assistant_context_editor::{
    AssistantPanelDelegate, ConfigurationError, ContextEditor, SlashCommandCompletionProvider,
    humanize_token_count, make_lsp_adapter_delegate, render_remaining_tokens,
};
use assistant_settings::{AssistantDockPosition, AssistantSettings};
use assistant_slash_command::SlashCommandWorkingSet;
use assistant_tool::ToolWorkingSet;

use client::{UserStore, zed_urls};
use editor::{Anchor, AnchorRangeExt as _, Editor, EditorEvent, MultiBuffer};
use fs::Fs;
use gpui::{
    Action, Animation, AnimationExt as _, AnyElement, App, AsyncWindowContext, ClipboardItem,
    Corner, Entity, EventEmitter, FocusHandle, Focusable, FontWeight, KeyContext, Pixels,
    Subscription, Task, UpdateGlobal, WeakEntity, prelude::*, pulsating_between,
};
use language::LanguageRegistry;
use language_model::{LanguageModelProviderTosView, LanguageModelRegistry};
use language_model_selector::ToggleModelSelector;
use project::Project;
use prompt_store::{PromptBuilder, PromptStore, UserPromptId};
use proto::Plan;
use rules_library::{RulesLibrary, open_rules_library};
use settings::{Settings, update_settings_file};
use time::UtcOffset;
use ui::{
    Banner, ContextMenu, KeyBinding, PopoverMenu, PopoverMenuHandle, Tab, Tooltip, prelude::*,
};
use util::ResultExt as _;
use workspace::Workspace;
use workspace::dock::{DockPosition, Panel, PanelEvent};
use zed_actions::agent::OpenConfiguration;
use zed_actions::assistant::{OpenRulesLibrary, ToggleFocus};

use crate::active_thread::{ActiveThread, ActiveThreadEvent};
use crate::assistant_configuration::{AssistantConfiguration, AssistantConfigurationEvent};
use crate::history_store::{HistoryEntry, HistoryStore};
use crate::message_editor::{MessageEditor, MessageEditorEvent};
use crate::thread::{Thread, ThreadError, ThreadId, TokenUsageRatio};
use crate::thread_history::{PastContext, PastThread, ThreadHistory};
use crate::thread_store::ThreadStore;
use crate::ui::UsageBanner;
use crate::{
    AddContextServer, AgentDiff, ExpandMessageEditor, InlineAssistant, NewTextThread, NewThread,
    OpenActiveThreadAsMarkdown, OpenAgentDiff, OpenHistory, ThreadEvent, ToggleContextPicker,
};

const AGENT_PANEL_KEY: &str = "agent_panel";

#[derive(Serialize, Deserialize)]
struct SerializedAssistantPanel {
    width: Option<Pixels>,
}

pub fn init(cx: &mut App) {
    cx.observe_new(
        |workspace: &mut Workspace, _window, _cx: &mut Context<Workspace>| {
            workspace
                .register_action(|workspace, action: &NewThread, window, cx| {
                    if let Some(panel) = workspace.panel::<AssistantPanel>(cx) {
                        panel.update(cx, |panel, cx| panel.new_thread(action, window, cx));
                        workspace.focus_panel::<AssistantPanel>(window, cx);
                    }
                })
                .register_action(|workspace, _: &OpenHistory, window, cx| {
                    if let Some(panel) = workspace.panel::<AssistantPanel>(cx) {
                        workspace.focus_panel::<AssistantPanel>(window, cx);
                        panel.update(cx, |panel, cx| panel.open_history(window, cx));
                    }
                })
                .register_action(|workspace, _: &OpenConfiguration, window, cx| {
                    if let Some(panel) = workspace.panel::<AssistantPanel>(cx) {
                        workspace.focus_panel::<AssistantPanel>(window, cx);
                        panel.update(cx, |panel, cx| panel.open_configuration(window, cx));
                    }
                })
                .register_action(|workspace, _: &NewTextThread, window, cx| {
                    if let Some(panel) = workspace.panel::<AssistantPanel>(cx) {
                        workspace.focus_panel::<AssistantPanel>(window, cx);
                        panel.update(cx, |panel, cx| panel.new_prompt_editor(window, cx));
                    }
                })
                .register_action(|workspace, action: &OpenRulesLibrary, window, cx| {
                    if let Some(panel) = workspace.panel::<AssistantPanel>(cx) {
                        workspace.focus_panel::<AssistantPanel>(window, cx);
                        panel.update(cx, |panel, cx| {
                            panel.deploy_rules_library(action, window, cx)
                        });
                    }
                })
                .register_action(|workspace, _: &OpenAgentDiff, window, cx| {
                    if let Some(panel) = workspace.panel::<AssistantPanel>(cx) {
                        workspace.focus_panel::<AssistantPanel>(window, cx);
                        let thread = panel.read(cx).thread.read(cx).thread().clone();
                        AgentDiff::deploy_in_workspace(thread, workspace, window, cx);
                    }
                })
                .register_action(|workspace, _: &ExpandMessageEditor, window, cx| {
                    if let Some(panel) = workspace.panel::<AssistantPanel>(cx) {
                        workspace.focus_panel::<AssistantPanel>(window, cx);
                        panel.update(cx, |panel, cx| {
                            panel.message_editor.update(cx, |editor, cx| {
                                editor.expand_message_editor(&ExpandMessageEditor, window, cx);
                            });
                        });
                    }
                });
        },
    )
    .detach();
}

enum ActiveView {
    Thread {
        change_title_editor: Entity<Editor>,
        _subscriptions: Vec<gpui::Subscription>,
    },
    PromptEditor {
        context_editor: Entity<ContextEditor>,
    },
    History,
    Configuration,
}

impl ActiveView {
    pub fn thread(thread: Entity<Thread>, window: &mut Window, cx: &mut App) -> Self {
        let summary = thread.read(cx).summary_or_default();

        let editor = cx.new(|cx| {
            let mut editor = Editor::single_line(window, cx);
            editor.set_text(summary, window, cx);
            editor
        });

        let subscriptions = vec![
            window.subscribe(&editor, cx, {
                {
                    let thread = thread.clone();
                    move |editor, event, window, cx| match event {
                        EditorEvent::BufferEdited => {
                            let new_summary = editor.read(cx).text(cx);

                            thread.update(cx, |thread, cx| {
                                thread.set_summary(new_summary, cx);
                            })
                        }
                        EditorEvent::Blurred => {
                            if editor.read(cx).text(cx).is_empty() {
                                let summary = thread.read(cx).summary_or_default();

                                editor.update(cx, |editor, cx| {
                                    editor.set_text(summary, window, cx);
                                });
                            }
                        }
                        _ => {}
                    }
                }
            }),
            window.subscribe(&thread, cx, {
                let editor = editor.clone();
                move |thread, event, window, cx| match event {
                    ThreadEvent::SummaryGenerated => {
                        let summary = thread.read(cx).summary_or_default();

                        editor.update(cx, |editor, cx| {
                            editor.set_text(summary, window, cx);
                        })
                    }
                    _ => {}
                }
            }),
        ];

        Self::Thread {
            change_title_editor: editor,
            _subscriptions: subscriptions,
        }
    }
}

pub struct AssistantPanel {
    workspace: WeakEntity<Workspace>,
    user_store: Entity<UserStore>,
    project: Entity<Project>,
    fs: Arc<dyn Fs>,
    language_registry: Arc<LanguageRegistry>,
    thread_store: Entity<ThreadStore>,
    thread: Entity<ActiveThread>,
    message_editor: Entity<MessageEditor>,
    _active_thread_subscriptions: Vec<Subscription>,
    context_store: Entity<assistant_context_editor::ContextStore>,
    prompt_store: Option<Entity<PromptStore>>,
    configuration: Option<Entity<AssistantConfiguration>>,
    configuration_subscription: Option<Subscription>,
    local_timezone: UtcOffset,
    active_view: ActiveView,
    previous_view: Option<ActiveView>,
    history_store: Entity<HistoryStore>,
    history: Entity<ThreadHistory>,
    assistant_dropdown_menu_handle: PopoverMenuHandle<ContextMenu>,
    width: Option<Pixels>,
    height: Option<Pixels>,
    pending_serialization: Option<Task<Result<()>>>,
}

impl AssistantPanel {
    fn serialize(&mut self, cx: &mut Context<Self>) {
        let width = self.width;
        self.pending_serialization = Some(cx.background_spawn(async move {
            KEY_VALUE_STORE
                .write_kvp(
                    AGENT_PANEL_KEY.into(),
                    serde_json::to_string(&SerializedAssistantPanel { width })?,
                )
                .await?;
            anyhow::Ok(())
        }));
    }
    pub fn load(
        workspace: WeakEntity<Workspace>,
        prompt_builder: Arc<PromptBuilder>,
        mut cx: AsyncWindowContext,
    ) -> Task<Result<Entity<Self>>> {
        let prompt_store = cx.update(|_window, cx| PromptStore::global(cx));
        cx.spawn(async move |cx| {
            let prompt_store = match prompt_store {
                Ok(prompt_store) => prompt_store.await.ok(),
                Err(_) => None,
            };
            let tools = cx.new(|_| ToolWorkingSet::default())?;
            let thread_store = workspace
                .update(cx, |workspace, cx| {
                    let project = workspace.project().clone();
                    ThreadStore::load(
                        project,
                        tools.clone(),
                        prompt_store.clone(),
                        prompt_builder.clone(),
                        cx,
                    )
                })?
                .await?;

            let slash_commands = Arc::new(SlashCommandWorkingSet::default());
            let context_store = workspace
                .update(cx, |workspace, cx| {
                    let project = workspace.project().clone();
                    assistant_context_editor::ContextStore::new(
                        project,
                        prompt_builder.clone(),
                        slash_commands,
                        cx,
                    )
                })?
                .await?;

<<<<<<< HEAD
            let serialized_panel = if let Some(panel) = cx
                .background_spawn(async move { KEY_VALUE_STORE.read_kvp(AGENT_PANEL_KEY) })
                .await
                .log_err()
                .flatten()
            {
                Some(serde_json::from_str::<SerializedAssistantPanel>(&panel)?)
            } else {
                None
            };

            let panel = workspace.update_in(cx, |workspace, window, cx| {
                let panel =
                    cx.new(|cx| Self::new(workspace, thread_store, context_store, window, cx));
                if let Some(serialized_panel) = serialized_panel {
                    panel.update(cx, |panel, cx| {
                        panel.width = serialized_panel.width.map(|w| w.round());
                        cx.notify();
                    });
                }
                panel
            })?;

            Ok(panel)
=======
            workspace.update_in(cx, |workspace, window, cx| {
                cx.new(|cx| {
                    Self::new(
                        workspace,
                        thread_store,
                        context_store,
                        prompt_store,
                        window,
                        cx,
                    )
                })
            })
>>>>>>> 3961d87a
        })
    }

    fn new(
        workspace: &Workspace,
        thread_store: Entity<ThreadStore>,
        context_store: Entity<assistant_context_editor::ContextStore>,
        prompt_store: Option<Entity<PromptStore>>,
        window: &mut Window,
        cx: &mut Context<Self>,
    ) -> Self {
        let thread = thread_store.update(cx, |this, cx| this.create_thread(cx));
        let fs = workspace.app_state().fs.clone();
        let user_store = workspace.app_state().user_store.clone();
        let project = workspace.project();
        let language_registry = project.read(cx).languages().clone();
        let workspace = workspace.weak_handle();
        let weak_self = cx.entity().downgrade();

        let message_editor_context_store = cx.new(|_cx| {
            crate::context_store::ContextStore::new(
                project.downgrade(),
                Some(thread_store.downgrade()),
            )
        });

        let message_editor = cx.new(|cx| {
            MessageEditor::new(
                fs.clone(),
                workspace.clone(),
                message_editor_context_store.clone(),
                prompt_store.clone(),
                thread_store.downgrade(),
                thread.clone(),
                window,
                cx,
            )
        });

        let message_editor_subscription =
            cx.subscribe(&message_editor, |_, _, event, cx| match event {
                MessageEditorEvent::Changed | MessageEditorEvent::EstimatedTokenCount => {
                    cx.notify();
                }
            });

        let history_store =
            cx.new(|cx| HistoryStore::new(thread_store.clone(), context_store.clone(), cx));

        cx.observe(&history_store, |_, _, cx| cx.notify()).detach();

        let active_view = ActiveView::thread(thread.clone(), window, cx);
        let thread_subscription = cx.subscribe(&thread, |_, _, event, cx| {
            if let ThreadEvent::MessageAdded(_) = &event {
                // needed to leave empty state
                cx.notify();
            }
        });
        let thread = cx.new(|cx| {
            ActiveThread::new(
                thread.clone(),
                thread_store.clone(),
                language_registry.clone(),
                workspace.clone(),
                window,
                cx,
            )
        });

        let active_thread_subscription = cx.subscribe(&thread, |_, _, event, cx| match &event {
            ActiveThreadEvent::EditingMessageTokenCountChanged => {
                cx.notify();
            }
        });

        Self {
            active_view,
            workspace,
            user_store,
            project: project.clone(),
            fs: fs.clone(),
            language_registry,
            thread_store: thread_store.clone(),
            thread,
            message_editor,
            _active_thread_subscriptions: vec![
                thread_subscription,
                active_thread_subscription,
                message_editor_subscription,
            ],
            context_store,
            prompt_store,
            configuration: None,
            configuration_subscription: None,
            local_timezone: UtcOffset::from_whole_seconds(
                chrono::Local::now().offset().local_minus_utc(),
            )
            .unwrap(),
            previous_view: None,
            history_store: history_store.clone(),
            history: cx.new(|cx| ThreadHistory::new(weak_self, history_store, window, cx)),
            assistant_dropdown_menu_handle: PopoverMenuHandle::default(),
            width: None,
            height: None,
            pending_serialization: None,
        }
    }

    pub fn toggle_focus(
        workspace: &mut Workspace,
        _: &ToggleFocus,
        window: &mut Window,
        cx: &mut Context<Workspace>,
    ) {
        if workspace
            .panel::<Self>(cx)
            .is_some_and(|panel| panel.read(cx).enabled(cx))
        {
            workspace.toggle_panel_focus::<Self>(window, cx);
        }
    }

    pub(crate) fn local_timezone(&self) -> UtcOffset {
        self.local_timezone
    }

    pub(crate) fn prompt_store(&self) -> &Option<Entity<PromptStore>> {
        &self.prompt_store
    }

    pub(crate) fn thread_store(&self) -> &Entity<ThreadStore> {
        &self.thread_store
    }

    fn cancel(&mut self, _: &editor::actions::Cancel, window: &mut Window, cx: &mut Context<Self>) {
        self.thread
            .update(cx, |thread, cx| thread.cancel_last_completion(window, cx));
    }

    fn new_thread(&mut self, action: &NewThread, window: &mut Window, cx: &mut Context<Self>) {
        let thread = self
            .thread_store
            .update(cx, |this, cx| this.create_thread(cx));

        let thread_view = ActiveView::thread(thread.clone(), window, cx);
        self.set_active_view(thread_view, window, cx);

        let message_editor_context_store = cx.new(|_cx| {
            crate::context_store::ContextStore::new(
                self.project.downgrade(),
                Some(self.thread_store.downgrade()),
            )
        });

        if let Some(other_thread_id) = action.from_thread_id.clone() {
            let other_thread_task = self
                .thread_store
                .update(cx, |this, cx| this.open_thread(&other_thread_id, cx));

            cx.spawn({
                let context_store = message_editor_context_store.clone();

                async move |_panel, cx| {
                    let other_thread = other_thread_task.await?;

                    context_store.update(cx, |this, cx| {
                        this.add_thread(other_thread, false, cx);
                    })?;
                    anyhow::Ok(())
                }
            })
            .detach_and_log_err(cx);
        }

        let thread_subscription = cx.subscribe(&thread, |_, _, event, cx| {
            if let ThreadEvent::MessageAdded(_) = &event {
                // needed to leave empty state
                cx.notify();
            }
        });

        self.thread = cx.new(|cx| {
            ActiveThread::new(
                thread.clone(),
                self.thread_store.clone(),
                self.language_registry.clone(),
                self.workspace.clone(),
                window,
                cx,
            )
        });

        let active_thread_subscription =
            cx.subscribe(&self.thread, |_, _, event, cx| match &event {
                ActiveThreadEvent::EditingMessageTokenCountChanged => {
                    cx.notify();
                }
            });

        self.message_editor = cx.new(|cx| {
            MessageEditor::new(
                self.fs.clone(),
                self.workspace.clone(),
                message_editor_context_store,
                self.prompt_store.clone(),
                self.thread_store.downgrade(),
                thread,
                window,
                cx,
            )
        });
        self.message_editor.focus_handle(cx).focus(window);

        let message_editor_subscription =
            cx.subscribe(&self.message_editor, |_, _, event, cx| match event {
                MessageEditorEvent::Changed | MessageEditorEvent::EstimatedTokenCount => {
                    cx.notify();
                }
            });

        self._active_thread_subscriptions = vec![
            thread_subscription,
            active_thread_subscription,
            message_editor_subscription,
        ];
    }

    fn new_prompt_editor(&mut self, window: &mut Window, cx: &mut Context<Self>) {
        let context = self
            .context_store
            .update(cx, |context_store, cx| context_store.create(cx));
        let lsp_adapter_delegate = make_lsp_adapter_delegate(&self.project, cx)
            .log_err()
            .flatten();

        let context_editor = cx.new(|cx| {
            let mut editor = ContextEditor::for_context(
                context,
                self.fs.clone(),
                self.workspace.clone(),
                self.project.clone(),
                lsp_adapter_delegate,
                window,
                cx,
            );
            editor.insert_default_prompt(window, cx);
            editor
        });

        self.set_active_view(
            ActiveView::PromptEditor {
                context_editor: context_editor.clone(),
            },
            window,
            cx,
        );
        context_editor.focus_handle(cx).focus(window);
    }

    fn deploy_rules_library(
        &mut self,
        action: &OpenRulesLibrary,
        _window: &mut Window,
        cx: &mut Context<Self>,
    ) {
        open_rules_library(
            self.language_registry.clone(),
            Box::new(PromptLibraryInlineAssist::new(self.workspace.clone())),
            Arc::new(|| {
                Box::new(SlashCommandCompletionProvider::new(
                    Arc::new(SlashCommandWorkingSet::default()),
                    None,
                    None,
                ))
            }),
            action
                .prompt_to_select
                .map(|uuid| UserPromptId(uuid).into()),
            cx,
        )
        .detach_and_log_err(cx);
    }

    fn open_history(&mut self, window: &mut Window, cx: &mut Context<Self>) {
        if matches!(self.active_view, ActiveView::History) {
            if let Some(previous_view) = self.previous_view.take() {
                self.set_active_view(previous_view, window, cx);
            }
        } else {
            self.thread_store
                .update(cx, |thread_store, cx| thread_store.reload(cx))
                .detach_and_log_err(cx);
            self.set_active_view(ActiveView::History, window, cx);
        }
        cx.notify();
    }

    pub(crate) fn open_saved_prompt_editor(
        &mut self,
        path: PathBuf,
        window: &mut Window,
        cx: &mut Context<Self>,
    ) -> Task<Result<()>> {
        let context = self
            .context_store
            .update(cx, |store, cx| store.open_local_context(path.clone(), cx));
        let fs = self.fs.clone();
        let project = self.project.clone();
        let workspace = self.workspace.clone();

        let lsp_adapter_delegate = make_lsp_adapter_delegate(&project, cx).log_err().flatten();

        cx.spawn_in(window, async move |this, cx| {
            let context = context.await?;
            this.update_in(cx, |this, window, cx| {
                let editor = cx.new(|cx| {
                    ContextEditor::for_context(
                        context,
                        fs,
                        workspace,
                        project,
                        lsp_adapter_delegate,
                        window,
                        cx,
                    )
                });
                this.set_active_view(
                    ActiveView::PromptEditor {
                        context_editor: editor,
                    },
                    window,
                    cx,
                );

                anyhow::Ok(())
            })??;
            Ok(())
        })
    }

    pub(crate) fn open_thread(
        &mut self,
        thread_id: &ThreadId,
        window: &mut Window,
        cx: &mut Context<Self>,
    ) -> Task<Result<()>> {
        let open_thread_task = self
            .thread_store
            .update(cx, |this, cx| this.open_thread(thread_id, cx));

        cx.spawn_in(window, async move |this, cx| {
            let thread = open_thread_task.await?;
            this.update_in(cx, |this, window, cx| {
                let thread_view = ActiveView::thread(thread.clone(), window, cx);
                this.set_active_view(thread_view, window, cx);
                let message_editor_context_store = cx.new(|_cx| {
                    crate::context_store::ContextStore::new(
                        this.project.downgrade(),
                        Some(this.thread_store.downgrade()),
                    )
                });
                let thread_subscription = cx.subscribe(&thread, |_, _, event, cx| {
                    if let ThreadEvent::MessageAdded(_) = &event {
                        // needed to leave empty state
                        cx.notify();
                    }
                });

                this.thread = cx.new(|cx| {
                    ActiveThread::new(
                        thread.clone(),
                        this.thread_store.clone(),
                        this.language_registry.clone(),
                        this.workspace.clone(),
                        window,
                        cx,
                    )
                });

                let active_thread_subscription =
                    cx.subscribe(&this.thread, |_, _, event, cx| match &event {
                        ActiveThreadEvent::EditingMessageTokenCountChanged => {
                            cx.notify();
                        }
                    });

                this.message_editor = cx.new(|cx| {
                    MessageEditor::new(
                        this.fs.clone(),
                        this.workspace.clone(),
                        message_editor_context_store,
                        this.prompt_store.clone(),
                        this.thread_store.downgrade(),
                        thread,
                        window,
                        cx,
                    )
                });
                this.message_editor.focus_handle(cx).focus(window);

                let message_editor_subscription =
                    cx.subscribe(&this.message_editor, |_, _, event, cx| match event {
                        MessageEditorEvent::Changed | MessageEditorEvent::EstimatedTokenCount => {
                            cx.notify();
                        }
                    });

                this._active_thread_subscriptions = vec![
                    thread_subscription,
                    active_thread_subscription,
                    message_editor_subscription,
                ];
            })
        })
    }

    pub fn go_back(&mut self, _: &workspace::GoBack, window: &mut Window, cx: &mut Context<Self>) {
        match self.active_view {
            ActiveView::Configuration | ActiveView::History => {
                self.active_view =
                    ActiveView::thread(self.thread.read(cx).thread().clone(), window, cx);
                self.message_editor.focus_handle(cx).focus(window);
                cx.notify();
            }
            _ => {}
        }
    }

    pub fn open_agent_diff(
        &mut self,
        _: &OpenAgentDiff,
        window: &mut Window,
        cx: &mut Context<Self>,
    ) {
        let thread = self.thread.read(cx).thread().clone();
        self.workspace
            .update(cx, |workspace, cx| {
                AgentDiff::deploy_in_workspace(thread, workspace, window, cx)
            })
            .log_err();
    }

    pub(crate) fn open_configuration(&mut self, window: &mut Window, cx: &mut Context<Self>) {
        let context_server_manager = self.thread_store.read(cx).context_server_manager();
        let tools = self.thread_store.read(cx).tools();
        let fs = self.fs.clone();

        self.set_active_view(ActiveView::Configuration, window, cx);
        self.configuration =
            Some(cx.new(|cx| {
                AssistantConfiguration::new(fs, context_server_manager, tools, window, cx)
            }));

        if let Some(configuration) = self.configuration.as_ref() {
            self.configuration_subscription = Some(cx.subscribe_in(
                configuration,
                window,
                Self::handle_assistant_configuration_event,
            ));

            configuration.focus_handle(cx).focus(window);
        }
    }

    pub(crate) fn open_active_thread_as_markdown(
        &mut self,
        _: &OpenActiveThreadAsMarkdown,
        window: &mut Window,
        cx: &mut Context<Self>,
    ) {
        let Some(workspace) = self
            .workspace
            .upgrade()
            .ok_or_else(|| anyhow!("workspace dropped"))
            .log_err()
        else {
            return;
        };

        let markdown_language_task = workspace
            .read(cx)
            .app_state()
            .languages
            .language_for_name("Markdown");
        let thread = self.active_thread(cx);
        cx.spawn_in(window, async move |_this, cx| {
            let markdown_language = markdown_language_task.await?;

            workspace.update_in(cx, |workspace, window, cx| {
                let thread = thread.read(cx);
                let markdown = thread.to_markdown(cx)?;
                let thread_summary = thread
                    .summary()
                    .map(|summary| summary.to_string())
                    .unwrap_or_else(|| "Thread".to_string());

                let project = workspace.project().clone();
                let buffer = project.update(cx, |project, cx| {
                    project.create_local_buffer(&markdown, Some(markdown_language), cx)
                });
                let buffer = cx.new(|cx| {
                    MultiBuffer::singleton(buffer, cx).with_title(thread_summary.clone())
                });

                workspace.add_item_to_active_pane(
                    Box::new(cx.new(|cx| {
                        let mut editor =
                            Editor::for_multibuffer(buffer, Some(project.clone()), window, cx);
                        editor.set_breadcrumb_header(thread_summary);
                        editor
                    })),
                    None,
                    true,
                    window,
                    cx,
                );

                anyhow::Ok(())
            })
        })
        .detach_and_log_err(cx);
    }

    fn handle_assistant_configuration_event(
        &mut self,
        _entity: &Entity<AssistantConfiguration>,
        event: &AssistantConfigurationEvent,
        window: &mut Window,
        cx: &mut Context<Self>,
    ) {
        match event {
            AssistantConfigurationEvent::NewThread(provider) => {
                if LanguageModelRegistry::read_global(cx)
                    .default_model()
                    .map_or(true, |model| model.provider.id() != provider.id())
                {
                    if let Some(model) = provider.default_model(cx) {
                        update_settings_file::<AssistantSettings>(
                            self.fs.clone(),
                            cx,
                            move |settings, _| settings.set_model(model),
                        );
                    }
                }

                self.new_thread(&NewThread::default(), window, cx);
            }
        }
    }

    pub(crate) fn active_thread(&self, cx: &App) -> Entity<Thread> {
        self.thread.read(cx).thread().clone()
    }

    pub(crate) fn delete_thread(
        &mut self,
        thread_id: &ThreadId,
        cx: &mut Context<Self>,
    ) -> Task<Result<()>> {
        self.thread_store
            .update(cx, |this, cx| this.delete_thread(thread_id, cx))
    }

    pub(crate) fn has_active_thread(&self) -> bool {
        matches!(self.active_view, ActiveView::Thread { .. })
    }

    pub(crate) fn active_context_editor(&self) -> Option<Entity<ContextEditor>> {
        match &self.active_view {
            ActiveView::PromptEditor { context_editor } => Some(context_editor.clone()),
            _ => None,
        }
    }

    pub(crate) fn delete_context(
        &mut self,
        path: PathBuf,
        cx: &mut Context<Self>,
    ) -> Task<Result<()>> {
        self.context_store
            .update(cx, |this, cx| this.delete_local_context(path, cx))
    }

    fn set_active_view(
        &mut self,
        new_view: ActiveView,
        window: &mut Window,
        cx: &mut Context<Self>,
    ) {
        let current_is_history = matches!(self.active_view, ActiveView::History);
        let new_is_history = matches!(new_view, ActiveView::History);

        if current_is_history && !new_is_history {
            self.active_view = new_view;
        } else if !current_is_history && new_is_history {
            self.previous_view = Some(std::mem::replace(&mut self.active_view, new_view));
        } else {
            if !new_is_history {
                self.previous_view = None;
            }
            self.active_view = new_view;
        }

        self.focus_handle(cx).focus(window);
    }
}

impl Focusable for AssistantPanel {
    fn focus_handle(&self, cx: &App) -> FocusHandle {
        match &self.active_view {
            ActiveView::Thread { .. } => self.message_editor.focus_handle(cx),
            ActiveView::History => self.history.focus_handle(cx),
            ActiveView::PromptEditor { context_editor } => context_editor.focus_handle(cx),
            ActiveView::Configuration => {
                if let Some(configuration) = self.configuration.as_ref() {
                    configuration.focus_handle(cx)
                } else {
                    cx.focus_handle()
                }
            }
        }
    }
}

impl EventEmitter<PanelEvent> for AssistantPanel {}

impl Panel for AssistantPanel {
    fn persistent_name() -> &'static str {
        "AgentPanel"
    }

    fn position(&self, _window: &Window, cx: &App) -> DockPosition {
        match AssistantSettings::get_global(cx).dock {
            AssistantDockPosition::Left => DockPosition::Left,
            AssistantDockPosition::Bottom => DockPosition::Bottom,
            AssistantDockPosition::Right => DockPosition::Right,
        }
    }

    fn position_is_valid(&self, _: DockPosition) -> bool {
        true
    }

    fn set_position(&mut self, position: DockPosition, _: &mut Window, cx: &mut Context<Self>) {
        settings::update_settings_file::<AssistantSettings>(
            self.fs.clone(),
            cx,
            move |settings, _| {
                let dock = match position {
                    DockPosition::Left => AssistantDockPosition::Left,
                    DockPosition::Bottom => AssistantDockPosition::Bottom,
                    DockPosition::Right => AssistantDockPosition::Right,
                };
                settings.set_dock(dock);
            },
        );
    }

    fn size(&self, window: &Window, cx: &App) -> Pixels {
        let settings = AssistantSettings::get_global(cx);
        match self.position(window, cx) {
            DockPosition::Left | DockPosition::Right => {
                self.width.unwrap_or(settings.default_width)
            }
            DockPosition::Bottom => self.height.unwrap_or(settings.default_height),
        }
    }

    fn set_size(&mut self, size: Option<Pixels>, window: &mut Window, cx: &mut Context<Self>) {
        match self.position(window, cx) {
            DockPosition::Left | DockPosition::Right => self.width = size,
            DockPosition::Bottom => self.height = size,
        }
        self.serialize(cx);
        cx.notify();
    }

    fn set_active(&mut self, _active: bool, _window: &mut Window, _cx: &mut Context<Self>) {}

    fn remote_id() -> Option<proto::PanelId> {
        Some(proto::PanelId::AssistantPanel)
    }

    fn icon(&self, _window: &Window, cx: &App) -> Option<IconName> {
        (self.enabled(cx) && AssistantSettings::get_global(cx).button)
            .then_some(IconName::ZedAssistant)
    }

    fn icon_tooltip(&self, _window: &Window, _cx: &App) -> Option<&'static str> {
        Some("Agent Panel")
    }

    fn toggle_action(&self) -> Box<dyn Action> {
        Box::new(ToggleFocus)
    }

    fn activation_priority(&self) -> u32 {
        3
    }

    fn enabled(&self, cx: &App) -> bool {
        AssistantSettings::get_global(cx).enabled
    }
}

impl AssistantPanel {
    fn render_title_view(&self, _window: &mut Window, cx: &Context<Self>) -> AnyElement {
        const LOADING_SUMMARY_PLACEHOLDER: &str = "Loading Summary…";

        let content = match &self.active_view {
            ActiveView::Thread {
                change_title_editor,
                ..
            } => {
                let active_thread = self.thread.read(cx);
                let is_empty = active_thread.is_empty();

                let summary = active_thread.summary(cx);

                if is_empty {
                    Label::new(Thread::DEFAULT_SUMMARY.clone())
                        .truncate()
                        .ml_2()
                        .into_any_element()
                } else if summary.is_none() {
                    Label::new(LOADING_SUMMARY_PLACEHOLDER)
                        .ml_2()
                        .truncate()
                        .into_any_element()
                } else {
                    div()
                        .ml_2()
                        .w_full()
                        .child(change_title_editor.clone())
                        .into_any_element()
                }
            }
            ActiveView::PromptEditor { context_editor } => {
                let title = SharedString::from(context_editor.read(cx).title(cx).to_string());
                Label::new(title).ml_2().truncate().into_any_element()
            }
            ActiveView::History => Label::new("History").truncate().into_any_element(),
            ActiveView::Configuration => Label::new("Settings").truncate().into_any_element(),
        };

        h_flex()
            .key_context("TitleEditor")
            .id("TitleEditor")
            .flex_grow()
            .w_full()
            .max_w_full()
            .overflow_x_scroll()
            .child(content)
            .into_any()
    }

    fn render_toolbar(&self, window: &mut Window, cx: &mut Context<Self>) -> impl IntoElement {
        let active_thread = self.thread.read(cx);
        let thread = active_thread.thread().read(cx);
        let thread_id = thread.id().clone();
        let is_empty = active_thread.is_empty();
        let is_history = matches!(self.active_view, ActiveView::History);

        let show_token_count = match &self.active_view {
            ActiveView::Thread { .. } => !is_empty,
            ActiveView::PromptEditor { .. } => true,
            _ => false,
        };

        let focus_handle = self.focus_handle(cx);

        let go_back_button = match &self.active_view {
            ActiveView::History | ActiveView::Configuration => Some(
                div().pl_1().child(
                    IconButton::new("go-back", IconName::ArrowLeft)
                        .icon_size(IconSize::Small)
                        .on_click(cx.listener(|this, _, window, cx| {
                            this.go_back(&workspace::GoBack, window, cx);
                        }))
                        .tooltip({
                            let focus_handle = focus_handle.clone();
                            move |window, cx| {
                                Tooltip::for_action_in(
                                    "Go Back",
                                    &workspace::GoBack,
                                    &focus_handle,
                                    window,
                                    cx,
                                )
                            }
                        }),
                ),
            ),
            _ => None,
        };

        h_flex()
            .id("assistant-toolbar")
            .h(Tab::container_height(cx))
            .max_w_full()
            .flex_none()
            .justify_between()
            .gap_2()
            .bg(cx.theme().colors().tab_bar_background)
            .border_b_1()
            .border_color(cx.theme().colors().border)
            .child(
                h_flex()
                    .w_full()
                    .gap_1()
                    .children(go_back_button)
                    .child(self.render_title_view(window, cx)),
            )
            .child(
                h_flex()
                    .h_full()
                    .gap_2()
                    .when(show_token_count, |parent|
                        parent.children(self.render_token_count(&thread, cx))
                    )
                    .child(
                        h_flex()
                            .h_full()
                            .gap(DynamicSpacing::Base02.rems(cx))
                            .px(DynamicSpacing::Base08.rems(cx))
                            .border_l_1()
                            .border_color(cx.theme().colors().border)
                            .child(
                                IconButton::new("new", IconName::Plus)
                                    .icon_size(IconSize::Small)
                                    .style(ButtonStyle::Subtle)
                                    .tooltip(move |window, cx| {
                                        Tooltip::for_action_in(
                                            "New Thread",
                                            &NewThread::default(),
                                            &focus_handle,
                                            window,
                                            cx,
                                        )
                                    })
                                    .on_click(move |_event, window, cx| {
                                        window.dispatch_action(
                                            NewThread::default().boxed_clone(),
                                            cx,
                                        );
                                    }),
                            )
                            .child(
                                IconButton::new("open-history", IconName::HistoryRerun)
                                    .icon_size(IconSize::Small)
                                    .toggle_state(is_history)
                                    .selected_icon_color(Color::Accent)
                                    .tooltip({
                                        let focus_handle = self.focus_handle(cx);
                                        move |window, cx| {
                                            Tooltip::for_action_in(
                                                "History",
                                                &OpenHistory,
                                                &focus_handle,
                                                window,
                                                cx,
                                            )
                                        }
                                    })
                                    .on_click(move |_event, window, cx| {
                                        window.dispatch_action(OpenHistory.boxed_clone(), cx);
                                    }),
                            )
                            .child(
                                PopoverMenu::new("assistant-menu")
                                    .trigger_with_tooltip(
                                        IconButton::new("new", IconName::Ellipsis)
                                            .icon_size(IconSize::Small)
                                            .style(ButtonStyle::Subtle),
                                        Tooltip::text("Toggle Agent Menu"),
                                    )
                                    .anchor(Corner::TopRight)
                                    .with_handle(self.assistant_dropdown_menu_handle.clone())
                                    .menu(move |window, cx| {
                                        Some(ContextMenu::build(
                                            window,
                                            cx,
                                            |menu, _window, _cx| {
                                                menu
                                                    .when(!is_empty, |menu| {
                                                        menu.action(
                                                            "Start New From Summary",
                                                            Box::new(NewThread {
                                                                from_thread_id: Some(thread_id.clone()),
                                                            }),
                                                        ).separator()
                                                    })
                                                    .action(
                                                    "New Text Thread",
                                                    NewTextThread.boxed_clone(),
                                                )
                                                .action("Rules Library", Box::new(OpenRulesLibrary::default()))
                                                .action("Settings", Box::new(OpenConfiguration))
                                                .separator()
                                                .header("MCPs")
                                                .action(
                                                    "View Server Extensions",
                                                    Box::new(zed_actions::Extensions {
                                                        category_filter: Some(
                                                            zed_actions::ExtensionCategoryFilter::ContextServers,
                                                        ),
                                                        }),
                                                )
                                                .action("Add Custom Server", Box::new(AddContextServer))
                                            },
                                        ))
                                    }),
                            ),
                    ),
            )
    }

    fn render_token_count(&self, thread: &Thread, cx: &App) -> Option<AnyElement> {
        let is_generating = thread.is_generating();
        let message_editor = self.message_editor.read(cx);

        let conversation_token_usage = thread.total_token_usage(cx);
        let (total_token_usage, is_estimating) = if let Some((editing_message_id, unsent_tokens)) =
            self.thread.read(cx).editing_message_id()
        {
            let combined = thread
                .token_usage_up_to_message(editing_message_id, cx)
                .add(unsent_tokens);

            (combined, unsent_tokens > 0)
        } else {
            let unsent_tokens = message_editor.last_estimated_token_count().unwrap_or(0);
            let combined = conversation_token_usage.add(unsent_tokens);

            (combined, unsent_tokens > 0)
        };

        let is_waiting_to_update_token_count = message_editor.is_waiting_to_update_token_count();

        match &self.active_view {
            ActiveView::Thread { .. } => {
                if total_token_usage.total == 0 {
                    return None;
                }

                let token_color = match total_token_usage.ratio() {
                    TokenUsageRatio::Normal if is_estimating => Color::Default,
                    TokenUsageRatio::Normal => Color::Muted,
                    TokenUsageRatio::Warning => Color::Warning,
                    TokenUsageRatio::Exceeded => Color::Error,
                };

                let token_count = h_flex()
                    .id("token-count")
                    .flex_shrink_0()
                    .gap_0p5()
                    .when(!is_generating && is_estimating, |parent| {
                        parent
                            .child(
                                h_flex()
                                    .mr_1()
                                    .size_2p5()
                                    .justify_center()
                                    .rounded_full()
                                    .bg(cx.theme().colors().text.opacity(0.1))
                                    .child(
                                        div().size_1().rounded_full().bg(cx.theme().colors().text),
                                    ),
                            )
                            .tooltip(move |window, cx| {
                                Tooltip::with_meta(
                                    "Estimated New Token Count",
                                    None,
                                    format!(
                                        "Current Conversation Tokens: {}",
                                        humanize_token_count(conversation_token_usage.total)
                                    ),
                                    window,
                                    cx,
                                )
                            })
                    })
                    .child(
                        Label::new(humanize_token_count(total_token_usage.total))
                            .size(LabelSize::Small)
                            .color(token_color)
                            .map(|label| {
                                if is_generating || is_waiting_to_update_token_count {
                                    label
                                        .with_animation(
                                            "used-tokens-label",
                                            Animation::new(Duration::from_secs(2))
                                                .repeat()
                                                .with_easing(pulsating_between(0.6, 1.)),
                                            |label, delta| label.alpha(delta),
                                        )
                                        .into_any()
                                } else {
                                    label.into_any_element()
                                }
                            }),
                    )
                    .child(Label::new("/").size(LabelSize::Small).color(Color::Muted))
                    .child(
                        Label::new(humanize_token_count(total_token_usage.max))
                            .size(LabelSize::Small)
                            .color(Color::Muted),
                    )
                    .into_any();

                Some(token_count)
            }
            ActiveView::PromptEditor { context_editor } => {
                let element = render_remaining_tokens(context_editor, cx)?;

                Some(element.into_any_element())
            }
            _ => None,
        }
    }

    fn render_active_thread_or_empty_state(
        &self,
        window: &mut Window,
        cx: &mut Context<Self>,
    ) -> AnyElement {
        if self.thread.read(cx).is_empty() {
            return self
                .render_thread_empty_state(window, cx)
                .into_any_element();
        }

        self.thread.clone().into_any_element()
    }

    fn configuration_error(&self, cx: &App) -> Option<ConfigurationError> {
        let Some(model) = LanguageModelRegistry::read_global(cx).default_model() else {
            return Some(ConfigurationError::NoProvider);
        };

        if !model.provider.is_authenticated(cx) {
            return Some(ConfigurationError::ProviderNotAuthenticated);
        }

        if model.provider.must_accept_terms(cx) {
            return Some(ConfigurationError::ProviderPendingTermsAcceptance(
                model.provider,
            ));
        }

        None
    }

    fn render_thread_empty_state(
        &self,
        window: &mut Window,
        cx: &mut Context<Self>,
    ) -> impl IntoElement {
        let recent_history = self
            .history_store
            .update(cx, |this, cx| this.recent_entries(6, cx));

        let configuration_error = self.configuration_error(cx);
        let no_error = configuration_error.is_none();
        let focus_handle = self.focus_handle(cx);

        v_flex()
            .size_full()
            .when(recent_history.is_empty(), |this| {
                let configuration_error_ref = &configuration_error;
                this.child(
                    v_flex()
                        .size_full()
                        .max_w_80()
                        .mx_auto()
                        .justify_center()
                        .items_center()
                        .gap_1()
                        .child(
                            h_flex().child(
                                Headline::new("Welcome to the Agent Panel")
                            ),
                        )
                        .when(no_error, |parent| {
                            parent
                                .child(
                                    h_flex().child(
                                        Label::new("Ask and build anything.")
                                            .color(Color::Muted)
                                            .mb_2p5(),
                                    ),
                                )
                                .child(
                                    Button::new("new-thread", "Start New Thread")
                                        .icon(IconName::Plus)
                                        .icon_position(IconPosition::Start)
                                        .icon_size(IconSize::Small)
                                        .icon_color(Color::Muted)
                                        .full_width()
                                        .key_binding(KeyBinding::for_action_in(
                                            &NewThread::default(),
                                            &focus_handle,
                                            window,
                                            cx,
                                        ))
                                        .on_click(|_event, window, cx| {
                                            window.dispatch_action(NewThread::default().boxed_clone(), cx)
                                        }),
                                )
                                .child(
                                    Button::new("context", "Add Context")
                                        .icon(IconName::FileCode)
                                        .icon_position(IconPosition::Start)
                                        .icon_size(IconSize::Small)
                                        .icon_color(Color::Muted)
                                        .full_width()
                                        .key_binding(KeyBinding::for_action_in(
                                            &ToggleContextPicker,
                                            &focus_handle,
                                            window,
                                            cx,
                                        ))
                                        .on_click(|_event, window, cx| {
                                            window.dispatch_action(ToggleContextPicker.boxed_clone(), cx)
                                        }),
                                )
                                .child(
                                    Button::new("mode", "Switch Model")
                                        .icon(IconName::DatabaseZap)
                                        .icon_position(IconPosition::Start)
                                        .icon_size(IconSize::Small)
                                        .icon_color(Color::Muted)
                                        .full_width()
                                        .key_binding(KeyBinding::for_action_in(
                                            &ToggleModelSelector,
                                            &focus_handle,
                                            window,
                                            cx,
                                        ))
                                        .on_click(|_event, window, cx| {
                                            window.dispatch_action(ToggleModelSelector.boxed_clone(), cx)
                                        }),
                                )
                                .child(
                                    Button::new("settings", "View Settings")
                                        .icon(IconName::Settings)
                                        .icon_position(IconPosition::Start)
                                        .icon_size(IconSize::Small)
                                        .icon_color(Color::Muted)
                                        .full_width()
                                        .key_binding(KeyBinding::for_action_in(
                                            &OpenConfiguration,
                                            &focus_handle,
                                            window,
                                            cx,
                                        ))
                                        .on_click(|_event, window, cx| {
                                            window.dispatch_action(OpenConfiguration.boxed_clone(), cx)
                                        }),
                                )
                        })
                        .map(|parent| {
                            match configuration_error_ref {
                                Some(ConfigurationError::ProviderNotAuthenticated)
                                | Some(ConfigurationError::NoProvider) => {
                                    parent
                                        .child(
                                            h_flex().child(
                                                Label::new("To start using the agent, configure at least one LLM provider.")
                                                    .color(Color::Muted)
                                                    .mb_2p5()
                                            )
                                        )
                                        .child(
                                            Button::new("settings", "Configure a Provider")
                                                .icon(IconName::Settings)
                                                .icon_position(IconPosition::Start)
                                                .icon_size(IconSize::Small)
                                                .icon_color(Color::Muted)
                                                .full_width()
                                                .key_binding(KeyBinding::for_action_in(
                                                    &OpenConfiguration,
                                                    &focus_handle,
                                                    window,
                                                    cx,
                                                ))
                                                .on_click(|_event, window, cx| {
                                                    window.dispatch_action(OpenConfiguration.boxed_clone(), cx)
                                                }),
                                        )
                                }
                                Some(ConfigurationError::ProviderPendingTermsAcceptance(provider)) => {
                                    parent.children(
                                        provider.render_accept_terms(
                                            LanguageModelProviderTosView::ThreadFreshStart,
                                            cx,
                                        ),
                                    )
                                }
                                None => parent,
                            }
                        })
                )
            })
            .when(!recent_history.is_empty(), |parent| {
                let focus_handle = focus_handle.clone();
                let configuration_error_ref = &configuration_error;

                parent
                    .overflow_hidden()
                    .p_1p5()
                    .justify_end()
                    .gap_1()
                    .child(
                        h_flex()
                            .pl_1p5()
                            .pb_1()
                            .w_full()
                            .justify_between()
                            .border_b_1()
                            .border_color(cx.theme().colors().border_variant)
                            .child(
                                Label::new("Past Interactions")
                                    .size(LabelSize::Small)
                                    .color(Color::Muted),
                            )
                            .child(
                                Button::new("view-history", "View All")
                                    .style(ButtonStyle::Subtle)
                                    .label_size(LabelSize::Small)
                                    .key_binding(
                                        KeyBinding::for_action_in(
                                            &OpenHistory,
                                            &self.focus_handle(cx),
                                            window,
                                            cx,
                                        ).map(|kb| kb.size(rems_from_px(12.))),
                                    )
                                    .on_click(move |_event, window, cx| {
                                        window.dispatch_action(OpenHistory.boxed_clone(), cx);
                                    }),
                            ),
                    )
                    .child(
                        v_flex()
                            .gap_1()
                            .children(
                                recent_history.into_iter().map(|entry| {
                                    // TODO: Add keyboard navigation.
                                    match entry {
                                        HistoryEntry::Thread(thread) => {
                                            PastThread::new(thread, cx.entity().downgrade(), false, vec![])
                                                .into_any_element()
                                        }
                                        HistoryEntry::Context(context) => {
                                            PastContext::new(context, cx.entity().downgrade(), false, vec![])
                                                .into_any_element()
                                        }
                                    }
                                }),
                            )
                    )
                    .map(|parent| {
                        match configuration_error_ref {
                            Some(ConfigurationError::ProviderNotAuthenticated)
                            | Some(ConfigurationError::NoProvider) => {
                                parent
                                    .child(
                                        Banner::new()
                                            .severity(ui::Severity::Warning)
                                            .children(
                                                Label::new(
                                                    "Configure at least one LLM provider to start using the panel.",
                                                )
                                                .size(LabelSize::Small),
                                            )
                                            .action_slot(
                                                Button::new("settings", "Configure Provider")
                                                    .style(ButtonStyle::Tinted(ui::TintColor::Warning))
                                                    .label_size(LabelSize::Small)
                                                    .key_binding(
                                                        KeyBinding::for_action_in(
                                                            &OpenConfiguration,
                                                            &focus_handle,
                                                            window,
                                                            cx,
                                                        )
                                                        .map(|kb| kb.size(rems_from_px(12.))),
                                                    )
                                                    .on_click(|_event, window, cx| {
                                                        window.dispatch_action(
                                                            OpenConfiguration.boxed_clone(),
                                                            cx,
                                                        )
                                                    }),
                                            ),
                                    )
                            }
                            Some(ConfigurationError::ProviderPendingTermsAcceptance(provider)) => {
                                parent
                                    .child(
                                        Banner::new()
                                            .severity(ui::Severity::Warning)
                                            .children(
                                                h_flex()
                                                    .w_full()
                                                    .children(
                                                        provider.render_accept_terms(
                                                            LanguageModelProviderTosView::ThreadtEmptyState,
                                                            cx,
                                                        ),
                                                    ),
                                            ),
                                    )
                            }
                            None => parent,
                        }
                    })
            })
    }

    fn render_usage_banner(&self, cx: &mut Context<Self>) -> Option<AnyElement> {
        let plan = self
            .user_store
            .read(cx)
            .current_plan()
            .map(|plan| match plan {
                Plan::Free => zed_llm_client::Plan::Free,
                Plan::ZedPro => zed_llm_client::Plan::ZedPro,
                Plan::ZedProTrial => zed_llm_client::Plan::ZedProTrial,
            })
            .unwrap_or(zed_llm_client::Plan::Free);
        let usage = self.thread.read(cx).last_usage()?;

        Some(UsageBanner::new(plan, usage).into_any_element())
    }

    fn render_last_error(&self, cx: &mut Context<Self>) -> Option<AnyElement> {
        let last_error = self.thread.read(cx).last_error()?;

        Some(
            div()
                .absolute()
                .right_3()
                .bottom_12()
                .max_w_96()
                .py_2()
                .px_3()
                .elevation_2(cx)
                .occlude()
                .child(match last_error {
                    ThreadError::PaymentRequired => self.render_payment_required_error(cx),
                    ThreadError::MaxMonthlySpendReached => {
                        self.render_max_monthly_spend_reached_error(cx)
                    }
                    ThreadError::ModelRequestLimitReached { plan } => {
                        self.render_model_request_limit_reached_error(plan, cx)
                    }
                    ThreadError::Message { header, message } => {
                        self.render_error_message(header, message, cx)
                    }
                })
                .into_any(),
        )
    }

    fn render_payment_required_error(&self, cx: &mut Context<Self>) -> AnyElement {
        const ERROR_MESSAGE: &str = "Free tier exceeded. Subscribe and add payment to continue using Zed LLMs. You'll be billed at cost for tokens used.";

        v_flex()
            .gap_0p5()
            .child(
                h_flex()
                    .gap_1p5()
                    .items_center()
                    .child(Icon::new(IconName::XCircle).color(Color::Error))
                    .child(Label::new("Free Usage Exceeded").weight(FontWeight::MEDIUM)),
            )
            .child(
                div()
                    .id("error-message")
                    .max_h_24()
                    .overflow_y_scroll()
                    .child(Label::new(ERROR_MESSAGE)),
            )
            .child(
                h_flex()
                    .justify_end()
                    .mt_1()
                    .gap_1()
                    .child(self.create_copy_button(ERROR_MESSAGE))
                    .child(Button::new("subscribe", "Subscribe").on_click(cx.listener(
                        |this, _, _, cx| {
                            this.thread.update(cx, |this, _cx| {
                                this.clear_last_error();
                            });

                            cx.open_url(&zed_urls::account_url(cx));
                            cx.notify();
                        },
                    )))
                    .child(Button::new("dismiss", "Dismiss").on_click(cx.listener(
                        |this, _, _, cx| {
                            this.thread.update(cx, |this, _cx| {
                                this.clear_last_error();
                            });

                            cx.notify();
                        },
                    ))),
            )
            .into_any()
    }

    fn render_max_monthly_spend_reached_error(&self, cx: &mut Context<Self>) -> AnyElement {
        const ERROR_MESSAGE: &str = "You have reached your maximum monthly spend. Increase your spend limit to continue using Zed LLMs.";

        v_flex()
            .gap_0p5()
            .child(
                h_flex()
                    .gap_1p5()
                    .items_center()
                    .child(Icon::new(IconName::XCircle).color(Color::Error))
                    .child(Label::new("Max Monthly Spend Reached").weight(FontWeight::MEDIUM)),
            )
            .child(
                div()
                    .id("error-message")
                    .max_h_24()
                    .overflow_y_scroll()
                    .child(Label::new(ERROR_MESSAGE)),
            )
            .child(
                h_flex()
                    .justify_end()
                    .mt_1()
                    .gap_1()
                    .child(self.create_copy_button(ERROR_MESSAGE))
                    .child(
                        Button::new("subscribe", "Update Monthly Spend Limit").on_click(
                            cx.listener(|this, _, _, cx| {
                                this.thread.update(cx, |this, _cx| {
                                    this.clear_last_error();
                                });

                                cx.open_url(&zed_urls::account_url(cx));
                                cx.notify();
                            }),
                        ),
                    )
                    .child(Button::new("dismiss", "Dismiss").on_click(cx.listener(
                        |this, _, _, cx| {
                            this.thread.update(cx, |this, _cx| {
                                this.clear_last_error();
                            });

                            cx.notify();
                        },
                    ))),
            )
            .into_any()
    }

    fn render_model_request_limit_reached_error(
        &self,
        plan: Plan,
        cx: &mut Context<Self>,
    ) -> AnyElement {
        let error_message = match plan {
            Plan::ZedPro => {
                "Model request limit reached. Upgrade to usage-based billing for more requests."
            }
            Plan::ZedProTrial => {
                "Model request limit reached. Upgrade to Zed Pro for more requests."
            }
            Plan::Free => "Model request limit reached. Upgrade to Zed Pro for more requests.",
        };
        let call_to_action = match plan {
            Plan::ZedPro => "Upgrade to usage-based billing",
            Plan::ZedProTrial => "Upgrade to Zed Pro",
            Plan::Free => "Upgrade to Zed Pro",
        };

        v_flex()
            .gap_0p5()
            .child(
                h_flex()
                    .gap_1p5()
                    .items_center()
                    .child(Icon::new(IconName::XCircle).color(Color::Error))
                    .child(Label::new("Model Request Limit Reached").weight(FontWeight::MEDIUM)),
            )
            .child(
                div()
                    .id("error-message")
                    .max_h_24()
                    .overflow_y_scroll()
                    .child(Label::new(error_message)),
            )
            .child(
                h_flex()
                    .justify_end()
                    .mt_1()
                    .gap_1()
                    .child(self.create_copy_button(error_message))
                    .child(
                        Button::new("subscribe", call_to_action).on_click(cx.listener(
                            |this, _, _, cx| {
                                this.thread.update(cx, |this, _cx| {
                                    this.clear_last_error();
                                });

                                cx.open_url(&zed_urls::account_url(cx));
                                cx.notify();
                            },
                        )),
                    )
                    .child(Button::new("dismiss", "Dismiss").on_click(cx.listener(
                        |this, _, _, cx| {
                            this.thread.update(cx, |this, _cx| {
                                this.clear_last_error();
                            });

                            cx.notify();
                        },
                    ))),
            )
            .into_any()
    }

    fn render_error_message(
        &self,
        header: SharedString,
        message: SharedString,
        cx: &mut Context<Self>,
    ) -> AnyElement {
        let message_with_header = format!("{}\n{}", header, message);
        v_flex()
            .gap_0p5()
            .child(
                h_flex()
                    .gap_1p5()
                    .items_center()
                    .child(Icon::new(IconName::XCircle).color(Color::Error))
                    .child(Label::new(header).weight(FontWeight::MEDIUM)),
            )
            .child(
                div()
                    .id("error-message")
                    .max_h_32()
                    .overflow_y_scroll()
                    .child(Label::new(message.clone())),
            )
            .child(
                h_flex()
                    .justify_end()
                    .mt_1()
                    .gap_1()
                    .child(self.create_copy_button(message_with_header))
                    .child(Button::new("dismiss", "Dismiss").on_click(cx.listener(
                        |this, _, _, cx| {
                            this.thread.update(cx, |this, _cx| {
                                this.clear_last_error();
                            });

                            cx.notify();
                        },
                    ))),
            )
            .into_any()
    }

    fn create_copy_button(&self, message: impl Into<String>) -> impl IntoElement {
        let message = message.into();
        IconButton::new("copy", IconName::Copy)
            .on_click(move |_, _, cx| {
                cx.write_to_clipboard(ClipboardItem::new_string(message.clone()))
            })
            .tooltip(Tooltip::text("Copy Error Message"))
    }

    fn key_context(&self) -> KeyContext {
        let mut key_context = KeyContext::new_with_defaults();
        key_context.add("AgentPanel");
        if matches!(self.active_view, ActiveView::PromptEditor { .. }) {
            key_context.add("prompt_editor");
        }
        key_context
    }
}

impl Render for AssistantPanel {
    fn render(&mut self, window: &mut Window, cx: &mut Context<Self>) -> impl IntoElement {
        v_flex()
            .key_context(self.key_context())
            .justify_between()
            .size_full()
            .on_action(cx.listener(Self::cancel))
            .on_action(cx.listener(|this, action: &NewThread, window, cx| {
                this.new_thread(action, window, cx);
            }))
            .on_action(cx.listener(|this, _: &OpenHistory, window, cx| {
                this.open_history(window, cx);
            }))
            .on_action(cx.listener(|this, _: &OpenConfiguration, window, cx| {
                this.open_configuration(window, cx);
            }))
            .on_action(cx.listener(Self::open_active_thread_as_markdown))
            .on_action(cx.listener(Self::deploy_rules_library))
            .on_action(cx.listener(Self::open_agent_diff))
            .on_action(cx.listener(Self::go_back))
            .child(self.render_toolbar(window, cx))
            .map(|parent| match &self.active_view {
                ActiveView::Thread { .. } => parent
                    .child(self.render_active_thread_or_empty_state(window, cx))
                    .children(self.render_usage_banner(cx))
                    .child(h_flex().child(self.message_editor.clone()))
                    .children(self.render_last_error(cx)),
                ActiveView::History => parent.child(self.history.clone()),
                ActiveView::PromptEditor { context_editor } => parent.child(context_editor.clone()),
                ActiveView::Configuration => parent.children(self.configuration.clone()),
            })
    }
}

struct PromptLibraryInlineAssist {
    workspace: WeakEntity<Workspace>,
}

impl PromptLibraryInlineAssist {
    pub fn new(workspace: WeakEntity<Workspace>) -> Self {
        Self { workspace }
    }
}

impl rules_library::InlineAssistDelegate for PromptLibraryInlineAssist {
    fn assist(
        &self,
        prompt_editor: &Entity<Editor>,
        _initial_prompt: Option<String>,
        window: &mut Window,
        cx: &mut Context<RulesLibrary>,
    ) {
        InlineAssistant::update_global(cx, |assistant, cx| {
            let Some(project) = self
                .workspace
                .upgrade()
                .map(|workspace| workspace.read(cx).project().downgrade())
            else {
                return;
            };
            let prompt_store = None;
            let thread_store = None;
            assistant.assist(
                &prompt_editor,
                self.workspace.clone(),
                project,
                prompt_store,
                thread_store,
                window,
                cx,
            )
        })
    }

    fn focus_assistant_panel(
        &self,
        workspace: &mut Workspace,
        window: &mut Window,
        cx: &mut Context<Workspace>,
    ) -> bool {
        workspace
            .focus_panel::<AssistantPanel>(window, cx)
            .is_some()
    }
}

pub struct ConcreteAssistantPanelDelegate;

impl AssistantPanelDelegate for ConcreteAssistantPanelDelegate {
    fn active_context_editor(
        &self,
        workspace: &mut Workspace,
        _window: &mut Window,
        cx: &mut Context<Workspace>,
    ) -> Option<Entity<ContextEditor>> {
        let panel = workspace.panel::<AssistantPanel>(cx)?;
        panel.read(cx).active_context_editor()
    }

    fn open_saved_context(
        &self,
        workspace: &mut Workspace,
        path: std::path::PathBuf,
        window: &mut Window,
        cx: &mut Context<Workspace>,
    ) -> Task<Result<()>> {
        let Some(panel) = workspace.panel::<AssistantPanel>(cx) else {
            return Task::ready(Err(anyhow!("Agent panel not found")));
        };

        panel.update(cx, |panel, cx| {
            panel.open_saved_prompt_editor(path, window, cx)
        })
    }

    fn open_remote_context(
        &self,
        _workspace: &mut Workspace,
        _context_id: assistant_context_editor::ContextId,
        _window: &mut Window,
        _cx: &mut Context<Workspace>,
    ) -> Task<Result<Entity<ContextEditor>>> {
        Task::ready(Err(anyhow!("opening remote context not implemented")))
    }

    fn quote_selection(
        &self,
        workspace: &mut Workspace,
        selection_ranges: Vec<Range<Anchor>>,
        buffer: Entity<MultiBuffer>,
        window: &mut Window,
        cx: &mut Context<Workspace>,
    ) {
        let Some(panel) = workspace.panel::<AssistantPanel>(cx) else {
            return;
        };

        if !panel.focus_handle(cx).contains_focused(window, cx) {
            workspace.toggle_panel_focus::<AssistantPanel>(window, cx);
        }

        panel.update(cx, |_, cx| {
            // Wait to create a new context until the workspace is no longer
            // being updated.
            cx.defer_in(window, move |panel, window, cx| {
                if panel.has_active_thread() {
                    panel.message_editor.update(cx, |message_editor, cx| {
                        message_editor.context_store().update(cx, |store, cx| {
                            let buffer = buffer.read(cx);
                            let selection_ranges = selection_ranges
                                .into_iter()
                                .flat_map(|range| {
                                    let (start_buffer, start) =
                                        buffer.text_anchor_for_position(range.start, cx)?;
                                    let (end_buffer, end) =
                                        buffer.text_anchor_for_position(range.end, cx)?;
                                    if start_buffer != end_buffer {
                                        return None;
                                    }
                                    Some((start_buffer, start..end))
                                })
                                .collect::<Vec<_>>();

                            for (buffer, range) in selection_ranges {
                                store.add_selection(buffer, range, cx);
                            }
                        })
                    })
                } else if let Some(context_editor) = panel.active_context_editor() {
                    let snapshot = buffer.read(cx).snapshot(cx);
                    let selection_ranges = selection_ranges
                        .into_iter()
                        .map(|range| range.to_point(&snapshot))
                        .collect::<Vec<_>>();

                    context_editor.update(cx, |context_editor, cx| {
                        context_editor.quote_ranges(selection_ranges, snapshot, window, cx)
                    });
                }
            });
        });
    }
}<|MERGE_RESOLUTION|>--- conflicted
+++ resolved
@@ -264,7 +264,6 @@
                 })?
                 .await?;
 
-<<<<<<< HEAD
             let serialized_panel = if let Some(panel) = cx
                 .background_spawn(async move { KEY_VALUE_STORE.read_kvp(AGENT_PANEL_KEY) })
                 .await
@@ -277,8 +276,16 @@
             };
 
             let panel = workspace.update_in(cx, |workspace, window, cx| {
-                let panel =
-                    cx.new(|cx| Self::new(workspace, thread_store, context_store, window, cx));
+                let panel = cx.new(|cx| {
+                    Self::new(
+                        workspace,
+                        thread_store,
+                        context_store,
+                        prompt_store,
+                        window,
+                        cx,
+                    )
+                });
                 if let Some(serialized_panel) = serialized_panel {
                     panel.update(cx, |panel, cx| {
                         panel.width = serialized_panel.width.map(|w| w.round());
@@ -289,20 +296,6 @@
             })?;
 
             Ok(panel)
-=======
-            workspace.update_in(cx, |workspace, window, cx| {
-                cx.new(|cx| {
-                    Self::new(
-                        workspace,
-                        thread_store,
-                        context_store,
-                        prompt_store,
-                        window,
-                        cx,
-                    )
-                })
-            })
->>>>>>> 3961d87a
         })
     }
 
