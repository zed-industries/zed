--- conflicted
+++ resolved
@@ -22,15 +22,9 @@
 use fs::Fs;
 use gpui::{
     Action, Animation, AnimationExt as _, AnyElement, App, AsyncWindowContext, ClipboardItem,
-<<<<<<< HEAD
     Corner, DismissEvent, Entity, EventEmitter, ExternalPaths, FocusHandle, Focusable, FontWeight,
-    KeyContext, Pixels, Subscription, Task, UpdateGlobal, WeakEntity, prelude::*,
-    pulsating_between,
-=======
-    Corner, DismissEvent, Entity, EventEmitter, FocusHandle, Focusable, FontWeight, KeyContext,
-    Pixels, Subscription, Task, UpdateGlobal, WeakEntity, linear_color_stop, linear_gradient,
-    prelude::*, pulsating_between,
->>>>>>> b214c9e4
+    KeyContext, Pixels, Subscription, Task, UpdateGlobal, WeakEntity, linear_color_stop,
+    linear_gradient, prelude::*, pulsating_between,
 };
 use language::LanguageRegistry;
 use language_model::{LanguageModelProviderTosView, LanguageModelRegistry, RequestUsage};
