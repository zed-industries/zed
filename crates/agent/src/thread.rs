--- conflicted
+++ resolved
@@ -23,18 +23,11 @@
 };
 use language_model::{
     ConfiguredModel, LanguageModel, LanguageModelCompletionError, LanguageModelCompletionEvent,
-<<<<<<< HEAD
     LanguageModelExt as _, LanguageModelId, LanguageModelRegistry, LanguageModelRequest,
     LanguageModelRequestMessage, LanguageModelRequestTool, LanguageModelToolResult,
-    LanguageModelToolResultContent, LanguageModelToolUseId, MessageContent,
+    LanguageModelToolResultContent, LanguageModelToolUse, LanguageModelToolUseId, MessageContent,
     ModelRequestLimitReachedError, PaymentRequiredError, Role, SelectedModel, StopReason,
     TokenUsage,
-=======
-    LanguageModelId, LanguageModelRegistry, LanguageModelRequest, LanguageModelRequestMessage,
-    LanguageModelRequestTool, LanguageModelToolResult, LanguageModelToolResultContent,
-    LanguageModelToolUse, LanguageModelToolUseId, MessageContent, ModelRequestLimitReachedError,
-    PaymentRequiredError, Role, SelectedModel, StopReason, TokenUsage,
->>>>>>> e0c860c4
 };
 use postage::stream::Stream as _;
 use project::{
@@ -1590,6 +1583,7 @@
             tool_name,
             tool_output,
             self.configured_model.as_ref(),
+            self.completion_mode,
         );
 
         pending_tool_use
