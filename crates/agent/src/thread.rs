use std::fmt::Write as _;
use std::io::Write;
use std::ops::Range;
use std::sync::Arc;

use anyhow::{Context as _, Result, anyhow};
use assistant_settings::AssistantSettings;
use assistant_tool::{ActionLog, Tool, ToolWorkingSet};
use chrono::{DateTime, Utc};
use collections::{BTreeMap, HashMap};
use fs::Fs;
use futures::future::Shared;
use futures::{FutureExt, StreamExt as _};
use git::repository::DiffType;
use gpui::{App, AppContext, Context, Entity, EventEmitter, SharedString, Task, WeakEntity};
use language_model::{
    ConfiguredModel, LanguageModel, LanguageModelCompletionEvent, LanguageModelRegistry,
    LanguageModelRequest, LanguageModelRequestMessage, LanguageModelRequestTool,
    LanguageModelToolResult, LanguageModelToolUseId, MaxMonthlySpendReachedError, MessageContent,
    PaymentRequiredError, Role, StopReason, TokenUsage,
};
use project::git_store::{GitStore, GitStoreCheckpoint, RepositoryState};
use project::{Project, Worktree};
use prompt_store::{
    AssistantSystemPromptContext, PromptBuilder, RulesFile, WorktreeInfoForSystemPrompt,
};
use schemars::JsonSchema;
use serde::{Deserialize, Serialize};
use settings::Settings;
use util::{ResultExt as _, TryFutureExt as _, maybe, post_inc};
use uuid::Uuid;

use crate::context::{AssistantContext, ContextId, format_context_as_string};
use crate::thread_store::{
    SerializedMessage, SerializedMessageSegment, SerializedThread, SerializedToolResult,
    SerializedToolUse,
};
use crate::tool_use::{PendingToolUse, ToolUse, ToolUseState, USING_TOOL_MARKER};

#[derive(Debug, Clone, Copy)]
pub enum RequestKind {
    Chat,
    /// Used when summarizing a thread.
    Summarize,
}

#[derive(
    Debug, PartialEq, Eq, PartialOrd, Ord, Hash, Clone, Serialize, Deserialize, JsonSchema,
)]
pub struct ThreadId(Arc<str>);

impl ThreadId {
    pub fn new() -> Self {
        Self(Uuid::new_v4().to_string().into())
    }
}

impl std::fmt::Display for ThreadId {
    fn fmt(&self, f: &mut std::fmt::Formatter<'_>) -> std::fmt::Result {
        write!(f, "{}", self.0)
    }
}

impl From<&str> for ThreadId {
    fn from(value: &str) -> Self {
        Self(value.into())
    }
}

#[derive(Debug, PartialEq, Eq, PartialOrd, Ord, Hash, Clone, Copy, Serialize, Deserialize)]
pub struct MessageId(pub(crate) usize);

impl MessageId {
    fn post_inc(&mut self) -> Self {
        Self(post_inc(&mut self.0))
    }
}

/// A message in a [`Thread`].
#[derive(Debug, Clone)]
pub struct Message {
    pub id: MessageId,
    pub role: Role,
    pub segments: Vec<MessageSegment>,
    pub context: String,
}

impl Message {
    /// Returns whether the message contains any meaningful text that should be displayed
    /// The model sometimes runs tool without producing any text or just a marker ([`USING_TOOL_MARKER`])
    pub fn should_display_content(&self) -> bool {
        self.segments.iter().all(|segment| segment.should_display())
    }

    pub fn push_thinking(&mut self, text: &str) {
        if let Some(MessageSegment::Thinking(segment)) = self.segments.last_mut() {
            segment.push_str(text);
        } else {
            self.segments
                .push(MessageSegment::Thinking(text.to_string()));
        }
    }

    pub fn push_text(&mut self, text: &str) {
        if let Some(MessageSegment::Text(segment)) = self.segments.last_mut() {
            segment.push_str(text);
        } else {
            self.segments.push(MessageSegment::Text(text.to_string()));
        }
    }

    pub fn to_string(&self) -> String {
        let mut result = String::new();

        if !self.context.is_empty() {
            result.push_str(&self.context);
        }

        for segment in &self.segments {
            match segment {
                MessageSegment::Text(text) => result.push_str(text),
                MessageSegment::Thinking(text) => {
                    result.push_str("<think>");
                    result.push_str(text);
                    result.push_str("</think>");
                }
            }
        }

        result
    }
}

#[derive(Debug, Clone, PartialEq, Eq)]
pub enum MessageSegment {
    Text(String),
    Thinking(String),
}

impl MessageSegment {
    pub fn text_mut(&mut self) -> &mut String {
        match self {
            Self::Text(text) => text,
            Self::Thinking(text) => text,
        }
    }

    pub fn should_display(&self) -> bool {
        // We add USING_TOOL_MARKER when making a request that includes tool uses
        // without non-whitespace text around them, and this can cause the model
        // to mimic the pattern, so we consider those segments not displayable.
        match self {
            Self::Text(text) => text.is_empty() || text.trim() == USING_TOOL_MARKER,
            Self::Thinking(text) => text.is_empty() || text.trim() == USING_TOOL_MARKER,
        }
    }
}

#[derive(Debug, Clone, Serialize, Deserialize)]
pub struct ProjectSnapshot {
    pub worktree_snapshots: Vec<WorktreeSnapshot>,
    pub unsaved_buffer_paths: Vec<String>,
    pub timestamp: DateTime<Utc>,
}

#[derive(Debug, Clone, Serialize, Deserialize)]
pub struct WorktreeSnapshot {
    pub worktree_path: String,
    pub git_state: Option<GitState>,
}

#[derive(Debug, Clone, Serialize, Deserialize)]
pub struct GitState {
    pub remote_url: Option<String>,
    pub head_sha: Option<String>,
    pub current_branch: Option<String>,
    pub diff: Option<String>,
}

#[derive(Clone)]
pub struct ThreadCheckpoint {
    message_id: MessageId,
    git_checkpoint: GitStoreCheckpoint,
}

#[derive(Copy, Clone, Debug)]
pub enum ThreadFeedback {
    Positive,
    Negative,
}

pub enum LastRestoreCheckpoint {
    Pending {
        message_id: MessageId,
    },
    Error {
        message_id: MessageId,
        error: String,
    },
}

impl LastRestoreCheckpoint {
    pub fn message_id(&self) -> MessageId {
        match self {
            LastRestoreCheckpoint::Pending { message_id } => *message_id,
            LastRestoreCheckpoint::Error { message_id, .. } => *message_id,
        }
    }
}

#[derive(Clone, Debug, Default, Serialize, Deserialize)]
pub enum DetailedSummaryState {
    #[default]
    NotGenerated,
    Generating {
        message_id: MessageId,
    },
    Generated {
        text: SharedString,
        message_id: MessageId,
    },
}

#[derive(Default)]
pub struct TotalTokenUsage {
    pub total: usize,
    pub max: usize,
    pub ratio: TokenUsageRatio,
}

#[derive(Default, PartialEq, Eq)]
pub enum TokenUsageRatio {
    #[default]
    Normal,
    Warning,
    Exceeded,
}

/// A thread of conversation with the LLM.
pub struct Thread {
    id: ThreadId,
    updated_at: DateTime<Utc>,
    summary: Option<SharedString>,
    pending_summary: Task<Option<()>>,
    detailed_summary_state: DetailedSummaryState,
    messages: Vec<Message>,
    next_message_id: MessageId,
    context: BTreeMap<ContextId, AssistantContext>,
    context_by_message: HashMap<MessageId, Vec<ContextId>>,
    system_prompt_context: Option<AssistantSystemPromptContext>,
    checkpoints_by_message: HashMap<MessageId, ThreadCheckpoint>,
    completion_count: usize,
    pending_completions: Vec<PendingCompletion>,
    project: Entity<Project>,
    prompt_builder: Arc<PromptBuilder>,
    tools: Arc<ToolWorkingSet>,
    tool_use: ToolUseState,
    action_log: Entity<ActionLog>,
    last_restore_checkpoint: Option<LastRestoreCheckpoint>,
    pending_checkpoint: Option<ThreadCheckpoint>,
    initial_project_snapshot: Shared<Task<Option<Arc<ProjectSnapshot>>>>,
    cumulative_token_usage: TokenUsage,
    feedback: Option<ThreadFeedback>,
}

impl Thread {
    pub fn new(
        project: Entity<Project>,
        tools: Arc<ToolWorkingSet>,
        prompt_builder: Arc<PromptBuilder>,
        cx: &mut Context<Self>,
    ) -> Self {
        Self {
            id: ThreadId::new(),
            updated_at: Utc::now(),
            summary: None,
            pending_summary: Task::ready(None),
            detailed_summary_state: DetailedSummaryState::NotGenerated,
            messages: Vec::new(),
            next_message_id: MessageId(0),
            context: BTreeMap::default(),
            context_by_message: HashMap::default(),
            system_prompt_context: None,
            checkpoints_by_message: HashMap::default(),
            completion_count: 0,
            pending_completions: Vec::new(),
            project: project.clone(),
            prompt_builder,
            tools: tools.clone(),
            last_restore_checkpoint: None,
            pending_checkpoint: None,
            tool_use: ToolUseState::new(tools.clone()),
            action_log: cx.new(|_| ActionLog::new(project.clone())),
            initial_project_snapshot: {
                let project_snapshot = Self::project_snapshot(project, cx);
                cx.foreground_executor()
                    .spawn(async move { Some(project_snapshot.await) })
                    .shared()
            },
            cumulative_token_usage: TokenUsage::default(),
            feedback: None,
        }
    }

    pub fn deserialize(
        id: ThreadId,
        serialized: SerializedThread,
        project: Entity<Project>,
        tools: Arc<ToolWorkingSet>,
        prompt_builder: Arc<PromptBuilder>,
        cx: &mut Context<Self>,
    ) -> Self {
        let next_message_id = MessageId(
            serialized
                .messages
                .last()
                .map(|message| message.id.0 + 1)
                .unwrap_or(0),
        );
        let tool_use =
            ToolUseState::from_serialized_messages(tools.clone(), &serialized.messages, |_| true);

        Self {
            id,
            updated_at: serialized.updated_at,
            summary: Some(serialized.summary),
            pending_summary: Task::ready(None),
            detailed_summary_state: serialized.detailed_summary_state,
            messages: serialized
                .messages
                .into_iter()
                .map(|message| Message {
                    id: message.id,
                    role: message.role,
                    segments: message
                        .segments
                        .into_iter()
                        .map(|segment| match segment {
                            SerializedMessageSegment::Text { text } => MessageSegment::Text(text),
                            SerializedMessageSegment::Thinking { text } => {
                                MessageSegment::Thinking(text)
                            }
                        })
                        .collect(),
                    context: message.context,
                })
                .collect(),
            next_message_id,
            context: BTreeMap::default(),
            context_by_message: HashMap::default(),
            system_prompt_context: None,
            checkpoints_by_message: HashMap::default(),
            completion_count: 0,
            pending_completions: Vec::new(),
            last_restore_checkpoint: None,
            pending_checkpoint: None,
            project: project.clone(),
            prompt_builder,
            tools,
            tool_use,
            action_log: cx.new(|_| ActionLog::new(project)),
            initial_project_snapshot: Task::ready(serialized.initial_project_snapshot).shared(),
            cumulative_token_usage: serialized.cumulative_token_usage,
            feedback: None,
        }
    }

    pub fn id(&self) -> &ThreadId {
        &self.id
    }

    pub fn is_empty(&self) -> bool {
        self.messages.is_empty()
    }

    pub fn updated_at(&self) -> DateTime<Utc> {
        self.updated_at
    }

    pub fn touch_updated_at(&mut self) {
        self.updated_at = Utc::now();
    }

    pub fn summary(&self) -> Option<SharedString> {
        self.summary.clone()
    }

    pub fn summary_or_default(&self) -> SharedString {
        const DEFAULT: SharedString = SharedString::new_static("New Thread");
        self.summary.clone().unwrap_or(DEFAULT)
    }

    pub fn set_summary(&mut self, summary: impl Into<SharedString>, cx: &mut Context<Self>) {
        self.summary = Some(summary.into());
        cx.emit(ThreadEvent::SummaryChanged);
    }

    pub fn latest_detailed_summary_or_text(&self) -> SharedString {
        self.latest_detailed_summary()
            .unwrap_or_else(|| self.text().into())
    }

    fn latest_detailed_summary(&self) -> Option<SharedString> {
        if let DetailedSummaryState::Generated { text, .. } = &self.detailed_summary_state {
            Some(text.clone())
        } else {
            None
        }
    }

    pub fn message(&self, id: MessageId) -> Option<&Message> {
        self.messages.iter().find(|message| message.id == id)
    }

    pub fn messages(&self) -> impl Iterator<Item = &Message> {
        self.messages.iter()
    }

    pub fn is_generating(&self) -> bool {
        !self.pending_completions.is_empty() || !self.all_tools_finished()
    }

    pub fn tools(&self) -> &Arc<ToolWorkingSet> {
        &self.tools
    }

    pub fn pending_tool(&self, id: &LanguageModelToolUseId) -> Option<&PendingToolUse> {
        self.tool_use
            .pending_tool_uses()
            .into_iter()
            .find(|tool_use| &tool_use.id == id)
    }

    pub fn tools_needing_confirmation(&self) -> impl Iterator<Item = &PendingToolUse> {
        self.tool_use
            .pending_tool_uses()
            .into_iter()
            .filter(|tool_use| tool_use.status.needs_confirmation())
    }

    pub fn has_pending_tool_uses(&self) -> bool {
        !self.tool_use.pending_tool_uses().is_empty()
    }

    pub fn checkpoint_for_message(&self, id: MessageId) -> Option<ThreadCheckpoint> {
        self.checkpoints_by_message.get(&id).cloned()
    }

    pub fn restore_checkpoint(
        &mut self,
        checkpoint: ThreadCheckpoint,
        cx: &mut Context<Self>,
    ) -> Task<Result<()>> {
        self.last_restore_checkpoint = Some(LastRestoreCheckpoint::Pending {
            message_id: checkpoint.message_id,
        });
        cx.emit(ThreadEvent::CheckpointChanged);
        cx.notify();

        let project = self.project.read(cx);
        let restore = project
            .git_store()
            .read(cx)
            .restore_checkpoint(checkpoint.git_checkpoint.clone(), cx);
        cx.spawn(async move |this, cx| {
            let result = restore.await;
            this.update(cx, |this, cx| {
                if let Err(err) = result.as_ref() {
                    this.last_restore_checkpoint = Some(LastRestoreCheckpoint::Error {
                        message_id: checkpoint.message_id,
                        error: err.to_string(),
                    });
                } else {
                    this.truncate(checkpoint.message_id, cx);
                    this.last_restore_checkpoint = None;
                }
                this.pending_checkpoint = None;
                cx.emit(ThreadEvent::CheckpointChanged);
                cx.notify();
            })?;
            result
        })
    }

    fn finalize_pending_checkpoint(&mut self, cx: &mut Context<Self>) {
        let pending_checkpoint = if self.is_generating() {
            return;
        } else if let Some(checkpoint) = self.pending_checkpoint.take() {
            checkpoint
        } else {
            return;
        };

        let git_store = self.project.read(cx).git_store().clone();
        let final_checkpoint = git_store.read(cx).checkpoint(cx);
        cx.spawn(async move |this, cx| match final_checkpoint.await {
            Ok(final_checkpoint) => {
                let equal = git_store
                    .read_with(cx, |store, cx| {
                        store.compare_checkpoints(
                            pending_checkpoint.git_checkpoint.clone(),
                            final_checkpoint.clone(),
                            cx,
                        )
                    })?
                    .await
                    .unwrap_or(false);

                if equal {
                    git_store
                        .read_with(cx, |store, cx| {
                            store.delete_checkpoint(pending_checkpoint.git_checkpoint, cx)
                        })?
                        .detach();
                } else {
                    this.update(cx, |this, cx| {
                        this.insert_checkpoint(pending_checkpoint, cx)
                    })?;
                }

                git_store
                    .read_with(cx, |store, cx| {
                        store.delete_checkpoint(final_checkpoint, cx)
                    })?
                    .detach();

                Ok(())
            }
            Err(_) => this.update(cx, |this, cx| {
                this.insert_checkpoint(pending_checkpoint, cx)
            }),
        })
        .detach();
    }

    fn insert_checkpoint(&mut self, checkpoint: ThreadCheckpoint, cx: &mut Context<Self>) {
        self.checkpoints_by_message
            .insert(checkpoint.message_id, checkpoint);
        cx.emit(ThreadEvent::CheckpointChanged);
        cx.notify();
    }

    pub fn last_restore_checkpoint(&self) -> Option<&LastRestoreCheckpoint> {
        self.last_restore_checkpoint.as_ref()
    }

    pub fn truncate(&mut self, message_id: MessageId, cx: &mut Context<Self>) {
        let Some(message_ix) = self
            .messages
            .iter()
            .rposition(|message| message.id == message_id)
        else {
            return;
        };
        for deleted_message in self.messages.drain(message_ix..) {
            self.context_by_message.remove(&deleted_message.id);
            self.checkpoints_by_message.remove(&deleted_message.id);
        }
        cx.notify();
    }

    pub fn context_for_message(&self, id: MessageId) -> impl Iterator<Item = &AssistantContext> {
        self.context_by_message
            .get(&id)
            .into_iter()
            .flat_map(|context| {
                context
                    .iter()
                    .filter_map(|context_id| self.context.get(&context_id))
            })
    }

    /// Returns whether all of the tool uses have finished running.
    pub fn all_tools_finished(&self) -> bool {
        // If the only pending tool uses left are the ones with errors, then
        // that means that we've finished running all of the pending tools.
        self.tool_use
            .pending_tool_uses()
            .iter()
            .all(|tool_use| tool_use.status.is_error())
    }

    pub fn tool_uses_for_message(&self, id: MessageId, cx: &App) -> Vec<ToolUse> {
        self.tool_use.tool_uses_for_message(id, cx)
    }

    pub fn tool_results_for_message(&self, id: MessageId) -> Vec<&LanguageModelToolResult> {
        self.tool_use.tool_results_for_message(id)
    }

    pub fn tool_result(&self, id: &LanguageModelToolUseId) -> Option<&LanguageModelToolResult> {
        self.tool_use.tool_result(id)
    }

    pub fn message_has_tool_results(&self, message_id: MessageId) -> bool {
        self.tool_use.message_has_tool_results(message_id)
    }

    pub fn insert_user_message(
        &mut self,
        text: impl Into<String>,
        context: Vec<AssistantContext>,
        git_checkpoint: Option<GitStoreCheckpoint>,
        cx: &mut Context<Self>,
    ) -> MessageId {
        let text = text.into();

        let message_id = self.insert_message(Role::User, vec![MessageSegment::Text(text)], cx);

        // Filter out contexts that have already been included in previous messages
        let new_context: Vec<_> = context
            .into_iter()
            .filter(|ctx| !self.context.contains_key(&ctx.id()))
            .collect();

        if !new_context.is_empty() {
            if let Some(context_string) = format_context_as_string(new_context.iter(), cx) {
                if let Some(message) = self.messages.iter_mut().find(|m| m.id == message_id) {
                    message.context = context_string;
                }
            }

            self.action_log.update(cx, |log, cx| {
                // Track all buffers added as context
                for ctx in &new_context {
                    match ctx {
                        AssistantContext::File(file_ctx) => {
                            log.buffer_added_as_context(file_ctx.context_buffer.buffer.clone(), cx);
                        }
                        AssistantContext::Directory(dir_ctx) => {
                            for context_buffer in &dir_ctx.context_buffers {
                                log.buffer_added_as_context(context_buffer.buffer.clone(), cx);
                            }
                        }
                        AssistantContext::Symbol(symbol_ctx) => {
                            log.buffer_added_as_context(
                                symbol_ctx.context_symbol.buffer.clone(),
                                cx,
                            );
                        }
                        AssistantContext::FetchedUrl(_) | AssistantContext::Thread(_) => {}
                    }
                }
            });
        }

        let context_ids = new_context
            .iter()
            .map(|context| context.id())
            .collect::<Vec<_>>();
        self.context.extend(
            new_context
                .into_iter()
                .map(|context| (context.id(), context)),
        );
        self.context_by_message.insert(message_id, context_ids);

        if let Some(git_checkpoint) = git_checkpoint {
            self.pending_checkpoint = Some(ThreadCheckpoint {
                message_id,
                git_checkpoint,
            });
        }
        message_id
    }

    pub fn insert_message(
        &mut self,
        role: Role,
        segments: Vec<MessageSegment>,
        cx: &mut Context<Self>,
    ) -> MessageId {
        let id = self.next_message_id.post_inc();
        self.messages.push(Message {
            id,
            role,
            segments,
            context: String::new(),
        });
        self.touch_updated_at();
        cx.emit(ThreadEvent::MessageAdded(id));
        id
    }

    pub fn edit_message(
        &mut self,
        id: MessageId,
        new_role: Role,
        new_segments: Vec<MessageSegment>,
        cx: &mut Context<Self>,
    ) -> bool {
        let Some(message) = self.messages.iter_mut().find(|message| message.id == id) else {
            return false;
        };
        message.role = new_role;
        message.segments = new_segments;
        self.touch_updated_at();
        cx.emit(ThreadEvent::MessageEdited(id));
        true
    }

    pub fn delete_message(&mut self, id: MessageId, cx: &mut Context<Self>) -> bool {
        let Some(index) = self.messages.iter().position(|message| message.id == id) else {
            return false;
        };
        self.messages.remove(index);
        self.context_by_message.remove(&id);
        self.touch_updated_at();
        cx.emit(ThreadEvent::MessageDeleted(id));
        true
    }

    /// Returns the representation of this [`Thread`] in a textual form.
    ///
    /// This is the representation we use when attaching a thread as context to another thread.
    pub fn text(&self) -> String {
        let mut text = String::new();

        for message in &self.messages {
            text.push_str(match message.role {
                language_model::Role::User => "User:",
                language_model::Role::Assistant => "Assistant:",
                language_model::Role::System => "System:",
            });
            text.push('\n');

            for segment in &message.segments {
                match segment {
                    MessageSegment::Text(content) => text.push_str(content),
                    MessageSegment::Thinking(content) => {
                        text.push_str(&format!("<think>{}</think>", content))
                    }
                }
            }
            text.push('\n');
        }

        text
    }

    /// Serializes this thread into a format for storage or telemetry.
    pub fn serialize(&self, cx: &mut Context<Self>) -> Task<Result<SerializedThread>> {
        let initial_project_snapshot = self.initial_project_snapshot.clone();
        cx.spawn(async move |this, cx| {
            let initial_project_snapshot = initial_project_snapshot.await;
            this.read_with(cx, |this, cx| SerializedThread {
                version: SerializedThread::VERSION.to_string(),
                summary: this.summary_or_default(),
                updated_at: this.updated_at(),
                messages: this
                    .messages()
                    .map(|message| SerializedMessage {
                        id: message.id,
                        role: message.role,
                        segments: message
                            .segments
                            .iter()
                            .map(|segment| match segment {
                                MessageSegment::Text(text) => {
                                    SerializedMessageSegment::Text { text: text.clone() }
                                }
                                MessageSegment::Thinking(text) => {
                                    SerializedMessageSegment::Thinking { text: text.clone() }
                                }
                            })
                            .collect(),
                        tool_uses: this
                            .tool_uses_for_message(message.id, cx)
                            .into_iter()
                            .map(|tool_use| SerializedToolUse {
                                id: tool_use.id,
                                name: tool_use.name,
                                input: tool_use.input,
                            })
                            .collect(),
                        tool_results: this
                            .tool_results_for_message(message.id)
                            .into_iter()
                            .map(|tool_result| SerializedToolResult {
                                tool_use_id: tool_result.tool_use_id.clone(),
                                is_error: tool_result.is_error,
                                content: tool_result.content.clone(),
                            })
                            .collect(),
                        context: message.context.clone(),
                    })
                    .collect(),
                initial_project_snapshot,
                cumulative_token_usage: this.cumulative_token_usage.clone(),
                detailed_summary_state: this.detailed_summary_state.clone(),
            })
        })
    }

    pub fn set_system_prompt_context(&mut self, context: AssistantSystemPromptContext) {
        self.system_prompt_context = Some(context);
    }

    pub fn system_prompt_context(&self) -> &Option<AssistantSystemPromptContext> {
        &self.system_prompt_context
    }

    pub fn load_system_prompt_context(
        &self,
        cx: &App,
    ) -> Task<(AssistantSystemPromptContext, Option<ThreadError>)> {
        let project = self.project.read(cx);
        let tasks = project
            .visible_worktrees(cx)
            .map(|worktree| {
                Self::load_worktree_info_for_system_prompt(
                    project.fs().clone(),
                    worktree.read(cx),
                    cx,
                )
            })
            .collect::<Vec<_>>();

        cx.spawn(async |_cx| {
            let results = futures::future::join_all(tasks).await;
            let mut first_err = None;
            let worktrees = results
                .into_iter()
                .map(|(worktree, err)| {
                    if first_err.is_none() && err.is_some() {
                        first_err = err;
                    }
                    worktree
                })
                .collect::<Vec<_>>();
            (AssistantSystemPromptContext::new(worktrees), first_err)
        })
    }

    fn load_worktree_info_for_system_prompt(
        fs: Arc<dyn Fs>,
        worktree: &Worktree,
        cx: &App,
    ) -> Task<(WorktreeInfoForSystemPrompt, Option<ThreadError>)> {
        let root_name = worktree.root_name().into();
        let abs_path = worktree.abs_path();

        // Note that Cline supports `.clinerules` being a directory, but that is not currently
        // supported. This doesn't seem to occur often in GitHub repositories.
        const RULES_FILE_NAMES: [&'static str; 6] = [
            ".rules",
            ".cursorrules",
            ".windsurfrules",
            ".clinerules",
            ".github/copilot-instructions.md",
            "CLAUDE.md",
        ];
        let selected_rules_file = RULES_FILE_NAMES
            .into_iter()
            .filter_map(|name| {
                worktree
                    .entry_for_path(name)
                    .filter(|entry| entry.is_file())
                    .map(|entry| (entry.path.clone(), worktree.absolutize(&entry.path)))
            })
            .next();

        if let Some((rel_rules_path, abs_rules_path)) = selected_rules_file {
            cx.spawn(async move |_| {
                let rules_file_result = maybe!(async move {
                    let abs_rules_path = abs_rules_path?;
                    let text = fs.load(&abs_rules_path).await.with_context(|| {
                        format!("Failed to load assistant rules file {:?}", abs_rules_path)
                    })?;
                    anyhow::Ok(RulesFile {
                        rel_path: rel_rules_path,
                        abs_path: abs_rules_path.into(),
                        text: text.trim().to_string(),
                    })
                })
                .await;
                let (rules_file, rules_file_error) = match rules_file_result {
                    Ok(rules_file) => (Some(rules_file), None),
                    Err(err) => (
                        None,
                        Some(ThreadError::Message {
                            header: "Error loading rules file".into(),
                            message: format!("{err}").into(),
                        }),
                    ),
                };
                let worktree_info = WorktreeInfoForSystemPrompt {
                    root_name,
                    abs_path,
                    rules_file,
                };
                (worktree_info, rules_file_error)
            })
        } else {
            Task::ready((
                WorktreeInfoForSystemPrompt {
                    root_name,
                    abs_path,
                    rules_file: None,
                },
                None,
            ))
        }
    }

    pub fn send_to_model(
        &mut self,
        model: Arc<dyn LanguageModel>,
        request_kind: RequestKind,
        cx: &mut Context<Self>,
    ) {
        let mut request = self.to_completion_request(request_kind, cx);
        if model.supports_tools() {
            request.tools = {
                let mut tools = Vec::new();
                tools.extend(self.tools().enabled_tools(cx).into_iter().map(|tool| {
                    LanguageModelRequestTool {
                        name: tool.name(),
                        description: tool.description(),
                        input_schema: tool.input_schema(model.tool_input_format()),
                    }
                }));

                tools
            };
        }

        self.stream_completion(request, model, cx);
    }

    pub fn used_tools_since_last_user_message(&self) -> bool {
        for message in self.messages.iter().rev() {
            if self.tool_use.message_has_tool_results(message.id) {
                return true;
            } else if message.role == Role::User {
                return false;
            }
        }

        false
    }

    pub fn to_completion_request(
        &self,
        request_kind: RequestKind,
        cx: &App,
    ) -> LanguageModelRequest {
        let mut request = LanguageModelRequest {
            messages: vec![],
            tools: Vec::new(),
            stop: Vec::new(),
            temperature: None,
        };

        if let Some(system_prompt_context) = self.system_prompt_context.as_ref() {
            if let Some(system_prompt) = self
                .prompt_builder
                .generate_assistant_system_prompt(system_prompt_context)
                .context("failed to generate assistant system prompt")
                .log_err()
            {
                request.messages.push(LanguageModelRequestMessage {
                    role: Role::System,
                    content: vec![MessageContent::Text(system_prompt)],
                    cache: true,
                });
            }
        } else {
            log::error!("system_prompt_context not set.")
        }

        for message in &self.messages {
            let mut request_message = LanguageModelRequestMessage {
                role: message.role,
                content: Vec::new(),
                cache: false,
            };

            match request_kind {
                RequestKind::Chat => {
                    self.tool_use
                        .attach_tool_results(message.id, &mut request_message);
                }
                RequestKind::Summarize => {
                    // We don't care about tool use during summarization.
                    if self.tool_use.message_has_tool_results(message.id) {
                        continue;
                    }
                }
            }

            if !message.segments.is_empty() {
                request_message
                    .content
                    .push(MessageContent::Text(message.to_string()));
            }

            match request_kind {
                RequestKind::Chat => {
                    self.tool_use
                        .attach_tool_uses(message.id, &mut request_message);
                }
                RequestKind::Summarize => {
                    // We don't care about tool use during summarization.
                }
            };

            request.messages.push(request_message);
        }

        // https://docs.anthropic.com/en/docs/build-with-claude/prompt-caching
        if let Some(last) = request.messages.last_mut() {
            last.cache = true;
        }

        self.attached_tracked_files_state(&mut request.messages, cx);

        request
    }

    fn attached_tracked_files_state(
        &self,
        messages: &mut Vec<LanguageModelRequestMessage>,
        cx: &App,
    ) {
        const STALE_FILES_HEADER: &str = "These files changed since last read:";

        let mut stale_message = String::new();

        let action_log = self.action_log.read(cx);

        for stale_file in action_log.stale_buffers(cx) {
            let Some(file) = stale_file.read(cx).file() else {
                continue;
            };

            if stale_message.is_empty() {
                write!(&mut stale_message, "{}\n", STALE_FILES_HEADER).ok();
            }

            writeln!(&mut stale_message, "- {}", file.path().display()).ok();
        }

        let mut content = Vec::with_capacity(2);

        if !stale_message.is_empty() {
            content.push(stale_message.into());
        }

        if action_log.has_edited_files_since_project_diagnostics_check() {
            content.push(
                "\n\nWhen you're done making changes, make sure to check project diagnostics \
                and fix all errors AND warnings you introduced! \
                DO NOT mention you're going to do this until you're done."
                    .into(),
            );
        }

        if !content.is_empty() {
            let context_message = LanguageModelRequestMessage {
                role: Role::User,
                content,
                cache: false,
            };

            messages.push(context_message);
        }
    }

    pub fn stream_completion(
        &mut self,
        request: LanguageModelRequest,
        model: Arc<dyn LanguageModel>,
        cx: &mut Context<Self>,
    ) {
        let pending_completion_id = post_inc(&mut self.completion_count);

        let task = cx.spawn(async move |thread, cx| {
            let stream = model.stream_completion(request, &cx);
            let initial_token_usage =
                thread.read_with(cx, |thread, _cx| thread.cumulative_token_usage.clone());
            let stream_completion = async {
                let mut events = stream.await?;
                let mut stop_reason = StopReason::EndTurn;
                let mut current_token_usage = TokenUsage::default();

                while let Some(event) = events.next().await {
                    let event = event?;

                    thread.update(cx, |thread, cx| {
                        match event {
                            LanguageModelCompletionEvent::StartMessage { .. } => {
                                thread.insert_message(
                                    Role::Assistant,
                                    vec![MessageSegment::Text(String::new())],
                                    cx,
                                );
                            }
                            LanguageModelCompletionEvent::Stop(reason) => {
                                stop_reason = reason;
                            }
                            LanguageModelCompletionEvent::UsageUpdate(token_usage) => {
                                thread.cumulative_token_usage =
                                    thread.cumulative_token_usage.clone() + token_usage.clone()
                                        - current_token_usage.clone();
                                current_token_usage = token_usage;
                            }
                            LanguageModelCompletionEvent::Text(chunk) => {
                                if let Some(last_message) = thread.messages.last_mut() {
                                    if last_message.role == Role::Assistant {
                                        last_message.push_text(&chunk);
                                        cx.emit(ThreadEvent::StreamedAssistantText(
                                            last_message.id,
                                            chunk,
                                        ));
                                    } else {
                                        // If we won't have an Assistant message yet, assume this chunk marks the beginning
                                        // of a new Assistant response.
                                        //
                                        // Importantly: We do *not* want to emit a `StreamedAssistantText` event here, as it
                                        // will result in duplicating the text of the chunk in the rendered Markdown.
                                        thread.insert_message(
                                            Role::Assistant,
                                            vec![MessageSegment::Text(chunk.to_string())],
                                            cx,
                                        );
                                    };
                                }
                            }
                            LanguageModelCompletionEvent::Thinking(chunk) => {
                                if let Some(last_message) = thread.messages.last_mut() {
                                    if last_message.role == Role::Assistant {
                                        last_message.push_thinking(&chunk);
                                        cx.emit(ThreadEvent::StreamedAssistantThinking(
                                            last_message.id,
                                            chunk,
                                        ));
                                    } else {
                                        // If we won't have an Assistant message yet, assume this chunk marks the beginning
                                        // of a new Assistant response.
                                        //
                                        // Importantly: We do *not* want to emit a `StreamedAssistantText` event here, as it
                                        // will result in duplicating the text of the chunk in the rendered Markdown.
                                        thread.insert_message(
                                            Role::Assistant,
                                            vec![MessageSegment::Thinking(chunk.to_string())],
                                            cx,
                                        );
                                    };
                                }
                            }
                            LanguageModelCompletionEvent::ToolUse(tool_use) => {
                                let last_assistant_message_id = thread
                                    .messages
                                    .iter_mut()
                                    .rfind(|message| message.role == Role::Assistant)
                                    .map(|message| message.id)
                                    .unwrap_or_else(|| {
                                        thread.insert_message(Role::Assistant, vec![], cx)
                                    });

                                thread.tool_use.request_tool_use(
                                    last_assistant_message_id,
                                    tool_use,
                                    cx,
                                );
                            }
                        }

                        thread.touch_updated_at();
                        cx.emit(ThreadEvent::StreamedCompletion);
                        cx.notify();
                    })?;

                    smol::future::yield_now().await;
                }

                thread.update(cx, |thread, cx| {
                    thread
                        .pending_completions
                        .retain(|completion| completion.id != pending_completion_id);

                    if thread.summary.is_none() && thread.messages.len() >= 2 {
                        thread.summarize(cx);
                    }
                })?;

                anyhow::Ok(stop_reason)
            };

            let result = stream_completion.await;

            thread
                .update(cx, |thread, cx| {
                    thread.finalize_pending_checkpoint(cx);
                    match result.as_ref() {
                        Ok(stop_reason) => match stop_reason {
                            StopReason::ToolUse => {
                                cx.emit(ThreadEvent::UsePendingTools);
                            }
                            StopReason::EndTurn => {}
                            StopReason::MaxTokens => {}
                        },
                        Err(error) => {
                            if error.is::<PaymentRequiredError>() {
                                cx.emit(ThreadEvent::ShowError(ThreadError::PaymentRequired));
                            } else if error.is::<MaxMonthlySpendReachedError>() {
                                cx.emit(ThreadEvent::ShowError(
                                    ThreadError::MaxMonthlySpendReached,
                                ));
                            } else {
                                let error_message = error
                                    .chain()
                                    .map(|err| err.to_string())
                                    .collect::<Vec<_>>()
                                    .join("\n");
                                cx.emit(ThreadEvent::ShowError(ThreadError::Message {
                                    header: "Error interacting with language model".into(),
                                    message: SharedString::from(error_message.clone()),
                                }));
                            }

                            thread.cancel_last_completion(cx);
                        }
                    }
                    cx.emit(ThreadEvent::DoneStreaming);

                    if let Ok(initial_usage) = initial_token_usage {
                        let usage = thread.cumulative_token_usage.clone() - initial_usage;

                        telemetry::event!(
                            "Assistant Thread Completion",
                            thread_id = thread.id().to_string(),
                            model = model.telemetry_id(),
                            model_provider = model.provider_id().to_string(),
                            input_tokens = usage.input_tokens,
                            output_tokens = usage.output_tokens,
                            cache_creation_input_tokens = usage.cache_creation_input_tokens,
                            cache_read_input_tokens = usage.cache_read_input_tokens,
                        );
                    }
                })
                .ok();
        });

        self.pending_completions.push(PendingCompletion {
            id: pending_completion_id,
            _task: task,
        });
    }

    pub fn summarize(&mut self, cx: &mut Context<Self>) {
<<<<<<< HEAD
        // // TODO: Remove before merging.
        // if 1 < 2 {
        //     return;
        // }

        let Some(provider) = LanguageModelRegistry::read_global(cx).active_provider() else {
            return;
        };
        let Some(model) = LanguageModelRegistry::read_global(cx).active_model() else {
=======
        let Some(model) = LanguageModelRegistry::read_global(cx).thread_summary_model() else {
>>>>>>> cfe5620a
            return;
        };

        if !model.provider.is_authenticated(cx) {
            return;
        }

        let mut request = self.to_completion_request(RequestKind::Summarize, cx);
        request.messages.push(LanguageModelRequestMessage {
            role: Role::User,
            content: vec![
                "Generate a concise 3-7 word title for this conversation, omitting punctuation. \
                 Go straight to the title, without any preamble and prefix like `Here's a concise suggestion:...` or `Title:`. \
                 If the conversation is about a specific subject, include it in the title. \
                 Be descriptive. DO NOT speak in the first person."
                    .into(),
            ],
            cache: false,
        });

        self.pending_summary = cx.spawn(async move |this, cx| {
            async move {
                let stream = model.model.stream_completion_text(request, &cx);
                let mut messages = stream.await?;

                let mut new_summary = String::new();
                while let Some(message) = messages.stream.next().await {
                    let text = message?;
                    let mut lines = text.lines();
                    new_summary.extend(lines.next());

                    // Stop if the LLM generated multiple lines.
                    if lines.next().is_some() {
                        break;
                    }
                }

                this.update(cx, |this, cx| {
                    if !new_summary.is_empty() {
                        this.summary = Some(new_summary.into());
                    }

                    cx.emit(ThreadEvent::SummaryChanged);
                })?;

                anyhow::Ok(())
            }
            .log_err()
            .await
        });
    }

    pub fn generate_detailed_summary(&mut self, cx: &mut Context<Self>) -> Option<Task<()>> {
        let last_message_id = self.messages.last().map(|message| message.id)?;

        match &self.detailed_summary_state {
            DetailedSummaryState::Generating { message_id, .. }
            | DetailedSummaryState::Generated { message_id, .. }
                if *message_id == last_message_id =>
            {
                // Already up-to-date
                return None;
            }
            _ => {}
        }

        let ConfiguredModel { model, provider } =
            LanguageModelRegistry::read_global(cx).thread_summary_model()?;

        if !provider.is_authenticated(cx) {
            return None;
        }

        let mut request = self.to_completion_request(RequestKind::Summarize, cx);

        request.messages.push(LanguageModelRequestMessage {
            role: Role::User,
            content: vec![
                "Generate a detailed summary of this conversation. Include:\n\
                1. A brief overview of what was discussed\n\
                2. Key facts or information discovered\n\
                3. Outcomes or conclusions reached\n\
                4. Any action items or next steps if any\n\
                Format it in Markdown with headings and bullet points."
                    .into(),
            ],
            cache: false,
        });

        let task = cx.spawn(async move |thread, cx| {
            let stream = model.stream_completion_text(request, &cx);
            let Some(mut messages) = stream.await.log_err() else {
                thread
                    .update(cx, |this, _cx| {
                        this.detailed_summary_state = DetailedSummaryState::NotGenerated;
                    })
                    .log_err();

                return;
            };

            let mut new_detailed_summary = String::new();

            while let Some(chunk) = messages.stream.next().await {
                if let Some(chunk) = chunk.log_err() {
                    new_detailed_summary.push_str(&chunk);
                }
            }

            thread
                .update(cx, |this, _cx| {
                    this.detailed_summary_state = DetailedSummaryState::Generated {
                        text: new_detailed_summary.into(),
                        message_id: last_message_id,
                    };
                })
                .log_err();
        });

        self.detailed_summary_state = DetailedSummaryState::Generating {
            message_id: last_message_id,
        };

        Some(task)
    }

    pub fn is_generating_detailed_summary(&self) -> bool {
        matches!(
            self.detailed_summary_state,
            DetailedSummaryState::Generating { .. }
        )
    }

    pub fn use_pending_tools(
        &mut self,
        cx: &mut Context<Self>,
    ) -> impl IntoIterator<Item = PendingToolUse> + use<> {
        let request = self.to_completion_request(RequestKind::Chat, cx);
        let messages = Arc::new(request.messages);
        let pending_tool_uses = self
            .tool_use
            .pending_tool_uses()
            .into_iter()
            .filter(|tool_use| tool_use.status.is_idle())
            .cloned()
            .collect::<Vec<_>>();

        for tool_use in pending_tool_uses.iter() {
            if let Some(tool) = self.tools.tool(&tool_use.name, cx) {
                if tool.needs_confirmation()
                    && !AssistantSettings::get_global(cx).always_allow_tool_actions
                {
                    self.tool_use.confirm_tool_use(
                        tool_use.id.clone(),
                        tool_use.ui_text.clone(),
                        tool_use.input.clone(),
                        messages.clone(),
                        tool,
                    );
                    cx.emit(ThreadEvent::ToolConfirmationNeeded);
                } else {
                    self.run_tool(
                        tool_use.id.clone(),
                        tool_use.ui_text.clone(),
                        tool_use.input.clone(),
                        &messages,
                        tool,
                        cx,
                    );
                }
            }
        }

        pending_tool_uses
    }

    pub fn run_tool(
        &mut self,
        tool_use_id: LanguageModelToolUseId,
        ui_text: impl Into<SharedString>,
        input: serde_json::Value,
        messages: &[LanguageModelRequestMessage],
        tool: Arc<dyn Tool>,
        cx: &mut Context<Thread>,
    ) {
        let task = self.spawn_tool_use(tool_use_id.clone(), messages, input, tool, cx);
        self.tool_use
            .run_pending_tool(tool_use_id, ui_text.into(), task);
    }

    fn spawn_tool_use(
        &mut self,
        tool_use_id: LanguageModelToolUseId,
        messages: &[LanguageModelRequestMessage],
        input: serde_json::Value,
        tool: Arc<dyn Tool>,
        cx: &mut Context<Thread>,
    ) -> Task<()> {
        let tool_name: Arc<str> = tool.name().into();

        let run_tool = if self.tools.is_disabled(&tool.source(), &tool_name) {
            Task::ready(Err(anyhow!("tool is disabled: {tool_name}")))
        } else {
            tool.run(
                input,
                messages,
                self.project.clone(),
                self.action_log.clone(),
                cx,
            )
        };

        cx.spawn({
            async move |thread: WeakEntity<Thread>, cx| {
                let output = run_tool.await;

                thread
                    .update(cx, |thread, cx| {
                        let pending_tool_use = thread.tool_use.insert_tool_output(
                            tool_use_id.clone(),
                            tool_name,
                            output,
                        );

                        cx.emit(ThreadEvent::ToolFinished {
                            tool_use_id,
                            pending_tool_use,
                            canceled: false,
                        });
                    })
                    .ok();
            }
        })
    }

    pub fn attach_tool_results(&mut self, cx: &mut Context<Self>) {
        // Insert a user message to contain the tool results.
        self.insert_user_message(
            // TODO: Sending up a user message without any content results in the model sending back
            // responses that also don't have any content. We currently don't handle this case well,
            // so for now we provide some text to keep the model on track.
            "Here are the tool results.",
            Vec::new(),
            None,
            cx,
        );
    }

    /// Cancels the last pending completion, if there are any pending.
    ///
    /// Returns whether a completion was canceled.
    pub fn cancel_last_completion(&mut self, cx: &mut Context<Self>) -> bool {
        let canceled = if self.pending_completions.pop().is_some() {
            true
        } else {
            let mut canceled = false;
            for pending_tool_use in self.tool_use.cancel_pending() {
                canceled = true;
                cx.emit(ThreadEvent::ToolFinished {
                    tool_use_id: pending_tool_use.id.clone(),
                    pending_tool_use: Some(pending_tool_use),
                    canceled: true,
                });
            }
            canceled
        };
        self.finalize_pending_checkpoint(cx);
        canceled
    }

    /// Returns the feedback given to the thread, if any.
    pub fn feedback(&self) -> Option<ThreadFeedback> {
        self.feedback
    }

    /// Reports feedback about the thread and stores it in our telemetry backend.
    pub fn report_feedback(
        &mut self,
        feedback: ThreadFeedback,
        cx: &mut Context<Self>,
    ) -> Task<Result<()>> {
        let final_project_snapshot = Self::project_snapshot(self.project.clone(), cx);
        let serialized_thread = self.serialize(cx);
        let thread_id = self.id().clone();
        let client = self.project.read(cx).client();
        self.feedback = Some(feedback);
        cx.notify();

        cx.background_spawn(async move {
            let final_project_snapshot = final_project_snapshot.await;
            let serialized_thread = serialized_thread.await?;
            let thread_data =
                serde_json::to_value(serialized_thread).unwrap_or_else(|_| serde_json::Value::Null);

            let rating = match feedback {
                ThreadFeedback::Positive => "positive",
                ThreadFeedback::Negative => "negative",
            };
            telemetry::event!(
                "Assistant Thread Rated",
                rating,
                thread_id,
                thread_data,
                final_project_snapshot
            );
            client.telemetry().flush_events();

            Ok(())
        })
    }

    /// Create a snapshot of the current project state including git information and unsaved buffers.
    fn project_snapshot(
        project: Entity<Project>,
        cx: &mut Context<Self>,
    ) -> Task<Arc<ProjectSnapshot>> {
        let git_store = project.read(cx).git_store().clone();
        let worktree_snapshots: Vec<_> = project
            .read(cx)
            .visible_worktrees(cx)
            .map(|worktree| Self::worktree_snapshot(worktree, git_store.clone(), cx))
            .collect();

        cx.spawn(async move |_, cx| {
            let worktree_snapshots = futures::future::join_all(worktree_snapshots).await;

            let mut unsaved_buffers = Vec::new();
            cx.update(|app_cx| {
                let buffer_store = project.read(app_cx).buffer_store();
                for buffer_handle in buffer_store.read(app_cx).buffers() {
                    let buffer = buffer_handle.read(app_cx);
                    if buffer.is_dirty() {
                        if let Some(file) = buffer.file() {
                            let path = file.path().to_string_lossy().to_string();
                            unsaved_buffers.push(path);
                        }
                    }
                }
            })
            .ok();

            Arc::new(ProjectSnapshot {
                worktree_snapshots,
                unsaved_buffer_paths: unsaved_buffers,
                timestamp: Utc::now(),
            })
        })
    }

    fn worktree_snapshot(
        worktree: Entity<project::Worktree>,
        git_store: Entity<GitStore>,
        cx: &App,
    ) -> Task<WorktreeSnapshot> {
        cx.spawn(async move |cx| {
            // Get worktree path and snapshot
            let worktree_info = cx.update(|app_cx| {
                let worktree = worktree.read(app_cx);
                let path = worktree.abs_path().to_string_lossy().to_string();
                let snapshot = worktree.snapshot();
                (path, snapshot)
            });

            let Ok((worktree_path, _snapshot)) = worktree_info else {
                return WorktreeSnapshot {
                    worktree_path: String::new(),
                    git_state: None,
                };
            };

            let git_state = git_store
                .update(cx, |git_store, cx| {
                    git_store
                        .repositories()
                        .values()
                        .find(|repo| {
                            repo.read(cx)
                                .abs_path_to_repo_path(&worktree.read(cx).abs_path())
                                .is_some()
                        })
                        .cloned()
                })
                .ok()
                .flatten()
                .map(|repo| {
                    repo.read_with(cx, |repo, _| {
                        let current_branch =
                            repo.branch.as_ref().map(|branch| branch.name.to_string());
                        repo.send_job(|state, _| async move {
                            let RepositoryState::Local { backend, .. } = state else {
                                return GitState {
                                    remote_url: None,
                                    head_sha: None,
                                    current_branch,
                                    diff: None,
                                };
                            };

                            let remote_url = backend.remote_url("origin");
                            let head_sha = backend.head_sha();
                            let diff = backend.diff(DiffType::HeadToWorktree).await.ok();

                            GitState {
                                remote_url,
                                head_sha,
                                current_branch,
                                diff,
                            }
                        })
                    })
                });

            let git_state = match git_state {
                Some(git_state) => match git_state.ok() {
                    Some(git_state) => git_state.await.ok(),
                    None => None,
                },
                None => None,
            };

            WorktreeSnapshot {
                worktree_path,
                git_state,
            }
        })
    }

    pub fn to_markdown(&self, cx: &App) -> Result<String> {
        let mut markdown = Vec::new();

        if let Some(summary) = self.summary() {
            writeln!(markdown, "# {summary}\n")?;
        };

        for message in self.messages() {
            writeln!(
                markdown,
                "## {role}\n",
                role = match message.role {
                    Role::User => "User",
                    Role::Assistant => "Assistant",
                    Role::System => "System",
                }
            )?;

            if !message.context.is_empty() {
                writeln!(markdown, "{}", message.context)?;
            }

            for segment in &message.segments {
                match segment {
                    MessageSegment::Text(text) => writeln!(markdown, "{}\n", text)?,
                    MessageSegment::Thinking(text) => {
                        writeln!(markdown, "<think>{}</think>\n", text)?
                    }
                }
            }

            for tool_use in self.tool_uses_for_message(message.id, cx) {
                writeln!(
                    markdown,
                    "**Use Tool: {} ({})**",
                    tool_use.name, tool_use.id
                )?;
                writeln!(markdown, "```json")?;
                writeln!(
                    markdown,
                    "{}",
                    serde_json::to_string_pretty(&tool_use.input)?
                )?;
                writeln!(markdown, "```")?;
            }

            for tool_result in self.tool_results_for_message(message.id) {
                write!(markdown, "**Tool Results: {}", tool_result.tool_use_id)?;
                if tool_result.is_error {
                    write!(markdown, " (Error)")?;
                }

                writeln!(markdown, "**\n")?;
                writeln!(markdown, "{}", tool_result.content)?;
            }
        }

        Ok(String::from_utf8_lossy(&markdown).to_string())
    }

    pub fn keep_edits_in_range(
        &mut self,
        buffer: Entity<language::Buffer>,
        buffer_range: Range<language::Anchor>,
        cx: &mut Context<Self>,
    ) {
        self.action_log.update(cx, |action_log, cx| {
            action_log.keep_edits_in_range(buffer, buffer_range, cx)
        });
    }

    pub fn keep_all_edits(&mut self, cx: &mut Context<Self>) {
        self.action_log
            .update(cx, |action_log, cx| action_log.keep_all_edits(cx));
    }

    pub fn reject_edits_in_range(
        &mut self,
        buffer: Entity<language::Buffer>,
        buffer_range: Range<language::Anchor>,
        cx: &mut Context<Self>,
    ) -> Task<Result<()>> {
        self.action_log.update(cx, |action_log, cx| {
            action_log.reject_edits_in_range(buffer, buffer_range, cx)
        })
    }

    pub fn action_log(&self) -> &Entity<ActionLog> {
        &self.action_log
    }

    pub fn project(&self) -> &Entity<Project> {
        &self.project
    }

    pub fn cumulative_token_usage(&self) -> TokenUsage {
        self.cumulative_token_usage.clone()
    }

    pub fn total_token_usage(&self, cx: &App) -> TotalTokenUsage {
        let model_registry = LanguageModelRegistry::read_global(cx);
        let Some(model) = model_registry.default_model() else {
            return TotalTokenUsage::default();
        };

        let max = model.model.max_token_count();

        #[cfg(debug_assertions)]
        let warning_threshold: f32 = std::env::var("ZED_THREAD_WARNING_THRESHOLD")
            .unwrap_or("0.8".to_string())
            .parse()
            .unwrap();
        #[cfg(not(debug_assertions))]
        let warning_threshold: f32 = 0.8;

        let total = self.cumulative_token_usage.total_tokens() as usize;

        let ratio = if total >= max {
            TokenUsageRatio::Exceeded
        } else if total as f32 / max as f32 >= warning_threshold {
            TokenUsageRatio::Warning
        } else {
            TokenUsageRatio::Normal
        };

        TotalTokenUsage { total, max, ratio }
    }

    pub fn deny_tool_use(
        &mut self,
        tool_use_id: LanguageModelToolUseId,
        tool_name: Arc<str>,
        cx: &mut Context<Self>,
    ) {
        let err = Err(anyhow::anyhow!(
            "Permission to run tool action denied by user"
        ));

        self.tool_use
            .insert_tool_output(tool_use_id.clone(), tool_name, err);

        cx.emit(ThreadEvent::ToolFinished {
            tool_use_id,
            pending_tool_use: None,
            canceled: true,
        });
    }
}

#[derive(Debug, Clone)]
pub enum ThreadError {
    PaymentRequired,
    MaxMonthlySpendReached,
    Message {
        header: SharedString,
        message: SharedString,
    },
}

#[derive(Debug, Clone)]
pub enum ThreadEvent {
    ShowError(ThreadError),
    StreamedCompletion,
    StreamedAssistantText(MessageId, String),
    StreamedAssistantThinking(MessageId, String),
    DoneStreaming,
    MessageAdded(MessageId),
    MessageEdited(MessageId),
    MessageDeleted(MessageId),
    SummaryChanged,
    UsePendingTools,
    ToolFinished {
        #[allow(unused)]
        tool_use_id: LanguageModelToolUseId,
        /// The pending tool use that corresponds to this tool.
        pending_tool_use: Option<PendingToolUse>,
        /// Whether the tool was canceled by the user.
        canceled: bool,
    },
    CheckpointChanged,
    ToolConfirmationNeeded,
}

impl EventEmitter<ThreadEvent> for Thread {}

struct PendingCompletion {
    id: usize,
    _task: Task<()>,
}

#[cfg(test)]
mod tests {
    use super::*;
    use crate::{ThreadStore, context_store::ContextStore, thread_store};
    use assistant_settings::AssistantSettings;
    use context_server::ContextServerSettings;
    use editor::EditorSettings;
    use gpui::TestAppContext;
    use project::{FakeFs, Project};
    use prompt_store::PromptBuilder;
    use serde_json::json;
    use settings::{Settings, SettingsStore};
    use std::sync::Arc;
    use theme::ThemeSettings;
    use util::path;
    use workspace::Workspace;

    #[gpui::test]
    async fn test_message_with_context(cx: &mut TestAppContext) {
        init_test_settings(cx);

        let project = create_test_project(
            cx,
            json!({"code.rs": "fn main() {\n    println!(\"Hello, world!\");\n}"}),
        )
        .await;

        let (_workspace, _thread_store, thread, context_store) =
            setup_test_environment(cx, project.clone()).await;

        add_file_to_context(&project, &context_store, "test/code.rs", cx)
            .await
            .unwrap();

        let context =
            context_store.update(cx, |store, _| store.context().first().cloned().unwrap());

        // Insert user message with context
        let message_id = thread.update(cx, |thread, cx| {
            thread.insert_user_message("Please explain this code", vec![context], None, cx)
        });

        // Check content and context in message object
        let message = thread.read_with(cx, |thread, _| thread.message(message_id).unwrap().clone());

        // Use different path format strings based on platform for the test
        #[cfg(windows)]
        let path_part = r"test\code.rs";
        #[cfg(not(windows))]
        let path_part = "test/code.rs";

        let expected_context = format!(
            r#"
<context>
The following items were attached by the user. You don't need to use other tools to read them.

<files>
```rs {path_part}
fn main() {{
    println!("Hello, world!");
}}
```
</files>
</context>
"#
        );

        assert_eq!(message.role, Role::User);
        assert_eq!(message.segments.len(), 1);
        assert_eq!(
            message.segments[0],
            MessageSegment::Text("Please explain this code".to_string())
        );
        assert_eq!(message.context, expected_context);

        // Check message in request
        let request = thread.read_with(cx, |thread, cx| {
            thread.to_completion_request(RequestKind::Chat, cx)
        });

        assert_eq!(request.messages.len(), 1);
        let expected_full_message = format!("{}Please explain this code", expected_context);
        assert_eq!(request.messages[0].string_contents(), expected_full_message);
    }

    #[gpui::test]
    async fn test_only_include_new_contexts(cx: &mut TestAppContext) {
        init_test_settings(cx);

        let project = create_test_project(
            cx,
            json!({
                "file1.rs": "fn function1() {}\n",
                "file2.rs": "fn function2() {}\n",
                "file3.rs": "fn function3() {}\n",
            }),
        )
        .await;

        let (_, _thread_store, thread, context_store) =
            setup_test_environment(cx, project.clone()).await;

        // Open files individually
        add_file_to_context(&project, &context_store, "test/file1.rs", cx)
            .await
            .unwrap();
        add_file_to_context(&project, &context_store, "test/file2.rs", cx)
            .await
            .unwrap();
        add_file_to_context(&project, &context_store, "test/file3.rs", cx)
            .await
            .unwrap();

        // Get the context objects
        let contexts = context_store.update(cx, |store, _| store.context().clone());
        assert_eq!(contexts.len(), 3);

        // First message with context 1
        let message1_id = thread.update(cx, |thread, cx| {
            thread.insert_user_message("Message 1", vec![contexts[0].clone()], None, cx)
        });

        // Second message with contexts 1 and 2 (context 1 should be skipped as it's already included)
        let message2_id = thread.update(cx, |thread, cx| {
            thread.insert_user_message(
                "Message 2",
                vec![contexts[0].clone(), contexts[1].clone()],
                None,
                cx,
            )
        });

        // Third message with all three contexts (contexts 1 and 2 should be skipped)
        let message3_id = thread.update(cx, |thread, cx| {
            thread.insert_user_message(
                "Message 3",
                vec![
                    contexts[0].clone(),
                    contexts[1].clone(),
                    contexts[2].clone(),
                ],
                None,
                cx,
            )
        });

        // Check what contexts are included in each message
        let (message1, message2, message3) = thread.read_with(cx, |thread, _| {
            (
                thread.message(message1_id).unwrap().clone(),
                thread.message(message2_id).unwrap().clone(),
                thread.message(message3_id).unwrap().clone(),
            )
        });

        // First message should include context 1
        assert!(message1.context.contains("file1.rs"));

        // Second message should include only context 2 (not 1)
        assert!(!message2.context.contains("file1.rs"));
        assert!(message2.context.contains("file2.rs"));

        // Third message should include only context 3 (not 1 or 2)
        assert!(!message3.context.contains("file1.rs"));
        assert!(!message3.context.contains("file2.rs"));
        assert!(message3.context.contains("file3.rs"));

        // Check entire request to make sure all contexts are properly included
        let request = thread.read_with(cx, |thread, cx| {
            thread.to_completion_request(RequestKind::Chat, cx)
        });

        // The request should contain all 3 messages
        assert_eq!(request.messages.len(), 3);

        // Check that the contexts are properly formatted in each message
        assert!(request.messages[0].string_contents().contains("file1.rs"));
        assert!(!request.messages[0].string_contents().contains("file2.rs"));
        assert!(!request.messages[0].string_contents().contains("file3.rs"));

        assert!(!request.messages[1].string_contents().contains("file1.rs"));
        assert!(request.messages[1].string_contents().contains("file2.rs"));
        assert!(!request.messages[1].string_contents().contains("file3.rs"));

        assert!(!request.messages[2].string_contents().contains("file1.rs"));
        assert!(!request.messages[2].string_contents().contains("file2.rs"));
        assert!(request.messages[2].string_contents().contains("file3.rs"));
    }

    #[gpui::test]
    async fn test_message_without_files(cx: &mut TestAppContext) {
        init_test_settings(cx);

        let project = create_test_project(
            cx,
            json!({"code.rs": "fn main() {\n    println!(\"Hello, world!\");\n}"}),
        )
        .await;

        let (_, _thread_store, thread, _context_store) =
            setup_test_environment(cx, project.clone()).await;

        // Insert user message without any context (empty context vector)
        let message_id = thread.update(cx, |thread, cx| {
            thread.insert_user_message("What is the best way to learn Rust?", vec![], None, cx)
        });

        // Check content and context in message object
        let message = thread.read_with(cx, |thread, _| thread.message(message_id).unwrap().clone());

        // Context should be empty when no files are included
        assert_eq!(message.role, Role::User);
        assert_eq!(message.segments.len(), 1);
        assert_eq!(
            message.segments[0],
            MessageSegment::Text("What is the best way to learn Rust?".to_string())
        );
        assert_eq!(message.context, "");

        // Check message in request
        let request = thread.read_with(cx, |thread, cx| {
            thread.to_completion_request(RequestKind::Chat, cx)
        });

        assert_eq!(request.messages.len(), 1);
        assert_eq!(
            request.messages[0].string_contents(),
            "What is the best way to learn Rust?"
        );

        // Add second message, also without context
        let message2_id = thread.update(cx, |thread, cx| {
            thread.insert_user_message("Are there any good books?", vec![], None, cx)
        });

        let message2 =
            thread.read_with(cx, |thread, _| thread.message(message2_id).unwrap().clone());
        assert_eq!(message2.context, "");

        // Check that both messages appear in the request
        let request = thread.read_with(cx, |thread, cx| {
            thread.to_completion_request(RequestKind::Chat, cx)
        });

        assert_eq!(request.messages.len(), 2);
        assert_eq!(
            request.messages[0].string_contents(),
            "What is the best way to learn Rust?"
        );
        assert_eq!(
            request.messages[1].string_contents(),
            "Are there any good books?"
        );
    }

    #[gpui::test]
    async fn test_stale_buffer_notification(cx: &mut TestAppContext) {
        init_test_settings(cx);

        let project = create_test_project(
            cx,
            json!({"code.rs": "fn main() {\n    println!(\"Hello, world!\");\n}"}),
        )
        .await;

        let (_workspace, _thread_store, thread, context_store) =
            setup_test_environment(cx, project.clone()).await;

        // Open buffer and add it to context
        let buffer = add_file_to_context(&project, &context_store, "test/code.rs", cx)
            .await
            .unwrap();

        let context =
            context_store.update(cx, |store, _| store.context().first().cloned().unwrap());

        // Insert user message with the buffer as context
        thread.update(cx, |thread, cx| {
            thread.insert_user_message("Explain this code", vec![context], None, cx)
        });

        // Create a request and check that it doesn't have a stale buffer warning yet
        let initial_request = thread.read_with(cx, |thread, cx| {
            thread.to_completion_request(RequestKind::Chat, cx)
        });

        // Make sure we don't have a stale file warning yet
        let has_stale_warning = initial_request.messages.iter().any(|msg| {
            msg.string_contents()
                .contains("These files changed since last read:")
        });
        assert!(
            !has_stale_warning,
            "Should not have stale buffer warning before buffer is modified"
        );

        // Modify the buffer
        buffer.update(cx, |buffer, cx| {
            // Find a position at the end of line 1
            buffer.edit(
                [(1..1, "\n    println!(\"Added a new line\");\n")],
                None,
                cx,
            );
        });

        // Insert another user message without context
        thread.update(cx, |thread, cx| {
            thread.insert_user_message("What does the code do now?", vec![], None, cx)
        });

        // Create a new request and check for the stale buffer warning
        let new_request = thread.read_with(cx, |thread, cx| {
            thread.to_completion_request(RequestKind::Chat, cx)
        });

        // We should have a stale file warning as the last message
        let last_message = new_request
            .messages
            .last()
            .expect("Request should have messages");

        // The last message should be the stale buffer notification
        assert_eq!(last_message.role, Role::User);

        // Check the exact content of the message
        let expected_content = "These files changed since last read:\n- code.rs\n";
        assert_eq!(
            last_message.string_contents(),
            expected_content,
            "Last message should be exactly the stale buffer notification"
        );
    }

    fn init_test_settings(cx: &mut TestAppContext) {
        cx.update(|cx| {
            let settings_store = SettingsStore::test(cx);
            cx.set_global(settings_store);
            language::init(cx);
            Project::init_settings(cx);
            AssistantSettings::register(cx);
            thread_store::init(cx);
            workspace::init_settings(cx);
            ThemeSettings::register(cx);
            ContextServerSettings::register(cx);
            EditorSettings::register(cx);
        });
    }

    // Helper to create a test project with test files
    async fn create_test_project(
        cx: &mut TestAppContext,
        files: serde_json::Value,
    ) -> Entity<Project> {
        let fs = FakeFs::new(cx.executor());
        fs.insert_tree(path!("/test"), files).await;
        Project::test(fs, [path!("/test").as_ref()], cx).await
    }

    async fn setup_test_environment(
        cx: &mut TestAppContext,
        project: Entity<Project>,
    ) -> (
        Entity<Workspace>,
        Entity<ThreadStore>,
        Entity<Thread>,
        Entity<ContextStore>,
    ) {
        let (workspace, cx) =
            cx.add_window_view(|window, cx| Workspace::test_new(project.clone(), window, cx));

        let thread_store = cx.update(|_, cx| {
            ThreadStore::new(
                project.clone(),
                Arc::default(),
                Arc::new(PromptBuilder::new(None).unwrap()),
                cx,
            )
            .unwrap()
        });

        let thread = thread_store.update(cx, |store, cx| store.create_thread(cx));
        let context_store = cx.new(|_cx| ContextStore::new(workspace.downgrade(), None));

        (workspace, thread_store, thread, context_store)
    }

    async fn add_file_to_context(
        project: &Entity<Project>,
        context_store: &Entity<ContextStore>,
        path: &str,
        cx: &mut TestAppContext,
    ) -> Result<Entity<language::Buffer>> {
        let buffer_path = project
            .read_with(cx, |project, cx| project.find_project_path(path, cx))
            .unwrap();

        let buffer = project
            .update(cx, |project, cx| project.open_buffer(buffer_path, cx))
            .await
            .unwrap();

        context_store
            .update(cx, |store, cx| {
                store.add_file_from_buffer(buffer.clone(), cx)
            })
            .await?;

        Ok(buffer)
    }
}<|MERGE_RESOLUTION|>--- conflicted
+++ resolved
@@ -15,8 +15,8 @@
 use gpui::{App, AppContext, Context, Entity, EventEmitter, SharedString, Task, WeakEntity};
 use language_model::{
     ConfiguredModel, LanguageModel, LanguageModelCompletionEvent, LanguageModelRegistry,
-    LanguageModelRequest, LanguageModelRequestMessage, LanguageModelRequestTool,
-    LanguageModelToolResult, LanguageModelToolUseId, MaxMonthlySpendReachedError, MessageContent,
+    LanguageModelRequest, LanguageModelRequestMessage, LanguageModelToolResult,
+    LanguageModelToolUseId, MaxMonthlySpendReachedError, MessageContent,
     PaymentRequiredError, Role, StopReason, TokenUsage,
 };
 use project::git_store::{GitStore, GitStoreCheckpoint, RepositoryState};
@@ -909,21 +909,8 @@
         request_kind: RequestKind,
         cx: &mut Context<Self>,
     ) {
-        let mut request = self.to_completion_request(request_kind, cx);
-        if model.supports_tools() {
-            request.tools = {
-                let mut tools = Vec::new();
-                tools.extend(self.tools().enabled_tools(cx).into_iter().map(|tool| {
-                    LanguageModelRequestTool {
-                        name: tool.name(),
-                        description: tool.description(),
-                        input_schema: tool.input_schema(model.tool_input_format()),
-                    }
-                }));
-
-                tools
-            };
-        }
+        let request = self.to_completion_request(request_kind, cx);
+        log::info!("Request payload: {:?}", request);
 
         self.stream_completion(request, model, cx);
     }
@@ -1250,19 +1237,7 @@
     }
 
     pub fn summarize(&mut self, cx: &mut Context<Self>) {
-<<<<<<< HEAD
-        // // TODO: Remove before merging.
-        // if 1 < 2 {
-        //     return;
-        // }
-
-        let Some(provider) = LanguageModelRegistry::read_global(cx).active_provider() else {
-            return;
-        };
-        let Some(model) = LanguageModelRegistry::read_global(cx).active_model() else {
-=======
         let Some(model) = LanguageModelRegistry::read_global(cx).thread_summary_model() else {
->>>>>>> cfe5620a
             return;
         };
 
