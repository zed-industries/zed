use crate::{
    agent_profile::AgentProfile,
    context::{AgentContext, AgentContextHandle, ContextLoadResult, LoadedContext},
    thread_store::{
        SerializedCrease, SerializedLanguageModel, SerializedMessage, SerializedMessageSegment,
        SerializedThread, SerializedToolResult, SerializedToolUse, SharedProjectContext,
        ThreadStore,
    },
    tool_use::{PendingToolUse, ToolUse, ToolUseMetadata, ToolUseState},
};
use agent_settings::{AgentProfileId, AgentSettings, CompletionMode};
use anyhow::{Result, anyhow};
use assistant_tool::{ActionLog, AnyToolCard, Tool, ToolWorkingSet};
use chrono::{DateTime, Utc};
use client::{ModelRequestUsage, RequestUsage};
use collections::{HashMap, HashSet};
use feature_flags::{self, FeatureFlagAppExt};
use futures::{FutureExt, StreamExt as _, future::Shared};
use git::repository::DiffType;
use gpui::{
    AnyWindowHandle, App, AppContext, AsyncApp, Context, Entity, EventEmitter, SharedString, Task,
    WeakEntity, Window,
};
use language_model::{
    ConfiguredModel, LanguageModel, LanguageModelCompletionError, LanguageModelCompletionEvent,
    LanguageModelId, LanguageModelKnownError, LanguageModelRegistry, LanguageModelRequest,
    LanguageModelRequestMessage, LanguageModelRequestTool, LanguageModelToolResult,
    LanguageModelToolResultContent, LanguageModelToolUseId, MessageContent,
    ModelRequestLimitReachedError, PaymentRequiredError, Role, SelectedModel, StopReason,
    TokenUsage,
};
use postage::stream::Stream as _;
use project::{
    Project,
    git_store::{GitStore, GitStoreCheckpoint, RepositoryState},
};
use prompt_store::{ModelContext, PromptBuilder};
use proto::Plan;
use schemars::JsonSchema;
use serde::{Deserialize, Serialize};
use settings::Settings;
use std::{
    io::Write,
    ops::Range,
    sync::Arc,
    time::{Duration, Instant},
};
use thiserror::Error;
use util::{ResultExt as _, post_inc};
use uuid::Uuid;
use zed_llm_client::{CompletionIntent, CompletionRequestStatus, UsageLimit};

// Retry constants
const MAX_RETRY_ATTEMPTS: u8 = 3;
const BASE_RETRY_DELAY_SECS: u64 = 5;

#[derive(
    Debug, PartialEq, Eq, PartialOrd, Ord, Hash, Clone, Serialize, Deserialize, JsonSchema,
)]
pub struct ThreadId(Arc<str>);

impl ThreadId {
    pub fn new() -> Self {
        Self(Uuid::new_v4().to_string().into())
    }
}

impl std::fmt::Display for ThreadId {
    fn fmt(&self, f: &mut std::fmt::Formatter<'_>) -> std::fmt::Result {
        write!(f, "{}", self.0)
    }
}

impl From<&str> for ThreadId {
    fn from(value: &str) -> Self {
        Self(value.into())
    }
}

/// The ID of the user prompt that initiated a request.
///
/// This equates to the user physically submitting a message to the model (e.g., by pressing the Enter key).
#[derive(Debug, PartialEq, Eq, PartialOrd, Ord, Hash, Clone, Serialize, Deserialize)]
pub struct PromptId(Arc<str>);

impl PromptId {
    pub fn new() -> Self {
        Self(Uuid::new_v4().to_string().into())
    }
}

impl std::fmt::Display for PromptId {
    fn fmt(&self, f: &mut std::fmt::Formatter<'_>) -> std::fmt::Result {
        write!(f, "{}", self.0)
    }
}

#[derive(Debug, PartialEq, Eq, PartialOrd, Ord, Hash, Clone, Copy, Serialize, Deserialize)]
pub struct MessageId(pub(crate) usize);

impl MessageId {
    fn post_inc(&mut self) -> Self {
        Self(post_inc(&mut self.0))
    }

    pub fn as_usize(&self) -> usize {
        self.0
    }
}

/// Stored information that can be used to resurrect a context crease when creating an editor for a past message.
#[derive(Clone, Debug)]
pub struct MessageCrease {
    pub range: Range<usize>,
    pub icon_path: SharedString,
    pub label: SharedString,
    /// None for a deserialized message, Some otherwise.
    pub context: Option<AgentContextHandle>,
}

/// A message in a [`Thread`].
#[derive(Debug, Clone)]
pub struct Message {
    pub id: MessageId,
    pub role: Role,
    pub segments: Vec<MessageSegment>,
    pub loaded_context: LoadedContext,
    pub creases: Vec<MessageCrease>,
    pub is_hidden: bool,
    pub ui_only: bool,
}

impl Message {
    /// Returns whether the message contains any meaningful text that should be displayed
    /// The model sometimes runs tool without producing any text or just a marker ([`USING_TOOL_MARKER`])
    pub fn should_display_content(&self) -> bool {
        self.segments.iter().all(|segment| segment.should_display())
    }

    pub fn push_thinking(&mut self, text: &str, signature: Option<String>) {
        if let Some(MessageSegment::Thinking {
            text: segment,
            signature: current_signature,
        }) = self.segments.last_mut()
        {
            if let Some(signature) = signature {
                *current_signature = Some(signature);
            }
            segment.push_str(text);
        } else {
            self.segments.push(MessageSegment::Thinking {
                text: text.to_string(),
                signature,
            });
        }
    }

    pub fn push_redacted_thinking(&mut self, data: String) {
        self.segments.push(MessageSegment::RedactedThinking(data));
    }

    pub fn push_text(&mut self, text: &str) {
        if let Some(MessageSegment::Text(segment)) = self.segments.last_mut() {
            segment.push_str(text);
        } else {
            self.segments.push(MessageSegment::Text(text.to_string()));
        }
    }

    pub fn to_string(&self) -> String {
        let mut result = String::new();

        if !self.loaded_context.text.is_empty() {
            result.push_str(&self.loaded_context.text);
        }

        for segment in &self.segments {
            match segment {
                MessageSegment::Text(text) => result.push_str(text),
                MessageSegment::Thinking { text, .. } => {
                    result.push_str("<think>\n");
                    result.push_str(text);
                    result.push_str("\n</think>");
                }
                MessageSegment::RedactedThinking(_) => {}
            }
        }

        result
    }
}

#[derive(Debug, Clone, PartialEq, Eq)]
pub enum MessageSegment {
    Text(String),
    Thinking {
        text: String,
        signature: Option<String>,
    },
    RedactedThinking(String),
}

impl MessageSegment {
    pub fn should_display(&self) -> bool {
        match self {
            Self::Text(text) => text.is_empty(),
            Self::Thinking { text, .. } => text.is_empty(),
            Self::RedactedThinking(_) => false,
        }
    }

    pub fn text(&self) -> Option<&str> {
        match self {
            MessageSegment::Text(text) => Some(text),
            _ => None,
        }
    }
}

#[derive(Debug, Clone, Serialize, Deserialize, PartialEq)]
pub struct ProjectSnapshot {
    pub worktree_snapshots: Vec<WorktreeSnapshot>,
    pub unsaved_buffer_paths: Vec<String>,
    pub timestamp: DateTime<Utc>,
}

#[derive(Debug, Clone, Serialize, Deserialize, PartialEq)]
pub struct WorktreeSnapshot {
    pub worktree_path: String,
    pub git_state: Option<GitState>,
}

#[derive(Debug, Clone, Serialize, Deserialize, PartialEq)]
pub struct GitState {
    pub remote_url: Option<String>,
    pub head_sha: Option<String>,
    pub current_branch: Option<String>,
    pub diff: Option<String>,
}

#[derive(Clone, Debug)]
pub struct ThreadCheckpoint {
    message_id: MessageId,
    git_checkpoint: GitStoreCheckpoint,
}

#[derive(Copy, Clone, Debug, PartialEq, Eq)]
pub enum ThreadFeedback {
    Positive,
    Negative,
}

pub enum LastRestoreCheckpoint {
    Pending {
        message_id: MessageId,
    },
    Error {
        message_id: MessageId,
        error: String,
    },
}

impl LastRestoreCheckpoint {
    pub fn message_id(&self) -> MessageId {
        match self {
            LastRestoreCheckpoint::Pending { message_id } => *message_id,
            LastRestoreCheckpoint::Error { message_id, .. } => *message_id,
        }
    }
}

#[derive(Clone, Debug, Default, Serialize, Deserialize, PartialEq)]
pub enum DetailedSummaryState {
    #[default]
    NotGenerated,
    Generating {
        message_id: MessageId,
    },
    Generated {
        text: SharedString,
        message_id: MessageId,
    },
}

impl DetailedSummaryState {
    fn text(&self) -> Option<SharedString> {
        if let Self::Generated { text, .. } = self {
            Some(text.clone())
        } else {
            None
        }
    }
}

#[derive(Default, Debug)]
pub struct TotalTokenUsage {
    pub total: u64,
    pub max: u64,
}

impl TotalTokenUsage {
    pub fn ratio(&self) -> TokenUsageRatio {
        #[cfg(debug_assertions)]
        let warning_threshold: f32 = std::env::var("ZED_THREAD_WARNING_THRESHOLD")
            .unwrap_or("0.8".to_string())
            .parse()
            .unwrap();
        #[cfg(not(debug_assertions))]
        let warning_threshold: f32 = 0.8;

        // When the maximum is unknown because there is no selected model,
        // avoid showing the token limit warning.
        if self.max == 0 {
            TokenUsageRatio::Normal
        } else if self.total >= self.max {
            TokenUsageRatio::Exceeded
        } else if self.total as f32 / self.max as f32 >= warning_threshold {
            TokenUsageRatio::Warning
        } else {
            TokenUsageRatio::Normal
        }
    }

    pub fn add(&self, tokens: u64) -> TotalTokenUsage {
        TotalTokenUsage {
            total: self.total + tokens,
            max: self.max,
        }
    }
}

#[derive(Debug, Default, PartialEq, Eq)]
pub enum TokenUsageRatio {
    #[default]
    Normal,
    Warning,
    Exceeded,
}

#[derive(Debug, Clone, Copy)]
pub enum QueueState {
    Sending,
    Queued { position: usize },
    Started,
}

/// A thread of conversation with the LLM.
pub struct Thread {
    id: ThreadId,
    updated_at: DateTime<Utc>,
    summary: ThreadSummary,
    pending_summary: Task<Option<()>>,
    detailed_summary_task: Task<Option<()>>,
    detailed_summary_tx: postage::watch::Sender<DetailedSummaryState>,
    detailed_summary_rx: postage::watch::Receiver<DetailedSummaryState>,
    completion_mode: agent_settings::CompletionMode,
    messages: Vec<Message>,
    next_message_id: MessageId,
    last_prompt_id: PromptId,
    project_context: SharedProjectContext,
    checkpoints_by_message: HashMap<MessageId, ThreadCheckpoint>,
    completion_count: usize,
    pending_completions: Vec<PendingCompletion>,
    project: Entity<Project>,
    prompt_builder: Arc<PromptBuilder>,
    tools: Entity<ToolWorkingSet>,
    tool_use: ToolUseState,
    action_log: Entity<ActionLog>,
    last_restore_checkpoint: Option<LastRestoreCheckpoint>,
    pending_checkpoint: Option<ThreadCheckpoint>,
    initial_project_snapshot: Shared<Task<Option<Arc<ProjectSnapshot>>>>,
    request_token_usage: Vec<TokenUsage>,
    cumulative_token_usage: TokenUsage,
    exceeded_window_error: Option<ExceededWindowError>,
    tool_use_limit_reached: bool,
    feedback: Option<ThreadFeedback>,
    retry_state: Option<RetryState>,
    message_feedback: HashMap<MessageId, ThreadFeedback>,
    last_auto_capture_at: Option<Instant>,
    last_received_chunk_at: Option<Instant>,
    request_callback: Option<
        Box<dyn FnMut(&LanguageModelRequest, &[Result<LanguageModelCompletionEvent, String>])>,
    >,
    remaining_turns: u32,
    configured_model: Option<ConfiguredModel>,
    profile: AgentProfile,
}

#[derive(Clone, Debug)]
struct RetryState {
    attempt: u8,
    max_attempts: u8,
    intent: CompletionIntent,
}

#[derive(Clone, Debug, PartialEq, Eq)]
pub enum ThreadSummary {
    Pending,
    Generating,
    Ready(SharedString),
    Error,
}

impl ThreadSummary {
    pub const DEFAULT: SharedString = SharedString::new_static("New Thread");

    pub fn or_default(&self) -> SharedString {
        self.unwrap_or(Self::DEFAULT)
    }

    pub fn unwrap_or(&self, message: impl Into<SharedString>) -> SharedString {
        self.ready().unwrap_or_else(|| message.into())
    }

    pub fn ready(&self) -> Option<SharedString> {
        match self {
            ThreadSummary::Ready(summary) => Some(summary.clone()),
            ThreadSummary::Pending | ThreadSummary::Generating | ThreadSummary::Error => None,
        }
    }
}

#[derive(Debug, Clone, Serialize, Deserialize, PartialEq)]
pub struct ExceededWindowError {
    /// Model used when last message exceeded context window
    model_id: LanguageModelId,
    /// Token count including last message
    token_count: u64,
}

impl Thread {
    pub fn new(
        project: Entity<Project>,
        tools: Entity<ToolWorkingSet>,
        prompt_builder: Arc<PromptBuilder>,
        system_prompt: SharedProjectContext,
        cx: &mut Context<Self>,
    ) -> Self {
        let (detailed_summary_tx, detailed_summary_rx) = postage::watch::channel();
        let configured_model = LanguageModelRegistry::read_global(cx).default_model();
        let profile_id = AgentSettings::get_global(cx).default_profile.clone();

        Self {
            id: ThreadId::new(),
            updated_at: Utc::now(),
            summary: ThreadSummary::Pending,
            pending_summary: Task::ready(None),
            detailed_summary_task: Task::ready(None),
            detailed_summary_tx,
            detailed_summary_rx,
            completion_mode: AgentSettings::get_global(cx).preferred_completion_mode,
            messages: Vec::new(),
            next_message_id: MessageId(0),
            last_prompt_id: PromptId::new(),
            project_context: system_prompt,
            checkpoints_by_message: HashMap::default(),
            completion_count: 0,
            pending_completions: Vec::new(),
            project: project.clone(),
            prompt_builder,
            tools: tools.clone(),
            last_restore_checkpoint: None,
            pending_checkpoint: None,
            tool_use: ToolUseState::new(tools.clone()),
            action_log: cx.new(|_| ActionLog::new(project.clone())),
            initial_project_snapshot: {
                let project_snapshot = Self::project_snapshot(project, cx);
                cx.foreground_executor()
                    .spawn(async move { Some(project_snapshot.await) })
                    .shared()
            },
            request_token_usage: Vec::new(),
            cumulative_token_usage: TokenUsage::default(),
            exceeded_window_error: None,
            tool_use_limit_reached: false,
            feedback: None,
            retry_state: None,
            message_feedback: HashMap::default(),
            last_auto_capture_at: None,
            last_received_chunk_at: None,
            request_callback: None,
            remaining_turns: u32::MAX,
            configured_model,
            profile: AgentProfile::new(profile_id, tools),
        }
    }

    pub fn deserialize(
        id: ThreadId,
        serialized: SerializedThread,
        project: Entity<Project>,
        tools: Entity<ToolWorkingSet>,
        prompt_builder: Arc<PromptBuilder>,
        project_context: SharedProjectContext,
        window: Option<&mut Window>, // None in headless mode
        cx: &mut Context<Self>,
    ) -> Self {
        let next_message_id = MessageId(
            serialized
                .messages
                .last()
                .map(|message| message.id.0 + 1)
                .unwrap_or(0),
        );
        let tool_use = ToolUseState::from_serialized_messages(
            tools.clone(),
            &serialized.messages,
            project.clone(),
            window,
            cx,
        );
        let (detailed_summary_tx, detailed_summary_rx) =
            postage::watch::channel_with(serialized.detailed_summary_state);

        let configured_model = LanguageModelRegistry::global(cx).update(cx, |registry, cx| {
            serialized
                .model
                .and_then(|model| {
                    let model = SelectedModel {
                        provider: model.provider.clone().into(),
                        model: model.model.clone().into(),
                    };
                    registry.select_model(&model, cx)
                })
                .or_else(|| registry.default_model())
        });

        let completion_mode = serialized
            .completion_mode
            .unwrap_or_else(|| AgentSettings::get_global(cx).preferred_completion_mode);
        let profile_id = serialized
            .profile
            .unwrap_or_else(|| AgentSettings::get_global(cx).default_profile.clone());

        Self {
            id,
            updated_at: serialized.updated_at,
            summary: ThreadSummary::Ready(serialized.summary),
            pending_summary: Task::ready(None),
            detailed_summary_task: Task::ready(None),
            detailed_summary_tx,
            detailed_summary_rx,
            completion_mode,
            retry_state: None,
            messages: serialized
                .messages
                .into_iter()
                .map(|message| Message {
                    id: message.id,
                    role: message.role,
                    segments: message
                        .segments
                        .into_iter()
                        .map(|segment| match segment {
                            SerializedMessageSegment::Text { text } => MessageSegment::Text(text),
                            SerializedMessageSegment::Thinking { text, signature } => {
                                MessageSegment::Thinking { text, signature }
                            }
                            SerializedMessageSegment::RedactedThinking { data } => {
                                MessageSegment::RedactedThinking(data)
                            }
                        })
                        .collect(),
                    loaded_context: LoadedContext {
                        contexts: Vec::new(),
                        text: message.context,
                        images: Vec::new(),
                    },
                    creases: message
                        .creases
                        .into_iter()
                        .map(|crease| MessageCrease {
                            range: crease.start..crease.end,
                            icon_path: crease.icon_path,
                            label: crease.label,
                            context: None,
                        })
                        .collect(),
                    is_hidden: message.is_hidden,
                    ui_only: false, // UI-only messages are not persisted
                })
                .collect(),
            next_message_id,
            last_prompt_id: PromptId::new(),
            project_context,
            checkpoints_by_message: HashMap::default(),
            completion_count: 0,
            pending_completions: Vec::new(),
            last_restore_checkpoint: None,
            pending_checkpoint: None,
            project: project.clone(),
            prompt_builder,
            tools: tools.clone(),
            tool_use,
            action_log: cx.new(|_| ActionLog::new(project)),
            initial_project_snapshot: Task::ready(serialized.initial_project_snapshot).shared(),
            request_token_usage: serialized.request_token_usage,
            cumulative_token_usage: serialized.cumulative_token_usage,
            exceeded_window_error: None,
            tool_use_limit_reached: serialized.tool_use_limit_reached,
            feedback: None,
            message_feedback: HashMap::default(),
            last_auto_capture_at: None,
            last_received_chunk_at: None,
            request_callback: None,
            remaining_turns: u32::MAX,
            configured_model,
            profile: AgentProfile::new(profile_id, tools),
        }
    }

    pub fn set_request_callback(
        &mut self,
        callback: impl 'static
        + FnMut(&LanguageModelRequest, &[Result<LanguageModelCompletionEvent, String>]),
    ) {
        self.request_callback = Some(Box::new(callback));
    }

    pub fn id(&self) -> &ThreadId {
        &self.id
    }

    pub fn profile(&self) -> &AgentProfile {
        &self.profile
    }

    pub fn set_profile(&mut self, id: AgentProfileId, cx: &mut Context<Self>) {
        if &id != self.profile.id() {
            self.profile = AgentProfile::new(id, self.tools.clone());
            cx.emit(ThreadEvent::ProfileChanged);
        }
    }

    pub fn is_empty(&self) -> bool {
        self.messages.is_empty()
    }

    pub fn updated_at(&self) -> DateTime<Utc> {
        self.updated_at
    }

    pub fn touch_updated_at(&mut self) {
        self.updated_at = Utc::now();
    }

    pub fn advance_prompt_id(&mut self) {
        self.last_prompt_id = PromptId::new();
    }

    pub fn project_context(&self) -> SharedProjectContext {
        self.project_context.clone()
    }

    pub fn get_or_init_configured_model(&mut self, cx: &App) -> Option<ConfiguredModel> {
        if self.configured_model.is_none() {
            self.configured_model = LanguageModelRegistry::read_global(cx).default_model();
        }
        self.configured_model.clone()
    }

    pub fn configured_model(&self) -> Option<ConfiguredModel> {
        self.configured_model.clone()
    }

    pub fn set_configured_model(&mut self, model: Option<ConfiguredModel>, cx: &mut Context<Self>) {
        self.configured_model = model;
        cx.notify();
    }

    pub fn summary(&self) -> &ThreadSummary {
        &self.summary
    }

    pub fn set_summary(&mut self, new_summary: impl Into<SharedString>, cx: &mut Context<Self>) {
        let current_summary = match &self.summary {
            ThreadSummary::Pending | ThreadSummary::Generating => return,
            ThreadSummary::Ready(summary) => summary,
            ThreadSummary::Error => &ThreadSummary::DEFAULT,
        };

        let mut new_summary = new_summary.into();

        if new_summary.is_empty() {
            new_summary = ThreadSummary::DEFAULT;
        }

        if current_summary != &new_summary {
            self.summary = ThreadSummary::Ready(new_summary);
            cx.emit(ThreadEvent::SummaryChanged);
        }
    }

    pub fn completion_mode(&self) -> CompletionMode {
        self.completion_mode
    }

    pub fn set_completion_mode(&mut self, mode: CompletionMode) {
        self.completion_mode = mode;
    }

    pub fn message(&self, id: MessageId) -> Option<&Message> {
        let index = self
            .messages
            .binary_search_by(|message| message.id.cmp(&id))
            .ok()?;

        self.messages.get(index)
    }

    pub fn messages(&self) -> impl ExactSizeIterator<Item = &Message> {
        self.messages.iter()
    }

    pub fn is_generating(&self) -> bool {
        !self.pending_completions.is_empty() || !self.all_tools_finished()
    }

    /// Indicates whether streaming of language model events is stale.
    /// When `is_generating()` is false, this method returns `None`.
    pub fn is_generation_stale(&self) -> Option<bool> {
        const STALE_THRESHOLD: u128 = 250;

        self.last_received_chunk_at
            .map(|instant| instant.elapsed().as_millis() > STALE_THRESHOLD)
    }

    fn received_chunk(&mut self) {
        self.last_received_chunk_at = Some(Instant::now());
    }

    pub fn queue_state(&self) -> Option<QueueState> {
        self.pending_completions
            .first()
            .map(|pending_completion| pending_completion.queue_state)
    }

    pub fn tools(&self) -> &Entity<ToolWorkingSet> {
        &self.tools
    }

    pub fn pending_tool(&self, id: &LanguageModelToolUseId) -> Option<&PendingToolUse> {
        self.tool_use
            .pending_tool_uses()
            .into_iter()
            .find(|tool_use| &tool_use.id == id)
    }

    pub fn tools_needing_confirmation(&self) -> impl Iterator<Item = &PendingToolUse> {
        self.tool_use
            .pending_tool_uses()
            .into_iter()
            .filter(|tool_use| tool_use.status.needs_confirmation())
    }

    pub fn has_pending_tool_uses(&self) -> bool {
        !self.tool_use.pending_tool_uses().is_empty()
    }

    pub fn checkpoint_for_message(&self, id: MessageId) -> Option<ThreadCheckpoint> {
        self.checkpoints_by_message.get(&id).cloned()
    }

    pub fn restore_checkpoint(
        &mut self,
        checkpoint: ThreadCheckpoint,
        cx: &mut Context<Self>,
    ) -> Task<Result<()>> {
        self.last_restore_checkpoint = Some(LastRestoreCheckpoint::Pending {
            message_id: checkpoint.message_id,
        });
        cx.emit(ThreadEvent::CheckpointChanged);
        cx.notify();

        let git_store = self.project().read(cx).git_store().clone();
        let restore = git_store.update(cx, |git_store, cx| {
            git_store.restore_checkpoint(checkpoint.git_checkpoint.clone(), cx)
        });

        cx.spawn(async move |this, cx| {
            let result = restore.await;
            this.update(cx, |this, cx| {
                if let Err(err) = result.as_ref() {
                    this.last_restore_checkpoint = Some(LastRestoreCheckpoint::Error {
                        message_id: checkpoint.message_id,
                        error: err.to_string(),
                    });
                } else {
                    this.truncate(checkpoint.message_id, cx);
                    this.last_restore_checkpoint = None;
                }
                this.pending_checkpoint = None;
                cx.emit(ThreadEvent::CheckpointChanged);
                cx.notify();
            })?;
            result
        })
    }

    fn finalize_pending_checkpoint(&mut self, cx: &mut Context<Self>) {
        let pending_checkpoint = if self.is_generating() {
            return;
        } else if let Some(checkpoint) = self.pending_checkpoint.take() {
            checkpoint
        } else {
            return;
        };

        self.finalize_checkpoint(pending_checkpoint, cx);
    }

    fn finalize_checkpoint(
        &mut self,
        pending_checkpoint: ThreadCheckpoint,
        cx: &mut Context<Self>,
    ) {
        let git_store = self.project.read(cx).git_store().clone();
        let final_checkpoint = git_store.update(cx, |git_store, cx| git_store.checkpoint(cx));
        cx.spawn(async move |this, cx| match final_checkpoint.await {
            Ok(final_checkpoint) => {
                let equal = git_store
                    .update(cx, |store, cx| {
                        store.compare_checkpoints(
                            pending_checkpoint.git_checkpoint.clone(),
                            final_checkpoint.clone(),
                            cx,
                        )
                    })?
                    .await
                    .unwrap_or(false);

                if !equal {
                    this.update(cx, |this, cx| {
                        this.insert_checkpoint(pending_checkpoint, cx)
                    })?;
                }

                Ok(())
            }
            Err(_) => this.update(cx, |this, cx| {
                this.insert_checkpoint(pending_checkpoint, cx)
            }),
        })
        .detach();
    }

    fn insert_checkpoint(&mut self, checkpoint: ThreadCheckpoint, cx: &mut Context<Self>) {
        self.checkpoints_by_message
            .insert(checkpoint.message_id, checkpoint);
        cx.emit(ThreadEvent::CheckpointChanged);
        cx.notify();
    }

    pub fn last_restore_checkpoint(&self) -> Option<&LastRestoreCheckpoint> {
        self.last_restore_checkpoint.as_ref()
    }

    pub fn truncate(&mut self, message_id: MessageId, cx: &mut Context<Self>) {
        let Some(message_ix) = self
            .messages
            .iter()
            .rposition(|message| message.id == message_id)
        else {
            return;
        };
        for deleted_message in self.messages.drain(message_ix..) {
            self.checkpoints_by_message.remove(&deleted_message.id);
        }
        cx.notify();
    }

    pub fn context_for_message(&self, id: MessageId) -> impl Iterator<Item = &AgentContext> {
        self.messages
            .iter()
            .find(|message| message.id == id)
            .into_iter()
            .flat_map(|message| message.loaded_context.contexts.iter())
    }

    pub fn is_turn_end(&self, ix: usize) -> bool {
        if self.messages.is_empty() {
            return false;
        }

        if !self.is_generating() && ix == self.messages.len() - 1 {
            return true;
        }

        let Some(message) = self.messages.get(ix) else {
            return false;
        };

        if message.role != Role::Assistant {
            return false;
        }

        self.messages
            .get(ix + 1)
            .and_then(|message| {
                self.message(message.id)
                    .map(|next_message| next_message.role == Role::User && !next_message.is_hidden)
            })
            .unwrap_or(false)
    }

    pub fn tool_use_limit_reached(&self) -> bool {
        self.tool_use_limit_reached
    }

    /// Returns whether all of the tool uses have finished running.
    pub fn all_tools_finished(&self) -> bool {
        // If the only pending tool uses left are the ones with errors, then
        // that means that we've finished running all of the pending tools.
        self.tool_use
            .pending_tool_uses()
            .iter()
            .all(|pending_tool_use| pending_tool_use.status.is_error())
    }

    /// Returns whether any pending tool uses may perform edits
    pub fn has_pending_edit_tool_uses(&self) -> bool {
        self.tool_use
            .pending_tool_uses()
            .iter()
            .filter(|pending_tool_use| !pending_tool_use.status.is_error())
            .any(|pending_tool_use| pending_tool_use.may_perform_edits)
    }

    pub fn tool_uses_for_message(&self, id: MessageId, cx: &App) -> Vec<ToolUse> {
        self.tool_use.tool_uses_for_message(id, cx)
    }

    pub fn tool_results_for_message(
        &self,
        assistant_message_id: MessageId,
    ) -> Vec<&LanguageModelToolResult> {
        self.tool_use.tool_results_for_message(assistant_message_id)
    }

    pub fn tool_result(&self, id: &LanguageModelToolUseId) -> Option<&LanguageModelToolResult> {
        self.tool_use.tool_result(id)
    }

    pub fn output_for_tool(&self, id: &LanguageModelToolUseId) -> Option<&Arc<str>> {
        match &self.tool_use.tool_result(id)?.content {
            LanguageModelToolResultContent::Text(text) => Some(text),
            LanguageModelToolResultContent::Image(_) => {
                // TODO: We should display image
                None
            }
        }
    }

    pub fn card_for_tool(&self, id: &LanguageModelToolUseId) -> Option<AnyToolCard> {
        self.tool_use.tool_result_card(id).cloned()
    }

    /// Return tools that are both enabled and supported by the model
    pub fn available_tools(
        &self,
        cx: &App,
        model: Arc<dyn LanguageModel>,
    ) -> Vec<LanguageModelRequestTool> {
        if model.supports_tools() {
            resolve_tool_name_conflicts(self.profile.enabled_tools(cx).as_slice())
                .into_iter()
                .filter_map(|(name, tool)| {
                    // Skip tools that cannot be supported
                    let input_schema = tool.input_schema(model.tool_input_format()).ok()?;
                    Some(LanguageModelRequestTool {
                        name,
                        description: tool.description(),
                        input_schema,
                    })
                })
                .collect()
        } else {
            Vec::default()
        }
    }

    pub fn insert_user_message(
        &mut self,
        text: impl Into<String>,
        loaded_context: ContextLoadResult,
        git_checkpoint: Option<GitStoreCheckpoint>,
        creases: Vec<MessageCrease>,
        cx: &mut Context<Self>,
    ) -> MessageId {
        if !loaded_context.referenced_buffers.is_empty() {
            self.action_log.update(cx, |log, cx| {
                for buffer in loaded_context.referenced_buffers {
                    log.buffer_read(buffer, cx);
                }
            });
        }

        let message_id = self.insert_message(
            Role::User,
            vec![MessageSegment::Text(text.into())],
            loaded_context.loaded_context,
            creases,
            false,
            cx,
        );

        if let Some(git_checkpoint) = git_checkpoint {
            self.pending_checkpoint = Some(ThreadCheckpoint {
                message_id,
                git_checkpoint,
            });
        }

        self.auto_capture_telemetry(cx);

        message_id
    }

    pub fn insert_invisible_continue_message(&mut self, cx: &mut Context<Self>) -> MessageId {
        let id = self.insert_message(
            Role::User,
            vec![MessageSegment::Text("Continue where you left off".into())],
            LoadedContext::default(),
            vec![],
            true,
            cx,
        );
        self.pending_checkpoint = None;

        id
    }

    pub fn insert_assistant_message(
        &mut self,
        segments: Vec<MessageSegment>,
        cx: &mut Context<Self>,
    ) -> MessageId {
        self.insert_message(
            Role::Assistant,
            segments,
            LoadedContext::default(),
            Vec::new(),
            false,
            cx,
        )
    }

    pub fn insert_message(
        &mut self,
        role: Role,
        segments: Vec<MessageSegment>,
        loaded_context: LoadedContext,
        creases: Vec<MessageCrease>,
        is_hidden: bool,
        cx: &mut Context<Self>,
    ) -> MessageId {
        let id = self.next_message_id.post_inc();
        self.messages.push(Message {
            id,
            role,
            segments,
            loaded_context,
            creases,
            is_hidden,
            ui_only: false,
        });
        self.touch_updated_at();
        cx.emit(ThreadEvent::MessageAdded(id));
        id
    }

    pub fn edit_message(
        &mut self,
        id: MessageId,
        new_role: Role,
        new_segments: Vec<MessageSegment>,
        creases: Vec<MessageCrease>,
        loaded_context: Option<LoadedContext>,
        checkpoint: Option<GitStoreCheckpoint>,
        cx: &mut Context<Self>,
    ) -> bool {
        let Some(message) = self.messages.iter_mut().find(|message| message.id == id) else {
            return false;
        };
        message.role = new_role;
        message.segments = new_segments;
        message.creases = creases;
        if let Some(context) = loaded_context {
            message.loaded_context = context;
        }
        if let Some(git_checkpoint) = checkpoint {
            self.checkpoints_by_message.insert(
                id,
                ThreadCheckpoint {
                    message_id: id,
                    git_checkpoint,
                },
            );
        }
        self.touch_updated_at();
        cx.emit(ThreadEvent::MessageEdited(id));
        true
    }

    pub fn delete_message(&mut self, id: MessageId, cx: &mut Context<Self>) -> bool {
        let Some(index) = self.messages.iter().position(|message| message.id == id) else {
            return false;
        };
        self.messages.remove(index);
        self.touch_updated_at();
        cx.emit(ThreadEvent::MessageDeleted(id));
        true
    }

    /// Returns the representation of this [`Thread`] in a textual form.
    ///
    /// This is the representation we use when attaching a thread as context to another thread.
    pub fn text(&self) -> String {
        let mut text = String::new();

        for message in &self.messages {
            text.push_str(match message.role {
                language_model::Role::User => "User:",
                language_model::Role::Assistant => "Agent:",
                language_model::Role::System => "System:",
            });
            text.push('\n');

            for segment in &message.segments {
                match segment {
                    MessageSegment::Text(content) => text.push_str(content),
                    MessageSegment::Thinking { text: content, .. } => {
                        text.push_str(&format!("<think>{}</think>", content))
                    }
                    MessageSegment::RedactedThinking(_) => {}
                }
            }
            text.push('\n');
        }

        text
    }

    /// Serializes this thread into a format for storage or telemetry.
    pub fn serialize(&self, cx: &mut Context<Self>) -> Task<Result<SerializedThread>> {
        let initial_project_snapshot = self.initial_project_snapshot.clone();
        cx.spawn(async move |this, cx| {
            let initial_project_snapshot = initial_project_snapshot.await;
            this.read_with(cx, |this, cx| SerializedThread {
                version: SerializedThread::VERSION.to_string(),
                summary: this.summary().or_default(),
                updated_at: this.updated_at(),
                messages: this
                    .messages()
                    .filter(|message| !message.ui_only)
                    .map(|message| SerializedMessage {
                        id: message.id,
                        role: message.role,
                        segments: message
                            .segments
                            .iter()
                            .map(|segment| match segment {
                                MessageSegment::Text(text) => {
                                    SerializedMessageSegment::Text { text: text.clone() }
                                }
                                MessageSegment::Thinking { text, signature } => {
                                    SerializedMessageSegment::Thinking {
                                        text: text.clone(),
                                        signature: signature.clone(),
                                    }
                                }
                                MessageSegment::RedactedThinking(data) => {
                                    SerializedMessageSegment::RedactedThinking {
                                        data: data.clone(),
                                    }
                                }
                            })
                            .collect(),
                        tool_uses: this
                            .tool_uses_for_message(message.id, cx)
                            .into_iter()
                            .map(|tool_use| SerializedToolUse {
                                id: tool_use.id,
                                name: tool_use.name,
                                input: tool_use.input,
                            })
                            .collect(),
                        tool_results: this
                            .tool_results_for_message(message.id)
                            .into_iter()
                            .map(|tool_result| SerializedToolResult {
                                tool_use_id: tool_result.tool_use_id.clone(),
                                is_error: tool_result.is_error,
                                content: tool_result.content.clone(),
                                output: tool_result.output.clone(),
                            })
                            .collect(),
                        context: message.loaded_context.text.clone(),
                        creases: message
                            .creases
                            .iter()
                            .map(|crease| SerializedCrease {
                                start: crease.range.start,
                                end: crease.range.end,
                                icon_path: crease.icon_path.clone(),
                                label: crease.label.clone(),
                            })
                            .collect(),
                        is_hidden: message.is_hidden,
                    })
                    .collect(),
                initial_project_snapshot,
                cumulative_token_usage: this.cumulative_token_usage,
                request_token_usage: this.request_token_usage.clone(),
                detailed_summary_state: this.detailed_summary_rx.borrow().clone(),
                exceeded_window_error: this.exceeded_window_error.clone(),
                model: this
                    .configured_model
                    .as_ref()
                    .map(|model| SerializedLanguageModel {
                        provider: model.provider.id().0.to_string(),
                        model: model.model.id().0.to_string(),
                    }),
                completion_mode: Some(this.completion_mode),
                tool_use_limit_reached: this.tool_use_limit_reached,
                profile: Some(this.profile.id().clone()),
            })
        })
    }

    pub fn remaining_turns(&self) -> u32 {
        self.remaining_turns
    }

    pub fn set_remaining_turns(&mut self, remaining_turns: u32) {
        self.remaining_turns = remaining_turns;
    }

    pub fn send_to_model(
        &mut self,
        model: Arc<dyn LanguageModel>,
        intent: CompletionIntent,
        window: Option<AnyWindowHandle>,
        cx: &mut Context<Self>,
    ) {
        if self.remaining_turns == 0 {
            return;
        }

        self.remaining_turns -= 1;

        let request = self.to_completion_request(model.clone(), intent, cx);

        self.stream_completion(request, model, intent, window, cx);
    }

    pub fn used_tools_since_last_user_message(&self) -> bool {
        for message in self.messages.iter().rev() {
            if self.tool_use.message_has_tool_results(message.id) {
                return true;
            } else if message.role == Role::User {
                return false;
            }
        }

        false
    }

    pub fn to_completion_request(
        &self,
        model: Arc<dyn LanguageModel>,
        intent: CompletionIntent,
        cx: &mut Context<Self>,
    ) -> LanguageModelRequest {
        let mut request = LanguageModelRequest {
            thread_id: Some(self.id.to_string()),
            prompt_id: Some(self.last_prompt_id.to_string()),
            intent: Some(intent),
            mode: None,
            messages: vec![],
            tools: Vec::new(),
            tool_choice: None,
            stop: Vec::new(),
            temperature: AgentSettings::temperature_for_model(&model, cx),
        };

        let available_tools = self.available_tools(cx, model.clone());
        let available_tool_names = available_tools
            .iter()
            .map(|tool| tool.name.clone())
            .collect();

        let model_context = &ModelContext {
            available_tools: available_tool_names,
        };

        if let Some(project_context) = self.project_context.borrow().as_ref() {
            match self
                .prompt_builder
                .generate_assistant_system_prompt(project_context, model_context)
            {
                Err(err) => {
                    let message = format!("{err:?}").into();
                    log::error!("{message}");
                    cx.emit(ThreadEvent::ShowError(ThreadError::Message {
                        header: "Error generating system prompt".into(),
                        message,
                    }));
                }
                Ok(system_prompt) => {
                    request.messages.push(LanguageModelRequestMessage {
                        role: Role::System,
                        content: vec![MessageContent::Text(system_prompt)],
                        cache: true,
                    });
                }
            }
        } else {
            let message = "Context for system prompt unexpectedly not ready.".into();
            log::error!("{message}");
            cx.emit(ThreadEvent::ShowError(ThreadError::Message {
                header: "Error generating system prompt".into(),
                message,
            }));
        }

        let mut message_ix_to_cache = None;
        for message in &self.messages {
            // ui_only messages are for the UI only, not for the model
            if message.ui_only {
                continue;
            }

            let mut request_message = LanguageModelRequestMessage {
                role: message.role,
                content: Vec::new(),
                cache: false,
            };

            message
                .loaded_context
                .add_to_request_message(&mut request_message);

            for segment in &message.segments {
                match segment {
                    MessageSegment::Text(text) => {
                        if !text.is_empty() {
                            request_message
                                .content
                                .push(MessageContent::Text(text.into()));
                        }
                    }
                    MessageSegment::Thinking { text, signature } => {
                        if !text.is_empty() {
                            request_message.content.push(MessageContent::Thinking {
                                text: text.into(),
                                signature: signature.clone(),
                            });
                        }
                    }
                    MessageSegment::RedactedThinking(data) => {
                        request_message
                            .content
                            .push(MessageContent::RedactedThinking(data.clone()));
                    }
                };
            }

            let mut cache_message = true;
            let mut tool_results_message = LanguageModelRequestMessage {
                role: Role::User,
                content: Vec::new(),
                cache: false,
            };
            for (tool_use, tool_result) in self.tool_use.tool_results(message.id) {
                if let Some(tool_result) = tool_result {
                    request_message
                        .content
                        .push(MessageContent::ToolUse(tool_use.clone()));
                    tool_results_message
                        .content
                        .push(MessageContent::ToolResult(LanguageModelToolResult {
                            tool_use_id: tool_use.id.clone(),
                            tool_name: tool_result.tool_name.clone(),
                            is_error: tool_result.is_error,
                            content: if tool_result.content.is_empty() {
                                // Surprisingly, the API fails if we return an empty string here.
                                // It thinks we are sending a tool use without a tool result.
                                "<Tool returned an empty string>".into()
                            } else {
                                tool_result.content.clone()
                            },
                            output: None,
                        }));
                } else {
                    cache_message = false;
                    log::debug!(
                        "skipped tool use {:?} because it is still pending",
                        tool_use
                    );
                }
            }

            if cache_message {
                message_ix_to_cache = Some(request.messages.len());
            }
            request.messages.push(request_message);

            if !tool_results_message.content.is_empty() {
                if cache_message {
                    message_ix_to_cache = Some(request.messages.len());
                }
                request.messages.push(tool_results_message);
            }
        }

        // https://docs.anthropic.com/en/docs/build-with-claude/prompt-caching
        if let Some(message_ix_to_cache) = message_ix_to_cache {
            request.messages[message_ix_to_cache].cache = true;
        }

        request.tools = available_tools;
        request.mode = if model.supports_max_mode() {
            Some(self.completion_mode.into())
        } else {
            Some(CompletionMode::Normal.into())
        };

        request
    }

    fn to_summarize_request(
        &self,
        model: &Arc<dyn LanguageModel>,
        intent: CompletionIntent,
        added_user_message: String,
        cx: &App,
    ) -> LanguageModelRequest {
        let mut request = LanguageModelRequest {
            thread_id: None,
            prompt_id: None,
            intent: Some(intent),
            mode: None,
            messages: vec![],
            tools: Vec::new(),
            tool_choice: None,
            stop: Vec::new(),
            temperature: AgentSettings::temperature_for_model(model, cx),
        };

        for message in &self.messages {
            let mut request_message = LanguageModelRequestMessage {
                role: message.role,
                content: Vec::new(),
                cache: false,
            };

            for segment in &message.segments {
                match segment {
                    MessageSegment::Text(text) => request_message
                        .content
                        .push(MessageContent::Text(text.clone())),
                    MessageSegment::Thinking { .. } => {}
                    MessageSegment::RedactedThinking(_) => {}
                }
            }

            if request_message.content.is_empty() {
                continue;
            }

            request.messages.push(request_message);
        }

        request.messages.push(LanguageModelRequestMessage {
            role: Role::User,
            content: vec![MessageContent::Text(added_user_message)],
            cache: false,
        });

        request
    }

    pub fn stream_completion(
        &mut self,
        request: LanguageModelRequest,
        model: Arc<dyn LanguageModel>,
        intent: CompletionIntent,
        window: Option<AnyWindowHandle>,
        cx: &mut Context<Self>,
    ) {
        self.tool_use_limit_reached = false;

        let pending_completion_id = post_inc(&mut self.completion_count);
        let mut request_callback_parameters = if self.request_callback.is_some() {
            Some((request.clone(), Vec::new()))
        } else {
            None
        };
        let prompt_id = self.last_prompt_id.clone();
        let tool_use_metadata = ToolUseMetadata {
            model: model.clone(),
            thread_id: self.id.clone(),
            prompt_id: prompt_id.clone(),
        };

        self.last_received_chunk_at = Some(Instant::now());

        let task = cx.spawn(async move |thread, cx| {
            let stream_completion_future = model.stream_completion(request, &cx);
            let initial_token_usage =
                thread.read_with(cx, |thread, _cx| thread.cumulative_token_usage);
            let stream_completion = async {
                let mut events = stream_completion_future.await?;

                let mut stop_reason = StopReason::EndTurn;
                let mut current_token_usage = TokenUsage::default();

                thread
                    .update(cx, |_thread, cx| {
                        cx.emit(ThreadEvent::NewRequest);
                    })
                    .ok();

                let mut request_assistant_message_id = None;

                while let Some(event) = events.next().await {
                    if let Some((_, response_events)) = request_callback_parameters.as_mut() {
                        response_events
                            .push(event.as_ref().map_err(|error| error.to_string()).cloned());
                    }

                    thread.update(cx, |thread, cx| {
                        let event = match event {
                            Ok(event) => event,
                            Err(error) => {
                                match error {
                                    LanguageModelCompletionError::RateLimitExceeded { retry_after } => {
                                        anyhow::bail!(LanguageModelKnownError::RateLimitExceeded { retry_after });
                                    }
                                    LanguageModelCompletionError::Overloaded => {
                                        anyhow::bail!(LanguageModelKnownError::Overloaded);
                                    }
                                    LanguageModelCompletionError::ApiInternalServerError =>{
                                        anyhow::bail!(LanguageModelKnownError::ApiInternalServerError);
                                    }
                                    LanguageModelCompletionError::PromptTooLarge { tokens } => {
                                        let tokens = tokens.unwrap_or_else(|| {
                                            // We didn't get an exact token count from the API, so fall back on our estimate.
                                            thread.total_token_usage()
                                                .map(|usage| usage.total)
                                                .unwrap_or(0)
                                                // We know the context window was exceeded in practice, so if our estimate was
                                                // lower than max tokens, the estimate was wrong; return that we exceeded by 1.
                                                .max(model.max_token_count().saturating_add(1))
                                        });

                                        anyhow::bail!(LanguageModelKnownError::ContextWindowLimitExceeded { tokens })
                                    }
                                    LanguageModelCompletionError::ApiReadResponseError(io_error) => {
                                        anyhow::bail!(LanguageModelKnownError::ReadResponseError(io_error));
                                    }
                                    LanguageModelCompletionError::UnknownResponseFormat(error) => {
                                        anyhow::bail!(LanguageModelKnownError::UnknownResponseFormat(error));
                                    }
                                    LanguageModelCompletionError::HttpResponseError { status, ref body } => {
                                        if let Some(known_error) = LanguageModelKnownError::from_http_response(status, body) {
                                            anyhow::bail!(known_error);
                                        } else {
                                            return Err(error.into());
                                        }
                                    }
                                    LanguageModelCompletionError::DeserializeResponse(error) => {
                                        anyhow::bail!(LanguageModelKnownError::DeserializeResponse(error));
                                    }
                                    LanguageModelCompletionError::BadInputJson {
                                        id,
                                        tool_name,
                                        raw_input: invalid_input_json,
                                        json_parse_error,
                                    } => {
                                        thread.receive_invalid_tool_json(
                                            id,
                                            tool_name,
                                            invalid_input_json,
                                            json_parse_error,
                                            window,
                                            cx,
                                        );
                                        return Ok(());
                                    }
                                    // These are all errors we can't automatically attempt to recover from (e.g. by retrying)
                                    err @ LanguageModelCompletionError::BadRequestFormat |
                                    err @ LanguageModelCompletionError::AuthenticationError |
                                    err @ LanguageModelCompletionError::PermissionError |
                                    err @ LanguageModelCompletionError::ApiEndpointNotFound |
                                    err @ LanguageModelCompletionError::SerializeRequest(_) |
                                    err @ LanguageModelCompletionError::BuildRequestBody(_) |
                                    err @ LanguageModelCompletionError::HttpSend(_) => {
                                        anyhow::bail!(err);
                                    }
                                    LanguageModelCompletionError::Other(error) => {
                                        return Err(error);
                                    }
                                }
                            }
                        };

                        match event {
                            LanguageModelCompletionEvent::StartMessage { .. } => {
                                request_assistant_message_id =
                                    Some(thread.insert_assistant_message(
                                        vec![MessageSegment::Text(String::new())],
                                        cx,
                                    ));
                            }
                            LanguageModelCompletionEvent::Stop(reason) => {
                                stop_reason = reason;
                            }
                            LanguageModelCompletionEvent::UsageUpdate(token_usage) => {
                                thread.update_token_usage_at_last_message(token_usage);
                                thread.cumulative_token_usage = thread.cumulative_token_usage
                                    + token_usage
                                    - current_token_usage;
                                current_token_usage = token_usage;
                            }
                            LanguageModelCompletionEvent::Text(chunk) => {
                                thread.received_chunk();

                                cx.emit(ThreadEvent::ReceivedTextChunk);
                                if let Some(last_message) = thread.messages.last_mut() {
                                    if last_message.role == Role::Assistant
                                        && !thread.tool_use.has_tool_results(last_message.id)
                                    {
                                        last_message.push_text(&chunk);
                                        cx.emit(ThreadEvent::StreamedAssistantText(
                                            last_message.id,
                                            chunk,
                                        ));
                                    } else {
                                        // If we won't have an Assistant message yet, assume this chunk marks the beginning
                                        // of a new Assistant response.
                                        //
                                        // Importantly: We do *not* want to emit a `StreamedAssistantText` event here, as it
                                        // will result in duplicating the text of the chunk in the rendered Markdown.
                                        request_assistant_message_id =
                                            Some(thread.insert_assistant_message(
                                                vec![MessageSegment::Text(chunk.to_string())],
                                                cx,
                                            ));
                                    };
                                }
                            }
                            LanguageModelCompletionEvent::Thinking {
                                text: chunk,
                                signature,
                            } => {
                                thread.received_chunk();

                                if let Some(last_message) = thread.messages.last_mut() {
                                    if last_message.role == Role::Assistant
                                        && !thread.tool_use.has_tool_results(last_message.id)
                                    {
                                        last_message.push_thinking(&chunk, signature);
                                        cx.emit(ThreadEvent::StreamedAssistantThinking(
                                            last_message.id,
                                            chunk,
                                        ));
                                    } else {
                                        // If we won't have an Assistant message yet, assume this chunk marks the beginning
                                        // of a new Assistant response.
                                        //
                                        // Importantly: We do *not* want to emit a `StreamedAssistantText` event here, as it
                                        // will result in duplicating the text of the chunk in the rendered Markdown.
                                        request_assistant_message_id =
                                            Some(thread.insert_assistant_message(
                                                vec![MessageSegment::Thinking {
                                                    text: chunk.to_string(),
                                                    signature,
                                                }],
                                                cx,
                                            ));
                                    };
                                }
                            }
                            LanguageModelCompletionEvent::RedactedThinking {
                                data
                            } => {
                                thread.received_chunk();

                                if let Some(last_message) = thread.messages.last_mut() {
                                    if last_message.role == Role::Assistant
                                        && !thread.tool_use.has_tool_results(last_message.id)
                                    {
                                        last_message.push_redacted_thinking(data);
                                    } else {
                                        request_assistant_message_id =
                                            Some(thread.insert_assistant_message(
                                                vec![MessageSegment::RedactedThinking(data)],
                                                cx,
                                            ));
                                    };
                                }
                            }
                            LanguageModelCompletionEvent::ToolUse(tool_use) => {
                                let last_assistant_message_id = request_assistant_message_id
                                    .unwrap_or_else(|| {
                                        let new_assistant_message_id =
                                            thread.insert_assistant_message(vec![], cx);
                                        request_assistant_message_id =
                                            Some(new_assistant_message_id);
                                        new_assistant_message_id
                                    });

                                let tool_use_id = tool_use.id.clone();
                                let streamed_input = if tool_use.is_input_complete {
                                    None
                                } else {
                                    Some((&tool_use.input).clone())
                                };

                                let ui_text = thread.tool_use.request_tool_use(
                                    last_assistant_message_id,
                                    tool_use,
                                    tool_use_metadata.clone(),
                                    cx,
                                );

                                if let Some(input) = streamed_input {
                                    cx.emit(ThreadEvent::StreamedToolUse {
                                        tool_use_id,
                                        ui_text,
                                        input,
                                    });
                                }
                            }
                            LanguageModelCompletionEvent::StatusUpdate(status_update) => {
                                if let Some(completion) = thread
                                    .pending_completions
                                    .iter_mut()
                                    .find(|completion| completion.id == pending_completion_id)
                                {
                                    match status_update {
                                        CompletionRequestStatus::Queued {
                                            position,
                                        } => {
                                            completion.queue_state = QueueState::Queued { position };
                                        }
                                        CompletionRequestStatus::Started => {
                                            completion.queue_state =  QueueState::Started;
                                        }
                                        CompletionRequestStatus::Failed {
                                            code, message, request_id
                                        } => {
                                            anyhow::bail!("completion request failed. request_id: {request_id}, code: {code}, message: {message}");
                                        }
                                        CompletionRequestStatus::UsageUpdated {
                                            amount, limit
                                        } => {
                                            thread.update_model_request_usage(amount as u32, limit, cx);
                                        }
                                        CompletionRequestStatus::ToolUseLimitReached => {
                                            thread.tool_use_limit_reached = true;
                                            cx.emit(ThreadEvent::ToolUseLimitReached);
                                        }
                                    }
                                }
                            }
                        }

                        thread.touch_updated_at();
                        cx.emit(ThreadEvent::StreamedCompletion);
                        cx.notify();

                        thread.auto_capture_telemetry(cx);
                        Ok(())
                    })??;

                    smol::future::yield_now().await;
                }

                thread.update(cx, |thread, cx| {
                    thread.last_received_chunk_at = None;
                    thread
                        .pending_completions
                        .retain(|completion| completion.id != pending_completion_id);

                    // If there is a response without tool use, summarize the message. Otherwise,
                    // allow two tool uses before summarizing.
                    if matches!(thread.summary, ThreadSummary::Pending)
                        && thread.messages.len() >= 2
                        && (!thread.has_pending_tool_uses() || thread.messages.len() >= 6)
                    {
                        thread.summarize(cx);
                    }
                })?;

                anyhow::Ok(stop_reason)
            };

            let result = stream_completion.await;
            let mut retry_scheduled = false;

            thread
                .update(cx, |thread, cx| {
                    thread.finalize_pending_checkpoint(cx);
                    match result.as_ref() {
<<<<<<< HEAD
                        Ok(stop_reason) => {
                            match stop_reason {
                                StopReason::ToolUse => {
                                    let tool_uses = thread.use_pending_tools(window, cx, model.clone());
                                    cx.emit(ThreadEvent::UsePendingTools { tool_uses });
                                }
                                StopReason::EndTurn | StopReason::MaxTokens  => {
                                    thread.project.update(cx, |project, cx| {
                                        project.set_agent_location(None, cx);
                                    });
                                }
                                StopReason::Refusal => {
                                    thread.project.update(cx, |project, cx| {
                                        project.set_agent_location(None, cx);
                                    });
=======
                        Ok(stop_reason) => match stop_reason {
                            StopReason::ToolUse => {
                                let tool_uses = thread.use_pending_tools(window, model.clone(), cx);
                                cx.emit(ThreadEvent::UsePendingTools { tool_uses });
                            }
                            StopReason::EndTurn | StopReason::MaxTokens  => {
                                thread.project.update(cx, |project, cx| {
                                    project.set_agent_location(None, cx);
                                });
                            }
                            StopReason::Refusal => {
                                thread.project.update(cx, |project, cx| {
                                    project.set_agent_location(None, cx);
                                });

                                // Remove the turn that was refused.
                                //
                                // https://docs.anthropic.com/en/docs/test-and-evaluate/strengthen-guardrails/handle-streaming-refusals#reset-context-after-refusal
                                {
                                    let mut messages_to_remove = Vec::new();
>>>>>>> 1330cb7a

                                    // Remove the turn that was refused.
                                    //
                                    // https://docs.anthropic.com/en/docs/test-and-evaluate/strengthen-guardrails/handle-streaming-refusals#reset-context-after-refusal
                                    {
                                        let mut messages_to_remove = Vec::new();

                                        for (ix, message) in thread.messages.iter().enumerate().rev() {
                                            messages_to_remove.push(message.id);

                                            if message.role == Role::User {
                                                if ix == 0 {
                                                    break;
                                                }

                                                if let Some(prev_message) = thread.messages.get(ix - 1) {
                                                    if prev_message.role == Role::Assistant {
                                                        break;
                                                    }
                                                }
                                            }
                                        }

                                        for message_id in messages_to_remove {
                                            thread.delete_message(message_id, cx);
                                        }
                                    }

                                    cx.emit(ThreadEvent::ShowError(ThreadError::Message {
                                        header: "Language model refusal".into(),
                                        message: "Model refused to generate content for safety reasons.".into(),
                                    }));
                                }
                            }

                            // We successfully completed, so cancel any remaining retries.
                            thread.retry_state = None;
                        },
                        Err(error) => {
                            thread.project.update(cx, |project, cx| {
                                project.set_agent_location(None, cx);
                            });

                            fn emit_generic_error(error: &anyhow::Error, cx: &mut Context<Thread>) {
                                let error_message = error
                                    .chain()
                                    .map(|err| err.to_string())
                                    .collect::<Vec<_>>()
                                    .join("\n");
                                cx.emit(ThreadEvent::ShowError(ThreadError::Message {
                                    header: "Error interacting with language model".into(),
                                    message: SharedString::from(error_message.clone()),
                                }));
                            }

                            if error.is::<PaymentRequiredError>() {
                                cx.emit(ThreadEvent::ShowError(ThreadError::PaymentRequired));
                            } else if let Some(error) =
                                error.downcast_ref::<ModelRequestLimitReachedError>()
                            {
                                cx.emit(ThreadEvent::ShowError(
                                    ThreadError::ModelRequestLimitReached { plan: error.plan },
                                ));
                            } else if let Some(known_error) =
                                error.downcast_ref::<LanguageModelKnownError>()
                            {
                                match known_error {
                                    LanguageModelKnownError::ContextWindowLimitExceeded { tokens } => {
                                        thread.exceeded_window_error = Some(ExceededWindowError {
                                            model_id: model.id(),
                                            token_count: *tokens,
                                        });
                                        cx.notify();
                                    }
                                    LanguageModelKnownError::RateLimitExceeded { retry_after } => {
                                        let provider_name = model.provider_name();
                                        let error_message = format!(
                                            "{}'s API rate limit exceeded",
                                            provider_name.0.as_ref()
                                        );

                                        thread.handle_rate_limit_error(
                                            &error_message,
                                            *retry_after,
                                            model.clone(),
                                            intent,
                                            window,
                                            cx,
                                        );
                                        retry_scheduled = true;
                                    }
                                    LanguageModelKnownError::Overloaded => {
                                        let provider_name = model.provider_name();
                                        let error_message = format!(
                                            "{}'s API servers are overloaded right now",
                                            provider_name.0.as_ref()
                                        );

                                        retry_scheduled = thread.handle_retryable_error(
                                            &error_message,
                                            model.clone(),
                                            intent,
                                            window,
                                            cx,
                                        );
                                        if !retry_scheduled {
                                            emit_generic_error(error, cx);
                                        }
                                    }
                                    LanguageModelKnownError::ApiInternalServerError => {
                                        let provider_name = model.provider_name();
                                        let error_message = format!(
                                            "{}'s API server reported an internal server error",
                                            provider_name.0.as_ref()
                                        );

                                        retry_scheduled = thread.handle_retryable_error(
                                            &error_message,
                                            model.clone(),
                                            intent,
                                            window,
                                            cx,
                                        );
                                        if !retry_scheduled {
                                            emit_generic_error(error, cx);
                                        }
                                    }
                                    LanguageModelKnownError::ReadResponseError(_) |
                                    LanguageModelKnownError::DeserializeResponse(_) |
                                    LanguageModelKnownError::UnknownResponseFormat(_) => {
                                        // In the future we will attempt to re-roll response, but only once
                                        emit_generic_error(error, cx);
                                    }
                                }
                            } else {
                                emit_generic_error(error, cx);
                            }

                            if !retry_scheduled {
                                thread.cancel_last_completion(window, cx);
                            }
                        }
                    }

                    if !retry_scheduled {
                        cx.emit(ThreadEvent::Stopped(result.map_err(Arc::new)));
                    }

                    if let Some((request_callback, (request, response_events))) = thread
                        .request_callback
                        .as_mut()
                        .zip(request_callback_parameters.as_ref())
                    {
                        request_callback(request, response_events);
                    }

                    thread.auto_capture_telemetry(cx);

                    if let Ok(initial_usage) = initial_token_usage {
                        let usage = thread.cumulative_token_usage - initial_usage;

                        telemetry::event!(
                            "Assistant Thread Completion",
                            thread_id = thread.id().to_string(),
                            prompt_id = prompt_id,
                            model = model.telemetry_id(),
                            model_provider = model.provider_id().to_string(),
                            input_tokens = usage.input_tokens,
                            output_tokens = usage.output_tokens,
                            cache_creation_input_tokens = usage.cache_creation_input_tokens,
                            cache_read_input_tokens = usage.cache_read_input_tokens,
                        );
                    }
                })
                .ok();
        });

        self.pending_completions.push(PendingCompletion {
            id: pending_completion_id,
            queue_state: QueueState::Sending,
            _task: task,
        });
    }

    pub fn summarize(&mut self, cx: &mut Context<Self>) {
        let Some(model) = LanguageModelRegistry::read_global(cx).thread_summary_model() else {
            println!("No thread summary model");
            return;
        };

        if !model.provider.is_authenticated(cx) {
            return;
        }

        let added_user_message = include_str!("./prompts/summarize_thread_prompt.txt");

        let request = self.to_summarize_request(
            &model.model,
            CompletionIntent::ThreadSummarization,
            added_user_message.into(),
            cx,
        );

        self.summary = ThreadSummary::Generating;

        self.pending_summary = cx.spawn(async move |this, cx| {
            let result = async {
                let mut messages = model.model.stream_completion(request, &cx).await?;

                let mut new_summary = String::new();
                while let Some(event) = messages.next().await {
                    let Ok(event) = event else {
                        continue;
                    };
                    let text = match event {
                        LanguageModelCompletionEvent::Text(text) => text,
                        LanguageModelCompletionEvent::StatusUpdate(
                            CompletionRequestStatus::UsageUpdated { amount, limit },
                        ) => {
                            this.update(cx, |thread, cx| {
                                thread.update_model_request_usage(amount as u32, limit, cx);
                            })?;
                            continue;
                        }
                        _ => continue,
                    };

                    let mut lines = text.lines();
                    new_summary.extend(lines.next());

                    // Stop if the LLM generated multiple lines.
                    if lines.next().is_some() {
                        break;
                    }
                }

                anyhow::Ok(new_summary)
            }
            .await;

            this.update(cx, |this, cx| {
                match result {
                    Ok(new_summary) => {
                        if new_summary.is_empty() {
                            this.summary = ThreadSummary::Error;
                        } else {
                            this.summary = ThreadSummary::Ready(new_summary.into());
                        }
                    }
                    Err(err) => {
                        this.summary = ThreadSummary::Error;
                        log::error!("Failed to generate thread summary: {}", err);
                    }
                }
                cx.emit(ThreadEvent::SummaryGenerated);
            })
            .log_err()?;

            Some(())
        });
    }

    fn handle_rate_limit_error(
        &mut self,
        error_message: &str,
        retry_after: Duration,
        model: Arc<dyn LanguageModel>,
        intent: CompletionIntent,
        window: Option<AnyWindowHandle>,
        cx: &mut Context<Self>,
    ) {
        // For rate limit errors, we only retry once with the specified duration
        let retry_message = format!(
            "{error_message}. Retrying in {} seconds…",
            retry_after.as_secs()
        );

        // Add a UI-only message instead of a regular message
        let id = self.next_message_id.post_inc();
        self.messages.push(Message {
            id,
            role: Role::System,
            segments: vec![MessageSegment::Text(retry_message)],
            loaded_context: LoadedContext::default(),
            creases: Vec::new(),
            is_hidden: false,
            ui_only: true,
        });
        cx.emit(ThreadEvent::MessageAdded(id));
        let message_id = id;

        cx.emit(ThreadEvent::RetryScheduled { message_id });

        // Schedule the retry
        let thread_handle = cx.entity().downgrade();

        cx.spawn(async move |_thread, cx| {
            cx.background_executor().timer(retry_after).await;

            thread_handle
                .update(cx, |thread, cx| {
                    // Retry the completion
                    thread.send_to_model(model, intent, window, cx);
                })
                .log_err();
        })
        .detach();
    }

    fn handle_retryable_error(
        &mut self,
        error_message: &str,
        model: Arc<dyn LanguageModel>,
        intent: CompletionIntent,
        window: Option<AnyWindowHandle>,
        cx: &mut Context<Self>,
    ) -> bool {
        self.handle_retryable_error_with_delay(error_message, None, model, intent, window, cx)
    }

    fn handle_retryable_error_with_delay(
        &mut self,
        error_message: &str,
        custom_delay: Option<Duration>,
        model: Arc<dyn LanguageModel>,
        intent: CompletionIntent,
        window: Option<AnyWindowHandle>,
        cx: &mut Context<Self>,
    ) -> bool {
        let retry_state = self.retry_state.get_or_insert(RetryState {
            attempt: 0,
            max_attempts: MAX_RETRY_ATTEMPTS,
            intent,
        });

        retry_state.attempt += 1;
        let attempt = retry_state.attempt;
        let max_attempts = retry_state.max_attempts;
        let intent = retry_state.intent;

        if attempt <= max_attempts {
            // Use custom delay if provided (e.g., from rate limit), otherwise exponential backoff
            let delay = if let Some(custom_delay) = custom_delay {
                custom_delay
            } else {
                let delay_secs = BASE_RETRY_DELAY_SECS * 2u64.pow((attempt - 1) as u32);
                Duration::from_secs(delay_secs)
            };

            // Add a transient message to inform the user
            let delay_secs = delay.as_secs();
            let retry_message = format!(
                "{}. Retrying (attempt {} of {}) in {} seconds...",
                error_message, attempt, max_attempts, delay_secs
            );

            // Add a UI-only message instead of a regular message
            let id = self.next_message_id.post_inc();
            self.messages.push(Message {
                id,
                role: Role::System,
                segments: vec![MessageSegment::Text(retry_message)],
                loaded_context: LoadedContext::default(),
                creases: Vec::new(),
                is_hidden: false,
                ui_only: true,
            });
            cx.emit(ThreadEvent::MessageAdded(id));
            let message_id = id;

            cx.emit(ThreadEvent::RetryScheduled { message_id });

            // Schedule the retry
            let thread_handle = cx.entity().downgrade();

            cx.spawn(async move |_thread, cx| {
                cx.background_executor().timer(delay).await;

                thread_handle
                    .update(cx, |thread, cx| {
                        // Retry the completion
                        thread.send_to_model(model, intent, window, cx);
                    })
                    .log_err();
            })
            .detach();

            true
        } else {
            // Max retries exceeded
            self.retry_state = None;

            let notification_text = if max_attempts == 1 {
                "Failed after retrying.".into()
            } else {
                format!("Failed after retrying {} times.", max_attempts).into()
            };

            // Stop generating since we're giving up on retrying.
            self.pending_completions.clear();

            cx.emit(ThreadEvent::RetriesFailed {
                message: notification_text,
                max_attempts,
            });

            false
        }
    }

    pub fn start_generating_detailed_summary_if_needed(
        &mut self,
        thread_store: WeakEntity<ThreadStore>,
        cx: &mut Context<Self>,
    ) {
        let Some(last_message_id) = self.messages.last().map(|message| message.id) else {
            return;
        };

        match &*self.detailed_summary_rx.borrow() {
            DetailedSummaryState::Generating { message_id, .. }
            | DetailedSummaryState::Generated { message_id, .. }
                if *message_id == last_message_id =>
            {
                // Already up-to-date
                return;
            }
            _ => {}
        }

        let Some(ConfiguredModel { model, provider }) =
            LanguageModelRegistry::read_global(cx).thread_summary_model()
        else {
            return;
        };

        if !provider.is_authenticated(cx) {
            return;
        }

        let added_user_message = include_str!("./prompts/summarize_thread_detailed_prompt.txt");

        let request = self.to_summarize_request(
            &model,
            CompletionIntent::ThreadContextSummarization,
            added_user_message.into(),
            cx,
        );

        *self.detailed_summary_tx.borrow_mut() = DetailedSummaryState::Generating {
            message_id: last_message_id,
        };

        // Replace the detailed summarization task if there is one, cancelling it. It would probably
        // be better to allow the old task to complete, but this would require logic for choosing
        // which result to prefer (the old task could complete after the new one, resulting in a
        // stale summary).
        self.detailed_summary_task = cx.spawn(async move |thread, cx| {
            let stream = model.stream_completion_text(request, &cx);
            let Some(mut messages) = stream.await.log_err() else {
                thread
                    .update(cx, |thread, _cx| {
                        *thread.detailed_summary_tx.borrow_mut() =
                            DetailedSummaryState::NotGenerated;
                    })
                    .ok()?;
                return None;
            };

            let mut new_detailed_summary = String::new();

            while let Some(chunk) = messages.stream.next().await {
                if let Some(chunk) = chunk.log_err() {
                    new_detailed_summary.push_str(&chunk);
                }
            }

            thread
                .update(cx, |thread, _cx| {
                    *thread.detailed_summary_tx.borrow_mut() = DetailedSummaryState::Generated {
                        text: new_detailed_summary.into(),
                        message_id: last_message_id,
                    };
                })
                .ok()?;

            // Save thread so its summary can be reused later
            if let Some(thread) = thread.upgrade() {
                if let Ok(Ok(save_task)) = cx.update(|cx| {
                    thread_store
                        .update(cx, |thread_store, cx| thread_store.save_thread(&thread, cx))
                }) {
                    save_task.await.log_err();
                }
            }

            Some(())
        });
    }

    pub async fn wait_for_detailed_summary_or_text(
        this: &Entity<Self>,
        cx: &mut AsyncApp,
    ) -> Option<SharedString> {
        let mut detailed_summary_rx = this
            .read_with(cx, |this, _cx| this.detailed_summary_rx.clone())
            .ok()?;
        loop {
            match detailed_summary_rx.recv().await? {
                DetailedSummaryState::Generating { .. } => {}
                DetailedSummaryState::NotGenerated => {
                    return this.read_with(cx, |this, _cx| this.text().into()).ok();
                }
                DetailedSummaryState::Generated { text, .. } => return Some(text),
            }
        }
    }

    pub fn latest_detailed_summary_or_text(&self) -> SharedString {
        self.detailed_summary_rx
            .borrow()
            .text()
            .unwrap_or_else(|| self.text().into())
    }

    pub fn is_generating_detailed_summary(&self) -> bool {
        matches!(
            &*self.detailed_summary_rx.borrow(),
            DetailedSummaryState::Generating { .. }
        )
    }

    pub fn use_pending_tools(
        &mut self,
        window: Option<AnyWindowHandle>,
        model: Arc<dyn LanguageModel>,
        cx: &mut Context<Self>,
    ) -> Vec<PendingToolUse> {
        self.auto_capture_telemetry(cx);
        let request =
            Arc::new(self.to_completion_request(model.clone(), CompletionIntent::ToolResults, cx));
        let pending_tool_uses = self
            .tool_use
            .pending_tool_uses()
            .into_iter()
            .filter(|tool_use| tool_use.status.is_idle())
            .cloned()
            .collect::<Vec<_>>();

        for tool_use in pending_tool_uses.iter() {
            self.use_pending_tool(tool_use.clone(), request.clone(), model.clone(), window, cx);
        }

        pending_tool_uses
    }

    fn use_pending_tool(
        &mut self,
        tool_use: PendingToolUse,
        request: Arc<LanguageModelRequest>,
        model: Arc<dyn LanguageModel>,
        window: Option<AnyWindowHandle>,
        cx: &mut Context<Self>,
    ) {
        let Some(tool) = self.tools.read(cx).tool(&tool_use.name, cx) else {
            return self.handle_hallucinated_tool_use(tool_use.id, tool_use.name, window, cx);
        };

        if !self.profile.is_tool_enabled(tool.source(), tool.name(), cx) {
            return self.handle_hallucinated_tool_use(tool_use.id, tool_use.name, window, cx);
        }

        if tool.needs_confirmation(&tool_use.input, cx)
            && !AgentSettings::get_global(cx).always_allow_tool_actions
        {
            self.tool_use.confirm_tool_use(
                tool_use.id,
                tool_use.ui_text,
                tool_use.input,
                request,
                tool,
            );
            cx.emit(ThreadEvent::ToolConfirmationNeeded);
        } else {
            self.run_tool(
                tool_use.id,
                tool_use.ui_text,
                tool_use.input,
                request,
                tool,
                model,
                window,
                cx,
            );
        }
    }

    pub fn handle_hallucinated_tool_use(
        &mut self,
        tool_use_id: LanguageModelToolUseId,
        hallucinated_tool_name: Arc<str>,
        window: Option<AnyWindowHandle>,
        cx: &mut Context<Thread>,
    ) {
        let available_tools = self.profile.enabled_tools(cx);

        let tool_list = available_tools
            .iter()
            .map(|tool| format!("- {}: {}", tool.name(), tool.description()))
            .collect::<Vec<_>>()
            .join("\n");

        let error_message = format!(
            "The tool '{}' doesn't exist or is not enabled. Available tools:\n{}",
            hallucinated_tool_name, tool_list
        );

        let pending_tool_use = self.tool_use.insert_tool_output(
            tool_use_id.clone(),
            hallucinated_tool_name,
            Err(anyhow!("Missing tool call: {error_message}")),
            self.configured_model.as_ref(),
        );

        cx.emit(ThreadEvent::MissingToolUse {
            tool_use_id: tool_use_id.clone(),
            ui_text: error_message.into(),
        });

        self.tool_finished(tool_use_id, pending_tool_use, false, window, cx);
    }

    pub fn receive_invalid_tool_json(
        &mut self,
        tool_use_id: LanguageModelToolUseId,
        tool_name: Arc<str>,
        invalid_json: Arc<str>,
        error: String,
        window: Option<AnyWindowHandle>,
        cx: &mut Context<Thread>,
    ) {
        log::error!("The model returned invalid input JSON: {invalid_json}");

        let pending_tool_use = self.tool_use.insert_tool_output(
            tool_use_id.clone(),
            tool_name,
            Err(anyhow!("Error parsing input JSON: {error}")),
            self.configured_model.as_ref(),
        );
        let ui_text = if let Some(pending_tool_use) = &pending_tool_use {
            pending_tool_use.ui_text.clone()
        } else {
            log::error!(
                "There was no pending tool use for tool use {tool_use_id}, even though it finished (with invalid input JSON)."
            );
            format!("Unknown tool {}", tool_use_id).into()
        };

        cx.emit(ThreadEvent::InvalidToolInput {
            tool_use_id: tool_use_id.clone(),
            ui_text,
            invalid_input_json: invalid_json,
        });

        self.tool_finished(tool_use_id, pending_tool_use, false, window, cx);
    }

    pub fn run_tool(
        &mut self,
        tool_use_id: LanguageModelToolUseId,
        ui_text: impl Into<SharedString>,
        input: serde_json::Value,
        request: Arc<LanguageModelRequest>,
        tool: Arc<dyn Tool>,
        model: Arc<dyn LanguageModel>,
        window: Option<AnyWindowHandle>,
        cx: &mut Context<Thread>,
    ) {
        let task =
            self.spawn_tool_use(tool_use_id.clone(), request, input, tool, model, window, cx);
        self.tool_use
            .run_pending_tool(tool_use_id, ui_text.into(), task);
    }

    fn spawn_tool_use(
        &mut self,
        tool_use_id: LanguageModelToolUseId,
        request: Arc<LanguageModelRequest>,
        input: serde_json::Value,
        tool: Arc<dyn Tool>,
        model: Arc<dyn LanguageModel>,
        window: Option<AnyWindowHandle>,
        cx: &mut Context<Thread>,
    ) -> Task<()> {
        let tool_name: Arc<str> = tool.name().into();

        let tool_result = tool.run(
            input,
            request,
            self.project.clone(),
            self.action_log.clone(),
            model,
            window,
            cx,
        );

        // Store the card separately if it exists
        if let Some(card) = tool_result.card.clone() {
            self.tool_use
                .insert_tool_result_card(tool_use_id.clone(), card);
        }

        cx.spawn({
            async move |thread: WeakEntity<Thread>, cx| {
                let output = tool_result.output.await;

                thread
                    .update(cx, |thread, cx| {
                        let pending_tool_use = thread.tool_use.insert_tool_output(
                            tool_use_id.clone(),
                            tool_name,
                            output,
                            thread.configured_model.as_ref(),
                        );
                        thread.tool_finished(tool_use_id, pending_tool_use, false, window, cx);
                    })
                    .ok();
            }
        })
    }

    fn tool_finished(
        &mut self,
        tool_use_id: LanguageModelToolUseId,
        pending_tool_use: Option<PendingToolUse>,
        canceled: bool,
        window: Option<AnyWindowHandle>,
        cx: &mut Context<Self>,
    ) {
        if self.all_tools_finished() {
            if let Some(ConfiguredModel { model, .. }) = self.configured_model.as_ref() {
                if !canceled {
                    self.send_to_model(model.clone(), CompletionIntent::ToolResults, window, cx);
                }
                self.auto_capture_telemetry(cx);
            }
        }

        cx.emit(ThreadEvent::ToolFinished {
            tool_use_id,
            pending_tool_use,
        });
    }

    /// Cancels the last pending completion, if there are any pending.
    ///
    /// Returns whether a completion was canceled.
    pub fn cancel_last_completion(
        &mut self,
        window: Option<AnyWindowHandle>,
        cx: &mut Context<Self>,
    ) -> bool {
        let mut canceled = self.pending_completions.pop().is_some() || self.retry_state.is_some();

        self.retry_state = None;

        for pending_tool_use in self.tool_use.cancel_pending() {
            canceled = true;
            self.tool_finished(
                pending_tool_use.id.clone(),
                Some(pending_tool_use),
                true,
                window,
                cx,
            );
        }

        if canceled {
            cx.emit(ThreadEvent::CompletionCanceled);

            // When canceled, we always want to insert the checkpoint.
            // (We skip over finalize_pending_checkpoint, because it
            // would conclude we didn't have anything to insert here.)
            if let Some(checkpoint) = self.pending_checkpoint.take() {
                self.insert_checkpoint(checkpoint, cx);
            }
        } else {
            self.finalize_pending_checkpoint(cx);
        }

        canceled
    }

    /// Signals that any in-progress editing should be canceled.
    ///
    /// This method is used to notify listeners (like ActiveThread) that
    /// they should cancel any editing operations.
    pub fn cancel_editing(&mut self, cx: &mut Context<Self>) {
        cx.emit(ThreadEvent::CancelEditing);
    }

    pub fn feedback(&self) -> Option<ThreadFeedback> {
        self.feedback
    }

    pub fn message_feedback(&self, message_id: MessageId) -> Option<ThreadFeedback> {
        self.message_feedback.get(&message_id).copied()
    }

    pub fn report_message_feedback(
        &mut self,
        message_id: MessageId,
        feedback: ThreadFeedback,
        cx: &mut Context<Self>,
    ) -> Task<Result<()>> {
        if self.message_feedback.get(&message_id) == Some(&feedback) {
            return Task::ready(Ok(()));
        }

        let final_project_snapshot = Self::project_snapshot(self.project.clone(), cx);
        let serialized_thread = self.serialize(cx);
        let thread_id = self.id().clone();
        let client = self.project.read(cx).client();

        let enabled_tool_names: Vec<String> = self
            .profile
            .enabled_tools(cx)
            .iter()
            .map(|tool| tool.name())
            .collect();

        self.message_feedback.insert(message_id, feedback);

        cx.notify();

        let message_content = self
            .message(message_id)
            .map(|msg| msg.to_string())
            .unwrap_or_default();

        cx.background_spawn(async move {
            let final_project_snapshot = final_project_snapshot.await;
            let serialized_thread = serialized_thread.await?;
            let thread_data =
                serde_json::to_value(serialized_thread).unwrap_or_else(|_| serde_json::Value::Null);

            let rating = match feedback {
                ThreadFeedback::Positive => "positive",
                ThreadFeedback::Negative => "negative",
            };
            telemetry::event!(
                "Assistant Thread Rated",
                rating,
                thread_id,
                enabled_tool_names,
                message_id = message_id.0,
                message_content,
                thread_data,
                final_project_snapshot
            );
            client.telemetry().flush_events().await;

            Ok(())
        })
    }

    pub fn report_feedback(
        &mut self,
        feedback: ThreadFeedback,
        cx: &mut Context<Self>,
    ) -> Task<Result<()>> {
        let last_assistant_message_id = self
            .messages
            .iter()
            .rev()
            .find(|msg| msg.role == Role::Assistant)
            .map(|msg| msg.id);

        if let Some(message_id) = last_assistant_message_id {
            self.report_message_feedback(message_id, feedback, cx)
        } else {
            let final_project_snapshot = Self::project_snapshot(self.project.clone(), cx);
            let serialized_thread = self.serialize(cx);
            let thread_id = self.id().clone();
            let client = self.project.read(cx).client();
            self.feedback = Some(feedback);
            cx.notify();

            cx.background_spawn(async move {
                let final_project_snapshot = final_project_snapshot.await;
                let serialized_thread = serialized_thread.await?;
                let thread_data = serde_json::to_value(serialized_thread)
                    .unwrap_or_else(|_| serde_json::Value::Null);

                let rating = match feedback {
                    ThreadFeedback::Positive => "positive",
                    ThreadFeedback::Negative => "negative",
                };
                telemetry::event!(
                    "Assistant Thread Rated",
                    rating,
                    thread_id,
                    thread_data,
                    final_project_snapshot
                );
                client.telemetry().flush_events().await;

                Ok(())
            })
        }
    }

    /// Create a snapshot of the current project state including git information and unsaved buffers.
    fn project_snapshot(
        project: Entity<Project>,
        cx: &mut Context<Self>,
    ) -> Task<Arc<ProjectSnapshot>> {
        let git_store = project.read(cx).git_store().clone();
        let worktree_snapshots: Vec<_> = project
            .read(cx)
            .visible_worktrees(cx)
            .map(|worktree| Self::worktree_snapshot(worktree, git_store.clone(), cx))
            .collect();

        cx.spawn(async move |_, cx| {
            let worktree_snapshots = futures::future::join_all(worktree_snapshots).await;

            let mut unsaved_buffers = Vec::new();
            cx.update(|app_cx| {
                let buffer_store = project.read(app_cx).buffer_store();
                for buffer_handle in buffer_store.read(app_cx).buffers() {
                    let buffer = buffer_handle.read(app_cx);
                    if buffer.is_dirty() {
                        if let Some(file) = buffer.file() {
                            let path = file.path().to_string_lossy().to_string();
                            unsaved_buffers.push(path);
                        }
                    }
                }
            })
            .ok();

            Arc::new(ProjectSnapshot {
                worktree_snapshots,
                unsaved_buffer_paths: unsaved_buffers,
                timestamp: Utc::now(),
            })
        })
    }

    fn worktree_snapshot(
        worktree: Entity<project::Worktree>,
        git_store: Entity<GitStore>,
        cx: &App,
    ) -> Task<WorktreeSnapshot> {
        cx.spawn(async move |cx| {
            // Get worktree path and snapshot
            let worktree_info = cx.update(|app_cx| {
                let worktree = worktree.read(app_cx);
                let path = worktree.abs_path().to_string_lossy().to_string();
                let snapshot = worktree.snapshot();
                (path, snapshot)
            });

            let Ok((worktree_path, _snapshot)) = worktree_info else {
                return WorktreeSnapshot {
                    worktree_path: String::new(),
                    git_state: None,
                };
            };

            let git_state = git_store
                .update(cx, |git_store, cx| {
                    git_store
                        .repositories()
                        .values()
                        .find(|repo| {
                            repo.read(cx)
                                .abs_path_to_repo_path(&worktree.read(cx).abs_path())
                                .is_some()
                        })
                        .cloned()
                })
                .ok()
                .flatten()
                .map(|repo| {
                    repo.update(cx, |repo, _| {
                        let current_branch =
                            repo.branch.as_ref().map(|branch| branch.name().to_owned());
                        repo.send_job(None, |state, _| async move {
                            let RepositoryState::Local { backend, .. } = state else {
                                return GitState {
                                    remote_url: None,
                                    head_sha: None,
                                    current_branch,
                                    diff: None,
                                };
                            };

                            let remote_url = backend.remote_url("origin");
                            let head_sha = backend.head_sha().await;
                            let diff = backend.diff(DiffType::HeadToWorktree).await.ok();

                            GitState {
                                remote_url,
                                head_sha,
                                current_branch,
                                diff,
                            }
                        })
                    })
                });

            let git_state = match git_state {
                Some(git_state) => match git_state.ok() {
                    Some(git_state) => git_state.await.ok(),
                    None => None,
                },
                None => None,
            };

            WorktreeSnapshot {
                worktree_path,
                git_state,
            }
        })
    }

    pub fn to_markdown(&self, cx: &App) -> Result<String> {
        let mut markdown = Vec::new();

        let summary = self.summary().or_default();
        writeln!(markdown, "# {summary}\n")?;

        for message in self.messages() {
            writeln!(
                markdown,
                "## {role}\n",
                role = match message.role {
                    Role::User => "User",
                    Role::Assistant => "Agent",
                    Role::System => "System",
                }
            )?;

            if !message.loaded_context.text.is_empty() {
                writeln!(markdown, "{}", message.loaded_context.text)?;
            }

            if !message.loaded_context.images.is_empty() {
                writeln!(
                    markdown,
                    "\n{} images attached as context.\n",
                    message.loaded_context.images.len()
                )?;
            }

            for segment in &message.segments {
                match segment {
                    MessageSegment::Text(text) => writeln!(markdown, "{}\n", text)?,
                    MessageSegment::Thinking { text, .. } => {
                        writeln!(markdown, "<think>\n{}\n</think>\n", text)?
                    }
                    MessageSegment::RedactedThinking(_) => {}
                }
            }

            for tool_use in self.tool_uses_for_message(message.id, cx) {
                writeln!(
                    markdown,
                    "**Use Tool: {} ({})**",
                    tool_use.name, tool_use.id
                )?;
                writeln!(markdown, "```json")?;
                writeln!(
                    markdown,
                    "{}",
                    serde_json::to_string_pretty(&tool_use.input)?
                )?;
                writeln!(markdown, "```")?;
            }

            for tool_result in self.tool_results_for_message(message.id) {
                write!(markdown, "\n**Tool Results: {}", tool_result.tool_use_id)?;
                if tool_result.is_error {
                    write!(markdown, " (Error)")?;
                }

                writeln!(markdown, "**\n")?;
                match &tool_result.content {
                    LanguageModelToolResultContent::Text(text) => {
                        writeln!(markdown, "{text}")?;
                    }
                    LanguageModelToolResultContent::Image(image) => {
                        writeln!(markdown, "![Image](data:base64,{})", image.source)?;
                    }
                }

                if let Some(output) = tool_result.output.as_ref() {
                    writeln!(
                        markdown,
                        "\n\nDebug Output:\n\n```json\n{}\n```\n",
                        serde_json::to_string_pretty(output)?
                    )?;
                }
            }
        }

        Ok(String::from_utf8_lossy(&markdown).to_string())
    }

    pub fn keep_edits_in_range(
        &mut self,
        buffer: Entity<language::Buffer>,
        buffer_range: Range<language::Anchor>,
        cx: &mut Context<Self>,
    ) {
        self.action_log.update(cx, |action_log, cx| {
            action_log.keep_edits_in_range(buffer, buffer_range, cx)
        });
    }

    pub fn keep_all_edits(&mut self, cx: &mut Context<Self>) {
        self.action_log
            .update(cx, |action_log, cx| action_log.keep_all_edits(cx));
    }

    pub fn reject_edits_in_ranges(
        &mut self,
        buffer: Entity<language::Buffer>,
        buffer_ranges: Vec<Range<language::Anchor>>,
        cx: &mut Context<Self>,
    ) -> Task<Result<()>> {
        self.action_log.update(cx, |action_log, cx| {
            action_log.reject_edits_in_ranges(buffer, buffer_ranges, cx)
        })
    }

    pub fn action_log(&self) -> &Entity<ActionLog> {
        &self.action_log
    }

    pub fn project(&self) -> &Entity<Project> {
        &self.project
    }

    pub fn auto_capture_telemetry(&mut self, cx: &mut Context<Self>) {
        if !cx.has_flag::<feature_flags::ThreadAutoCaptureFeatureFlag>() {
            return;
        }

        let now = Instant::now();
        if let Some(last) = self.last_auto_capture_at {
            if now.duration_since(last).as_secs() < 10 {
                return;
            }
        }

        self.last_auto_capture_at = Some(now);

        let thread_id = self.id().clone();
        let github_login = self
            .project
            .read(cx)
            .user_store()
            .read(cx)
            .current_user()
            .map(|user| user.github_login.clone());
        let client = self.project.read(cx).client();
        let serialize_task = self.serialize(cx);

        cx.background_executor()
            .spawn(async move {
                if let Ok(serialized_thread) = serialize_task.await {
                    if let Ok(thread_data) = serde_json::to_value(serialized_thread) {
                        telemetry::event!(
                            "Agent Thread Auto-Captured",
                            thread_id = thread_id.to_string(),
                            thread_data = thread_data,
                            auto_capture_reason = "tracked_user",
                            github_login = github_login
                        );

                        client.telemetry().flush_events().await;
                    }
                }
            })
            .detach();
    }

    pub fn cumulative_token_usage(&self) -> TokenUsage {
        self.cumulative_token_usage
    }

    pub fn token_usage_up_to_message(&self, message_id: MessageId) -> TotalTokenUsage {
        let Some(model) = self.configured_model.as_ref() else {
            return TotalTokenUsage::default();
        };

        let max = model.model.max_token_count();

        let index = self
            .messages
            .iter()
            .position(|msg| msg.id == message_id)
            .unwrap_or(0);

        if index == 0 {
            return TotalTokenUsage { total: 0, max };
        }

        let token_usage = &self
            .request_token_usage
            .get(index - 1)
            .cloned()
            .unwrap_or_default();

        TotalTokenUsage {
            total: token_usage.total_tokens(),
            max,
        }
    }

    pub fn total_token_usage(&self) -> Option<TotalTokenUsage> {
        let model = self.configured_model.as_ref()?;

        let max = model.model.max_token_count();

        if let Some(exceeded_error) = &self.exceeded_window_error {
            if model.model.id() == exceeded_error.model_id {
                return Some(TotalTokenUsage {
                    total: exceeded_error.token_count,
                    max,
                });
            }
        }

        let total = self
            .token_usage_at_last_message()
            .unwrap_or_default()
            .total_tokens();

        Some(TotalTokenUsage { total, max })
    }

    fn token_usage_at_last_message(&self) -> Option<TokenUsage> {
        self.request_token_usage
            .get(self.messages.len().saturating_sub(1))
            .or_else(|| self.request_token_usage.last())
            .cloned()
    }

    fn update_token_usage_at_last_message(&mut self, token_usage: TokenUsage) {
        let placeholder = self.token_usage_at_last_message().unwrap_or_default();
        self.request_token_usage
            .resize(self.messages.len(), placeholder);

        if let Some(last) = self.request_token_usage.last_mut() {
            *last = token_usage;
        }
    }

    fn update_model_request_usage(&self, amount: u32, limit: UsageLimit, cx: &mut Context<Self>) {
        self.project.update(cx, |project, cx| {
            project.user_store().update(cx, |user_store, cx| {
                user_store.update_model_request_usage(
                    ModelRequestUsage(RequestUsage {
                        amount: amount as i32,
                        limit,
                    }),
                    cx,
                )
            })
        });
    }

    pub fn deny_tool_use(
        &mut self,
        tool_use_id: LanguageModelToolUseId,
        tool_name: Arc<str>,
        window: Option<AnyWindowHandle>,
        cx: &mut Context<Self>,
    ) {
        let err = Err(anyhow::anyhow!(
            "Permission to run tool action denied by user"
        ));

        self.tool_use.insert_tool_output(
            tool_use_id.clone(),
            tool_name,
            err,
            self.configured_model.as_ref(),
        );
        self.tool_finished(tool_use_id.clone(), None, true, window, cx);
    }
}

#[derive(Debug, Clone, Error)]
pub enum ThreadError {
    #[error("Payment required")]
    PaymentRequired,
    #[error("Model request limit reached")]
    ModelRequestLimitReached { plan: Plan },
    #[error("Message {header}: {message}")]
    Message {
        header: SharedString,
        message: SharedString,
    },
}

#[derive(Debug, Clone)]
pub enum ThreadEvent {
    ShowError(ThreadError),
    StreamedCompletion,
    ReceivedTextChunk,
    NewRequest,
    StreamedAssistantText(MessageId, String),
    StreamedAssistantThinking(MessageId, String),
    StreamedToolUse {
        tool_use_id: LanguageModelToolUseId,
        ui_text: Arc<str>,
        input: serde_json::Value,
    },
    MissingToolUse {
        tool_use_id: LanguageModelToolUseId,
        ui_text: Arc<str>,
    },
    InvalidToolInput {
        tool_use_id: LanguageModelToolUseId,
        ui_text: Arc<str>,
        invalid_input_json: Arc<str>,
    },
    Stopped(Result<StopReason, Arc<anyhow::Error>>),
    MessageAdded(MessageId),
    MessageEdited(MessageId),
    MessageDeleted(MessageId),
    SummaryGenerated,
    SummaryChanged,
    UsePendingTools {
        tool_uses: Vec<PendingToolUse>,
    },
    ToolFinished {
        #[allow(unused)]
        tool_use_id: LanguageModelToolUseId,
        /// The pending tool use that corresponds to this tool.
        pending_tool_use: Option<PendingToolUse>,
    },
    CheckpointChanged,
    ToolConfirmationNeeded,
    ToolUseLimitReached,
    CancelEditing,
    CompletionCanceled,
    ProfileChanged,
    RetryScheduled {
        message_id: MessageId,
    },
    RetriesFailed {
        message: SharedString,
        max_attempts: u8,
    },
}

impl EventEmitter<ThreadEvent> for Thread {}

struct PendingCompletion {
    id: usize,
    queue_state: QueueState,
    _task: Task<()>,
}

/// Resolves tool name conflicts by ensuring all tool names are unique.
///
/// When multiple tools have the same name, this function applies the following rules:
/// 1. Native tools always keep their original name
/// 2. Context server tools get prefixed with their server ID and an underscore
/// 3. All tool names are truncated to MAX_TOOL_NAME_LENGTH (64 characters)
/// 4. If conflicts still exist after prefixing, the conflicting tools are filtered out
///
/// Note: This function assumes that built-in tools occur before MCP tools in the tools list.
fn resolve_tool_name_conflicts(tools: &[Arc<dyn Tool>]) -> Vec<(String, Arc<dyn Tool>)> {
    fn resolve_tool_name(tool: &Arc<dyn Tool>) -> String {
        let mut tool_name = tool.name();
        tool_name.truncate(MAX_TOOL_NAME_LENGTH);
        tool_name
    }

    const MAX_TOOL_NAME_LENGTH: usize = 64;

    let mut duplicated_tool_names = HashSet::default();
    let mut seen_tool_names = HashSet::default();
    for tool in tools {
        let tool_name = resolve_tool_name(tool);
        if seen_tool_names.contains(&tool_name) {
            debug_assert!(
                tool.source() != assistant_tool::ToolSource::Native,
                "There are two built-in tools with the same name: {}",
                tool_name
            );
            duplicated_tool_names.insert(tool_name);
        } else {
            seen_tool_names.insert(tool_name);
        }
    }

    if duplicated_tool_names.is_empty() {
        return tools
            .into_iter()
            .map(|tool| (resolve_tool_name(tool), tool.clone()))
            .collect();
    }

    tools
        .into_iter()
        .filter_map(|tool| {
            let mut tool_name = resolve_tool_name(tool);
            if !duplicated_tool_names.contains(&tool_name) {
                return Some((tool_name, tool.clone()));
            }
            match tool.source() {
                assistant_tool::ToolSource::Native => {
                    // Built-in tools always keep their original name
                    Some((tool_name, tool.clone()))
                }
                assistant_tool::ToolSource::ContextServer { id } => {
                    // Context server tools are prefixed with the context server ID, and truncated if necessary
                    tool_name.insert(0, '_');
                    if tool_name.len() + id.len() > MAX_TOOL_NAME_LENGTH {
                        let len = MAX_TOOL_NAME_LENGTH - tool_name.len();
                        let mut id = id.to_string();
                        id.truncate(len);
                        tool_name.insert_str(0, &id);
                    } else {
                        tool_name.insert_str(0, &id);
                    }

                    tool_name.truncate(MAX_TOOL_NAME_LENGTH);

                    if seen_tool_names.contains(&tool_name) {
                        log::error!("Cannot resolve tool name conflict for tool {}", tool.name());
                        None
                    } else {
                        Some((tool_name, tool.clone()))
                    }
                }
            }
        })
        .collect()
}

#[cfg(test)]
mod tests {
    use super::*;
    use crate::{
        context::load_context, context_store::ContextStore, thread_store, thread_store::ThreadStore,
    };

    // Test-specific constants
    const TEST_RATE_LIMIT_RETRY_SECS: u64 = 30;
    use agent_settings::{AgentProfileId, AgentSettings, LanguageModelParameters};
    use assistant_tool::ToolRegistry;
    use futures::StreamExt;
    use futures::future::BoxFuture;
    use futures::stream::BoxStream;
    use gpui::TestAppContext;
    use icons::IconName;
    use language_model::fake_provider::{FakeLanguageModel, FakeLanguageModelProvider};
    use language_model::{
        LanguageModelCompletionError, LanguageModelName, LanguageModelProviderId,
        LanguageModelProviderName, LanguageModelToolChoice,
    };
    use parking_lot::Mutex;
    use project::{FakeFs, Project};
    use prompt_store::PromptBuilder;
    use serde_json::json;
    use settings::{Settings, SettingsStore};
    use std::sync::Arc;
    use std::time::Duration;
    use theme::ThemeSettings;
    use util::path;
    use workspace::Workspace;

    #[gpui::test]
    async fn test_message_with_context(cx: &mut TestAppContext) {
        init_test_settings(cx);

        let project = create_test_project(
            cx,
            json!({"code.rs": "fn main() {\n    println!(\"Hello, world!\");\n}"}),
        )
        .await;

        let (_workspace, _thread_store, thread, context_store, model) =
            setup_test_environment(cx, project.clone()).await;

        add_file_to_context(&project, &context_store, "test/code.rs", cx)
            .await
            .unwrap();

        let context =
            context_store.read_with(cx, |store, _| store.context().next().cloned().unwrap());
        let loaded_context = cx
            .update(|cx| load_context(vec![context], &project, &None, cx))
            .await;

        // Insert user message with context
        let message_id = thread.update(cx, |thread, cx| {
            thread.insert_user_message(
                "Please explain this code",
                loaded_context,
                None,
                Vec::new(),
                cx,
            )
        });

        // Check content and context in message object
        let message = thread.read_with(cx, |thread, _| thread.message(message_id).unwrap().clone());

        // Use different path format strings based on platform for the test
        #[cfg(windows)]
        let path_part = r"test\code.rs";
        #[cfg(not(windows))]
        let path_part = "test/code.rs";

        let expected_context = format!(
            r#"
<context>
The following items were attached by the user. They are up-to-date and don't need to be re-read.

<files>
```rs {path_part}
fn main() {{
    println!("Hello, world!");
}}
```
</files>
</context>
"#
        );

        assert_eq!(message.role, Role::User);
        assert_eq!(message.segments.len(), 1);
        assert_eq!(
            message.segments[0],
            MessageSegment::Text("Please explain this code".to_string())
        );
        assert_eq!(message.loaded_context.text, expected_context);

        // Check message in request
        let request = thread.update(cx, |thread, cx| {
            thread.to_completion_request(model.clone(), CompletionIntent::UserPrompt, cx)
        });

        assert_eq!(request.messages.len(), 2);
        let expected_full_message = format!("{}Please explain this code", expected_context);
        assert_eq!(request.messages[1].string_contents(), expected_full_message);
    }

    #[gpui::test]
    async fn test_only_include_new_contexts(cx: &mut TestAppContext) {
        init_test_settings(cx);

        let project = create_test_project(
            cx,
            json!({
                "file1.rs": "fn function1() {}\n",
                "file2.rs": "fn function2() {}\n",
                "file3.rs": "fn function3() {}\n",
                "file4.rs": "fn function4() {}\n",
            }),
        )
        .await;

        let (_, _thread_store, thread, context_store, model) =
            setup_test_environment(cx, project.clone()).await;

        // First message with context 1
        add_file_to_context(&project, &context_store, "test/file1.rs", cx)
            .await
            .unwrap();
        let new_contexts = context_store.update(cx, |store, cx| {
            store.new_context_for_thread(thread.read(cx), None)
        });
        assert_eq!(new_contexts.len(), 1);
        let loaded_context = cx
            .update(|cx| load_context(new_contexts, &project, &None, cx))
            .await;
        let message1_id = thread.update(cx, |thread, cx| {
            thread.insert_user_message("Message 1", loaded_context, None, Vec::new(), cx)
        });

        // Second message with contexts 1 and 2 (context 1 should be skipped as it's already included)
        add_file_to_context(&project, &context_store, "test/file2.rs", cx)
            .await
            .unwrap();
        let new_contexts = context_store.update(cx, |store, cx| {
            store.new_context_for_thread(thread.read(cx), None)
        });
        assert_eq!(new_contexts.len(), 1);
        let loaded_context = cx
            .update(|cx| load_context(new_contexts, &project, &None, cx))
            .await;
        let message2_id = thread.update(cx, |thread, cx| {
            thread.insert_user_message("Message 2", loaded_context, None, Vec::new(), cx)
        });

        // Third message with all three contexts (contexts 1 and 2 should be skipped)
        //
        add_file_to_context(&project, &context_store, "test/file3.rs", cx)
            .await
            .unwrap();
        let new_contexts = context_store.update(cx, |store, cx| {
            store.new_context_for_thread(thread.read(cx), None)
        });
        assert_eq!(new_contexts.len(), 1);
        let loaded_context = cx
            .update(|cx| load_context(new_contexts, &project, &None, cx))
            .await;
        let message3_id = thread.update(cx, |thread, cx| {
            thread.insert_user_message("Message 3", loaded_context, None, Vec::new(), cx)
        });

        // Check what contexts are included in each message
        let (message1, message2, message3) = thread.read_with(cx, |thread, _| {
            (
                thread.message(message1_id).unwrap().clone(),
                thread.message(message2_id).unwrap().clone(),
                thread.message(message3_id).unwrap().clone(),
            )
        });

        // First message should include context 1
        assert!(message1.loaded_context.text.contains("file1.rs"));

        // Second message should include only context 2 (not 1)
        assert!(!message2.loaded_context.text.contains("file1.rs"));
        assert!(message2.loaded_context.text.contains("file2.rs"));

        // Third message should include only context 3 (not 1 or 2)
        assert!(!message3.loaded_context.text.contains("file1.rs"));
        assert!(!message3.loaded_context.text.contains("file2.rs"));
        assert!(message3.loaded_context.text.contains("file3.rs"));

        // Check entire request to make sure all contexts are properly included
        let request = thread.update(cx, |thread, cx| {
            thread.to_completion_request(model.clone(), CompletionIntent::UserPrompt, cx)
        });

        // The request should contain all 3 messages
        assert_eq!(request.messages.len(), 4);

        // Check that the contexts are properly formatted in each message
        assert!(request.messages[1].string_contents().contains("file1.rs"));
        assert!(!request.messages[1].string_contents().contains("file2.rs"));
        assert!(!request.messages[1].string_contents().contains("file3.rs"));

        assert!(!request.messages[2].string_contents().contains("file1.rs"));
        assert!(request.messages[2].string_contents().contains("file2.rs"));
        assert!(!request.messages[2].string_contents().contains("file3.rs"));

        assert!(!request.messages[3].string_contents().contains("file1.rs"));
        assert!(!request.messages[3].string_contents().contains("file2.rs"));
        assert!(request.messages[3].string_contents().contains("file3.rs"));

        add_file_to_context(&project, &context_store, "test/file4.rs", cx)
            .await
            .unwrap();
        let new_contexts = context_store.update(cx, |store, cx| {
            store.new_context_for_thread(thread.read(cx), Some(message2_id))
        });
        assert_eq!(new_contexts.len(), 3);
        let loaded_context = cx
            .update(|cx| load_context(new_contexts, &project, &None, cx))
            .await
            .loaded_context;

        assert!(!loaded_context.text.contains("file1.rs"));
        assert!(loaded_context.text.contains("file2.rs"));
        assert!(loaded_context.text.contains("file3.rs"));
        assert!(loaded_context.text.contains("file4.rs"));

        let new_contexts = context_store.update(cx, |store, cx| {
            // Remove file4.rs
            store.remove_context(&loaded_context.contexts[2].handle(), cx);
            store.new_context_for_thread(thread.read(cx), Some(message2_id))
        });
        assert_eq!(new_contexts.len(), 2);
        let loaded_context = cx
            .update(|cx| load_context(new_contexts, &project, &None, cx))
            .await
            .loaded_context;

        assert!(!loaded_context.text.contains("file1.rs"));
        assert!(loaded_context.text.contains("file2.rs"));
        assert!(loaded_context.text.contains("file3.rs"));
        assert!(!loaded_context.text.contains("file4.rs"));

        let new_contexts = context_store.update(cx, |store, cx| {
            // Remove file3.rs
            store.remove_context(&loaded_context.contexts[1].handle(), cx);
            store.new_context_for_thread(thread.read(cx), Some(message2_id))
        });
        assert_eq!(new_contexts.len(), 1);
        let loaded_context = cx
            .update(|cx| load_context(new_contexts, &project, &None, cx))
            .await
            .loaded_context;

        assert!(!loaded_context.text.contains("file1.rs"));
        assert!(loaded_context.text.contains("file2.rs"));
        assert!(!loaded_context.text.contains("file3.rs"));
        assert!(!loaded_context.text.contains("file4.rs"));
    }

    #[gpui::test]
    async fn test_message_without_files(cx: &mut TestAppContext) {
        init_test_settings(cx);

        let project = create_test_project(
            cx,
            json!({"code.rs": "fn main() {\n    println!(\"Hello, world!\");\n}"}),
        )
        .await;

        let (_, _thread_store, thread, _context_store, model) =
            setup_test_environment(cx, project.clone()).await;

        // Insert user message without any context (empty context vector)
        let message_id = thread.update(cx, |thread, cx| {
            thread.insert_user_message(
                "What is the best way to learn Rust?",
                ContextLoadResult::default(),
                None,
                Vec::new(),
                cx,
            )
        });

        // Check content and context in message object
        let message = thread.read_with(cx, |thread, _| thread.message(message_id).unwrap().clone());

        // Context should be empty when no files are included
        assert_eq!(message.role, Role::User);
        assert_eq!(message.segments.len(), 1);
        assert_eq!(
            message.segments[0],
            MessageSegment::Text("What is the best way to learn Rust?".to_string())
        );
        assert_eq!(message.loaded_context.text, "");

        // Check message in request
        let request = thread.update(cx, |thread, cx| {
            thread.to_completion_request(model.clone(), CompletionIntent::UserPrompt, cx)
        });

        assert_eq!(request.messages.len(), 2);
        assert_eq!(
            request.messages[1].string_contents(),
            "What is the best way to learn Rust?"
        );

        // Add second message, also without context
        let message2_id = thread.update(cx, |thread, cx| {
            thread.insert_user_message(
                "Are there any good books?",
                ContextLoadResult::default(),
                None,
                Vec::new(),
                cx,
            )
        });

        let message2 =
            thread.read_with(cx, |thread, _| thread.message(message2_id).unwrap().clone());
        assert_eq!(message2.loaded_context.text, "");

        // Check that both messages appear in the request
        let request = thread.update(cx, |thread, cx| {
            thread.to_completion_request(model.clone(), CompletionIntent::UserPrompt, cx)
        });

        assert_eq!(request.messages.len(), 3);
        assert_eq!(
            request.messages[1].string_contents(),
            "What is the best way to learn Rust?"
        );
        assert_eq!(
            request.messages[2].string_contents(),
            "Are there any good books?"
        );
    }

    #[gpui::test]
    async fn test_storing_profile_setting_per_thread(cx: &mut TestAppContext) {
        init_test_settings(cx);

        let project = create_test_project(
            cx,
            json!({"code.rs": "fn main() {\n    println!(\"Hello, world!\");\n}"}),
        )
        .await;

        let (_workspace, thread_store, thread, _context_store, _model) =
            setup_test_environment(cx, project.clone()).await;

        // Check that we are starting with the default profile
        let profile = cx.read(|cx| thread.read(cx).profile.clone());
        let tool_set = cx.read(|cx| thread_store.read(cx).tools());
        assert_eq!(
            profile,
            AgentProfile::new(AgentProfileId::default(), tool_set)
        );
    }

    #[gpui::test]
    async fn test_serializing_thread_profile(cx: &mut TestAppContext) {
        init_test_settings(cx);

        let project = create_test_project(
            cx,
            json!({"code.rs": "fn main() {\n    println!(\"Hello, world!\");\n}"}),
        )
        .await;

        let (_workspace, thread_store, thread, _context_store, _model) =
            setup_test_environment(cx, project.clone()).await;

        // Profile gets serialized with default values
        let serialized = thread
            .update(cx, |thread, cx| thread.serialize(cx))
            .await
            .unwrap();

        assert_eq!(serialized.profile, Some(AgentProfileId::default()));

        let deserialized = cx.update(|cx| {
            thread.update(cx, |thread, cx| {
                Thread::deserialize(
                    thread.id.clone(),
                    serialized,
                    thread.project.clone(),
                    thread.tools.clone(),
                    thread.prompt_builder.clone(),
                    thread.project_context.clone(),
                    None,
                    cx,
                )
            })
        });
        let tool_set = cx.read(|cx| thread_store.read(cx).tools());

        assert_eq!(
            deserialized.profile,
            AgentProfile::new(AgentProfileId::default(), tool_set)
        );
    }

    #[gpui::test]
    async fn test_temperature_setting(cx: &mut TestAppContext) {
        init_test_settings(cx);

        let project = create_test_project(
            cx,
            json!({"code.rs": "fn main() {\n    println!(\"Hello, world!\");\n}"}),
        )
        .await;

        let (_workspace, _thread_store, thread, _context_store, model) =
            setup_test_environment(cx, project.clone()).await;

        // Both model and provider
        cx.update(|cx| {
            AgentSettings::override_global(
                AgentSettings {
                    model_parameters: vec![LanguageModelParameters {
                        provider: Some(model.provider_id().0.to_string().into()),
                        model: Some(model.id().0.clone()),
                        temperature: Some(0.66),
                    }],
                    ..AgentSettings::get_global(cx).clone()
                },
                cx,
            );
        });

        let request = thread.update(cx, |thread, cx| {
            thread.to_completion_request(model.clone(), CompletionIntent::UserPrompt, cx)
        });
        assert_eq!(request.temperature, Some(0.66));

        // Only model
        cx.update(|cx| {
            AgentSettings::override_global(
                AgentSettings {
                    model_parameters: vec![LanguageModelParameters {
                        provider: None,
                        model: Some(model.id().0.clone()),
                        temperature: Some(0.66),
                    }],
                    ..AgentSettings::get_global(cx).clone()
                },
                cx,
            );
        });

        let request = thread.update(cx, |thread, cx| {
            thread.to_completion_request(model.clone(), CompletionIntent::UserPrompt, cx)
        });
        assert_eq!(request.temperature, Some(0.66));

        // Only provider
        cx.update(|cx| {
            AgentSettings::override_global(
                AgentSettings {
                    model_parameters: vec![LanguageModelParameters {
                        provider: Some(model.provider_id().0.to_string().into()),
                        model: None,
                        temperature: Some(0.66),
                    }],
                    ..AgentSettings::get_global(cx).clone()
                },
                cx,
            );
        });

        let request = thread.update(cx, |thread, cx| {
            thread.to_completion_request(model.clone(), CompletionIntent::UserPrompt, cx)
        });
        assert_eq!(request.temperature, Some(0.66));

        // Same model name, different provider
        cx.update(|cx| {
            AgentSettings::override_global(
                AgentSettings {
                    model_parameters: vec![LanguageModelParameters {
                        provider: Some("anthropic".into()),
                        model: Some(model.id().0.clone()),
                        temperature: Some(0.66),
                    }],
                    ..AgentSettings::get_global(cx).clone()
                },
                cx,
            );
        });

        let request = thread.update(cx, |thread, cx| {
            thread.to_completion_request(model.clone(), CompletionIntent::UserPrompt, cx)
        });
        assert_eq!(request.temperature, None);
    }

    #[gpui::test]
    async fn test_thread_summary(cx: &mut TestAppContext) {
        init_test_settings(cx);

        let project = create_test_project(cx, json!({})).await;

        let (_, _thread_store, thread, _context_store, model) =
            setup_test_environment(cx, project.clone()).await;

        // Initial state should be pending
        thread.read_with(cx, |thread, _| {
            assert!(matches!(thread.summary(), ThreadSummary::Pending));
            assert_eq!(thread.summary().or_default(), ThreadSummary::DEFAULT);
        });

        // Manually setting the summary should not be allowed in this state
        thread.update(cx, |thread, cx| {
            thread.set_summary("This should not work", cx);
        });

        thread.read_with(cx, |thread, _| {
            assert!(matches!(thread.summary(), ThreadSummary::Pending));
        });

        // Send a message
        thread.update(cx, |thread, cx| {
            thread.insert_user_message("Hi!", ContextLoadResult::default(), None, vec![], cx);
            thread.send_to_model(
                model.clone(),
                CompletionIntent::ThreadSummarization,
                None,
                cx,
            );
        });

        let fake_model = model.as_fake();
        simulate_successful_response(&fake_model, cx);

        // Should start generating summary when there are >= 2 messages
        thread.read_with(cx, |thread, _| {
            assert_eq!(*thread.summary(), ThreadSummary::Generating);
        });

        // Should not be able to set the summary while generating
        thread.update(cx, |thread, cx| {
            thread.set_summary("This should not work either", cx);
        });

        thread.read_with(cx, |thread, _| {
            assert!(matches!(thread.summary(), ThreadSummary::Generating));
            assert_eq!(thread.summary().or_default(), ThreadSummary::DEFAULT);
        });

        cx.run_until_parked();
        fake_model.stream_last_completion_response("Brief");
        fake_model.stream_last_completion_response(" Introduction");
        fake_model.end_last_completion_stream();
        cx.run_until_parked();

        // Summary should be set
        thread.read_with(cx, |thread, _| {
            assert!(matches!(thread.summary(), ThreadSummary::Ready(_)));
            assert_eq!(thread.summary().or_default(), "Brief Introduction");
        });

        // Now we should be able to set a summary
        thread.update(cx, |thread, cx| {
            thread.set_summary("Brief Intro", cx);
        });

        thread.read_with(cx, |thread, _| {
            assert_eq!(thread.summary().or_default(), "Brief Intro");
        });

        // Test setting an empty summary (should default to DEFAULT)
        thread.update(cx, |thread, cx| {
            thread.set_summary("", cx);
        });

        thread.read_with(cx, |thread, _| {
            assert!(matches!(thread.summary(), ThreadSummary::Ready(_)));
            assert_eq!(thread.summary().or_default(), ThreadSummary::DEFAULT);
        });
    }

    #[gpui::test]
    async fn test_thread_summary_error_set_manually(cx: &mut TestAppContext) {
        init_test_settings(cx);

        let project = create_test_project(cx, json!({})).await;

        let (_, _thread_store, thread, _context_store, model) =
            setup_test_environment(cx, project.clone()).await;

        test_summarize_error(&model, &thread, cx);

        // Now we should be able to set a summary
        thread.update(cx, |thread, cx| {
            thread.set_summary("Brief Intro", cx);
        });

        thread.read_with(cx, |thread, _| {
            assert!(matches!(thread.summary(), ThreadSummary::Ready(_)));
            assert_eq!(thread.summary().or_default(), "Brief Intro");
        });
    }

    #[gpui::test]
    async fn test_thread_summary_error_retry(cx: &mut TestAppContext) {
        init_test_settings(cx);

        let project = create_test_project(cx, json!({})).await;

        let (_, _thread_store, thread, _context_store, model) =
            setup_test_environment(cx, project.clone()).await;

        test_summarize_error(&model, &thread, cx);

        // Sending another message should not trigger another summarize request
        thread.update(cx, |thread, cx| {
            thread.insert_user_message(
                "How are you?",
                ContextLoadResult::default(),
                None,
                vec![],
                cx,
            );
            thread.send_to_model(model.clone(), CompletionIntent::UserPrompt, None, cx);
        });

        let fake_model = model.as_fake();
        simulate_successful_response(&fake_model, cx);

        thread.read_with(cx, |thread, _| {
            // State is still Error, not Generating
            assert!(matches!(thread.summary(), ThreadSummary::Error));
        });

        // But the summarize request can be invoked manually
        thread.update(cx, |thread, cx| {
            thread.summarize(cx);
        });

        thread.read_with(cx, |thread, _| {
            assert!(matches!(thread.summary(), ThreadSummary::Generating));
        });

        cx.run_until_parked();
        fake_model.stream_last_completion_response("A successful summary");
        fake_model.end_last_completion_stream();
        cx.run_until_parked();

        thread.read_with(cx, |thread, _| {
            assert!(matches!(thread.summary(), ThreadSummary::Ready(_)));
            assert_eq!(thread.summary().or_default(), "A successful summary");
        });
    }

    #[gpui::test]
    fn test_resolve_tool_name_conflicts() {
        use assistant_tool::{Tool, ToolSource};

        assert_resolve_tool_name_conflicts(
            vec![
                TestTool::new("tool1", ToolSource::Native),
                TestTool::new("tool2", ToolSource::Native),
                TestTool::new("tool3", ToolSource::ContextServer { id: "mcp-1".into() }),
            ],
            vec!["tool1", "tool2", "tool3"],
        );

        assert_resolve_tool_name_conflicts(
            vec![
                TestTool::new("tool1", ToolSource::Native),
                TestTool::new("tool2", ToolSource::Native),
                TestTool::new("tool3", ToolSource::ContextServer { id: "mcp-1".into() }),
                TestTool::new("tool3", ToolSource::ContextServer { id: "mcp-2".into() }),
            ],
            vec!["tool1", "tool2", "mcp-1_tool3", "mcp-2_tool3"],
        );

        assert_resolve_tool_name_conflicts(
            vec![
                TestTool::new("tool1", ToolSource::Native),
                TestTool::new("tool2", ToolSource::Native),
                TestTool::new("tool3", ToolSource::Native),
                TestTool::new("tool3", ToolSource::ContextServer { id: "mcp-1".into() }),
                TestTool::new("tool3", ToolSource::ContextServer { id: "mcp-2".into() }),
            ],
            vec!["tool1", "tool2", "tool3", "mcp-1_tool3", "mcp-2_tool3"],
        );

        // Test that tool with very long name is always truncated
        assert_resolve_tool_name_conflicts(
            vec![TestTool::new(
                "tool-with-more-then-64-characters-blah-blah-blah-blah-blah-blah-blah-blah",
                ToolSource::Native,
            )],
            vec!["tool-with-more-then-64-characters-blah-blah-blah-blah-blah-blah-"],
        );

        // Test deduplication of tools with very long names, in this case the mcp server name should be truncated
        assert_resolve_tool_name_conflicts(
            vec![
                TestTool::new("tool-with-very-very-very-long-name", ToolSource::Native),
                TestTool::new(
                    "tool-with-very-very-very-long-name",
                    ToolSource::ContextServer {
                        id: "mcp-with-very-very-very-long-name".into(),
                    },
                ),
            ],
            vec![
                "tool-with-very-very-very-long-name",
                "mcp-with-very-very-very-long-_tool-with-very-very-very-long-name",
            ],
        );

        fn assert_resolve_tool_name_conflicts(
            tools: Vec<TestTool>,
            expected: Vec<impl Into<String>>,
        ) {
            let tools: Vec<Arc<dyn Tool>> = tools
                .into_iter()
                .map(|t| Arc::new(t) as Arc<dyn Tool>)
                .collect();
            let tools = resolve_tool_name_conflicts(&tools);
            assert_eq!(tools.len(), expected.len());
            for (i, expected_name) in expected.into_iter().enumerate() {
                let expected_name = expected_name.into();
                let actual_name = &tools[i].0;
                assert_eq!(
                    actual_name, &expected_name,
                    "Expected '{}' got '{}' at index {}",
                    expected_name, actual_name, i
                );
            }
        }

        struct TestTool {
            name: String,
            source: ToolSource,
        }

        impl TestTool {
            fn new(name: impl Into<String>, source: ToolSource) -> Self {
                Self {
                    name: name.into(),
                    source,
                }
            }
        }

        impl Tool for TestTool {
            fn name(&self) -> String {
                self.name.clone()
            }

            fn icon(&self) -> IconName {
                IconName::Ai
            }

            fn may_perform_edits(&self) -> bool {
                false
            }

            fn needs_confirmation(&self, _input: &serde_json::Value, _cx: &App) -> bool {
                true
            }

            fn source(&self) -> ToolSource {
                self.source.clone()
            }

            fn description(&self) -> String {
                "Test tool".to_string()
            }

            fn ui_text(&self, _input: &serde_json::Value) -> String {
                "Test tool".to_string()
            }

            fn run(
                self: Arc<Self>,
                _input: serde_json::Value,
                _request: Arc<LanguageModelRequest>,
                _project: Entity<Project>,
                _action_log: Entity<ActionLog>,
                _model: Arc<dyn LanguageModel>,
                _window: Option<AnyWindowHandle>,
                _cx: &mut App,
            ) -> assistant_tool::ToolResult {
                assistant_tool::ToolResult {
                    output: Task::ready(Err(anyhow::anyhow!("No content"))),
                    card: None,
                }
            }
        }
    }

    // Helper to create a model that returns errors
    enum TestError {
        Overloaded,
        InternalServerError,
    }

    struct ErrorInjector {
        inner: Arc<FakeLanguageModel>,
        error_type: TestError,
    }

    impl ErrorInjector {
        fn new(error_type: TestError) -> Self {
            Self {
                inner: Arc::new(FakeLanguageModel::default()),
                error_type,
            }
        }
    }

    impl LanguageModel for ErrorInjector {
        fn id(&self) -> LanguageModelId {
            self.inner.id()
        }

        fn name(&self) -> LanguageModelName {
            self.inner.name()
        }

        fn provider_id(&self) -> LanguageModelProviderId {
            self.inner.provider_id()
        }

        fn provider_name(&self) -> LanguageModelProviderName {
            self.inner.provider_name()
        }

        fn supports_tools(&self) -> bool {
            self.inner.supports_tools()
        }

        fn supports_tool_choice(&self, choice: LanguageModelToolChoice) -> bool {
            self.inner.supports_tool_choice(choice)
        }

        fn supports_images(&self) -> bool {
            self.inner.supports_images()
        }

        fn telemetry_id(&self) -> String {
            self.inner.telemetry_id()
        }

        fn max_token_count(&self) -> u64 {
            self.inner.max_token_count()
        }

        fn count_tokens(
            &self,
            request: LanguageModelRequest,
            cx: &App,
        ) -> BoxFuture<'static, Result<u64>> {
            self.inner.count_tokens(request, cx)
        }

        fn stream_completion(
            &self,
            _request: LanguageModelRequest,
            _cx: &AsyncApp,
        ) -> BoxFuture<
            'static,
            Result<
                BoxStream<
                    'static,
                    Result<LanguageModelCompletionEvent, LanguageModelCompletionError>,
                >,
                LanguageModelCompletionError,
            >,
        > {
            let error = match self.error_type {
                TestError::Overloaded => LanguageModelCompletionError::Overloaded,
                TestError::InternalServerError => {
                    LanguageModelCompletionError::ApiInternalServerError
                }
            };
            async move {
                let stream = futures::stream::once(async move { Err(error) });
                Ok(stream.boxed())
            }
            .boxed()
        }

        fn as_fake(&self) -> &FakeLanguageModel {
            &self.inner
        }
    }

    #[gpui::test]
    async fn test_retry_on_overloaded_error(cx: &mut TestAppContext) {
        init_test_settings(cx);

        let project = create_test_project(cx, json!({})).await;
        let (_, _, thread, _, _base_model) = setup_test_environment(cx, project.clone()).await;

        // Create model that returns overloaded error
        let model = Arc::new(ErrorInjector::new(TestError::Overloaded));

        // Insert a user message
        thread.update(cx, |thread, cx| {
            thread.insert_user_message("Hello!", ContextLoadResult::default(), None, vec![], cx);
        });

        // Track retry events
        let retry_count = Arc::new(Mutex::new(0));
        let retry_count_clone = retry_count.clone();

        let _subscription = thread.update(cx, |_, cx| {
            cx.subscribe(&thread, move |_, _, event: &ThreadEvent, _| {
                if let ThreadEvent::RetryScheduled { .. } = event {
                    *retry_count_clone.lock() += 1;
                }
            })
        });

        // Start completion
        thread.update(cx, |thread, cx| {
            thread.send_to_model(model.clone(), CompletionIntent::UserPrompt, None, cx);
        });

        cx.run_until_parked();

        // Check that a retry was scheduled
        assert_eq!(*retry_count.lock(), 1, "Should have scheduled one retry");

        thread.read_with(cx, |thread, _| {
            assert!(thread.retry_state.is_some(), "Should have retry state");
            let retry_state = thread.retry_state.as_ref().unwrap();
            assert_eq!(retry_state.attempt, 1, "Should be first retry attempt");
            assert_eq!(
                retry_state.max_attempts, MAX_RETRY_ATTEMPTS,
                "Should have default max attempts"
            );
        });

        // Check that a retry message was added
        thread.read_with(cx, |thread, _| {
            let mut messages = thread.messages();
            assert!(
                messages.any(|msg| {
                    msg.role == Role::System
                        && msg.ui_only
                        && msg.segments.iter().any(|seg| {
                            if let MessageSegment::Text(text) = seg {
                                text.contains("overloaded")
                                    && text
                                        .contains(&format!("attempt 1 of {}", MAX_RETRY_ATTEMPTS))
                            } else {
                                false
                            }
                        })
                }),
                "Should have added a system retry message"
            );
        });
    }

    #[gpui::test]
    async fn test_retry_on_internal_server_error(cx: &mut TestAppContext) {
        init_test_settings(cx);

        let project = create_test_project(cx, json!({})).await;
        let (_, _, thread, _, _base_model) = setup_test_environment(cx, project.clone()).await;

        // Create model that returns internal server error
        let model = Arc::new(ErrorInjector::new(TestError::InternalServerError));

        // Insert a user message
        thread.update(cx, |thread, cx| {
            thread.insert_user_message("Hello!", ContextLoadResult::default(), None, vec![], cx);
        });

        // Track retry events
        let retry_count = Arc::new(Mutex::new(0));
        let retry_count_clone = retry_count.clone();

        let _subscription = thread.update(cx, |_, cx| {
            cx.subscribe(&thread, move |_, _, event: &ThreadEvent, _| {
                if let ThreadEvent::RetryScheduled { .. } = event {
                    *retry_count_clone.lock() += 1;
                }
            })
        });

        // Start completion
        thread.update(cx, |thread, cx| {
            thread.send_to_model(model.clone(), CompletionIntent::UserPrompt, None, cx);
        });

        cx.run_until_parked();

        // Check that a retry was scheduled
        assert_eq!(*retry_count.lock(), 1, "Should have scheduled one retry");

        // Check retry state on thread
        thread.read_with(cx, |thread, _| {
            assert!(thread.retry_state.is_some(), "Should have retry state");
            let retry_state = thread.retry_state.as_ref().unwrap();
            assert_eq!(retry_state.attempt, 1, "Should be first retry attempt");
            assert_eq!(
                retry_state.max_attempts, MAX_RETRY_ATTEMPTS,
                "Should have correct max attempts"
            );
        });

        // Check that a retry message was added with provider name
        thread.read_with(cx, |thread, _| {
            let mut messages = thread.messages();
            assert!(
                messages.any(|msg| {
                    msg.role == Role::System
                        && msg.ui_only
                        && msg.segments.iter().any(|seg| {
                            if let MessageSegment::Text(text) = seg {
                                text.contains("internal")
                                    && text.contains("Fake")
                                    && text
                                        .contains(&format!("attempt 1 of {}", MAX_RETRY_ATTEMPTS))
                            } else {
                                false
                            }
                        })
                }),
                "Should have added a system retry message with provider name"
            );
        });
    }

    #[gpui::test]
    async fn test_exponential_backoff_on_retries(cx: &mut TestAppContext) {
        init_test_settings(cx);

        let project = create_test_project(cx, json!({})).await;
        let (_, _, thread, _, _base_model) = setup_test_environment(cx, project.clone()).await;

        // Create model that returns overloaded error
        let model = Arc::new(ErrorInjector::new(TestError::Overloaded));

        // Insert a user message
        thread.update(cx, |thread, cx| {
            thread.insert_user_message("Hello!", ContextLoadResult::default(), None, vec![], cx);
        });

        // Track retry events and completion count
        let retry_count = Arc::new(Mutex::new(0));
        let retry_count_clone = retry_count.clone();
        let completion_count = Arc::new(Mutex::new(0));
        let completion_count_clone = completion_count.clone();

        let _subscription = thread.update(cx, |_, cx| {
            cx.subscribe(&thread, move |_, _, event: &ThreadEvent, _| match event {
                ThreadEvent::RetryScheduled { .. } => {
                    *retry_count_clone.lock() += 1;
                }
                ThreadEvent::NewRequest => {
                    *completion_count_clone.lock() += 1;
                }
                _ => {}
            })
        });

        // First attempt
        thread.update(cx, |thread, cx| {
            thread.send_to_model(model.clone(), CompletionIntent::UserPrompt, None, cx);
        });
        cx.run_until_parked();

        // Should have scheduled first retry
        assert_eq!(*retry_count.lock(), 1, "Should have scheduled first retry");

        // Check retry state
        thread.read_with(cx, |thread, _| {
            assert!(thread.retry_state.is_some(), "Should have retry state");
            let retry_state = thread.retry_state.as_ref().unwrap();
            assert_eq!(retry_state.attempt, 1, "Should be first retry attempt");
        });

        // Advance clock for first retry
        cx.executor()
            .advance_clock(Duration::from_secs(BASE_RETRY_DELAY_SECS));
        cx.run_until_parked();

        // Should have scheduled second retry
        assert_eq!(*retry_count.lock(), 2, "Should have scheduled second retry");

        // Check retry state updated
        thread.read_with(cx, |thread, _| {
            assert!(thread.retry_state.is_some(), "Should have retry state");
            let retry_state = thread.retry_state.as_ref().unwrap();
            assert_eq!(retry_state.attempt, 2, "Should be second retry attempt");
            assert_eq!(
                retry_state.max_attempts, MAX_RETRY_ATTEMPTS,
                "Should have correct max attempts"
            );
        });

        // Advance clock for second retry (exponential backoff)
        cx.executor()
            .advance_clock(Duration::from_secs(BASE_RETRY_DELAY_SECS * 2));
        cx.run_until_parked();

        // Should have scheduled third retry
        assert_eq!(
            *retry_count.lock(),
            MAX_RETRY_ATTEMPTS as usize,
            "Should have scheduled third retry"
        );

        // Check retry state updated
        thread.read_with(cx, |thread, _| {
            assert!(thread.retry_state.is_some(), "Should have retry state");
            let retry_state = thread.retry_state.as_ref().unwrap();
            assert_eq!(
                retry_state.attempt, MAX_RETRY_ATTEMPTS,
                "Should be at max retry attempt"
            );
            assert_eq!(
                retry_state.max_attempts, MAX_RETRY_ATTEMPTS,
                "Should have correct max attempts"
            );
        });

        // Advance clock for third retry (exponential backoff)
        cx.executor()
            .advance_clock(Duration::from_secs(BASE_RETRY_DELAY_SECS * 4));
        cx.run_until_parked();

        // No more retries should be scheduled
        assert_eq!(
            *retry_count.lock(),
            MAX_RETRY_ATTEMPTS as usize,
            "Should not exceed max retries"
        );
        // Final completion count should be initial + max retries
        assert_eq!(
            *completion_count.lock(),
            (MAX_RETRY_ATTEMPTS + 1) as usize,
            "Should have made initial + max retry attempts"
        );
    }

    #[gpui::test]
    async fn test_max_retries_exceeded(cx: &mut TestAppContext) {
        init_test_settings(cx);

        let project = create_test_project(cx, json!({})).await;
        let (_, _, thread, _, _base_model) = setup_test_environment(cx, project.clone()).await;

        // Create model that returns overloaded error
        let model = Arc::new(ErrorInjector::new(TestError::Overloaded));

        // Insert a user message
        thread.update(cx, |thread, cx| {
            thread.insert_user_message("Hello!", ContextLoadResult::default(), None, vec![], cx);
        });

        // Track events
        let retries_failed = Arc::new(Mutex::new(false));
        let retries_failed_clone = retries_failed.clone();
        let retry_count = Arc::new(Mutex::new(0));
        let retry_count_clone = retry_count.clone();

        let _subscription = thread.update(cx, |_, cx| {
            cx.subscribe(&thread, move |_, _, event: &ThreadEvent, _| match event {
                ThreadEvent::RetriesFailed { .. } => {
                    *retries_failed_clone.lock() = true;
                }
                ThreadEvent::RetryScheduled { .. } => {
                    *retry_count_clone.lock() += 1;
                }
                _ => {}
            })
        });

        // Start initial completion
        thread.update(cx, |thread, cx| {
            thread.send_to_model(model.clone(), CompletionIntent::UserPrompt, None, cx);
        });
        cx.run_until_parked();

        // Advance through all retries
        for i in 0..MAX_RETRY_ATTEMPTS {
            let delay = if i == 0 {
                BASE_RETRY_DELAY_SECS
            } else {
                BASE_RETRY_DELAY_SECS * 2u64.pow(i as u32 - 1)
            };
            cx.executor().advance_clock(Duration::from_secs(delay));
            cx.run_until_parked();
        }

        // After the 3rd retry is scheduled, we need to wait for it to execute and fail
        // The 3rd retry has a delay of BASE_RETRY_DELAY_SECS * 4 (20 seconds)
        let final_delay = BASE_RETRY_DELAY_SECS * 2u64.pow((MAX_RETRY_ATTEMPTS - 1) as u32);
        cx.executor()
            .advance_clock(Duration::from_secs(final_delay));
        cx.run_until_parked();

        // After max retries, should emit RetriesFailed event
        assert_eq!(
            *retry_count.lock(),
            MAX_RETRY_ATTEMPTS as usize,
            "Should have attempted max retries"
        );
        assert!(
            *retries_failed.lock(),
            "Should emit RetriesFailed event after max retries exceeded"
        );

        // Retry state should be cleared
        thread.read_with(cx, |thread, _| {
            assert!(
                thread.retry_state.is_none(),
                "Retry state should be cleared after max retries"
            );

            // Verify we have the expected number of retry messages
            let retry_messages = thread
                .messages
                .iter()
                .filter(|msg| msg.ui_only && msg.role == Role::System)
                .count();
            assert_eq!(
                retry_messages, MAX_RETRY_ATTEMPTS as usize,
                "Should have one retry message per attempt"
            );
        });
    }

    #[gpui::test]
    async fn test_retry_message_removed_on_retry(cx: &mut TestAppContext) {
        init_test_settings(cx);

        let project = create_test_project(cx, json!({})).await;
        let (_, _, thread, _, _base_model) = setup_test_environment(cx, project.clone()).await;

        // We'll use a wrapper to switch behavior after first failure
        struct RetryTestModel {
            inner: Arc<FakeLanguageModel>,
            failed_once: Arc<Mutex<bool>>,
        }

        impl LanguageModel for RetryTestModel {
            fn id(&self) -> LanguageModelId {
                self.inner.id()
            }

            fn name(&self) -> LanguageModelName {
                self.inner.name()
            }

            fn provider_id(&self) -> LanguageModelProviderId {
                self.inner.provider_id()
            }

            fn provider_name(&self) -> LanguageModelProviderName {
                self.inner.provider_name()
            }

            fn supports_tools(&self) -> bool {
                self.inner.supports_tools()
            }

            fn supports_tool_choice(&self, choice: LanguageModelToolChoice) -> bool {
                self.inner.supports_tool_choice(choice)
            }

            fn supports_images(&self) -> bool {
                self.inner.supports_images()
            }

            fn telemetry_id(&self) -> String {
                self.inner.telemetry_id()
            }

            fn max_token_count(&self) -> u64 {
                self.inner.max_token_count()
            }

            fn count_tokens(
                &self,
                request: LanguageModelRequest,
                cx: &App,
            ) -> BoxFuture<'static, Result<u64>> {
                self.inner.count_tokens(request, cx)
            }

            fn stream_completion(
                &self,
                request: LanguageModelRequest,
                cx: &AsyncApp,
            ) -> BoxFuture<
                'static,
                Result<
                    BoxStream<
                        'static,
                        Result<LanguageModelCompletionEvent, LanguageModelCompletionError>,
                    >,
                    LanguageModelCompletionError,
                >,
            > {
                if !*self.failed_once.lock() {
                    *self.failed_once.lock() = true;
                    // Return error on first attempt
                    let stream = futures::stream::once(async move {
                        Err(LanguageModelCompletionError::Overloaded)
                    });
                    async move { Ok(stream.boxed()) }.boxed()
                } else {
                    // Succeed on retry
                    self.inner.stream_completion(request, cx)
                }
            }

            fn as_fake(&self) -> &FakeLanguageModel {
                &self.inner
            }
        }

        let model = Arc::new(RetryTestModel {
            inner: Arc::new(FakeLanguageModel::default()),
            failed_once: Arc::new(Mutex::new(false)),
        });

        // Insert a user message
        thread.update(cx, |thread, cx| {
            thread.insert_user_message("Hello!", ContextLoadResult::default(), None, vec![], cx);
        });

        // Track message deletions
        // Track when retry completes successfully
        let retry_completed = Arc::new(Mutex::new(false));
        let retry_completed_clone = retry_completed.clone();

        let _subscription = thread.update(cx, |_, cx| {
            cx.subscribe(&thread, move |_, _, event: &ThreadEvent, _| {
                if let ThreadEvent::StreamedCompletion = event {
                    *retry_completed_clone.lock() = true;
                }
            })
        });

        // Start completion
        thread.update(cx, |thread, cx| {
            thread.send_to_model(model.clone(), CompletionIntent::UserPrompt, None, cx);
        });
        cx.run_until_parked();

        // Get the retry message ID
        let retry_message_id = thread.read_with(cx, |thread, _| {
            thread
                .messages()
                .find(|msg| msg.role == Role::System && msg.ui_only)
                .map(|msg| msg.id)
                .expect("Should have a retry message")
        });

        // Wait for retry
        cx.executor()
            .advance_clock(Duration::from_secs(BASE_RETRY_DELAY_SECS));
        cx.run_until_parked();

        // Stream some successful content
        let fake_model = model.as_fake();
        // After the retry, there should be a new pending completion
        let pending = fake_model.pending_completions();
        assert!(
            !pending.is_empty(),
            "Should have a pending completion after retry"
        );
        fake_model.stream_completion_response(&pending[0], "Success!");
        fake_model.end_completion_stream(&pending[0]);
        cx.run_until_parked();

        // Check that the retry completed successfully
        assert!(
            *retry_completed.lock(),
            "Retry should have completed successfully"
        );

        // Retry message should still exist but be marked as ui_only
        thread.read_with(cx, |thread, _| {
            let retry_msg = thread
                .message(retry_message_id)
                .expect("Retry message should still exist");
            assert!(retry_msg.ui_only, "Retry message should be ui_only");
            assert_eq!(
                retry_msg.role,
                Role::System,
                "Retry message should have System role"
            );
        });
    }

    #[gpui::test]
    async fn test_successful_completion_clears_retry_state(cx: &mut TestAppContext) {
        init_test_settings(cx);

        let project = create_test_project(cx, json!({})).await;
        let (_, _, thread, _, _base_model) = setup_test_environment(cx, project.clone()).await;

        // Create a model that fails once then succeeds
        struct FailOnceModel {
            inner: Arc<FakeLanguageModel>,
            failed_once: Arc<Mutex<bool>>,
        }

        impl LanguageModel for FailOnceModel {
            fn id(&self) -> LanguageModelId {
                self.inner.id()
            }

            fn name(&self) -> LanguageModelName {
                self.inner.name()
            }

            fn provider_id(&self) -> LanguageModelProviderId {
                self.inner.provider_id()
            }

            fn provider_name(&self) -> LanguageModelProviderName {
                self.inner.provider_name()
            }

            fn supports_tools(&self) -> bool {
                self.inner.supports_tools()
            }

            fn supports_tool_choice(&self, choice: LanguageModelToolChoice) -> bool {
                self.inner.supports_tool_choice(choice)
            }

            fn supports_images(&self) -> bool {
                self.inner.supports_images()
            }

            fn telemetry_id(&self) -> String {
                self.inner.telemetry_id()
            }

            fn max_token_count(&self) -> u64 {
                self.inner.max_token_count()
            }

            fn count_tokens(
                &self,
                request: LanguageModelRequest,
                cx: &App,
            ) -> BoxFuture<'static, Result<u64>> {
                self.inner.count_tokens(request, cx)
            }

            fn stream_completion(
                &self,
                request: LanguageModelRequest,
                cx: &AsyncApp,
            ) -> BoxFuture<
                'static,
                Result<
                    BoxStream<
                        'static,
                        Result<LanguageModelCompletionEvent, LanguageModelCompletionError>,
                    >,
                    LanguageModelCompletionError,
                >,
            > {
                if !*self.failed_once.lock() {
                    *self.failed_once.lock() = true;
                    // Return error on first attempt
                    let stream = futures::stream::once(async move {
                        Err(LanguageModelCompletionError::Overloaded)
                    });
                    async move { Ok(stream.boxed()) }.boxed()
                } else {
                    // Succeed on retry
                    self.inner.stream_completion(request, cx)
                }
            }
        }

        let fail_once_model = Arc::new(FailOnceModel {
            inner: Arc::new(FakeLanguageModel::default()),
            failed_once: Arc::new(Mutex::new(false)),
        });

        // Insert a user message
        thread.update(cx, |thread, cx| {
            thread.insert_user_message(
                "Test message",
                ContextLoadResult::default(),
                None,
                vec![],
                cx,
            );
        });

        // Start completion with fail-once model
        thread.update(cx, |thread, cx| {
            thread.send_to_model(
                fail_once_model.clone(),
                CompletionIntent::UserPrompt,
                None,
                cx,
            );
        });

        cx.run_until_parked();

        // Verify retry state exists after first failure
        thread.read_with(cx, |thread, _| {
            assert!(
                thread.retry_state.is_some(),
                "Should have retry state after failure"
            );
        });

        // Wait for retry delay
        cx.executor()
            .advance_clock(Duration::from_secs(BASE_RETRY_DELAY_SECS));
        cx.run_until_parked();

        // The retry should now use our FailOnceModel which should succeed
        // We need to help the FakeLanguageModel complete the stream
        let inner_fake = fail_once_model.inner.clone();

        // Wait a bit for the retry to start
        cx.run_until_parked();

        // Check for pending completions and complete them
        if let Some(pending) = inner_fake.pending_completions().first() {
            inner_fake.stream_completion_response(pending, "Success!");
            inner_fake.end_completion_stream(pending);
        }
        cx.run_until_parked();

        thread.read_with(cx, |thread, _| {
            assert!(
                thread.retry_state.is_none(),
                "Retry state should be cleared after successful completion"
            );

            let has_assistant_message = thread
                .messages
                .iter()
                .any(|msg| msg.role == Role::Assistant && !msg.ui_only);
            assert!(
                has_assistant_message,
                "Should have an assistant message after successful retry"
            );
        });
    }

    #[gpui::test]
    async fn test_rate_limit_retry_single_attempt(cx: &mut TestAppContext) {
        init_test_settings(cx);

        let project = create_test_project(cx, json!({})).await;
        let (_, _, thread, _, _base_model) = setup_test_environment(cx, project.clone()).await;

        // Create a model that returns rate limit error with retry_after
        struct RateLimitModel {
            inner: Arc<FakeLanguageModel>,
        }

        impl LanguageModel for RateLimitModel {
            fn id(&self) -> LanguageModelId {
                self.inner.id()
            }

            fn name(&self) -> LanguageModelName {
                self.inner.name()
            }

            fn provider_id(&self) -> LanguageModelProviderId {
                self.inner.provider_id()
            }

            fn provider_name(&self) -> LanguageModelProviderName {
                self.inner.provider_name()
            }

            fn supports_tools(&self) -> bool {
                self.inner.supports_tools()
            }

            fn supports_tool_choice(&self, choice: LanguageModelToolChoice) -> bool {
                self.inner.supports_tool_choice(choice)
            }

            fn supports_images(&self) -> bool {
                self.inner.supports_images()
            }

            fn telemetry_id(&self) -> String {
                self.inner.telemetry_id()
            }

            fn max_token_count(&self) -> u64 {
                self.inner.max_token_count()
            }

            fn count_tokens(
                &self,
                request: LanguageModelRequest,
                cx: &App,
            ) -> BoxFuture<'static, Result<u64>> {
                self.inner.count_tokens(request, cx)
            }

            fn stream_completion(
                &self,
                _request: LanguageModelRequest,
                _cx: &AsyncApp,
            ) -> BoxFuture<
                'static,
                Result<
                    BoxStream<
                        'static,
                        Result<LanguageModelCompletionEvent, LanguageModelCompletionError>,
                    >,
                    LanguageModelCompletionError,
                >,
            > {
                async move {
                    let stream = futures::stream::once(async move {
                        Err(LanguageModelCompletionError::RateLimitExceeded {
                            retry_after: Duration::from_secs(TEST_RATE_LIMIT_RETRY_SECS),
                        })
                    });
                    Ok(stream.boxed())
                }
                .boxed()
            }

            fn as_fake(&self) -> &FakeLanguageModel {
                &self.inner
            }
        }

        let model = Arc::new(RateLimitModel {
            inner: Arc::new(FakeLanguageModel::default()),
        });

        // Insert a user message
        thread.update(cx, |thread, cx| {
            thread.insert_user_message("Hello!", ContextLoadResult::default(), None, vec![], cx);
        });

        // Track retry events
        let retry_count = Arc::new(Mutex::new(0));
        let retry_count_clone = retry_count.clone();

        let _subscription = thread.update(cx, |_, cx| {
            cx.subscribe(&thread, move |_, _, event: &ThreadEvent, _| {
                if let ThreadEvent::RetryScheduled { .. } = event {
                    *retry_count_clone.lock() += 1;
                }
            })
        });

        // Start completion
        thread.update(cx, |thread, cx| {
            thread.send_to_model(model.clone(), CompletionIntent::UserPrompt, None, cx);
        });

        cx.run_until_parked();

        assert_eq!(*retry_count.lock(), 1, "Should have scheduled one retry");

        thread.read_with(cx, |thread, _| {
            assert!(
                thread.retry_state.is_none(),
                "Rate limit errors should not set retry_state"
            );
        });

        // Verify we have one retry message
        thread.read_with(cx, |thread, _| {
            let retry_messages = thread
                .messages
                .iter()
                .filter(|msg| {
                    msg.ui_only
                        && msg.segments.iter().any(|seg| {
                            if let MessageSegment::Text(text) = seg {
                                text.contains("rate limit exceeded")
                            } else {
                                false
                            }
                        })
                })
                .count();
            assert_eq!(
                retry_messages, 1,
                "Should have one rate limit retry message"
            );
        });

        // Check that retry message doesn't include attempt count
        thread.read_with(cx, |thread, _| {
            let retry_message = thread
                .messages
                .iter()
                .find(|msg| msg.role == Role::System && msg.ui_only)
                .expect("Should have a retry message");

            // Check that the message doesn't contain attempt count
            if let Some(MessageSegment::Text(text)) = retry_message.segments.first() {
                assert!(
                    !text.contains("attempt"),
                    "Rate limit retry message should not contain attempt count"
                );
                assert!(
                    text.contains(&format!(
                        "Retrying in {} seconds",
                        TEST_RATE_LIMIT_RETRY_SECS
                    )),
                    "Rate limit retry message should contain retry delay"
                );
            }
        });
    }

    #[gpui::test]
    async fn test_ui_only_messages_not_sent_to_model(cx: &mut TestAppContext) {
        init_test_settings(cx);

        let project = create_test_project(cx, json!({})).await;
        let (_, _, thread, _, model) = setup_test_environment(cx, project.clone()).await;

        // Insert a regular user message
        thread.update(cx, |thread, cx| {
            thread.insert_user_message("Hello!", ContextLoadResult::default(), None, vec![], cx);
        });

        // Insert a UI-only message (like our retry notifications)
        thread.update(cx, |thread, cx| {
            let id = thread.next_message_id.post_inc();
            thread.messages.push(Message {
                id,
                role: Role::System,
                segments: vec![MessageSegment::Text(
                    "This is a UI-only message that should not be sent to the model".to_string(),
                )],
                loaded_context: LoadedContext::default(),
                creases: Vec::new(),
                is_hidden: true,
                ui_only: true,
            });
            cx.emit(ThreadEvent::MessageAdded(id));
        });

        // Insert another regular message
        thread.update(cx, |thread, cx| {
            thread.insert_user_message(
                "How are you?",
                ContextLoadResult::default(),
                None,
                vec![],
                cx,
            );
        });

        // Generate the completion request
        let request = thread.update(cx, |thread, cx| {
            thread.to_completion_request(model.clone(), CompletionIntent::UserPrompt, cx)
        });

        // Verify that the request only contains non-UI-only messages
        // Should have system prompt + 2 user messages, but not the UI-only message
        let user_messages: Vec<_> = request
            .messages
            .iter()
            .filter(|msg| msg.role == Role::User)
            .collect();
        assert_eq!(
            user_messages.len(),
            2,
            "Should have exactly 2 user messages"
        );

        // Verify the UI-only content is not present anywhere in the request
        let request_text = request
            .messages
            .iter()
            .flat_map(|msg| &msg.content)
            .filter_map(|content| match content {
                MessageContent::Text(text) => Some(text.as_str()),
                _ => None,
            })
            .collect::<String>();

        assert!(
            !request_text.contains("UI-only message"),
            "UI-only message content should not be in the request"
        );

        // Verify the thread still has all 3 messages (including UI-only)
        thread.read_with(cx, |thread, _| {
            assert_eq!(
                thread.messages().count(),
                3,
                "Thread should have 3 messages"
            );
            assert_eq!(
                thread.messages().filter(|m| m.ui_only).count(),
                1,
                "Thread should have 1 UI-only message"
            );
        });

        // Verify that UI-only messages are not serialized
        let serialized = thread
            .update(cx, |thread, cx| thread.serialize(cx))
            .await
            .unwrap();
        assert_eq!(
            serialized.messages.len(),
            2,
            "Serialized thread should only have 2 messages (no UI-only)"
        );
    }

    #[gpui::test]
    async fn test_retry_cancelled_on_stop(cx: &mut TestAppContext) {
        init_test_settings(cx);

        let project = create_test_project(cx, json!({})).await;
        let (_, _, thread, _, _base_model) = setup_test_environment(cx, project.clone()).await;

        // Create model that returns overloaded error
        let model = Arc::new(ErrorInjector::new(TestError::Overloaded));

        // Insert a user message
        thread.update(cx, |thread, cx| {
            thread.insert_user_message("Hello!", ContextLoadResult::default(), None, vec![], cx);
        });

        // Track retry events
        let retry_scheduled = Arc::new(Mutex::new(false));
        let retry_scheduled_clone = retry_scheduled.clone();

        let _subscription = thread.update(cx, |_, cx| {
            cx.subscribe(&thread, move |_, _, event: &ThreadEvent, _| {
                if matches!(event, ThreadEvent::RetryScheduled { .. }) {
                    *retry_scheduled_clone.lock() = true;
                }
            })
        });

        // Start completion
        thread.update(cx, |thread, cx| {
            thread.send_to_model(model.clone(), CompletionIntent::UserPrompt, None, cx);
        });

        cx.run_until_parked();

        // Verify retry was scheduled
        assert!(*retry_scheduled.lock(), "Should have scheduled a retry");

        // Cancel the completion before the retry happens
        thread.update(cx, |thread, cx| {
            thread.cancel_last_completion(None, cx);
        });

        cx.run_until_parked();

        // The retry should not have happened - no pending completions
        let fake_model = model.as_fake();
        assert_eq!(
            fake_model.pending_completions().len(),
            0,
            "Should have no pending completions after cancellation"
        );

        // Verify the retry was cancelled by checking retry state
        thread.read_with(cx, |thread, _| {
            if let Some(retry_state) = &thread.retry_state {
                panic!(
                    "retry_state should be cleared after cancellation, but found: attempt={}, max_attempts={}, intent={:?}",
                    retry_state.attempt, retry_state.max_attempts, retry_state.intent
                );
            }
        });
    }

    fn test_summarize_error(
        model: &Arc<dyn LanguageModel>,
        thread: &Entity<Thread>,
        cx: &mut TestAppContext,
    ) {
        thread.update(cx, |thread, cx| {
            thread.insert_user_message("Hi!", ContextLoadResult::default(), None, vec![], cx);
            thread.send_to_model(
                model.clone(),
                CompletionIntent::ThreadSummarization,
                None,
                cx,
            );
        });

        let fake_model = model.as_fake();
        simulate_successful_response(&fake_model, cx);

        thread.read_with(cx, |thread, _| {
            assert!(matches!(thread.summary(), ThreadSummary::Generating));
            assert_eq!(thread.summary().or_default(), ThreadSummary::DEFAULT);
        });

        // Simulate summary request ending
        cx.run_until_parked();
        fake_model.end_last_completion_stream();
        cx.run_until_parked();

        // State is set to Error and default message
        thread.read_with(cx, |thread, _| {
            assert!(matches!(thread.summary(), ThreadSummary::Error));
            assert_eq!(thread.summary().or_default(), ThreadSummary::DEFAULT);
        });
    }

    fn simulate_successful_response(fake_model: &FakeLanguageModel, cx: &mut TestAppContext) {
        cx.run_until_parked();
        fake_model.stream_last_completion_response("Assistant response");
        fake_model.end_last_completion_stream();
        cx.run_until_parked();
    }

    fn init_test_settings(cx: &mut TestAppContext) {
        cx.update(|cx| {
            let settings_store = SettingsStore::test(cx);
            cx.set_global(settings_store);
            language::init(cx);
            Project::init_settings(cx);
            AgentSettings::register(cx);
            prompt_store::init(cx);
            thread_store::init(cx);
            workspace::init_settings(cx);
            language_model::init_settings(cx);
            ThemeSettings::register(cx);
            ToolRegistry::default_global(cx);
        });
    }

    // Helper to create a test project with test files
    async fn create_test_project(
        cx: &mut TestAppContext,
        files: serde_json::Value,
    ) -> Entity<Project> {
        let fs = FakeFs::new(cx.executor());
        fs.insert_tree(path!("/test"), files).await;
        Project::test(fs, [path!("/test").as_ref()], cx).await
    }

    async fn setup_test_environment(
        cx: &mut TestAppContext,
        project: Entity<Project>,
    ) -> (
        Entity<Workspace>,
        Entity<ThreadStore>,
        Entity<Thread>,
        Entity<ContextStore>,
        Arc<dyn LanguageModel>,
    ) {
        let (workspace, cx) =
            cx.add_window_view(|window, cx| Workspace::test_new(project.clone(), window, cx));

        let thread_store = cx
            .update(|_, cx| {
                ThreadStore::load(
                    project.clone(),
                    cx.new(|_| ToolWorkingSet::default()),
                    None,
                    Arc::new(PromptBuilder::new(None).unwrap()),
                    cx,
                )
            })
            .await
            .unwrap();

        let thread = thread_store.update(cx, |store, cx| store.create_thread(cx));
        let context_store = cx.new(|_cx| ContextStore::new(project.downgrade(), None));

        let provider = Arc::new(FakeLanguageModelProvider);
        let model = provider.test_model();
        let model: Arc<dyn LanguageModel> = Arc::new(model);

        cx.update(|_, cx| {
            LanguageModelRegistry::global(cx).update(cx, |registry, cx| {
                registry.set_default_model(
                    Some(ConfiguredModel {
                        provider: provider.clone(),
                        model: model.clone(),
                    }),
                    cx,
                );
                registry.set_thread_summary_model(
                    Some(ConfiguredModel {
                        provider,
                        model: model.clone(),
                    }),
                    cx,
                );
            })
        });

        (workspace, thread_store, thread, context_store, model)
    }

    async fn add_file_to_context(
        project: &Entity<Project>,
        context_store: &Entity<ContextStore>,
        path: &str,
        cx: &mut TestAppContext,
    ) -> Result<Entity<language::Buffer>> {
        let buffer_path = project
            .read_with(cx, |project, cx| project.find_project_path(path, cx))
            .unwrap();

        let buffer = project
            .update(cx, |project, cx| {
                project.open_buffer(buffer_path.clone(), cx)
            })
            .await
            .unwrap();

        context_store.update(cx, |context_store, cx| {
            context_store.add_file_from_buffer(&buffer_path, buffer.clone(), false, cx);
        });

        Ok(buffer)
    }
}<|MERGE_RESOLUTION|>--- conflicted
+++ resolved
@@ -1805,11 +1805,10 @@
                 .update(cx, |thread, cx| {
                     thread.finalize_pending_checkpoint(cx);
                     match result.as_ref() {
-<<<<<<< HEAD
                         Ok(stop_reason) => {
                             match stop_reason {
                                 StopReason::ToolUse => {
-                                    let tool_uses = thread.use_pending_tools(window, cx, model.clone());
+                                    let tool_uses = thread.use_pending_tools(window, model.clone(), cx);
                                     cx.emit(ThreadEvent::UsePendingTools { tool_uses });
                                 }
                                 StopReason::EndTurn | StopReason::MaxTokens  => {
@@ -1821,28 +1820,6 @@
                                     thread.project.update(cx, |project, cx| {
                                         project.set_agent_location(None, cx);
                                     });
-=======
-                        Ok(stop_reason) => match stop_reason {
-                            StopReason::ToolUse => {
-                                let tool_uses = thread.use_pending_tools(window, model.clone(), cx);
-                                cx.emit(ThreadEvent::UsePendingTools { tool_uses });
-                            }
-                            StopReason::EndTurn | StopReason::MaxTokens  => {
-                                thread.project.update(cx, |project, cx| {
-                                    project.set_agent_location(None, cx);
-                                });
-                            }
-                            StopReason::Refusal => {
-                                thread.project.update(cx, |project, cx| {
-                                    project.set_agent_location(None, cx);
-                                });
-
-                                // Remove the turn that was refused.
-                                //
-                                // https://docs.anthropic.com/en/docs/test-and-evaluate/strengthen-guardrails/handle-streaming-refusals#reset-context-after-refusal
-                                {
-                                    let mut messages_to_remove = Vec::new();
->>>>>>> 1330cb7a
 
                                     // Remove the turn that was refused.
                                     //
