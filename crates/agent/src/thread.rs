--- conflicted
+++ resolved
@@ -635,7 +635,6 @@
         !self.pending_completions.is_empty() || !self.all_tools_finished()
     }
 
-<<<<<<< HEAD
     /// Indicates whether streaming of language model events is stale.
     /// When `is_generating()` is false, this method returns `None`.
     pub fn is_generation_stale(&self) -> Option<bool> {
@@ -647,12 +646,11 @@
 
     fn received_chunk(&mut self) {
         self.last_received_chunk_at = Some(Instant::now());
-=======
+
     pub fn queue_state(&self) -> Option<QueueState> {
         self.pending_completions
             .first()
             .map(|pending_completion| pending_completion.queue_state)
->>>>>>> 04772bf1
     }
 
     pub fn tools(&self) -> &Entity<ToolWorkingSet> {
