--- conflicted
+++ resolved
@@ -270,17 +270,12 @@
         self.last_estimated_token_count.take();
         cx.emit(MessageEditorEvent::EstimatedTokenCount);
 
-<<<<<<< HEAD
         let mut new_context = self.context_store.read(cx).context().clone();
         self.thread
             .read(cx)
             .remove_already_added_context(&mut new_context);
         let context_text_task = load_context(new_context.iter(), self.project.clone(), cx);
-=======
-        let refresh_task =
-            refresh_context_store_text(self.context_store.clone(), &HashSet::default(), cx);
         let wait_for_images = self.context_store.read(cx).wait_for_images(cx);
->>>>>>> 6a009b44
 
         let thread = self.thread.clone();
         let git_store = self.project.read(cx).git_store().clone();
@@ -288,12 +283,9 @@
 
         cx.spawn(async move |_this, cx| {
             let checkpoint = checkpoint.await.ok();
-<<<<<<< HEAD
             let (context_text, context_buffers) = context_text_task.await;
-=======
             refresh_task.await;
             wait_for_images.await;
->>>>>>> 6a009b44
 
             thread
                 .update(cx, |thread, cx| {
