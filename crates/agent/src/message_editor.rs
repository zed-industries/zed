use std::collections::BTreeMap;
use std::sync::Arc;

use crate::assistant_model_selector::ModelType;
use crate::tool_compatibility::{IncompatibleToolsState, IncompatibleToolsTooltip};
use buffer_diff::BufferDiff;
use collections::HashSet;
use editor::actions::MoveUp;
use editor::{
    ContextMenuOptions, ContextMenuPlacement, Editor, EditorElement, EditorMode, EditorStyle,
    MultiBuffer,
};
use file_icons::FileIcons;
use fs::Fs;
use gpui::{
    Animation, AnimationExt, App, Entity, Focusable, Subscription, TextStyle, WeakEntity,
    linear_color_stop, linear_gradient, point, pulsating_between,
};
use language::{Buffer, Language};
use language_model::{ConfiguredModel, LanguageModelRegistry};
use language_model_selector::ToggleModelSelector;
use multi_buffer;
use project::Project;
use settings::Settings;
use std::time::Duration;
use theme::ThemeSettings;
use ui::{Disclosure, KeyBinding, PopoverMenuHandle, Tooltip, prelude::*};
use util::ResultExt as _;
use workspace::Workspace;

use crate::assistant_model_selector::AssistantModelSelector;
use crate::context_picker::{ContextPicker, ContextPickerCompletionProvider};
use crate::context_store::{ContextStore, refresh_context_store_text};
use crate::context_strip::{ContextStrip, ContextStripEvent, SuggestContextKind};
use crate::profile_selector::ProfileSelector;
use crate::thread::{RequestKind, Thread, TokenUsageRatio};
use crate::thread_store::ThreadStore;
use crate::{
    AgentDiff, Chat, ChatMode, ExpandMessageEditor, NewThread, OpenAgentDiff, RemoveAllContext,
    ToggleContextPicker, ToggleProfileSelector,
};

pub struct MessageEditor {
    thread: Entity<Thread>,
    incompatible_tools_state: Entity<IncompatibleToolsState>,
    editor: Entity<Editor>,
    #[allow(dead_code)]
    workspace: WeakEntity<Workspace>,
    project: Entity<Project>,
    context_store: Entity<ContextStore>,
    context_strip: Entity<ContextStrip>,
    context_picker_menu_handle: PopoverMenuHandle<ContextPicker>,
    model_selector: Entity<AssistantModelSelector>,
    profile_selector: Entity<ProfileSelector>,
    edits_expanded: bool,
    editor_is_expanded: bool,
    waiting_for_summaries_to_send: bool,
    _subscriptions: Vec<Subscription>,
}

const MAX_EDITOR_LINES: usize = 8;

impl MessageEditor {
    pub fn new(
        fs: Arc<dyn Fs>,
        workspace: WeakEntity<Workspace>,
        context_store: Entity<ContextStore>,
        thread_store: WeakEntity<ThreadStore>,
        thread: Entity<Thread>,
        window: &mut Window,
        cx: &mut Context<Self>,
    ) -> Self {
        let context_picker_menu_handle = PopoverMenuHandle::default();
        let model_selector_menu_handle = PopoverMenuHandle::default();

        let language = Language::new(
            language::LanguageConfig {
                completion_query_characters: HashSet::from_iter(['.', '-', '_', '@']),
                ..Default::default()
            },
            None,
        );

        let editor = cx.new(|cx| {
            let buffer = cx.new(|cx| Buffer::local("", cx).with_language(Arc::new(language), cx));
            let buffer = cx.new(|cx| MultiBuffer::singleton(buffer, cx));
            let mut editor = Editor::new(
                editor::EditorMode::AutoHeight {
                    max_lines: MAX_EDITOR_LINES,
                },
                buffer,
                None,
                window,
                cx,
            );
            editor.set_placeholder_text("Ask anything, @ to mention, ↑ to select", cx);
            editor.set_show_indent_guides(false, cx);
            editor.set_soft_wrap();
            editor.set_context_menu_options(ContextMenuOptions {
                min_entries_visible: 12,
                max_entries_visible: 12,
                placement: Some(ContextMenuPlacement::Above),
            });
            editor
        });

        let editor_entity = editor.downgrade();
        editor.update(cx, |editor, _| {
            editor.set_completion_provider(Some(Box::new(ContextPickerCompletionProvider::new(
                workspace.clone(),
                context_store.downgrade(),
                Some(thread_store.clone()),
                editor_entity,
            ))));
        });

        let context_strip = cx.new(|cx| {
            ContextStrip::new(
                context_store.clone(),
                workspace.clone(),
                Some(thread_store.clone()),
                context_picker_menu_handle.clone(),
                SuggestContextKind::File,
                window,
                cx,
            )
        });

        let incompatible_tools =
            cx.new(|cx| IncompatibleToolsState::new(thread.read(cx).tools().clone(), cx));

        let subscriptions =
            vec![cx.subscribe_in(&context_strip, window, Self::handle_context_strip_event)];

        Self {
            editor: editor.clone(),
            project: thread.read(cx).project().clone(),
            thread,
            incompatible_tools_state: incompatible_tools.clone(),
            workspace,
            context_store,
            context_strip,
            context_picker_menu_handle,
            model_selector: cx.new(|cx| {
                AssistantModelSelector::new(
                    fs.clone(),
                    model_selector_menu_handle,
                    editor.focus_handle(cx),
                    ModelType::Default,
                    window,
                    cx,
                )
            }),
            edits_expanded: false,
            editor_is_expanded: false,
            waiting_for_summaries_to_send: false,
            profile_selector: cx
                .new(|cx| ProfileSelector::new(fs, thread_store, editor.focus_handle(cx), cx)),
            _subscriptions: subscriptions,
        }
    }

    fn toggle_chat_mode(&mut self, _: &ChatMode, _window: &mut Window, cx: &mut Context<Self>) {
        cx.notify();
    }

    pub fn expand_message_editor(
        &mut self,
        _: &ExpandMessageEditor,
        _window: &mut Window,
        cx: &mut Context<Self>,
    ) {
        self.set_editor_is_expanded(!self.editor_is_expanded, cx);
    }

    fn set_editor_is_expanded(&mut self, is_expanded: bool, cx: &mut Context<Self>) {
        self.editor_is_expanded = is_expanded;
        self.editor.update(cx, |editor, _| {
            if self.editor_is_expanded {
                editor.set_mode(EditorMode::Full {
                    scale_ui_elements_with_buffer_font_size: false,
                    show_active_line_background: false,
                })
            } else {
                editor.set_mode(EditorMode::AutoHeight {
                    max_lines: MAX_EDITOR_LINES,
                })
            }
        });
        cx.notify();
    }

    fn toggle_context_picker(
        &mut self,
        _: &ToggleContextPicker,
        window: &mut Window,
        cx: &mut Context<Self>,
    ) {
        self.context_picker_menu_handle.toggle(window, cx);
    }
    pub fn remove_all_context(
        &mut self,
        _: &RemoveAllContext,
        _window: &mut Window,
        cx: &mut Context<Self>,
    ) {
        self.context_store.update(cx, |store, _cx| store.clear());
        cx.notify();
    }

    fn chat(&mut self, _: &Chat, window: &mut Window, cx: &mut Context<Self>) {
        if self.is_editor_empty(cx) {
            return;
        }

        if self.thread.read(cx).is_generating() {
            self.stop_current_and_send_new_message(window, cx);
            return;
        }

        self.set_editor_is_expanded(false, cx);
        self.send_to_model(RequestKind::Chat, window, cx);

        cx.notify();
    }

    fn is_editor_empty(&self, cx: &App) -> bool {
        self.editor.read(cx).text(cx).trim().is_empty()
    }

    fn is_model_selected(&self, cx: &App) -> bool {
        LanguageModelRegistry::read_global(cx)
            .default_model()
            .is_some()
    }

    fn send_to_model(
        &mut self,
        request_kind: RequestKind,
        window: &mut Window,
        cx: &mut Context<Self>,
    ) {
        let model_registry = LanguageModelRegistry::read_global(cx);
        let Some(ConfiguredModel { model, provider }) = model_registry.default_model() else {
            return;
        };

        if provider.must_accept_terms(cx) {
            cx.notify();
            return;
        }

        let user_message = self.editor.update(cx, |editor, cx| {
            let text = editor.text(cx);
            editor.clear(window, cx);
            text
        });

        let refresh_task =
            refresh_context_store_text(self.context_store.clone(), &HashSet::default(), cx);

        let thread = self.thread.clone();
        let context_store = self.context_store.clone();
        let git_store = self.project.read(cx).git_store().clone();
        let checkpoint = git_store.update(cx, |git_store, cx| git_store.checkpoint(cx));

        cx.spawn(async move |this, cx| {
            let checkpoint = checkpoint.await.ok();
            refresh_task.await;

            thread
                .update(cx, |thread, cx| {
                    let context = context_store.read(cx).context().clone();
                    thread.insert_user_message(user_message, context, checkpoint, cx);
                })
                .log_err();

            if let Some(wait_for_summaries) = context_store
                .update(cx, |context_store, cx| context_store.wait_for_summaries(cx))
                .log_err()
            {
                this.update(cx, |this, cx| {
                    this.waiting_for_summaries_to_send = true;
                    cx.notify();
                })
                .log_err();

                wait_for_summaries.await;

                this.update(cx, |this, cx| {
                    this.waiting_for_summaries_to_send = false;
                    cx.notify();
                })
                .log_err();
            }

            // Send to model after summaries are done
            thread
                .update(cx, |thread, cx| {
                    thread.send_to_model(model, request_kind, cx);
                })
                .log_err();
        })
        .detach();
    }

    fn stop_current_and_send_new_message(&mut self, window: &mut Window, cx: &mut Context<Self>) {
        let cancelled = self
            .thread
            .update(cx, |thread, cx| thread.cancel_last_completion(cx));

        if cancelled {
            self.set_editor_is_expanded(false, cx);
            self.send_to_model(RequestKind::Chat, window, cx);
        }
    }

    fn handle_context_strip_event(
        &mut self,
        _context_strip: &Entity<ContextStrip>,
        event: &ContextStripEvent,
        window: &mut Window,
        cx: &mut Context<Self>,
    ) {
        match event {
            ContextStripEvent::PickerDismissed
            | ContextStripEvent::BlurredEmpty
            | ContextStripEvent::BlurredDown => {
                let editor_focus_handle = self.editor.focus_handle(cx);
                window.focus(&editor_focus_handle);
            }
            ContextStripEvent::BlurredUp => {}
        }
    }

    fn move_up(&mut self, _: &MoveUp, window: &mut Window, cx: &mut Context<Self>) {
        if self.context_picker_menu_handle.is_deployed() {
            cx.propagate();
        } else {
            self.context_strip.focus_handle(cx).focus(window);
        }
    }

    fn handle_review_click(&self, window: &mut Window, cx: &mut Context<Self>) {
        AgentDiff::deploy(self.thread.clone(), self.workspace.clone(), window, cx).log_err();
    }

    fn handle_file_click(
        &self,
        buffer: Entity<Buffer>,
        window: &mut Window,
        cx: &mut Context<Self>,
    ) {
        if let Ok(diff) = AgentDiff::deploy(self.thread.clone(), self.workspace.clone(), window, cx)
        {
            let path_key = multi_buffer::PathKey::for_buffer(&buffer, cx);
            diff.update(cx, |diff, cx| diff.move_to_path(path_key, window, cx));
        }
    }

    fn render_editor(
        &self,
        font_size: Rems,
        line_height: Pixels,
        window: &mut Window,
        cx: &mut Context<Self>,
    ) -> Div {
        let thread = self.thread.read(cx);

        let editor_bg_color = cx.theme().colors().editor_background;
        let is_generating = thread.is_generating();
        let focus_handle = self.editor.focus_handle(cx);

        let is_model_selected = self.is_model_selected(cx);
        let is_editor_empty = self.is_editor_empty(cx);

        let model = LanguageModelRegistry::read_global(cx)
            .default_model()
            .map(|default| default.model.clone());

        let incompatible_tools = model
            .as_ref()
            .map(|model| {
                self.incompatible_tools_state.update(cx, |state, cx| {
                    state
                        .incompatible_tools(model, cx)
                        .iter()
                        .cloned()
                        .collect::<Vec<_>>()
                })
            })
            .unwrap_or_default();

        let is_editor_expanded = self.editor_is_expanded;
        let expand_icon = if is_editor_expanded {
            IconName::Minimize
        } else {
            IconName::Maximize
        };

        v_flex()
            .key_context("MessageEditor")
            .on_action(cx.listener(Self::chat))
            .on_action(cx.listener(|this, _: &ToggleProfileSelector, window, cx| {
                this.profile_selector
                    .read(cx)
                    .menu_handle()
                    .toggle(window, cx);
            }))
            .on_action(cx.listener(|this, _: &ToggleModelSelector, window, cx| {
                this.model_selector
                    .update(cx, |model_selector, cx| model_selector.toggle(window, cx));
            }))
            .on_action(cx.listener(Self::toggle_context_picker))
            .on_action(cx.listener(Self::remove_all_context))
            .on_action(cx.listener(Self::move_up))
            .on_action(cx.listener(Self::toggle_chat_mode))
            .on_action(cx.listener(Self::expand_message_editor))
            .gap_2()
            .p_2()
            .bg(editor_bg_color)
            .border_t_1()
            .border_color(cx.theme().colors().border)
            .child(
                h_flex()
                    .items_start()
                    .justify_between()
                    .child(self.context_strip.clone())
                    .child(
                        IconButton::new("toggle-height", expand_icon)
                            .icon_size(IconSize::XSmall)
                            .icon_color(Color::Muted)
                            .tooltip({
                                let focus_handle = focus_handle.clone();
                                move |window, cx| {
                                    let expand_label = if is_editor_expanded {
                                        "Minimize Message Editor".to_string()
                                    } else {
                                        "Expand Message Editor".to_string()
                                    };

                                    Tooltip::for_action_in(
                                        expand_label,
                                        &ExpandMessageEditor,
                                        &focus_handle,
                                        window,
                                        cx,
                                    )
                                }
                            })
                            .on_click(cx.listener(|_, _, window, cx| {
                                window.dispatch_action(Box::new(ExpandMessageEditor), cx);
                            })),
                    ),
            )
            .child(
                v_flex()
                    .size_full()
                    .gap_4()
                    .when(is_editor_expanded, |this| {
                        this.h(vh(0.8, window)).justify_between()
                    })
                    .child(
                        div()
                            .min_h_16()
                            .when(is_editor_expanded, |this| this.h_full())
                            .child({
                                let settings = ThemeSettings::get_global(cx);

                                let text_style = TextStyle {
                                    color: cx.theme().colors().text,
                                    font_family: settings.buffer_font.family.clone(),
                                    font_fallbacks: settings.buffer_font.fallbacks.clone(),
                                    font_features: settings.buffer_font.features.clone(),
                                    font_size: font_size.into(),
                                    line_height: line_height.into(),
                                    ..Default::default()
                                };

                                EditorElement::new(
                                    &self.editor,
                                    EditorStyle {
                                        background: editor_bg_color,
                                        local_player: cx.theme().players().local(),
                                        text: text_style,
                                        syntax: cx.theme().syntax().clone(),
                                        ..Default::default()
                                    },
                                )
                                .into_any()
                            }),
                    )
                    .child(
                        h_flex()
                            .flex_none()
                            .justify_between()
                            .child(h_flex().gap_2().child(self.profile_selector.clone()))
<<<<<<< HEAD
                            .child(
                                h_flex()
                                    .gap_1()
                                    .when(!incompatible_tools.is_empty(), |this| {
                                        this.child(
                                            IconButton::new(
                                                "tools-incompatible-warning",
                                                IconName::Warning,
                                            )
                                            .icon_color(Color::Warning)
                                            .icon_size(IconSize::Small)
                                            .tooltip({
                                                move |_, cx| {
                                                    cx.new(|_| IncompatibleToolsTooltip {
                                                        incompatible_tools: incompatible_tools
                                                            .clone(),
                                                    })
                                                    .into()
                                                }
                                            }),
                                        )
                                    })
                                    .child(self.model_selector.clone())
                                    .map({
                                        let focus_handle = focus_handle.clone();
                                        move |parent| {
                                            if is_generating {
=======
                            .child(h_flex().gap_1().child(self.model_selector.clone()).map({
                                let focus_handle = focus_handle.clone();
                                move |parent| {
                                    if is_generating {
                                        parent
                                            .when(is_editor_empty, |parent| {
>>>>>>> 05fc9ee3
                                                parent.child(
                                                    IconButton::new(
                                                        "stop-generation",
                                                        IconName::StopFilled,
                                                    )
                                                    .icon_color(Color::Error)
                                                    .style(ButtonStyle::Tinted(
                                                        ui::TintColor::Error,
                                                    ))
                                                    .tooltip(move |window, cx| {
                                                        Tooltip::for_action(
                                                            "Stop Generation",
                                                            &editor::actions::Cancel,
                                                            window,
                                                            cx,
                                                        )
                                                    })
                                                    .on_click({
                                                        let focus_handle = focus_handle.clone();
                                                        move |_event, window, cx| {
                                                            focus_handle.dispatch_action(
                                                                &editor::actions::Cancel,
                                                                window,
                                                                cx,
                                                            );
                                                        }
                                                    })
                                                    .with_animation(
                                                        "pulsating-label",
                                                        Animation::new(Duration::from_secs(2))
                                                            .repeat()
                                                            .with_easing(pulsating_between(
                                                                0.4, 1.0,
                                                            )),
                                                        |icon_button, delta| {
                                                            icon_button.alpha(delta)
                                                        },
                                                    ),
<<<<<<< HEAD
=======
                                                )
                                            })
                                            .when(!is_editor_empty, |parent| {
                                                parent.child(
                                                    IconButton::new("send-message", IconName::Send)
                                                        .icon_color(Color::Accent)
                                                        .style(ButtonStyle::Filled)
                                                        .disabled(
                                                            !is_model_selected
                                                                || self
                                                                    .waiting_for_summaries_to_send,
                                                        )
                                                        .on_click({
                                                            let focus_handle = focus_handle.clone();
                                                            move |_event, window, cx| {
                                                                focus_handle.dispatch_action(
                                                                    &Chat, window, cx,
                                                                );
                                                            }
                                                        })
                                                        .tooltip(move |window, cx| {
                                                            Tooltip::for_action(
                                                                "Stop and Send New Message",
                                                                &Chat,
                                                                window,
                                                                cx,
                                                            )
                                                        }),
                                                )
                                            })
                                    } else {
                                        parent.child(
                                            IconButton::new("send-message", IconName::Send)
                                                .icon_color(Color::Accent)
                                                .style(ButtonStyle::Filled)
                                                .disabled(
                                                    is_editor_empty
                                                        || !is_model_selected
                                                        || self.waiting_for_summaries_to_send,
>>>>>>> 05fc9ee3
                                                )
                                            } else {
                                                parent.child(
                                                    IconButton::new("send-message", IconName::Send)
                                                        .icon_color(Color::Accent)
                                                        .style(ButtonStyle::Filled)
                                                        .disabled(
                                                            is_editor_empty
                                                                || !is_model_selected
                                                                || self
                                                                    .waiting_for_summaries_to_send,
                                                        )
                                                        .on_click({
                                                            let focus_handle = focus_handle.clone();
                                                            move |_event, window, cx| {
                                                                focus_handle.dispatch_action(
                                                                    &Chat, window, cx,
                                                                );
                                                            }
                                                        })
                                                        .when(
                                                            !is_editor_empty && is_model_selected,
                                                            |button| {
                                                                button.tooltip(move |window, cx| {
                                                                    Tooltip::for_action(
                                                                        "Send", &Chat, window, cx,
                                                                    )
                                                                })
                                                            },
                                                        )
                                                        .when(is_editor_empty, |button| {
                                                            button.tooltip(Tooltip::text(
                                                                "Type a message to submit",
                                                            ))
                                                        })
                                                        .when(!is_model_selected, |button| {
                                                            button.tooltip(Tooltip::text(
                                                                "Select a model to continue",
                                                            ))
                                                        }),
                                                )
                                            }
                                        }
                                    }),
                            ),
                    ),
            )
    }

    fn render_changed_buffers(
        &self,
        changed_buffers: &BTreeMap<Entity<Buffer>, Entity<BufferDiff>>,
        window: &mut Window,
        cx: &mut Context<Self>,
    ) -> Div {
        let focus_handle = self.editor.focus_handle(cx);

        let editor_bg_color = cx.theme().colors().editor_background;
        let border_color = cx.theme().colors().border;
        let active_color = cx.theme().colors().element_selected;
        let bg_edit_files_disclosure = editor_bg_color.blend(active_color.opacity(0.3));
        let is_edit_changes_expanded = self.edits_expanded;

        v_flex()
            .mx_2()
            .bg(bg_edit_files_disclosure)
            .border_1()
            .border_b_0()
            .border_color(border_color)
            .rounded_t_md()
            .shadow(smallvec::smallvec![gpui::BoxShadow {
                color: gpui::black().opacity(0.15),
                offset: point(px(1.), px(-1.)),
                blur_radius: px(3.),
                spread_radius: px(0.),
            }])
            .child(
                h_flex()
                    .id("edits-container")
                    .cursor_pointer()
                    .p_1p5()
                    .justify_between()
                    .when(is_edit_changes_expanded, |this| {
                        this.border_b_1().border_color(border_color)
                    })
                    .on_click(
                        cx.listener(|this, _, window, cx| this.handle_review_click(window, cx)),
                    )
                    .child(
                        h_flex()
                            .gap_1()
                            .child(
                                Disclosure::new("edits-disclosure", is_edit_changes_expanded)
                                    .on_click(cx.listener(|this, _ev, _window, cx| {
                                        this.edits_expanded = !this.edits_expanded;
                                        cx.notify();
                                    })),
                            )
                            .child(
                                Label::new("Edits")
                                    .size(LabelSize::Small)
                                    .color(Color::Muted),
                            )
                            .child(Label::new("•").size(LabelSize::XSmall).color(Color::Muted))
                            .child(
                                Label::new(format!(
                                    "{} {}",
                                    changed_buffers.len(),
                                    if changed_buffers.len() == 1 {
                                        "file"
                                    } else {
                                        "files"
                                    }
                                ))
                                .size(LabelSize::Small)
                                .color(Color::Muted),
                            ),
                    )
                    .child(
                        Button::new("review", "Review Changes")
                            .label_size(LabelSize::Small)
                            .key_binding(
                                KeyBinding::for_action_in(
                                    &OpenAgentDiff,
                                    &focus_handle,
                                    window,
                                    cx,
                                )
                                .map(|kb| kb.size(rems_from_px(12.))),
                            )
                            .on_click(cx.listener(|this, _, window, cx| {
                                this.handle_review_click(window, cx)
                            })),
                    ),
            )
            .when(is_edit_changes_expanded, |parent| {
                parent.child(
                    v_flex().children(changed_buffers.into_iter().enumerate().flat_map(
                        |(index, (buffer, _diff))| {
                            let file = buffer.read(cx).file()?;
                            let path = file.path();

                            let parent_label = path.parent().and_then(|parent| {
                                let parent_str = parent.to_string_lossy();

                                if parent_str.is_empty() {
                                    None
                                } else {
                                    Some(
                                        Label::new(format!(
                                            "/{}{}",
                                            parent_str,
                                            std::path::MAIN_SEPARATOR_STR
                                        ))
                                        .color(Color::Muted)
                                        .size(LabelSize::XSmall)
                                        .buffer_font(cx),
                                    )
                                }
                            });

                            let name_label = path.file_name().map(|name| {
                                Label::new(name.to_string_lossy().to_string())
                                    .size(LabelSize::XSmall)
                                    .buffer_font(cx)
                            });

                            let file_icon = FileIcons::get_icon(&path, cx)
                                .map(Icon::from_path)
                                .map(|icon| icon.color(Color::Muted).size(IconSize::Small))
                                .unwrap_or_else(|| {
                                    Icon::new(IconName::File)
                                        .color(Color::Muted)
                                        .size(IconSize::Small)
                                });

                            let hover_color = cx
                                .theme()
                                .colors()
                                .element_background
                                .blend(cx.theme().colors().editor_foreground.opacity(0.025));

                            let overlay_gradient = linear_gradient(
                                90.,
                                linear_color_stop(editor_bg_color, 1.),
                                linear_color_stop(editor_bg_color.opacity(0.2), 0.),
                            );

                            let overlay_gradient_hover = linear_gradient(
                                90.,
                                linear_color_stop(hover_color, 1.),
                                linear_color_stop(hover_color.opacity(0.2), 0.),
                            );

                            let element = h_flex()
                                .group("edited-code")
                                .id(("file-container", index))
                                .cursor_pointer()
                                .relative()
                                .py_1()
                                .pl_2()
                                .pr_1()
                                .gap_2()
                                .justify_between()
                                .bg(cx.theme().colors().editor_background)
                                .hover(|style| style.bg(hover_color))
                                .when(index + 1 < changed_buffers.len(), |parent| {
                                    parent.border_color(border_color).border_b_1()
                                })
                                .child(
                                    h_flex()
                                        .id("file-name")
                                        .pr_8()
                                        .gap_1p5()
                                        .max_w_full()
                                        .overflow_x_scroll()
                                        .child(file_icon)
                                        .child(
                                            h_flex()
                                                .gap_0p5()
                                                .children(name_label)
                                                .children(parent_label),
                                        ) // TODO: show lines changed
                                        .child(Label::new("+").color(Color::Created))
                                        .child(Label::new("-").color(Color::Deleted)),
                                )
                                .child(
                                    div().visible_on_hover("edited-code").child(
                                        Button::new("review", "Review")
                                            .label_size(LabelSize::Small)
                                            .on_click({
                                                let buffer = buffer.clone();
                                                cx.listener(move |this, _, window, cx| {
                                                    this.handle_file_click(
                                                        buffer.clone(),
                                                        window,
                                                        cx,
                                                    );
                                                })
                                            }),
                                    ),
                                )
                                .child(
                                    div()
                                        .id("gradient-overlay")
                                        .absolute()
                                        .h_5_6()
                                        .w_12()
                                        .bottom_0()
                                        .right(px(52.))
                                        .bg(overlay_gradient)
                                        .group_hover("edited-code", |style| {
                                            style.bg(overlay_gradient_hover)
                                        }),
                                )
                                .on_click({
                                    let buffer = buffer.clone();
                                    cx.listener(move |this, _, window, cx| {
                                        this.handle_file_click(buffer.clone(), window, cx);
                                    })
                                });

                            Some(element)
                        },
                    )),
                )
            })
    }

    fn render_token_limit_callout(
        &self,
        line_height: Pixels,
        token_usage_ratio: TokenUsageRatio,
        cx: &mut Context<Self>,
    ) -> Div {
        let heading = if token_usage_ratio == TokenUsageRatio::Exceeded {
            "Thread reached the token limit"
        } else {
            "Thread reaching the token limit soon"
        };

        h_flex()
            .p_2()
            .gap_2()
            .flex_wrap()
            .justify_between()
            .bg(
                if token_usage_ratio == TokenUsageRatio::Exceeded {
                    cx.theme().status().error_background.opacity(0.1)
                } else {
                    cx.theme().status().warning_background.opacity(0.1)
                })
            .border_t_1()
            .border_color(cx.theme().colors().border)
            .child(
                h_flex()
                    .gap_2()
                    .items_start()
                    .child(
                        h_flex()
                            .h(line_height)
                            .justify_center()
                            .child(
                                if token_usage_ratio == TokenUsageRatio::Exceeded {
                                    Icon::new(IconName::X)
                                        .color(Color::Error)
                                        .size(IconSize::XSmall)
                                } else {
                                    Icon::new(IconName::Warning)
                                        .color(Color::Warning)
                                        .size(IconSize::XSmall)
                                }
                            ),
                    )
                    .child(
                        v_flex()
                            .mr_auto()
                            .child(Label::new(heading).size(LabelSize::Small))
                            .child(
                                Label::new(
                                    "Start a new thread from a summary to continue the conversation.",
                                )
                                .size(LabelSize::Small)
                                .color(Color::Muted),
                            ),
                    ),
            )
            .child(
                Button::new("new-thread", "Start New Thread")
                    .on_click(cx.listener(|this, _, window, cx| {
                        let from_thread_id = Some(this.thread.read(cx).id().clone());

                        window.dispatch_action(Box::new(NewThread {
                            from_thread_id
                        }), cx);
                    }))
                    .icon(IconName::Plus)
                    .icon_position(IconPosition::Start)
                    .icon_size(IconSize::Small)
                    .style(ButtonStyle::Tinted(ui::TintColor::Accent))
                    .label_size(LabelSize::Small),
            )
    }
}

impl Focusable for MessageEditor {
    fn focus_handle(&self, cx: &App) -> gpui::FocusHandle {
        self.editor.focus_handle(cx)
    }
}

impl Render for MessageEditor {
    fn render(&mut self, window: &mut Window, cx: &mut Context<Self>) -> impl IntoElement {
        let thread = self.thread.read(cx);
        let total_token_usage = thread.total_token_usage(cx);

        let action_log = self.thread.read(cx).action_log();
        let changed_buffers = action_log.read(cx).changed_buffers(cx);

        let font_size = TextSize::Small.rems(cx);
        let line_height = font_size.to_pixels(window.rem_size()) * 1.5;

        v_flex()
            .size_full()
            .when(self.waiting_for_summaries_to_send, |parent| {
                parent.child(
                    h_flex().py_3().w_full().justify_center().child(
                        h_flex()
                            .flex_none()
                            .px_2()
                            .py_2()
                            .bg(cx.theme().colors().editor_background)
                            .border_1()
                            .border_color(cx.theme().colors().border_variant)
                            .rounded_lg()
                            .shadow_md()
                            .gap_1()
                            .child(
                                Icon::new(IconName::ArrowCircle)
                                    .size(IconSize::XSmall)
                                    .color(Color::Muted)
                                    .with_animation(
                                        "arrow-circle",
                                        Animation::new(Duration::from_secs(2)).repeat(),
                                        |icon, delta| {
                                            icon.transform(gpui::Transformation::rotate(
                                                gpui::percentage(delta),
                                            ))
                                        },
                                    ),
                            )
                            .child(
                                Label::new("Summarizing context…")
                                    .size(LabelSize::XSmall)
                                    .color(Color::Muted),
                            ),
                    ),
                )
            })
            .when(changed_buffers.len() > 0, |parent| {
                parent.child(self.render_changed_buffers(&changed_buffers, window, cx))
            })
            .child(self.render_editor(font_size, line_height, window, cx))
            .when(
                total_token_usage.ratio != TokenUsageRatio::Normal,
                |parent| {
                    parent.child(self.render_token_limit_callout(
                        line_height,
                        total_token_usage.ratio,
                        cx,
                    ))
                },
            )
    }
}<|MERGE_RESOLUTION|>--- conflicted
+++ resolved
@@ -2,7 +2,6 @@
 use std::sync::Arc;
 
 use crate::assistant_model_selector::ModelType;
-use crate::tool_compatibility::{IncompatibleToolsState, IncompatibleToolsTooltip};
 use buffer_diff::BufferDiff;
 use collections::HashSet;
 use editor::actions::MoveUp;
@@ -42,7 +41,6 @@
 
 pub struct MessageEditor {
     thread: Entity<Thread>,
-    incompatible_tools_state: Entity<IncompatibleToolsState>,
     editor: Entity<Editor>,
     #[allow(dead_code)]
     workspace: WeakEntity<Workspace>,
@@ -126,9 +124,6 @@
             )
         });
 
-        let incompatible_tools =
-            cx.new(|cx| IncompatibleToolsState::new(thread.read(cx).tools().clone(), cx));
-
         let subscriptions =
             vec![cx.subscribe_in(&context_strip, window, Self::handle_context_strip_event)];
 
@@ -136,7 +131,6 @@
             editor: editor.clone(),
             project: thread.read(cx).project().clone(),
             thread,
-            incompatible_tools_state: incompatible_tools.clone(),
             workspace,
             context_store,
             context_strip,
@@ -373,23 +367,6 @@
 
         let is_model_selected = self.is_model_selected(cx);
         let is_editor_empty = self.is_editor_empty(cx);
-
-        let model = LanguageModelRegistry::read_global(cx)
-            .default_model()
-            .map(|default| default.model.clone());
-
-        let incompatible_tools = model
-            .as_ref()
-            .map(|model| {
-                self.incompatible_tools_state.update(cx, |state, cx| {
-                    state
-                        .incompatible_tools(model, cx)
-                        .iter()
-                        .cloned()
-                        .collect::<Vec<_>>()
-                })
-            })
-            .unwrap_or_default();
 
         let is_editor_expanded = self.editor_is_expanded;
         let expand_icon = if is_editor_expanded {
@@ -495,42 +472,12 @@
                             .flex_none()
                             .justify_between()
                             .child(h_flex().gap_2().child(self.profile_selector.clone()))
-<<<<<<< HEAD
-                            .child(
-                                h_flex()
-                                    .gap_1()
-                                    .when(!incompatible_tools.is_empty(), |this| {
-                                        this.child(
-                                            IconButton::new(
-                                                "tools-incompatible-warning",
-                                                IconName::Warning,
-                                            )
-                                            .icon_color(Color::Warning)
-                                            .icon_size(IconSize::Small)
-                                            .tooltip({
-                                                move |_, cx| {
-                                                    cx.new(|_| IncompatibleToolsTooltip {
-                                                        incompatible_tools: incompatible_tools
-                                                            .clone(),
-                                                    })
-                                                    .into()
-                                                }
-                                            }),
-                                        )
-                                    })
-                                    .child(self.model_selector.clone())
-                                    .map({
-                                        let focus_handle = focus_handle.clone();
-                                        move |parent| {
-                                            if is_generating {
-=======
                             .child(h_flex().gap_1().child(self.model_selector.clone()).map({
                                 let focus_handle = focus_handle.clone();
                                 move |parent| {
                                     if is_generating {
                                         parent
                                             .when(is_editor_empty, |parent| {
->>>>>>> 05fc9ee3
                                                 parent.child(
                                                     IconButton::new(
                                                         "stop-generation",
@@ -569,8 +516,6 @@
                                                             icon_button.alpha(delta)
                                                         },
                                                     ),
-<<<<<<< HEAD
-=======
                                                 )
                                             })
                                             .when(!is_editor_empty, |parent| {
@@ -610,52 +555,38 @@
                                                     is_editor_empty
                                                         || !is_model_selected
                                                         || self.waiting_for_summaries_to_send,
->>>>>>> 05fc9ee3
                                                 )
-                                            } else {
-                                                parent.child(
-                                                    IconButton::new("send-message", IconName::Send)
-                                                        .icon_color(Color::Accent)
-                                                        .style(ButtonStyle::Filled)
-                                                        .disabled(
-                                                            is_editor_empty
-                                                                || !is_model_selected
-                                                                || self
-                                                                    .waiting_for_summaries_to_send,
-                                                        )
-                                                        .on_click({
-                                                            let focus_handle = focus_handle.clone();
-                                                            move |_event, window, cx| {
-                                                                focus_handle.dispatch_action(
-                                                                    &Chat, window, cx,
-                                                                );
-                                                            }
+                                                .on_click({
+                                                    let focus_handle = focus_handle.clone();
+                                                    move |_event, window, cx| {
+                                                        focus_handle
+                                                            .dispatch_action(&Chat, window, cx);
+                                                    }
+                                                })
+                                                .when(
+                                                    !is_editor_empty && is_model_selected,
+                                                    |button| {
+                                                        button.tooltip(move |window, cx| {
+                                                            Tooltip::for_action(
+                                                                "Send", &Chat, window, cx,
+                                                            )
                                                         })
-                                                        .when(
-                                                            !is_editor_empty && is_model_selected,
-                                                            |button| {
-                                                                button.tooltip(move |window, cx| {
-                                                                    Tooltip::for_action(
-                                                                        "Send", &Chat, window, cx,
-                                                                    )
-                                                                })
-                                                            },
-                                                        )
-                                                        .when(is_editor_empty, |button| {
-                                                            button.tooltip(Tooltip::text(
-                                                                "Type a message to submit",
-                                                            ))
-                                                        })
-                                                        .when(!is_model_selected, |button| {
-                                                            button.tooltip(Tooltip::text(
-                                                                "Select a model to continue",
-                                                            ))
-                                                        }),
+                                                    },
                                                 )
-                                            }
-                                        }
-                                    }),
-                            ),
+                                                .when(is_editor_empty, |button| {
+                                                    button.tooltip(Tooltip::text(
+                                                        "Type a message to submit",
+                                                    ))
+                                                })
+                                                .when(!is_model_selected, |button| {
+                                                    button.tooltip(Tooltip::text(
+                                                        "Select a model to continue",
+                                                    ))
+                                                }),
+                                        )
+                                    }
+                                }
+                            })),
                     ),
             )
     }
