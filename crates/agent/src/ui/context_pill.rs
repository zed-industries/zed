--- conflicted
+++ resolved
@@ -90,6 +90,15 @@
 
     pub fn icon(&self) -> Icon {
         match self {
+            Self::Added {
+                context:
+                    AddedContext {
+                        kind: ContextKind::Image,
+                        status: ContextStatus::Warning { .. },
+                        ..
+                    },
+                ..
+            } => Icon::new(IconName::Warning).color(Color::Warning),
             Self::Suggested {
                 icon_path: Some(icon_path),
                 ..
@@ -102,15 +111,6 @@
                     },
                 ..
             } => Icon::from_path(icon_path),
-            Self::Added {
-                context:
-                    AddedContext {
-                        kind: ContextKind::Image,
-                        status: ContextStatus::Warning { .. },
-                        ..
-                    },
-                ..
-            } => Icon::new(IconName::Warning),
             Self::Suggested { kind, .. }
             | Self::Added {
                 context: AddedContext { kind, .. },
@@ -322,11 +322,7 @@
             AgentContextHandle::Thread(handle) => Some(Self::pending_thread(handle, cx)),
             AgentContextHandle::TextThread(handle) => Some(Self::pending_text_thread(handle, cx)),
             AgentContextHandle::Rules(handle) => Self::pending_rules(handle, prompt_store, cx),
-<<<<<<< HEAD
-            AgentContextHandle::Image(handle) => Some(Self::image(handle, model)),
-=======
-            AgentContextHandle::Image(handle) => Some(Self::image(handle, cx)),
->>>>>>> 9c715b47
+            AgentContextHandle::Image(handle) => Some(Self::image(handle, model, cx)),
         }
     }
 
@@ -344,11 +340,7 @@
             AgentContext::Thread(context) => Self::attached_thread(context),
             AgentContext::TextThread(context) => Self::attached_text_thread(context),
             AgentContext::Rules(context) => Self::attached_rules(context),
-<<<<<<< HEAD
-            AgentContext::Image(context) => Self::image(context.clone(), model),
-=======
-            AgentContext::Image(context) => Self::image(context.clone(), cx),
->>>>>>> 9c715b47
+            AgentContext::Image(context) => Self::image(context.clone(), model, cx),
         }
     }
 
@@ -623,26 +615,11 @@
         }
     }
 
-<<<<<<< HEAD
     fn image(
         context: ImageContext,
         model: Option<&Arc<dyn language_model::LanguageModel>>,
+        cx: &App,
     ) -> AddedContext {
-        let status = match context.status() {
-            ImageStatus::Loading => ContextStatus::Loading {
-                message: "Loading…".into(),
-            },
-            ImageStatus::Error => ContextStatus::Error {
-                message: "Failed to load image".into(),
-            },
-            ImageStatus::Ready => match model {
-                Some(model) if !model.supports_images() => ContextStatus::Warning {
-                    message: format!("{} doesn't support images", model.name().0).into(),
-                },
-                _ => ContextStatus::Ready,
-            },
-=======
-    fn image(context: ImageContext, cx: &App) -> AddedContext {
         let (name, parent, icon_path) = if let Some(full_path) = context.full_path.as_ref() {
             let full_path_string: SharedString = full_path.to_string_lossy().into_owned().into();
             let (name, parent) =
@@ -651,7 +628,21 @@
             (name, parent, icon_path)
         } else {
             ("Image".into(), None, None)
->>>>>>> 9c715b47
+        };
+
+        let status = match context.status() {
+            ImageStatus::Loading => ContextStatus::Loading {
+                message: "Loading…".into(),
+            },
+            ImageStatus::Error => ContextStatus::Error {
+                message: "Failed to load image".into(),
+            },
+            ImageStatus::Ready => match model {
+                Some(model) if !model.supports_images() => ContextStatus::Warning {
+                    message: format!("{} doesn't support images", model.name().0).into(),
+                },
+                _ => ContextStatus::Ready,
+            },
         };
 
         AddedContext {
@@ -659,21 +650,8 @@
             name,
             parent,
             tooltip: None,
-<<<<<<< HEAD
-            icon_path: None,
-            status,
-=======
             icon_path,
-            status: match context.status() {
-                ImageStatus::Loading => ContextStatus::Loading {
-                    message: "Loading…".into(),
-                },
-                ImageStatus::Error => ContextStatus::Error {
-                    message: "Failed to load image".into(),
-                },
-                ImageStatus::Ready => ContextStatus::Ready,
-            },
->>>>>>> 9c715b47
+            status: status,
             render_hover: Some(Rc::new({
                 let image = context.original_image.clone();
                 move |_, cx| {
@@ -838,18 +816,12 @@
                 ImageContext {
                     context_id: next_context_id.post_inc(),
                     project_path: None,
-<<<<<<< HEAD
+                    full_path: None,
                     original_image: Arc::new(Image::empty()),
                     image_task: Task::ready(Some(LanguageModelImage::empty())).shared(),
                 },
                 None,
-=======
-                    full_path: None,
-                    original_image: Arc::new(Image::empty()),
-                    image_task: Task::ready(Some(LanguageModelImage::empty())).shared(),
-                },
                 cx,
->>>>>>> 9c715b47
             ),
         );
 
@@ -859,10 +831,7 @@
                 ImageContext {
                     context_id: next_context_id.post_inc(),
                     project_path: None,
-<<<<<<< HEAD
-=======
                     full_path: None,
->>>>>>> 9c715b47
                     original_image: Arc::new(Image::empty()),
                     image_task: cx
                         .background_spawn(async move {
@@ -871,11 +840,8 @@
                         })
                         .shared(),
                 },
-<<<<<<< HEAD
                 None,
-=======
                 cx,
->>>>>>> 9c715b47
             ),
         );
 
@@ -885,18 +851,12 @@
                 ImageContext {
                     context_id: next_context_id.post_inc(),
                     project_path: None,
-<<<<<<< HEAD
+                    full_path: None,
                     original_image: Arc::new(Image::empty()),
                     image_task: Task::ready(None).shared(),
                 },
                 None,
-=======
-                    full_path: None,
-                    original_image: Arc::new(Image::empty()),
-                    image_task: Task::ready(None).shared(),
-                },
                 cx,
->>>>>>> 9c715b47
             ),
         );
 
@@ -921,27 +881,25 @@
 #[cfg(test)]
 mod tests {
     use super::*;
+    use gpui::App;
     use language_model::{LanguageModel, fake_provider::FakeLanguageModel};
     use std::sync::Arc;
 
-    #[test]
-    fn test_image_context_warning_for_unsupported_model() {
-        // Create a fake model that doesn't support images
+    #[gpui::test]
+    fn test_image_context_warning_for_unsupported_model(cx: &mut App) {
         let model: Arc<dyn LanguageModel> = Arc::new(FakeLanguageModel::default());
         assert!(!model.supports_images());
 
-        // Create an image context
         let image_context = ImageContext {
             context_id: ContextId::zero(),
             project_path: None,
             original_image: Arc::new(Image::empty()),
             image_task: Task::ready(Some(LanguageModelImage::empty())).shared(),
+            full_path: None,
         };
 
-        // Create AddedContext with the model
-        let added_context = AddedContext::image(image_context, Some(&model));
-
-        // Verify it has warning status
+        let added_context = AddedContext::image(image_context, Some(&model), cx);
+
         match added_context.status {
             ContextStatus::Warning { message } => {
                 assert!(message.contains("doesn't support images"));
@@ -951,18 +909,17 @@
         }
     }
 
-    #[test]
-    fn test_image_context_ready_for_no_model() {
-        // Create an image context without model info
+    #[gpui::test]
+    fn test_image_context_ready_for_no_model(cx: &mut App) {
         let image_context = ImageContext {
             context_id: ContextId::zero(),
             project_path: None,
             original_image: Arc::new(Image::empty()),
             image_task: Task::ready(Some(LanguageModelImage::empty())).shared(),
+            full_path: None,
         };
 
-        // Create AddedContext without model
-        let added_context = AddedContext::image(image_context, None);
+        let added_context = AddedContext::image(image_context, None, cx);
 
         // Verify it has ready status
         match added_context.status {
