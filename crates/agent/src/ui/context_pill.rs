--- conflicted
+++ resolved
@@ -306,15 +306,16 @@
         project: &Project,
         cx: &App,
     ) -> Option<AddedContext> {
-        Self::new_from_handle(context.handle(), prompt_store, project, cx)
-        /*
         match context {
-            AgentContext::Selection(selection_context) => {
-                Self::new_selection(selection_context.handle, cx)
-            }
-            AgentContext::Image(image_context) => Some(Self::new_image(image_context)),
-        }
-        */
+            AgentContext::File(context) => Self::new_file(context.handle, cx),
+            AgentContext::Directory(context) => Self::new_directory(context.handle, project, cx),
+            AgentContext::Symbol(context) => Some(Self::new_symbol(context.handle)),
+            AgentContext::Selection(context) => Self::new_selection(context.handle, cx),
+            AgentContext::FetchedUrl(handle) => Some(Self::new_fetched_url(handle)),
+            AgentContext::Thread(context) => Some(Self::new_thread(context.handle, cx)),
+            AgentContext::Rules(context) => Self::new_rules(context.handle, prompt_store, cx),
+            AgentContext::Image(handle) => Some(Self::new_image(handle)),
+        }
     }
 
     pub fn new_file(file_context: FileContextHandle, cx: &App) -> Option<AddedContext> {
@@ -340,7 +341,6 @@
         })
     }
 
-<<<<<<< HEAD
     pub fn new_directory(
         directory_context: DirectoryContextHandle,
         project: &Project,
@@ -371,72 +371,6 @@
             handle: ContextHandle::Directory(directory_context),
         })
     }
-=======
-            AgentContext::Symbol(ref symbol_context) => Some(AddedContext {
-                kind: ContextKind::Symbol,
-                name: symbol_context.symbol.clone(),
-                parent: None,
-                tooltip: None,
-                icon_path: None,
-                status: ContextStatus::Ready,
-                render_preview: None,
-                context,
-            }),
-
-            AgentContext::Selection(ref selection_context) => {
-                let buffer = selection_context.buffer.read(cx);
-                let full_path = buffer.file()?.full_path(cx);
-                let mut full_path_string = full_path.to_string_lossy().into_owned();
-                let mut name = full_path
-                    .file_name()
-                    .map(|n| n.to_string_lossy().into_owned())
-                    .unwrap_or_else(|| full_path_string.clone());
-
-                let line_range = selection_context.range.to_point(&buffer.snapshot());
-
-                let line_range_text =
-                    format!(" ({}-{})", line_range.start.row + 1, line_range.end.row + 1);
-
-                full_path_string.push_str(&line_range_text);
-                name.push_str(&line_range_text);
-
-                let parent = full_path
-                    .parent()
-                    .and_then(|p| p.file_name())
-                    .map(|n| n.to_string_lossy().into_owned().into());
-
-                Some(AddedContext {
-                    kind: ContextKind::Selection,
-                    name: name.into(),
-                    parent,
-                    tooltip: None,
-                    icon_path: FileIcons::get_icon(&full_path, cx),
-                    status: ContextStatus::Ready,
-                    render_preview: Some(Rc::new({
-                        let buffer = selection_context.buffer.clone();
-                        let range = selection_context.range.clone();
-                        move |_, cx| {
-                            let text: SharedString = buffer
-                                .read(cx)
-                                .text_for_range(range.clone())
-                                .collect::<String>()
-                                .into();
-                            ContextPillPreview::new(cx, move |_, cx| {
-                                div()
-                                    .id("context-pill-selection-preview")
-                                    .overflow_scroll()
-                                    .max_w_128()
-                                    .max_h_96()
-                                    .child(Label::new(text.clone()).buffer_font(cx))
-                                    .into_any_element()
-                            })
-                            .into()
-                        }
-                    })),
-                    context,
-                })
-            }
->>>>>>> 1dd21ad8
 
     fn new_symbol(symbol_context: SymbolContextHandle) -> AddedContext {
         AddedContext {
@@ -479,21 +413,27 @@
             tooltip: None,
             icon_path: FileIcons::get_icon(&full_path, cx),
             status: ContextStatus::Ready,
-            render_preview: None,
-            /*
             render_preview: Some(Rc::new({
-                let content = selection_context.text.clone();
+                let buffer = selection_context.buffer.clone();
+                let range = selection_context.range.clone();
                 move |_, cx| {
-                    div()
-                        .id("context-pill-selection-preview")
-                        .overflow_scroll()
-                        .max_w_128()
-                        .max_h_96()
-                        .child(Label::new(content.clone()).buffer_font(cx))
-                        .into_any_element()
+                    let text: SharedString = buffer
+                        .read(cx)
+                        .text_for_range(range.clone())
+                        .collect::<String>()
+                        .into();
+                    ContextPillPreview::new(cx, move |_, cx| {
+                        div()
+                            .id("context-pill-selection-preview")
+                            .overflow_scroll()
+                            .max_w_128()
+                            .max_h_96()
+                            .child(Label::new(text.clone()).buffer_font(cx))
+                            .into_any_element()
+                    })
+                    .into()
                 }
             })),
-            */
             handle: ContextHandle::Selection(selection_context),
         })
     }
@@ -567,39 +507,25 @@
                 ImageStatus::Loading => ContextStatus::Loading {
                     message: "Loading…".into(),
                 },
-<<<<<<< HEAD
                 ImageStatus::Error => ContextStatus::Error {
                     message: "Failed to load image".into(),
                 },
                 ImageStatus::Ready => ContextStatus::Ready,
             },
             render_preview: Some(Rc::new({
-                let original_image = image_context.original_image.clone();
-                move |_, _| {
-                    gpui::img(original_image.clone())
-                        .max_w_96()
-                        .max_h_96()
-                        .into_any_element()
+                let image = image_context.original_image.clone();
+                move |_, cx| {
+                    let image = image.clone();
+                    ContextPillPreview::new(cx, move |_, _| {
+                        gpui::img(image.clone())
+                            .max_w_96()
+                            .max_h_96()
+                            .into_any_element()
+                    })
+                    .into()
                 }
             })),
             handle: ContextHandle::Image(image_context),
-=======
-                render_preview: Some(Rc::new({
-                    let image = image_context.original_image.clone();
-                    move |_, cx| {
-                        let image = image.clone();
-                        ContextPillPreview::new(cx, move |_, _| {
-                            gpui::img(image.clone())
-                                .max_w_96()
-                                .max_h_96()
-                                .into_any_element()
-                        })
-                        .into()
-                    }
-                })),
-                context,
-            }),
->>>>>>> 1dd21ad8
         }
     }
 }
