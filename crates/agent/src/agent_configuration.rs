mod add_context_server_modal;
mod configure_context_server_modal;
mod manage_profiles_modal;
mod tool_picker;

use std::{sync::Arc, time::Duration};

use agent_settings::AgentSettings;
use assistant_tool::{ToolSource, ToolWorkingSet};
use collections::HashMap;
use context_server::ContextServerId;
use fs::Fs;
use gpui::{
    Action, Animation, AnimationExt as _, AnyView, App, Entity, EventEmitter, FocusHandle,
    Focusable, ScrollHandle, Subscription, pulsating_between,
};
use language_model::{LanguageModelProvider, LanguageModelProviderId, LanguageModelRegistry};
use project::context_server_store::{ContextServerStatus, ContextServerStore};
use settings::{Settings, update_settings_file};
use ui::{
    Disclosure, ElevationIndex, Indicator, Scrollbar, ScrollbarState, Switch, SwitchColor, Tooltip,
    prelude::*,
};
use util::ResultExt as _;
use zed_actions::ExtensionCategoryFilter;

pub(crate) use add_context_server_modal::AddContextServerModal;
pub(crate) use configure_context_server_modal::ConfigureContextServerModal;
pub(crate) use manage_profiles_modal::ManageProfilesModal;

use crate::AddContextServer;

pub struct AgentConfiguration {
    fs: Arc<dyn Fs>,
    focus_handle: FocusHandle,
    configuration_views_by_provider: HashMap<LanguageModelProviderId, AnyView>,
    context_server_store: Entity<ContextServerStore>,
    expanded_context_server_tools: HashMap<ContextServerId, bool>,
    expanded_provider_configurations: HashMap<LanguageModelProviderId, bool>,
    tools: Entity<ToolWorkingSet>,
    _registry_subscription: Subscription,
    scroll_handle: ScrollHandle,
    scrollbar_state: ScrollbarState,
}

impl AgentConfiguration {
    pub fn new(
        fs: Arc<dyn Fs>,
        context_server_store: Entity<ContextServerStore>,
        tools: Entity<ToolWorkingSet>,
        window: &mut Window,
        cx: &mut Context<Self>,
    ) -> Self {
        let focus_handle = cx.focus_handle();

        let registry_subscription = cx.subscribe_in(
            &LanguageModelRegistry::global(cx),
            window,
            |this, _, event: &language_model::Event, window, cx| match event {
                language_model::Event::AddedProvider(provider_id) => {
                    let provider = LanguageModelRegistry::read_global(cx).provider(provider_id);
                    if let Some(provider) = provider {
                        this.add_provider_configuration_view(&provider, window, cx);
                    }
                }
                language_model::Event::RemovedProvider(provider_id) => {
                    this.remove_provider_configuration_view(provider_id);
                }
                _ => {}
            },
        );

        let scroll_handle = ScrollHandle::new();
        let scrollbar_state = ScrollbarState::new(scroll_handle.clone());

        let mut this = Self {
            fs,
            focus_handle,
            configuration_views_by_provider: HashMap::default(),
            context_server_store,
            expanded_context_server_tools: HashMap::default(),
            expanded_provider_configurations: HashMap::default(),
            tools,
            _registry_subscription: registry_subscription,
            scroll_handle,
            scrollbar_state,
        };
        this.build_provider_configuration_views(window, cx);
        this
    }

    fn build_provider_configuration_views(&mut self, window: &mut Window, cx: &mut Context<Self>) {
        let providers = LanguageModelRegistry::read_global(cx).providers();
        for provider in providers {
            self.add_provider_configuration_view(&provider, window, cx);
        }
    }

    fn remove_provider_configuration_view(&mut self, provider_id: &LanguageModelProviderId) {
        self.configuration_views_by_provider.remove(provider_id);
        self.expanded_provider_configurations.remove(provider_id);
    }

    fn add_provider_configuration_view(
        &mut self,
        provider: &Arc<dyn LanguageModelProvider>,
        window: &mut Window,
        cx: &mut Context<Self>,
    ) {
        let configuration_view = provider.configuration_view(window, cx);
        self.configuration_views_by_provider
            .insert(provider.id(), configuration_view);
    }
}

impl Focusable for AgentConfiguration {
    fn focus_handle(&self, _: &App) -> FocusHandle {
        self.focus_handle.clone()
    }
}

pub enum AssistantConfigurationEvent {
    NewThread(Arc<dyn LanguageModelProvider>),
}

impl EventEmitter<AssistantConfigurationEvent> for AgentConfiguration {}

impl AgentConfiguration {
    fn render_provider_configuration_block(
        &mut self,
        provider: &Arc<dyn LanguageModelProvider>,
        cx: &mut Context<Self>,
    ) -> impl IntoElement + use<> {
        let provider_id = provider.id().0.clone();
        let provider_name = provider.name().0.clone();
        let configuration_view = self
            .configuration_views_by_provider
            .get(&provider.id())
            .cloned();

        let is_expanded = self
            .expanded_provider_configurations
            .get(&provider.id())
            .copied()
            .unwrap_or(false);

        v_flex()
            .pt_3()
            .gap_1p5()
            .border_t_1()
            .border_color(cx.theme().colors().border.opacity(0.6))
            .child(
                h_flex()
                    .justify_between()
                    .child(
                        h_flex()
                            .gap_2()
                            .child(
                                Icon::new(provider.icon())
                                    .size(IconSize::Small)
                                    .color(Color::Muted),
                            )
                            .child(Label::new(provider_name.clone()).size(LabelSize::Large))
                            .when(provider.is_authenticated(cx) && !is_expanded, |parent| {
                                parent.child(Icon::new(IconName::Check).color(Color::Success))
                            }),
                    )
                    .child(
                        h_flex()
                            .gap_1()
                            .when(provider.is_authenticated(cx), |parent| {
                                parent.child(
                                    Button::new(
                                        SharedString::from(format!("new-thread-{provider_id}")),
                                        "Start New Thread",
                                    )
                                    .icon_position(IconPosition::Start)
                                    .icon(IconName::Plus)
                                    .icon_size(IconSize::Small)
                                    .layer(ElevationIndex::ModalSurface)
                                    .label_size(LabelSize::Small)
                                    .on_click(cx.listener({
                                        let provider = provider.clone();
                                        move |_this, _event, _window, cx| {
                                            cx.emit(AssistantConfigurationEvent::NewThread(
                                                provider.clone(),
                                            ))
                                        }
                                    })),
                                )
                            })
                            .child(
                                Disclosure::new(
                                    SharedString::from(format!(
                                        "provider-disclosure-{provider_id}"
                                    )),
                                    is_expanded,
                                )
                                .opened_icon(IconName::ChevronUp)
                                .closed_icon(IconName::ChevronDown)
                                .on_click(cx.listener({
                                    let provider_id = provider.id().clone();
                                    move |this, _event, _window, _cx| {
                                        let is_expanded = this
                                            .expanded_provider_configurations
                                            .entry(provider_id.clone())
                                            .or_insert(false);

                                        *is_expanded = !*is_expanded;
                                    }
                                })),
                            ),
                    ),
            )
            .when(is_expanded, |parent| match configuration_view {
                Some(configuration_view) => parent.child(configuration_view),
                None => parent.child(Label::new(format!(
                    "No configuration view for {provider_name}",
                ))),
            })
    }

    fn render_provider_configuration_section(
        &mut self,
        cx: &mut Context<Self>,
    ) -> impl IntoElement {
        let providers = LanguageModelRegistry::read_global(cx).providers();

        v_flex()
            .p(DynamicSpacing::Base16.rems(cx))
            .pr(DynamicSpacing::Base20.rems(cx))
            .gap_4()
            .border_b_1()
            .border_color(cx.theme().colors().border)
            .child(
                v_flex()
                    .gap_0p5()
                    .child(Headline::new("LLM Providers"))
                    .child(
                        Label::new("Add at least one provider to use AI-powered features.")
                            .color(Color::Muted),
                    ),
            )
            .children(
                providers
                    .into_iter()
                    .map(|provider| self.render_provider_configuration_block(&provider, cx)),
            )
    }

    fn render_confirm_delete_permission(&mut self, cx: &mut Context<Self>) -> impl IntoElement {
        let confirm_file_deletions = AssistantSettings::get_global(cx).confirm_file_deletions;

        h_flex()
                .gap_4()
                .justify_between()
                .flex_wrap()
                .child(
                    v_flex()
                        .gap_0p5()
                        .max_w_5_6()
                        .child(Label::new("Always ask for confirmation before deleting files?"))
                        .child(
                            Label::new(
                                "If disabled, The agent can delete potentially important files without asking for your confirmation.",
                            )
                            .color(Color::Muted),
                        ),
                )
                .child(
                    Switch::new(
                        "confirm-file-deletions-switch",
                        confirm_file_deletions.into(),
                    )
                    .color(SwitchColor::Accent)
                    .on_click({
                        let fs = self.fs.clone();
                        move |state, _window, cx| {
                            let allow = state == &ToggleState::Selected;
                            update_settings_file::<AssistantSettings>(
                                fs.clone(),
                                cx,
                                move |settings, _| {
                                    settings.confirm_file_deletions(allow);
                                },
                            );
                        }
                    }),
                )
    }

    fn render_command_permission(&mut self, cx: &mut Context<Self>) -> impl IntoElement {
        let always_allow_tool_actions = AgentSettings::get_global(cx).always_allow_tool_actions;

        h_flex()
                .gap_4()
                .justify_between()
                .flex_wrap()
                .child(
                    v_flex()
                        .gap_0p5()
                        .max_w_5_6()
                        .child(Label::new("Allow running editing tools without asking for confirmation"))
                        .child(
                            Label::new(
                                "The agent can perform potentially destructive actions without asking for your confirmation.",
                            )
                            .color(Color::Muted),
                        ),
                )
                .child(
                    Switch::new(
                        "always-allow-tool-actions-switch",
                        always_allow_tool_actions.into(),
                    )
                    .color(SwitchColor::Accent)
                    .on_click({
                        let fs = self.fs.clone();
                        move |state, _window, cx| {
                            let allow = state == &ToggleState::Selected;
                            update_settings_file::<AssistantSettings>(
                                fs.clone(),
                                cx,
                                move |settings, _| {
                                    settings.set_always_allow_tool_actions(allow);
                                },
                            );
                        }
                    }),
                )
<<<<<<< HEAD
=======
                .color(SwitchColor::Accent)
                .on_click({
                    let fs = self.fs.clone();
                    move |state, _window, cx| {
                        let allow = state == &ToggleState::Selected;
                        update_settings_file::<AgentSettings>(
                            fs.clone(),
                            cx,
                            move |settings, _| {
                                settings.set_always_allow_tool_actions(allow);
                            },
                        );
                    }
                }),
            )
>>>>>>> 2a9e73c6
    }

    fn render_single_file_review(&mut self, cx: &mut Context<Self>) -> impl IntoElement {
        let single_file_review = AgentSettings::get_global(cx).single_file_review;

        h_flex()
            .gap_4()
            .justify_between()
            .flex_wrap()
            .child(
                v_flex()
                    .gap_0p5()
                    .max_w_5_6()
                    .child(Label::new("Enable single-file agent reviews"))
                    .child(
                        Label::new(
                            "Agent edits are also displayed in single-file editors for review.",
                        )
                        .color(Color::Muted),
                    ),
            )
            .child(
                Switch::new("single-file-review-switch", single_file_review.into())
                    .color(SwitchColor::Accent)
                    .on_click({
                        let fs = self.fs.clone();
                        move |state, _window, cx| {
                            let allow = state == &ToggleState::Selected;
                            update_settings_file::<AgentSettings>(
                                fs.clone(),
                                cx,
                                move |settings, _| {
                                    settings.set_single_file_review(allow);
                                },
                            );
                        }
                    }),
            )
    }

    fn render_sound_notification(&mut self, cx: &mut Context<Self>) -> impl IntoElement {
        let play_sound_when_agent_done = AgentSettings::get_global(cx).play_sound_when_agent_done;

        h_flex()
            .gap_4()
            .justify_between()
            .flex_wrap()
            .child(
                v_flex()
                    .gap_0p5()
                    .max_w_5_6()
                    .child(Label::new("Play sound when finished generating"))
                    .child(
                        Label::new(
                            "Hear a notification sound when the agent is done generating changes or needs your input.",
                        )
                        .color(Color::Muted),
                    ),
            )
            .child(
                Switch::new("play-sound-notification-switch", play_sound_when_agent_done.into())
                    .color(SwitchColor::Accent)
                    .on_click({
                        let fs = self.fs.clone();
                        move |state, _window, cx| {
                            let allow = state == &ToggleState::Selected;
                            update_settings_file::<AgentSettings>(
                                fs.clone(),
                                cx,
                                move |settings, _| {
                                    settings.set_play_sound_when_agent_done(allow);
                                },
                            );
                        }
                    }),
            )
    }

    fn render_general_settings_section(&mut self, cx: &mut Context<Self>) -> impl IntoElement {
        v_flex()
            .p(DynamicSpacing::Base16.rems(cx))
            .pr(DynamicSpacing::Base20.rems(cx))
            .gap_2p5()
            .border_b_1()
            .border_color(cx.theme().colors().border)
            .child(Headline::new("General Settings"))
            .child(self.render_command_permission(cx))
            .child(self.render_confirm_delete_permission(cx))
            .child(self.render_single_file_review(cx))
            .child(self.render_sound_notification(cx))
    }

    fn render_context_servers_section(
        &mut self,
        window: &mut Window,
        cx: &mut Context<Self>,
    ) -> impl IntoElement {
        let context_server_ids = self.context_server_store.read(cx).all_server_ids().clone();

        v_flex()
            .p(DynamicSpacing::Base16.rems(cx))
            .pr(DynamicSpacing::Base20.rems(cx))
            .gap_2()
            .border_b_1()
            .border_color(cx.theme().colors().border)
            .child(
                v_flex()
                    .gap_0p5()
                    .child(Headline::new("Model Context Protocol (MCP) Servers"))
                    .child(Label::new("Connect to context servers via the Model Context Protocol either via Zed extensions or directly.").color(Color::Muted)),
            )
            .children(
                context_server_ids.into_iter().map(|context_server_id| {
                    self.render_context_server(context_server_id, window, cx)
                }),
            )
            .child(
                h_flex()
                    .justify_between()
                    .gap_2()
                    .child(
                        h_flex().w_full().child(
                            Button::new("add-context-server", "Add Custom Server")
                                .style(ButtonStyle::Filled)
                                .layer(ElevationIndex::ModalSurface)
                                .full_width()
                                .icon(IconName::Plus)
                                .icon_size(IconSize::Small)
                                .icon_position(IconPosition::Start)
                                .on_click(|_event, window, cx| {
                                    window.dispatch_action(AddContextServer.boxed_clone(), cx)
                                }),
                        ),
                    )
                    .child(
                        h_flex().w_full().child(
                            Button::new(
                                "install-context-server-extensions",
                                "Install MCP Extensions",
                            )
                            .style(ButtonStyle::Filled)
                            .layer(ElevationIndex::ModalSurface)
                            .full_width()
                            .icon(IconName::Hammer)
                            .icon_size(IconSize::Small)
                            .icon_position(IconPosition::Start)
                            .on_click(|_event, window, cx| {
                                window.dispatch_action(
                                    zed_actions::Extensions {
                                        category_filter: Some(
                                            ExtensionCategoryFilter::ContextServers,
                                        ),
                                    }
                                    .boxed_clone(),
                                    cx,
                                )
                            }),
                        ),
                    ),
            )
    }

    fn render_context_server(
        &self,
        context_server_id: ContextServerId,
        window: &mut Window,
        cx: &mut Context<Self>,
    ) -> impl use<> + IntoElement {
        let tools_by_source = self.tools.read(cx).tools_by_source(cx);
        let server_status = self
            .context_server_store
            .read(cx)
            .status_for_server(&context_server_id)
            .unwrap_or(ContextServerStatus::Stopped);

        let is_running = matches!(server_status, ContextServerStatus::Running);
        let item_id = SharedString::from(context_server_id.0.clone());

        let error = if let ContextServerStatus::Error(error) = server_status.clone() {
            Some(error)
        } else {
            None
        };

        let are_tools_expanded = self
            .expanded_context_server_tools
            .get(&context_server_id)
            .copied()
            .unwrap_or_default();

        let tools = tools_by_source
            .get(&ToolSource::ContextServer {
                id: context_server_id.0.clone().into(),
            })
            .map_or([].as_slice(), |tools| tools.as_slice());
        let tool_count = tools.len();

        let border_color = cx.theme().colors().border.opacity(0.6);
        let success_color = Color::Success.color(cx);

        let (status_indicator, tooltip_text) = match server_status {
            ContextServerStatus::Starting => (
                Indicator::dot()
                    .color(Color::Success)
                    .with_animation(
                        SharedString::from(format!("{}-starting", context_server_id.0.clone(),)),
                        Animation::new(Duration::from_secs(2))
                            .repeat()
                            .with_easing(pulsating_between(0.4, 1.)),
                        move |this, delta| this.color(success_color.alpha(delta).into()),
                    )
                    .into_any_element(),
                "Server is starting.",
            ),
            ContextServerStatus::Running => (
                Indicator::dot().color(Color::Success).into_any_element(),
                "Server is running.",
            ),
            ContextServerStatus::Error(_) => (
                Indicator::dot().color(Color::Error).into_any_element(),
                "Server has an error.",
            ),
            ContextServerStatus::Stopped => (
                Indicator::dot().color(Color::Muted).into_any_element(),
                "Server is stopped.",
            ),
        };

        v_flex()
            .id(item_id.clone())
            .border_1()
            .rounded_md()
            .border_color(border_color)
            .bg(cx.theme().colors().background.opacity(0.2))
            .overflow_hidden()
            .child(
                h_flex()
                    .p_1()
                    .justify_between()
                    .when(
                        error.is_some() || are_tools_expanded && tool_count > 1,
                        |element| element.border_b_1().border_color(border_color),
                    )
                    .child(
                        h_flex()
                            .gap_1p5()
                            .child(
                                Disclosure::new(
                                    "tool-list-disclosure",
                                    are_tools_expanded || error.is_some(),
                                )
                                .disabled(tool_count == 0)
                                .on_click(cx.listener({
                                    let context_server_id = context_server_id.clone();
                                    move |this, _event, _window, _cx| {
                                        let is_open = this
                                            .expanded_context_server_tools
                                            .entry(context_server_id.clone())
                                            .or_insert(false);

                                        *is_open = !*is_open;
                                    }
                                })),
                            )
                            .child(
                                div()
                                    .id(item_id.clone())
                                    .tooltip(Tooltip::text(tooltip_text))
                                    .child(status_indicator),
                            )
                            .child(Label::new(context_server_id.0.clone()).ml_0p5())
                            .when(is_running, |this| {
                                this.child(
                                    Label::new(if tool_count == 1 {
                                        SharedString::from("1 tool")
                                    } else {
                                        SharedString::from(format!("{} tools", tool_count))
                                    })
                                    .color(Color::Muted)
                                    .size(LabelSize::Small),
                                )
                            }),
                    )
                    .child(
                        Switch::new("context-server-switch", is_running.into())
                            .color(SwitchColor::Accent)
                            .on_click({
                                let context_server_manager = self.context_server_store.clone();
                                let context_server_id = context_server_id.clone();
                                move |state, _window, cx| match state {
                                    ToggleState::Unselected | ToggleState::Indeterminate => {
                                        context_server_manager.update(cx, |this, cx| {
                                            this.stop_server(&context_server_id, cx).log_err();
                                        });
                                    }
                                    ToggleState::Selected => {
                                        context_server_manager.update(cx, |this, cx| {
                                            if let Some(server) =
                                                this.get_server(&context_server_id)
                                            {
                                                this.start_server(server, cx).log_err();
                                            }
                                        })
                                    }
                                }
                            }),
                    ),
            )
            .map(|parent| {
                if let Some(error) = error {
                    return parent.child(
                        h_flex()
                            .p_2()
                            .gap_2()
                            .items_start()
                            .child(
                                h_flex()
                                    .flex_none()
                                    .h(window.line_height() / 1.6_f32)
                                    .justify_center()
                                    .child(
                                        Icon::new(IconName::XCircle)
                                            .size(IconSize::XSmall)
                                            .color(Color::Error),
                                    ),
                            )
                            .child(
                                div().w_full().child(
                                    Label::new(error)
                                        .buffer_font(cx)
                                        .color(Color::Muted)
                                        .size(LabelSize::Small),
                                ),
                            ),
                    );
                }

                if !are_tools_expanded || tools.is_empty() {
                    return parent;
                }

                parent.child(v_flex().py_1p5().px_1().gap_1().children(
                    tools.into_iter().enumerate().map(|(ix, tool)| {
                        h_flex()
                            .id(("tool-item", ix))
                            .px_1()
                            .gap_2()
                            .justify_between()
                            .hover(|style| style.bg(cx.theme().colors().element_hover))
                            .rounded_sm()
                            .child(
                                Label::new(tool.name())
                                    .buffer_font(cx)
                                    .size(LabelSize::Small),
                            )
                            .child(
                                Icon::new(IconName::Info)
                                    .size(IconSize::Small)
                                    .color(Color::Ignored),
                            )
                            .tooltip(Tooltip::text(tool.description()))
                    }),
                ))
            })
    }
}

impl Render for AgentConfiguration {
    fn render(&mut self, window: &mut Window, cx: &mut Context<Self>) -> impl IntoElement {
        v_flex()
            .id("assistant-configuration")
            .key_context("AgentConfiguration")
            .track_focus(&self.focus_handle(cx))
            .relative()
            .size_full()
            .pb_8()
            .bg(cx.theme().colors().panel_background)
            .child(
                v_flex()
                    .id("assistant-configuration-content")
                    .track_scroll(&self.scroll_handle)
                    .size_full()
                    .overflow_y_scroll()
                    .child(self.render_general_settings_section(cx))
                    .child(self.render_context_servers_section(window, cx))
                    .child(self.render_provider_configuration_section(cx)),
            )
            .child(
                div()
                    .id("assistant-configuration-scrollbar")
                    .occlude()
                    .absolute()
                    .right(px(3.))
                    .top_0()
                    .bottom_0()
                    .pb_6()
                    .w(px(12.))
                    .cursor_default()
                    .on_mouse_move(cx.listener(|_, _, _window, cx| {
                        cx.notify();
                        cx.stop_propagation()
                    }))
                    .on_hover(|_, _window, cx| {
                        cx.stop_propagation();
                    })
                    .on_any_mouse_down(|_, _window, cx| {
                        cx.stop_propagation();
                    })
                    .on_scroll_wheel(cx.listener(|_, _, _window, cx| {
                        cx.notify();
                    }))
                    .children(Scrollbar::vertical(self.scrollbar_state.clone())),
            )
    }
}<|MERGE_RESOLUTION|>--- conflicted
+++ resolved
@@ -249,7 +249,7 @@
     }
 
     fn render_confirm_delete_permission(&mut self, cx: &mut Context<Self>) -> impl IntoElement {
-        let confirm_file_deletions = AssistantSettings::get_global(cx).confirm_file_deletions;
+        let confirm_file_deletions = AgentSettings::get_global(cx).confirm_file_deletions;
 
         h_flex()
                 .gap_4()
@@ -277,7 +277,7 @@
                         let fs = self.fs.clone();
                         move |state, _window, cx| {
                             let allow = state == &ToggleState::Selected;
-                            update_settings_file::<AssistantSettings>(
+                            update_settings_file::<AgentSettings>(
                                 fs.clone(),
                                 cx,
                                 move |settings, _| {
@@ -318,7 +318,7 @@
                         let fs = self.fs.clone();
                         move |state, _window, cx| {
                             let allow = state == &ToggleState::Selected;
-                            update_settings_file::<AssistantSettings>(
+                            update_settings_file::<AgentSettings>(
                                 fs.clone(),
                                 cx,
                                 move |settings, _| {
@@ -328,24 +328,6 @@
                         }
                     }),
                 )
-<<<<<<< HEAD
-=======
-                .color(SwitchColor::Accent)
-                .on_click({
-                    let fs = self.fs.clone();
-                    move |state, _window, cx| {
-                        let allow = state == &ToggleState::Selected;
-                        update_settings_file::<AgentSettings>(
-                            fs.clone(),
-                            cx,
-                            move |settings, _| {
-                                settings.set_always_allow_tool_actions(allow);
-                            },
-                        );
-                    }
-                }),
-            )
->>>>>>> 2a9e73c6
     }
 
     fn render_single_file_review(&mut self, cx: &mut Context<Self>) -> impl IntoElement {
