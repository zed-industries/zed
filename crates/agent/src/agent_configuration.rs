--- conflicted
+++ resolved
@@ -629,7 +629,6 @@
                             }),
                     )
                     .child(
-<<<<<<< HEAD
                         h_flex()
                             .gap_1()
                             .child(context_server_configuration_menu)
@@ -648,32 +647,13 @@
                                                     this.stop_server(&context_server_id, cx)
                                                         .log_err();
                                                 });
-=======
-                        Switch::new("context-server-switch", is_running.into())
-                            .color(SwitchColor::Accent)
-                            .on_click({
-                                let context_server_manager = self.context_server_store.clone();
-                                let context_server_id = context_server_id.clone();
-                                move |state, _window, cx| match state {
-                                    ToggleState::Unselected | ToggleState::Indeterminate => {
-                                        context_server_manager.update(cx, |this, cx| {
-                                            this.stop_server(&context_server_id, cx).log_err();
-                                        });
-                                    }
-                                    ToggleState::Selected => {
-                                        context_server_manager.update(cx, |this, cx| {
-                                            if let Some(server) =
-                                                this.get_server(&context_server_id)
-                                            {
-                                                this.start_server(server, cx);
->>>>>>> 92addb00
                                             }
                                             ToggleState::Selected => {
                                                 context_server_manager.update(cx, |this, cx| {
                                                     if let Some(server) =
                                                         this.get_server(&context_server_id)
                                                     {
-                                                        this.start_server(server, cx).log_err();
+                                                        this.start_server(server, cx);
                                                     }
                                                 })
                                             }
