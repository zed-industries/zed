--- conflicted
+++ resolved
@@ -178,14 +178,8 @@
 fn journal_dir(path: &str) -> Option<PathBuf> {
     let expanded_path = shellexpand::full(path)
         .ok()
-<<<<<<< HEAD
         .map(|dir| Path::new(dir.as_ref()).to_path_buf());
     expanded_path.or_else(|| dirs::home_dir())
-=======
-        .map(|dir| Path::new(&dir.to_string()).to_path_buf().join("journal"));
-
-    expanded_journal_dir
->>>>>>> a20c0eb6
 }
 
 fn heading_entry(now: NaiveTime, hour_format: &Option<HourFormat>) -> String {
