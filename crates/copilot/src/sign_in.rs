--- conflicted
+++ resolved
@@ -6,10 +6,7 @@
     Subscription, Window, WindowBounds, WindowOptions, div, point,
 };
 use ui::{ButtonLike, CommonAnimationExt, ConfiguredApiCard, Vector, VectorName, prelude::*};
-<<<<<<< HEAD
-=======
 use url::Url;
->>>>>>> 9ec147db
 use util::ResultExt as _;
 use workspace::{Toast, Workspace, notifications::NotificationId};
 
@@ -338,16 +335,12 @@
             )
     }
 
-<<<<<<< HEAD
-    fn render_unauthorized_modal(cx: &mut Context<Self>) -> impl Element {
-=======
     fn render_unauthorized_modal(&self, cx: &mut Context<Self>) -> impl Element {
         let sign_up_url = self
             .sign_up_url
             .as_deref()
             .unwrap_or(COPILOT_SIGN_UP_URL)
             .to_owned();
->>>>>>> 9ec147db
         let description = "Enable Copilot by connecting your existing license once you have subscribed or renewed your subscription.";
 
         v_flex()
@@ -364,11 +357,7 @@
                     .full_width()
                     .style(ButtonStyle::Outlined)
                     .size(ButtonSize::Medium)
-<<<<<<< HEAD
-                    .on_click(|_, _, cx| cx.open_url(COPILOT_SIGN_UP_URL)),
-=======
                     .on_click(move |_, _, cx| cx.open_url(&sign_up_url)),
->>>>>>> 9ec147db
             )
             .child(
                 Button::new("copilot-subscribe-cancel-button", "Cancel")
