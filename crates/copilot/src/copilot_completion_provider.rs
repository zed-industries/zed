use crate::{Completion, Copilot};
use anyhow::Result;
use edit_prediction::{Direction, EditPrediction, EditPredictionProvider};
use gpui::{App, Context, Entity, EntityId, Task};
use language::{Buffer, OffsetRangeExt, ToOffset, language_settings::AllLanguageSettings};
use project::Project;
use settings::Settings;
use std::{path::Path, time::Duration};

pub const COPILOT_DEBOUNCE_TIMEOUT: Duration = Duration::from_millis(75);

pub struct CopilotCompletionProvider {
    cycled: bool,
    buffer_id: Option<EntityId>,
    completions: Vec<Completion>,
    active_completion_index: usize,
    file_extension: Option<String>,
    pending_refresh: Option<Task<Result<()>>>,
    pending_cycling_refresh: Option<Task<Result<()>>>,
    copilot: Entity<Copilot>,
}

impl CopilotCompletionProvider {
    pub fn new(copilot: Entity<Copilot>) -> Self {
        Self {
            cycled: false,
            buffer_id: None,
            completions: Vec::new(),
            active_completion_index: 0,
            file_extension: None,
            pending_refresh: None,
            pending_cycling_refresh: None,
            copilot,
        }
    }

    fn active_completion(&self) -> Option<&Completion> {
        self.completions.get(self.active_completion_index)
    }

    fn push_completion(&mut self, new_completion: Completion) {
        for completion in &self.completions {
            if completion.text == new_completion.text && completion.range == new_completion.range {
                return;
            }
        }
        self.completions.push(new_completion);
    }
}

impl EditPredictionProvider for CopilotCompletionProvider {
    fn name() -> &'static str {
        "copilot"
    }

    fn display_name() -> &'static str {
        "Copilot"
    }

    fn show_completions_in_menu() -> bool {
        true
    }

    fn show_tab_accept_marker() -> bool {
        true
    }

    fn is_refreshing(&self) -> bool {
        self.pending_refresh.is_some()
    }

    fn is_enabled(
        &self,
        _buffer: &Entity<Buffer>,
        _cursor_position: language::Anchor,
        cx: &App,
    ) -> bool {
        self.copilot.read(cx).status().is_authorized()
    }

    fn refresh(
        &mut self,
        _project: Option<Entity<Project>>,
        buffer: Entity<Buffer>,
        cursor_position: language::Anchor,
        debounce: bool,
        cx: &mut Context<Self>,
    ) {
        let copilot = self.copilot.clone();
        self.pending_refresh = Some(cx.spawn(async move |this, cx| {
            if debounce {
                cx.background_executor()
                    .timer(COPILOT_DEBOUNCE_TIMEOUT)
                    .await;
            }

            let completions = copilot
                .update(cx, |copilot, cx| {
                    copilot.completions(&buffer, cursor_position, cx)
                })?
                .await?;

            this.update(cx, |this, cx| {
                if !completions.is_empty() {
                    this.cycled = false;
                    this.pending_refresh = None;
                    this.pending_cycling_refresh = None;
                    this.completions.clear();
                    this.active_completion_index = 0;
                    this.buffer_id = Some(buffer.entity_id());
                    this.file_extension = buffer.read(cx).file().and_then(|file| {
                        Some(
                            Path::new(file.file_name(cx))
                                .extension()?
                                .to_str()?
                                .to_string(),
                        )
                    });

                    for completion in completions {
                        this.push_completion(completion);
                    }
                    cx.notify();
                }
            })?;

            Ok(())
        }));
    }

    fn cycle(
        &mut self,
        buffer: Entity<Buffer>,
        cursor_position: language::Anchor,
        direction: Direction,
        cx: &mut Context<Self>,
    ) {
        if self.cycled {
            match direction {
                Direction::Prev => {
                    self.active_completion_index = if self.active_completion_index == 0 {
                        self.completions.len().saturating_sub(1)
                    } else {
                        self.active_completion_index - 1
                    };
                }
                Direction::Next => {
                    if self.completions.is_empty() {
                        self.active_completion_index = 0
                    } else {
                        self.active_completion_index =
                            (self.active_completion_index + 1) % self.completions.len();
                    }
                }
            }

            cx.notify();
        } else {
            let copilot = self.copilot.clone();
            self.pending_cycling_refresh = Some(cx.spawn(async move |this, cx| {
                let completions = copilot
                    .update(cx, |copilot, cx| {
                        copilot.completions_cycling(&buffer, cursor_position, cx)
                    })?
                    .await?;

                this.update(cx, |this, cx| {
                    this.cycled = true;
                    this.file_extension = buffer.read(cx).file().and_then(|file| {
                        Some(
                            Path::new(file.file_name(cx))
                                .extension()?
                                .to_str()?
                                .to_string(),
                        )
                    });
                    for completion in completions {
                        this.push_completion(completion);
                    }
                    this.cycle(buffer, cursor_position, direction, cx);
                })?;

                Ok(())
            }));
        }
    }

    fn accept(&mut self, cx: &mut Context<Self>) {
        if let Some(completion) = self.active_completion() {
            self.copilot
                .update(cx, |copilot, cx| copilot.accept_completion(completion, cx))
                .detach_and_log_err(cx);
        }
    }

    fn discard(&mut self, cx: &mut Context<Self>) {
        let settings = AllLanguageSettings::get_global(cx);

        let copilot_enabled = settings.show_edit_predictions(None, cx);

        if !copilot_enabled {
            return;
        }

        self.copilot
            .update(cx, |copilot, cx| {
                copilot.discard_completions(&self.completions, cx)
            })
            .detach_and_log_err(cx);
    }

    fn suggest(
        &mut self,
        buffer: &Entity<Buffer>,
        cursor_position: language::Anchor,
        cx: &mut Context<Self>,
    ) -> Option<EditPrediction> {
        let buffer_id = buffer.entity_id();
        let buffer = buffer.read(cx);
        let completion = self.active_completion()?;
        if Some(buffer_id) != self.buffer_id
            || !completion.range.start.is_valid(buffer)
            || !completion.range.end.is_valid(buffer)
        {
            return None;
        }

        let mut completion_range = completion.range.to_offset(buffer);
        let prefix_len = common_prefix(
            buffer.chars_for_range(completion_range.clone()),
            completion.text.chars(),
        );
        completion_range.start += prefix_len;
        let suffix_len = common_prefix(
            buffer.reversed_chars_for_range(completion_range.clone()),
            completion.text[prefix_len..].chars().rev(),
        );
        completion_range.end = completion_range.end.saturating_sub(suffix_len);

        if completion_range.is_empty()
            && completion_range.start == cursor_position.to_offset(buffer)
        {
            let completion_text = &completion.text[prefix_len..completion.text.len() - suffix_len];
            if completion_text.trim().is_empty() {
                None
            } else {
                let position = cursor_position.bias_right(buffer);
<<<<<<< HEAD

                Some(InlineCompletion {
=======
                Some(EditPrediction {
>>>>>>> f3f2dba6
                    id: None,
                    edits: vec![(position..position, completion_text.into())],
                    edit_preview: None,
                })
            }
        } else {
            None
        }
    }
}

fn common_prefix<T1: Iterator<Item = char>, T2: Iterator<Item = char>>(a: T1, b: T2) -> usize {
    a.zip(b)
        .take_while(|(a, b)| a == b)
        .map(|(a, _)| a.len_utf8())
        .sum()
}

#[cfg(test)]
mod tests {
    use super::*;
    use editor::{
        Editor, ExcerptRange, MultiBuffer, SelectionEffects,
        test::editor_lsp_test_context::EditorLspTestContext,
    };
    use fs::FakeFs;
    use futures::StreamExt;
    use gpui::{AppContext as _, BackgroundExecutor, TestAppContext, UpdateGlobal};
    use indoc::indoc;
    use language::{
        Point,
        language_settings::{
            AllLanguageSettings, AllLanguageSettingsContent, CompletionSettings, LspInsertMode,
            WordsCompletionMode,
        },
    };
    use project::Project;
    use serde_json::json;
    use settings::SettingsStore;
    use std::future::Future;
    use util::{
        path,
        test::{TextRangeMarker, marked_text_ranges_by},
    };

    #[gpui::test(iterations = 10)]
    async fn test_copilot(executor: BackgroundExecutor, cx: &mut TestAppContext) {
        // flaky
        init_test(cx, |settings| {
            settings.defaults.completions = Some(CompletionSettings {
                words: WordsCompletionMode::Disabled,
                lsp: true,
                lsp_fetch_timeout_ms: 0,
                lsp_insert_mode: LspInsertMode::Insert,
            });
        });

        let (copilot, copilot_lsp) = Copilot::fake(cx);
        let mut cx = EditorLspTestContext::new_rust(
            lsp::ServerCapabilities {
                completion_provider: Some(lsp::CompletionOptions {
                    trigger_characters: Some(vec![".".to_string(), ":".to_string()]),
                    ..Default::default()
                }),
                ..Default::default()
            },
            cx,
        )
        .await;
        let copilot_provider = cx.new(|_| CopilotCompletionProvider::new(copilot));
        cx.update_editor(|editor, window, cx| {
            editor.set_edit_prediction_provider(Some(copilot_provider), window, cx)
        });

        cx.set_state(indoc! {"
            oneˇ
            two
            three
        "});
        cx.simulate_keystroke(".");
        drop(handle_completion_request(
            &mut cx,
            indoc! {"
                one.|<>
                two
                three
            "},
            vec!["completion_a", "completion_b"],
        ));
        handle_copilot_completion_request(
            &copilot_lsp,
            vec![crate::request::Completion {
                text: "one.copilot1".into(),
                range: lsp::Range::new(lsp::Position::new(0, 0), lsp::Position::new(0, 4)),
                ..Default::default()
            }],
            vec![],
        );
        executor.advance_clock(COPILOT_DEBOUNCE_TIMEOUT);
        cx.update_editor(|editor, window, cx| {
            assert!(editor.context_menu_visible());
<<<<<<< HEAD
            assert!(editor.has_active_inline_completion());
            // Since we have both, the copilot suggestion is existing but does not show up as ghost text
=======
            assert!(!editor.has_active_edit_prediction());
            // Since we have both, the copilot suggestion is not shown inline
>>>>>>> f3f2dba6
            assert_eq!(editor.text(cx), "one.\ntwo\nthree\n");
            assert_eq!(editor.display_text(cx), "one.\ntwo\nthree\n");

            // Confirming a non-copilot completion inserts it and hides the context menu, without showing
            // the copilot suggestion afterwards.
            editor
                .confirm_completion(&Default::default(), window, cx)
                .unwrap()
                .detach();
            assert!(!editor.context_menu_visible());
            assert!(!editor.has_active_edit_prediction());
            assert_eq!(editor.text(cx), "one.completion_a\ntwo\nthree\n");
            assert_eq!(editor.display_text(cx), "one.completion_a\ntwo\nthree\n");
        });

        // Reset editor and only return copilot suggestions
        cx.set_state(indoc! {"
            oneˇ
            two
            three
        "});
        cx.simulate_keystroke(".");

        drop(handle_completion_request(
            &mut cx,
            indoc! {"
                one.|<>
                two
                three
            "},
            vec![],
        ));
        handle_copilot_completion_request(
            &copilot_lsp,
            vec![crate::request::Completion {
                text: "one.copilot1".into(),
                range: lsp::Range::new(lsp::Position::new(0, 0), lsp::Position::new(0, 4)),
                ..Default::default()
            }],
            vec![],
        );
        executor.advance_clock(COPILOT_DEBOUNCE_TIMEOUT);
        cx.update_editor(|editor, _, cx| {
            assert!(!editor.context_menu_visible());
            assert!(editor.has_active_edit_prediction());
            // Since only the copilot is available, it's shown inline
            assert_eq!(editor.display_text(cx), "one.copilot1\ntwo\nthree\n");
            assert_eq!(editor.text(cx), "one.\ntwo\nthree\n");
        });

        // Ensure existing edit prediction is interpolated when inserting again.
        cx.simulate_keystroke("c");
        executor.run_until_parked();
        cx.update_editor(|editor, _, cx| {
            assert!(!editor.context_menu_visible());
            assert!(editor.has_active_edit_prediction());
            assert_eq!(editor.display_text(cx), "one.copilot1\ntwo\nthree\n");
            assert_eq!(editor.text(cx), "one.c\ntwo\nthree\n");
        });

        // After debouncing, new Copilot completions should be requested.
        handle_copilot_completion_request(
            &copilot_lsp,
            vec![crate::request::Completion {
                text: "one.copilot2".into(),
                range: lsp::Range::new(lsp::Position::new(0, 0), lsp::Position::new(0, 5)),
                ..Default::default()
            }],
            vec![],
        );
        executor.advance_clock(COPILOT_DEBOUNCE_TIMEOUT);
        cx.update_editor(|editor, window, cx| {
            assert!(!editor.context_menu_visible());
            assert!(editor.has_active_edit_prediction());
            assert_eq!(editor.display_text(cx), "one.copilot2\ntwo\nthree\n");
            assert_eq!(editor.text(cx), "one.c\ntwo\nthree\n");

            // Canceling should remove the active Copilot suggestion.
            editor.cancel(&Default::default(), window, cx);
            assert!(!editor.has_active_edit_prediction());
            assert_eq!(editor.display_text(cx), "one.c\ntwo\nthree\n");
            assert_eq!(editor.text(cx), "one.c\ntwo\nthree\n");

            // After canceling, tabbing shouldn't insert the previously shown suggestion.
            editor.tab(&Default::default(), window, cx);
            assert!(!editor.has_active_edit_prediction());
            assert_eq!(editor.display_text(cx), "one.c   \ntwo\nthree\n");
            assert_eq!(editor.text(cx), "one.c   \ntwo\nthree\n");

            // When undoing the previously active suggestion is shown again.
            editor.undo(&Default::default(), window, cx);
            assert!(editor.has_active_edit_prediction());
            assert_eq!(editor.display_text(cx), "one.copilot2\ntwo\nthree\n");
            assert_eq!(editor.text(cx), "one.c\ntwo\nthree\n");
        });

        // If an edit occurs outside of this editor, the suggestion is still correctly interpolated.
        cx.update_buffer(|buffer, cx| buffer.edit([(5..5, "o")], None, cx));
        cx.update_editor(|editor, window, cx| {
            assert!(editor.has_active_edit_prediction());
            assert_eq!(editor.display_text(cx), "one.copilot2\ntwo\nthree\n");
            assert_eq!(editor.text(cx), "one.co\ntwo\nthree\n");

            // AcceptEditPrediction when there is an active suggestion inserts it.
            editor.accept_edit_prediction(&Default::default(), window, cx);
            assert!(!editor.has_active_edit_prediction());
            assert_eq!(editor.display_text(cx), "one.copilot2\ntwo\nthree\n");
            assert_eq!(editor.text(cx), "one.copilot2\ntwo\nthree\n");

            // When undoing the previously active suggestion is shown again.
            editor.undo(&Default::default(), window, cx);
            assert!(editor.has_active_edit_prediction());
            assert_eq!(editor.display_text(cx), "one.copilot2\ntwo\nthree\n");
            assert_eq!(editor.text(cx), "one.co\ntwo\nthree\n");

            // Hide suggestion.
            editor.cancel(&Default::default(), window, cx);
            assert!(!editor.has_active_edit_prediction());
            assert_eq!(editor.display_text(cx), "one.co\ntwo\nthree\n");
            assert_eq!(editor.text(cx), "one.co\ntwo\nthree\n");
        });

        // If an edit occurs outside of this editor but no suggestion is being shown,
        // we won't make it visible.
        cx.update_buffer(|buffer, cx| buffer.edit([(6..6, "p")], None, cx));
        cx.update_editor(|editor, _, cx| {
            assert!(!editor.has_active_edit_prediction());
            assert_eq!(editor.display_text(cx), "one.cop\ntwo\nthree\n");
            assert_eq!(editor.text(cx), "one.cop\ntwo\nthree\n");
        });

        // Reset the editor to verify how suggestions behave when tabbing on leading indentation.
        cx.update_editor(|editor, window, cx| {
            editor.set_text("fn foo() {\n  \n}", window, cx);
            editor.change_selections(SelectionEffects::no_scroll(), window, cx, |s| {
                s.select_ranges([Point::new(1, 2)..Point::new(1, 2)])
            });
        });
        handle_copilot_completion_request(
            &copilot_lsp,
            vec![crate::request::Completion {
                text: "    let x = 4;".into(),
                range: lsp::Range::new(lsp::Position::new(1, 0), lsp::Position::new(1, 2)),
                ..Default::default()
            }],
            vec![],
        );

        cx.update_editor(|editor, window, cx| {
            editor.next_edit_prediction(&Default::default(), window, cx)
        });
        executor.advance_clock(COPILOT_DEBOUNCE_TIMEOUT);
        cx.update_editor(|editor, window, cx| {
            assert!(editor.has_active_edit_prediction());
            assert_eq!(editor.display_text(cx), "fn foo() {\n    let x = 4;\n}");
            assert_eq!(editor.text(cx), "fn foo() {\n  \n}");

            // Tabbing inside of leading whitespace inserts indentation without accepting the suggestion.
            editor.tab(&Default::default(), window, cx);
            assert!(editor.has_active_edit_prediction());
            assert_eq!(editor.text(cx), "fn foo() {\n    \n}");
            assert_eq!(editor.display_text(cx), "fn foo() {\n    let x = 4;\n}");

            // Using AcceptEditPrediction again accepts the suggestion.
            editor.accept_edit_prediction(&Default::default(), window, cx);
            assert!(!editor.has_active_edit_prediction());
            assert_eq!(editor.text(cx), "fn foo() {\n    let x = 4;\n}");
            assert_eq!(editor.display_text(cx), "fn foo() {\n    let x = 4;\n}");
        });
    }

    #[gpui::test(iterations = 10)]
    async fn test_accept_partial_copilot_suggestion(
        executor: BackgroundExecutor,
        cx: &mut TestAppContext,
    ) {
        // flaky
        init_test(cx, |settings| {
            settings.defaults.completions = Some(CompletionSettings {
                words: WordsCompletionMode::Disabled,
                lsp: true,
                lsp_fetch_timeout_ms: 0,
                lsp_insert_mode: LspInsertMode::Insert,
            });
        });

        let (copilot, copilot_lsp) = Copilot::fake(cx);
        let mut cx = EditorLspTestContext::new_rust(
            lsp::ServerCapabilities {
                completion_provider: Some(lsp::CompletionOptions {
                    trigger_characters: Some(vec![".".to_string(), ":".to_string()]),
                    ..Default::default()
                }),
                ..Default::default()
            },
            cx,
        )
        .await;
        let copilot_provider = cx.new(|_| CopilotCompletionProvider::new(copilot));
        cx.update_editor(|editor, window, cx| {
            editor.set_edit_prediction_provider(Some(copilot_provider), window, cx)
        });

        // Setup the editor with a completion request.
        cx.set_state(indoc! {"
            oneˇ
            two
            three
        "});
        cx.simulate_keystroke(".");
        drop(handle_completion_request(
            &mut cx,
            indoc! {"
                one.|<>
                two
                three
            "},
            vec![],
        ));
        handle_copilot_completion_request(
            &copilot_lsp,
            vec![crate::request::Completion {
                text: "one.copilot1".into(),
                range: lsp::Range::new(lsp::Position::new(0, 0), lsp::Position::new(0, 4)),
                ..Default::default()
            }],
            vec![],
        );
        executor.advance_clock(COPILOT_DEBOUNCE_TIMEOUT);
        cx.update_editor(|editor, window, cx| {
            assert!(editor.has_active_edit_prediction());

            // Accepting the first word of the suggestion should only accept the first word and still show the rest.
            editor.accept_partial_edit_prediction(&Default::default(), window, cx);
            assert!(editor.has_active_edit_prediction());
            assert_eq!(editor.text(cx), "one.copilot\ntwo\nthree\n");
            assert_eq!(editor.display_text(cx), "one.copilot1\ntwo\nthree\n");

            // Accepting next word should accept the non-word and copilot suggestion should be gone
            editor.accept_partial_edit_prediction(&Default::default(), window, cx);
            assert!(!editor.has_active_edit_prediction());
            assert_eq!(editor.text(cx), "one.copilot1\ntwo\nthree\n");
            assert_eq!(editor.display_text(cx), "one.copilot1\ntwo\nthree\n");
        });

        // Reset the editor and check non-word and whitespace completion
        cx.set_state(indoc! {"
            oneˇ
            two
            three
        "});
        cx.simulate_keystroke(".");
        drop(handle_completion_request(
            &mut cx,
            indoc! {"
                one.|<>
                two
                three
            "},
            vec![],
        ));
        handle_copilot_completion_request(
            &copilot_lsp,
            vec![crate::request::Completion {
                text: "one.123. copilot\n 456".into(),
                range: lsp::Range::new(lsp::Position::new(0, 0), lsp::Position::new(0, 4)),
                ..Default::default()
            }],
            vec![],
        );
        executor.advance_clock(COPILOT_DEBOUNCE_TIMEOUT);
        cx.update_editor(|editor, window, cx| {
            assert!(editor.has_active_edit_prediction());

            // Accepting the first word (non-word) of the suggestion should only accept the first word and still show the rest.
            editor.accept_partial_edit_prediction(&Default::default(), window, cx);
            assert!(editor.has_active_edit_prediction());
            assert_eq!(editor.text(cx), "one.123. \ntwo\nthree\n");
            assert_eq!(
                editor.display_text(cx),
                "one.123. copilot\n 456\ntwo\nthree\n"
            );

            // Accepting next word should accept the next word and copilot suggestion should still exist
            editor.accept_partial_edit_prediction(&Default::default(), window, cx);
            assert!(editor.has_active_edit_prediction());
            assert_eq!(editor.text(cx), "one.123. copilot\ntwo\nthree\n");
            assert_eq!(
                editor.display_text(cx),
                "one.123. copilot\n 456\ntwo\nthree\n"
            );

            // Accepting the whitespace should accept the non-word/whitespaces with newline and copilot suggestion should be gone
            editor.accept_partial_edit_prediction(&Default::default(), window, cx);
            assert!(!editor.has_active_edit_prediction());
            assert_eq!(editor.text(cx), "one.123. copilot\n 456\ntwo\nthree\n");
            assert_eq!(
                editor.display_text(cx),
                "one.123. copilot\n 456\ntwo\nthree\n"
            );
        });
    }

    #[gpui::test]
    async fn test_copilot_completion_invalidation(
        executor: BackgroundExecutor,
        cx: &mut TestAppContext,
    ) {
        init_test(cx, |_| {});

        let (copilot, copilot_lsp) = Copilot::fake(cx);
        let mut cx = EditorLspTestContext::new_rust(
            lsp::ServerCapabilities {
                completion_provider: Some(lsp::CompletionOptions {
                    trigger_characters: Some(vec![".".to_string(), ":".to_string()]),
                    ..Default::default()
                }),
                ..Default::default()
            },
            cx,
        )
        .await;
        let copilot_provider = cx.new(|_| CopilotCompletionProvider::new(copilot));
        cx.update_editor(|editor, window, cx| {
            editor.set_edit_prediction_provider(Some(copilot_provider), window, cx)
        });

        cx.set_state(indoc! {"
            one
            twˇ
            three
        "});

        handle_copilot_completion_request(
            &copilot_lsp,
            vec![crate::request::Completion {
                text: "two.foo()".into(),
                range: lsp::Range::new(lsp::Position::new(1, 0), lsp::Position::new(1, 2)),
                ..Default::default()
            }],
            vec![],
        );
        cx.update_editor(|editor, window, cx| {
            editor.next_edit_prediction(&Default::default(), window, cx)
        });
        executor.advance_clock(COPILOT_DEBOUNCE_TIMEOUT);
        cx.update_editor(|editor, window, cx| {
            assert!(editor.has_active_edit_prediction());
            assert_eq!(editor.display_text(cx), "one\ntwo.foo()\nthree\n");
            assert_eq!(editor.text(cx), "one\ntw\nthree\n");

            editor.backspace(&Default::default(), window, cx);
            assert!(editor.has_active_edit_prediction());
            assert_eq!(editor.display_text(cx), "one\ntwo.foo()\nthree\n");
            assert_eq!(editor.text(cx), "one\nt\nthree\n");

            editor.backspace(&Default::default(), window, cx);
            assert!(editor.has_active_edit_prediction());
            assert_eq!(editor.display_text(cx), "one\ntwo.foo()\nthree\n");
            assert_eq!(editor.text(cx), "one\n\nthree\n");

            // Deleting across the original suggestion range invalidates it.
            editor.backspace(&Default::default(), window, cx);
            assert!(!editor.has_active_edit_prediction());
            assert_eq!(editor.display_text(cx), "one\nthree\n");
            assert_eq!(editor.text(cx), "one\nthree\n");

            // Undoing the deletion restores the suggestion.
            editor.undo(&Default::default(), window, cx);
            assert!(editor.has_active_edit_prediction());
            assert_eq!(editor.display_text(cx), "one\ntwo.foo()\nthree\n");
            assert_eq!(editor.text(cx), "one\n\nthree\n");
        });
    }

    #[gpui::test]
    async fn test_copilot_multibuffer(executor: BackgroundExecutor, cx: &mut TestAppContext) {
        init_test(cx, |_| {});

        let (copilot, copilot_lsp) = Copilot::fake(cx);

        let buffer_1 = cx.new(|cx| Buffer::local("a = 1\nb = 2\n", cx));
        let buffer_2 = cx.new(|cx| Buffer::local("c = 3\nd = 4\n", cx));
        let multibuffer = cx.new(|cx| {
            let mut multibuffer = MultiBuffer::new(language::Capability::ReadWrite);
            multibuffer.push_excerpts(
                buffer_1.clone(),
                [ExcerptRange::new(Point::new(0, 0)..Point::new(2, 0))],
                cx,
            );
            multibuffer.push_excerpts(
                buffer_2.clone(),
                [ExcerptRange::new(Point::new(0, 0)..Point::new(2, 0))],
                cx,
            );
            multibuffer
        });
        let editor =
            cx.add_window(|window, cx| Editor::for_multibuffer(multibuffer, None, window, cx));
        editor
            .update(cx, |editor, window, cx| {
                use gpui::Focusable;
                window.focus(&editor.focus_handle(cx));
            })
            .unwrap();
        let copilot_provider = cx.new(|_| CopilotCompletionProvider::new(copilot));
        editor
            .update(cx, |editor, window, cx| {
                editor.set_edit_prediction_provider(Some(copilot_provider), window, cx)
            })
            .unwrap();

        handle_copilot_completion_request(
            &copilot_lsp,
            vec![crate::request::Completion {
                text: "b = 2 + a".into(),
                range: lsp::Range::new(lsp::Position::new(1, 0), lsp::Position::new(1, 5)),
                ..Default::default()
            }],
            vec![],
        );
        _ = editor.update(cx, |editor, window, cx| {
            // Ensure copilot suggestions are shown for the first excerpt.
            editor.change_selections(SelectionEffects::no_scroll(), window, cx, |s| {
                s.select_ranges([Point::new(1, 5)..Point::new(1, 5)])
            });
            editor.next_edit_prediction(&Default::default(), window, cx);
        });
        executor.advance_clock(COPILOT_DEBOUNCE_TIMEOUT);
        _ = editor.update(cx, |editor, _, cx| {
            assert!(editor.has_active_edit_prediction());
            assert_eq!(
                editor.display_text(cx),
                "\n\na = 1\nb = 2 + a\n\n\n\nc = 3\nd = 4\n"
            );
            assert_eq!(editor.text(cx), "a = 1\nb = 2\n\nc = 3\nd = 4\n");
        });

        handle_copilot_completion_request(
            &copilot_lsp,
            vec![crate::request::Completion {
                text: "d = 4 + c".into(),
                range: lsp::Range::new(lsp::Position::new(1, 0), lsp::Position::new(1, 6)),
                ..Default::default()
            }],
            vec![],
        );
        _ = editor.update(cx, |editor, window, cx| {
            // Move to another excerpt, ensuring the suggestion gets cleared.
            editor.change_selections(SelectionEffects::no_scroll(), window, cx, |s| {
                s.select_ranges([Point::new(4, 5)..Point::new(4, 5)])
            });
            assert!(!editor.has_active_edit_prediction());
            assert_eq!(
                editor.display_text(cx),
                "\n\na = 1\nb = 2\n\n\n\nc = 3\nd = 4\n"
            );
            assert_eq!(editor.text(cx), "a = 1\nb = 2\n\nc = 3\nd = 4\n");

            // Type a character, ensuring we don't even try to interpolate the previous suggestion.
            editor.handle_input(" ", window, cx);
            assert!(!editor.has_active_edit_prediction());
            assert_eq!(
                editor.display_text(cx),
                "\n\na = 1\nb = 2\n\n\n\nc = 3\nd = 4 \n"
            );
            assert_eq!(editor.text(cx), "a = 1\nb = 2\n\nc = 3\nd = 4 \n");
        });

        // Ensure the new suggestion is displayed when the debounce timeout expires.
        executor.advance_clock(COPILOT_DEBOUNCE_TIMEOUT);
        _ = editor.update(cx, |editor, _, cx| {
            assert!(editor.has_active_edit_prediction());
            assert_eq!(
                editor.display_text(cx),
                "\n\na = 1\nb = 2\n\n\n\nc = 3\nd = 4 + c\n"
            );
            assert_eq!(editor.text(cx), "a = 1\nb = 2\n\nc = 3\nd = 4 \n");
        });
    }

    #[gpui::test]
    async fn test_copilot_does_not_prevent_completion_triggers(
        executor: BackgroundExecutor,
        cx: &mut TestAppContext,
    ) {
        init_test(cx, |_| {});

        let (copilot, copilot_lsp) = Copilot::fake(cx);
        let mut cx = EditorLspTestContext::new_rust(
            lsp::ServerCapabilities {
                completion_provider: Some(lsp::CompletionOptions {
                    trigger_characters: Some(vec![".".to_string(), ":".to_string()]),
                    ..lsp::CompletionOptions::default()
                }),
                ..lsp::ServerCapabilities::default()
            },
            cx,
        )
        .await;
        let copilot_provider = cx.new(|_| CopilotCompletionProvider::new(copilot));
        cx.update_editor(|editor, window, cx| {
            editor.set_edit_prediction_provider(Some(copilot_provider), window, cx)
        });

        cx.set_state(indoc! {"
                one
                twˇ
                three
            "});

        drop(handle_completion_request(
            &mut cx,
            indoc! {"
                one
                tw|<>
                three
            "},
            vec!["completion_a", "completion_b"],
        ));
        handle_copilot_completion_request(
            &copilot_lsp,
            vec![crate::request::Completion {
                text: "two.foo()".into(),
                range: lsp::Range::new(lsp::Position::new(1, 0), lsp::Position::new(1, 2)),
                ..Default::default()
            }],
            vec![],
        );
        cx.update_editor(|editor, window, cx| {
            editor.next_edit_prediction(&Default::default(), window, cx)
        });
        executor.advance_clock(COPILOT_DEBOUNCE_TIMEOUT);
        cx.update_editor(|editor, _, cx| {
            assert!(!editor.context_menu_visible());
            assert!(editor.has_active_edit_prediction());
            assert_eq!(editor.display_text(cx), "one\ntwo.foo()\nthree\n");
            assert_eq!(editor.text(cx), "one\ntw\nthree\n");
        });

        cx.simulate_keystroke("o");
        drop(handle_completion_request(
            &mut cx,
            indoc! {"
                one
                two|<>
                three
            "},
            vec!["completion_a_2", "completion_b_2"],
        ));
        handle_copilot_completion_request(
            &copilot_lsp,
            vec![crate::request::Completion {
                text: "two.foo()".into(),
                range: lsp::Range::new(lsp::Position::new(1, 0), lsp::Position::new(1, 3)),
                ..Default::default()
            }],
            vec![],
        );
        executor.advance_clock(COPILOT_DEBOUNCE_TIMEOUT);
        cx.update_editor(|editor, _, cx| {
            assert!(!editor.context_menu_visible());
            assert!(editor.has_active_edit_prediction());
            assert_eq!(editor.display_text(cx), "one\ntwo.foo()\nthree\n");
            assert_eq!(editor.text(cx), "one\ntwo\nthree\n");
        });

        cx.simulate_keystroke(".");
        drop(handle_completion_request(
            &mut cx,
            indoc! {"
                one
                two.|<>
                three
            "},
            vec!["something_else()"],
        ));
        handle_copilot_completion_request(
            &copilot_lsp,
            vec![crate::request::Completion {
                text: "two.foo()".into(),
                range: lsp::Range::new(lsp::Position::new(1, 0), lsp::Position::new(1, 4)),
                ..Default::default()
            }],
            vec![],
        );
        executor.advance_clock(COPILOT_DEBOUNCE_TIMEOUT);
        cx.update_editor(|editor, _, cx| {
            assert!(editor.context_menu_visible());
<<<<<<< HEAD
            assert!(editor.has_active_inline_completion());
=======
            assert!(!editor.has_active_edit_prediction(),);
>>>>>>> f3f2dba6
            assert_eq!(editor.text(cx), "one\ntwo.\nthree\n");
            assert_eq!(editor.display_text(cx), "one\ntwo.\nthree\n");
        });
    }

    #[gpui::test]
    async fn test_copilot_disabled_globs(executor: BackgroundExecutor, cx: &mut TestAppContext) {
        init_test(cx, |settings| {
            settings
                .edit_predictions
                .get_or_insert(Default::default())
                .disabled_globs = Some(vec![".env*".to_string()]);
        });

        let (copilot, copilot_lsp) = Copilot::fake(cx);

        let fs = FakeFs::new(cx.executor());
        fs.insert_tree(
            path!("/test"),
            json!({
                ".env": "SECRET=something\n",
                "README.md": "hello\nworld\nhow\nare\nyou\ntoday"
            }),
        )
        .await;
        let project = Project::test(fs, [path!("/test").as_ref()], cx).await;

        let private_buffer = project
            .update(cx, |project, cx| {
                project.open_local_buffer(path!("/test/.env"), cx)
            })
            .await
            .unwrap();
        let public_buffer = project
            .update(cx, |project, cx| {
                project.open_local_buffer(path!("/test/README.md"), cx)
            })
            .await
            .unwrap();

        let multibuffer = cx.new(|cx| {
            let mut multibuffer = MultiBuffer::new(language::Capability::ReadWrite);
            multibuffer.push_excerpts(
                private_buffer.clone(),
                [ExcerptRange::new(Point::new(0, 0)..Point::new(1, 0))],
                cx,
            );
            multibuffer.push_excerpts(
                public_buffer.clone(),
                [ExcerptRange::new(Point::new(0, 0)..Point::new(6, 0))],
                cx,
            );
            multibuffer
        });
        let editor =
            cx.add_window(|window, cx| Editor::for_multibuffer(multibuffer, None, window, cx));
        editor
            .update(cx, |editor, window, cx| {
                use gpui::Focusable;
                window.focus(&editor.focus_handle(cx))
            })
            .unwrap();
        let copilot_provider = cx.new(|_| CopilotCompletionProvider::new(copilot));
        editor
            .update(cx, |editor, window, cx| {
                editor.set_edit_prediction_provider(Some(copilot_provider), window, cx)
            })
            .unwrap();

        let mut copilot_requests = copilot_lsp
            .set_request_handler::<crate::request::GetCompletions, _, _>(
                move |_params, _cx| async move {
                    Ok(crate::request::GetCompletionsResult {
                        completions: vec![crate::request::Completion {
                            text: "next line".into(),
                            range: lsp::Range::new(
                                lsp::Position::new(1, 0),
                                lsp::Position::new(1, 0),
                            ),
                            ..Default::default()
                        }],
                    })
                },
            );

        _ = editor.update(cx, |editor, window, cx| {
            editor.change_selections(SelectionEffects::no_scroll(), window, cx, |selections| {
                selections.select_ranges([Point::new(0, 0)..Point::new(0, 0)])
            });
            editor.refresh_edit_prediction(true, false, window, cx);
        });

        executor.advance_clock(COPILOT_DEBOUNCE_TIMEOUT);
        assert!(copilot_requests.try_next().is_err());

        _ = editor.update(cx, |editor, window, cx| {
            editor.change_selections(SelectionEffects::no_scroll(), window, cx, |s| {
                s.select_ranges([Point::new(5, 0)..Point::new(5, 0)])
            });
            editor.refresh_edit_prediction(true, false, window, cx);
        });

        executor.advance_clock(COPILOT_DEBOUNCE_TIMEOUT);
        assert!(copilot_requests.try_next().is_ok());
    }

    fn handle_copilot_completion_request(
        lsp: &lsp::FakeLanguageServer,
        completions: Vec<crate::request::Completion>,
        completions_cycling: Vec<crate::request::Completion>,
    ) {
        lsp.set_request_handler::<crate::request::GetCompletions, _, _>(move |_params, _cx| {
            let completions = completions.clone();
            async move {
                Ok(crate::request::GetCompletionsResult {
                    completions: completions.clone(),
                })
            }
        });
        lsp.set_request_handler::<crate::request::GetCompletionsCycling, _, _>(
            move |_params, _cx| {
                let completions_cycling = completions_cycling.clone();
                async move {
                    Ok(crate::request::GetCompletionsResult {
                        completions: completions_cycling.clone(),
                    })
                }
            },
        );
    }

    fn handle_completion_request(
        cx: &mut EditorLspTestContext,
        marked_string: &str,
        completions: Vec<&'static str>,
    ) -> impl Future<Output = ()> {
        let complete_from_marker: TextRangeMarker = '|'.into();
        let replace_range_marker: TextRangeMarker = ('<', '>').into();
        let (_, mut marked_ranges) = marked_text_ranges_by(
            marked_string,
            vec![complete_from_marker.clone(), replace_range_marker.clone()],
        );

        let replace_range =
            cx.to_lsp_range(marked_ranges.remove(&replace_range_marker).unwrap()[0].clone());

        let mut request =
            cx.set_request_handler::<lsp::request::Completion, _, _>(move |url, params, _| {
                let completions = completions.clone();
                async move {
                    assert_eq!(params.text_document_position.text_document.uri, url.clone());
                    Ok(Some(lsp::CompletionResponse::Array(
                        completions
                            .iter()
                            .map(|completion_text| lsp::CompletionItem {
                                label: completion_text.to_string(),
                                text_edit: Some(lsp::CompletionTextEdit::Edit(lsp::TextEdit {
                                    range: replace_range,
                                    new_text: completion_text.to_string(),
                                })),
                                ..Default::default()
                            })
                            .collect(),
                    )))
                }
            });

        async move {
            request.next().await;
        }
    }

    fn init_test(cx: &mut TestAppContext, f: fn(&mut AllLanguageSettingsContent)) {
        cx.update(|cx| {
            let store = SettingsStore::test(cx);
            cx.set_global(store);
            theme::init(theme::LoadThemes::JustBase, cx);
            client::init_settings(cx);
            language::init(cx);
            editor::init_settings(cx);
            Project::init_settings(cx);
            workspace::init_settings(cx);
            SettingsStore::update_global(cx, |store: &mut SettingsStore, cx| {
                store.update_user_settings::<AllLanguageSettings>(cx, f);
            });
        });
    }
}<|MERGE_RESOLUTION|>--- conflicted
+++ resolved
@@ -245,12 +245,7 @@
                 None
             } else {
                 let position = cursor_position.bias_right(buffer);
-<<<<<<< HEAD
-
-                Some(InlineCompletion {
-=======
                 Some(EditPrediction {
->>>>>>> f3f2dba6
                     id: None,
                     edits: vec![(position..position, completion_text.into())],
                     edit_preview: None,
@@ -352,13 +347,8 @@
         executor.advance_clock(COPILOT_DEBOUNCE_TIMEOUT);
         cx.update_editor(|editor, window, cx| {
             assert!(editor.context_menu_visible());
-<<<<<<< HEAD
-            assert!(editor.has_active_inline_completion());
-            // Since we have both, the copilot suggestion is existing but does not show up as ghost text
-=======
             assert!(!editor.has_active_edit_prediction());
             // Since we have both, the copilot suggestion is not shown inline
->>>>>>> f3f2dba6
             assert_eq!(editor.text(cx), "one.\ntwo\nthree\n");
             assert_eq!(editor.display_text(cx), "one.\ntwo\nthree\n");
 
@@ -948,11 +938,7 @@
         executor.advance_clock(COPILOT_DEBOUNCE_TIMEOUT);
         cx.update_editor(|editor, _, cx| {
             assert!(editor.context_menu_visible());
-<<<<<<< HEAD
-            assert!(editor.has_active_inline_completion());
-=======
             assert!(!editor.has_active_edit_prediction(),);
->>>>>>> f3f2dba6
             assert_eq!(editor.text(cx), "one\ntwo.\nthree\n");
             assert_eq!(editor.display_text(cx), "one\ntwo.\nthree\n");
         });
