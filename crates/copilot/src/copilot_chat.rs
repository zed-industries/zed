use std::path::PathBuf;
use std::sync::Arc;
use std::sync::OnceLock;

use anyhow::Context as _;
use anyhow::{Result, anyhow};
use chrono::DateTime;
use collections::HashSet;
use fs::Fs;
use futures::{AsyncBufReadExt, AsyncReadExt, StreamExt, io::BufReader, stream::BoxStream};
use gpui::WeakEntity;
use gpui::{App, AsyncApp, Global, prelude::*};
use http_client::{AsyncBody, HttpClient, Method, Request as HttpRequest};
use itertools::Itertools;
use paths::home_dir;
use serde::{Deserialize, Serialize};
use settings::watch_config_dir;

pub const COPILOT_OAUTH_ENV_VAR: &str = "GH_COPILOT_TOKEN";

#[derive(Default, Clone, Debug, PartialEq)]
pub struct CopilotChatConfiguration {
    pub enterprise_uri: Option<String>,
}

impl CopilotChatConfiguration {
    pub fn token_url(&self) -> String {
        if let Some(enterprise_uri) = &self.enterprise_uri {
            let domain = Self::parse_domain(enterprise_uri);
            format!("https://api.{}/copilot_internal/v2/token", domain)
        } else {
            "https://api.github.com/copilot_internal/v2/token".to_string()
        }
    }

    pub fn oauth_domain(&self) -> String {
        if let Some(enterprise_uri) = &self.enterprise_uri {
            Self::parse_domain(enterprise_uri)
        } else {
            "github.com".to_string()
        }
    }

    pub fn api_url_from_endpoint(&self, endpoint: &str) -> String {
        format!("{}/chat/completions", endpoint)
    }

    pub fn models_url_from_endpoint(&self, endpoint: &str) -> String {
        format!("{}/models", endpoint)
    }

    fn parse_domain(enterprise_uri: &str) -> String {
        let uri = enterprise_uri.trim_end_matches('/');

        if let Some(domain) = uri.strip_prefix("https://") {
            domain.split('/').next().unwrap_or(domain).to_string()
        } else if let Some(domain) = uri.strip_prefix("http://") {
            domain.split('/').next().unwrap_or(domain).to_string()
        } else {
            uri.split('/').next().unwrap_or(uri).to_string()
        }
    }
}

// Copilot's base model; defined by Microsoft in premium requests table
// This will be moved to the front of the Copilot model list, and will be used for
// 'fast' requests (e.g. title generation)
// https://docs.github.com/en/copilot/managing-copilot/monitoring-usage-and-entitlements/about-premium-requests
const DEFAULT_MODEL_ID: &str = "gpt-4.1";

#[derive(Clone, Copy, Serialize, Deserialize, Debug, Eq, PartialEq)]
#[serde(rename_all = "lowercase")]
pub enum Role {
    User,
    Assistant,
    System,
}

#[derive(Deserialize)]
struct ModelSchema {
    #[serde(deserialize_with = "deserialize_models_skip_errors")]
    data: Vec<Model>,
}

fn deserialize_models_skip_errors<'de, D>(deserializer: D) -> Result<Vec<Model>, D::Error>
where
    D: serde::Deserializer<'de>,
{
    let raw_values = Vec::<serde_json::Value>::deserialize(deserializer)?;
    let models = raw_values
        .into_iter()
        .filter_map(|value| match serde_json::from_value::<Model>(value) {
            Ok(model) => Some(model),
            Err(err) => {
                log::warn!("GitHub Copilot Chat model failed to deserialize: {:?}", err);
                None
            }
        })
        .collect();

    Ok(models)
}

#[derive(Clone, Serialize, Deserialize, Debug, Eq, PartialEq)]
pub struct Model {
    capabilities: ModelCapabilities,
    id: String,
    name: String,
    policy: Option<ModelPolicy>,
    vendor: ModelVendor,
    model_picker_enabled: bool,
}

#[derive(Clone, Serialize, Deserialize, Debug, Eq, PartialEq)]
struct ModelCapabilities {
    family: String,
    #[serde(default)]
    limits: ModelLimits,
    supports: ModelSupportedFeatures,
}

#[derive(Default, Clone, Serialize, Deserialize, Debug, Eq, PartialEq)]
struct ModelLimits {
    #[serde(default)]
    max_context_window_tokens: usize,
    #[serde(default)]
    max_output_tokens: usize,
    #[serde(default)]
    max_prompt_tokens: u64,
}

#[derive(Clone, Serialize, Deserialize, Debug, Eq, PartialEq)]
struct ModelPolicy {
    state: String,
}

#[derive(Clone, Serialize, Deserialize, Debug, Eq, PartialEq)]
struct ModelSupportedFeatures {
    #[serde(default)]
    streaming: bool,
    #[serde(default)]
    tool_calls: bool,
    #[serde(default)]
    parallel_tool_calls: bool,
    #[serde(default)]
    vision: bool,
}

#[derive(Clone, Copy, Serialize, Deserialize, Debug, Eq, PartialEq)]
pub enum ModelVendor {
    // Azure OpenAI should have no functional difference from OpenAI in Copilot Chat
    #[serde(alias = "Azure OpenAI")]
    OpenAI,
    Google,
    Anthropic,
}

#[derive(Serialize, Deserialize, Debug, Eq, PartialEq, Clone)]
#[serde(tag = "type")]
pub enum ChatMessagePart {
    #[serde(rename = "text")]
    Text { text: String },
    #[serde(rename = "image_url")]
    Image { image_url: ImageUrl },
}

#[derive(Serialize, Deserialize, Debug, Eq, PartialEq, Clone)]
pub struct ImageUrl {
    pub url: String,
}

impl Model {
    pub fn uses_streaming(&self) -> bool {
        self.capabilities.supports.streaming
    }

    pub fn id(&self) -> &str {
        self.id.as_str()
    }

    pub fn display_name(&self) -> &str {
        self.name.as_str()
    }

    pub fn max_token_count(&self) -> u64 {
        self.capabilities.limits.max_prompt_tokens
    }

    pub fn supports_tools(&self) -> bool {
        self.capabilities.supports.tool_calls
    }

    pub fn vendor(&self) -> ModelVendor {
        self.vendor
    }

    pub fn supports_vision(&self) -> bool {
        self.capabilities.supports.vision
    }

    pub fn supports_parallel_tool_calls(&self) -> bool {
        self.capabilities.supports.parallel_tool_calls
    }
}

#[derive(Serialize, Deserialize)]
pub struct Request {
    pub intent: bool,
    pub n: usize,
    pub stream: bool,
    pub temperature: f32,
    pub model: String,
    pub messages: Vec<ChatMessage>,
    #[serde(default, skip_serializing_if = "Vec::is_empty")]
    pub tools: Vec<Tool>,
    #[serde(default, skip_serializing_if = "Option::is_none")]
    pub tool_choice: Option<ToolChoice>,
}

#[derive(Serialize, Deserialize)]
pub struct Function {
    pub name: String,
    pub description: String,
    pub parameters: serde_json::Value,
}

#[derive(Serialize, Deserialize)]
#[serde(tag = "type", rename_all = "snake_case")]
pub enum Tool {
    Function { function: Function },
}

#[derive(Serialize, Deserialize)]
#[serde(rename_all = "lowercase")]
pub enum ToolChoice {
    Auto,
    Any,
    None,
}

#[derive(Serialize, Deserialize, Debug)]
#[serde(tag = "role", rename_all = "lowercase")]
pub enum ChatMessage {
    Assistant {
        content: ChatMessageContent,
        #[serde(default, skip_serializing_if = "Vec::is_empty")]
        tool_calls: Vec<ToolCall>,
    },
    User {
        content: ChatMessageContent,
    },
    System {
        content: String,
    },
    Tool {
        content: ChatMessageContent,
        tool_call_id: String,
    },
}

#[derive(Debug, Serialize, Deserialize)]
#[serde(untagged)]
pub enum ChatMessageContent {
    Plain(String),
    Multipart(Vec<ChatMessagePart>),
}

impl ChatMessageContent {
    pub fn empty() -> Self {
        ChatMessageContent::Multipart(vec![])
    }
}

impl From<Vec<ChatMessagePart>> for ChatMessageContent {
    fn from(mut parts: Vec<ChatMessagePart>) -> Self {
        if let [ChatMessagePart::Text { text }] = parts.as_mut_slice() {
            ChatMessageContent::Plain(std::mem::take(text))
        } else {
            ChatMessageContent::Multipart(parts)
        }
    }
}

impl From<String> for ChatMessageContent {
    fn from(text: String) -> Self {
        ChatMessageContent::Plain(text)
    }
}

#[derive(Serialize, Deserialize, Debug, Eq, PartialEq)]
pub struct ToolCall {
    pub id: String,
    #[serde(flatten)]
    pub content: ToolCallContent,
}

#[derive(Serialize, Deserialize, Debug, Eq, PartialEq)]
#[serde(tag = "type", rename_all = "lowercase")]
pub enum ToolCallContent {
    Function { function: FunctionContent },
}

#[derive(Serialize, Deserialize, Debug, Eq, PartialEq)]
pub struct FunctionContent {
    pub name: String,
    pub arguments: String,
}

#[derive(Deserialize, Debug)]
#[serde(tag = "type", rename_all = "snake_case")]
pub struct ResponseEvent {
    pub choices: Vec<ResponseChoice>,
    pub id: String,
    pub usage: Option<Usage>,
}

#[derive(Deserialize, Debug)]
pub struct Usage {
    pub completion_tokens: u64,
    pub prompt_tokens: u64,
<<<<<<< HEAD
    pub prompt_tokens_details: PromptTokensDetails,
    pub total_tokens: u64,
}

#[derive(Deserialize, Debug)]
pub struct PromptTokensDetails {
    pub cached_tokens: u64,
=======
    pub total_tokens: u64,
>>>>>>> a067c16c
}

#[derive(Debug, Deserialize)]
pub struct ResponseChoice {
    pub index: usize,
    pub finish_reason: Option<String>,
    pub delta: Option<ResponseDelta>,
    pub message: Option<ResponseDelta>,
}

#[derive(Debug, Deserialize)]
pub struct ResponseDelta {
    pub content: Option<String>,
    pub role: Option<Role>,
    #[serde(default)]
    pub tool_calls: Vec<ToolCallChunk>,
}

#[derive(Deserialize, Debug, Eq, PartialEq)]
pub struct ToolCallChunk {
    pub index: usize,
    pub id: Option<String>,
    pub function: Option<FunctionChunk>,
}

#[derive(Deserialize, Debug, Eq, PartialEq)]
pub struct FunctionChunk {
    pub name: Option<String>,
    pub arguments: Option<String>,
}

#[derive(Deserialize)]
struct ApiTokenResponse {
    token: String,
    expires_at: i64,
    endpoints: ApiTokenResponseEndpoints,
}

#[derive(Deserialize)]
struct ApiTokenResponseEndpoints {
    api: String,
}

#[derive(Clone)]
struct ApiToken {
    api_key: String,
    expires_at: DateTime<chrono::Utc>,
    api_endpoint: String,
}

impl ApiToken {
    pub fn remaining_seconds(&self) -> i64 {
        self.expires_at
            .timestamp()
            .saturating_sub(chrono::Utc::now().timestamp())
    }
}

impl TryFrom<ApiTokenResponse> for ApiToken {
    type Error = anyhow::Error;

    fn try_from(response: ApiTokenResponse) -> Result<Self, Self::Error> {
        let expires_at =
            DateTime::from_timestamp(response.expires_at, 0).context("invalid expires_at")?;

        Ok(Self {
            api_key: response.token,
            expires_at,
            api_endpoint: response.endpoints.api,
        })
    }
}

struct GlobalCopilotChat(gpui::Entity<CopilotChat>);

impl Global for GlobalCopilotChat {}

pub struct CopilotChat {
    oauth_token: Option<String>,
    api_token: Option<ApiToken>,
    configuration: CopilotChatConfiguration,
    models: Option<Vec<Model>>,
    client: Arc<dyn HttpClient>,
}

pub fn init(
    fs: Arc<dyn Fs>,
    client: Arc<dyn HttpClient>,
    configuration: CopilotChatConfiguration,
    cx: &mut App,
) {
    let copilot_chat = cx.new(|cx| CopilotChat::new(fs, client, configuration, cx));
    cx.set_global(GlobalCopilotChat(copilot_chat));
}

pub fn copilot_chat_config_dir() -> &'static PathBuf {
    static COPILOT_CHAT_CONFIG_DIR: OnceLock<PathBuf> = OnceLock::new();

    COPILOT_CHAT_CONFIG_DIR.get_or_init(|| {
        let config_dir = if cfg!(target_os = "windows") {
            dirs::data_local_dir().expect("failed to determine LocalAppData directory")
        } else {
            std::env::var("XDG_CONFIG_HOME")
                .map(PathBuf::from)
                .unwrap_or_else(|_| home_dir().join(".config"))
        };

        config_dir.join("github-copilot")
    })
}

fn copilot_chat_config_paths() -> [PathBuf; 2] {
    let base_dir = copilot_chat_config_dir();
    [base_dir.join("hosts.json"), base_dir.join("apps.json")]
}

impl CopilotChat {
    pub fn global(cx: &App) -> Option<gpui::Entity<Self>> {
        cx.try_global::<GlobalCopilotChat>()
            .map(|model| model.0.clone())
    }

    fn new(
        fs: Arc<dyn Fs>,
        client: Arc<dyn HttpClient>,
        configuration: CopilotChatConfiguration,
        cx: &mut Context<Self>,
    ) -> Self {
        let config_paths: HashSet<PathBuf> = copilot_chat_config_paths().into_iter().collect();
        let dir_path = copilot_chat_config_dir();

        cx.spawn(async move |this, cx| {
            let mut parent_watch_rx = watch_config_dir(
                cx.background_executor(),
                fs.clone(),
                dir_path.clone(),
                config_paths,
            );
            while let Some(contents) = parent_watch_rx.next().await {
                let oauth_domain =
                    this.read_with(cx, |this, _| this.configuration.oauth_domain())?;
                let oauth_token = extract_oauth_token(contents, &oauth_domain);

                this.update(cx, |this, cx| {
                    this.oauth_token = oauth_token.clone();
                    cx.notify();
                })?;

                if oauth_token.is_some() {
                    Self::update_models(&this, cx).await?;
                }
            }
            anyhow::Ok(())
        })
        .detach_and_log_err(cx);

        let this = Self {
            oauth_token: std::env::var(COPILOT_OAUTH_ENV_VAR).ok(),
            api_token: None,
            models: None,
            configuration,
            client,
        };

        if this.oauth_token.is_some() {
            cx.spawn(async move |this, mut cx| Self::update_models(&this, &mut cx).await)
                .detach_and_log_err(cx);
        }

        this
    }

    async fn update_models(this: &WeakEntity<Self>, cx: &mut AsyncApp) -> Result<()> {
        let (oauth_token, client, configuration) = this.read_with(cx, |this, _| {
            (
                this.oauth_token.clone(),
                this.client.clone(),
                this.configuration.clone(),
            )
        })?;

        let oauth_token = oauth_token
            .ok_or_else(|| anyhow!("OAuth token is missing while updating Copilot Chat models"))?;

        let token_url = configuration.token_url();
        let api_token = request_api_token(&oauth_token, token_url.into(), client.clone()).await?;

        let models_url = configuration.models_url_from_endpoint(&api_token.api_endpoint);
        let models =
            get_models(models_url.into(), api_token.api_key.clone(), client.clone()).await?;

        this.update(cx, |this, cx| {
            this.api_token = Some(api_token);
            this.models = Some(models);
            cx.notify();
        })?;
        anyhow::Ok(())
    }

    pub fn is_authenticated(&self) -> bool {
        self.oauth_token.is_some()
    }

    pub fn models(&self) -> Option<&[Model]> {
        self.models.as_deref()
    }

    pub async fn stream_completion(
        request: Request,
        mut cx: AsyncApp,
    ) -> Result<BoxStream<'static, Result<ResponseEvent>>> {
        let this = cx
            .update(|cx| Self::global(cx))
            .ok()
            .flatten()
            .context("Copilot chat is not enabled")?;

        let (oauth_token, api_token, client, configuration) = this.read_with(&cx, |this, _| {
            (
                this.oauth_token.clone(),
                this.api_token.clone(),
                this.client.clone(),
                this.configuration.clone(),
            )
        })?;

        let oauth_token = oauth_token.context("No OAuth token available")?;

        let token = match api_token {
            Some(api_token) if api_token.remaining_seconds() > 5 * 60 => api_token.clone(),
            _ => {
                let token_url = configuration.token_url();
                let token =
                    request_api_token(&oauth_token, token_url.into(), client.clone()).await?;
                this.update(&mut cx, |this, cx| {
                    this.api_token = Some(token.clone());
                    cx.notify();
                })?;
                token
            }
        };

        let api_url = configuration.api_url_from_endpoint(&token.api_endpoint);
        stream_completion(client.clone(), token.api_key, api_url.into(), request).await
    }

    pub fn set_configuration(
        &mut self,
        configuration: CopilotChatConfiguration,
        cx: &mut Context<Self>,
    ) {
        let same_configuration = self.configuration == configuration;
        self.configuration = configuration;
        if !same_configuration {
            self.api_token = None;
            cx.spawn(async move |this, cx| {
                Self::update_models(&this, cx).await?;
                Ok::<_, anyhow::Error>(())
            })
            .detach();
        }
    }
}

async fn get_models(
    models_url: Arc<str>,
    api_token: String,
    client: Arc<dyn HttpClient>,
) -> Result<Vec<Model>> {
    let all_models = request_models(models_url, api_token, client).await?;

    let mut models: Vec<Model> = all_models
        .into_iter()
        .filter(|model| {
            model.model_picker_enabled
                && model
                    .policy
                    .as_ref()
                    .is_none_or(|policy| policy.state == "enabled")
        })
        .dedup_by(|a, b| a.capabilities.family == b.capabilities.family)
        .collect();

    if let Some(default_model_position) =
        models.iter().position(|model| model.id == DEFAULT_MODEL_ID)
    {
        let default_model = models.remove(default_model_position);
        models.insert(0, default_model);
    }

    Ok(models)
}

async fn request_models(
    models_url: Arc<str>,
    api_token: String,
    client: Arc<dyn HttpClient>,
) -> Result<Vec<Model>> {
    let request_builder = HttpRequest::builder()
        .method(Method::GET)
        .uri(models_url.as_ref())
        .header("Authorization", format!("Bearer {}", api_token))
        .header("Content-Type", "application/json")
        .header("Copilot-Integration-Id", "vscode-chat");

    let request = request_builder.body(AsyncBody::empty())?;

    let mut response = client.send(request).await?;

    anyhow::ensure!(
        response.status().is_success(),
        "Failed to request models: {}",
        response.status()
    );
    let mut body = Vec::new();
    response.body_mut().read_to_end(&mut body).await?;

    let body_str = std::str::from_utf8(&body)?;

    let models = serde_json::from_str::<ModelSchema>(body_str)?.data;

    Ok(models)
}

async fn request_api_token(
    oauth_token: &str,
    auth_url: Arc<str>,
    client: Arc<dyn HttpClient>,
) -> Result<ApiToken> {
    let request_builder = HttpRequest::builder()
        .method(Method::GET)
        .uri(auth_url.as_ref())
        .header("Authorization", format!("token {}", oauth_token))
        .header("Accept", "application/json");

    let request = request_builder.body(AsyncBody::empty())?;

    let mut response = client.send(request).await?;

    if response.status().is_success() {
        let mut body = Vec::new();
        response.body_mut().read_to_end(&mut body).await?;

        let body_str = std::str::from_utf8(&body)?;

        let parsed: ApiTokenResponse = serde_json::from_str(body_str)?;
        ApiToken::try_from(parsed)
    } else {
        let mut body = Vec::new();
        response.body_mut().read_to_end(&mut body).await?;

        let body_str = std::str::from_utf8(&body)?;
        anyhow::bail!("Failed to request API token: {body_str}");
    }
}

fn extract_oauth_token(contents: String, domain: &str) -> Option<String> {
    serde_json::from_str::<serde_json::Value>(&contents)
        .map(|v| {
            v.as_object().and_then(|obj| {
                obj.iter().find_map(|(key, value)| {
                    if key.starts_with(domain) {
                        value["oauth_token"].as_str().map(|v| v.to_string())
                    } else {
                        None
                    }
                })
            })
        })
        .ok()
        .flatten()
}

async fn stream_completion(
    client: Arc<dyn HttpClient>,
    api_key: String,
    completion_url: Arc<str>,
    request: Request,
) -> Result<BoxStream<'static, Result<ResponseEvent>>> {
    let is_vision_request = request.messages.last().map_or(false, |message| match message {
        ChatMessage::User { content }
        | ChatMessage::Assistant { content, .. }
        | ChatMessage::Tool { content, .. } => {
            matches!(content, ChatMessageContent::Multipart(parts) if parts.iter().any(|part| matches!(part, ChatMessagePart::Image { .. })))
        }
        _ => false,
    });

    let request_builder = HttpRequest::builder()
        .method(Method::POST)
        .uri(completion_url.as_ref())
        .header(
            "Editor-Version",
            format!(
                "Zed/{}",
                option_env!("CARGO_PKG_VERSION").unwrap_or("unknown")
            ),
        )
        .header("Authorization", format!("Bearer {}", api_key))
        .header("Content-Type", "application/json")
        .header("Copilot-Integration-Id", "vscode-chat")
        .header("Copilot-Vision-Request", is_vision_request.to_string());

    let is_streaming = request.stream;

    let json = serde_json::to_string(&request)?;
    let request = request_builder.body(AsyncBody::from(json))?;
    let mut response = client.send(request).await?;

    if !response.status().is_success() {
        let mut body = Vec::new();
        response.body_mut().read_to_end(&mut body).await?;
        let body_str = std::str::from_utf8(&body)?;
        anyhow::bail!(
            "Failed to connect to API: {} {}",
            response.status(),
            body_str
        );
    }

    if is_streaming {
        let reader = BufReader::new(response.into_body());
        Ok(reader
            .lines()
            .filter_map(|line| async move {
                match line {
                    Ok(line) => {
                        let line = line.strip_prefix("data: ")?;
                        if line.starts_with("[DONE]") {
                            return None;
                        }

                        match serde_json::from_str::<ResponseEvent>(line) {
                            Ok(response) => {
                                if response.choices.is_empty() {
                                    None
                                } else {
                                    Some(Ok(response))
                                }
                            }
                            Err(error) => Some(Err(anyhow!(error))),
                        }
                    }
                    Err(error) => Some(Err(anyhow!(error))),
                }
            })
            .boxed())
    } else {
        let mut body = Vec::new();
        response.body_mut().read_to_end(&mut body).await?;
        let body_str = std::str::from_utf8(&body)?;
        let response: ResponseEvent = serde_json::from_str(body_str)?;

        Ok(futures::stream::once(async move { Ok(response) }).boxed())
    }
}

#[cfg(test)]
mod tests {
    use super::*;

    #[test]
    fn test_resilient_model_schema_deserialize() {
        let json = r#"{
              "data": [
                {
                  "capabilities": {
                    "family": "gpt-4",
                    "limits": {
                      "max_context_window_tokens": 32768,
                      "max_output_tokens": 4096,
                      "max_prompt_tokens": 32768
                    },
                    "object": "model_capabilities",
                    "supports": { "streaming": true, "tool_calls": true },
                    "tokenizer": "cl100k_base",
                    "type": "chat"
                  },
                  "id": "gpt-4",
                  "model_picker_enabled": false,
                  "name": "GPT 4",
                  "object": "model",
                  "preview": false,
                  "vendor": "Azure OpenAI",
                  "version": "gpt-4-0613"
                },
                {
                    "some-unknown-field": 123
                },
                {
                  "capabilities": {
                    "family": "claude-3.7-sonnet",
                    "limits": {
                      "max_context_window_tokens": 200000,
                      "max_output_tokens": 16384,
                      "max_prompt_tokens": 90000,
                      "vision": {
                        "max_prompt_image_size": 3145728,
                        "max_prompt_images": 1,
                        "supported_media_types": ["image/jpeg", "image/png", "image/webp"]
                      }
                    },
                    "object": "model_capabilities",
                    "supports": {
                      "parallel_tool_calls": true,
                      "streaming": true,
                      "tool_calls": true,
                      "vision": true
                    },
                    "tokenizer": "o200k_base",
                    "type": "chat"
                  },
                  "id": "claude-3.7-sonnet",
                  "model_picker_enabled": true,
                  "name": "Claude 3.7 Sonnet",
                  "object": "model",
                  "policy": {
                    "state": "enabled",
                    "terms": "Enable access to the latest Claude 3.7 Sonnet model from Anthropic. [Learn more about how GitHub Copilot serves Claude 3.7 Sonnet](https://docs.github.com/copilot/using-github-copilot/using-claude-sonnet-in-github-copilot)."
                  },
                  "preview": false,
                  "vendor": "Anthropic",
                  "version": "claude-3.7-sonnet"
                }
              ],
              "object": "list"
            }"#;

        let schema: ModelSchema = serde_json::from_str(&json).unwrap();

        assert_eq!(schema.data.len(), 2);
        assert_eq!(schema.data[0].id, "gpt-4");
        assert_eq!(schema.data[1].id, "claude-3.7-sonnet");
    }
}<|MERGE_RESOLUTION|>--- conflicted
+++ resolved
@@ -318,17 +318,7 @@
 pub struct Usage {
     pub completion_tokens: u64,
     pub prompt_tokens: u64,
-<<<<<<< HEAD
-    pub prompt_tokens_details: PromptTokensDetails,
     pub total_tokens: u64,
-}
-
-#[derive(Deserialize, Debug)]
-pub struct PromptTokensDetails {
-    pub cached_tokens: u64,
-=======
-    pub total_tokens: u64,
->>>>>>> a067c16c
 }
 
 #[derive(Debug, Deserialize)]
