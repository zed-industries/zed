--- conflicted
+++ resolved
@@ -386,25 +386,6 @@
         let server_id = self.server_id;
         let http = self.http.clone();
         let node_runtime = self.node_runtime.clone();
-<<<<<<< HEAD
-        let language_settings = all_language_settings(None, cx);
-        if language_settings.edit_predictions.provider == EditPredictionProvider::Copilot {
-            if matches!(self.server, CopilotServer::Disabled) {
-                let env = self.build_env(&language_settings.edit_predictions.copilot);
-                let start_task = cx
-                    .spawn(async move |this, cx| {
-                        Self::start_language_server(server_id, http, node_runtime, env, this, cx)
-                            .await
-                    })
-                    .shared();
-                self.server = CopilotServer::Starting { task: start_task };
-                cx.notify();
-            }
-        } else {
-            self.server = CopilotServer::Disabled;
-            cx.notify();
-        }
-=======
         let env = self.build_env(&language_settings.edit_predictions.copilot);
         let start_task = cx
             .spawn(move |this, cx| {
@@ -421,7 +402,6 @@
             .shared();
         self.server = CopilotServer::Starting { task: start_task };
         cx.notify();
->>>>>>> 68a57287
     }
 
     fn build_env(&self, copilot_settings: &CopilotSettings) -> Option<HashMap<String, String>> {
@@ -487,12 +467,8 @@
         node_runtime: NodeRuntime,
         env: Option<HashMap<String, String>>,
         this: WeakEntity<Self>,
-<<<<<<< HEAD
-        cx: &mut AsyncApp,
-=======
         awaiting_sign_in_after_start: bool,
         mut cx: AsyncApp,
->>>>>>> 68a57287
     ) {
         let start_language_server = async {
             let server_path = get_copilot_lsp(http).await?;
