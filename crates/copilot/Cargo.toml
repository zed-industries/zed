--- conflicted
+++ resolved
@@ -52,11 +52,8 @@
 ui.workspace = true
 util.workspace = true
 workspace.workspace = true
-<<<<<<< HEAD
 thiserror.workspace = true
-=======
 workspace-hack.workspace = true
->>>>>>> ee33d313
 
 [target.'cfg(windows)'.dependencies]
 async-std = { version = "1.12.0", features = ["unstable"] }
