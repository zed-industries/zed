[package]
name = "copilot"
version = "0.1.0"
edition = "2021"
publish = false
license = "GPL-3.0-or-later"

[lints]
workspace = true

[lib]
path = "src/copilot.rs"
doctest = false

[features]
default = []
schemars = ["dep:schemars"]
test-support = [
    "collections/test-support",
    "gpui/test-support",
    "language/test-support",
    "lsp/test-support",
    "settings/test-support",
    "util/test-support",
]

[dependencies]
anyhow.workspace = true
async-fs.workspace = true
async-compression.workspace = true
async-tar.workspace = true
chrono.workspace = true
collections.workspace = true
client.workspace = true
command_palette_hooks.workspace = true
editor.workspace = true
futures.workspace = true
gpui.workspace = true
<<<<<<< HEAD
http.workspace = true
isahc.workspace = true
=======
http_client.workspace = true
>>>>>>> edf7f6de
language.workspace = true
lsp.workspace = true
menu.workspace = true
node_runtime.workspace = true
parking_lot.workspace = true
paths.workspace = true
project.workspace = true
serde.workspace = true
serde_json.workspace = true
schemars = { workspace = true, optional = true }
strum.workspace = true
settings.workspace = true
smol.workspace = true
ui.workspace = true
util.workspace = true
workspace.workspace = true

[target.'cfg(windows)'.dependencies]
async-std = { version = "1.12.0", features = ["unstable"] }

[dev-dependencies]
clock.workspace = true
indoc.workspace = true
serde_json.workspace = true
collections = { workspace = true, features = ["test-support"] }
editor = { workspace = true, features = ["test-support"] }
fs = { workspace = true, features = ["test-support"] }
gpui = { workspace = true, features = ["test-support"] }
language = { workspace = true, features = ["test-support"] }
lsp = { workspace = true, features = ["test-support"] }
project = { workspace = true, features = ["test-support"] }
rpc = { workspace = true, features = ["test-support"] }
settings = { workspace = true, features = ["test-support"] }
theme = { workspace = true, features = ["test-support"] }
util = { workspace = true, features = ["test-support"] }
http_client = { workspace = true, features = ["test-support"] }<|MERGE_RESOLUTION|>--- conflicted
+++ resolved
@@ -36,12 +36,9 @@
 editor.workspace = true
 futures.workspace = true
 gpui.workspace = true
-<<<<<<< HEAD
+http_client.workspace = true
 http.workspace = true
 isahc.workspace = true
-=======
-http_client.workspace = true
->>>>>>> edf7f6de
 language.workspace = true
 lsp.workspace = true
 menu.workspace = true
