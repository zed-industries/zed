--- conflicted
+++ resolved
@@ -131,17 +131,14 @@
     pub parallel_tool_calls: Option<bool>,
     #[serde(default, skip_serializing_if = "Vec::is_empty")]
     pub tools: Vec<ToolDefinition>,
-<<<<<<< HEAD
     #[serde(default, skip_serializing_if = "Option::is_none")]
     pub reasoning: Option<Reasoning>,
-=======
     pub usage: RequestUsage,
 }
 
 #[derive(Debug, Default, Serialize, Deserialize)]
 pub struct RequestUsage {
     pub include: bool,
->>>>>>> ed4b29f8
 }
 
 #[derive(Debug, Serialize, Deserialize)]
