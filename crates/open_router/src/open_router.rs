use anyhow::{Result, anyhow};
use futures::{AsyncBufReadExt, AsyncReadExt, StreamExt, io::BufReader, stream::BoxStream};
use http_client::{AsyncBody, HttpClient, Method, Request as HttpRequest, http};
use serde::{Deserialize, Serialize};
use serde_json::Value;
use std::{convert::TryFrom, io, time::Duration};
use strum::EnumString;
use thiserror::Error;

pub const OPEN_ROUTER_API_URL: &str = "https://openrouter.ai/api/v1";

fn extract_retry_after(headers: &http::HeaderMap) -> Option<std::time::Duration> {
    if let Some(reset) = headers.get("X-RateLimit-Reset") {
        if let Ok(s) = reset.to_str() {
            if let Ok(epoch_ms) = s.parse::<u64>() {
                let now = std::time::SystemTime::now()
                    .duration_since(std::time::UNIX_EPOCH)
                    .unwrap_or_default()
                    .as_millis() as u64;
                if epoch_ms > now {
                    return Some(std::time::Duration::from_millis(epoch_ms - now));
                }
            }
        }
    }
    None
}

fn is_none_or_empty<T: AsRef<[U]>, U>(opt: &Option<T>) -> bool {
    opt.as_ref().is_none_or(|v| v.as_ref().is_empty())
}

#[derive(Clone, Copy, Serialize, Deserialize, Debug, Eq, PartialEq)]
#[serde(rename_all = "lowercase")]
pub enum Role {
    User,
    Assistant,
    System,
    Tool,
}

impl TryFrom<String> for Role {
    type Error = anyhow::Error;

    fn try_from(value: String) -> Result<Self> {
        match value.as_str() {
            "user" => Ok(Self::User),
            "assistant" => Ok(Self::Assistant),
            "system" => Ok(Self::System),
            "tool" => Ok(Self::Tool),
            _ => Err(anyhow!("invalid role '{value}'")),
        }
    }
}

impl From<Role> for String {
    fn from(val: Role) -> Self {
        match val {
            Role::User => "user".to_owned(),
            Role::Assistant => "assistant".to_owned(),
            Role::System => "system".to_owned(),
            Role::Tool => "tool".to_owned(),
        }
    }
}

#[cfg_attr(feature = "schemars", derive(schemars::JsonSchema))]
#[derive(Clone, Debug, Default, Serialize, Deserialize, PartialEq)]
pub struct Model {
    pub name: String,
    pub display_name: Option<String>,
    pub max_tokens: u64,
    pub supports_tools: Option<bool>,
    pub supports_images: Option<bool>,
    #[serde(default)]
    pub mode: ModelMode,
}

#[cfg_attr(feature = "schemars", derive(schemars::JsonSchema))]
#[derive(Clone, Debug, Default, Serialize, Deserialize, PartialEq)]
pub enum ModelMode {
    #[default]
    Default,
    Thinking {
        budget_tokens: Option<u32>,
    },
}

impl Model {
    pub fn default_fast() -> Self {
        Self::new(
            "openrouter/auto",
            Some("Auto Router"),
            Some(2000000),
            Some(true),
            Some(false),
            Some(ModelMode::Default),
        )
    }

    pub fn default() -> Self {
        Self::default_fast()
    }

    pub fn new(
        name: &str,
        display_name: Option<&str>,
        max_tokens: Option<u64>,
        supports_tools: Option<bool>,
        supports_images: Option<bool>,
        mode: Option<ModelMode>,
    ) -> Self {
        Self {
            name: name.to_owned(),
            display_name: display_name.map(|s| s.to_owned()),
            max_tokens: max_tokens.unwrap_or(2000000),
            supports_tools,
            supports_images,
            mode: mode.unwrap_or(ModelMode::Default),
        }
    }

    pub fn id(&self) -> &str {
        &self.name
    }

    pub fn display_name(&self) -> &str {
        self.display_name.as_ref().unwrap_or(&self.name)
    }

    pub fn max_token_count(&self) -> u64 {
        self.max_tokens
    }

    pub fn max_output_tokens(&self) -> Option<u64> {
        None
    }

    pub fn supports_tool_calls(&self) -> bool {
        self.supports_tools.unwrap_or(false)
    }

    pub fn supports_parallel_tool_calls(&self) -> bool {
        false
    }
}

#[derive(Debug, Serialize, Deserialize)]
pub struct Request {
    pub model: String,
    pub messages: Vec<RequestMessage>,
    pub stream: bool,
    #[serde(default, skip_serializing_if = "Option::is_none")]
    pub max_tokens: Option<u64>,
    #[serde(default, skip_serializing_if = "Vec::is_empty")]
    pub stop: Vec<String>,
    pub temperature: f32,
    #[serde(default, skip_serializing_if = "Option::is_none")]
    pub tool_choice: Option<ToolChoice>,
    #[serde(default, skip_serializing_if = "Option::is_none")]
    pub parallel_tool_calls: Option<bool>,
    #[serde(default, skip_serializing_if = "Vec::is_empty")]
    pub tools: Vec<ToolDefinition>,
    #[serde(default, skip_serializing_if = "Option::is_none")]
    pub reasoning: Option<Reasoning>,
    pub usage: RequestUsage,
}

#[derive(Debug, Default, Serialize, Deserialize)]
pub struct RequestUsage {
    pub include: bool,
}

#[derive(Debug, Serialize, Deserialize)]
#[serde(rename_all = "lowercase")]
pub enum ToolChoice {
    Auto,
    Required,
    None,
    #[serde(untagged)]
    Other(ToolDefinition),
}

#[cfg_attr(feature = "schemars", derive(schemars::JsonSchema))]
#[derive(Clone, Deserialize, Serialize, Debug)]
#[serde(tag = "type", rename_all = "snake_case")]
pub enum ToolDefinition {
    #[allow(dead_code)]
    Function { function: FunctionDefinition },
}

#[cfg_attr(feature = "schemars", derive(schemars::JsonSchema))]
#[derive(Clone, Debug, Serialize, Deserialize)]
pub struct FunctionDefinition {
    pub name: String,
    pub description: Option<String>,
    pub parameters: Option<Value>,
}

#[derive(Debug, Serialize, Deserialize)]
pub struct Reasoning {
    #[serde(skip_serializing_if = "Option::is_none")]
    pub effort: Option<String>,
    #[serde(skip_serializing_if = "Option::is_none")]
    pub max_tokens: Option<u32>,
    #[serde(skip_serializing_if = "Option::is_none")]
    pub exclude: Option<bool>,
    #[serde(skip_serializing_if = "Option::is_none")]
    pub enabled: Option<bool>,
}

#[derive(Serialize, Deserialize, Debug, Eq, PartialEq)]
#[serde(tag = "role", rename_all = "lowercase")]
pub enum RequestMessage {
    Assistant {
        content: Option<MessageContent>,
        #[serde(default, skip_serializing_if = "Vec::is_empty")]
        tool_calls: Vec<ToolCall>,
    },
    User {
        content: MessageContent,
    },
    System {
        content: MessageContent,
    },
    Tool {
        content: MessageContent,
        tool_call_id: String,
    },
}

#[derive(Serialize, Deserialize, Debug, Eq, PartialEq)]
#[serde(untagged)]
pub enum MessageContent {
    Plain(String),
    Multipart(Vec<MessagePart>),
}

impl MessageContent {
    pub fn empty() -> Self {
        Self::Plain(String::new())
    }

    pub fn push_part(&mut self, part: MessagePart) {
        match self {
            Self::Plain(text) if text.is_empty() => {
                *self = Self::Multipart(vec![part]);
            }
            Self::Plain(text) => {
                let text_part = MessagePart::Text {
                    text: std::mem::take(text),
                };
                *self = Self::Multipart(vec![text_part, part]);
            }
            Self::Multipart(parts) => parts.push(part),
        }
    }
}

impl From<Vec<MessagePart>> for MessageContent {
    fn from(parts: Vec<MessagePart>) -> Self {
        if parts.len() == 1
            && let MessagePart::Text { text } = &parts[0]
        {
            return Self::Plain(text.clone());
        }
        Self::Multipart(parts)
    }
}

impl From<String> for MessageContent {
    fn from(text: String) -> Self {
        Self::Plain(text)
    }
}

impl From<&str> for MessageContent {
    fn from(text: &str) -> Self {
        Self::Plain(text.to_string())
    }
}

impl MessageContent {
    pub fn as_text(&self) -> Option<&str> {
        match self {
            Self::Plain(text) => Some(text),
            Self::Multipart(parts) if parts.len() == 1 => {
                if let MessagePart::Text { text } = &parts[0] {
                    Some(text)
                } else {
                    None
                }
            }
            _ => None,
        }
    }

    pub fn to_text(&self) -> String {
        match self {
            Self::Plain(text) => text.clone(),
            Self::Multipart(parts) => parts
                .iter()
                .filter_map(|part| {
                    if let MessagePart::Text { text } = part {
                        Some(text.as_str())
                    } else {
                        None
                    }
                })
                .collect::<Vec<_>>()
                .join(""),
        }
    }
}

#[derive(Serialize, Deserialize, Debug, Eq, PartialEq)]
#[serde(tag = "type", rename_all = "snake_case")]
pub enum MessagePart {
    Text {
        text: String,
    },
    #[serde(rename = "image_url")]
    Image {
        image_url: String,
    },
}

#[derive(Serialize, Deserialize, Debug, Eq, PartialEq)]
pub struct ToolCall {
    pub id: String,
    #[serde(flatten)]
    pub content: ToolCallContent,
}

#[derive(Serialize, Deserialize, Debug, Eq, PartialEq)]
#[serde(tag = "type", rename_all = "lowercase")]
pub enum ToolCallContent {
    Function { function: FunctionContent },
}

#[derive(Serialize, Deserialize, Debug, Eq, PartialEq)]
pub struct FunctionContent {
    pub name: String,
    pub arguments: String,
}

#[derive(Serialize, Deserialize, Debug, Eq, PartialEq)]
pub struct ResponseMessageDelta {
    pub role: Option<Role>,
    pub content: Option<String>,
    pub reasoning: Option<String>,
    #[serde(default, skip_serializing_if = "is_none_or_empty")]
    pub tool_calls: Option<Vec<ToolCallChunk>>,
}

#[derive(Serialize, Deserialize, Debug, Eq, PartialEq)]
pub struct ToolCallChunk {
    pub index: usize,
    pub id: Option<String>,
    pub function: Option<FunctionChunk>,
}

#[derive(Serialize, Deserialize, Debug, Eq, PartialEq)]
pub struct FunctionChunk {
    pub name: Option<String>,
    pub arguments: Option<String>,
}

#[derive(Serialize, Deserialize, Debug)]
pub struct Usage {
    pub prompt_tokens: u64,
    pub completion_tokens: u64,
    pub total_tokens: u64,
}

#[derive(Serialize, Deserialize, Debug)]
pub struct ChoiceDelta {
    pub index: u32,
    pub delta: ResponseMessageDelta,
    pub finish_reason: Option<String>,
}

#[derive(Serialize, Deserialize, Debug)]
pub struct ResponseStreamEvent {
    #[serde(default, skip_serializing_if = "Option::is_none")]
    pub id: Option<String>,
    pub created: u32,
    pub model: String,
    pub choices: Vec<ChoiceDelta>,
    pub usage: Option<Usage>,
}

#[derive(Serialize, Deserialize, Debug)]
pub struct Response {
    pub id: String,
    pub object: String,
    pub created: u64,
    pub model: String,
    pub choices: Vec<Choice>,
    pub usage: Usage,
}

#[derive(Serialize, Deserialize, Debug)]
pub struct Choice {
    pub index: u32,
    pub message: RequestMessage,
    pub finish_reason: Option<String>,
}

#[derive(Default, Debug, Clone, PartialEq, Deserialize)]
pub struct ListModelsResponse {
    pub data: Vec<ModelEntry>,
}

#[derive(Default, Debug, Clone, PartialEq, Deserialize)]
pub struct ModelEntry {
    pub id: String,
    pub name: String,
    pub created: usize,
    pub description: String,
    #[serde(default, skip_serializing_if = "Option::is_none")]
    pub context_length: Option<u64>,
    #[serde(default, skip_serializing_if = "Vec::is_empty")]
    pub supported_parameters: Vec<String>,
    #[serde(default, skip_serializing_if = "Option::is_none")]
    pub architecture: Option<ModelArchitecture>,
}

#[derive(Default, Debug, Clone, PartialEq, Deserialize)]
pub struct ModelArchitecture {
    #[serde(default, skip_serializing_if = "Vec::is_empty")]
    pub input_modalities: Vec<String>,
}

<<<<<<< HEAD
=======
pub async fn complete(
    client: &dyn HttpClient,
    api_url: &str,
    api_key: &str,
    request: Request,
) -> Result<Response> {
    let uri = format!("{api_url}/chat/completions");
    let request_builder = HttpRequest::builder()
        .method(Method::POST)
        .uri(uri)
        .header("Content-Type", "application/json")
        .header("Authorization", format!("Bearer {}", api_key.trim()))
        .header("HTTP-Referer", "https://zed.dev")
        .header("X-Title", "Zed Editor");

    let mut request_body = request;
    request_body.stream = false;

    let request = request_builder.body(AsyncBody::from(serde_json::to_string(&request_body)?))?;
    let mut response = client.send(request).await?;

    if response.status().is_success() {
        let mut body = String::new();
        response.body_mut().read_to_string(&mut body).await?;
        let response: Response = serde_json::from_str(&body)?;
        Ok(response)
    } else {
        let mut body = String::new();
        response.body_mut().read_to_string(&mut body).await?;

        #[derive(Deserialize)]
        struct OpenRouterResponse {
            error: OpenRouterError,
        }

        #[derive(Deserialize)]
        struct OpenRouterError {
            message: String,
            #[serde(default)]
            code: String,
        }

        match serde_json::from_str::<OpenRouterResponse>(&body) {
            Ok(response) if !response.error.message.is_empty() => {
                let error_message = if !response.error.code.is_empty() {
                    format!("{}: {}", response.error.code, response.error.message)
                } else {
                    response.error.message
                };

                Err(anyhow!(
                    "Failed to connect to OpenRouter API: {}",
                    error_message
                ))
            }
            _ => Err(anyhow!(
                "Failed to connect to OpenRouter API: {} {}",
                response.status(),
                body,
            )),
        }
    }
}

>>>>>>> f2e62c98
pub async fn stream_completion(
    client: &dyn HttpClient,
    api_url: &str,
    api_key: &str,
    request: Request,
) -> Result<BoxStream<'static, Result<ResponseStreamEvent, OpenRouterError>>, OpenRouterError> {
    let uri = format!("{api_url}/chat/completions");
    let request_builder = HttpRequest::builder()
        .method(Method::POST)
        .uri(uri)
        .header("Content-Type", "application/json")
        .header("Authorization", format!("Bearer {}", api_key))
        .header("HTTP-Referer", "https://zed.dev")
        .header("X-Title", "Zed Editor");

    let request = request_builder
        .body(AsyncBody::from(
            serde_json::to_string(&request).map_err(OpenRouterError::SerializeRequest)?,
        ))
        .map_err(OpenRouterError::BuildRequestBody)?;
    let mut response = client
        .send(request)
        .await
        .map_err(OpenRouterError::HttpSend)?;

    if response.status().is_success() {
        let reader = BufReader::new(response.into_body());
        Ok(reader
            .lines()
            .filter_map(|line| async move {
                match line {
                    Ok(line) => {
                        if line.starts_with(':') {
                            return None;
                        }

                        let line = line.strip_prefix("data: ")?;
                        if line == "[DONE]" {
                            None
                        } else {
                            match serde_json::from_str::<ResponseStreamEvent>(line) {
                                Ok(response) => Some(Ok(response)),
                                Err(error) => {
                                    if line.trim().is_empty() {
                                        None
                                    } else {
                                        Some(Err(OpenRouterError::DeserializeResponse(error)))
                                    }
                                }
                            }
                        }
                    }
                    Err(error) => Some(Err(OpenRouterError::ReadResponse(error))),
                }
            })
            .boxed())
    } else {
        let code = ApiErrorCode::from_status(response.status().as_u16());

        let mut body = String::new();
        response
            .body_mut()
            .read_to_string(&mut body)
            .await
            .map_err(OpenRouterError::ReadResponse)?;

        let error_response = match serde_json::from_str::<OpenRouterErrorResponse>(&body) {
            Ok(OpenRouterErrorResponse { error }) => error,
            Err(_) => OpenRouterErrorBody {
                code: response.status().as_u16(),
                message: body,
                metadata: None,
            },
        };

        match code {
            ApiErrorCode::RateLimitError => {
                let retry_after = extract_retry_after(response.headers());
                Err(OpenRouterError::RateLimit {
                    retry_after: retry_after.unwrap_or_else(|| std::time::Duration::from_secs(60)),
                })
            }
            ApiErrorCode::OverloadedError => {
                let retry_after = extract_retry_after(response.headers());
                Err(OpenRouterError::ServerOverloaded { retry_after })
            }
            _ => Err(OpenRouterError::ApiError(ApiError {
                code: code,
                message: error_response.message,
            })),
        }
    }
}

pub async fn list_models(
    client: &dyn HttpClient,
    api_url: &str,
) -> Result<Vec<Model>, OpenRouterError> {
    let uri = format!("{api_url}/models");
    let request_builder = HttpRequest::builder()
        .method(Method::GET)
        .uri(uri)
        .header("Accept", "application/json");

    let request = request_builder
        .body(AsyncBody::default())
        .map_err(OpenRouterError::BuildRequestBody)?;
    let mut response = client
        .send(request)
        .await
        .map_err(OpenRouterError::HttpSend)?;

    let mut body = String::new();
    response
        .body_mut()
        .read_to_string(&mut body)
        .await
        .map_err(OpenRouterError::ReadResponse)?;

    if response.status().is_success() {
        let response: ListModelsResponse =
            serde_json::from_str(&body).map_err(OpenRouterError::DeserializeResponse)?;

        let models = response
            .data
            .into_iter()
            .map(|entry| Model {
                name: entry.id,
                // OpenRouter returns display names in the format "provider_name: model_name".
                // When displayed in the UI, these names can get truncated from the right.
                // Since users typically already know the provider, we extract just the model name
                // portion (after the colon) to create a more concise and user-friendly label
                // for the model dropdown in the agent panel.
                display_name: Some(
                    entry
                        .name
                        .split(':')
                        .next_back()
                        .unwrap_or(&entry.name)
                        .trim()
                        .to_string(),
                ),
                max_tokens: entry.context_length.unwrap_or(2000000),
                supports_tools: Some(entry.supported_parameters.contains(&"tools".to_string())),
                supports_images: Some(
                    entry
                        .architecture
                        .as_ref()
                        .map(|arch| arch.input_modalities.contains(&"image".to_string()))
                        .unwrap_or(false),
                ),
                mode: if entry
                    .supported_parameters
                    .contains(&"reasoning".to_string())
                {
                    ModelMode::Thinking {
                        budget_tokens: Some(4_096),
                    }
                } else {
                    ModelMode::Default
                },
            })
            .collect();

        Ok(models)
    } else {
        let code = ApiErrorCode::from_status(response.status().as_u16());

        let mut body = String::new();
        response
            .body_mut()
            .read_to_string(&mut body)
            .await
            .map_err(OpenRouterError::ReadResponse)?;

        let error_response = match serde_json::from_str::<OpenRouterErrorResponse>(&body) {
            Ok(OpenRouterErrorResponse { error }) => error,
            Err(_) => OpenRouterErrorBody {
                code: response.status().as_u16(),
                message: body,
                metadata: None,
            },
        };

        match code {
            ApiErrorCode::RateLimitError => {
                let retry_after = extract_retry_after(response.headers());
                Err(OpenRouterError::RateLimit {
                    retry_after: retry_after.unwrap_or_else(|| std::time::Duration::from_secs(60)),
                })
            }
            ApiErrorCode::OverloadedError => {
                let retry_after = extract_retry_after(response.headers());
                Err(OpenRouterError::ServerOverloaded { retry_after })
            }
            _ => Err(OpenRouterError::ApiError(ApiError {
                code: code,
                message: error_response.message,
            })),
        }
    }
}

#[derive(Debug)]
pub enum OpenRouterError {
    /// Failed to serialize the HTTP request body to JSON
    SerializeRequest(serde_json::Error),

    /// Failed to construct the HTTP request body
    BuildRequestBody(http::Error),

    /// Failed to send the HTTP request
    HttpSend(anyhow::Error),

    /// Failed to deserialize the response from JSON
    DeserializeResponse(serde_json::Error),

    /// Failed to read from response stream
    ReadResponse(io::Error),

    /// Rate limit exceeded
    RateLimit { retry_after: Duration },

    /// Server overloaded
    ServerOverloaded { retry_after: Option<Duration> },

    /// API returned an error response
    ApiError(ApiError),
}

#[derive(Debug, Serialize, Deserialize)]
pub struct OpenRouterErrorBody {
    pub code: u16,
    pub message: String,
    #[serde(default, skip_serializing_if = "Option::is_none")]
    pub metadata: Option<std::collections::HashMap<String, serde_json::Value>>,
}

#[derive(Debug, Serialize, Deserialize)]
pub struct OpenRouterErrorResponse {
    pub error: OpenRouterErrorBody,
}

#[derive(Debug, Serialize, Deserialize, Error)]
#[error("OpenRouter API Error: {code}: {message}")]
pub struct ApiError {
    pub code: ApiErrorCode,
    pub message: String,
}

/// An OpenROuter API error code.
/// <https://openrouter.ai/docs/api-reference/errors#error-codes>
#[derive(Debug, PartialEq, Eq, Clone, Copy, EnumString, Serialize, Deserialize)]
#[strum(serialize_all = "snake_case")]
pub enum ApiErrorCode {
    /// 400: Bad Request (invalid or missing params, CORS)
    InvalidRequestError,
    /// 401: Invalid credentials (OAuth session expired, disabled/invalid API key)
    AuthenticationError,
    /// 402: Your account or API key has insufficient credits. Add more credits and retry the request.
    PaymentRequiredError,
    /// 403: Your chosen model requires moderation and your input was flagged
    PermissionError,
    /// 408: Your request timed out
    RequestTimedOut,
    /// 429: You are being rate limited
    RateLimitError,
    /// 502: Your chosen model is down or we received an invalid response from it
    ApiError,
    /// 503: There is no available model provider that meets your routing requirements
    OverloadedError,
}

impl std::fmt::Display for ApiErrorCode {
    fn fmt(&self, f: &mut std::fmt::Formatter<'_>) -> std::fmt::Result {
        let s = match self {
            ApiErrorCode::InvalidRequestError => "invalid_request_error",
            ApiErrorCode::AuthenticationError => "authentication_error",
            ApiErrorCode::PaymentRequiredError => "payment_required_error",
            ApiErrorCode::PermissionError => "permission_error",
            ApiErrorCode::RequestTimedOut => "request_timed_out",
            ApiErrorCode::RateLimitError => "rate_limit_error",
            ApiErrorCode::ApiError => "api_error",
            ApiErrorCode::OverloadedError => "overloaded_error",
        };
        write!(f, "{s}")
    }
}

impl ApiErrorCode {
    pub fn from_status(status: u16) -> Self {
        match status {
            400 => ApiErrorCode::InvalidRequestError,
            401 => ApiErrorCode::AuthenticationError,
            402 => ApiErrorCode::PaymentRequiredError,
            403 => ApiErrorCode::PermissionError,
            408 => ApiErrorCode::RequestTimedOut,
            429 => ApiErrorCode::RateLimitError,
            502 => ApiErrorCode::ApiError,
            503 => ApiErrorCode::OverloadedError,
            _ => ApiErrorCode::ApiError,
        }
    }
}<|MERGE_RESOLUTION|>--- conflicted
+++ resolved
@@ -432,73 +432,6 @@
     pub input_modalities: Vec<String>,
 }
 
-<<<<<<< HEAD
-=======
-pub async fn complete(
-    client: &dyn HttpClient,
-    api_url: &str,
-    api_key: &str,
-    request: Request,
-) -> Result<Response> {
-    let uri = format!("{api_url}/chat/completions");
-    let request_builder = HttpRequest::builder()
-        .method(Method::POST)
-        .uri(uri)
-        .header("Content-Type", "application/json")
-        .header("Authorization", format!("Bearer {}", api_key.trim()))
-        .header("HTTP-Referer", "https://zed.dev")
-        .header("X-Title", "Zed Editor");
-
-    let mut request_body = request;
-    request_body.stream = false;
-
-    let request = request_builder.body(AsyncBody::from(serde_json::to_string(&request_body)?))?;
-    let mut response = client.send(request).await?;
-
-    if response.status().is_success() {
-        let mut body = String::new();
-        response.body_mut().read_to_string(&mut body).await?;
-        let response: Response = serde_json::from_str(&body)?;
-        Ok(response)
-    } else {
-        let mut body = String::new();
-        response.body_mut().read_to_string(&mut body).await?;
-
-        #[derive(Deserialize)]
-        struct OpenRouterResponse {
-            error: OpenRouterError,
-        }
-
-        #[derive(Deserialize)]
-        struct OpenRouterError {
-            message: String,
-            #[serde(default)]
-            code: String,
-        }
-
-        match serde_json::from_str::<OpenRouterResponse>(&body) {
-            Ok(response) if !response.error.message.is_empty() => {
-                let error_message = if !response.error.code.is_empty() {
-                    format!("{}: {}", response.error.code, response.error.message)
-                } else {
-                    response.error.message
-                };
-
-                Err(anyhow!(
-                    "Failed to connect to OpenRouter API: {}",
-                    error_message
-                ))
-            }
-            _ => Err(anyhow!(
-                "Failed to connect to OpenRouter API: {} {}",
-                response.status(),
-                body,
-            )),
-        }
-    }
-}
-
->>>>>>> f2e62c98
 pub async fn stream_completion(
     client: &dyn HttpClient,
     api_url: &str,
