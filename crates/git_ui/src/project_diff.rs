use crate::{
    conflict_view::ConflictAddon,
    git_panel::{GitPanel, GitPanelAddon, GitStatusEntry},
    git_panel_settings::GitPanelSettings,
    remote_button::{render_publish_button, render_push_button},
};
use anyhow::{Context as _, Result, anyhow};
use buffer_diff::{BufferDiff, DiffHunkSecondaryStatus};
use collections::{HashMap, HashSet};
use editor::{
    Addon, Editor, EditorEvent, SelectionEffects, SplittableEditor,
    actions::{GoToHunk, GoToPreviousHunk},
    multibuffer_context_lines,
    scroll::Autoscroll,
};
use git::{
    Commit, StageAll, StageAndNext, ToggleStaged, UnstageAll, UnstageAndNext,
    repository::{Branch, RepoPath, Upstream, UpstreamTracking, UpstreamTrackingStatus},
    status::FileStatus,
};
use gpui::{
    Action, AnyElement, App, AppContext as _, AsyncWindowContext, Entity, EventEmitter,
    FocusHandle, Focusable, Render, Subscription, Task, WeakEntity, actions,
};
use language::{Anchor, Buffer, Capability, OffsetRangeExt};
use multi_buffer::{MultiBuffer, PathKey};
use project::{
    Project, ProjectPath,
    git_store::{
        Repository,
        branch_diff::{self, BranchDiffEvent, DiffBase},
    },
};
use settings::{Settings, SettingsStore};
use smol::future::yield_now;
use std::any::{Any, TypeId};
use std::sync::Arc;
use theme::ActiveTheme;
use ui::{KeyBinding, Tooltip, prelude::*, vertical_divider};
use util::{ResultExt as _, rel_path::RelPath};
use workspace::{
    CloseActiveItem, ItemNavHistory, SerializableItem, ToolbarItemEvent, ToolbarItemLocation,
    ToolbarItemView, Workspace,
    item::{BreadcrumbText, Item, ItemEvent, ItemHandle, SaveOptions, TabContentParams},
    notifications::NotifyTaskExt,
    searchable::SearchableItemHandle,
};
use ztracing::instrument;

actions!(
    git,
    [
        /// Shows the diff between the working directory and the index.
        Diff,
        /// Adds files to the git staging area.
        Add,
        /// Shows the diff between the working directory and your default
        /// branch (typically main or master).
        BranchDiff,
        LeaderAndFollower,
    ]
);

pub struct ProjectDiff {
    project: Entity<Project>,
    multibuffer: Entity<MultiBuffer>,
    branch_diff: Entity<branch_diff::BranchDiff>,
    editor: Entity<SplittableEditor>,
    buffer_diff_subscriptions: HashMap<Arc<RelPath>, (Entity<BufferDiff>, Subscription)>,
    workspace: WeakEntity<Workspace>,
    focus_handle: FocusHandle,
    pending_scroll: Option<PathKey>,
    _task: Task<Result<()>>,
    _subscription: Subscription,
}

#[derive(Clone, Copy, Debug, PartialEq, Eq)]
pub enum RefreshReason {
    DiffChanged,
    StatusesChanged,
    EditorSaved,
}

const CONFLICT_SORT_PREFIX: u64 = 1;
const TRACKED_SORT_PREFIX: u64 = 2;
const NEW_SORT_PREFIX: u64 = 3;

impl ProjectDiff {
    pub(crate) fn register(workspace: &mut Workspace, cx: &mut Context<Workspace>) {
        workspace.register_action(Self::deploy);
        workspace.register_action(Self::deploy_branch_diff);
        workspace.register_action(|workspace, _: &Add, window, cx| {
            Self::deploy(workspace, &Diff, window, cx);
        });
        workspace::register_serializable_item::<ProjectDiff>(cx);
    }

    fn deploy(
        workspace: &mut Workspace,
        _: &Diff,
        window: &mut Window,
        cx: &mut Context<Workspace>,
    ) {
        Self::deploy_at(workspace, None, window, cx)
    }

    fn deploy_branch_diff(
        workspace: &mut Workspace,
        _: &BranchDiff,
        window: &mut Window,
        cx: &mut Context<Workspace>,
    ) {
        telemetry::event!("Git Branch Diff Opened");
        let project = workspace.project().clone();

        let existing = workspace
            .items_of_type::<Self>(cx)
            .find(|item| matches!(item.read(cx).diff_base(cx), DiffBase::Merge { .. }));
        if let Some(existing) = existing {
            workspace.activate_item(&existing, true, true, window, cx);
            return;
        }
        let workspace = cx.entity();
        window
            .spawn(cx, async move |cx| {
                let this = cx
                    .update(|window, cx| {
                        Self::new_with_default_branch(project, workspace.clone(), window, cx)
                    })?
                    .await?;
                workspace
                    .update_in(cx, |workspace, window, cx| {
                        workspace.add_item_to_active_pane(Box::new(this), None, true, window, cx);
                    })
                    .ok();
                anyhow::Ok(())
            })
            .detach_and_notify_err(window, cx);
    }

    pub fn deploy_at(
        workspace: &mut Workspace,
        entry: Option<GitStatusEntry>,
        window: &mut Window,
        cx: &mut Context<Workspace>,
    ) {
        telemetry::event!(
            "Git Diff Opened",
            source = if entry.is_some() {
                "Git Panel"
            } else {
                "Action"
            }
        );
        let existing = workspace
            .items_of_type::<Self>(cx)
            .find(|item| matches!(item.read(cx).diff_base(cx), DiffBase::Head));
        let project_diff = if let Some(existing) = existing {
            existing.update(cx, |project_diff, cx| {
                project_diff.move_to_beginning(window, cx);
            });

            workspace.activate_item(&existing, true, true, window, cx);
            existing
        } else {
            let workspace_handle = cx.entity();
            let project_diff =
                cx.new(|cx| Self::new(workspace.project().clone(), workspace_handle, window, cx));
            workspace.add_item_to_active_pane(
                Box::new(project_diff.clone()),
                None,
                true,
                window,
                cx,
            );
            project_diff
        };
        if let Some(entry) = entry {
            project_diff.update(cx, |project_diff, cx| {
                project_diff.move_to_entry(entry, window, cx);
            })
        }
    }

    pub fn autoscroll(&self, cx: &mut Context<Self>) {
        self.editor.update(cx, |editor, cx| {
            editor.primary_editor().update(cx, |editor, cx| {
                editor.request_autoscroll(Autoscroll::fit(), cx);
            })
        })
    }

    fn new_with_default_branch(
        project: Entity<Project>,
        workspace: Entity<Workspace>,
        window: &mut Window,
        cx: &mut App,
    ) -> Task<Result<Entity<Self>>> {
        let Some(repo) = project.read(cx).git_store().read(cx).active_repository() else {
            return Task::ready(Err(anyhow!("No active repository")));
        };
        let main_branch = repo.update(cx, |repo, _| repo.default_branch());
        window.spawn(cx, async move |cx| {
            let main_branch = main_branch
                .await??
                .context("Could not determine default branch")?;

            let branch_diff = cx.new_window_entity(|window, cx| {
                branch_diff::BranchDiff::new(
                    DiffBase::Merge {
                        base_ref: main_branch,
                    },
                    project.clone(),
                    window,
                    cx,
                )
            })?;
            cx.new_window_entity(|window, cx| {
                Self::new_impl(branch_diff, project, workspace, window, cx)
            })
        })
    }

    fn new(
        project: Entity<Project>,
        workspace: Entity<Workspace>,
        window: &mut Window,
        cx: &mut Context<Self>,
    ) -> Self {
        let branch_diff =
            cx.new(|cx| branch_diff::BranchDiff::new(DiffBase::Head, project.clone(), window, cx));
        Self::new_impl(branch_diff, project, workspace, window, cx)
    }

    fn new_impl(
        branch_diff: Entity<branch_diff::BranchDiff>,
        project: Entity<Project>,
        workspace: Entity<Workspace>,
        window: &mut Window,
        cx: &mut Context<Self>,
    ) -> Self {
        let focus_handle = cx.focus_handle();
        let multibuffer = cx.new(|cx| {
            let mut multibuffer = MultiBuffer::new(Capability::ReadWrite);
            multibuffer.set_all_diff_hunks_expanded(cx);
            multibuffer
        });

        let editor = cx.new(|cx| {
            let diff_display_editor = SplittableEditor::new_unsplit(
                multibuffer.clone(),
                project.clone(),
                workspace.clone(),
                window,
                cx,
            );
            diff_display_editor
                .primary_editor()
                .update(cx, |editor, cx| {
                    editor.disable_diagnostics(cx);

                    match branch_diff.read(cx).diff_base() {
                        DiffBase::Head => {
                            editor.register_addon(GitPanelAddon {
                                workspace: workspace.downgrade(),
                            });
                        }
                        DiffBase::Merge { .. } => {
                            editor.register_addon(BranchDiffAddon {
                                branch_diff: branch_diff.clone(),
                            });
                            editor.start_temporary_diff_override();
                            editor.set_render_diff_hunk_controls(
                                Arc::new(|_, _, _, _, _, _, _, _| gpui::Empty.into_any_element()),
                                cx,
                            );
                        }
                    }
                });
            diff_display_editor
        });
        cx.subscribe_in(&editor, window, Self::handle_editor_event)
            .detach();

        let branch_diff_subscription = cx.subscribe_in(
            &branch_diff,
            window,
            move |this, _git_store, event, window, cx| match event {
                BranchDiffEvent::FileListChanged => {
                    this._task = window.spawn(cx, {
                        let this = cx.weak_entity();
                        async |cx| Self::refresh(this, RefreshReason::StatusesChanged, cx).await
                    })
                }
            },
        );

        let mut was_sort_by_path = GitPanelSettings::get_global(cx).sort_by_path;
        let mut was_collapse_untracked_diff =
            GitPanelSettings::get_global(cx).collapse_untracked_diff;
        cx.observe_global_in::<SettingsStore>(window, move |this, window, cx| {
            let is_sort_by_path = GitPanelSettings::get_global(cx).sort_by_path;
            let is_collapse_untracked_diff =
                GitPanelSettings::get_global(cx).collapse_untracked_diff;
            if is_sort_by_path != was_sort_by_path
                || is_collapse_untracked_diff != was_collapse_untracked_diff
            {
                this._task = {
                    window.spawn(cx, {
                        let this = cx.weak_entity();
                        async |cx| Self::refresh(this, RefreshReason::StatusesChanged, cx).await
                    })
                }
            }
            was_sort_by_path = is_sort_by_path;
            was_collapse_untracked_diff = is_collapse_untracked_diff;
        })
        .detach();

        let task = window.spawn(cx, {
            let this = cx.weak_entity();
            async |cx| Self::refresh(this, RefreshReason::StatusesChanged, cx).await
        });

        Self {
            project,
            workspace: workspace.downgrade(),
            branch_diff,
            focus_handle,
            editor,
            multibuffer,
            buffer_diff_subscriptions: Default::default(),
            pending_scroll: None,
            _task: task,
            _subscription: branch_diff_subscription,
        }
    }

    pub fn diff_base<'a>(&'a self, cx: &'a App) -> &'a DiffBase {
        self.branch_diff.read(cx).diff_base()
    }

    pub fn move_to_entry(
        &mut self,
        entry: GitStatusEntry,
        window: &mut Window,
        cx: &mut Context<Self>,
    ) {
        let Some(git_repo) = self.branch_diff.read(cx).repo() else {
            return;
        };
        let repo = git_repo.read(cx);
        let sort_prefix = sort_prefix(repo, &entry.repo_path, entry.status, cx);
        let path_key = PathKey::with_sort_prefix(sort_prefix, entry.repo_path.as_ref().clone());

        self.move_to_path(path_key, window, cx)
    }

    pub fn active_path(&self, cx: &App) -> Option<ProjectPath> {
        let editor = self.editor.read(cx).last_selected_editor().read(cx);
        let position = editor.selections.newest_anchor().head();
        let multi_buffer = editor.buffer().read(cx);
        let (_, buffer, _) = multi_buffer.excerpt_containing(position, cx)?;

        let file = buffer.read(cx).file()?;
        Some(ProjectPath {
            worktree_id: file.worktree_id(cx),
            path: file.path().clone(),
        })
    }

    fn move_to_beginning(&mut self, window: &mut Window, cx: &mut Context<Self>) {
        self.editor.update(cx, |editor, cx| {
            editor.primary_editor().update(cx, |editor, cx| {
                editor.move_to_beginning(&Default::default(), window, cx);
            });
        });
    }

    fn move_to_path(&mut self, path_key: PathKey, window: &mut Window, cx: &mut Context<Self>) {
        if let Some(position) = self.multibuffer.read(cx).location_for_path(&path_key, cx) {
            self.editor.update(cx, |editor, cx| {
                editor.primary_editor().update(cx, |editor, cx| {
                    editor.change_selections(
                        SelectionEffects::scroll(Autoscroll::focused()),
                        window,
                        cx,
                        |s| {
                            s.select_ranges([position..position]);
                        },
                    )
                })
            });
        } else {
            self.pending_scroll = Some(path_key);
        }
    }

    fn button_states(&self, cx: &App) -> ButtonStates {
        let editor = self.editor.read(cx).primary_editor().read(cx);
        let snapshot = self.multibuffer.read(cx).snapshot(cx);
        let prev_next = snapshot.diff_hunks().nth(1).is_some();
        let mut selection = true;

        let mut ranges = editor
            .selections
            .disjoint_anchor_ranges()
            .collect::<Vec<_>>();
        if !ranges.iter().any(|range| range.start != range.end) {
            selection = false;
            if let Some((excerpt_id, _, range)) = self
                .editor
                .read(cx)
                .primary_editor()
                .read(cx)
                .active_excerpt(cx)
            {
                ranges = vec![multi_buffer::Anchor::range_in_buffer(excerpt_id, range)];
            } else {
                ranges = Vec::default();
            }
        }
        let mut has_staged_hunks = false;
        let mut has_unstaged_hunks = false;
        for hunk in editor.diff_hunks_in_ranges(&ranges, &snapshot) {
            match hunk.secondary_status {
                DiffHunkSecondaryStatus::HasSecondaryHunk
                | DiffHunkSecondaryStatus::SecondaryHunkAdditionPending => {
                    has_unstaged_hunks = true;
                }
                DiffHunkSecondaryStatus::OverlapsWithSecondaryHunk => {
                    has_staged_hunks = true;
                    has_unstaged_hunks = true;
                }
                DiffHunkSecondaryStatus::NoSecondaryHunk
                | DiffHunkSecondaryStatus::SecondaryHunkRemovalPending => {
                    has_staged_hunks = true;
                }
            }
        }
        let mut stage_all = false;
        let mut unstage_all = false;
        self.workspace
            .read_with(cx, |workspace, cx| {
                if let Some(git_panel) = workspace.panel::<GitPanel>(cx) {
                    let git_panel = git_panel.read(cx);
                    stage_all = git_panel.can_stage_all();
                    unstage_all = git_panel.can_unstage_all();
                }
            })
            .ok();

        ButtonStates {
            stage: has_unstaged_hunks,
            unstage: has_staged_hunks,
            prev_next,
            selection,
            stage_all,
            unstage_all,
        }
    }

    fn handle_editor_event(
        &mut self,
        editor: &Entity<SplittableEditor>,
        event: &EditorEvent,
        window: &mut Window,
        cx: &mut Context<Self>,
    ) {
        match event {
            EditorEvent::SelectionsChanged { local: true } => {
                let Some(project_path) = self.active_path(cx) else {
                    return;
                };
                self.workspace
                    .update(cx, |workspace, cx| {
                        if let Some(git_panel) = workspace.panel::<GitPanel>(cx) {
                            git_panel.update(cx, |git_panel, cx| {
                                git_panel.select_entry_by_path(project_path, window, cx)
                            })
                        }
                    })
                    .ok();
            }
            EditorEvent::Saved => {
                self._task = cx.spawn_in(window, async move |this, cx| {
                    Self::refresh(this, RefreshReason::EditorSaved, cx).await
                });
            }
            _ => {}
        }
        if editor.focus_handle(cx).contains_focused(window, cx)
            && self.multibuffer.read(cx).is_empty()
        {
            self.focus_handle.focus(window, cx)
        }
    }

    #[instrument(skip_all)]
    fn register_buffer(
        &mut self,
        path_key: PathKey,
        file_status: FileStatus,
        buffer: Entity<Buffer>,
        diff: Entity<BufferDiff>,
        window: &mut Window,
        cx: &mut Context<Self>,
    ) {
        let subscription = cx.subscribe_in(&diff, window, move |this, _, _, window, cx| {
            this._task = window.spawn(cx, {
                let this = cx.weak_entity();
                async |cx| Self::refresh(this, RefreshReason::DiffChanged, cx).await
            })
        });
        self.buffer_diff_subscriptions
            .insert(path_key.path.clone(), (diff.clone(), subscription));

        // TODO(split-diff) we shouldn't have a conflict addon when split
        let conflict_addon = self
            .editor
            .read(cx)
            .primary_editor()
            .read(cx)
            .addon::<ConflictAddon>()
            .expect("project diff editor should have a conflict addon");

        let snapshot = buffer.read(cx).snapshot();
        let diff_read = diff.read(cx);
<<<<<<< HEAD
        let diff_snapshot = diff_read.snapshot(cx);
        let diff_hunk_ranges = diff_snapshot
            .hunks_intersecting_range(
                Anchor::min_max_range_for_buffer(diff_read.buffer_id),
                &snapshot,
            )
            .map(|diff_hunk| diff_hunk.buffer_range);
        let conflicts = conflict_addon
            .conflict_set(snapshot.remote_id())
            .map(|conflict_set| conflict_set.read(cx).snapshot().conflicts)
            .unwrap_or_default();
        let conflicts = conflicts.iter().map(|conflict| conflict.range.clone());

        let excerpt_ranges =
            merge_anchor_ranges(diff_hunk_ranges.into_iter(), conflicts, &snapshot)
                .map(|range| range.to_point(&snapshot))
                .collect::<Vec<_>>();
=======

        let excerpt_ranges = {
            let diff_hunk_ranges = diff_read
                .hunks_intersecting_range(
                    Anchor::min_max_range_for_buffer(diff_read.buffer_id),
                    &snapshot,
                    cx,
                )
                .map(|diff_hunk| diff_hunk.buffer_range.to_point(&snapshot));
            let conflicts = conflict_addon
                .conflict_set(snapshot.remote_id())
                .map(|conflict_set| conflict_set.read(cx).snapshot().conflicts)
                .unwrap_or_default();
            let mut conflicts = conflicts
                .iter()
                .map(|conflict| conflict.range.to_point(&snapshot))
                .peekable();

            if conflicts.peek().is_some() {
                conflicts.collect::<Vec<_>>()
            } else {
                diff_hunk_ranges.collect()
            }
        };
>>>>>>> f03987fb

        let (was_empty, is_excerpt_newly_added) = self.editor.update(cx, |editor, cx| {
            let was_empty = editor
                .primary_editor()
                .read(cx)
                .buffer()
                .read(cx)
                .is_empty();
            let (_, is_newly_added) = editor.set_excerpts_for_path(
                path_key.clone(),
                buffer,
                excerpt_ranges,
                multibuffer_context_lines(cx),
                diff,
                cx,
            );
            (was_empty, is_newly_added)
        });

        self.editor.update(cx, |editor, cx| {
            editor.primary_editor().update(cx, |editor, cx| {
                if was_empty {
                    editor.change_selections(
                        SelectionEffects::no_scroll(),
                        window,
                        cx,
                        |selections| {
                            selections.select_ranges([
                                multi_buffer::Anchor::min()..multi_buffer::Anchor::min()
                            ])
                        },
                    );
                }
                if is_excerpt_newly_added
                    && (file_status.is_deleted()
                        || (file_status.is_untracked()
                            && GitPanelSettings::get_global(cx).collapse_untracked_diff))
                {
                    editor.fold_buffer(snapshot.text.remote_id(), cx)
                }
            })
        });

        if self.multibuffer.read(cx).is_empty()
            && self
                .editor
                .read(cx)
                .focus_handle(cx)
                .contains_focused(window, cx)
        {
            self.focus_handle.focus(window, cx);
        } else if self.focus_handle.is_focused(window) && !self.multibuffer.read(cx).is_empty() {
            self.editor.update(cx, |editor, cx| {
                editor.focus_handle(cx).focus(window, cx);
            });
        }
        if self.pending_scroll.as_ref() == Some(&path_key) {
            self.move_to_path(path_key, window, cx);
        }
    }

    pub async fn refresh(
        this: WeakEntity<Self>,
        reason: RefreshReason,
        cx: &mut AsyncWindowContext,
    ) -> Result<()> {
        let mut path_keys = Vec::new();
        let buffers_to_load = this.update(cx, |this, cx| {
            let (repo, buffers_to_load) = this.branch_diff.update(cx, |branch_diff, cx| {
                let load_buffers = branch_diff.load_buffers(cx);
                (branch_diff.repo().cloned(), load_buffers)
            });
            let mut previous_paths = this
                .multibuffer
                .read(cx)
                .paths()
                .cloned()
                .collect::<HashSet<_>>();

            if let Some(repo) = repo {
                let repo = repo.read(cx);

                path_keys = Vec::with_capacity(buffers_to_load.len());
                for entry in buffers_to_load.iter() {
                    let sort_prefix = sort_prefix(&repo, &entry.repo_path, entry.file_status, cx);
                    let path_key =
                        PathKey::with_sort_prefix(sort_prefix, entry.repo_path.as_ref().clone());
                    previous_paths.remove(&path_key);
                    path_keys.push(path_key)
                }
            }

            this.editor.update(cx, |editor, cx| {
                for path in previous_paths {
                    if let Some(buffer) = multibuffer.buffer_for_path(&path, cx) {
                        let skip = match reason {
                            RefreshReason::DiffChanged | RefreshReason::EditorSaved => {
                                buffer.read(cx).is_dirty()
                            }
                            RefreshReason::StatusesChanged => false,
                        };
                        if skip {
                            continue;
                        }
                    }

                    this.buffer_diff_subscriptions.remove(&path.path);
<<<<<<< HEAD
                    editor.remove_excerpts_for_path(path, cx);
=======
                    multibuffer.remove_excerpts_for_path(path.clone(), cx);
>>>>>>> f03987fb
                }
            });
            buffers_to_load
        })?;

        for (entry, path_key) in buffers_to_load.into_iter().zip(path_keys.into_iter()) {
            if let Some((buffer, diff)) = entry.load.await.log_err() {
                // We might be lagging behind enough that all future entry.load futures are no longer pending.
                // If that is the case, this task will never yield, starving the foreground thread of execution time.
                yield_now().await;
                cx.update(|window, cx| {
                    this.update(cx, |this, cx| {
                        let multibuffer = this.multibuffer.read(cx);
                        let skip = multibuffer.buffer(buffer.read(cx).remote_id()).is_some()
                            && multibuffer
                                .diff_for(buffer.read(cx).remote_id())
                                .is_some_and(|prev_diff| prev_diff.entity_id() == diff.entity_id())
                            && match reason {
                                RefreshReason::DiffChanged | RefreshReason::EditorSaved => {
                                    buffer.read(cx).is_dirty()
                                }
                                RefreshReason::StatusesChanged => false,
                            };
                        if !skip {
                            this.register_buffer(
                                path_key,
                                entry.file_status,
                                buffer,
                                diff,
                                window,
                                cx,
                            )
                        }
                    })
                    .ok();
                })?;
            }
        }
        this.update(cx, |this, cx| {
            this.pending_scroll.take();
            cx.notify();
        })?;

        Ok(())
    }

    #[cfg(any(test, feature = "test-support"))]
    pub fn excerpt_paths(&self, cx: &App) -> Vec<std::sync::Arc<util::rel_path::RelPath>> {
        self.multibuffer
            .read(cx)
            .paths()
            .map(|key| key.path.clone())
            .collect()
    }
}

fn sort_prefix(repo: &Repository, repo_path: &RepoPath, status: FileStatus, cx: &App) -> u64 {
    let settings = GitPanelSettings::get_global(cx);

    // Tree view can only sort by path
    if settings.sort_by_path || settings.tree_view {
        TRACKED_SORT_PREFIX
    } else if repo.had_conflict_on_last_merge_head_change(repo_path) {
        CONFLICT_SORT_PREFIX
    } else if status.is_created() {
        NEW_SORT_PREFIX
    } else {
        TRACKED_SORT_PREFIX
    }
}

impl EventEmitter<EditorEvent> for ProjectDiff {}

impl Focusable for ProjectDiff {
    fn focus_handle(&self, cx: &App) -> FocusHandle {
        if self.multibuffer.read(cx).is_empty() {
            self.focus_handle.clone()
        } else {
            self.editor.focus_handle(cx)
        }
    }
}

impl Item for ProjectDiff {
    type Event = EditorEvent;

    fn tab_icon(&self, _window: &Window, _cx: &App) -> Option<Icon> {
        Some(Icon::new(IconName::GitBranch).color(Color::Muted))
    }

    fn to_item_events(event: &EditorEvent, f: impl FnMut(ItemEvent)) {
        Editor::to_item_events(event, f)
    }

    fn deactivated(&mut self, window: &mut Window, cx: &mut Context<Self>) {
        self.editor.update(cx, |editor, cx| {
            editor.primary_editor().update(cx, |primary_editor, cx| {
                primary_editor.deactivated(window, cx);
            })
        });
    }

    fn navigate(
        &mut self,
        data: Box<dyn Any>,
        window: &mut Window,
        cx: &mut Context<Self>,
    ) -> bool {
        self.editor.update(cx, |editor, cx| {
            editor.primary_editor().update(cx, |primary_editor, cx| {
                primary_editor.navigate(data, window, cx)
            })
        })
    }

    fn tab_tooltip_text(&self, _: &App) -> Option<SharedString> {
        Some("Project Diff".into())
    }

    fn tab_content(&self, params: TabContentParams, _window: &Window, cx: &App) -> AnyElement {
        Label::new(self.tab_content_text(0, cx))
            .color(if params.selected {
                Color::Default
            } else {
                Color::Muted
            })
            .into_any_element()
    }

    fn tab_content_text(&self, _detail: usize, cx: &App) -> SharedString {
        match self.branch_diff.read(cx).diff_base() {
            DiffBase::Head => "Uncommitted Changes".into(),
            DiffBase::Merge { base_ref } => format!("Changes since {}", base_ref).into(),
        }
    }

    fn telemetry_event_text(&self) -> Option<&'static str> {
        Some("Project Diff Opened")
    }

    fn as_searchable(&self, _: &Entity<Self>, cx: &App) -> Option<Box<dyn SearchableItemHandle>> {
        // TODO(split-diff) SplitEditor should be searchable
        Some(Box::new(self.editor.read(cx).primary_editor().clone()))
    }

    fn for_each_project_item(
        &self,
        cx: &App,
        f: &mut dyn FnMut(gpui::EntityId, &dyn project::ProjectItem),
    ) {
        self.editor
            .read(cx)
            .primary_editor()
            .read(cx)
            .for_each_project_item(cx, f)
    }

    fn set_nav_history(
        &mut self,
        nav_history: ItemNavHistory,
        _: &mut Window,
        cx: &mut Context<Self>,
    ) {
        self.editor.update(cx, |editor, cx| {
            editor.primary_editor().update(cx, |primary_editor, _| {
                primary_editor.set_nav_history(Some(nav_history));
            })
        });
    }

    fn can_split(&self) -> bool {
        true
    }

    fn clone_on_split(
        &self,
        _workspace_id: Option<workspace::WorkspaceId>,
        window: &mut Window,
        cx: &mut Context<Self>,
    ) -> Task<Option<Entity<Self>>>
    where
        Self: Sized,
    {
        let Some(workspace) = self.workspace.upgrade() else {
            return Task::ready(None);
        };
        Task::ready(Some(cx.new(|cx| {
            ProjectDiff::new(self.project.clone(), workspace, window, cx)
        })))
    }

    fn is_dirty(&self, cx: &App) -> bool {
        self.multibuffer.read(cx).is_dirty(cx)
    }

    fn has_conflict(&self, cx: &App) -> bool {
        self.multibuffer.read(cx).has_conflict(cx)
    }

    fn can_save(&self, _: &App) -> bool {
        true
    }

    fn save(
        &mut self,
        options: SaveOptions,
        project: Entity<Project>,
        window: &mut Window,
        cx: &mut Context<Self>,
    ) -> Task<Result<()>> {
        self.editor.update(cx, |editor, cx| {
            editor.primary_editor().update(cx, |primary_editor, cx| {
                primary_editor.save(options, project, window, cx)
            })
        })
    }

    fn save_as(
        &mut self,
        _: Entity<Project>,
        _: ProjectPath,
        _window: &mut Window,
        _: &mut Context<Self>,
    ) -> Task<Result<()>> {
        unreachable!()
    }

    fn reload(
        &mut self,
        project: Entity<Project>,
        window: &mut Window,
        cx: &mut Context<Self>,
    ) -> Task<Result<()>> {
        self.editor.update(cx, |editor, cx| {
            editor.primary_editor().update(cx, |primary_editor, cx| {
                primary_editor.reload(project, window, cx)
            })
        })
    }

    fn act_as_type<'a>(
        &'a self,
        type_id: TypeId,
        self_handle: &'a Entity<Self>,
        cx: &'a App,
    ) -> Option<gpui::AnyEntity> {
        if type_id == TypeId::of::<Self>() {
            Some(self_handle.clone().into())
        } else if type_id == TypeId::of::<Editor>() {
            Some(self.editor.read(cx).primary_editor().clone().into())
        } else {
            None
        }
    }

    fn breadcrumb_location(&self, _: &App) -> ToolbarItemLocation {
        ToolbarItemLocation::PrimaryLeft
    }

    fn breadcrumbs(&self, theme: &theme::Theme, cx: &App) -> Option<Vec<BreadcrumbText>> {
        self.editor
            .read(cx)
            .last_selected_editor()
            .read(cx)
            .breadcrumbs(theme, cx)
    }

    fn added_to_workspace(
        &mut self,
        workspace: &mut Workspace,
        window: &mut Window,
        cx: &mut Context<Self>,
    ) {
        self.editor.update(cx, |editor, cx| {
            editor.added_to_workspace(workspace, window, cx)
        });
    }
}

impl Render for ProjectDiff {
    fn render(&mut self, _window: &mut Window, cx: &mut Context<Self>) -> impl IntoElement {
        let is_empty = self.multibuffer.read(cx).is_empty();

        div()
            .track_focus(&self.focus_handle)
            .key_context(if is_empty { "EmptyPane" } else { "GitDiff" })
            .bg(cx.theme().colors().editor_background)
            .flex()
            .items_center()
            .justify_center()
            .size_full()
            .when(is_empty, |el| {
                let remote_button = if let Some(panel) = self
                    .workspace
                    .upgrade()
                    .and_then(|workspace| workspace.read(cx).panel::<GitPanel>(cx))
                {
                    panel.update(cx, |panel, cx| panel.render_remote_button(cx))
                } else {
                    None
                };
                let keybinding_focus_handle = self.focus_handle(cx);
                el.child(
                    v_flex()
                        .gap_1()
                        .child(
                            h_flex()
                                .justify_around()
                                .child(Label::new("No uncommitted changes")),
                        )
                        .map(|el| match remote_button {
                            Some(button) => el.child(h_flex().justify_around().child(button)),
                            None => el.child(
                                h_flex()
                                    .justify_around()
                                    .child(Label::new("Remote up to date")),
                            ),
                        })
                        .child(
                            h_flex().justify_around().mt_1().child(
                                Button::new("project-diff-close-button", "Close")
                                    // .style(ButtonStyle::Transparent)
                                    .key_binding(KeyBinding::for_action_in(
                                        &CloseActiveItem::default(),
                                        &keybinding_focus_handle,
                                        cx,
                                    ))
                                    .on_click(move |_, window, cx| {
                                        window.focus(&keybinding_focus_handle, cx);
                                        window.dispatch_action(
                                            Box::new(CloseActiveItem::default()),
                                            cx,
                                        );
                                    }),
                            ),
                        ),
                )
            })
            .when(!is_empty, |el| el.child(self.editor.clone()))
    }
}

impl SerializableItem for ProjectDiff {
    fn serialized_item_kind() -> &'static str {
        "ProjectDiff"
    }

    fn cleanup(
        _: workspace::WorkspaceId,
        _: Vec<workspace::ItemId>,
        _: &mut Window,
        _: &mut App,
    ) -> Task<Result<()>> {
        Task::ready(Ok(()))
    }

    fn deserialize(
        project: Entity<Project>,
        workspace: WeakEntity<Workspace>,
        workspace_id: workspace::WorkspaceId,
        item_id: workspace::ItemId,
        window: &mut Window,
        cx: &mut App,
    ) -> Task<Result<Entity<Self>>> {
        window.spawn(cx, async move |cx| {
            let diff_base = persistence::PROJECT_DIFF_DB.get_diff_base(item_id, workspace_id)?;

            let diff = cx.update(|window, cx| {
                let branch_diff = cx
                    .new(|cx| branch_diff::BranchDiff::new(diff_base, project.clone(), window, cx));
                let workspace = workspace.upgrade().context("workspace gone")?;
                anyhow::Ok(
                    cx.new(|cx| ProjectDiff::new_impl(branch_diff, project, workspace, window, cx)),
                )
            })??;

            Ok(diff)
        })
    }

    fn serialize(
        &mut self,
        workspace: &mut Workspace,
        item_id: workspace::ItemId,
        _closing: bool,
        _window: &mut Window,
        cx: &mut Context<Self>,
    ) -> Option<Task<Result<()>>> {
        let workspace_id = workspace.database_id()?;
        let diff_base = self.diff_base(cx).clone();

        Some(cx.background_spawn({
            async move {
                persistence::PROJECT_DIFF_DB
                    .save_diff_base(item_id, workspace_id, diff_base.clone())
                    .await
            }
        }))
    }

    fn should_serialize(&self, _: &Self::Event) -> bool {
        false
    }
}

mod persistence {

    use anyhow::Context as _;
    use db::{
        sqlez::{domain::Domain, thread_safe_connection::ThreadSafeConnection},
        sqlez_macros::sql,
    };
    use project::git_store::branch_diff::DiffBase;
    use workspace::{ItemId, WorkspaceDb, WorkspaceId};

    pub struct ProjectDiffDb(ThreadSafeConnection);

    impl Domain for ProjectDiffDb {
        const NAME: &str = stringify!(ProjectDiffDb);

        const MIGRATIONS: &[&str] = &[sql!(
                CREATE TABLE project_diffs(
                    workspace_id INTEGER,
                    item_id INTEGER UNIQUE,

                    diff_base TEXT,

                    PRIMARY KEY(workspace_id, item_id),
                    FOREIGN KEY(workspace_id) REFERENCES workspaces(workspace_id)
                    ON DELETE CASCADE
                ) STRICT;
        )];
    }

    db::static_connection!(PROJECT_DIFF_DB, ProjectDiffDb, [WorkspaceDb]);

    impl ProjectDiffDb {
        pub async fn save_diff_base(
            &self,
            item_id: ItemId,
            workspace_id: WorkspaceId,
            diff_base: DiffBase,
        ) -> anyhow::Result<()> {
            self.write(move |connection| {
                let sql_stmt = sql!(
                    INSERT OR REPLACE INTO project_diffs(item_id, workspace_id, diff_base) VALUES (?, ?, ?)
                );
                let diff_base_str = serde_json::to_string(&diff_base)?;
                let mut query = connection.exec_bound::<(ItemId, WorkspaceId, String)>(sql_stmt)?;
                query((item_id, workspace_id, diff_base_str)).context(format!(
                    "exec_bound failed to execute or parse for: {}",
                    sql_stmt
                ))
            })
            .await
        }

        pub fn get_diff_base(
            &self,
            item_id: ItemId,
            workspace_id: WorkspaceId,
        ) -> anyhow::Result<DiffBase> {
            let sql_stmt =
                sql!(SELECT diff_base FROM project_diffs WHERE item_id =  ?AND workspace_id =  ?);
            let diff_base_str = self.select_row_bound::<(ItemId, WorkspaceId), String>(sql_stmt)?(
                (item_id, workspace_id),
            )
            .context(::std::format!(
                "Error in get_diff_base, select_row_bound failed to execute or parse for: {}",
                sql_stmt
            ))?;
            let Some(diff_base_str) = diff_base_str else {
                return Ok(DiffBase::Head);
            };
            serde_json::from_str(&diff_base_str).context("deserializing diff base")
        }
    }
}

pub struct ProjectDiffToolbar {
    project_diff: Option<WeakEntity<ProjectDiff>>,
    workspace: WeakEntity<Workspace>,
}

impl ProjectDiffToolbar {
    pub fn new(workspace: &Workspace, _: &mut Context<Self>) -> Self {
        Self {
            project_diff: None,
            workspace: workspace.weak_handle(),
        }
    }

    fn project_diff(&self, _: &App) -> Option<Entity<ProjectDiff>> {
        self.project_diff.as_ref()?.upgrade()
    }

    fn dispatch_action(&self, action: &dyn Action, window: &mut Window, cx: &mut Context<Self>) {
        if let Some(project_diff) = self.project_diff(cx) {
            project_diff.focus_handle(cx).focus(window, cx);
        }
        let action = action.boxed_clone();
        cx.defer(move |cx| {
            cx.dispatch_action(action.as_ref());
        })
    }

    fn stage_all(&mut self, window: &mut Window, cx: &mut Context<Self>) {
        self.workspace
            .update(cx, |workspace, cx| {
                if let Some(panel) = workspace.panel::<GitPanel>(cx) {
                    panel.update(cx, |panel, cx| {
                        panel.stage_all(&Default::default(), window, cx);
                    });
                }
            })
            .ok();
    }

    fn unstage_all(&mut self, window: &mut Window, cx: &mut Context<Self>) {
        self.workspace
            .update(cx, |workspace, cx| {
                let Some(panel) = workspace.panel::<GitPanel>(cx) else {
                    return;
                };
                panel.update(cx, |panel, cx| {
                    panel.unstage_all(&Default::default(), window, cx);
                });
            })
            .ok();
    }
}

impl EventEmitter<ToolbarItemEvent> for ProjectDiffToolbar {}

impl ToolbarItemView for ProjectDiffToolbar {
    fn set_active_pane_item(
        &mut self,
        active_pane_item: Option<&dyn ItemHandle>,
        _: &mut Window,
        cx: &mut Context<Self>,
    ) -> ToolbarItemLocation {
        self.project_diff = active_pane_item
            .and_then(|item| item.act_as::<ProjectDiff>(cx))
            .filter(|item| item.read(cx).diff_base(cx) == &DiffBase::Head)
            .map(|entity| entity.downgrade());
        if self.project_diff.is_some() {
            ToolbarItemLocation::PrimaryRight
        } else {
            ToolbarItemLocation::Hidden
        }
    }

    fn pane_focus_update(
        &mut self,
        _pane_focused: bool,
        _window: &mut Window,
        _cx: &mut Context<Self>,
    ) {
    }
}

struct ButtonStates {
    stage: bool,
    unstage: bool,
    prev_next: bool,
    selection: bool,
    stage_all: bool,
    unstage_all: bool,
}

impl Render for ProjectDiffToolbar {
    fn render(&mut self, _: &mut Window, cx: &mut Context<Self>) -> impl IntoElement {
        let Some(project_diff) = self.project_diff(cx) else {
            return div();
        };
        let focus_handle = project_diff.focus_handle(cx);
        let button_states = project_diff.read(cx).button_states(cx);

        h_group_xl()
            .my_neg_1()
            .py_1()
            .items_center()
            .flex_wrap()
            .justify_between()
            .child(
                h_group_sm()
                    .when(button_states.selection, |el| {
                        el.child(
                            Button::new("stage", "Toggle Staged")
                                .tooltip(Tooltip::for_action_title_in(
                                    "Toggle Staged",
                                    &ToggleStaged,
                                    &focus_handle,
                                ))
                                .disabled(!button_states.stage && !button_states.unstage)
                                .on_click(cx.listener(|this, _, window, cx| {
                                    this.dispatch_action(&ToggleStaged, window, cx)
                                })),
                        )
                    })
                    .when(!button_states.selection, |el| {
                        el.child(
                            Button::new("stage", "Stage")
                                .tooltip(Tooltip::for_action_title_in(
                                    "Stage and go to next hunk",
                                    &StageAndNext,
                                    &focus_handle,
                                ))
                                .disabled(
                                    !button_states.prev_next
                                        && !button_states.stage_all
                                        && !button_states.unstage_all,
                                )
                                .on_click(cx.listener(|this, _, window, cx| {
                                    this.dispatch_action(&StageAndNext, window, cx)
                                })),
                        )
                        .child(
                            Button::new("unstage", "Unstage")
                                .tooltip(Tooltip::for_action_title_in(
                                    "Unstage and go to next hunk",
                                    &UnstageAndNext,
                                    &focus_handle,
                                ))
                                .disabled(
                                    !button_states.prev_next
                                        && !button_states.stage_all
                                        && !button_states.unstage_all,
                                )
                                .on_click(cx.listener(|this, _, window, cx| {
                                    this.dispatch_action(&UnstageAndNext, window, cx)
                                })),
                        )
                    }),
            )
            // n.b. the only reason these arrows are here is because we don't
            // support "undo" for staging so we need a way to go back.
            .child(
                h_group_sm()
                    .child(
                        IconButton::new("up", IconName::ArrowUp)
                            .shape(ui::IconButtonShape::Square)
                            .tooltip(Tooltip::for_action_title_in(
                                "Go to previous hunk",
                                &GoToPreviousHunk,
                                &focus_handle,
                            ))
                            .disabled(!button_states.prev_next)
                            .on_click(cx.listener(|this, _, window, cx| {
                                this.dispatch_action(&GoToPreviousHunk, window, cx)
                            })),
                    )
                    .child(
                        IconButton::new("down", IconName::ArrowDown)
                            .shape(ui::IconButtonShape::Square)
                            .tooltip(Tooltip::for_action_title_in(
                                "Go to next hunk",
                                &GoToHunk,
                                &focus_handle,
                            ))
                            .disabled(!button_states.prev_next)
                            .on_click(cx.listener(|this, _, window, cx| {
                                this.dispatch_action(&GoToHunk, window, cx)
                            })),
                    ),
            )
            .child(vertical_divider())
            .child(
                h_group_sm()
                    .when(
                        button_states.unstage_all && !button_states.stage_all,
                        |el| {
                            el.child(
                                Button::new("unstage-all", "Unstage All")
                                    .tooltip(Tooltip::for_action_title_in(
                                        "Unstage all changes",
                                        &UnstageAll,
                                        &focus_handle,
                                    ))
                                    .on_click(cx.listener(|this, _, window, cx| {
                                        this.unstage_all(window, cx)
                                    })),
                            )
                        },
                    )
                    .when(
                        !button_states.unstage_all || button_states.stage_all,
                        |el| {
                            el.child(
                                // todo make it so that changing to say "Unstaged"
                                // doesn't change the position.
                                div().child(
                                    Button::new("stage-all", "Stage All")
                                        .disabled(!button_states.stage_all)
                                        .tooltip(Tooltip::for_action_title_in(
                                            "Stage all changes",
                                            &StageAll,
                                            &focus_handle,
                                        ))
                                        .on_click(cx.listener(|this, _, window, cx| {
                                            this.stage_all(window, cx)
                                        })),
                                ),
                            )
                        },
                    )
                    .child(
                        Button::new("commit", "Commit")
                            .tooltip(Tooltip::for_action_title_in(
                                "Commit",
                                &Commit,
                                &focus_handle,
                            ))
                            .on_click(cx.listener(|this, _, window, cx| {
                                this.dispatch_action(&Commit, window, cx);
                            })),
                    ),
            )
    }
}

#[derive(IntoElement, RegisterComponent)]
pub struct ProjectDiffEmptyState {
    pub no_repo: bool,
    pub can_push_and_pull: bool,
    pub focus_handle: Option<FocusHandle>,
    pub current_branch: Option<Branch>,
    // has_pending_commits: bool,
    // ahead_of_remote: bool,
    // no_git_repository: bool,
}

impl RenderOnce for ProjectDiffEmptyState {
    fn render(self, _window: &mut Window, cx: &mut App) -> impl IntoElement {
        let status_against_remote = |ahead_by: usize, behind_by: usize| -> bool {
            matches!(self.current_branch, Some(Branch {
                    upstream:
                        Some(Upstream {
                            tracking:
                                UpstreamTracking::Tracked(UpstreamTrackingStatus {
                                    ahead, behind, ..
                                }),
                            ..
                        }),
                    ..
                }) if (ahead > 0) == (ahead_by > 0) && (behind > 0) == (behind_by > 0))
        };

        let change_count = |current_branch: &Branch| -> (usize, usize) {
            match current_branch {
                Branch {
                    upstream:
                        Some(Upstream {
                            tracking:
                                UpstreamTracking::Tracked(UpstreamTrackingStatus {
                                    ahead, behind, ..
                                }),
                            ..
                        }),
                    ..
                } => (*ahead as usize, *behind as usize),
                _ => (0, 0),
            }
        };

        let not_ahead_or_behind = status_against_remote(0, 0);
        let ahead_of_remote = status_against_remote(1, 0);
        let branch_not_on_remote = if let Some(branch) = self.current_branch.as_ref() {
            branch.upstream.is_none()
        } else {
            false
        };

        let has_branch_container = |branch: &Branch| {
            h_flex()
                .max_w(px(420.))
                .bg(cx.theme().colors().text.opacity(0.05))
                .border_1()
                .border_color(cx.theme().colors().border)
                .rounded_sm()
                .gap_8()
                .px_6()
                .py_4()
                .map(|this| {
                    if ahead_of_remote {
                        let ahead_count = change_count(branch).0;
                        let ahead_string = format!("{} Commits Ahead", ahead_count);
                        this.child(
                            v_flex()
                                .child(Headline::new(ahead_string).size(HeadlineSize::Small))
                                .child(
                                    Label::new(format!("Push your changes to {}", branch.name()))
                                        .color(Color::Muted),
                                ),
                        )
                        .child(div().child(render_push_button(
                            self.focus_handle,
                            "push".into(),
                            ahead_count as u32,
                        )))
                    } else if branch_not_on_remote {
                        this.child(
                            v_flex()
                                .child(Headline::new("Publish Branch").size(HeadlineSize::Small))
                                .child(
                                    Label::new(format!("Create {} on remote", branch.name()))
                                        .color(Color::Muted),
                                ),
                        )
                        .child(
                            div().child(render_publish_button(self.focus_handle, "publish".into())),
                        )
                    } else {
                        this.child(Label::new("Remote status unknown").color(Color::Muted))
                    }
                })
        };

        v_flex().size_full().items_center().justify_center().child(
            v_flex()
                .gap_1()
                .when(self.no_repo, |this| {
                    // TODO: add git init
                    this.text_center()
                        .child(Label::new("No Repository").color(Color::Muted))
                })
                .map(|this| {
                    if not_ahead_or_behind && self.current_branch.is_some() {
                        this.text_center()
                            .child(Label::new("No Changes").color(Color::Muted))
                    } else {
                        this.when_some(self.current_branch.as_ref(), |this, branch| {
                            this.child(has_branch_container(branch))
                        })
                    }
                }),
        )
    }
}

mod preview {
    use git::repository::{
        Branch, CommitSummary, Upstream, UpstreamTracking, UpstreamTrackingStatus,
    };
    use ui::prelude::*;

    use super::ProjectDiffEmptyState;

    // View this component preview using `workspace: open component-preview`
    impl Component for ProjectDiffEmptyState {
        fn scope() -> ComponentScope {
            ComponentScope::VersionControl
        }

        fn preview(_window: &mut Window, _cx: &mut App) -> Option<AnyElement> {
            let unknown_upstream: Option<UpstreamTracking> = None;
            let ahead_of_upstream: Option<UpstreamTracking> = Some(
                UpstreamTrackingStatus {
                    ahead: 2,
                    behind: 0,
                }
                .into(),
            );

            let not_ahead_or_behind_upstream: Option<UpstreamTracking> = Some(
                UpstreamTrackingStatus {
                    ahead: 0,
                    behind: 0,
                }
                .into(),
            );

            fn branch(upstream: Option<UpstreamTracking>) -> Branch {
                Branch {
                    is_head: true,
                    ref_name: "some-branch".into(),
                    upstream: upstream.map(|tracking| Upstream {
                        ref_name: "origin/some-branch".into(),
                        tracking,
                    }),
                    most_recent_commit: Some(CommitSummary {
                        sha: "abc123".into(),
                        subject: "Modify stuff".into(),
                        commit_timestamp: 1710932954,
                        author_name: "John Doe".into(),
                        has_parent: true,
                    }),
                }
            }

            let no_repo_state = ProjectDiffEmptyState {
                no_repo: true,
                can_push_and_pull: false,
                focus_handle: None,
                current_branch: None,
            };

            let no_changes_state = ProjectDiffEmptyState {
                no_repo: false,
                can_push_and_pull: true,
                focus_handle: None,
                current_branch: Some(branch(not_ahead_or_behind_upstream)),
            };

            let ahead_of_upstream_state = ProjectDiffEmptyState {
                no_repo: false,
                can_push_and_pull: true,
                focus_handle: None,
                current_branch: Some(branch(ahead_of_upstream)),
            };

            let unknown_upstream_state = ProjectDiffEmptyState {
                no_repo: false,
                can_push_and_pull: true,
                focus_handle: None,
                current_branch: Some(branch(unknown_upstream)),
            };

            let (width, height) = (px(480.), px(320.));

            Some(
                v_flex()
                    .gap_6()
                    .children(vec![
                        example_group(vec![
                            single_example(
                                "No Repo",
                                div()
                                    .w(width)
                                    .h(height)
                                    .child(no_repo_state)
                                    .into_any_element(),
                            ),
                            single_example(
                                "No Changes",
                                div()
                                    .w(width)
                                    .h(height)
                                    .child(no_changes_state)
                                    .into_any_element(),
                            ),
                            single_example(
                                "Unknown Upstream",
                                div()
                                    .w(width)
                                    .h(height)
                                    .child(unknown_upstream_state)
                                    .into_any_element(),
                            ),
                            single_example(
                                "Ahead of Remote",
                                div()
                                    .w(width)
                                    .h(height)
                                    .child(ahead_of_upstream_state)
                                    .into_any_element(),
                            ),
                        ])
                        .vertical(),
                    ])
                    .into_any_element(),
            )
        }
    }
}

struct BranchDiffAddon {
    branch_diff: Entity<branch_diff::BranchDiff>,
}

impl Addon for BranchDiffAddon {
    fn to_any(&self) -> &dyn std::any::Any {
        self
    }

    fn override_status_for_buffer_id(
        &self,
        buffer_id: language::BufferId,
        cx: &App,
    ) -> Option<FileStatus> {
        self.branch_diff
            .read(cx)
            .status_for_buffer_id(buffer_id, cx)
    }
}

#[cfg(test)]
mod tests {
    use collections::HashMap;
    use db::indoc;
    use editor::test::editor_test_context::{EditorTestContext, assert_state_with_diff};
    use git::status::{TrackedStatus, UnmergedStatus, UnmergedStatusCode};
    use gpui::TestAppContext;
    use project::FakeFs;
    use serde_json::json;
    use settings::SettingsStore;
    use std::path::Path;
    use unindent::Unindent as _;
    use util::{
        path,
        rel_path::{RelPath, rel_path},
    };

    use super::*;

    #[ctor::ctor]
    fn init_logger() {
        zlog::init_test();
    }

    fn init_test(cx: &mut TestAppContext) {
        cx.update(|cx| {
            let store = SettingsStore::test(cx);
            cx.set_global(store);
            theme::init(theme::LoadThemes::JustBase, cx);
            editor::init(cx);
            crate::init(cx);
        });
    }

    #[gpui::test]
    async fn test_save_after_restore(cx: &mut TestAppContext) {
        init_test(cx);

        let fs = FakeFs::new(cx.executor());
        fs.insert_tree(
            path!("/project"),
            json!({
                ".git": {},
                "foo.txt": "FOO\n",
            }),
        )
        .await;
        let project = Project::test(fs.clone(), [path!("/project").as_ref()], cx).await;
        let (workspace, cx) =
            cx.add_window_view(|window, cx| Workspace::test_new(project.clone(), window, cx));
        let diff = cx.new_window_entity(|window, cx| {
            ProjectDiff::new(project.clone(), workspace, window, cx)
        });
        cx.run_until_parked();

        fs.set_head_for_repo(
            path!("/project/.git").as_ref(),
            &[("foo.txt", "foo\n".into())],
            "deadbeef",
        );
        fs.set_index_for_repo(
            path!("/project/.git").as_ref(),
            &[("foo.txt", "foo\n".into())],
        );
        cx.run_until_parked();

        let editor = diff.read_with(cx, |diff, cx| diff.editor.read(cx).primary_editor().clone());
        assert_state_with_diff(
            &editor,
            cx,
            &"
                - foo
                + ˇFOO
            "
            .unindent(),
        );

        editor
            .update_in(cx, |editor, window, cx| {
                editor.git_restore(&Default::default(), window, cx);
                editor.save(SaveOptions::default(), project.clone(), window, cx)
            })
            .await
            .unwrap();
        cx.run_until_parked();

        assert_state_with_diff(&editor, cx, &"ˇ".unindent());

        let text = String::from_utf8(fs.read_file_sync("/project/foo.txt").unwrap()).unwrap();
        assert_eq!(text, "foo\n");
    }

    #[gpui::test]
    async fn test_scroll_to_beginning_with_deletion(cx: &mut TestAppContext) {
        init_test(cx);

        let fs = FakeFs::new(cx.executor());
        fs.insert_tree(
            path!("/project"),
            json!({
                ".git": {},
                "bar": "BAR\n",
                "foo": "FOO\n",
            }),
        )
        .await;
        let project = Project::test(fs.clone(), [path!("/project").as_ref()], cx).await;
        let (workspace, cx) =
            cx.add_window_view(|window, cx| Workspace::test_new(project.clone(), window, cx));
        let diff = cx.new_window_entity(|window, cx| {
            ProjectDiff::new(project.clone(), workspace, window, cx)
        });
        cx.run_until_parked();

        fs.set_head_and_index_for_repo(
            path!("/project/.git").as_ref(),
            &[("bar", "bar\n".into()), ("foo", "foo\n".into())],
        );
        cx.run_until_parked();

        let editor = cx.update_window_entity(&diff, |diff, window, cx| {
            diff.move_to_path(
                PathKey::with_sort_prefix(TRACKED_SORT_PREFIX, rel_path("foo").into_arc()),
                window,
                cx,
            );
            diff.editor.read(cx).primary_editor().clone()
        });
        assert_state_with_diff(
            &editor,
            cx,
            &"
                - bar
                + BAR

                - ˇfoo
                + FOO
            "
            .unindent(),
        );

        let editor = cx.update_window_entity(&diff, |diff, window, cx| {
            diff.move_to_path(
                PathKey::with_sort_prefix(TRACKED_SORT_PREFIX, rel_path("bar").into_arc()),
                window,
                cx,
            );
            diff.editor.read(cx).primary_editor().clone()
        });
        assert_state_with_diff(
            &editor,
            cx,
            &"
                - ˇbar
                + BAR

                - foo
                + FOO
            "
            .unindent(),
        );
    }

    #[gpui::test]
    async fn test_hunks_after_restore_then_modify(cx: &mut TestAppContext) {
        init_test(cx);

        let fs = FakeFs::new(cx.executor());
        fs.insert_tree(
            path!("/project"),
            json!({
                ".git": {},
                "foo": "modified\n",
            }),
        )
        .await;
        let project = Project::test(fs.clone(), [path!("/project").as_ref()], cx).await;
        let (workspace, cx) =
            cx.add_window_view(|window, cx| Workspace::test_new(project.clone(), window, cx));
        let buffer = project
            .update(cx, |project, cx| {
                project.open_local_buffer(path!("/project/foo"), cx)
            })
            .await
            .unwrap();
        let buffer_editor = cx.new_window_entity(|window, cx| {
            Editor::for_buffer(buffer, Some(project.clone()), window, cx)
        });
        let diff = cx.new_window_entity(|window, cx| {
            ProjectDiff::new(project.clone(), workspace, window, cx)
        });
        cx.run_until_parked();

        fs.set_head_for_repo(
            path!("/project/.git").as_ref(),
            &[("foo", "original\n".into())],
            "deadbeef",
        );
        cx.run_until_parked();

        let diff_editor =
            diff.read_with(cx, |diff, cx| diff.editor.read(cx).primary_editor().clone());

        assert_state_with_diff(
            &diff_editor,
            cx,
            &"
                - original
                + ˇmodified
            "
            .unindent(),
        );

        let prev_buffer_hunks =
            cx.update_window_entity(&buffer_editor, |buffer_editor, window, cx| {
                let snapshot = buffer_editor.snapshot(window, cx);
                let snapshot = &snapshot.buffer_snapshot();
                let prev_buffer_hunks = buffer_editor
                    .diff_hunks_in_ranges(&[editor::Anchor::min()..editor::Anchor::max()], snapshot)
                    .collect::<Vec<_>>();
                buffer_editor.git_restore(&Default::default(), window, cx);
                prev_buffer_hunks
            });
        assert_eq!(prev_buffer_hunks.len(), 1);
        cx.run_until_parked();

        let new_buffer_hunks =
            cx.update_window_entity(&buffer_editor, |buffer_editor, window, cx| {
                let snapshot = buffer_editor.snapshot(window, cx);
                let snapshot = &snapshot.buffer_snapshot();
                buffer_editor
                    .diff_hunks_in_ranges(&[editor::Anchor::min()..editor::Anchor::max()], snapshot)
                    .collect::<Vec<_>>()
            });
        assert_eq!(new_buffer_hunks.as_slice(), &[]);

        cx.update_window_entity(&buffer_editor, |buffer_editor, window, cx| {
            buffer_editor.set_text("different\n", window, cx);
            buffer_editor.save(
                SaveOptions {
                    format: false,
                    autosave: false,
                },
                project.clone(),
                window,
                cx,
            )
        })
        .await
        .unwrap();

        cx.run_until_parked();

        cx.update_window_entity(&buffer_editor, |buffer_editor, window, cx| {
            buffer_editor.expand_all_diff_hunks(&Default::default(), window, cx);
        });

        assert_state_with_diff(
            &buffer_editor,
            cx,
            &"
                - original
                + different
                  ˇ"
            .unindent(),
        );

        assert_state_with_diff(
            &diff_editor,
            cx,
            &"
                - original
                + different
                  ˇ"
            .unindent(),
        );
    }

    use crate::{
        conflict_view::resolve_conflict,
        project_diff::{self, ProjectDiff},
    };

    #[gpui::test]
    async fn test_go_to_prev_hunk_multibuffer(cx: &mut TestAppContext) {
        init_test(cx);

        let fs = FakeFs::new(cx.executor());
        fs.insert_tree(
            path!("/a"),
            json!({
                ".git": {},
                "a.txt": "created\n",
                "b.txt": "really changed\n",
                "c.txt": "unchanged\n"
            }),
        )
        .await;

        fs.set_head_and_index_for_repo(
            Path::new(path!("/a/.git")),
            &[
                ("b.txt", "before\n".to_string()),
                ("c.txt", "unchanged\n".to_string()),
                ("d.txt", "deleted\n".to_string()),
            ],
        );

        let project = Project::test(fs, [Path::new(path!("/a"))], cx).await;
        let (workspace, cx) =
            cx.add_window_view(|window, cx| Workspace::test_new(project, window, cx));

        cx.run_until_parked();

        cx.focus(&workspace);
        cx.update(|window, cx| {
            window.dispatch_action(project_diff::Diff.boxed_clone(), cx);
        });

        cx.run_until_parked();

        let item = workspace.update(cx, |workspace, cx| {
            workspace.active_item_as::<ProjectDiff>(cx).unwrap()
        });
        cx.focus(&item);
        let editor = item.read_with(cx, |item, cx| item.editor.read(cx).primary_editor().clone());

        let mut cx = EditorTestContext::for_editor_in(editor, cx).await;

        cx.assert_excerpts_with_selections(indoc!(
            "
            [EXCERPT]
            before
            really changed
            [EXCERPT]
            [FOLDED]
            [EXCERPT]
            ˇcreated
        "
        ));

        cx.dispatch_action(editor::actions::GoToPreviousHunk);

        cx.assert_excerpts_with_selections(indoc!(
            "
            [EXCERPT]
            before
            really changed
            [EXCERPT]
            ˇ[FOLDED]
            [EXCERPT]
            created
        "
        ));

        cx.dispatch_action(editor::actions::GoToPreviousHunk);

        cx.assert_excerpts_with_selections(indoc!(
            "
            [EXCERPT]
            ˇbefore
            really changed
            [EXCERPT]
            [FOLDED]
            [EXCERPT]
            created
        "
        ));
    }

    #[gpui::test]
    async fn test_excerpts_splitting_after_restoring_the_middle_excerpt(cx: &mut TestAppContext) {
        init_test(cx);

        let git_contents = indoc! {r#"
            #[rustfmt::skip]
            fn main() {
                let x = 0.0; // this line will be removed
                // 1
                // 2
                // 3
                let y = 0.0; // this line will be removed
                // 1
                // 2
                // 3
                let arr = [
                    0.0, // this line will be removed
                    0.0, // this line will be removed
                    0.0, // this line will be removed
                    0.0, // this line will be removed
                ];
            }
        "#};
        let buffer_contents = indoc! {"
            #[rustfmt::skip]
            fn main() {
                // 1
                // 2
                // 3
                // 1
                // 2
                // 3
                let arr = [
                ];
            }
        "};

        let fs = FakeFs::new(cx.executor());
        fs.insert_tree(
            path!("/a"),
            json!({
                ".git": {},
                "main.rs": buffer_contents,
            }),
        )
        .await;

        fs.set_head_and_index_for_repo(
            Path::new(path!("/a/.git")),
            &[("main.rs", git_contents.to_owned())],
        );

        let project = Project::test(fs, [Path::new(path!("/a"))], cx).await;
        let (workspace, cx) =
            cx.add_window_view(|window, cx| Workspace::test_new(project, window, cx));

        cx.run_until_parked();

        cx.focus(&workspace);
        cx.update(|window, cx| {
            window.dispatch_action(project_diff::Diff.boxed_clone(), cx);
        });

        cx.run_until_parked();

        let item = workspace.update(cx, |workspace, cx| {
            workspace.active_item_as::<ProjectDiff>(cx).unwrap()
        });
        cx.focus(&item);
        let editor = item.read_with(cx, |item, cx| item.editor.read(cx).primary_editor().clone());

        let mut cx = EditorTestContext::for_editor_in(editor, cx).await;

        cx.assert_excerpts_with_selections(&format!("[EXCERPT]\nˇ{git_contents}"));

        cx.dispatch_action(editor::actions::GoToHunk);
        cx.dispatch_action(editor::actions::GoToHunk);
        cx.dispatch_action(git::Restore);
        cx.dispatch_action(editor::actions::MoveToBeginning);

        cx.assert_excerpts_with_selections(&format!("[EXCERPT]\nˇ{git_contents}"));
    }

    #[gpui::test]
    async fn test_saving_resolved_conflicts(cx: &mut TestAppContext) {
        init_test(cx);

        let fs = FakeFs::new(cx.executor());
        fs.insert_tree(
            path!("/project"),
            json!({
                ".git": {},
                "foo": "<<<<<<< x\nours\n=======\ntheirs\n>>>>>>> y\n",
            }),
        )
        .await;
        fs.set_status_for_repo(
            Path::new(path!("/project/.git")),
            &[(
                "foo",
                UnmergedStatus {
                    first_head: UnmergedStatusCode::Updated,
                    second_head: UnmergedStatusCode::Updated,
                }
                .into(),
            )],
        );
        let project = Project::test(fs.clone(), [path!("/project").as_ref()], cx).await;
        let (workspace, cx) =
            cx.add_window_view(|window, cx| Workspace::test_new(project.clone(), window, cx));
        let diff = cx.new_window_entity(|window, cx| {
            ProjectDiff::new(project.clone(), workspace, window, cx)
        });
        cx.run_until_parked();

        cx.update(|window, cx| {
            let editor = diff.read(cx).editor.read(cx).primary_editor().clone();
            let excerpt_ids = editor.read(cx).buffer().read(cx).excerpt_ids();
            assert_eq!(excerpt_ids.len(), 1);
            let excerpt_id = excerpt_ids[0];
            let buffer = editor
                .read(cx)
                .buffer()
                .read(cx)
                .all_buffers()
                .into_iter()
                .next()
                .unwrap();
            let buffer_id = buffer.read(cx).remote_id();
            let conflict_set = diff
                .read(cx)
                .editor
                .read(cx)
                .primary_editor()
                .read(cx)
                .addon::<ConflictAddon>()
                .unwrap()
                .conflict_set(buffer_id)
                .unwrap();
            assert!(conflict_set.read(cx).has_conflict);
            let snapshot = conflict_set.read(cx).snapshot();
            assert_eq!(snapshot.conflicts.len(), 1);

            let ours_range = snapshot.conflicts[0].ours.clone();

            resolve_conflict(
                editor.downgrade(),
                excerpt_id,
                snapshot.conflicts[0].clone(),
                vec![ours_range],
                window,
                cx,
            )
        })
        .await;

        let contents = fs.read_file_sync(path!("/project/foo")).unwrap();
        let contents = String::from_utf8(contents).unwrap();
        assert_eq!(contents, "ours\n");
    }

    #[gpui::test]
    async fn test_new_hunk_in_modified_file(cx: &mut TestAppContext) {
        init_test(cx);

        let fs = FakeFs::new(cx.executor());
        fs.insert_tree(
            path!("/project"),
            json!({
                ".git": {},
                "foo.txt": "
                    one
                    two
                    three
                    four
                    five
                    six
                    seven
                    eight
                    nine
                    ten
                    ELEVEN
                    twelve
                ".unindent()
            }),
        )
        .await;
        let project = Project::test(fs.clone(), [path!("/project").as_ref()], cx).await;
        let (workspace, cx) =
            cx.add_window_view(|window, cx| Workspace::test_new(project.clone(), window, cx));
        let diff = cx.new_window_entity(|window, cx| {
            ProjectDiff::new(project.clone(), workspace, window, cx)
        });
        cx.run_until_parked();

        fs.set_head_and_index_for_repo(
            Path::new(path!("/project/.git")),
            &[(
                "foo.txt",
                "
                    one
                    two
                    three
                    four
                    five
                    six
                    seven
                    eight
                    nine
                    ten
                    eleven
                    twelve
                "
                .unindent(),
            )],
        );
        cx.run_until_parked();

        let editor = diff.read_with(cx, |diff, cx| diff.editor.read(cx).primary_editor().clone());

        assert_state_with_diff(
            &editor,
            cx,
            &"
                  ˇnine
                  ten
                - eleven
                + ELEVEN
                  twelve
            "
            .unindent(),
        );

        // The project diff updates its excerpts when a new hunk appears in a buffer that already has a diff.
        let buffer = project
            .update(cx, |project, cx| {
                project.open_local_buffer(path!("/project/foo.txt"), cx)
            })
            .await
            .unwrap();
        buffer.update(cx, |buffer, cx| {
            buffer.edit_via_marked_text(
                &"
                    one
                    «TWO»
                    three
                    four
                    five
                    six
                    seven
                    eight
                    nine
                    ten
                    ELEVEN
                    twelve
                "
                .unindent(),
                None,
                cx,
            );
        });
        project
            .update(cx, |project, cx| project.save_buffer(buffer.clone(), cx))
            .await
            .unwrap();
        cx.run_until_parked();

        assert_state_with_diff(
            &editor,
            cx,
            &"
                  one
                - two
                + TWO
                  three
                  four
                  five
                  ˇnine
                  ten
                - eleven
                + ELEVEN
                  twelve
            "
            .unindent(),
        );
    }

    #[gpui::test]
    async fn test_branch_diff(cx: &mut TestAppContext) {
        init_test(cx);

        let fs = FakeFs::new(cx.executor());
        fs.insert_tree(
            path!("/project"),
            json!({
                ".git": {},
                "a.txt": "C",
                "b.txt": "new",
                "c.txt": "in-merge-base-and-work-tree",
                "d.txt": "created-in-head",
            }),
        )
        .await;
        let project = Project::test(fs.clone(), [path!("/project").as_ref()], cx).await;
        let (workspace, cx) =
            cx.add_window_view(|window, cx| Workspace::test_new(project.clone(), window, cx));
        let diff = cx
            .update(|window, cx| {
                ProjectDiff::new_with_default_branch(project.clone(), workspace, window, cx)
            })
            .await
            .unwrap();
        cx.run_until_parked();

        fs.set_head_for_repo(
            Path::new(path!("/project/.git")),
            &[("a.txt", "B".into()), ("d.txt", "created-in-head".into())],
            "sha",
        );
        // fs.set_index_for_repo(dot_git, index_state);
        fs.set_merge_base_content_for_repo(
            Path::new(path!("/project/.git")),
            &[
                ("a.txt", "A".into()),
                ("c.txt", "in-merge-base-and-work-tree".into()),
            ],
        );
        cx.run_until_parked();

        let editor = diff.read_with(cx, |diff, cx| diff.editor.read(cx).primary_editor().clone());

        assert_state_with_diff(
            &editor,
            cx,
            &"
                - A
                + ˇC
                + new
                + created-in-head"
                .unindent(),
        );

        let statuses: HashMap<Arc<RelPath>, Option<FileStatus>> =
            editor.update(cx, |editor, cx| {
                editor
                    .buffer()
                    .read(cx)
                    .all_buffers()
                    .iter()
                    .map(|buffer| {
                        (
                            buffer.read(cx).file().unwrap().path().clone(),
                            editor.status_for_buffer_id(buffer.read(cx).remote_id(), cx),
                        )
                    })
                    .collect()
            });

        assert_eq!(
            statuses,
            HashMap::from_iter([
                (
                    rel_path("a.txt").into_arc(),
                    Some(FileStatus::Tracked(TrackedStatus {
                        index_status: git::status::StatusCode::Modified,
                        worktree_status: git::status::StatusCode::Modified
                    }))
                ),
                (rel_path("b.txt").into_arc(), Some(FileStatus::Untracked)),
                (
                    rel_path("d.txt").into_arc(),
                    Some(FileStatus::Tracked(TrackedStatus {
                        index_status: git::status::StatusCode::Added,
                        worktree_status: git::status::StatusCode::Added
                    }))
                )
            ])
        );
    }

    #[gpui::test]
    async fn test_update_on_uncommit(cx: &mut TestAppContext) {
        init_test(cx);

        let fs = FakeFs::new(cx.executor());
        fs.insert_tree(
            path!("/project"),
            json!({
                ".git": {},
                "README.md": "# My cool project\n".to_owned()
            }),
        )
        .await;
        fs.set_head_and_index_for_repo(
            Path::new(path!("/project/.git")),
            &[("README.md", "# My cool project\n".to_owned())],
        );
        let project = Project::test(fs.clone(), [Path::new(path!("/project"))], cx).await;
        let worktree_id = project.read_with(cx, |project, cx| {
            project.worktrees(cx).next().unwrap().read(cx).id()
        });
        let (workspace, cx) =
            cx.add_window_view(|window, cx| Workspace::test_new(project.clone(), window, cx));
        cx.run_until_parked();

        let _editor = workspace
            .update_in(cx, |workspace, window, cx| {
                workspace.open_path((worktree_id, rel_path("README.md")), None, true, window, cx)
            })
            .await
            .unwrap()
            .downcast::<Editor>()
            .unwrap();

        cx.focus(&workspace);
        cx.update(|window, cx| {
            window.dispatch_action(project_diff::Diff.boxed_clone(), cx);
        });
        cx.run_until_parked();
        let item = workspace.update(cx, |workspace, cx| {
            workspace.active_item_as::<ProjectDiff>(cx).unwrap()
        });
        cx.focus(&item);
        let editor = item.read_with(cx, |item, cx| item.editor.read(cx).primary_editor().clone());

        fs.set_head_and_index_for_repo(
            Path::new(path!("/project/.git")),
            &[(
                "README.md",
                "# My cool project\nDetails to come.\n".to_owned(),
            )],
        );
        cx.run_until_parked();

        let mut cx = EditorTestContext::for_editor_in(editor, cx).await;

        cx.assert_excerpts_with_selections("[EXCERPT]\nˇ# My cool project\nDetails to come.\n");
    }
}<|MERGE_RESOLUTION|>--- conflicted
+++ resolved
@@ -525,33 +525,13 @@
             .expect("project diff editor should have a conflict addon");
 
         let snapshot = buffer.read(cx).snapshot();
-        let diff_read = diff.read(cx);
-<<<<<<< HEAD
-        let diff_snapshot = diff_read.snapshot(cx);
-        let diff_hunk_ranges = diff_snapshot
-            .hunks_intersecting_range(
-                Anchor::min_max_range_for_buffer(diff_read.buffer_id),
-                &snapshot,
-            )
-            .map(|diff_hunk| diff_hunk.buffer_range);
-        let conflicts = conflict_addon
-            .conflict_set(snapshot.remote_id())
-            .map(|conflict_set| conflict_set.read(cx).snapshot().conflicts)
-            .unwrap_or_default();
-        let conflicts = conflicts.iter().map(|conflict| conflict.range.clone());
-
-        let excerpt_ranges =
-            merge_anchor_ranges(diff_hunk_ranges.into_iter(), conflicts, &snapshot)
-                .map(|range| range.to_point(&snapshot))
-                .collect::<Vec<_>>();
-=======
+        let diff_snapshot = diff.read(cx).snapshot(cx);
 
         let excerpt_ranges = {
-            let diff_hunk_ranges = diff_read
+            let diff_hunk_ranges = diff_snapshot
                 .hunks_intersecting_range(
-                    Anchor::min_max_range_for_buffer(diff_read.buffer_id),
+                    Anchor::min_max_range_for_buffer(snapshot.remote_id()),
                     &snapshot,
-                    cx,
                 )
                 .map(|diff_hunk| diff_hunk.buffer_range.to_point(&snapshot));
             let conflicts = conflict_addon
@@ -569,7 +549,6 @@
                 diff_hunk_ranges.collect()
             }
         };
->>>>>>> f03987fb
 
         let (was_empty, is_excerpt_newly_added) = self.editor.update(cx, |editor, cx| {
             let was_empty = editor
@@ -664,7 +643,7 @@
 
             this.editor.update(cx, |editor, cx| {
                 for path in previous_paths {
-                    if let Some(buffer) = multibuffer.buffer_for_path(&path, cx) {
+                    if let Some(buffer) = this.multibuffer.read(cx).buffer_for_path(&path, cx) {
                         let skip = match reason {
                             RefreshReason::DiffChanged | RefreshReason::EditorSaved => {
                                 buffer.read(cx).is_dirty()
@@ -677,11 +656,7 @@
                     }
 
                     this.buffer_diff_subscriptions.remove(&path.path);
-<<<<<<< HEAD
                     editor.remove_excerpts_for_path(path, cx);
-=======
-                    multibuffer.remove_excerpts_for_path(path.clone(), cx);
->>>>>>> f03987fb
                 }
             });
             buffers_to_load
