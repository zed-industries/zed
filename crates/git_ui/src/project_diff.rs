use crate::{
    conflict_view::ConflictAddon,
    git_panel::{GitPanel, GitPanelAddon, GitStatusEntry},
    git_panel_settings::GitPanelSettings,
    remote_button::{render_publish_button, render_push_button},
};
use anyhow::{Context as _, Result, anyhow};
use buffer_diff::{BufferDiff, DiffHunkSecondaryStatus};
use collections::{HashMap, HashSet};
use editor::{
    Addon, Editor, EditorEvent, SelectionEffects,
    actions::{GoToHunk, GoToPreviousHunk},
    multibuffer_context_lines,
    scroll::Autoscroll,
};
use git::{
    Commit, StageAll, StageAndNext, ToggleStaged, UnstageAll, UnstageAndNext,
    repository::{Branch, RepoPath, Upstream, UpstreamTracking, UpstreamTrackingStatus},
    status::FileStatus,
};
use gpui::{
    Action, AnyElement, AnyView, App, AppContext as _, AsyncWindowContext, Entity, EventEmitter,
    FocusHandle, Focusable, Render, Subscription, Task, WeakEntity, actions,
};
use language::{Anchor, Buffer, Capability, OffsetRangeExt};
use multi_buffer::{MultiBuffer, PathKey};
use project::{
    Project, ProjectPath,
<<<<<<< HEAD
    git_store::{
        Repository,
        branch_diff::{self, BranchDiffEvent, DiffBase},
    },
=======
    git_store::{GitStore, GitStoreEvent, Repository, RepositoryEvent},
>>>>>>> f0ac54e8
};
use settings::{Settings, SettingsStore};
use std::any::{Any, TypeId};
use std::ops::Range;
use std::sync::Arc;
use theme::ActiveTheme;
use ui::{KeyBinding, Tooltip, prelude::*, vertical_divider};
use util::ResultExt as _;
use workspace::{
    CloseActiveItem, ItemNavHistory, SerializableItem, ToolbarItemEvent, ToolbarItemLocation,
    ToolbarItemView, Workspace,
    item::{BreadcrumbText, Item, ItemEvent, ItemHandle, SaveOptions, TabContentParams},
    notifications::NotifyTaskExt,
    searchable::SearchableItemHandle,
};

actions!(
    git,
    [
        /// Shows the diff between the working directory and the index.
        Diff,
        /// Adds files to the git staging area.
        Add,
        /// Shows the diff between the working directory and your default
        /// branch (typically main or master).
        BranchDiff
    ]
);

pub struct ProjectDiff {
    project: Entity<Project>,
    multibuffer: Entity<MultiBuffer>,
    branch_diff: Entity<branch_diff::BranchDiff>,
    editor: Entity<Editor>,
<<<<<<< HEAD
=======
    git_store: Entity<GitStore>,
    buffer_diff_subscriptions: HashMap<RepoPath, (Entity<BufferDiff>, Subscription)>,
>>>>>>> f0ac54e8
    workspace: WeakEntity<Workspace>,
    focus_handle: FocusHandle,
    pending_scroll: Option<PathKey>,
    _task: Task<Result<()>>,
    _git_store_subscription: Subscription,
}

const CONFLICT_SORT_PREFIX: u64 = 1;
const TRACKED_SORT_PREFIX: u64 = 2;
const NEW_SORT_PREFIX: u64 = 3;

impl ProjectDiff {
    pub(crate) fn register(workspace: &mut Workspace, cx: &mut Context<Workspace>) {
        workspace.register_action(Self::deploy);
        workspace.register_action(Self::deploy_branch_diff);
        workspace.register_action(|workspace, _: &Add, window, cx| {
            Self::deploy(workspace, &Diff, window, cx);
        });
        workspace::register_serializable_item::<ProjectDiff>(cx);
    }

    fn deploy(
        workspace: &mut Workspace,
        _: &Diff,
        window: &mut Window,
        cx: &mut Context<Workspace>,
    ) {
        Self::deploy_at(workspace, None, window, cx)
    }

    fn deploy_branch_diff(
        workspace: &mut Workspace,
        _: &BranchDiff,
        window: &mut Window,
        cx: &mut Context<Workspace>,
    ) {
        let project = workspace.project().clone();
        let workspace = cx.entity();
        // todo!() only open one at a time
        window
            .spawn(cx, async move |cx| {
                let this = cx
                    .update(|window, cx| {
                        Self::new_with_default_branch(project, workspace.clone(), window, cx)
                    })?
                    .await?;
                workspace
                    .update_in(cx, |workspace, window, cx| {
                        workspace.add_item_to_active_pane(Box::new(this), None, true, window, cx);
                    })
                    .ok();
                anyhow::Ok(())
            })
            .detach_and_notify_err(window, cx);
    }

    pub fn deploy_at(
        workspace: &mut Workspace,
        entry: Option<GitStatusEntry>,
        window: &mut Window,
        cx: &mut Context<Workspace>,
    ) {
        telemetry::event!(
            "Git Diff Opened",
            source = if entry.is_some() {
                "Git Panel"
            } else {
                "Action"
            }
        );
        // todo!() don't de-dupe with the branch diff
        let project_diff = if let Some(existing) = workspace.item_of_type::<Self>(cx) {
            workspace.activate_item(&existing, true, true, window, cx);
            existing
        } else {
            let workspace_handle = cx.entity();
            let project_diff =
                cx.new(|cx| Self::new(workspace.project().clone(), workspace_handle, window, cx));
            workspace.add_item_to_active_pane(
                Box::new(project_diff.clone()),
                None,
                true,
                window,
                cx,
            );
            project_diff
        };
        if let Some(entry) = entry {
            project_diff.update(cx, |project_diff, cx| {
                project_diff.move_to_entry(entry, window, cx);
            })
        }
    }

    pub fn autoscroll(&self, cx: &mut Context<Self>) {
        self.editor.update(cx, |editor, cx| {
            editor.request_autoscroll(Autoscroll::fit(), cx);
        })
    }

    fn new_with_default_branch(
        project: Entity<Project>,
        workspace: Entity<Workspace>,
        window: &mut Window,
        cx: &mut App,
    ) -> Task<Result<Entity<Self>>> {
        let Some(repo) = project.read(cx).git_store().read(cx).active_repository() else {
            return Task::ready(Err(anyhow!("No active repository")));
        };
        let main_branch = repo.update(cx, |repo, _| repo.default_branch());
        window.spawn(cx, async move |cx| {
            let main_branch = main_branch
                .await??
                .context("Could not determine default branch")?;

            let branch_diff = cx.new_window_entity(|window, cx| {
                branch_diff::BranchDiff::new(
                    DiffBase::Merge {
                        base_ref: main_branch,
                    },
                    project.clone(),
                    window,
                    cx,
                )
            })?;
            cx.new_window_entity(|window, cx| {
                Self::new_impl(branch_diff, project, workspace, window, cx)
            })
        })
    }

    fn new(
        project: Entity<Project>,
        workspace: Entity<Workspace>,
        window: &mut Window,
        cx: &mut Context<Self>,
    ) -> Self {
        let branch_diff =
            cx.new(|cx| branch_diff::BranchDiff::new(DiffBase::Head, project.clone(), window, cx));
        Self::new_impl(branch_diff, project, workspace, window, cx)
    }

    fn new_impl(
        branch_diff: Entity<branch_diff::BranchDiff>,
        project: Entity<Project>,
        workspace: Entity<Workspace>,
        window: &mut Window,
        cx: &mut Context<Self>,
    ) -> Self {
        let focus_handle = cx.focus_handle();
        let multibuffer = cx.new(|_| MultiBuffer::new(Capability::ReadWrite));

        let editor = cx.new(|cx| {
            let mut diff_display_editor =
                Editor::for_multibuffer(multibuffer.clone(), Some(project.clone()), window, cx);
            diff_display_editor.disable_diagnostics(cx);
            diff_display_editor.set_expand_all_diff_hunks(cx);

            match branch_diff.read(cx).diff_base() {
                DiffBase::Head => {
                    diff_display_editor.register_addon(GitPanelAddon {
                        workspace: workspace.downgrade(),
                    });
                }
                DiffBase::Merge { .. } => {
                    diff_display_editor.register_addon(BranchDiffAddon {
                        branch_diff: branch_diff.clone(),
                    });
                    diff_display_editor.start_temporary_diff_override();
                    diff_display_editor.set_render_diff_hunk_controls(
                        Arc::new(|_, _, _, _, _, _, _, _| gpui::Empty.into_any_element()),
                        cx,
                    );
                    //
                }
            }
            diff_display_editor
        });
        window.defer(cx, {
            let workspace = workspace.clone();
            let editor = editor.clone();
            move |window, cx| {
                workspace.update(cx, |workspace, cx| {
                    editor.update(cx, |editor, cx| {
                        editor.added_to_workspace(workspace, window, cx);
                    })
                });
            }
        });
        cx.subscribe_in(&editor, window, Self::handle_editor_event)
            .detach();

        let branch_diff_subscription = cx.subscribe_in(
            &branch_diff,
            window,
<<<<<<< HEAD
            move |this, _git_store, event, window, cx| match event {
                BranchDiffEvent::FileListChanged => {
                    this._task = {
                        window.spawn(cx, {
                            let this = cx.weak_entity();
                            async |cx| Self::refresh(this, cx).await
                        })
                    }
=======
            move |this, _git_store, event, _window, _cx| match event {
                GitStoreEvent::ActiveRepositoryChanged(_)
                | GitStoreEvent::RepositoryUpdated(
                    _,
                    RepositoryEvent::StatusesChanged { full_scan: _ },
                    true,
                )
                | GitStoreEvent::ConflictsUpdated => {
                    *this.update_needed.borrow_mut() = ();
>>>>>>> f0ac54e8
                }
            },
        );

        let mut was_sort_by_path = GitPanelSettings::get_global(cx).sort_by_path;
        let mut was_collapse_untracked_diff =
            GitPanelSettings::get_global(cx).collapse_untracked_diff;
        cx.observe_global_in::<SettingsStore>(window, move |this, window, cx| {
            let is_sort_by_path = GitPanelSettings::get_global(cx).sort_by_path;
            let is_collapse_untracked_diff =
                GitPanelSettings::get_global(cx).collapse_untracked_diff;
            if is_sort_by_path != was_sort_by_path
                || is_collapse_untracked_diff != was_collapse_untracked_diff
            {
                this._task = {
                    window.spawn(cx, {
                        let this = cx.weak_entity();
                        async |cx| Self::refresh(this, cx).await
                    })
                }
            }
            was_sort_by_path = is_sort_by_path;
            was_collapse_untracked_diff = is_collapse_untracked_diff;
        })
        .detach();

        let task = window.spawn(cx, {
            let this = cx.weak_entity();
            async |cx| Self::refresh(this, cx).await
        });

        Self {
            project,
            workspace: workspace.downgrade(),
            branch_diff,
            focus_handle,
            editor,
            multibuffer,
            buffer_diff_subscriptions: Default::default(),
            pending_scroll: None,
<<<<<<< HEAD
            _task: task,
            _subscription: branch_diff_subscription,
=======
            update_needed: send,
            _task: worker,
            _git_store_subscription: git_store_subscription,
>>>>>>> f0ac54e8
        }
    }

    pub fn diff_base<'a>(&'a self, cx: &'a App) -> &'a DiffBase {
        self.branch_diff.read(cx).diff_base()
    }

    pub fn move_to_entry(
        &mut self,
        entry: GitStatusEntry,
        window: &mut Window,
        cx: &mut Context<Self>,
    ) {
        let Some(git_repo) = self.branch_diff.read(cx).repo() else {
            return;
        };
        let repo = git_repo.read(cx);
        let sort_prefix = sort_prefix(repo, &entry.repo_path, entry.status, cx);
        let path_key = PathKey::with_sort_prefix(sort_prefix, entry.repo_path.0);

        self.move_to_path(path_key, window, cx)
    }

    pub fn active_path(&self, cx: &App) -> Option<ProjectPath> {
        let editor = self.editor.read(cx);
        let position = editor.selections.newest_anchor().head();
        let multi_buffer = editor.buffer().read(cx);
        let (_, buffer, _) = multi_buffer.excerpt_containing(position, cx)?;

        let file = buffer.read(cx).file()?;
        Some(ProjectPath {
            worktree_id: file.worktree_id(cx),
            path: file.path().clone(),
        })
    }

    fn move_to_path(&mut self, path_key: PathKey, window: &mut Window, cx: &mut Context<Self>) {
        if let Some(position) = self.multibuffer.read(cx).location_for_path(&path_key, cx) {
            self.editor.update(cx, |editor, cx| {
                editor.change_selections(
                    SelectionEffects::scroll(Autoscroll::focused()),
                    window,
                    cx,
                    |s| {
                        s.select_ranges([position..position]);
                    },
                )
            });
        } else {
            self.pending_scroll = Some(path_key);
        }
    }

    fn button_states(&self, cx: &App) -> ButtonStates {
        let editor = self.editor.read(cx);
        let snapshot = self.multibuffer.read(cx).snapshot(cx);
        let prev_next = snapshot.diff_hunks().nth(1).is_some();
        let mut selection = true;

        let mut ranges = editor
            .selections
            .disjoint_anchor_ranges()
            .collect::<Vec<_>>();
        if !ranges.iter().any(|range| range.start != range.end) {
            selection = false;
            if let Some((excerpt_id, buffer, range)) = self.editor.read(cx).active_excerpt(cx) {
                ranges = vec![multi_buffer::Anchor::range_in_buffer(
                    excerpt_id,
                    buffer.read(cx).remote_id(),
                    range,
                )];
            } else {
                ranges = Vec::default();
            }
        }
        let mut has_staged_hunks = false;
        let mut has_unstaged_hunks = false;
        for hunk in editor.diff_hunks_in_ranges(&ranges, &snapshot) {
            match hunk.secondary_status {
                DiffHunkSecondaryStatus::HasSecondaryHunk
                | DiffHunkSecondaryStatus::SecondaryHunkAdditionPending => {
                    has_unstaged_hunks = true;
                }
                DiffHunkSecondaryStatus::OverlapsWithSecondaryHunk => {
                    has_staged_hunks = true;
                    has_unstaged_hunks = true;
                }
                DiffHunkSecondaryStatus::NoSecondaryHunk
                | DiffHunkSecondaryStatus::SecondaryHunkRemovalPending => {
                    has_staged_hunks = true;
                }
            }
        }
        let mut stage_all = false;
        let mut unstage_all = false;
        self.workspace
            .read_with(cx, |workspace, cx| {
                if let Some(git_panel) = workspace.panel::<GitPanel>(cx) {
                    let git_panel = git_panel.read(cx);
                    stage_all = git_panel.can_stage_all();
                    unstage_all = git_panel.can_unstage_all();
                }
            })
            .ok();

        ButtonStates {
            stage: has_unstaged_hunks,
            unstage: has_staged_hunks,
            prev_next,
            selection,
            stage_all,
            unstage_all,
        }
    }

    fn handle_editor_event(
        &mut self,
        editor: &Entity<Editor>,
        event: &EditorEvent,
        window: &mut Window,
        cx: &mut Context<Self>,
    ) {
        if let EditorEvent::SelectionsChanged { local: true } = event {
            let Some(project_path) = self.active_path(cx) else {
                return;
            };
            self.workspace
                .update(cx, |workspace, cx| {
                    if let Some(git_panel) = workspace.panel::<GitPanel>(cx) {
                        git_panel.update(cx, |git_panel, cx| {
                            git_panel.select_entry_by_path(project_path, window, cx)
                        })
                    }
                })
                .ok();
        }
        if editor.focus_handle(cx).contains_focused(window, cx)
            && self.multibuffer.read(cx).is_empty()
        {
            self.focus_handle.focus(window)
        }
    }

<<<<<<< HEAD
=======
    fn load_buffers(&mut self, cx: &mut Context<Self>) -> Vec<Task<Result<DiffBuffer>>> {
        let Some(repo) = self.git_store.read(cx).active_repository() else {
            self.multibuffer.update(cx, |multibuffer, cx| {
                multibuffer.clear(cx);
            });
            self.buffer_diff_subscriptions.clear();
            return vec![];
        };

        let mut previous_paths = self.multibuffer.read(cx).paths().collect::<HashSet<_>>();

        let mut result = vec![];
        repo.update(cx, |repo, cx| {
            for entry in repo.cached_status() {
                if !entry.status.has_changes() {
                    continue;
                }
                let Some(project_path) = repo.repo_path_to_project_path(&entry.repo_path, cx)
                else {
                    continue;
                };
                let sort_prefix = sort_prefix(repo, &entry.repo_path, entry.status, cx);
                let path_key = PathKey::with_sort_prefix(sort_prefix, entry.repo_path.0.clone());

                previous_paths.remove(&path_key);
                let load_buffer = self
                    .project
                    .update(cx, |project, cx| project.open_buffer(project_path, cx));

                let project = self.project.clone();
                result.push(cx.spawn(async move |_, cx| {
                    let buffer = load_buffer.await?;
                    let changes = project
                        .update(cx, |project, cx| {
                            project.open_uncommitted_diff(buffer.clone(), cx)
                        })?
                        .await?;
                    Ok(DiffBuffer {
                        path_key,
                        buffer,
                        diff: changes,
                        file_status: entry.status,
                    })
                }));
            }
        });
        self.multibuffer.update(cx, |multibuffer, cx| {
            for path in previous_paths {
                self.buffer_diff_subscriptions
                    .remove(&path.path.clone().into());
                multibuffer.remove_excerpts_for_path(path, cx);
            }
        });
        result
    }

>>>>>>> f0ac54e8
    fn register_buffer(
        &mut self,
        path_key: PathKey,
        file_status: FileStatus,
        buffer: Entity<Buffer>,
        diff: Entity<BufferDiff>,
        window: &mut Window,
        cx: &mut Context<Self>,
    ) {
<<<<<<< HEAD
        if self.branch_diff.read(cx).diff_base().is_merge_base() {
            self.multibuffer.update(cx, |multibuffer, cx| {
                multibuffer.add_diff(diff.clone(), cx);
            });
        }
=======
        let path_key = diff_buffer.path_key.clone();
        let buffer = diff_buffer.buffer.clone();
        let diff = diff_buffer.diff.clone();

        let subscription = cx.subscribe(&diff, move |this, _, _, _| {
            *this.update_needed.borrow_mut() = ();
        });
        self.buffer_diff_subscriptions
            .insert(path_key.path.clone().into(), (diff.clone(), subscription));

>>>>>>> f0ac54e8
        let conflict_addon = self
            .editor
            .read(cx)
            .addon::<ConflictAddon>()
            .expect("project diff editor should have a conflict addon");

        let snapshot = buffer.read(cx).snapshot();
        let diff = diff.read(cx);
        let diff_hunk_ranges = diff
            .hunks_intersecting_range(Anchor::MIN..Anchor::MAX, &snapshot, cx)
            .map(|diff_hunk| diff_hunk.buffer_range);
        let conflicts = conflict_addon
            .conflict_set(snapshot.remote_id())
            .map(|conflict_set| conflict_set.read(cx).snapshot().conflicts)
            .unwrap_or_default();
        let conflicts = conflicts.iter().map(|conflict| conflict.range.clone());

        let excerpt_ranges =
            merge_anchor_ranges(diff_hunk_ranges.into_iter(), conflicts, &snapshot)
                .map(|range| range.to_point(&snapshot))
                .collect::<Vec<_>>();

        let (was_empty, is_excerpt_newly_added) = self.multibuffer.update(cx, |multibuffer, cx| {
            let was_empty = multibuffer.is_empty();
            let (_, is_newly_added) = multibuffer.set_excerpts_for_path(
                path_key.clone(),
                buffer,
                excerpt_ranges,
                multibuffer_context_lines(cx),
                cx,
            );
            (was_empty, is_newly_added)
        });

        self.editor.update(cx, |editor, cx| {
            if was_empty {
                editor.change_selections(SelectionEffects::no_scroll(), window, cx, |selections| {
                    // TODO select the very beginning (possibly inside a deletion)
                    selections.select_ranges([0..0])
                });
            }
            if is_excerpt_newly_added
                && (file_status.is_deleted()
                    || (file_status.is_untracked()
                        && GitPanelSettings::get_global(cx).collapse_untracked_diff))
            {
                editor.fold_buffer(snapshot.text.remote_id(), cx)
            }
        });

        if self.multibuffer.read(cx).is_empty()
            && self
                .editor
                .read(cx)
                .focus_handle(cx)
                .contains_focused(window, cx)
        {
            self.focus_handle.focus(window);
        } else if self.focus_handle.is_focused(window) && !self.multibuffer.read(cx).is_empty() {
            self.editor.update(cx, |editor, cx| {
                editor.focus_handle(cx).focus(window);
            });
        }
        if self.pending_scroll.as_ref() == Some(&path_key) {
            self.move_to_path(path_key, window, cx);
        }
    }

    pub async fn refresh(this: WeakEntity<Self>, cx: &mut AsyncWindowContext) -> Result<()> {
        let mut path_keys = Vec::new();
        let buffers_to_load = this.update(cx, |this, cx| {
            let (repo, buffers_to_load) = this.branch_diff.update(cx, |branch_diff, cx| {
                let load_buffers = branch_diff.load_buffers(cx);
                (branch_diff.repo().cloned(), load_buffers)
            });
            let mut previous_paths = this.multibuffer.read(cx).paths().collect::<HashSet<_>>();

            if let Some(repo) = repo {
                let repo = repo.read(cx);

                path_keys = Vec::with_capacity(buffers_to_load.len());
                for entry in buffers_to_load.iter() {
                    let sort_prefix = sort_prefix(&repo, &entry.repo_path, entry.file_status, cx);
                    let path_key =
                        PathKey::with_sort_prefix(sort_prefix, entry.repo_path.0.clone());
                    previous_paths.remove(&path_key);
                    path_keys.push(path_key)
                }
            }

            this.multibuffer.update(cx, |multibuffer, cx| {
                for path in previous_paths {
                    multibuffer.remove_excerpts_for_path(path, cx);
                }
            });
            buffers_to_load
        })?;

        for (entry, path_key) in buffers_to_load.into_iter().zip(path_keys.into_iter()) {
            if let Some((buffer, diff)) = entry.load.await.log_err() {
                cx.update(|window, cx| {
                    this.update(cx, |this, cx| {
                        this.register_buffer(path_key, entry.file_status, buffer, diff, window, cx)
                    })
                    .ok();
                })?;
            }
        }
        this.update(cx, |this, cx| {
            this.pending_scroll.take();
            cx.notify();
        })?;

        Ok(())
    }

    #[cfg(any(test, feature = "test-support"))]
    pub fn excerpt_paths(&self, cx: &App) -> Vec<std::sync::Arc<util::rel_path::RelPath>> {
        self.multibuffer
            .read(cx)
            .excerpt_paths()
            .map(|key| key.path.clone())
            .collect()
    }
}

fn sort_prefix(repo: &Repository, repo_path: &RepoPath, status: FileStatus, cx: &App) -> u64 {
    if GitPanelSettings::get_global(cx).sort_by_path {
        TRACKED_SORT_PREFIX
    } else if repo.had_conflict_on_last_merge_head_change(repo_path) {
        CONFLICT_SORT_PREFIX
    } else if status.is_created() {
        NEW_SORT_PREFIX
    } else {
        TRACKED_SORT_PREFIX
    }
}

impl EventEmitter<EditorEvent> for ProjectDiff {}

impl Focusable for ProjectDiff {
    fn focus_handle(&self, cx: &App) -> FocusHandle {
        if self.multibuffer.read(cx).is_empty() {
            self.focus_handle.clone()
        } else {
            self.editor.focus_handle(cx)
        }
    }
}

impl Item for ProjectDiff {
    type Event = EditorEvent;

    fn tab_icon(&self, _window: &Window, _cx: &App) -> Option<Icon> {
        Some(Icon::new(IconName::GitBranch).color(Color::Muted))
    }

    fn to_item_events(event: &EditorEvent, f: impl FnMut(ItemEvent)) {
        Editor::to_item_events(event, f)
    }

    fn deactivated(&mut self, window: &mut Window, cx: &mut Context<Self>) {
        self.editor
            .update(cx, |editor, cx| editor.deactivated(window, cx));
    }

    fn navigate(
        &mut self,
        data: Box<dyn Any>,
        window: &mut Window,
        cx: &mut Context<Self>,
    ) -> bool {
        self.editor
            .update(cx, |editor, cx| editor.navigate(data, window, cx))
    }

    fn tab_tooltip_text(&self, _: &App) -> Option<SharedString> {
        Some("Project Diff".into())
    }

    fn tab_content(&self, params: TabContentParams, _window: &Window, cx: &App) -> AnyElement {
        Label::new(self.tab_content_text(0, cx))
            .color(if params.selected {
                Color::Default
            } else {
                Color::Muted
            })
            .into_any_element()
    }

    fn tab_content_text(&self, _detail: usize, cx: &App) -> SharedString {
        match self.branch_diff.read(cx).diff_base() {
            DiffBase::Head => "Uncommitted Changes".into(),
            DiffBase::Merge { base_ref } => format!("Changes since {}", base_ref).into(),
        }
    }

    fn telemetry_event_text(&self) -> Option<&'static str> {
        Some("Project Diff Opened")
    }

    fn as_searchable(&self, _: &Entity<Self>) -> Option<Box<dyn SearchableItemHandle>> {
        Some(Box::new(self.editor.clone()))
    }

    fn for_each_project_item(
        &self,
        cx: &App,
        f: &mut dyn FnMut(gpui::EntityId, &dyn project::ProjectItem),
    ) {
        self.editor.for_each_project_item(cx, f)
    }

    fn set_nav_history(
        &mut self,
        nav_history: ItemNavHistory,
        _: &mut Window,
        cx: &mut Context<Self>,
    ) {
        self.editor.update(cx, |editor, _| {
            editor.set_nav_history(Some(nav_history));
        });
    }

    fn clone_on_split(
        &self,
        _workspace_id: Option<workspace::WorkspaceId>,
        window: &mut Window,
        cx: &mut Context<Self>,
    ) -> Task<Option<Entity<Self>>>
    where
        Self: Sized,
    {
        let Some(workspace) = self.workspace.upgrade() else {
            return Task::ready(None);
        };
        Task::ready(Some(cx.new(|cx| {
            ProjectDiff::new(self.project.clone(), workspace, window, cx)
        })))
    }

    fn is_dirty(&self, cx: &App) -> bool {
        self.multibuffer.read(cx).is_dirty(cx)
    }

    fn has_conflict(&self, cx: &App) -> bool {
        self.multibuffer.read(cx).has_conflict(cx)
    }

    fn can_save(&self, _: &App) -> bool {
        true
    }

    fn save(
        &mut self,
        options: SaveOptions,
        project: Entity<Project>,
        window: &mut Window,
        cx: &mut Context<Self>,
    ) -> Task<Result<()>> {
        self.editor.save(options, project, window, cx)
    }

    fn save_as(
        &mut self,
        _: Entity<Project>,
        _: ProjectPath,
        _window: &mut Window,
        _: &mut Context<Self>,
    ) -> Task<Result<()>> {
        unreachable!()
    }

    fn reload(
        &mut self,
        project: Entity<Project>,
        window: &mut Window,
        cx: &mut Context<Self>,
    ) -> Task<Result<()>> {
        self.editor.reload(project, window, cx)
    }

    fn act_as_type<'a>(
        &'a self,
        type_id: TypeId,
        self_handle: &'a Entity<Self>,
        _: &'a App,
    ) -> Option<AnyView> {
        if type_id == TypeId::of::<Self>() {
            Some(self_handle.to_any())
        } else if type_id == TypeId::of::<Editor>() {
            Some(self.editor.to_any())
        } else {
            None
        }
    }

    fn breadcrumb_location(&self, _: &App) -> ToolbarItemLocation {
        ToolbarItemLocation::PrimaryLeft
    }

    fn breadcrumbs(&self, theme: &theme::Theme, cx: &App) -> Option<Vec<BreadcrumbText>> {
        self.editor.breadcrumbs(theme, cx)
    }

    fn added_to_workspace(
        &mut self,
        workspace: &mut Workspace,
        window: &mut Window,
        cx: &mut Context<Self>,
    ) {
        self.editor.update(cx, |editor, cx| {
            editor.added_to_workspace(workspace, window, cx)
        });
    }
}

impl Render for ProjectDiff {
    fn render(&mut self, _window: &mut Window, cx: &mut Context<Self>) -> impl IntoElement {
        let is_empty = self.multibuffer.read(cx).is_empty();

        div()
            .track_focus(&self.focus_handle)
            .key_context(if is_empty { "EmptyPane" } else { "GitDiff" })
            .bg(cx.theme().colors().editor_background)
            .flex()
            .items_center()
            .justify_center()
            .size_full()
            .when(is_empty, |el| {
                let remote_button = if let Some(panel) = self
                    .workspace
                    .upgrade()
                    .and_then(|workspace| workspace.read(cx).panel::<GitPanel>(cx))
                {
                    panel.update(cx, |panel, cx| panel.render_remote_button(cx))
                } else {
                    None
                };
                let keybinding_focus_handle = self.focus_handle(cx);
                el.child(
                    v_flex()
                        .gap_1()
                        .child(
                            h_flex()
                                .justify_around()
                                .child(Label::new("No uncommitted changes")),
                        )
                        .map(|el| match remote_button {
                            Some(button) => el.child(h_flex().justify_around().child(button)),
                            None => el.child(
                                h_flex()
                                    .justify_around()
                                    .child(Label::new("Remote up to date")),
                            ),
                        })
                        .child(
                            h_flex().justify_around().mt_1().child(
                                Button::new("project-diff-close-button", "Close")
                                    // .style(ButtonStyle::Transparent)
                                    .key_binding(KeyBinding::for_action_in(
                                        &CloseActiveItem::default(),
                                        &keybinding_focus_handle,
                                        cx,
                                    ))
                                    .on_click(move |_, window, cx| {
                                        window.focus(&keybinding_focus_handle);
                                        window.dispatch_action(
                                            Box::new(CloseActiveItem::default()),
                                            cx,
                                        );
                                    }),
                            ),
                        ),
                )
            })
            .when(!is_empty, |el| el.child(self.editor.clone()))
    }
}

impl SerializableItem for ProjectDiff {
    fn serialized_item_kind() -> &'static str {
        "ProjectDiff"
    }

    fn cleanup(
        _: workspace::WorkspaceId,
        _: Vec<workspace::ItemId>,
        _: &mut Window,
        _: &mut App,
    ) -> Task<Result<()>> {
        Task::ready(Ok(()))
    }

    fn deserialize(
        project: Entity<Project>,
        workspace: WeakEntity<Workspace>,
        workspace_id: workspace::WorkspaceId,
        item_id: workspace::ItemId,
        window: &mut Window,
        cx: &mut App,
    ) -> Task<Result<Entity<Self>>> {
        window.spawn(cx, async move |cx| {
            let diff_base = persistence::PROJECT_DIFF_DB.get_diff_base(item_id, workspace_id)?;

            let diff = cx.update(|window, cx| {
                let branch_diff = cx
                    .new(|cx| branch_diff::BranchDiff::new(diff_base, project.clone(), window, cx));
                let workspace = workspace.upgrade().context("workspace gone")?;
                anyhow::Ok(
                    cx.new(|cx| ProjectDiff::new_impl(branch_diff, project, workspace, window, cx)),
                )
            })??;

            Ok(diff)
        })
    }

    fn serialize(
        &mut self,
        workspace: &mut Workspace,
        item_id: workspace::ItemId,
        _closing: bool,
        _window: &mut Window,
        cx: &mut Context<Self>,
    ) -> Option<Task<Result<()>>> {
        let workspace_id = workspace.database_id()?;
        let diff_base = self.diff_base(cx).clone();

        Some(cx.background_spawn({
            async move {
                persistence::PROJECT_DIFF_DB
                    .save_diff_base(item_id, workspace_id, diff_base.clone())
                    .await
            }
        }))
    }

    fn should_serialize(&self, _: &Self::Event) -> bool {
        false
    }
}

mod persistence {

    use anyhow::Context as _;
    use db::{
        sqlez::{domain::Domain, thread_safe_connection::ThreadSafeConnection},
        sqlez_macros::sql,
    };
    use project::git_store::branch_diff::DiffBase;
    use workspace::{ItemId, WorkspaceDb, WorkspaceId};

    pub struct ProjectDiffDb(ThreadSafeConnection);

    impl Domain for ProjectDiffDb {
        const NAME: &str = stringify!(ProjectDiffDb);

        const MIGRATIONS: &[&str] = &[sql!(
                CREATE TABLE project_diffs(
                    workspace_id INTEGER,
                    item_id INTEGER UNIQUE,

                    diff_base TEXT,

                    PRIMARY KEY(workspace_id, item_id),
                    FOREIGN KEY(workspace_id) REFERENCES workspaces(workspace_id)
                    ON DELETE CASCADE
                ) STRICT;
        )];
    }

    db::static_connection!(PROJECT_DIFF_DB, ProjectDiffDb, [WorkspaceDb]);

    impl ProjectDiffDb {
        pub async fn save_diff_base(
            &self,
            item_id: ItemId,
            workspace_id: WorkspaceId,
            diff_base: DiffBase,
        ) -> anyhow::Result<()> {
            self.write(move |connection| {
                let sql_stmt = sql!(
                    INSERT OR REPLACE INTO project_diffs(item_id, workspace_id, diff_base) VALUES (?, ?, ?)
                );
                let diff_base_str = serde_json::to_string(&diff_base)?;
                let mut query = connection.exec_bound::<(ItemId, WorkspaceId, String)>(sql_stmt)?;
                query((item_id, workspace_id, diff_base_str)).context(format!(
                    "exec_bound failed to execute or parse for: {}",
                    sql_stmt
                ))
            })
            .await
        }

        pub fn get_diff_base(
            &self,
            item_id: ItemId,
            workspace_id: WorkspaceId,
        ) -> anyhow::Result<DiffBase> {
            let sql_stmt =
                sql!(SELECT diff_base FROM project_diffs WHERE item_id =  ?AND workspace_id =  ?);
            let diff_base_str = self.select_row_bound::<(ItemId, WorkspaceId), String>(sql_stmt)?(
                (item_id, workspace_id),
            )
            .context(::std::format!(
                "Error in get_diff_base, select_row_bound failed to execute or parse for: {}",
                sql_stmt
            ))?;
            let Some(diff_base_str) = diff_base_str else {
                return Ok(DiffBase::Head);
            };
            serde_json::from_str(&diff_base_str).context("deserializing diff base")
        }
    }
}

pub struct ProjectDiffToolbar {
    project_diff: Option<WeakEntity<ProjectDiff>>,
    workspace: WeakEntity<Workspace>,
}

impl ProjectDiffToolbar {
    pub fn new(workspace: &Workspace, _: &mut Context<Self>) -> Self {
        Self {
            project_diff: None,
            workspace: workspace.weak_handle(),
        }
    }

    fn project_diff(&self, _: &App) -> Option<Entity<ProjectDiff>> {
        self.project_diff.as_ref()?.upgrade()
    }

    fn dispatch_action(&self, action: &dyn Action, window: &mut Window, cx: &mut Context<Self>) {
        if let Some(project_diff) = self.project_diff(cx) {
            project_diff.focus_handle(cx).focus(window);
        }
        let action = action.boxed_clone();
        cx.defer(move |cx| {
            cx.dispatch_action(action.as_ref());
        })
    }

    fn stage_all(&mut self, window: &mut Window, cx: &mut Context<Self>) {
        self.workspace
            .update(cx, |workspace, cx| {
                if let Some(panel) = workspace.panel::<GitPanel>(cx) {
                    panel.update(cx, |panel, cx| {
                        panel.stage_all(&Default::default(), window, cx);
                    });
                }
            })
            .ok();
    }

    fn unstage_all(&mut self, window: &mut Window, cx: &mut Context<Self>) {
        self.workspace
            .update(cx, |workspace, cx| {
                let Some(panel) = workspace.panel::<GitPanel>(cx) else {
                    return;
                };
                panel.update(cx, |panel, cx| {
                    panel.unstage_all(&Default::default(), window, cx);
                });
            })
            .ok();
    }
}

impl EventEmitter<ToolbarItemEvent> for ProjectDiffToolbar {}

impl ToolbarItemView for ProjectDiffToolbar {
    fn set_active_pane_item(
        &mut self,
        active_pane_item: Option<&dyn ItemHandle>,
        _: &mut Window,
        cx: &mut Context<Self>,
    ) -> ToolbarItemLocation {
        self.project_diff = active_pane_item
            .and_then(|item| item.act_as::<ProjectDiff>(cx))
            .filter(|item| item.read(cx).diff_base(cx) == &DiffBase::Head)
            .map(|entity| entity.downgrade());
        if self.project_diff.is_some() {
            ToolbarItemLocation::PrimaryRight
        } else {
            ToolbarItemLocation::Hidden
        }
    }

    fn pane_focus_update(
        &mut self,
        _pane_focused: bool,
        _window: &mut Window,
        _cx: &mut Context<Self>,
    ) {
    }
}

struct ButtonStates {
    stage: bool,
    unstage: bool,
    prev_next: bool,
    selection: bool,
    stage_all: bool,
    unstage_all: bool,
}

impl Render for ProjectDiffToolbar {
    fn render(&mut self, _: &mut Window, cx: &mut Context<Self>) -> impl IntoElement {
        let Some(project_diff) = self.project_diff(cx) else {
            return div();
        };
        let focus_handle = project_diff.focus_handle(cx);
        let button_states = project_diff.read(cx).button_states(cx);

        h_group_xl()
            .my_neg_1()
            .py_1()
            .items_center()
            .flex_wrap()
            .justify_between()
            .child(
                h_group_sm()
                    .when(button_states.selection, |el| {
                        el.child(
                            Button::new("stage", "Toggle Staged")
                                .tooltip(Tooltip::for_action_title_in(
                                    "Toggle Staged",
                                    &ToggleStaged,
                                    &focus_handle,
                                ))
                                .disabled(!button_states.stage && !button_states.unstage)
                                .on_click(cx.listener(|this, _, window, cx| {
                                    this.dispatch_action(&ToggleStaged, window, cx)
                                })),
                        )
                    })
                    .when(!button_states.selection, |el| {
                        el.child(
                            Button::new("stage", "Stage")
                                .tooltip(Tooltip::for_action_title_in(
                                    "Stage and go to next hunk",
                                    &StageAndNext,
                                    &focus_handle,
                                ))
                                .disabled(
                                    !button_states.prev_next
                                        && !button_states.stage_all
                                        && !button_states.unstage_all,
                                )
                                .on_click(cx.listener(|this, _, window, cx| {
                                    this.dispatch_action(&StageAndNext, window, cx)
                                })),
                        )
                        .child(
                            Button::new("unstage", "Unstage")
                                .tooltip(Tooltip::for_action_title_in(
                                    "Unstage and go to next hunk",
                                    &UnstageAndNext,
                                    &focus_handle,
                                ))
                                .disabled(
                                    !button_states.prev_next
                                        && !button_states.stage_all
                                        && !button_states.unstage_all,
                                )
                                .on_click(cx.listener(|this, _, window, cx| {
                                    this.dispatch_action(&UnstageAndNext, window, cx)
                                })),
                        )
                    }),
            )
            // n.b. the only reason these arrows are here is because we don't
            // support "undo" for staging so we need a way to go back.
            .child(
                h_group_sm()
                    .child(
                        IconButton::new("up", IconName::ArrowUp)
                            .shape(ui::IconButtonShape::Square)
                            .tooltip(Tooltip::for_action_title_in(
                                "Go to previous hunk",
                                &GoToPreviousHunk,
                                &focus_handle,
                            ))
                            .disabled(!button_states.prev_next)
                            .on_click(cx.listener(|this, _, window, cx| {
                                this.dispatch_action(&GoToPreviousHunk, window, cx)
                            })),
                    )
                    .child(
                        IconButton::new("down", IconName::ArrowDown)
                            .shape(ui::IconButtonShape::Square)
                            .tooltip(Tooltip::for_action_title_in(
                                "Go to next hunk",
                                &GoToHunk,
                                &focus_handle,
                            ))
                            .disabled(!button_states.prev_next)
                            .on_click(cx.listener(|this, _, window, cx| {
                                this.dispatch_action(&GoToHunk, window, cx)
                            })),
                    ),
            )
            .child(vertical_divider())
            .child(
                h_group_sm()
                    .when(
                        button_states.unstage_all && !button_states.stage_all,
                        |el| {
                            el.child(
                                Button::new("unstage-all", "Unstage All")
                                    .tooltip(Tooltip::for_action_title_in(
                                        "Unstage all changes",
                                        &UnstageAll,
                                        &focus_handle,
                                    ))
                                    .on_click(cx.listener(|this, _, window, cx| {
                                        this.unstage_all(window, cx)
                                    })),
                            )
                        },
                    )
                    .when(
                        !button_states.unstage_all || button_states.stage_all,
                        |el| {
                            el.child(
                                // todo make it so that changing to say "Unstaged"
                                // doesn't change the position.
                                div().child(
                                    Button::new("stage-all", "Stage All")
                                        .disabled(!button_states.stage_all)
                                        .tooltip(Tooltip::for_action_title_in(
                                            "Stage all changes",
                                            &StageAll,
                                            &focus_handle,
                                        ))
                                        .on_click(cx.listener(|this, _, window, cx| {
                                            this.stage_all(window, cx)
                                        })),
                                ),
                            )
                        },
                    )
                    .child(
                        Button::new("commit", "Commit")
                            .tooltip(Tooltip::for_action_title_in(
                                "Commit",
                                &Commit,
                                &focus_handle,
                            ))
                            .on_click(cx.listener(|this, _, window, cx| {
                                this.dispatch_action(&Commit, window, cx);
                            })),
                    ),
            )
    }
}

#[derive(IntoElement, RegisterComponent)]
pub struct ProjectDiffEmptyState {
    pub no_repo: bool,
    pub can_push_and_pull: bool,
    pub focus_handle: Option<FocusHandle>,
    pub current_branch: Option<Branch>,
    // has_pending_commits: bool,
    // ahead_of_remote: bool,
    // no_git_repository: bool,
}

impl RenderOnce for ProjectDiffEmptyState {
    fn render(self, _window: &mut Window, cx: &mut App) -> impl IntoElement {
        let status_against_remote = |ahead_by: usize, behind_by: usize| -> bool {
            matches!(self.current_branch, Some(Branch {
                    upstream:
                        Some(Upstream {
                            tracking:
                                UpstreamTracking::Tracked(UpstreamTrackingStatus {
                                    ahead, behind, ..
                                }),
                            ..
                        }),
                    ..
                }) if (ahead > 0) == (ahead_by > 0) && (behind > 0) == (behind_by > 0))
        };

        let change_count = |current_branch: &Branch| -> (usize, usize) {
            match current_branch {
                Branch {
                    upstream:
                        Some(Upstream {
                            tracking:
                                UpstreamTracking::Tracked(UpstreamTrackingStatus {
                                    ahead, behind, ..
                                }),
                            ..
                        }),
                    ..
                } => (*ahead as usize, *behind as usize),
                _ => (0, 0),
            }
        };

        let not_ahead_or_behind = status_against_remote(0, 0);
        let ahead_of_remote = status_against_remote(1, 0);
        let branch_not_on_remote = if let Some(branch) = self.current_branch.as_ref() {
            branch.upstream.is_none()
        } else {
            false
        };

        let has_branch_container = |branch: &Branch| {
            h_flex()
                .max_w(px(420.))
                .bg(cx.theme().colors().text.opacity(0.05))
                .border_1()
                .border_color(cx.theme().colors().border)
                .rounded_sm()
                .gap_8()
                .px_6()
                .py_4()
                .map(|this| {
                    if ahead_of_remote {
                        let ahead_count = change_count(branch).0;
                        let ahead_string = format!("{} Commits Ahead", ahead_count);
                        this.child(
                            v_flex()
                                .child(Headline::new(ahead_string).size(HeadlineSize::Small))
                                .child(
                                    Label::new(format!("Push your changes to {}", branch.name()))
                                        .color(Color::Muted),
                                ),
                        )
                        .child(div().child(render_push_button(
                            self.focus_handle,
                            "push".into(),
                            ahead_count as u32,
                        )))
                    } else if branch_not_on_remote {
                        this.child(
                            v_flex()
                                .child(Headline::new("Publish Branch").size(HeadlineSize::Small))
                                .child(
                                    Label::new(format!("Create {} on remote", branch.name()))
                                        .color(Color::Muted),
                                ),
                        )
                        .child(
                            div().child(render_publish_button(self.focus_handle, "publish".into())),
                        )
                    } else {
                        this.child(Label::new("Remote status unknown").color(Color::Muted))
                    }
                })
        };

        v_flex().size_full().items_center().justify_center().child(
            v_flex()
                .gap_1()
                .when(self.no_repo, |this| {
                    // TODO: add git init
                    this.text_center()
                        .child(Label::new("No Repository").color(Color::Muted))
                })
                .map(|this| {
                    if not_ahead_or_behind && self.current_branch.is_some() {
                        this.text_center()
                            .child(Label::new("No Changes").color(Color::Muted))
                    } else {
                        this.when_some(self.current_branch.as_ref(), |this, branch| {
                            this.child(has_branch_container(branch))
                        })
                    }
                }),
        )
    }
}

mod preview {
    use git::repository::{
        Branch, CommitSummary, Upstream, UpstreamTracking, UpstreamTrackingStatus,
    };
    use ui::prelude::*;

    use super::ProjectDiffEmptyState;

    // View this component preview using `workspace: open component-preview`
    impl Component for ProjectDiffEmptyState {
        fn scope() -> ComponentScope {
            ComponentScope::VersionControl
        }

        fn preview(_window: &mut Window, _cx: &mut App) -> Option<AnyElement> {
            let unknown_upstream: Option<UpstreamTracking> = None;
            let ahead_of_upstream: Option<UpstreamTracking> = Some(
                UpstreamTrackingStatus {
                    ahead: 2,
                    behind: 0,
                }
                .into(),
            );

            let not_ahead_or_behind_upstream: Option<UpstreamTracking> = Some(
                UpstreamTrackingStatus {
                    ahead: 0,
                    behind: 0,
                }
                .into(),
            );

            fn branch(upstream: Option<UpstreamTracking>) -> Branch {
                Branch {
                    is_head: true,
                    ref_name: "some-branch".into(),
                    upstream: upstream.map(|tracking| Upstream {
                        ref_name: "origin/some-branch".into(),
                        tracking,
                    }),
                    most_recent_commit: Some(CommitSummary {
                        sha: "abc123".into(),
                        subject: "Modify stuff".into(),
                        commit_timestamp: 1710932954,
                        author_name: "John Doe".into(),
                        has_parent: true,
                    }),
                }
            }

            let no_repo_state = ProjectDiffEmptyState {
                no_repo: true,
                can_push_and_pull: false,
                focus_handle: None,
                current_branch: None,
            };

            let no_changes_state = ProjectDiffEmptyState {
                no_repo: false,
                can_push_and_pull: true,
                focus_handle: None,
                current_branch: Some(branch(not_ahead_or_behind_upstream)),
            };

            let ahead_of_upstream_state = ProjectDiffEmptyState {
                no_repo: false,
                can_push_and_pull: true,
                focus_handle: None,
                current_branch: Some(branch(ahead_of_upstream)),
            };

            let unknown_upstream_state = ProjectDiffEmptyState {
                no_repo: false,
                can_push_and_pull: true,
                focus_handle: None,
                current_branch: Some(branch(unknown_upstream)),
            };

            let (width, height) = (px(480.), px(320.));

            Some(
                v_flex()
                    .gap_6()
                    .children(vec![
                        example_group(vec![
                            single_example(
                                "No Repo",
                                div()
                                    .w(width)
                                    .h(height)
                                    .child(no_repo_state)
                                    .into_any_element(),
                            ),
                            single_example(
                                "No Changes",
                                div()
                                    .w(width)
                                    .h(height)
                                    .child(no_changes_state)
                                    .into_any_element(),
                            ),
                            single_example(
                                "Unknown Upstream",
                                div()
                                    .w(width)
                                    .h(height)
                                    .child(unknown_upstream_state)
                                    .into_any_element(),
                            ),
                            single_example(
                                "Ahead of Remote",
                                div()
                                    .w(width)
                                    .h(height)
                                    .child(ahead_of_upstream_state)
                                    .into_any_element(),
                            ),
                        ])
                        .vertical(),
                    ])
                    .into_any_element(),
            )
        }
    }
}

fn merge_anchor_ranges<'a>(
    left: impl 'a + Iterator<Item = Range<Anchor>>,
    right: impl 'a + Iterator<Item = Range<Anchor>>,
    snapshot: &'a language::BufferSnapshot,
) -> impl 'a + Iterator<Item = Range<Anchor>> {
    let mut left = left.fuse().peekable();
    let mut right = right.fuse().peekable();

    std::iter::from_fn(move || {
        let Some(left_range) = left.peek() else {
            return right.next();
        };
        let Some(right_range) = right.peek() else {
            return left.next();
        };

        let mut next_range = if left_range.start.cmp(&right_range.start, snapshot).is_lt() {
            left.next().unwrap()
        } else {
            right.next().unwrap()
        };

        // Extend the basic range while there's overlap with a range from either stream.
        loop {
            if let Some(left_range) = left
                .peek()
                .filter(|range| range.start.cmp(&next_range.end, snapshot).is_le())
                .cloned()
            {
                left.next();
                next_range.end = left_range.end;
            } else if let Some(right_range) = right
                .peek()
                .filter(|range| range.start.cmp(&next_range.end, snapshot).is_le())
                .cloned()
            {
                right.next();
                next_range.end = right_range.end;
            } else {
                break;
            }
        }

        Some(next_range)
    })
}

struct BranchDiffAddon {
    branch_diff: Entity<branch_diff::BranchDiff>,
}

impl Addon for BranchDiffAddon {
    fn to_any(&self) -> &dyn std::any::Any {
        self
    }

    fn override_status_for_buffer_id(
        &self,
        buffer_id: language::BufferId,
        cx: &App,
    ) -> Option<FileStatus> {
        self.branch_diff
            .read(cx)
            .status_for_buffer_id(buffer_id, cx)
    }
}

#[cfg(test)]
mod tests {
    use collections::HashMap;
    use db::indoc;
    use editor::test::editor_test_context::{EditorTestContext, assert_state_with_diff};
    use git::status::{TrackedStatus, UnmergedStatus, UnmergedStatusCode};
    use gpui::TestAppContext;
    use project::FakeFs;
    use serde_json::json;
    use settings::SettingsStore;
    use std::path::Path;
    use unindent::Unindent as _;
    use util::{
        path,
        rel_path::{RelPath, rel_path},
    };

    use super::*;

    #[ctor::ctor]
    fn init_logger() {
        zlog::init_test();
    }

    fn init_test(cx: &mut TestAppContext) {
        cx.update(|cx| {
            let store = SettingsStore::test(cx);
            cx.set_global(store);
            theme::init(theme::LoadThemes::JustBase, cx);
            language::init(cx);
            Project::init_settings(cx);
            workspace::init_settings(cx);
            editor::init(cx);
            crate::init(cx);
        });
    }

    #[gpui::test]
    async fn test_save_after_restore(cx: &mut TestAppContext) {
        init_test(cx);

        let fs = FakeFs::new(cx.executor());
        fs.insert_tree(
            path!("/project"),
            json!({
                ".git": {},
                "foo.txt": "FOO\n",
            }),
        )
        .await;
        let project = Project::test(fs.clone(), [path!("/project").as_ref()], cx).await;
        let (workspace, cx) =
            cx.add_window_view(|window, cx| Workspace::test_new(project.clone(), window, cx));
        let diff = cx.new_window_entity(|window, cx| {
            ProjectDiff::new(project.clone(), workspace, window, cx)
        });
        cx.run_until_parked();

        fs.set_head_for_repo(
            path!("/project/.git").as_ref(),
            &[("foo.txt", "foo\n".into())],
            "deadbeef",
        );
        fs.set_index_for_repo(
            path!("/project/.git").as_ref(),
            &[("foo.txt", "foo\n".into())],
        );
        cx.run_until_parked();

        let editor = diff.read_with(cx, |diff, _| diff.editor.clone());
        assert_state_with_diff(
            &editor,
            cx,
            &"
                - foo
                + ˇFOO
            "
            .unindent(),
        );

        editor.update_in(cx, |editor, window, cx| {
            editor.git_restore(&Default::default(), window, cx);
        });
        cx.run_until_parked();

        assert_state_with_diff(&editor, cx, &"ˇ".unindent());

        let text = String::from_utf8(fs.read_file_sync("/project/foo.txt").unwrap()).unwrap();
        assert_eq!(text, "foo\n");
    }

    #[gpui::test]
    async fn test_scroll_to_beginning_with_deletion(cx: &mut TestAppContext) {
        init_test(cx);

        let fs = FakeFs::new(cx.executor());
        fs.insert_tree(
            path!("/project"),
            json!({
                ".git": {},
                "bar": "BAR\n",
                "foo": "FOO\n",
            }),
        )
        .await;
        let project = Project::test(fs.clone(), [path!("/project").as_ref()], cx).await;
        let (workspace, cx) =
            cx.add_window_view(|window, cx| Workspace::test_new(project.clone(), window, cx));
        let diff = cx.new_window_entity(|window, cx| {
            ProjectDiff::new(project.clone(), workspace, window, cx)
        });
        cx.run_until_parked();

        fs.set_head_and_index_for_repo(
            path!("/project/.git").as_ref(),
            &[("bar", "bar\n".into()), ("foo", "foo\n".into())],
        );
        cx.run_until_parked();

        let editor = cx.update_window_entity(&diff, |diff, window, cx| {
            diff.move_to_path(
                PathKey::with_sort_prefix(TRACKED_SORT_PREFIX, rel_path("foo").into_arc()),
                window,
                cx,
            );
            diff.editor.clone()
        });
        assert_state_with_diff(
            &editor,
            cx,
            &"
                - bar
                + BAR

                - ˇfoo
                + FOO
            "
            .unindent(),
        );

        let editor = cx.update_window_entity(&diff, |diff, window, cx| {
            diff.move_to_path(
                PathKey::with_sort_prefix(TRACKED_SORT_PREFIX, rel_path("bar").into_arc()),
                window,
                cx,
            );
            diff.editor.clone()
        });
        assert_state_with_diff(
            &editor,
            cx,
            &"
                - ˇbar
                + BAR

                - foo
                + FOO
            "
            .unindent(),
        );
    }

    #[gpui::test]
    async fn test_hunks_after_restore_then_modify(cx: &mut TestAppContext) {
        init_test(cx);

        let fs = FakeFs::new(cx.executor());
        fs.insert_tree(
            path!("/project"),
            json!({
                ".git": {},
                "foo": "modified\n",
            }),
        )
        .await;
        let project = Project::test(fs.clone(), [path!("/project").as_ref()], cx).await;
        let (workspace, cx) =
            cx.add_window_view(|window, cx| Workspace::test_new(project.clone(), window, cx));
        let buffer = project
            .update(cx, |project, cx| {
                project.open_local_buffer(path!("/project/foo"), cx)
            })
            .await
            .unwrap();
        let buffer_editor = cx.new_window_entity(|window, cx| {
            Editor::for_buffer(buffer, Some(project.clone()), window, cx)
        });
        let diff = cx.new_window_entity(|window, cx| {
            ProjectDiff::new(project.clone(), workspace, window, cx)
        });
        cx.run_until_parked();

        fs.set_head_for_repo(
            path!("/project/.git").as_ref(),
            &[("foo", "original\n".into())],
            "deadbeef",
        );
        cx.run_until_parked();

        let diff_editor = diff.read_with(cx, |diff, _| diff.editor.clone());

        assert_state_with_diff(
            &diff_editor,
            cx,
            &"
                - original
                + ˇmodified
            "
            .unindent(),
        );

        let prev_buffer_hunks =
            cx.update_window_entity(&buffer_editor, |buffer_editor, window, cx| {
                let snapshot = buffer_editor.snapshot(window, cx);
                let snapshot = &snapshot.buffer_snapshot();
                let prev_buffer_hunks = buffer_editor
                    .diff_hunks_in_ranges(&[editor::Anchor::min()..editor::Anchor::max()], snapshot)
                    .collect::<Vec<_>>();
                buffer_editor.git_restore(&Default::default(), window, cx);
                prev_buffer_hunks
            });
        assert_eq!(prev_buffer_hunks.len(), 1);
        cx.run_until_parked();

        let new_buffer_hunks =
            cx.update_window_entity(&buffer_editor, |buffer_editor, window, cx| {
                let snapshot = buffer_editor.snapshot(window, cx);
                let snapshot = &snapshot.buffer_snapshot();
                buffer_editor
                    .diff_hunks_in_ranges(&[editor::Anchor::min()..editor::Anchor::max()], snapshot)
                    .collect::<Vec<_>>()
            });
        assert_eq!(new_buffer_hunks.as_slice(), &[]);

        cx.update_window_entity(&buffer_editor, |buffer_editor, window, cx| {
            buffer_editor.set_text("different\n", window, cx);
            buffer_editor.save(
                SaveOptions {
                    format: false,
                    autosave: false,
                },
                project.clone(),
                window,
                cx,
            )
        })
        .await
        .unwrap();

        cx.run_until_parked();

        cx.update_window_entity(&buffer_editor, |buffer_editor, window, cx| {
            buffer_editor.expand_all_diff_hunks(&Default::default(), window, cx);
        });

        assert_state_with_diff(
            &buffer_editor,
            cx,
            &"
                - original
                + different
                  ˇ"
            .unindent(),
        );

        assert_state_with_diff(
            &diff_editor,
            cx,
            &"
                - original
                + ˇdifferent
            "
            .unindent(),
        );
    }

    use crate::{
        conflict_view::resolve_conflict,
        project_diff::{self, ProjectDiff},
    };

    #[gpui::test]
    async fn test_go_to_prev_hunk_multibuffer(cx: &mut TestAppContext) {
        init_test(cx);

        let fs = FakeFs::new(cx.executor());
        fs.insert_tree(
            path!("/a"),
            json!({
                ".git": {},
                "a.txt": "created\n",
                "b.txt": "really changed\n",
                "c.txt": "unchanged\n"
            }),
        )
        .await;

        fs.set_head_and_index_for_repo(
            Path::new(path!("/a/.git")),
            &[
                ("b.txt", "before\n".to_string()),
                ("c.txt", "unchanged\n".to_string()),
                ("d.txt", "deleted\n".to_string()),
            ],
        );

        let project = Project::test(fs, [Path::new(path!("/a"))], cx).await;
        let (workspace, cx) =
            cx.add_window_view(|window, cx| Workspace::test_new(project, window, cx));

        cx.run_until_parked();

        cx.focus(&workspace);
        cx.update(|window, cx| {
            window.dispatch_action(project_diff::Diff.boxed_clone(), cx);
        });

        cx.run_until_parked();

        let item = workspace.update(cx, |workspace, cx| {
            workspace.active_item_as::<ProjectDiff>(cx).unwrap()
        });
        cx.focus(&item);
        let editor = item.read_with(cx, |item, _| item.editor.clone());

        let mut cx = EditorTestContext::for_editor_in(editor, cx).await;

        cx.assert_excerpts_with_selections(indoc!(
            "
            [EXCERPT]
            before
            really changed
            [EXCERPT]
            [FOLDED]
            [EXCERPT]
            ˇcreated
        "
        ));

        cx.dispatch_action(editor::actions::GoToPreviousHunk);

        cx.assert_excerpts_with_selections(indoc!(
            "
            [EXCERPT]
            before
            really changed
            [EXCERPT]
            ˇ[FOLDED]
            [EXCERPT]
            created
        "
        ));

        cx.dispatch_action(editor::actions::GoToPreviousHunk);

        cx.assert_excerpts_with_selections(indoc!(
            "
            [EXCERPT]
            ˇbefore
            really changed
            [EXCERPT]
            [FOLDED]
            [EXCERPT]
            created
        "
        ));
    }

    #[gpui::test]
    async fn test_excerpts_splitting_after_restoring_the_middle_excerpt(cx: &mut TestAppContext) {
        init_test(cx);

        let git_contents = indoc! {r#"
            #[rustfmt::skip]
            fn main() {
                let x = 0.0; // this line will be removed
                // 1
                // 2
                // 3
                let y = 0.0; // this line will be removed
                // 1
                // 2
                // 3
                let arr = [
                    0.0, // this line will be removed
                    0.0, // this line will be removed
                    0.0, // this line will be removed
                    0.0, // this line will be removed
                ];
            }
        "#};
        let buffer_contents = indoc! {"
            #[rustfmt::skip]
            fn main() {
                // 1
                // 2
                // 3
                // 1
                // 2
                // 3
                let arr = [
                ];
            }
        "};

        let fs = FakeFs::new(cx.executor());
        fs.insert_tree(
            path!("/a"),
            json!({
                ".git": {},
                "main.rs": buffer_contents,
            }),
        )
        .await;

        fs.set_head_and_index_for_repo(
            Path::new(path!("/a/.git")),
            &[("main.rs", git_contents.to_owned())],
        );

        let project = Project::test(fs, [Path::new(path!("/a"))], cx).await;
        let (workspace, cx) =
            cx.add_window_view(|window, cx| Workspace::test_new(project, window, cx));

        cx.run_until_parked();

        cx.focus(&workspace);
        cx.update(|window, cx| {
            window.dispatch_action(project_diff::Diff.boxed_clone(), cx);
        });

        cx.run_until_parked();

        let item = workspace.update(cx, |workspace, cx| {
            workspace.active_item_as::<ProjectDiff>(cx).unwrap()
        });
        cx.focus(&item);
        let editor = item.read_with(cx, |item, _| item.editor.clone());

        let mut cx = EditorTestContext::for_editor_in(editor, cx).await;

        cx.assert_excerpts_with_selections(&format!("[EXCERPT]\nˇ{git_contents}"));

        cx.dispatch_action(editor::actions::GoToHunk);
        cx.dispatch_action(editor::actions::GoToHunk);
        cx.dispatch_action(git::Restore);
        cx.dispatch_action(editor::actions::MoveToBeginning);

        cx.assert_excerpts_with_selections(&format!("[EXCERPT]\nˇ{git_contents}"));
    }

    #[gpui::test]
    async fn test_saving_resolved_conflicts(cx: &mut TestAppContext) {
        init_test(cx);

        let fs = FakeFs::new(cx.executor());
        fs.insert_tree(
            path!("/project"),
            json!({
                ".git": {},
                "foo": "<<<<<<< x\nours\n=======\ntheirs\n>>>>>>> y\n",
            }),
        )
        .await;
        fs.set_status_for_repo(
            Path::new(path!("/project/.git")),
            &[(
                "foo",
                UnmergedStatus {
                    first_head: UnmergedStatusCode::Updated,
                    second_head: UnmergedStatusCode::Updated,
                }
                .into(),
            )],
        );
        let project = Project::test(fs.clone(), [path!("/project").as_ref()], cx).await;
        let (workspace, cx) =
            cx.add_window_view(|window, cx| Workspace::test_new(project.clone(), window, cx));
        let diff = cx.new_window_entity(|window, cx| {
            ProjectDiff::new(project.clone(), workspace, window, cx)
        });
        cx.run_until_parked();

        cx.update(|window, cx| {
            let editor = diff.read(cx).editor.clone();
            let excerpt_ids = editor.read(cx).buffer().read(cx).excerpt_ids();
            assert_eq!(excerpt_ids.len(), 1);
            let excerpt_id = excerpt_ids[0];
            let buffer = editor
                .read(cx)
                .buffer()
                .read(cx)
                .all_buffers()
                .into_iter()
                .next()
                .unwrap();
            let buffer_id = buffer.read(cx).remote_id();
            let conflict_set = diff
                .read(cx)
                .editor
                .read(cx)
                .addon::<ConflictAddon>()
                .unwrap()
                .conflict_set(buffer_id)
                .unwrap();
            assert!(conflict_set.read(cx).has_conflict);
            let snapshot = conflict_set.read(cx).snapshot();
            assert_eq!(snapshot.conflicts.len(), 1);

            let ours_range = snapshot.conflicts[0].ours.clone();

            resolve_conflict(
                editor.downgrade(),
                excerpt_id,
                snapshot.conflicts[0].clone(),
                vec![ours_range],
                window,
                cx,
            )
        })
        .await;

        let contents = fs.read_file_sync(path!("/project/foo")).unwrap();
        let contents = String::from_utf8(contents).unwrap();
        assert_eq!(contents, "ours\n");
    }

    #[gpui::test]
    async fn test_new_hunk_in_modified_file(cx: &mut TestAppContext) {
        init_test(cx);

        let fs = FakeFs::new(cx.executor());
        fs.insert_tree(
            path!("/project"),
            json!({
                ".git": {},
                "foo.txt": "
                    one
                    two
                    three
                    four
                    five
                    six
                    seven
                    eight
                    nine
                    ten
                    ELEVEN
                    twelve
                ".unindent()
            }),
        )
        .await;
        let project = Project::test(fs.clone(), [path!("/project").as_ref()], cx).await;
        let (workspace, cx) =
            cx.add_window_view(|window, cx| Workspace::test_new(project.clone(), window, cx));
        let diff = cx.new_window_entity(|window, cx| {
            ProjectDiff::new(project.clone(), workspace, window, cx)
        });
        cx.run_until_parked();

        fs.set_head_and_index_for_repo(
            Path::new(path!("/project/.git")),
            &[(
                "foo.txt",
                "
                    one
                    two
                    three
                    four
                    five
                    six
                    seven
                    eight
                    nine
                    ten
                    eleven
                    twelve
                "
                .unindent(),
            )],
        );
        cx.run_until_parked();

        let editor = diff.read_with(cx, |diff, _| diff.editor.clone());

        assert_state_with_diff(
            &editor,
            cx,
            &"
                  ˇnine
                  ten
                - eleven
                + ELEVEN
                  twelve
            "
            .unindent(),
        );

        // The project diff updates its excerpts when a new hunk appears in a buffer that already has a diff.
        let buffer = project
            .update(cx, |project, cx| {
                project.open_local_buffer(path!("/project/foo.txt"), cx)
            })
            .await
            .unwrap();
        buffer.update(cx, |buffer, cx| {
            buffer.edit_via_marked_text(
                &"
                    one
                    «TWO»
                    three
                    four
                    five
                    six
                    seven
                    eight
                    nine
                    ten
                    ELEVEN
                    twelve
                "
                .unindent(),
                None,
                cx,
            );
        });
        project
            .update(cx, |project, cx| project.save_buffer(buffer.clone(), cx))
            .await
            .unwrap();
        cx.run_until_parked();

        assert_state_with_diff(
            &editor,
            cx,
            &"
                  one
                - two
                + TWO
                  three
                  four
                  five
                  ˇnine
                  ten
                - eleven
                + ELEVEN
                  twelve
            "
            .unindent(),
        );
    }

    #[gpui::test]
<<<<<<< HEAD
    async fn test_branch_diff(cx: &mut TestAppContext) {
=======
    async fn test_update_on_uncommit(cx: &mut TestAppContext) {
>>>>>>> f0ac54e8
        init_test(cx);

        let fs = FakeFs::new(cx.executor());
        fs.insert_tree(
            path!("/project"),
            json!({
                ".git": {},
<<<<<<< HEAD
                "a.txt": "C",
                "b.txt": "new",
                "c.txt": "in-merge-base-and-work-tree",
                "d.txt": "created-in-head",
            }),
        )
        .await;
        let project = Project::test(fs.clone(), [path!("/project").as_ref()], cx).await;
        let (workspace, cx) =
            cx.add_window_view(|window, cx| Workspace::test_new(project.clone(), window, cx));
        let diff = cx
            .update(|window, cx| {
                ProjectDiff::new_with_default_branch(project.clone(), workspace, window, cx)
            })
            .await
            .unwrap();
        cx.run_until_parked();

        fs.set_head_for_repo(
            Path::new(path!("/project/.git")),
            &[("a.txt", "B".into()), ("d.txt", "created-in-head".into())],
            "sha",
        );
        // fs.set_index_for_repo(dot_git, index_state);
        fs.set_merge_base_content_for_repo(
            Path::new(path!("/project/.git")),
            &[
                ("a.txt", "A".into()),
                ("c.txt", "in-merge-base-and-work-tree".into()),
            ],
        );
        cx.run_until_parked();

        let editor = diff.read_with(cx, |diff, _| diff.editor.clone());

        assert_state_with_diff(
            &editor,
            cx,
            &"
                - A
                + ˇC
                + new
                + created-in-head"
                .unindent(),
        );

        let statuses: HashMap<Arc<RelPath>, Option<FileStatus>> =
            editor.update(cx, |editor, cx| {
                editor
                    .buffer()
                    .read(cx)
                    .all_buffers()
                    .iter()
                    .map(|buffer| {
                        (
                            buffer.read(cx).file().unwrap().path().clone(),
                            editor.status_for_buffer_id(buffer.read(cx).remote_id(), cx),
                        )
                    })
                    .collect()
            });

        assert_eq!(
            statuses,
            HashMap::from_iter([
                (
                    rel_path("a.txt").into_arc(),
                    Some(FileStatus::Tracked(TrackedStatus {
                        index_status: git::status::StatusCode::Modified,
                        worktree_status: git::status::StatusCode::Modified
                    }))
                ),
                (rel_path("b.txt").into_arc(), Some(FileStatus::Untracked)),
                (
                    rel_path("d.txt").into_arc(),
                    Some(FileStatus::Tracked(TrackedStatus {
                        index_status: git::status::StatusCode::Added,
                        worktree_status: git::status::StatusCode::Added
                    }))
                )
            ])
        );
=======
                "README.md": "# My cool project\n".to_owned()
            }),
        )
        .await;
        fs.set_head_and_index_for_repo(
            Path::new(path!("/project/.git")),
            &[("README.md", "# My cool project\n".to_owned())],
        );
        let project = Project::test(fs.clone(), [Path::new(path!("/project"))], cx).await;
        let worktree_id = project.read_with(cx, |project, cx| {
            project.worktrees(cx).next().unwrap().read(cx).id()
        });
        let (workspace, cx) =
            cx.add_window_view(|window, cx| Workspace::test_new(project.clone(), window, cx));
        cx.run_until_parked();

        let _editor = workspace
            .update_in(cx, |workspace, window, cx| {
                workspace.open_path((worktree_id, rel_path("README.md")), None, true, window, cx)
            })
            .await
            .unwrap()
            .downcast::<Editor>()
            .unwrap();

        cx.focus(&workspace);
        cx.update(|window, cx| {
            window.dispatch_action(project_diff::Diff.boxed_clone(), cx);
        });
        cx.run_until_parked();
        let item = workspace.update(cx, |workspace, cx| {
            workspace.active_item_as::<ProjectDiff>(cx).unwrap()
        });
        cx.focus(&item);
        let editor = item.read_with(cx, |item, _| item.editor.clone());

        fs.set_head_and_index_for_repo(
            Path::new(path!("/project/.git")),
            &[(
                "README.md",
                "# My cool project\nDetails to come.\n".to_owned(),
            )],
        );
        cx.run_until_parked();

        let mut cx = EditorTestContext::for_editor_in(editor, cx).await;

        cx.assert_excerpts_with_selections("[EXCERPT]\nˇ# My cool project\nDetails to come.\n");
>>>>>>> f0ac54e8
    }
}<|MERGE_RESOLUTION|>--- conflicted
+++ resolved
@@ -26,14 +26,10 @@
 use multi_buffer::{MultiBuffer, PathKey};
 use project::{
     Project, ProjectPath,
-<<<<<<< HEAD
     git_store::{
         Repository,
         branch_diff::{self, BranchDiffEvent, DiffBase},
     },
-=======
-    git_store::{GitStore, GitStoreEvent, Repository, RepositoryEvent},
->>>>>>> f0ac54e8
 };
 use settings::{Settings, SettingsStore};
 use std::any::{Any, TypeId};
@@ -41,7 +37,7 @@
 use std::sync::Arc;
 use theme::ActiveTheme;
 use ui::{KeyBinding, Tooltip, prelude::*, vertical_divider};
-use util::ResultExt as _;
+use util::{ResultExt as _, rel_path::RelPath};
 use workspace::{
     CloseActiveItem, ItemNavHistory, SerializableItem, ToolbarItemEvent, ToolbarItemLocation,
     ToolbarItemView, Workspace,
@@ -68,16 +64,12 @@
     multibuffer: Entity<MultiBuffer>,
     branch_diff: Entity<branch_diff::BranchDiff>,
     editor: Entity<Editor>,
-<<<<<<< HEAD
-=======
-    git_store: Entity<GitStore>,
-    buffer_diff_subscriptions: HashMap<RepoPath, (Entity<BufferDiff>, Subscription)>,
->>>>>>> f0ac54e8
+    buffer_diff_subscriptions: HashMap<Arc<RelPath>, (Entity<BufferDiff>, Subscription)>,
     workspace: WeakEntity<Workspace>,
     focus_handle: FocusHandle,
     pending_scroll: Option<PathKey>,
     _task: Task<Result<()>>,
-    _git_store_subscription: Subscription,
+    _subscription: Subscription,
 }
 
 const CONFLICT_SORT_PREFIX: u64 = 1;
@@ -268,26 +260,12 @@
         let branch_diff_subscription = cx.subscribe_in(
             &branch_diff,
             window,
-<<<<<<< HEAD
             move |this, _git_store, event, window, cx| match event {
                 BranchDiffEvent::FileListChanged => {
-                    this._task = {
-                        window.spawn(cx, {
-                            let this = cx.weak_entity();
-                            async |cx| Self::refresh(this, cx).await
-                        })
-                    }
-=======
-            move |this, _git_store, event, _window, _cx| match event {
-                GitStoreEvent::ActiveRepositoryChanged(_)
-                | GitStoreEvent::RepositoryUpdated(
-                    _,
-                    RepositoryEvent::StatusesChanged { full_scan: _ },
-                    true,
-                )
-                | GitStoreEvent::ConflictsUpdated => {
-                    *this.update_needed.borrow_mut() = ();
->>>>>>> f0ac54e8
+                    this._task = window.spawn(cx, {
+                        let this = cx.weak_entity();
+                        async |cx| Self::refresh(this, cx).await
+                    })
                 }
             },
         );
@@ -328,14 +306,8 @@
             multibuffer,
             buffer_diff_subscriptions: Default::default(),
             pending_scroll: None,
-<<<<<<< HEAD
             _task: task,
             _subscription: branch_diff_subscription,
-=======
-            update_needed: send,
-            _task: worker,
-            _git_store_subscription: git_store_subscription,
->>>>>>> f0ac54e8
         }
     }
 
@@ -479,65 +451,6 @@
         }
     }
 
-<<<<<<< HEAD
-=======
-    fn load_buffers(&mut self, cx: &mut Context<Self>) -> Vec<Task<Result<DiffBuffer>>> {
-        let Some(repo) = self.git_store.read(cx).active_repository() else {
-            self.multibuffer.update(cx, |multibuffer, cx| {
-                multibuffer.clear(cx);
-            });
-            self.buffer_diff_subscriptions.clear();
-            return vec![];
-        };
-
-        let mut previous_paths = self.multibuffer.read(cx).paths().collect::<HashSet<_>>();
-
-        let mut result = vec![];
-        repo.update(cx, |repo, cx| {
-            for entry in repo.cached_status() {
-                if !entry.status.has_changes() {
-                    continue;
-                }
-                let Some(project_path) = repo.repo_path_to_project_path(&entry.repo_path, cx)
-                else {
-                    continue;
-                };
-                let sort_prefix = sort_prefix(repo, &entry.repo_path, entry.status, cx);
-                let path_key = PathKey::with_sort_prefix(sort_prefix, entry.repo_path.0.clone());
-
-                previous_paths.remove(&path_key);
-                let load_buffer = self
-                    .project
-                    .update(cx, |project, cx| project.open_buffer(project_path, cx));
-
-                let project = self.project.clone();
-                result.push(cx.spawn(async move |_, cx| {
-                    let buffer = load_buffer.await?;
-                    let changes = project
-                        .update(cx, |project, cx| {
-                            project.open_uncommitted_diff(buffer.clone(), cx)
-                        })?
-                        .await?;
-                    Ok(DiffBuffer {
-                        path_key,
-                        buffer,
-                        diff: changes,
-                        file_status: entry.status,
-                    })
-                }));
-            }
-        });
-        self.multibuffer.update(cx, |multibuffer, cx| {
-            for path in previous_paths {
-                self.buffer_diff_subscriptions
-                    .remove(&path.path.clone().into());
-                multibuffer.remove_excerpts_for_path(path, cx);
-            }
-        });
-        result
-    }
-
->>>>>>> f0ac54e8
     fn register_buffer(
         &mut self,
         path_key: PathKey,
@@ -547,24 +460,20 @@
         window: &mut Window,
         cx: &mut Context<Self>,
     ) {
-<<<<<<< HEAD
         if self.branch_diff.read(cx).diff_base().is_merge_base() {
             self.multibuffer.update(cx, |multibuffer, cx| {
                 multibuffer.add_diff(diff.clone(), cx);
             });
         }
-=======
-        let path_key = diff_buffer.path_key.clone();
-        let buffer = diff_buffer.buffer.clone();
-        let diff = diff_buffer.diff.clone();
-
-        let subscription = cx.subscribe(&diff, move |this, _, _, _| {
-            *this.update_needed.borrow_mut() = ();
+        let subscription = cx.subscribe_in(&diff, window, move |this, _, _, window, cx| {
+            this._task = window.spawn(cx, {
+                let this = cx.weak_entity();
+                async |cx| Self::refresh(this, cx).await
+            })
         });
         self.buffer_diff_subscriptions
-            .insert(path_key.path.clone().into(), (diff.clone(), subscription));
-
->>>>>>> f0ac54e8
+            .insert(path_key.path.clone(), (diff.clone(), subscription));
+
         let conflict_addon = self
             .editor
             .read(cx)
@@ -657,6 +566,7 @@
 
             this.multibuffer.update(cx, |multibuffer, cx| {
                 for path in previous_paths {
+                    this.buffer_diff_subscriptions.remove(&path.path);
                     multibuffer.remove_excerpts_for_path(path, cx);
                 }
             });
@@ -2290,11 +2200,7 @@
     }
 
     #[gpui::test]
-<<<<<<< HEAD
     async fn test_branch_diff(cx: &mut TestAppContext) {
-=======
-    async fn test_update_on_uncommit(cx: &mut TestAppContext) {
->>>>>>> f0ac54e8
         init_test(cx);
 
         let fs = FakeFs::new(cx.executor());
@@ -2302,7 +2208,6 @@
             path!("/project"),
             json!({
                 ".git": {},
-<<<<<<< HEAD
                 "a.txt": "C",
                 "b.txt": "new",
                 "c.txt": "in-merge-base-and-work-tree",
@@ -2385,7 +2290,17 @@
                 )
             ])
         );
-=======
+    }
+
+    #[gpui::test]
+    async fn test_update_on_uncommit(cx: &mut TestAppContext) {
+        init_test(cx);
+
+        let fs = FakeFs::new(cx.executor());
+        fs.insert_tree(
+            path!("/project"),
+            json!({
+                ".git": {},
                 "README.md": "# My cool project\n".to_owned()
             }),
         )
@@ -2434,6 +2349,5 @@
         let mut cx = EditorTestContext::for_editor_in(editor, cx).await;
 
         cx.assert_excerpts_with_selections("[EXCERPT]\nˇ# My cool project\nDetails to come.\n");
->>>>>>> f0ac54e8
     }
 }