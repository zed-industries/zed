use crate::{
    commit_tooltip::{CommitAvatar, CommitTooltip},
    commit_view::CommitView,
};
use editor::{BlameRenderer, Editor, hover_markdown_style};
use git::{
    blame::{BlameEntry, ParsedCommitMessage},
    repository::CommitSummary,
};
use gpui::{
    ClipboardItem, Entity, Hsla, MouseButton, ScrollHandle, Subscription, TextStyle,
    TextStyleRefinement, UnderlineStyle, WeakEntity, prelude::*,
};
use markdown::{Markdown, MarkdownElement};
use project::{git_store::Repository, project_settings::ProjectSettings};
use settings::Settings as _;
use theme::ThemeSettings;
use time::OffsetDateTime;
use ui::{ContextMenu, Divider, prelude::*, tooltip_container};
use workspace::Workspace;

const GIT_BLAME_MAX_AUTHOR_CHARS_DISPLAYED: usize = 20;

pub struct GitBlameRenderer;

impl BlameRenderer for GitBlameRenderer {
    fn max_author_length(&self) -> usize {
        GIT_BLAME_MAX_AUTHOR_CHARS_DISPLAYED
    }

    fn render_blame_entry(
        &self,
        style: &TextStyle,
        blame_entry: BlameEntry,
        details: Option<ParsedCommitMessage>,
        repository: Entity<Repository>,
        workspace: WeakEntity<Workspace>,
        editor: Entity<Editor>,
        ix: usize,
        sha_color: Hsla,
        window: &mut Window,
        cx: &mut App,
    ) -> Option<AnyElement> {
        let relative_timestamp = blame_entry_relative_timestamp(&blame_entry);
        let short_commit_id = blame_entry.sha.display_short();
        let author_name = blame_entry.author.as_deref().unwrap_or("<no name>");
        let name = util::truncate_and_trailoff(author_name, GIT_BLAME_MAX_AUTHOR_CHARS_DISPLAYED);

        let avatar = if ProjectSettings::get_global(cx).git.blame.show_avatar {
            CommitAvatar::new(
                &blame_entry.sha.to_string().into(),
                details.as_ref().and_then(|it| it.remote.as_ref()),
            )
            .render(window, cx)
        } else {
            None
        };

        Some(
            div()
                .mr_2()
                .child(
                    h_flex()
                        .id(("blame", ix))
                        .w_full()
                        .gap_2()
                        .justify_between()
                        .font_family(style.font().family)
                        .line_height(style.line_height)
                        .text_color(cx.theme().status().hint)
                        .child(
                            h_flex()
                                .gap_2()
                                .child(div().text_color(sha_color).child(short_commit_id))
                                .children(avatar)
                                .child(name),
                        )
                        .child(relative_timestamp)
                        .hover(|style| style.bg(cx.theme().colors().element_hover))
                        .cursor_pointer()
                        .on_mouse_down(MouseButton::Right, {
                            let blame_entry = blame_entry.clone();
                            let details = details.clone();
                            let editor = editor.clone();
                            move |event, window, cx| {
                                cx.stop_propagation();

                                deploy_blame_entry_context_menu(
                                    &blame_entry,
                                    details.as_ref(),
                                    editor.clone(),
                                    event.position,
                                    window,
                                    cx,
                                );
                            }
                        })
                        .on_click({
                            let blame_entry = blame_entry.clone();
                            let repository = repository.clone();
                            let workspace = workspace.clone();
                            move |_, window, cx| {
                                CommitView::open(
                                    blame_entry.sha.to_string(),
                                    repository.downgrade(),
                                    workspace.clone(),
                                    None,
                                    None,
                                    window,
                                    cx,
                                )
                            }
                        })
                        .when(!editor.read(cx).has_mouse_context_menu(), |el| {
                            el.hoverable_tooltip(move |_window, cx| {
                                cx.new(|cx| {
                                    CommitTooltip::blame_entry(
                                        &blame_entry,
                                        details.clone(),
                                        repository.clone(),
                                        workspace.clone(),
                                        cx,
                                    )
                                })
                                .into()
                            })
                        }),
                )
                .into_any(),
        )
    }

    fn render_inline_blame_entry(
        &self,
        style: &TextStyle,
        blame_entry: BlameEntry,
        cx: &mut App,
    ) -> Option<AnyElement> {
        let relative_timestamp = blame_entry_relative_timestamp(&blame_entry);
        let author = blame_entry.author.as_deref().unwrap_or_default();
        let summary_enabled = ProjectSettings::get_global(cx)
            .git
            .inline_blame
            .show_commit_summary;

        let text = match blame_entry.summary.as_ref() {
            Some(summary) if summary_enabled => {
                format!("{}, {} - {}", author, relative_timestamp, summary)
            }
            _ => format!("{}, {}", author, relative_timestamp),
        };

        Some(
            h_flex()
                .id("inline-blame")
                .w_full()
                .font(style.font())
                .text_color(cx.theme().status().hint)
                .line_height(style.line_height)
                .child(Icon::new(IconName::FileGit).color(Color::Hint))
                .child(text)
                .gap_2()
                .into_any(),
        )
    }

    fn render_blame_entry_popover(
        &self,
        blame: BlameEntry,
        scroll_handle: ScrollHandle,
        details: Option<ParsedCommitMessage>,
        markdown: Entity<Markdown>,
        repository: Entity<Repository>,
        workspace: WeakEntity<Workspace>,
        window: &mut Window,
        cx: &mut App,
    ) -> Option<AnyElement> {
        let commit_time = blame
            .committer_time
            .and_then(|t| OffsetDateTime::from_unix_timestamp(t).ok())
            .unwrap_or(OffsetDateTime::now_utc());

        let sha = blame.sha.to_string().into();
        let author: SharedString = blame
            .author
            .clone()
            .unwrap_or("<no name>".to_string())
            .into();
        let author_email = blame.author_mail.as_deref().unwrap_or_default();
        let avatar = CommitAvatar::new(&sha, details.as_ref().and_then(|it| it.remote.as_ref()))
            .render(window, cx);

        let short_commit_id = sha
            .get(..8)
            .map(|sha| sha.to_string().into())
            .unwrap_or_else(|| sha.clone());
        let local_offset = time::UtcOffset::current_local_offset().unwrap_or(time::UtcOffset::UTC);
        let absolute_timestamp = time_format::format_localized_timestamp(
            commit_time,
            OffsetDateTime::now_utc(),
            local_offset,
            time_format::TimestampFormat::MediumAbsolute,
        );
        let link_color = cx.theme().colors().text_accent;
        let markdown_style = {
            let mut style = hover_markdown_style(window, cx);
<<<<<<< HEAD
            style.base_text_style.refine(&style.code_block.text);
=======
>>>>>>> dd431631
            style.link.refine(&TextStyleRefinement {
                color: Some(link_color),
                underline: Some(UnderlineStyle {
                    color: Some(link_color.opacity(0.4)),
                    thickness: px(1.0),
                    ..Default::default()
                }),
                ..Default::default()
            });
            style
        };

        let message = details
            .as_ref()
            .map(|_| MarkdownElement::new(markdown.clone(), markdown_style).into_any())
            .unwrap_or("<no commit message>".into_any());

        let pull_request = details
            .as_ref()
            .and_then(|details| details.pull_request.clone());

        let ui_font_size = ThemeSettings::get_global(cx).ui_font_size(cx);
        let message_max_height = window.line_height() * 12 + (ui_font_size / 0.4);
        let commit_summary = CommitSummary {
            sha: sha.clone(),
            subject: details
                .as_ref()
                .and_then(|details| {
                    Some(
                        details
                            .message
                            .split('\n')
                            .next()?
                            .trim_end()
                            .to_string()
                            .into(),
                    )
                })
                .unwrap_or_default(),
            commit_timestamp: commit_time.unix_timestamp(),
            author_name: author.clone(),
            has_parent: false,
        };

        Some(
            tooltip_container(cx, |this, cx| {
                this.occlude()
                    .on_mouse_move(|_, _, cx| cx.stop_propagation())
                    .on_mouse_down(MouseButton::Left, |_, _, cx| cx.stop_propagation())
                    .child(
                        v_flex()
                            .w(gpui::rems(30.))
                            .child(
                                h_flex()
                                    .pb_1()
                                    .gap_2()
                                    .overflow_x_hidden()
                                    .flex_wrap()
                                    .border_b_1()
                                    .border_color(cx.theme().colors().border_variant)
                                    .children(avatar)
                                    .child(author)
                                    .when(!author_email.is_empty(), |this| {
                                        this.child(
                                            div()
                                                .text_color(cx.theme().colors().text_muted)
                                                .child(author_email.to_owned()),
                                        )
                                    }),
                            )
                            .child(
                                div()
                                    .id("inline-blame-commit-message")
                                    .track_scroll(&scroll_handle)
                                    .py_1p5()
                                    .max_h(message_max_height)
                                    .overflow_y_scroll()
                                    .child(message),
                            )
                            .child(
                                h_flex()
                                    .text_color(cx.theme().colors().text_muted)
                                    .w_full()
                                    .justify_between()
                                    .pt_1()
                                    .border_t_1()
                                    .border_color(cx.theme().colors().border_variant)
                                    .child(absolute_timestamp)
                                    .child(
                                        h_flex()
                                            .gap_1()
                                            .when_some(pull_request, |this, pr| {
                                                this.child(
                                                    Button::new(
                                                        "pull-request-button",
                                                        format!("#{}", pr.number),
                                                    )
                                                    .color(Color::Muted)
                                                    .icon(IconName::PullRequest)
                                                    .icon_color(Color::Muted)
                                                    .icon_position(IconPosition::Start)
                                                    .icon_size(IconSize::Small)
                                                    .on_click(move |_, _, cx| {
                                                        cx.stop_propagation();
                                                        cx.open_url(pr.url.as_str())
                                                    }),
                                                )
                                                .child(Divider::vertical())
                                            })
                                            .child(
                                                Button::new(
                                                    "commit-sha-button",
                                                    short_commit_id.clone(),
                                                )
                                                .color(Color::Muted)
                                                .icon(IconName::FileGit)
                                                .icon_color(Color::Muted)
                                                .icon_position(IconPosition::Start)
                                                .icon_size(IconSize::Small)
                                                .on_click(move |_, window, cx| {
                                                    CommitView::open(
                                                        commit_summary.sha.clone().into(),
                                                        repository.downgrade(),
                                                        workspace.clone(),
                                                        None,
                                                        None,
                                                        window,
                                                        cx,
                                                    );
                                                    cx.stop_propagation();
                                                }),
                                            )
                                            .child(
                                                IconButton::new("copy-sha-button", IconName::Copy)
                                                    .icon_size(IconSize::Small)
                                                    .icon_color(Color::Muted)
                                                    .on_click(move |_, _, cx| {
                                                        cx.stop_propagation();
                                                        cx.write_to_clipboard(
                                                            ClipboardItem::new_string(
                                                                sha.to_string(),
                                                            ),
                                                        )
                                                    }),
                                            ),
                                    ),
                            ),
                    )
            })
            .into_any_element(),
        )
    }

    fn open_blame_commit(
        &self,
        blame_entry: BlameEntry,
        repository: Entity<Repository>,
        workspace: WeakEntity<Workspace>,
        window: &mut Window,
        cx: &mut App,
    ) {
        CommitView::open(
            blame_entry.sha.to_string(),
            repository.downgrade(),
            workspace,
            None,
            None,
            window,
            cx,
        )
    }
}

fn deploy_blame_entry_context_menu(
    blame_entry: &BlameEntry,
    details: Option<&ParsedCommitMessage>,
    editor: Entity<Editor>,
    position: gpui::Point<Pixels>,
    window: &mut Window,
    cx: &mut App,
) {
    let context_menu = ContextMenu::build(window, cx, move |menu, _, _| {
        let sha = format!("{}", blame_entry.sha);
        menu.on_blur_subscription(Subscription::new(|| {}))
            .entry("Copy commit SHA", None, move |_, cx| {
                cx.write_to_clipboard(ClipboardItem::new_string(sha.clone()));
            })
            .when_some(
                details.and_then(|details| details.permalink.clone()),
                |this, url| {
                    this.entry("Open permalink", None, move |_, cx| {
                        cx.open_url(url.as_str())
                    })
                },
            )
    });

    editor.update(cx, move |editor, cx| {
        editor.hide_blame_popover(false, cx);
        editor.deploy_mouse_context_menu(position, context_menu, window, cx);
        cx.notify();
    });
}

fn blame_entry_relative_timestamp(blame_entry: &BlameEntry) -> String {
    match blame_entry.author_offset_date_time() {
        Ok(timestamp) => {
            let local_offset =
                time::UtcOffset::current_local_offset().unwrap_or(time::UtcOffset::UTC);
            time_format::format_localized_timestamp(
                timestamp,
                time::OffsetDateTime::now_utc(),
                local_offset,
                time_format::TimestampFormat::Relative,
            )
        }
        Err(_) => "Error parsing date".to_string(),
    }
}<|MERGE_RESOLUTION|>--- conflicted
+++ resolved
@@ -204,10 +204,6 @@
         let link_color = cx.theme().colors().text_accent;
         let markdown_style = {
             let mut style = hover_markdown_style(window, cx);
-<<<<<<< HEAD
-            style.base_text_style.refine(&style.code_block.text);
-=======
->>>>>>> dd431631
             style.link.refine(&TextStyleRefinement {
                 color: Some(link_color),
                 underline: Some(UnderlineStyle {
