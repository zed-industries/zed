--- conflicted
+++ resolved
@@ -1,9 +1,11 @@
 // #![allow(unused, dead_code)]
 
-use crate::branch_picker::{self, BranchList, BranchListDelegate};
+use crate::branch_picker::{self, BranchList};
 use crate::git_panel::{commit_message_editor, GitPanel};
 use git::Commit;
 use panel::{panel_button, panel_editor_style, panel_filled_button};
+use popover_button::TriggerablePopover;
+use project::Project;
 use ui::{prelude::*, KeybindingHint, Tooltip};
 
 use editor::{Editor, EditorElement};
@@ -187,7 +189,6 @@
 
         let focus_handle = commit_editor.focus_handle(cx);
 
-<<<<<<< HEAD
         cx.on_focus_out(&focus_handle, window, |this, _, window, cx| {
             if !this
                 .branch_list
@@ -196,10 +197,6 @@
             {
                 cx.emit(DismissEvent);
             }
-=======
-        cx.on_focus_out(&focus_handle, window, |_, _, _, cx| {
-            cx.emit(DismissEvent);
->>>>>>> 60a96ab7
         })
         .detach();
 
@@ -247,7 +244,7 @@
             )
     }
 
-    fn render_footer(&self, window: &mut Window, cx: &mut Context<Self>) -> impl IntoElement {
+    pub fn render_footer(&self, window: &mut Window, cx: &mut Context<Self>) -> impl IntoElement {
         let git_panel = self.git_panel.clone();
 
         let (branch, tooltip, commit_label, co_authors) =
@@ -255,7 +252,12 @@
                 let branch = git_panel
                     .active_repository
                     .as_ref()
-                    .and_then(|repo| repo.read(cx).current_branch().map(|b| b.name.clone()))
+                    .and_then(|repo| {
+                        repo.read(cx)
+                            .repository_entry
+                            .branch()
+                            .map(|b| b.name.clone())
+                    })
                     .unwrap_or_else(|| "<no branch>".into());
                 let tooltip = if git_panel.has_staged_changes() {
                     "Commit staged changes"
@@ -265,7 +267,7 @@
                 let title = if git_panel.has_staged_changes() {
                     "Commit"
                 } else {
-                    "Commit Tracked"
+                    "Commit All"
                 };
                 let co_authors = git_panel.render_co_authors(cx);
                 (branch, tooltip, title, co_authors)
@@ -277,12 +279,15 @@
             .icon_color(Color::Placeholder)
             .color(Color::Muted)
             .icon_position(IconPosition::Start)
+            .tooltip(Tooltip::for_action_title(
+                "Switch Branch",
+                &zed_actions::git::Branch,
+            ))
             .on_click(cx.listener(|_, _, window, cx| {
                 window.dispatch_action(zed_actions::git::Branch.boxed_clone(), cx);
             }))
             .style(ButtonStyle::Transparent);
 
-<<<<<<< HEAD
         let branch_picker = popover_button::PopoverButton::new(
             self.branch_list.clone(),
             Corner::BottomLeft,
@@ -290,10 +295,6 @@
             Tooltip::for_action_title("Switch Branch", &zed_actions::git::Branch),
         );
 
-        let changes_count = self.git_panel.read(cx).total_staged_count();
-
-=======
->>>>>>> 60a96ab7
         let close_kb_hint =
             if let Some(close_kb) = ui::KeyBinding::for_action(&menu::Cancel, window, cx) {
                 Some(
@@ -304,111 +305,8 @@
                 None
             };
 
-<<<<<<< HEAD
-        let fake_commit_kb =
-            ui::KeyBinding::new(gpui::KeyBinding::new("cmd-enter", gpui::NoAction, None), cx);
-
-        let commit_hint =
-            KeybindingHint::new(fake_commit_kb, cx.theme().colors().editor_background)
-                .suffix(commit_label);
-
-        let focus_handle = self.focus_handle(cx);
-
-        // let next_suggestion_kb =
-        //     ui::KeyBinding::for_action_in(&NextSuggestion, &focus_handle.clone(), window, cx);
-        // let next_suggestion_hint = next_suggestion_kb.map(|kb| {
-        //     KeybindingHint::new(kb, cx.theme().colors().editor_background).suffix("Next Suggestion")
-        // });
-
-        // let prev_suggestion_kb =
-        //     ui::KeyBinding::for_action_in(&PrevSuggestion, &focus_handle.clone(), window, cx);
-        // let prev_suggestion_hint = prev_suggestion_kb.map(|kb| {
-        //     KeybindingHint::new(kb, cx.theme().colors().editor_background)
-        //         .suffix("Previous Suggestion")
-        // });
-
-        v_flex()
-            .id("editor-container")
-            .bg(cx.theme().colors().editor_background)
-            .flex_1()
-            .size_full()
-            .rounded(px(border_radius))
-            .overflow_hidden()
-            .border_1()
-            .border_color(cx.theme().colors().border_variant)
-            .py_2()
-            .px_3()
-            .on_click(cx.listener(move |_, _: &ClickEvent, window, _cx| {
-                window.focus(&editor_focus_handle);
-            }))
-            .child(
-                div()
-                    .size_full()
-                    .flex_1()
-                    .child(self.commit_editor_element(window, cx)),
-            )
-            .child(
-                h_flex()
-                    .group("commit_editor_footer")
-                    .flex_none()
-                    .w_full()
-                    .items_center()
-                    .justify_between()
-                    .w_full()
-                    .pt_2()
-                    .pb_0p5()
-                    .gap_1()
-                    .child(
-                        h_flex()
-                            .gap_1()
-                            .child(branch_picker.render(window, cx))
-                            .children(co_authors),
-                    )
-                    .child(div().flex_1())
-                    .child(
-                        h_flex()
-                            .opacity(0.7)
-                            .group_hover("commit_editor_footer", |this| this.opacity(1.0))
-                            .items_center()
-                            .justify_end()
-                            .flex_none()
-                            .px_1()
-                            .gap_4()
-                            .children(close_kb_hint)
-                            // .children(next_suggestion_hint)
-                            .child(commit_hint),
-                    ),
-            )
-    }
-
-    pub fn render_footer(&self, window: &mut Window, cx: &mut Context<Self>) -> impl IntoElement {
-        let (branch, tooltip, title, co_authors) = self.git_panel.update(cx, |git_panel, cx| {
-            let branch = git_panel
-                .active_repository
-                .as_ref()
-                .and_then(|repo| {
-                    repo.read(cx)
-                        .repository_entry
-                        .branch()
-                        .map(|b| b.name.clone())
-                })
-                .unwrap_or_else(|| "<no branch>".into());
-            let tooltip = if git_panel.has_staged_changes() {
-                "Commit staged changes"
-            } else {
-                "Commit changes to tracked files"
-            };
-            let title = if git_panel.has_staged_changes() {
-                "Commit"
-            } else {
-                "Commit All"
-            };
-            let co_authors = git_panel.render_co_authors(cx);
-            (branch, tooltip, title, co_authors)
-=======
         let (panel_editor_focus_handle, can_commit) = git_panel.update(cx, |git_panel, cx| {
             (git_panel.editor_focus_handle(cx), git_panel.can_commit())
->>>>>>> 60a96ab7
         });
 
         let commit_button = panel_filled_button(commit_label)
@@ -431,7 +329,12 @@
             .w_full()
             .h(px(self.properties.footer_height))
             .gap_1()
-            .child(h_flex().gap_1().child(branch_selector).children(co_authors))
+            .child(
+                h_flex()
+                    .gap_1()
+                    .child(branch_picker.render(window, cx))
+                    .children(co_authors),
+            )
             .child(div().flex_1())
             .child(
                 h_flex()
@@ -468,6 +371,13 @@
             .key_context("GitCommit")
             .on_action(cx.listener(Self::dismiss))
             .on_action(cx.listener(Self::commit))
+            .on_action(
+                cx.listener(|this, _: &zed_actions::git::Branch, window, cx| {
+                    this.branch_list.update(cx, |branch_list, cx| {
+                        branch_list.menu_handle(window, cx).toggle(window, cx);
+                    })
+                }),
+            )
             .elevation_3(cx)
             .overflow_hidden()
             .flex_none()
