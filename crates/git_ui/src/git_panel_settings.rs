--- conflicted
+++ resolved
@@ -2,11 +2,7 @@
 use gpui::Pixels;
 use schemars::JsonSchema;
 use serde::{Deserialize, Serialize};
-<<<<<<< HEAD
 use settings::{GitPanelMode, Settings, SettingsContent, StatusStyle};
-=======
-use settings::{Settings, StatusStyle};
->>>>>>> 02b15f00
 use ui::{
     px,
     scrollbars::{ScrollbarVisibility, ShowScrollbar},
