use crate::commit_view::CommitView;
use editor::hover_markdown_style;
use futures::Future;
use git::blame::BlameEntry;
use git::repository::CommitSummary;
use git::{GitRemote, blame::ParsedCommitMessage};
use gpui::{
    App, Asset, ClipboardItem, Element, Entity, MouseButton, ParentElement, Render, ScrollHandle,
    StatefulInteractiveElement, WeakEntity, prelude::*,
};
use markdown::{Markdown, MarkdownElement};
use project::git_store::Repository;
use settings::Settings;
use std::hash::Hash;
use theme::ThemeSettings;
use time::{OffsetDateTime, UtcOffset};
use ui::{Avatar, Divider, IconButtonShape, prelude::*, tooltip_container};
use workspace::Workspace;

#[derive(Clone, Debug)]
pub struct CommitDetails {
    pub sha: SharedString,
    pub author_name: SharedString,
    pub author_email: SharedString,
    pub commit_time: OffsetDateTime,
    pub message: Option<ParsedCommitMessage>,
}

pub struct CommitAvatar<'a> {
    sha: &'a SharedString,
    remote: Option<&'a GitRemote>,
}

impl<'a> CommitAvatar<'a> {
    pub fn new(sha: &'a SharedString, remote: Option<&'a GitRemote>) -> Self {
        Self { sha, remote }
    }

    pub fn from_commit_details(details: &'a CommitDetails) -> Self {
        Self {
            sha: &details.sha,
            remote: details
                .message
                .as_ref()
                .and_then(|details| details.remote.as_ref()),
        }
    }
}

impl<'a> CommitAvatar<'a> {
    pub fn render(&'a self, window: &mut Window, cx: &mut App) -> Option<impl IntoElement + use<>> {
        let remote = self
            .remote
            .filter(|remote| remote.host_supports_avatars())?;

        let avatar_url = CommitAvatarAsset::new(remote.clone(), self.sha.clone());

        let element = match window.use_asset::<CommitAvatarAsset>(&avatar_url, cx) {
            // Loading or no avatar found
            None | Some(None) => Icon::new(IconName::Person)
                .color(Color::Muted)
                .into_element()
                .into_any(),
            // Found
            Some(Some(url)) => Avatar::new(url.to_string()).into_element().into_any(),
        };
        Some(element)
    }
}

#[derive(Clone, Debug)]
struct CommitAvatarAsset {
    sha: SharedString,
    remote: GitRemote,
}

impl Hash for CommitAvatarAsset {
    fn hash<H: std::hash::Hasher>(&self, state: &mut H) {
        self.sha.hash(state);
        self.remote.host.name().hash(state);
    }
}

impl CommitAvatarAsset {
    fn new(remote: GitRemote, sha: SharedString) -> Self {
        Self { remote, sha }
    }
}

impl Asset for CommitAvatarAsset {
    type Source = Self;
    type Output = Option<SharedString>;

    fn load(
        source: Self::Source,
        cx: &mut App,
    ) -> impl Future<Output = Self::Output> + Send + 'static {
        let client = cx.http_client();

        async move {
            source
                .remote
                .avatar_url(source.sha, client)
                .await
                .map(|url| SharedString::from(url.to_string()))
        }
    }
}

pub struct CommitTooltip {
    commit: CommitDetails,
    scroll_handle: ScrollHandle,
    markdown: Entity<Markdown>,
    repository: Entity<Repository>,
    workspace: WeakEntity<Workspace>,
}

impl CommitTooltip {
    pub fn blame_entry(
        blame: &BlameEntry,
        details: Option<ParsedCommitMessage>,
        repository: Entity<Repository>,
        workspace: WeakEntity<Workspace>,
        cx: &mut Context<Self>,
    ) -> Self {
        let commit_time = blame
            .committer_time
            .and_then(|t| OffsetDateTime::from_unix_timestamp(t).ok())
            .unwrap_or(OffsetDateTime::now_utc());

        Self::new(
            CommitDetails {
                sha: blame.sha.to_string().into(),
                commit_time,
                author_name: blame
                    .author
                    .clone()
                    .unwrap_or("<no name>".to_string())
                    .into(),
                author_email: blame.author_mail.clone().unwrap_or("".to_string()).into(),
                message: details,
            },
            repository,
            workspace,
            cx,
        )
    }

    pub fn new(
        commit: CommitDetails,
        repository: Entity<Repository>,
        workspace: WeakEntity<Workspace>,
        cx: &mut Context<Self>,
    ) -> Self {
        let markdown = cx.new(|cx| {
            Markdown::new(
                commit
                    .message
                    .as_ref()
                    .map(|message| message.message.clone())
                    .unwrap_or_default(),
                None,
                None,
                cx,
            )
        });
        Self {
            commit,
            repository,
            workspace,
            scroll_handle: ScrollHandle::new(),
            markdown,
        }
    }
}

impl Render for CommitTooltip {
    fn render(&mut self, window: &mut Window, cx: &mut Context<Self>) -> impl IntoElement {
        let avatar = CommitAvatar::from_commit_details(&self.commit).render(window, cx);

        let author = self.commit.author_name.clone();

        let author_email = self.commit.author_email.clone();

        let short_commit_id = self
            .commit
            .sha
            .get(0..8)
            .map(|sha| sha.to_string().into())
            .unwrap_or_else(|| self.commit.sha.clone());
        let full_sha = self.commit.sha.to_string();
        let local_offset = UtcOffset::current_local_offset().unwrap_or(UtcOffset::UTC);
        let absolute_timestamp = time_format::format_localized_timestamp(
            self.commit.commit_time,
            OffsetDateTime::now_utc(),
            local_offset,
            time_format::TimestampFormat::MediumAbsolute,
        );
        let markdown_style = {
<<<<<<< HEAD
            let mut style = hover_markdown_style(window, cx);
            style.base_text_style.refine(&style.code_block.text);
=======
            let style = hover_markdown_style(window, cx);
>>>>>>> dd431631
            style
        };

        let message = self
            .commit
            .message
            .as_ref()
            .map(|_| MarkdownElement::new(self.markdown.clone(), markdown_style).into_any())
            .unwrap_or("<no commit message>".into_any());

        let pull_request = self
            .commit
            .message
            .as_ref()
            .and_then(|details| details.pull_request.clone());

        let ui_font_size = ThemeSettings::get_global(cx).ui_font_size(cx);
        let message_max_height = window.line_height() * 12 + (ui_font_size / 0.4);
        let repo = self.repository.clone();
        let workspace = self.workspace.clone();
        let commit_summary = CommitSummary {
            sha: self.commit.sha.clone(),
            subject: self
                .commit
                .message
                .as_ref()
                .map_or(Default::default(), |message| {
                    message
                        .message
                        .split('\n')
                        .next()
                        .unwrap()
                        .trim_end()
                        .to_string()
                        .into()
                }),
            commit_timestamp: self.commit.commit_time.unix_timestamp(),
            author_name: self.commit.author_name.clone(),
            has_parent: false,
        };

        tooltip_container(cx, move |this, cx| {
            this.occlude()
                .on_mouse_move(|_, _, cx| cx.stop_propagation())
                .on_mouse_down(MouseButton::Left, |_, _, cx| cx.stop_propagation())
                .child(
                    v_flex()
                        .w(gpui::rems(30.))
                        .gap_4()
                        .child(
                            h_flex()
                                .pb_1p5()
                                .gap_x_2()
                                .overflow_x_hidden()
                                .flex_wrap()
                                .children(avatar)
                                .child(author)
                                .when(!author_email.is_empty(), |this| {
                                    this.child(
                                        div()
                                            .text_color(cx.theme().colors().text_muted)
                                            .child(author_email),
                                    )
                                })
                                .border_b_1()
                                .border_color(cx.theme().colors().border_variant),
                        )
                        .child(
                            div()
                                .id("inline-blame-commit-message")
                                .child(message)
                                .max_h(message_max_height)
                                .overflow_y_scroll()
                                .track_scroll(&self.scroll_handle),
                        )
                        .child(
                            h_flex()
                                .text_color(cx.theme().colors().text_muted)
                                .w_full()
                                .justify_between()
                                .pt_1p5()
                                .border_t_1()
                                .border_color(cx.theme().colors().border_variant)
                                .child(absolute_timestamp)
                                .child(
                                    h_flex()
                                        .gap_1p5()
                                        .when_some(pull_request, |this, pr| {
                                            this.child(
                                                Button::new(
                                                    "pull-request-button",
                                                    format!("#{}", pr.number),
                                                )
                                                .color(Color::Muted)
                                                .icon(IconName::PullRequest)
                                                .icon_color(Color::Muted)
                                                .icon_position(IconPosition::Start)
                                                .style(ButtonStyle::Subtle)
                                                .on_click(move |_, _, cx| {
                                                    cx.stop_propagation();
                                                    cx.open_url(pr.url.as_str())
                                                }),
                                            )
                                        })
                                        .child(Divider::vertical())
                                        .child(
                                            Button::new(
                                                "commit-sha-button",
                                                short_commit_id.clone(),
                                            )
                                            .style(ButtonStyle::Subtle)
                                            .color(Color::Muted)
                                            .icon(IconName::FileGit)
                                            .icon_color(Color::Muted)
                                            .icon_position(IconPosition::Start)
                                            .on_click(
                                                move |_, window, cx| {
                                                    CommitView::open(
                                                        commit_summary.sha.to_string(),
                                                        repo.downgrade(),
                                                        workspace.clone(),
                                                        None,
                                                        None,
                                                        window,
                                                        cx,
                                                    );
                                                    cx.stop_propagation();
                                                },
                                            ),
                                        )
                                        .child(
                                            IconButton::new("copy-sha-button", IconName::Copy)
                                                .shape(IconButtonShape::Square)
                                                .icon_size(IconSize::Small)
                                                .icon_color(Color::Muted)
                                                .on_click(move |_, _, cx| {
                                                    cx.stop_propagation();
                                                    cx.write_to_clipboard(
                                                        ClipboardItem::new_string(full_sha.clone()),
                                                    )
                                                }),
                                        ),
                                ),
                        ),
                )
        })
    }
}

fn blame_entry_timestamp(blame_entry: &BlameEntry, format: time_format::TimestampFormat) -> String {
    match blame_entry.author_offset_date_time() {
        Ok(timestamp) => {
            let local_offset = UtcOffset::current_local_offset().unwrap_or(UtcOffset::UTC);
            time_format::format_localized_timestamp(
                timestamp,
                time::OffsetDateTime::now_utc(),
                local_offset,
                format,
            )
        }
        Err(_) => "Error parsing date".to_string(),
    }
}

pub fn blame_entry_relative_timestamp(blame_entry: &BlameEntry) -> String {
    blame_entry_timestamp(blame_entry, time_format::TimestampFormat::Relative)
}<|MERGE_RESOLUTION|>--- conflicted
+++ resolved
@@ -197,12 +197,7 @@
             time_format::TimestampFormat::MediumAbsolute,
         );
         let markdown_style = {
-<<<<<<< HEAD
-            let mut style = hover_markdown_style(window, cx);
-            style.base_text_style.refine(&style.code_block.text);
-=======
             let style = hover_markdown_style(window, cx);
->>>>>>> dd431631
             style
         };
 
