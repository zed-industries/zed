<<<<<<< HEAD
=======
use anyhow::{Context as _, Result};
use collections::HashMap;
use db::kvp::KEY_VALUE_STORE;
use editor::{
    scroll::{Autoscroll, AutoscrollStrategy},
    Editor, MultiBuffer, DEFAULT_MULTIBUFFER_CONTEXT,
};
use git::{diff::DiffHunk, repository::GitFileStatus};
use gpui::{
    actions, prelude::*, uniform_list, Action, AppContext, AsyncWindowContext, ClickEvent,
    CursorStyle, EventEmitter, FocusHandle, FocusableView, KeyContext,
    ListHorizontalSizingBehavior, ListSizingBehavior, Model, Modifiers, ModifiersChangedEvent,
    MouseButton, ScrollStrategy, Stateful, Task, UniformListScrollHandle, View, WeakView,
};
use language::{Buffer, BufferRow, OffsetRangeExt};
use menu::{SelectNext, SelectPrev};
use project::{Entry, EntryKind, Fs, Project, ProjectEntryId, WorktreeId};
use serde::{Deserialize, Serialize};
use settings::Settings as _;
>>>>>>> dcbff982
use std::{
    cell::OnceCell,
    collections::HashSet,
    ffi::OsStr,
    ops::{Deref, Range},
    path::{Path, PathBuf},
    rc::Rc,
    sync::Arc,
    time::Duration,
    usize,
};
<<<<<<< HEAD
use worktree::StatusEntry;

use git::repository::{GitFileStatus, RepoPath};

use util::{ResultExt, TryFutureExt};

use db::kvp::KEY_VALUE_STORE;
use gpui::*;
use project::{EntryKind, Fs, Project, ProjectEntryId, WorktreeId};
use serde::{Deserialize, Serialize};
use settings::Settings as _;
=======
>>>>>>> dcbff982
use ui::{
    prelude::*, Checkbox, Divider, DividerColor, ElevationIndex, ListItem, Scrollbar,
    ScrollbarState, Tooltip,
};
use util::{ResultExt, TryFutureExt};
use workspace::{
    dock::{DockPosition, Panel, PanelEvent},
    ItemHandle, Workspace,
};

use crate::{git_status_icon, settings::GitPanelSettings};
use crate::{CommitAllChanges, CommitStagedChanges, DiscardAll, StageAll, UnstageAll};

actions!(git_panel, [ToggleFocus]);

const GIT_PANEL_KEY: &str = "GitPanel";

const UPDATE_DEBOUNCE: Duration = Duration::from_millis(50);

pub fn init(cx: &mut AppContext) {
    cx.observe_new_views(
        |workspace: &mut Workspace, _cx: &mut ViewContext<Workspace>| {
            workspace.register_action(|workspace, _: &ToggleFocus, cx| {
                workspace.toggle_panel_focus::<GitPanel>(cx);
            });
        },
    )
    .detach();
}

#[derive(Debug)]
pub enum Event {
    Focus,
}

pub struct GitStatusEntry {}

#[derive(Debug, PartialEq, Eq, Clone)]
struct EntryDetails {
    filename: String,
    display_name: String,
    path: Arc<Path>,
    kind: EntryKind,
    depth: usize,
    is_expanded: bool,
    status: Option<GitFileStatus>,
    hunks: Rc<OnceCell<Vec<DiffHunk>>>,
    index: usize,
}

impl EntryDetails {
    pub fn is_dir(&self) -> bool {
        self.kind.is_dir()
    }
}

#[derive(Serialize, Deserialize)]
struct SerializedGitPanel {
    width: Option<Pixels>,
}

pub struct GitPanel {
    workspace: WeakView<Workspace>,
    current_modifiers: Modifiers,
    focus_handle: FocusHandle,
    fs: Arc<dyn Fs>,
    hide_scrollbar_task: Option<Task<()>>,
    pending_serialization: Task<Option<()>>,
    project: Model<Project>,
    scroll_handle: UniformListScrollHandle,
    scrollbar_state: ScrollbarState,
    _selected_item: Option<usize>,
    show_scrollbar: bool,
    // todo!(): Reintroduce expanded directories, once we're deriving directories from paths
    // expanded_dir_ids: HashMap<WorktreeId, Vec<ProjectEntryId>>,

    // The entries that are currently shown in the panel, aka
    // not hidden by folding or such
<<<<<<< HEAD
    visible_entries: Vec<(
        WorktreeId,
        Vec<worktree::StatusEntry>,
        OnceCell<HashSet<RepoPath>>,
    )>,
=======
    visible_entries: Vec<WorktreeEntries>,
>>>>>>> dcbff982
    width: Option<Pixels>,
    git_diff_editor: Option<View<Editor>>,
    git_diff_editor_updates: Task<()>,
    reveal_in_editor: Task<()>,
}

#[derive(Debug, Clone)]
struct WorktreeEntries {
    worktree_id: WorktreeId,
    visible_entries: Vec<GitPanelEntry>,
    paths: Rc<OnceCell<HashSet<Arc<Path>>>>,
}

#[derive(Debug, Clone)]
struct GitPanelEntry {
    entry: Entry,
    hunks: Rc<OnceCell<Vec<DiffHunk>>>,
}

impl Deref for GitPanelEntry {
    type Target = Entry;

    fn deref(&self) -> &Self::Target {
        &self.entry
    }
}

impl WorktreeEntries {
    fn paths(&self) -> &HashSet<Arc<Path>> {
        self.paths.get_or_init(|| {
            self.visible_entries
                .iter()
                .map(|e| (e.entry.path.clone()))
                .collect()
        })
    }
}

impl GitPanel {
    pub fn load(
        workspace: WeakView<Workspace>,
        cx: AsyncWindowContext,
    ) -> Task<Result<View<Self>>> {
        cx.spawn(|mut cx| async move { workspace.update(&mut cx, Self::new) })
    }

    pub fn new(workspace: &mut Workspace, cx: &mut ViewContext<Workspace>) -> View<Self> {
        let fs = workspace.app_state().fs.clone();
        let weak_workspace = workspace.weak_handle();
        let project = workspace.project().clone();

        let git_panel = cx.new_view(|cx: &mut ViewContext<Self>| {
            let focus_handle = cx.focus_handle();
            cx.on_focus(&focus_handle, Self::focus_in).detach();
            cx.on_focus_out(&focus_handle, |this, _, cx| {
                this.hide_scrollbar(cx);
            })
            .detach();
<<<<<<< HEAD
            cx.subscribe(&project, |this, _project, event, cx| match event {
                project::Event::GitRepositoryUpdated => {
                    this.update_visible_entries(None, cx);
                }
                project::Event::WorktreeRemoved(_id) => {
                    // this.expanded_dir_ids.remove(id);
                    this.update_visible_entries(None, cx);
=======
            cx.subscribe(&project, |this, _, event, cx| match event {
                project::Event::WorktreeRemoved(id) => {
                    this.expanded_dir_ids.remove(id);
                    this.update_visible_entries(None, None, cx);
                    cx.notify();
                }
                project::Event::WorktreeOrderChanged => {
                    this.update_visible_entries(None, None, cx);
>>>>>>> dcbff982
                    cx.notify();
                }
                project::Event::WorktreeUpdatedEntries(id, _)
                | project::Event::WorktreeAdded(id)
                | project::Event::WorktreeUpdatedGitRepositories(id) => {
                    this.update_visible_entries(Some(*id), None, cx);
                    cx.notify();
                }
                project::Event::Closed => {
                    this.git_diff_editor_updates = Task::ready(());
                    this.reveal_in_editor = Task::ready(());
                    this.expanded_dir_ids.clear();
                    this.visible_entries.clear();
                    this.git_diff_editor = None;
                }
                _ => {}
            })
            .detach();

            let scroll_handle = UniformListScrollHandle::new();

            let mut git_panel = Self {
                workspace: weak_workspace,
                focus_handle: cx.focus_handle(),
                fs,
                pending_serialization: Task::ready(None),
                visible_entries: Vec::new(),
                current_modifiers: cx.modifiers(),
                // expanded_dir_ids: Default::default(),
                width: Some(px(360.)),
                scrollbar_state: ScrollbarState::new(scroll_handle.clone()).parent_view(cx.view()),
                scroll_handle,
                _selected_item: None,
                show_scrollbar: !Self::should_autohide_scrollbar(cx),
                hide_scrollbar_task: None,
                git_diff_editor: Some(diff_display_editor(cx)),
                git_diff_editor_updates: Task::ready(()),
                reveal_in_editor: Task::ready(()),
                project,
            };
            git_panel.update_visible_entries(None, None, cx);
            git_panel
        });

        git_panel
    }

    fn serialize(&mut self, cx: &mut ViewContext<Self>) {
        let width = self.width;
        self.pending_serialization = cx.background_executor().spawn(
            async move {
                KEY_VALUE_STORE
                    .write_kvp(
                        GIT_PANEL_KEY.into(),
                        serde_json::to_string(&SerializedGitPanel { width })?,
                    )
                    .await?;
                anyhow::Ok(())
            }
            .log_err(),
        );
    }

    fn dispatch_context(&self) -> KeyContext {
        let mut dispatch_context = KeyContext::new_with_defaults();
        dispatch_context.add("GitPanel");
        dispatch_context.add("menu");

        dispatch_context
    }

    fn focus_in(&mut self, cx: &mut ViewContext<Self>) {
        if !self.focus_handle.contains_focused(cx) {
            cx.emit(Event::Focus);
        }
    }

    fn should_show_scrollbar(_cx: &AppContext) -> bool {
        // TODO: plug into settings
        true
    }

    fn should_autohide_scrollbar(_cx: &AppContext) -> bool {
        // TODO: plug into settings
        true
    }

    fn hide_scrollbar(&mut self, cx: &mut ViewContext<Self>) {
        const SCROLLBAR_SHOW_INTERVAL: Duration = Duration::from_secs(1);
        if !Self::should_autohide_scrollbar(cx) {
            return;
        }
        self.hide_scrollbar_task = Some(cx.spawn(|panel, mut cx| async move {
            cx.background_executor()
                .timer(SCROLLBAR_SHOW_INTERVAL)
                .await;
            panel
                .update(&mut cx, |panel, cx| {
                    panel.show_scrollbar = false;
                    cx.notify();
                })
                .log_err();
        }))
    }

    fn handle_modifiers_changed(
        &mut self,
        event: &ModifiersChangedEvent,
        cx: &mut ViewContext<Self>,
    ) {
        self.current_modifiers = event.modifiers;
        cx.notify();
    }

    fn calculate_depth_and_difference(
        entry: &StatusEntry,
        visible_worktree_entries: &HashSet<RepoPath>,
    ) -> (usize, usize) {
        let (depth, difference) = entry
            .path
            .ancestors()
            .skip(1) // Skip the entry itself
            .find_map(|ancestor| {
                if let Some(parent_entry) = visible_worktree_entries.get(ancestor) {
                    let entry_path_components_count = entry.path.components().count();
                    let parent_path_components_count = parent_entry.components().count();
                    let difference = entry_path_components_count - parent_path_components_count;
                    let depth = parent_entry
                        .ancestors()
                        .skip(1)
                        .filter(|ancestor| visible_worktree_entries.contains(*ancestor))
                        .count();
                    Some((depth + 1, difference))
                } else {
                    None
                }
            })
            .unwrap_or((0, 0));

        (depth, difference)
    }

    fn select_next(&mut self, _: &SelectNext, cx: &mut ViewContext<Self>) {
        let item_count = self
            .visible_entries
            .iter()
            .map(|worktree_entries| worktree_entries.visible_entries.len())
            .sum::<usize>();
        if item_count == 0 {
            return;
        }
        let selection = match self.selected_item {
            Some(i) => {
                if i < item_count - 1 {
                    self.selected_item = Some(i + 1);
                    i + 1
                } else {
                    self.selected_item = Some(0);
                    0
                }
            }
            None => {
                self.selected_item = Some(0);
                0
            }
        };
        self.scroll_handle
            .scroll_to_item(selection, ScrollStrategy::Center);

        let mut hunks = None;
        self.for_each_visible_entry(selection..selection + 1, cx, |_, entry, _| {
            hunks = Some(entry.hunks.clone());
        });
        if let Some(hunks) = hunks {
            self.reveal_entry_in_git_editor(hunks, false, Some(UPDATE_DEBOUNCE), cx);
        }

        cx.notify();
    }

    fn select_prev(&mut self, _: &SelectPrev, cx: &mut ViewContext<Self>) {
        let item_count = self
            .visible_entries
            .iter()
            .map(|worktree_entries| worktree_entries.visible_entries.len())
            .sum::<usize>();
        if item_count == 0 {
            return;
        }
        let selection = match self.selected_item {
            Some(i) => {
                if i > 0 {
                    self.selected_item = Some(i - 1);
                    i - 1
                } else {
                    self.selected_item = Some(item_count - 1);
                    item_count - 1
                }
            }
            None => {
                self.selected_item = Some(0);
                0
            }
        };
        self.scroll_handle
            .scroll_to_item(selection, ScrollStrategy::Center);

        let mut hunks = None;
        self.for_each_visible_entry(selection..selection + 1, cx, |_, entry, _| {
            hunks = Some(entry.hunks.clone());
        });
        if let Some(hunks) = hunks {
            self.reveal_entry_in_git_editor(hunks, false, Some(UPDATE_DEBOUNCE), cx);
        }

        cx.notify();
    }
}

impl GitPanel {
    fn stage_all(&mut self, _: &StageAll, _cx: &mut ViewContext<Self>) {
        // TODO: Implement stage all
        println!("Stage all triggered");
    }

    fn unstage_all(&mut self, _: &UnstageAll, _cx: &mut ViewContext<Self>) {
        // TODO: Implement unstage all
        println!("Unstage all triggered");
    }

    fn discard_all(&mut self, _: &DiscardAll, _cx: &mut ViewContext<Self>) {
        // TODO: Implement discard all
        println!("Discard all triggered");
    }

    /// Commit all staged changes
    fn commit_staged_changes(&mut self, _: &CommitStagedChanges, _cx: &mut ViewContext<Self>) {
        // TODO: Implement commit all staged
        println!("Commit staged changes triggered");
    }

    /// Commit all changes, regardless of whether they are staged or not
    fn commit_all_changes(&mut self, _: &CommitAllChanges, _cx: &mut ViewContext<Self>) {
        // TODO: Implement commit all changes
        println!("Commit all changes triggered");
    }

    fn all_staged(&self) -> bool {
        // TODO: Implement all_staged
        true
    }

    fn no_entries(&self) -> bool {
        self.visible_entries.is_empty()
    }

    fn entry_count(&self) -> usize {
        self.visible_entries
            .iter()
<<<<<<< HEAD
            .map(|(_, entries, _)| entries.len())
=======
            .map(|worktree_entries| {
                worktree_entries
                    .visible_entries
                    .iter()
                    .filter(|entry| entry.git_status.is_some())
                    .count()
            })
>>>>>>> dcbff982
            .sum()
    }

    fn for_each_visible_entry(
        &self,
        range: Range<usize>,
        cx: &mut ViewContext<Self>,
        mut callback: impl FnMut(usize, EntryDetails, &mut ViewContext<Self>),
    ) {
        let mut ix = 0;
        for worktree_entries in &self.visible_entries {
            if ix >= range.end {
                return;
            }

            if ix + worktree_entries.visible_entries.len() <= range.start {
                ix += worktree_entries.visible_entries.len();
                continue;
            }

            let end_ix = range.end.min(ix + worktree_entries.visible_entries.len());
            // let entry_range = range.start.saturating_sub(ix)..end_ix - ix;
            if let Some(worktree) = self
                .project
                .read(cx)
                .worktree_for_id(worktree_entries.worktree_id, cx)
            {
                let snapshot = worktree.read(cx).snapshot();
                let root_name = OsStr::new(snapshot.root_name());
                // let expanded_entry_ids = self
                //     .expanded_dir_ids
                //     .get(&snapshot.id())
                //     .map(Vec::as_slice)
                //     .unwrap_or(&[]);

                let entry_range = range.start.saturating_sub(ix)..end_ix - ix;
<<<<<<< HEAD
                let entries: &HashSet<RepoPath> = entries_paths.get_or_init(|| {
                    visible_worktree_entries
                        .iter()
                        .map(|e| (e.path.clone()))
                        .collect()
                });

                for (ix, entry) in visible_worktree_entries[entry_range].iter().enumerate() {
=======
                let entries = worktree_entries.paths();

                let index_start = entry_range.start;
                for (i, entry) in worktree_entries.visible_entries[entry_range]
                    .iter()
                    .enumerate()
                {
                    let index = index_start + i;
>>>>>>> dcbff982
                    let status = entry.git_status;
                    let is_expanded = true; //expanded_entry_ids.binary_search(&entry.id).is_ok();

                    let (depth, difference) = Self::calculate_depth_and_difference(entry, entries);

                    let filename = match difference {
                        diff if diff > 1 => entry
                            .path
                            .iter()
                            .skip(entry.path.components().count() - diff)
                            .collect::<PathBuf>()
                            .to_str()
                            .unwrap_or_default()
                            .to_string(),
                        _ => entry
                            .path
                            .file_name()
                            .map(|name| name.to_string_lossy().into_owned())
                            .unwrap_or_else(|| root_name.to_string_lossy().to_string()),
                    };

                    let details = EntryDetails {
                        filename,
<<<<<<< HEAD
                        display_name,
                        kind: EntryKind::File,
                        is_expanded,
                        path: entry.path.0.clone(),
                        status: Some(status),
=======
                        display_name: entry.path.to_string_lossy().into_owned(),
                        kind: entry.kind,
                        is_expanded,
                        path: entry.path.clone(),
                        status,
                        hunks: entry.hunks.clone(),
>>>>>>> dcbff982
                        depth,
                        index,
                    };
                    callback(ix, details, cx);
                }
            }
            ix = end_ix;
        }
    }

    // TODO: Update expanded directory state
    // TODO: Updates happen in the main loop, could be long for large workspaces
    fn update_visible_entries(
        &mut self,
<<<<<<< HEAD
        _new_selected_entry: Option<(WorktreeId, ProjectEntryId)>,
        cx: &mut ViewContext<Self>,
    ) {
        let project = self.project.read(cx);
        self.visible_entries.clear();
        for worktree in project.visible_worktrees(cx) {
            let snapshot = worktree.read(cx).snapshot();
            let worktree_id = snapshot.id();

            let mut visible_worktree_entries = Vec::new();
            let repositories = snapshot.repositories().take(1); // Only use the first for now
            for repository in repositories {
                visible_worktree_entries.extend(repository.status());
=======
        for_worktree: Option<WorktreeId>,
        new_selected_entry: Option<(WorktreeId, ProjectEntryId)>,
        cx: &mut ViewContext<Self>,
    ) {
        let project = self.project.read(cx);
        let mut old_entries_removed = false;
        let mut after_update = Vec::new();
        self.visible_entries
            .retain(|worktree_entries| match for_worktree {
                Some(for_worktree) => {
                    if worktree_entries.worktree_id == for_worktree {
                        old_entries_removed = true;
                        false
                    } else if old_entries_removed {
                        after_update.push(worktree_entries.clone());
                        false
                    } else {
                        true
                    }
                }
                None => false,
            });
        for worktree in project.visible_worktrees(cx) {
            let worktree_id = worktree.read(cx).id();
            if for_worktree.is_some() && for_worktree != Some(worktree_id) {
                continue;
>>>>>>> dcbff982
            }
            let snapshot = worktree.read(cx).snapshot();

<<<<<<< HEAD
            // let statuses = snapshot.propagate_git_statuses(&visible_worktree_entries);
            // project::sort_worktree_entries(&mut visible_worktree_entries);
=======
            let mut visible_worktree_entries = snapshot
                .entries(false, 0)
                .filter(|entry| !entry.is_external)
                .filter(|entry| entry.git_status.is_some())
                .cloned()
                .collect::<Vec<_>>();
            snapshot.propagate_git_statuses(&mut visible_worktree_entries);
            project::sort_worktree_entries(&mut visible_worktree_entries);
>>>>>>> dcbff982

            if !visible_worktree_entries.is_empty() {
                self.visible_entries.push(WorktreeEntries {
                    worktree_id,
                    visible_entries: visible_worktree_entries
                        .into_iter()
                        .map(|entry| GitPanelEntry {
                            entry,
                            hunks: Rc::default(),
                        })
                        .collect(),
                    paths: Rc::default(),
                });
            }
        }
        self.visible_entries.extend(after_update);

<<<<<<< HEAD
        // todo!(): re-implement this
        // if let Some((worktree_id, entry_id)) = new_selected_entry {
        //     self.selected_item = self.visible_entries.iter().enumerate().find_map(
        //         |(worktree_index, (id, entries, _))| {
        //             if *id == worktree_id {
        //                 entries
        //                     .iter()
        //                     .position(|entry| entry.id == entry_id)
        //                     .map(|entry_index| worktree_index * entries.len() + entry_index)
        //             } else {
        //                 None
        //             }
        //         },
        //     );
        // }
=======
        if let Some((worktree_id, entry_id)) = new_selected_entry {
            self.selected_item = self.visible_entries.iter().enumerate().find_map(
                |(worktree_index, worktree_entries)| {
                    if worktree_entries.worktree_id == worktree_id {
                        worktree_entries
                            .visible_entries
                            .iter()
                            .position(|entry| entry.id == entry_id)
                            .map(|entry_index| {
                                worktree_index * worktree_entries.visible_entries.len()
                                    + entry_index
                            })
                    } else {
                        None
                    }
                },
            );
        }
>>>>>>> dcbff982

        let project = self.project.downgrade();
        self.git_diff_editor_updates = cx.spawn(|git_panel, mut cx| async move {
            cx.background_executor()
                .timer(UPDATE_DEBOUNCE)
                .await;
            let Some(project_buffers) = git_panel
                .update(&mut cx, |git_panel, cx| {
                    futures::future::join_all(git_panel.visible_entries.iter_mut().flat_map(
                        |worktree_entries| {
                            worktree_entries
                                .visible_entries
                                .iter()
                                .filter_map(|entry| {
                                    let git_status = entry.git_status()?;
                                    let entry_hunks = entry.hunks.clone();
                                    let (entry_path, unstaged_changes_task) =
                                        project.update(cx, |project, cx| {
                                            let entry_path =
                                                project.path_for_entry(entry.id, cx)?;
                                            let open_task =
                                                project.open_path(entry_path.clone(), cx);
                                            let unstaged_changes_task =
                                                cx.spawn(|project, mut cx| async move {
                                                    let (_, opened_model) = open_task
                                                        .await
                                                        .context("opening buffer")?;
                                                    let buffer = opened_model
                                                        .downcast::<Buffer>()
                                                        .map_err(|_| {
                                                            anyhow::anyhow!(
                                                                "accessing buffer for entry"
                                                            )
                                                        })?;
                                                    // TODO added files have noop changes and those are not expanded properly in the multi buffer
                                                    let unstaged_changes = project
                                                        .update(&mut cx, |project, cx| {
                                                            project.open_unstaged_changes(
                                                                buffer.clone(),
                                                                cx,
                                                            )
                                                        })?
                                                        .await
                                                        .context("opening unstaged changes")?;

                                                    let hunks = cx.update(|cx| {
                                                        entry_hunks
                                                            .get_or_init(|| {
                                                                match git_status {
                                                                    GitFileStatus::Added => {
                                                                        let buffer_snapshot = buffer.read(cx).snapshot();
                                                                        let entire_buffer_range =
                                                                            buffer_snapshot.anchor_after(0)
                                                                                ..buffer_snapshot
                                                                                    .anchor_before(
                                                                                        buffer_snapshot.len(),
                                                                                    );
                                                                        let entire_buffer_point_range =
                                                                            entire_buffer_range
                                                                                .clone()
                                                                                .to_point(&buffer_snapshot);

                                                                        vec![DiffHunk {
                                                                            row_range: entire_buffer_point_range
                                                                                .start
                                                                                .row
                                                                                ..entire_buffer_point_range
                                                                                    .end
                                                                                    .row,
                                                                            buffer_range: entire_buffer_range,
                                                                            diff_base_byte_range: 0..0,
                                                                        }]
                                                                    }
                                                                    GitFileStatus::Modified => {
                                                                            let buffer_snapshot =
                                                                                buffer.read(cx).snapshot();
                                                                            unstaged_changes.read(cx)
                                                                                .diff_to_buffer
                                                                                .hunks_in_row_range(
                                                                                    0..BufferRow::MAX,
                                                                                    &buffer_snapshot,
                                                                                )
                                                                                .collect()
                                                                    }
                                                                    // TODO support conflicts display
                                                                    GitFileStatus::Conflict => Vec::new(),
                                                                }
                                                            }).clone()
                                                    })?;

                                                    anyhow::Ok((buffer, unstaged_changes, hunks))
                                                });
                                            Some((entry_path, unstaged_changes_task))
                                        }).ok()??;
                                    Some((entry_path, unstaged_changes_task))
                                })
                                .map(|(entry_path, open_task)| async move {
                                    (entry_path, open_task.await)
                                })
                                .collect::<Vec<_>>()
                        },
                    ))
                })
                .ok()
            else {
                return;
            };

            let project_buffers = project_buffers.await;
            if project_buffers.is_empty() {
                return;
            }
            let mut change_sets = Vec::with_capacity(project_buffers.len());
            if let Some(buffer_update_task) = git_panel
                .update(&mut cx, |git_panel, cx| {
                    let editor = git_panel.git_diff_editor.clone()?;
                    let multi_buffer = editor.read(cx).buffer().clone();
                    let mut buffers_with_ranges = Vec::with_capacity(project_buffers.len());
                    for (buffer_path, open_result) in project_buffers {
                        if let Some((buffer, unstaged_changes, diff_hunks)) = open_result
                            .with_context(|| format!("opening buffer {buffer_path:?}"))
                            .log_err()
                        {
                            change_sets.push(unstaged_changes);
                            buffers_with_ranges.push((
                                buffer,
                                diff_hunks
                                    .into_iter()
                                    .map(|hunk| hunk.buffer_range)
                                    .collect(),
                            ));
                        }
                    }

                    Some(multi_buffer.update(cx, |multi_buffer, cx| {
                        multi_buffer.clear(cx);
                        multi_buffer.push_multiple_excerpts_with_context_lines(
                            buffers_with_ranges,
                            DEFAULT_MULTIBUFFER_CONTEXT,
                            cx,
                        )
                    }))
                })
                .ok().flatten()
            {
                buffer_update_task.await;
                git_panel
                    .update(&mut cx, |git_panel, cx| {
                        if let Some(diff_editor) = git_panel.git_diff_editor.as_ref() {
                            diff_editor.update(cx, |editor, cx| {
                                for change_set in change_sets {
                                    editor.add_change_set(change_set, cx);
                                }
                            });
                        }
                    })
                    .ok();
            }
        });

        cx.notify();
    }
}

impl GitPanel {
    pub fn panel_button(
        &self,
        id: impl Into<SharedString>,
        label: impl Into<SharedString>,
    ) -> Button {
        let id = id.into().clone();
        let label = label.into().clone();

        Button::new(id, label)
            .label_size(LabelSize::Small)
            .layer(ElevationIndex::ElevatedSurface)
            .size(ButtonSize::Compact)
            .style(ButtonStyle::Filled)
    }

    pub fn render_divider(&self, _cx: &mut ViewContext<Self>) -> impl IntoElement {
        h_flex()
            .items_center()
            .h(px(8.))
            .child(Divider::horizontal_dashed().color(DividerColor::Border))
    }

    pub fn render_panel_header(&self, cx: &mut ViewContext<Self>) -> impl IntoElement {
        let focus_handle = self.focus_handle(cx).clone();

        let changes_string = format!("{} changes", self.entry_count());

        h_flex()
            .h(px(32.))
            .items_center()
            .px_3()
            .bg(ElevationIndex::Surface.bg(cx))
            .child(
                h_flex()
                    .gap_2()
                    .child(Checkbox::new("all-changes", true.into()).disabled(true))
                    .child(div().text_buffer(cx).text_ui_sm(cx).child(changes_string)),
            )
            .child(div().flex_grow())
            .child(
                h_flex()
                    .gap_2()
                    .child(
                        IconButton::new("discard-changes", IconName::Undo)
                            .tooltip(move |cx| {
                                let focus_handle = focus_handle.clone();

                                Tooltip::for_action_in(
                                    "Discard all changes",
                                    &DiscardAll,
                                    &focus_handle,
                                    cx,
                                )
                            })
                            .icon_size(IconSize::Small)
                            .disabled(true),
                    )
                    .child(if self.all_staged() {
                        self.panel_button("unstage-all", "Unstage All").on_click(
                            cx.listener(move |_, _, cx| cx.dispatch_action(Box::new(DiscardAll))),
                        )
                    } else {
                        self.panel_button("stage-all", "Stage All").on_click(
                            cx.listener(move |_, _, cx| cx.dispatch_action(Box::new(StageAll))),
                        )
                    }),
            )
    }

    pub fn render_commit_editor(&self, cx: &ViewContext<Self>) -> impl IntoElement {
        let focus_handle_1 = self.focus_handle(cx).clone();
        let focus_handle_2 = self.focus_handle(cx).clone();

        let commit_staged_button = self
            .panel_button("commit-staged-changes", "Commit")
            .tooltip(move |cx| {
                let focus_handle = focus_handle_1.clone();
                Tooltip::for_action_in(
                    "Commit all staged changes",
                    &CommitStagedChanges,
                    &focus_handle,
                    cx,
                )
            })
            .on_click(cx.listener(|this, _: &ClickEvent, cx| {
                this.commit_staged_changes(&CommitStagedChanges, cx)
            }));

        let commit_all_button = self
            .panel_button("commit-all-changes", "Commit All")
            .tooltip(move |cx| {
                let focus_handle = focus_handle_2.clone();
                Tooltip::for_action_in(
                    "Commit all changes, including unstaged changes",
                    &CommitAllChanges,
                    &focus_handle,
                    cx,
                )
            })
            .on_click(cx.listener(|this, _: &ClickEvent, cx| {
                this.commit_all_changes(&CommitAllChanges, cx)
            }));

        div().w_full().h(px(140.)).px_2().pt_1().pb_2().child(
            v_flex()
                .h_full()
                .py_2p5()
                .px_3()
                .bg(cx.theme().colors().editor_background)
                .font_buffer(cx)
                .text_ui_sm(cx)
                .text_color(cx.theme().colors().text_muted)
                .child("Add a message")
                .gap_1()
                .child(div().flex_grow())
                .child(h_flex().child(div().gap_1().flex_grow()).child(
                    if self.current_modifiers.alt {
                        commit_all_button
                    } else {
                        commit_staged_button
                    },
                ))
                .cursor(CursorStyle::OperationNotAllowed)
                .opacity(0.5),
        )
    }

    fn render_empty_state(&self, cx: &ViewContext<Self>) -> impl IntoElement {
        h_flex()
            .h_full()
            .flex_1()
            .justify_center()
            .items_center()
            .child(
                v_flex()
                    .gap_3()
                    .child("No changes to commit")
                    .text_ui_sm(cx)
                    .mx_auto()
                    .text_color(Color::Placeholder.color(cx)),
            )
    }

    fn render_scrollbar(&self, cx: &mut ViewContext<Self>) -> Option<Stateful<Div>> {
        if !Self::should_show_scrollbar(cx)
            || !(self.show_scrollbar || self.scrollbar_state.is_dragging())
        {
            return None;
        }
        Some(
            div()
                .occlude()
                .id("project-panel-vertical-scroll")
                .on_mouse_move(cx.listener(|_, _, cx| {
                    cx.notify();
                    cx.stop_propagation()
                }))
                .on_hover(|_, cx| {
                    cx.stop_propagation();
                })
                .on_any_mouse_down(|_, cx| {
                    cx.stop_propagation();
                })
                .on_mouse_up(
                    MouseButton::Left,
                    cx.listener(|this, _, cx| {
                        if !this.scrollbar_state.is_dragging()
                            && !this.focus_handle.contains_focused(cx)
                        {
                            this.hide_scrollbar(cx);
                            cx.notify();
                        }

                        cx.stop_propagation();
                    }),
                )
                .on_scroll_wheel(cx.listener(|_, _, cx| {
                    cx.notify();
                }))
                .h_full()
                .absolute()
                .right_1()
                .top_1()
                .bottom_1()
                .w(px(12.))
                .cursor_default()
                .children(Scrollbar::vertical(
                    // percentage as f32..end_offset as f32,
                    self.scrollbar_state.clone(),
                )),
        )
    }

    fn render_entries(&self, cx: &mut ViewContext<Self>) -> impl IntoElement {
        let item_count = self
            .visible_entries
            .iter()
            .map(|worktree_entries| worktree_entries.visible_entries.len())
            .sum();
        let selected_entry = self.selected_item;
        h_flex()
            .size_full()
            .overflow_hidden()
            .child(
                uniform_list(cx.view().clone(), "entries", item_count, {
                    move |git_panel, range, cx| {
                        let mut items = Vec::with_capacity(range.end - range.start);
<<<<<<< HEAD
                        this.for_each_visible_entry(range, cx, |ix, details, cx| {
                            items.push(this.render_entry(ix, details, cx));
=======
                        git_panel.for_each_visible_entry(range, cx, |id, details, cx| {
                            items.push(git_panel.render_entry(
                                id,
                                Some(details.index) == selected_entry,
                                details,
                                cx,
                            ));
>>>>>>> dcbff982
                        });
                        items
                    }
                })
                .size_full()
                .with_sizing_behavior(ListSizingBehavior::Infer)
                .with_horizontal_sizing_behavior(ListHorizontalSizingBehavior::Unconstrained)
                // .with_width_from_item(self.max_width_item_index)
                .track_scroll(self.scroll_handle.clone()),
            )
            .children(self.render_scrollbar(cx))
    }

    fn render_entry(
        &self,
<<<<<<< HEAD
        ix: usize,
=======
        id: ProjectEntryId,
        selected: bool,
>>>>>>> dcbff982
        details: EntryDetails,
        cx: &ViewContext<Self>,
    ) -> impl IntoElement {
        let checkbox_id = ElementId::Name(format!("checkbox_{}", ix).into());
        let is_staged = ToggleState::Selected;
        let handle = cx.view().downgrade();

        h_flex()
            .id(("git-panel-entry", ix))
            .h(px(28.))
            .w_full()
            .pl(px(12. + 12. * details.depth as f32))
            .pr(px(4.))
            .items_center()
            .gap_2()
            .font_buffer(cx)
            .text_ui_sm(cx)
            .when(!details.is_dir(), |this| {
                this.child(Checkbox::new(checkbox_id, is_staged))
            })
            .when_some(details.status, |this, status| {
                this.child(git_status_icon(status))
            })
            .child(
                ListItem::new(("label", id))
                    .toggle_state(selected)
                    .child(h_flex().gap_1p5().child(details.display_name.clone()))
                    .on_click(move |e, cx| {
                        handle
                            .update(cx, |git_panel, cx| {
                                git_panel.selected_item = Some(details.index);
                                let change_focus = e.down.click_count > 1;
                                git_panel.reveal_entry_in_git_editor(
                                    details.hunks.clone(),
                                    change_focus,
                                    None,
                                    cx,
                                );
                            })
                            .ok();
                    }),
            )
    }

    fn reveal_entry_in_git_editor(
        &mut self,
        hunks: Rc<OnceCell<Vec<DiffHunk>>>,
        change_focus: bool,
        debounce: Option<Duration>,
        cx: &mut ViewContext<Self>,
    ) {
        let workspace = self.workspace.clone();
        let Some(diff_editor) = self.git_diff_editor.clone() else {
            return;
        };
        self.reveal_in_editor = cx.spawn(|_, mut cx| async move {
            if let Some(debounce) = debounce {
                cx.background_executor().timer(debounce).await;
            }

            let Some(editor) = workspace
                .update(&mut cx, |workspace, cx| {
                    let git_diff_editor = workspace
                        .items_of_type::<Editor>(cx)
                        .find(|editor| &diff_editor == editor);
                    match git_diff_editor {
                        Some(existing_editor) => {
                            workspace.activate_item(&existing_editor, true, change_focus, cx);
                            existing_editor
                        }
                        None => {
                            workspace.active_pane().update(cx, |pane, cx| {
                                pane.add_item(
                                    diff_editor.boxed_clone(),
                                    true,
                                    change_focus,
                                    None,
                                    cx,
                                )
                            });
                            diff_editor.clone()
                        }
                    }
                })
                .ok()
            else {
                return;
            };

            if let Some(first_hunk) = hunks.get().and_then(|hunks| hunks.first()) {
                let hunk_buffer_range = &first_hunk.buffer_range;
                if let Some(buffer_id) = hunk_buffer_range
                    .start
                    .buffer_id
                    .or_else(|| first_hunk.buffer_range.end.buffer_id)
                {
                    editor
                        .update(&mut cx, |editor, cx| {
                            let multi_buffer = editor.buffer().read(cx);
                            let buffer = multi_buffer.buffer(buffer_id)?;
                            let buffer_snapshot = buffer.read(cx).snapshot();
                            let (excerpt_id, _) = multi_buffer
                                .excerpts_for_buffer(&buffer, cx)
                                .into_iter()
                                .find(|(_, excerpt)| {
                                    hunk_buffer_range
                                        .start
                                        .cmp(&excerpt.context.start, &buffer_snapshot)
                                        .is_ge()
                                        && hunk_buffer_range
                                            .end
                                            .cmp(&excerpt.context.end, &buffer_snapshot)
                                            .is_le()
                                })?;
                            let multi_buffer_hunk_start = multi_buffer
                                .snapshot(cx)
                                .anchor_in_excerpt(excerpt_id, hunk_buffer_range.start)?;
                            editor.change_selections(
                                Some(Autoscroll::Strategy(AutoscrollStrategy::Center)),
                                cx,
                                |s| {
                                    s.select_ranges(Some(
                                        multi_buffer_hunk_start..multi_buffer_hunk_start,
                                    ))
                                },
                            );
                            cx.notify();
                            Some(())
                        })
                        .ok()
                        .flatten();
                }
            }
        });
    }
}

impl Render for GitPanel {
    fn render(&mut self, cx: &mut ViewContext<Self>) -> impl IntoElement {
        let project = self.project.read(cx);

        v_flex()
            .id("git_panel")
            .key_context(self.dispatch_context())
            .track_focus(&self.focus_handle)
            .on_modifiers_changed(cx.listener(Self::handle_modifiers_changed))
            .when(!project.is_read_only(cx), |this| {
                this.on_action(cx.listener(|this, &StageAll, cx| this.stage_all(&StageAll, cx)))
                    .on_action(
                        cx.listener(|this, &UnstageAll, cx| this.unstage_all(&UnstageAll, cx)),
                    )
                    .on_action(
                        cx.listener(|this, &DiscardAll, cx| this.discard_all(&DiscardAll, cx)),
                    )
                    .on_action(cx.listener(|this, &CommitStagedChanges, cx| {
                        this.commit_staged_changes(&CommitStagedChanges, cx)
                    }))
                    .on_action(cx.listener(|this, &CommitAllChanges, cx| {
                        this.commit_all_changes(&CommitAllChanges, cx)
                    }))
            })
            .on_action(cx.listener(Self::select_next))
            .on_action(cx.listener(Self::select_prev))
            .on_hover(cx.listener(|this, hovered, cx| {
                if *hovered {
                    this.show_scrollbar = true;
                    this.hide_scrollbar_task.take();
                    cx.notify();
                } else if !this.focus_handle.contains_focused(cx) {
                    this.hide_scrollbar(cx);
                }
            }))
            .size_full()
            .overflow_hidden()
            .font_buffer(cx)
            .py_1()
            .bg(ElevationIndex::Surface.bg(cx))
            .child(self.render_panel_header(cx))
            .child(self.render_divider(cx))
            .child(if !self.no_entries() {
                self.render_entries(cx).into_any_element()
            } else {
                self.render_empty_state(cx).into_any_element()
            })
            .child(self.render_divider(cx))
            .child(self.render_commit_editor(cx))
    }
}

impl FocusableView for GitPanel {
    fn focus_handle(&self, _: &AppContext) -> gpui::FocusHandle {
        self.focus_handle.clone()
    }
}

impl EventEmitter<Event> for GitPanel {}

impl EventEmitter<PanelEvent> for GitPanel {}

impl Panel for GitPanel {
    fn persistent_name() -> &'static str {
        "GitPanel"
    }

    fn position(&self, cx: &WindowContext) -> DockPosition {
        GitPanelSettings::get_global(cx).dock
    }

    fn position_is_valid(&self, position: DockPosition) -> bool {
        matches!(position, DockPosition::Left | DockPosition::Right)
    }

    fn set_position(&mut self, position: DockPosition, cx: &mut ViewContext<Self>) {
        settings::update_settings_file::<GitPanelSettings>(
            self.fs.clone(),
            cx,
            move |settings, _| settings.dock = Some(position),
        );
    }

    fn size(&self, cx: &WindowContext) -> Pixels {
        self.width
            .unwrap_or_else(|| GitPanelSettings::get_global(cx).default_width)
    }

    fn set_size(&mut self, size: Option<Pixels>, cx: &mut ViewContext<Self>) {
        self.width = size;
        self.serialize(cx);
        cx.notify();
    }

    fn icon(&self, cx: &WindowContext) -> Option<ui::IconName> {
        Some(ui::IconName::GitBranch).filter(|_| GitPanelSettings::get_global(cx).button)
    }

    fn icon_tooltip(&self, _cx: &WindowContext) -> Option<&'static str> {
        Some("Git Panel")
    }

    fn toggle_action(&self) -> Box<dyn Action> {
        Box::new(ToggleFocus)
    }

    fn activation_priority(&self) -> u32 {
        2
    }
}

fn diff_display_editor(cx: &mut WindowContext) -> View<Editor> {
    cx.new_view(|cx| {
        let multi_buffer = cx.new_model(|_| {
            MultiBuffer::new(language::Capability::ReadWrite).with_title("Project diff".to_string())
        });
        let mut editor = Editor::for_multibuffer(multi_buffer, None, true, cx);
        editor.set_expand_all_diff_hunks();
        editor
    })
}<|MERGE_RESOLUTION|>--- conflicted
+++ resolved
@@ -1,13 +1,16 @@
-<<<<<<< HEAD
-=======
+use crate::{git_status_icon, settings::GitPanelSettings};
+use crate::{CommitAllChanges, CommitStagedChanges, DiscardAll, StageAll, UnstageAll};
 use anyhow::{Context as _, Result};
 use collections::HashMap;
+use db::kvp::KEY_VALUE_STORE;
 use db::kvp::KEY_VALUE_STORE;
 use editor::{
     scroll::{Autoscroll, AutoscrollStrategy},
     Editor, MultiBuffer, DEFAULT_MULTIBUFFER_CONTEXT,
 };
+use git::repository::{GitFileStatus, RepoPath};
 use git::{diff::DiffHunk, repository::GitFileStatus};
+use gpui::*;
 use gpui::{
     actions, prelude::*, uniform_list, Action, AppContext, AsyncWindowContext, ClickEvent,
     CursorStyle, EventEmitter, FocusHandle, FocusableView, KeyContext,
@@ -17,9 +20,11 @@
 use language::{Buffer, BufferRow, OffsetRangeExt};
 use menu::{SelectNext, SelectPrev};
 use project::{Entry, EntryKind, Fs, Project, ProjectEntryId, WorktreeId};
+use project::{EntryKind, Fs, Project, ProjectEntryId, WorktreeId};
+use serde::{Deserialize, Serialize};
 use serde::{Deserialize, Serialize};
 use settings::Settings as _;
->>>>>>> dcbff982
+use settings::Settings as _;
 use std::{
     cell::OnceCell,
     collections::HashSet,
@@ -31,32 +36,17 @@
     time::Duration,
     usize,
 };
-<<<<<<< HEAD
-use worktree::StatusEntry;
-
-use git::repository::{GitFileStatus, RepoPath};
-
-use util::{ResultExt, TryFutureExt};
-
-use db::kvp::KEY_VALUE_STORE;
-use gpui::*;
-use project::{EntryKind, Fs, Project, ProjectEntryId, WorktreeId};
-use serde::{Deserialize, Serialize};
-use settings::Settings as _;
-=======
->>>>>>> dcbff982
 use ui::{
     prelude::*, Checkbox, Divider, DividerColor, ElevationIndex, ListItem, Scrollbar,
     ScrollbarState, Tooltip,
 };
 use util::{ResultExt, TryFutureExt};
+use util::{ResultExt, TryFutureExt};
 use workspace::{
     dock::{DockPosition, Panel, PanelEvent},
     ItemHandle, Workspace,
 };
-
-use crate::{git_status_icon, settings::GitPanelSettings};
-use crate::{CommitAllChanges, CommitStagedChanges, DiscardAll, StageAll, UnstageAll};
+use worktree::StatusEntry;
 
 actions!(git_panel, [ToggleFocus]);
 
@@ -123,15 +113,7 @@
 
     // The entries that are currently shown in the panel, aka
     // not hidden by folding or such
-<<<<<<< HEAD
-    visible_entries: Vec<(
-        WorktreeId,
-        Vec<worktree::StatusEntry>,
-        OnceCell<HashSet<RepoPath>>,
-    )>,
-=======
     visible_entries: Vec<WorktreeEntries>,
->>>>>>> dcbff982
     width: Option<Pixels>,
     git_diff_editor: Option<View<Editor>>,
     git_diff_editor_updates: Task<()>,
@@ -142,17 +124,17 @@
 struct WorktreeEntries {
     worktree_id: WorktreeId,
     visible_entries: Vec<GitPanelEntry>,
-    paths: Rc<OnceCell<HashSet<Arc<Path>>>>,
+    paths: Rc<OnceCell<HashSet<RepoPath>>>,
 }
 
 #[derive(Debug, Clone)]
 struct GitPanelEntry {
-    entry: Entry,
+    entry: worktree::StatusEntry,
     hunks: Rc<OnceCell<Vec<DiffHunk>>>,
 }
 
 impl Deref for GitPanelEntry {
-    type Target = Entry;
+    type Target = worktree::StatusEntry;
 
     fn deref(&self) -> &Self::Target {
         &self.entry
@@ -160,7 +142,7 @@
 }
 
 impl WorktreeEntries {
-    fn paths(&self) -> &HashSet<Arc<Path>> {
+    fn paths(&self) -> &HashSet<RepoPath> {
         self.paths.get_or_init(|| {
             self.visible_entries
                 .iter()
@@ -190,24 +172,17 @@
                 this.hide_scrollbar(cx);
             })
             .detach();
-<<<<<<< HEAD
-            cx.subscribe(&project, |this, _project, event, cx| match event {
+            cx.subscribe(&project, |this, _, event, cx| match event {
                 project::Event::GitRepositoryUpdated => {
-                    this.update_visible_entries(None, cx);
+                    this.update_visible_entries(None, None, cx);
                 }
-                project::Event::WorktreeRemoved(_id) => {
+                project::Event::WorktreeRemoved(id) => {
                     // this.expanded_dir_ids.remove(id);
-                    this.update_visible_entries(None, cx);
-=======
-            cx.subscribe(&project, |this, _, event, cx| match event {
-                project::Event::WorktreeRemoved(id) => {
-                    this.expanded_dir_ids.remove(id);
                     this.update_visible_entries(None, None, cx);
                     cx.notify();
                 }
                 project::Event::WorktreeOrderChanged => {
                     this.update_visible_entries(None, None, cx);
->>>>>>> dcbff982
                     cx.notify();
                 }
                 project::Event::WorktreeUpdatedEntries(id, _)
@@ -467,17 +442,7 @@
     fn entry_count(&self) -> usize {
         self.visible_entries
             .iter()
-<<<<<<< HEAD
-            .map(|(_, entries, _)| entries.len())
-=======
-            .map(|worktree_entries| {
-                worktree_entries
-                    .visible_entries
-                    .iter()
-                    .filter(|entry| entry.git_status.is_some())
-                    .count()
-            })
->>>>>>> dcbff982
+            .map(|worktree_entries| worktree_entries.visible_entries.len())
             .sum()
     }
 
@@ -514,16 +479,6 @@
                 //     .unwrap_or(&[]);
 
                 let entry_range = range.start.saturating_sub(ix)..end_ix - ix;
-<<<<<<< HEAD
-                let entries: &HashSet<RepoPath> = entries_paths.get_or_init(|| {
-                    visible_worktree_entries
-                        .iter()
-                        .map(|e| (e.path.clone()))
-                        .collect()
-                });
-
-                for (ix, entry) in visible_worktree_entries[entry_range].iter().enumerate() {
-=======
                 let entries = worktree_entries.paths();
 
                 let index_start = entry_range.start;
@@ -532,7 +487,6 @@
                     .enumerate()
                 {
                     let index = index_start + i;
->>>>>>> dcbff982
                     let status = entry.git_status;
                     let is_expanded = true; //expanded_entry_ids.binary_search(&entry.id).is_ok();
 
@@ -556,20 +510,12 @@
 
                     let details = EntryDetails {
                         filename,
-<<<<<<< HEAD
-                        display_name,
-                        kind: EntryKind::File,
-                        is_expanded,
-                        path: entry.path.0.clone(),
-                        status: Some(status),
-=======
                         display_name: entry.path.to_string_lossy().into_owned(),
                         kind: entry.kind,
                         is_expanded,
                         path: entry.path.clone(),
                         status,
                         hunks: entry.hunks.clone(),
->>>>>>> dcbff982
                         depth,
                         index,
                     };
@@ -584,23 +530,8 @@
     // TODO: Updates happen in the main loop, could be long for large workspaces
     fn update_visible_entries(
         &mut self,
-<<<<<<< HEAD
+        for_worktree: Option<WorktreeId>,
         _new_selected_entry: Option<(WorktreeId, ProjectEntryId)>,
-        cx: &mut ViewContext<Self>,
-    ) {
-        let project = self.project.read(cx);
-        self.visible_entries.clear();
-        for worktree in project.visible_worktrees(cx) {
-            let snapshot = worktree.read(cx).snapshot();
-            let worktree_id = snapshot.id();
-
-            let mut visible_worktree_entries = Vec::new();
-            let repositories = snapshot.repositories().take(1); // Only use the first for now
-            for repository in repositories {
-                visible_worktree_entries.extend(repository.status());
-=======
-        for_worktree: Option<WorktreeId>,
-        new_selected_entry: Option<(WorktreeId, ProjectEntryId)>,
         cx: &mut ViewContext<Self>,
     ) {
         let project = self.project.read(cx);
@@ -622,26 +553,27 @@
                 None => false,
             });
         for worktree in project.visible_worktrees(cx) {
-            let worktree_id = worktree.read(cx).id();
+            let snapshot = worktree.read(cx).snapshot();
+            let worktree_id = snapshot.id();
+
             if for_worktree.is_some() && for_worktree != Some(worktree_id) {
                 continue;
->>>>>>> dcbff982
-            }
-            let snapshot = worktree.read(cx).snapshot();
-
-<<<<<<< HEAD
-            // let statuses = snapshot.propagate_git_statuses(&visible_worktree_entries);
+            }
+
+            let mut visible_worktree_entries = Vec::new();
+            let repositories = snapshot.repositories().take(1); // Only use the first for now
+            for repository in repositories {
+                visible_worktree_entries.extend(repository.status());
+            }
+
+            // let mut visible_worktree_entries = snapshot
+            //     .entries(false, 0)
+            //     .filter(|entry| !entry.is_external)
+            //     .filter(|entry| entry.git_status.is_some())
+            //     .cloned()
+            //     .collect::<Vec<_>>();
+            // snapshot.propagate_git_statuses(&mut visible_worktree_entries);
             // project::sort_worktree_entries(&mut visible_worktree_entries);
-=======
-            let mut visible_worktree_entries = snapshot
-                .entries(false, 0)
-                .filter(|entry| !entry.is_external)
-                .filter(|entry| entry.git_status.is_some())
-                .cloned()
-                .collect::<Vec<_>>();
-            snapshot.propagate_git_statuses(&mut visible_worktree_entries);
-            project::sort_worktree_entries(&mut visible_worktree_entries);
->>>>>>> dcbff982
 
             if !visible_worktree_entries.is_empty() {
                 self.visible_entries.push(WorktreeEntries {
@@ -659,42 +591,25 @@
         }
         self.visible_entries.extend(after_update);
 
-<<<<<<< HEAD
         // todo!(): re-implement this
         // if let Some((worktree_id, entry_id)) = new_selected_entry {
         //     self.selected_item = self.visible_entries.iter().enumerate().find_map(
-        //         |(worktree_index, (id, entries, _))| {
-        //             if *id == worktree_id {
-        //                 entries
+        //         |(worktree_index, worktree_entries)| {
+        //             if worktree_entries.worktree_id == worktree_id {
+        //                 worktree_entries
+        //                     .visible_entries
         //                     .iter()
         //                     .position(|entry| entry.id == entry_id)
-        //                     .map(|entry_index| worktree_index * entries.len() + entry_index)
+        //                     .map(|entry_index| {
+        //                         worktree_index * worktree_entries.visible_entries.len()
+        //                             + entry_index
+        //                     })
         //             } else {
         //                 None
         //             }
         //         },
         //     );
         // }
-=======
-        if let Some((worktree_id, entry_id)) = new_selected_entry {
-            self.selected_item = self.visible_entries.iter().enumerate().find_map(
-                |(worktree_index, worktree_entries)| {
-                    if worktree_entries.worktree_id == worktree_id {
-                        worktree_entries
-                            .visible_entries
-                            .iter()
-                            .position(|entry| entry.id == entry_id)
-                            .map(|entry_index| {
-                                worktree_index * worktree_entries.visible_entries.len()
-                                    + entry_index
-                            })
-                    } else {
-                        None
-                    }
-                },
-            );
-        }
->>>>>>> dcbff982
 
         let project = self.project.downgrade();
         self.git_diff_editor_updates = cx.spawn(|git_panel, mut cx| async move {
@@ -1067,10 +982,6 @@
                 uniform_list(cx.view().clone(), "entries", item_count, {
                     move |git_panel, range, cx| {
                         let mut items = Vec::with_capacity(range.end - range.start);
-<<<<<<< HEAD
-                        this.for_each_visible_entry(range, cx, |ix, details, cx| {
-                            items.push(this.render_entry(ix, details, cx));
-=======
                         git_panel.for_each_visible_entry(range, cx, |id, details, cx| {
                             items.push(git_panel.render_entry(
                                 id,
@@ -1078,7 +989,6 @@
                                 details,
                                 cx,
                             ));
->>>>>>> dcbff982
                         });
                         items
                     }
@@ -1094,12 +1004,8 @@
 
     fn render_entry(
         &self,
-<<<<<<< HEAD
         ix: usize,
-=======
-        id: ProjectEntryId,
         selected: bool,
->>>>>>> dcbff982
         details: EntryDetails,
         cx: &ViewContext<Self>,
     ) -> impl IntoElement {
