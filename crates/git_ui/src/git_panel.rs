use crate::askpass_modal::AskPassModal;
use crate::commit_modal::CommitModal;
use crate::commit_tooltip::CommitTooltip;
use crate::commit_view::CommitView;
use crate::project_diff::{self, Diff, ProjectDiff};
use crate::remote_output::{self, RemoteAction, SuccessMessage};
use crate::{branch_picker, picker_prompt, render_remote_button};
use crate::{
    file_history_view::FileHistoryView, git_panel_settings::GitPanelSettings, git_status_icon,
    repository_selector::RepositorySelector,
};
use agent_settings::AgentSettings;
use anyhow::Context as _;
use askpass::AskPassDelegate;
use cloud_llm_client::CompletionIntent;
use collections::{BTreeMap, HashMap, HashSet};
use db::kvp::KEY_VALUE_STORE;
use editor::{
    Direction, Editor, EditorElement, EditorMode, MultiBuffer, MultiBufferOffset,
    actions::ExpandAllDiffHunks,
};
use futures::StreamExt as _;
use git::blame::ParsedCommitMessage;
use git::repository::{
    Branch, CommitDetails, CommitOptions, CommitSummary, DiffType, FetchOptions, GitCommitter,
    PushOptions, Remote, RemoteCommandOutput, ResetMode, Upstream, UpstreamTracking,
    UpstreamTrackingStatus, get_git_committer,
};
use git::stash::GitStash;
use git::status::StageStatus;
use git::{Amend, Signoff, ToggleStaged, repository::RepoPath, status::FileStatus};
use git::{
    ExpandCommitEditor, RestoreTrackedFiles, StageAll, StashAll, StashApply, StashPop,
    TrashUntrackedFiles, UnstageAll,
};
use gpui::{
    Action, AsyncApp, AsyncWindowContext, Bounds, ClickEvent, Corner, DismissEvent, Entity,
    EventEmitter, FocusHandle, Focusable, KeyContext, ListHorizontalSizingBehavior,
    ListSizingBehavior, MouseButton, MouseDownEvent, Point, PromptLevel, ScrollStrategy,
    Subscription, Task, UniformListScrollHandle, WeakEntity, actions, anchored, deferred, point,
    size, uniform_list,
};
use itertools::Itertools;
use language::{Buffer, File};
use language_model::{
    ConfiguredModel, LanguageModelRegistry, LanguageModelRequest, LanguageModelRequestMessage,
    Role, ZED_CLOUD_PROVIDER_ID,
};
use menu;
use multi_buffer::ExcerptInfo;
use notifications::status_toast::{StatusToast, ToastIcon};
use panel::{
    PanelHeader, panel_button, panel_editor_container, panel_editor_style, panel_filled_button,
    panel_icon_button,
};
use project::{
    Fs, Project, ProjectPath,
    git_store::{GitStoreEvent, Repository, RepositoryEvent, RepositoryId, pending_op},
    project_settings::{GitPathStyle, ProjectSettings},
};
use prompt_store::{PromptId, PromptStore, RULES_FILE_NAMES};
use serde::{Deserialize, Serialize};
use settings::{Settings, SettingsStore, StatusStyle};
use std::future::Future;
use std::ops::Range;
use std::path::Path;
use std::{sync::Arc, time::Duration, usize};
use strum::{IntoEnumIterator, VariantNames};
use time::OffsetDateTime;
use ui::{
    ButtonLike, Checkbox, CommonAnimationExt, ContextMenu, ElevationIndex, IndentGuideColors,
    PopoverMenu, RenderedIndentGuide, ScrollAxes, Scrollbars, SplitButton, Tooltip, WithScrollbar,
    prelude::*,
};
use util::paths::PathStyle;
use util::{ResultExt, TryFutureExt, maybe, rel_path::RelPath};
use workspace::SERIALIZATION_THROTTLE_TIME;
use workspace::{
    Workspace,
    dock::{DockPosition, Panel, PanelEvent},
    notifications::{DetachAndPromptErr, ErrorMessagePrompt, NotificationId, NotifyResultExt},
};
actions!(
    git_panel,
    [
        /// Closes the git panel.
        Close,
        /// Toggles focus on the git panel.
        ToggleFocus,
        /// Opens the git panel menu.
        OpenMenu,
        /// Focuses on the commit message editor.
        FocusEditor,
        /// Focuses on the changes list.
        FocusChanges,
        /// Select next git panel menu item, and show it in the diff view
        NextEntry,
        /// Select previous git panel menu item, and show it in the diff view
        PreviousEntry,
        /// Select first git panel menu item, and show it in the diff view
        FirstEntry,
        /// Select last git panel menu item, and show it in the diff view
        LastEntry,
        /// Toggles automatic co-author suggestions.
        ToggleFillCoAuthors,
        /// Toggles sorting entries by path vs status.
        ToggleSortByPath,
        /// Toggles showing entries in tree vs flat view.
        ToggleTreeView,
        /// Expands the selected entry to show its children.
        ExpandSelectedEntry,
        /// Collapses the selected entry to hide its children.
        CollapseSelectedEntry,
    ]
);

fn prompt<T>(
    msg: &str,
    detail: Option<&str>,
    window: &mut Window,
    cx: &mut App,
) -> Task<anyhow::Result<T>>
where
    T: IntoEnumIterator + VariantNames + 'static,
{
    let rx = window.prompt(PromptLevel::Info, msg, detail, T::VARIANTS, cx);
    cx.spawn(async move |_| Ok(T::iter().nth(rx.await?).unwrap()))
}

#[derive(strum::EnumIter, strum::VariantNames)]
#[strum(serialize_all = "title_case")]
enum TrashCancel {
    Trash,
    Cancel,
}

struct GitMenuState {
    has_tracked_changes: bool,
    has_staged_changes: bool,
    has_unstaged_changes: bool,
    has_new_changes: bool,
    sort_by_path: bool,
    has_stash_items: bool,
    tree_view: bool,
}

fn git_panel_context_menu(
    focus_handle: FocusHandle,
    state: GitMenuState,
    window: &mut Window,
    cx: &mut App,
) -> Entity<ContextMenu> {
    ContextMenu::build(window, cx, move |context_menu, _, _| {
        context_menu
            .context(focus_handle)
            .action_disabled_when(
                !state.has_unstaged_changes,
                "Stage All",
                StageAll.boxed_clone(),
            )
            .action_disabled_when(
                !state.has_staged_changes,
                "Unstage All",
                UnstageAll.boxed_clone(),
            )
            .separator()
            .action_disabled_when(
                !(state.has_new_changes || state.has_tracked_changes),
                "Stash All",
                StashAll.boxed_clone(),
            )
            .action_disabled_when(!state.has_stash_items, "Stash Pop", StashPop.boxed_clone())
            .action("View Stash", zed_actions::git::ViewStash.boxed_clone())
            .separator()
            .action("Open Diff", project_diff::Diff.boxed_clone())
            .separator()
            .action_disabled_when(
                !state.has_tracked_changes,
                "Discard Tracked Changes",
                RestoreTrackedFiles.boxed_clone(),
            )
            .action_disabled_when(
                !state.has_new_changes,
                "Trash Untracked Files",
                TrashUntrackedFiles.boxed_clone(),
            )
            .separator()
            .entry(
                if state.tree_view {
                    "Flat View"
                } else {
                    "Tree View"
                },
                Some(Box::new(ToggleTreeView)),
                move |window, cx| window.dispatch_action(Box::new(ToggleTreeView), cx),
            )
            .when(!state.tree_view, |this| {
                this.entry(
                    if state.sort_by_path {
                        "Sort by Status"
                    } else {
                        "Sort by Path"
                    },
                    Some(Box::new(ToggleSortByPath)),
                    move |window, cx| window.dispatch_action(Box::new(ToggleSortByPath), cx),
                )
            })
    })
}

const GIT_PANEL_KEY: &str = "GitPanel";

const UPDATE_DEBOUNCE: Duration = Duration::from_millis(50);
// TODO: We should revise this part. It seems the indentation width is not aligned with the one in project panel
const TREE_INDENT: f32 = 12.0;
const TREE_INDENT_GUIDE_OFFSET: f32 = 16.0;

pub fn register(workspace: &mut Workspace) {
    workspace.register_action(|workspace, _: &ToggleFocus, window, cx| {
        workspace.toggle_panel_focus::<GitPanel>(window, cx);
    });
    workspace.register_action(|workspace, _: &ExpandCommitEditor, window, cx| {
        CommitModal::toggle(workspace, None, window, cx)
    });
}

#[derive(Debug, Clone)]
pub enum Event {
    Focus,
}

#[derive(Serialize, Deserialize)]
struct SerializedGitPanel {
    width: Option<Pixels>,
    #[serde(default)]
    amend_pending: bool,
    #[serde(default)]
    signoff_enabled: bool,
}

#[derive(Debug, PartialEq, Eq, Clone, Copy, Hash)]
enum Section {
    Conflict,
    Tracked,
    New,
}

#[derive(Debug, PartialEq, Eq, Clone)]
struct GitHeaderEntry {
    header: Section,
}

impl GitHeaderEntry {
    pub fn contains(&self, status_entry: &GitStatusEntry, repo: &Repository) -> bool {
        let this = &self.header;
        let status = status_entry.status;
        match this {
            Section::Conflict => {
                repo.had_conflict_on_last_merge_head_change(&status_entry.repo_path)
            }
            Section::Tracked => !status.is_created(),
            Section::New => status.is_created(),
        }
    }
    pub fn title(&self) -> &'static str {
        match self.header {
            Section::Conflict => "Conflicts",
            Section::Tracked => "Tracked",
            Section::New => "Untracked",
        }
    }
}

#[derive(Debug, PartialEq, Eq, Clone)]
enum GitListEntry {
    Status(GitStatusEntry),
    TreeStatus(GitTreeStatusEntry),
    Directory(GitTreeDirEntry),
    Header(GitHeaderEntry),
}

impl GitListEntry {
    fn status_entry(&self) -> Option<&GitStatusEntry> {
        match self {
            GitListEntry::Status(entry) => Some(entry),
            GitListEntry::TreeStatus(entry) => Some(&entry.entry),
            _ => None,
        }
    }

    fn directory_entry(&self) -> Option<&GitTreeDirEntry> {
        match self {
            GitListEntry::Directory(entry) => Some(entry),
            _ => None,
        }
    }
}

enum GitPanelViewMode {
    Flat,
    Tree(TreeViewState),
}

impl GitPanelViewMode {
    fn from_settings(cx: &App) -> Self {
        if GitPanelSettings::get_global(cx).tree_view {
            GitPanelViewMode::Tree(TreeViewState::default())
        } else {
            GitPanelViewMode::Flat
        }
    }

    fn tree_state(&self) -> Option<&TreeViewState> {
        match self {
            GitPanelViewMode::Tree(state) => Some(state),
            GitPanelViewMode::Flat => None,
        }
    }

    fn tree_state_mut(&mut self) -> Option<&mut TreeViewState> {
        match self {
            GitPanelViewMode::Tree(state) => Some(state),
            GitPanelViewMode::Flat => None,
        }
    }
}

#[derive(Default)]
struct TreeViewState {
    // Maps visible index to actual entry index.
    // Length equals the number of visible entries.
    // This is needed because some entries (like collapsed directories) may be hidden.
    logical_indices: Vec<usize>,
    expanded_dirs: HashMap<TreeKey, bool>,
    directory_descendants: HashMap<TreeKey, Vec<GitStatusEntry>>,
}

impl TreeViewState {
    fn build_tree_entries(
        &mut self,
        section: Section,
        mut entries: Vec<GitStatusEntry>,
        seen_directories: &mut HashSet<TreeKey>,
    ) -> Vec<(GitListEntry, bool)> {
        if entries.is_empty() {
            return Vec::new();
        }

        entries.sort_by(|a, b| a.repo_path.cmp(&b.repo_path));

        let mut root = TreeNode::default();
        for entry in entries {
            let components: Vec<&str> = entry.repo_path.components().collect();
            if components.is_empty() {
                root.files.push(entry);
                continue;
            }

            let mut current = &mut root;
            let mut current_path = String::new();

            for (ix, component) in components.iter().enumerate() {
                if ix == components.len() - 1 {
                    current.files.push(entry.clone());
                } else {
                    if !current_path.is_empty() {
                        current_path.push('/');
                    }
                    current_path.push_str(component);
                    let dir_path = RepoPath::new(&current_path)
                        .expect("repo path from status entry component");

                    let component = SharedString::from(component.to_string());

                    current = current
                        .children
                        .entry(component.clone())
                        .or_insert_with(|| TreeNode {
                            name: component,
                            path: Some(dir_path),
                            ..Default::default()
                        });
                }
            }
        }

        let (flattened, _) = self.flatten_tree(&root, section, 0, seen_directories);
        flattened
    }

    fn flatten_tree(
        &mut self,
        node: &TreeNode,
        section: Section,
        depth: usize,
        seen_directories: &mut HashSet<TreeKey>,
    ) -> (Vec<(GitListEntry, bool)>, Vec<GitStatusEntry>) {
        let mut all_statuses = Vec::new();
        let mut flattened = Vec::new();

        for child in node.children.values() {
            let (terminal, name) = Self::compact_directory_chain(child);
            let Some(path) = terminal.path.clone().or_else(|| child.path.clone()) else {
                continue;
            };
            let (child_flattened, mut child_statuses) =
                self.flatten_tree(terminal, section, depth + 1, seen_directories);
            let key = TreeKey { section, path };
            let expanded = *self.expanded_dirs.get(&key).unwrap_or(&true);
            self.expanded_dirs.entry(key.clone()).or_insert(true);
            seen_directories.insert(key.clone());

            self.directory_descendants
                .insert(key.clone(), child_statuses.clone());

            flattened.push((
                GitListEntry::Directory(GitTreeDirEntry {
                    key,
                    name,
                    depth,
                    expanded,
                }),
                true,
            ));

            if expanded {
                flattened.extend(child_flattened);
            } else {
                flattened.extend(child_flattened.into_iter().map(|(child, _)| (child, false)));
            }

            all_statuses.append(&mut child_statuses);
        }

        for file in &node.files {
            all_statuses.push(file.clone());
            flattened.push((
                GitListEntry::TreeStatus(GitTreeStatusEntry {
                    entry: file.clone(),
                    depth,
                }),
                true,
            ));
        }

        (flattened, all_statuses)
    }

    fn compact_directory_chain(mut node: &TreeNode) -> (&TreeNode, SharedString) {
        let mut parts = vec![node.name.clone()];
        while node.files.is_empty() && node.children.len() == 1 {
            let Some(child) = node.children.values().next() else {
                continue;
            };
            if child.path.is_none() {
                break;
            }
            parts.push(child.name.clone());
            node = child;
        }
        let name = parts.join("/");
        (node, SharedString::from(name))
    }
}

#[derive(Debug, PartialEq, Eq, Clone)]
struct GitTreeStatusEntry {
    entry: GitStatusEntry,
    depth: usize,
}

#[derive(Debug, PartialEq, Eq, Clone, Hash)]
struct TreeKey {
    section: Section,
    path: RepoPath,
}

#[derive(Debug, PartialEq, Eq, Clone)]
struct GitTreeDirEntry {
    key: TreeKey,
    name: SharedString,
    depth: usize,
    // staged_state: ToggleState,
    expanded: bool,
}

#[derive(Default)]
struct TreeNode {
    name: SharedString,
    path: Option<RepoPath>,
    children: BTreeMap<SharedString, TreeNode>,
    files: Vec<GitStatusEntry>,
}

#[derive(Debug, PartialEq, Eq, Clone)]
pub struct GitStatusEntry {
    pub(crate) repo_path: RepoPath,
    pub(crate) status: FileStatus,
    pub(crate) staging: StageStatus,
}

impl GitStatusEntry {
    fn display_name(&self, path_style: PathStyle) -> String {
        self.repo_path
            .file_name()
            .map(|name| name.to_owned())
            .unwrap_or_else(|| self.repo_path.display(path_style).to_string())
    }

    fn parent_dir(&self, path_style: PathStyle) -> Option<String> {
        self.repo_path
            .parent()
            .map(|parent| parent.display(path_style).to_string())
    }
}

struct TruncatedPatch {
    header: String,
    hunks: Vec<String>,
    hunks_to_keep: usize,
}

impl TruncatedPatch {
    fn from_unified_diff(patch_str: &str) -> Option<Self> {
        let lines: Vec<&str> = patch_str.lines().collect();
        if lines.len() < 2 {
            return None;
        }
        let header = format!("{}\n{}\n", lines[0], lines[1]);
        let mut hunks = Vec::new();
        let mut current_hunk = String::new();
        for line in &lines[2..] {
            if line.starts_with("@@") {
                if !current_hunk.is_empty() {
                    hunks.push(current_hunk);
                }
                current_hunk = format!("{}\n", line);
            } else if !current_hunk.is_empty() {
                current_hunk.push_str(line);
                current_hunk.push('\n');
            }
        }
        if !current_hunk.is_empty() {
            hunks.push(current_hunk);
        }
        if hunks.is_empty() {
            return None;
        }
        let hunks_to_keep = hunks.len();
        Some(TruncatedPatch {
            header,
            hunks,
            hunks_to_keep,
        })
    }
    fn calculate_size(&self) -> usize {
        let mut size = self.header.len();
        for (i, hunk) in self.hunks.iter().enumerate() {
            if i < self.hunks_to_keep {
                size += hunk.len();
            }
        }
        size
    }
    fn to_string(&self) -> String {
        let mut out = self.header.clone();
        for (i, hunk) in self.hunks.iter().enumerate() {
            if i < self.hunks_to_keep {
                out.push_str(hunk);
            }
        }
        let skipped_hunks = self.hunks.len() - self.hunks_to_keep;
        if skipped_hunks > 0 {
            out.push_str(&format!("[...skipped {} hunks...]\n", skipped_hunks));
        }
        out
    }
}

pub struct GitPanel {
    pub(crate) active_repository: Option<Entity<Repository>>,
    pub(crate) commit_editor: Entity<Editor>,
    conflicted_count: usize,
    conflicted_staged_count: usize,
    add_coauthors: bool,
    generate_commit_message_task: Option<Task<Option<()>>>,
    entries: Vec<GitListEntry>,
    view_mode: GitPanelViewMode,
    entries_indices: HashMap<RepoPath, usize>,
    single_staged_entry: Option<GitStatusEntry>,
    single_tracked_entry: Option<GitStatusEntry>,
    focus_handle: FocusHandle,
    fs: Arc<dyn Fs>,
    new_count: usize,
    entry_count: usize,
    changes_count: usize,
    new_staged_count: usize,
    pending_commit: Option<Task<()>>,
    amend_pending: bool,
    original_commit_message: Option<String>,
    signoff_enabled: bool,
    pending_serialization: Task<()>,
    pub(crate) project: Entity<Project>,
    scroll_handle: UniformListScrollHandle,
    max_width_item_index: Option<usize>,
    selected_entry: Option<usize>,
    marked_entries: Vec<usize>,
    tracked_count: usize,
    tracked_staged_count: usize,
    update_visible_entries_task: Task<()>,
    width: Option<Pixels>,
    pub(crate) workspace: WeakEntity<Workspace>,
    context_menu: Option<(Entity<ContextMenu>, Point<Pixels>, Subscription)>,
    modal_open: bool,
    show_placeholders: bool,
    local_committer: Option<GitCommitter>,
    local_committer_task: Option<Task<()>>,
    bulk_staging: Option<BulkStaging>,
    stash_entries: GitStash,
    _settings_subscription: Subscription,
}

#[derive(Clone, Debug, PartialEq, Eq)]
struct BulkStaging {
    repo_id: RepositoryId,
    anchor: RepoPath,
}

const MAX_PANEL_EDITOR_LINES: usize = 6;

pub(crate) fn commit_message_editor(
    commit_message_buffer: Entity<Buffer>,
    placeholder: Option<SharedString>,
    project: Entity<Project>,
    in_panel: bool,
    window: &mut Window,
    cx: &mut Context<Editor>,
) -> Editor {
    let buffer = cx.new(|cx| MultiBuffer::singleton(commit_message_buffer, cx));
    let max_lines = if in_panel { MAX_PANEL_EDITOR_LINES } else { 18 };
    let mut commit_editor = Editor::new(
        EditorMode::AutoHeight {
            min_lines: max_lines,
            max_lines: Some(max_lines),
        },
        buffer,
        None,
        window,
        cx,
    );
    commit_editor.set_collaboration_hub(Box::new(project));
    commit_editor.set_use_autoclose(false);
    commit_editor.set_show_gutter(false, cx);
    commit_editor.set_use_modal_editing(true);
    commit_editor.set_show_wrap_guides(false, cx);
    commit_editor.set_show_indent_guides(false, cx);
    let placeholder = placeholder.unwrap_or("Enter commit message".into());
    commit_editor.set_placeholder_text(&placeholder, window, cx);
    commit_editor
}

impl GitPanel {
    fn new(
        workspace: &mut Workspace,
        window: &mut Window,
        cx: &mut Context<Workspace>,
    ) -> Entity<Self> {
        let project = workspace.project().clone();
        let app_state = workspace.app_state().clone();
        let fs = app_state.fs.clone();
        let git_store = project.read(cx).git_store().clone();
        let active_repository = project.read(cx).active_repository(cx);

        cx.new(|cx| {
            let focus_handle = cx.focus_handle();
            cx.on_focus(&focus_handle, window, Self::focus_in).detach();

            let mut was_sort_by_path = GitPanelSettings::get_global(cx).sort_by_path;
            let mut was_tree_view = GitPanelSettings::get_global(cx).tree_view;
            cx.observe_global_in::<SettingsStore>(window, move |this, window, cx| {
                let sort_by_path = GitPanelSettings::get_global(cx).sort_by_path;
                let tree_view = GitPanelSettings::get_global(cx).tree_view;
                if tree_view != was_tree_view {
                    this.view_mode = GitPanelViewMode::from_settings(cx);
                }
                if sort_by_path != was_sort_by_path || tree_view != was_tree_view {
                    this.bulk_staging.take();
                    this.update_visible_entries(window, cx);
                }
                was_sort_by_path = sort_by_path;
                was_tree_view = tree_view;
            })
            .detach();

            // just to let us render a placeholder editor.
            // Once the active git repo is set, this buffer will be replaced.
            let temporary_buffer = cx.new(|cx| Buffer::local("", cx));
            let commit_editor = cx.new(|cx| {
                commit_message_editor(temporary_buffer, None, project.clone(), true, window, cx)
            });

            commit_editor.update(cx, |editor, cx| {
                editor.clear(window, cx);
            });

            let scroll_handle = UniformListScrollHandle::new();

            let mut was_ai_enabled = AgentSettings::get_global(cx).enabled(cx);
            let _settings_subscription = cx.observe_global::<SettingsStore>(move |_, cx| {
                let is_ai_enabled = AgentSettings::get_global(cx).enabled(cx);
                if was_ai_enabled != is_ai_enabled {
                    was_ai_enabled = is_ai_enabled;
                    cx.notify();
                }
            });

            cx.subscribe_in(
                &git_store,
                window,
                move |this, _git_store, event, window, cx| match event {
                    GitStoreEvent::ActiveRepositoryChanged(_) => {
                        this.active_repository = this.project.read(cx).active_repository(cx);
                        this.schedule_update(window, cx);
                    }
                    GitStoreEvent::RepositoryUpdated(
                        _,
                        RepositoryEvent::StatusesChanged
                        | RepositoryEvent::BranchChanged
                        | RepositoryEvent::MergeHeadsChanged,
                        true,
                    )
                    | GitStoreEvent::RepositoryAdded
                    | GitStoreEvent::RepositoryRemoved(_) => {
                        this.schedule_update(window, cx);
                    }
                    GitStoreEvent::IndexWriteError(error) => {
                        this.workspace
                            .update(cx, |workspace, cx| {
                                workspace.show_error(error, cx);
                            })
                            .ok();
                    }
                    GitStoreEvent::RepositoryUpdated(_, _, _) => {}
                    GitStoreEvent::JobsUpdated | GitStoreEvent::ConflictsUpdated => {}
                },
            )
            .detach();

            let mut this = Self {
                active_repository,
                commit_editor,
                conflicted_count: 0,
                conflicted_staged_count: 0,
                add_coauthors: true,
                generate_commit_message_task: None,
                entries: Vec::new(),
                view_mode: GitPanelViewMode::from_settings(cx),
                entries_indices: HashMap::default(),
                focus_handle: cx.focus_handle(),
                fs,
                new_count: 0,
                new_staged_count: 0,
                changes_count: 0,
                pending_commit: None,
                amend_pending: false,
                original_commit_message: None,
                signoff_enabled: false,
                pending_serialization: Task::ready(()),
                single_staged_entry: None,
                single_tracked_entry: None,
                project,
                scroll_handle,
                max_width_item_index: None,
                selected_entry: None,
                marked_entries: Vec::new(),
                tracked_count: 0,
                tracked_staged_count: 0,
                update_visible_entries_task: Task::ready(()),
                width: None,
                show_placeholders: false,
                local_committer: None,
                local_committer_task: None,
                context_menu: None,
                workspace: workspace.weak_handle(),
                modal_open: false,
                entry_count: 0,
                bulk_staging: None,
                stash_entries: Default::default(),
                _settings_subscription,
            };

            this.schedule_update(window, cx);
            this
        })
    }

    pub fn entry_by_path(&self, path: &RepoPath) -> Option<usize> {
        self.entries_indices.get(path).copied()
    }

    pub fn select_entry_by_path(
        &mut self,
        path: ProjectPath,
        _: &mut Window,
        cx: &mut Context<Self>,
    ) {
        let Some(git_repo) = self.active_repository.as_ref() else {
            return;
        };
        let Some(repo_path) = git_repo.read(cx).project_path_to_repo_path(&path, cx) else {
            return;
        };
        let Some(ix) = self.entry_by_path(&repo_path) else {
            return;
        };
        self.selected_entry = Some(ix);
        cx.notify();
    }

    fn serialization_key(workspace: &Workspace) -> Option<String> {
        workspace
            .database_id()
            .map(|id| i64::from(id).to_string())
            .or(workspace.session_id())
            .map(|id| format!("{}-{:?}", GIT_PANEL_KEY, id))
    }

    fn serialize(&mut self, cx: &mut Context<Self>) {
        let width = self.width;
        let amend_pending = self.amend_pending;
        let signoff_enabled = self.signoff_enabled;

        self.pending_serialization = cx.spawn(async move |git_panel, cx| {
            cx.background_executor()
                .timer(SERIALIZATION_THROTTLE_TIME)
                .await;
            let Some(serialization_key) = git_panel
                .update(cx, |git_panel, cx| {
                    git_panel
                        .workspace
                        .read_with(cx, |workspace, _| Self::serialization_key(workspace))
                        .ok()
                        .flatten()
                })
                .ok()
                .flatten()
            else {
                return;
            };
            cx.background_spawn(
                async move {
                    KEY_VALUE_STORE
                        .write_kvp(
                            serialization_key,
                            serde_json::to_string(&SerializedGitPanel {
                                width,
                                amend_pending,
                                signoff_enabled,
                            })?,
                        )
                        .await?;
                    anyhow::Ok(())
                }
                .log_err(),
            )
            .await;
        });
    }

    pub(crate) fn set_modal_open(&mut self, open: bool, cx: &mut Context<Self>) {
        self.modal_open = open;
        cx.notify();
    }

    fn dispatch_context(&self, window: &mut Window, cx: &Context<Self>) -> KeyContext {
        let mut dispatch_context = KeyContext::new_with_defaults();
        dispatch_context.add("GitPanel");

        if window
            .focused(cx)
            .is_some_and(|focused| self.focus_handle == focused)
        {
            dispatch_context.add("menu");
            dispatch_context.add("ChangesList");
        }

        if self.commit_editor.read(cx).is_focused(window) {
            dispatch_context.add("CommitEditor");
        }

        dispatch_context
    }

    fn close_panel(&mut self, _: &Close, _window: &mut Window, cx: &mut Context<Self>) {
        cx.emit(PanelEvent::Close);
    }

    fn focus_in(&mut self, window: &mut Window, cx: &mut Context<Self>) {
        if !self.focus_handle.contains_focused(window, cx) {
            cx.emit(Event::Focus);
        }
    }

    fn scroll_to_selected_entry(&mut self, cx: &mut Context<Self>) {
        if let Some(selected_entry) = self.selected_entry {
            self.scroll_handle
                .scroll_to_item(selected_entry, ScrollStrategy::Center);
        }

        cx.notify();
    }

<<<<<<< HEAD
    fn select_first(
        &mut self,
        _: &menu::SelectFirst,
        _window: &mut Window,
        cx: &mut Context<Self>,
    ) {
        if !self.entries.is_empty() {
            self.selected_entry = Some(0);
=======
    fn expand_selected_entry(
        &mut self,
        _: &ExpandSelectedEntry,
        window: &mut Window,
        cx: &mut Context<Self>,
    ) {
        let Some(entry) = self.get_selected_entry().cloned() else {
            return;
        };

        if let GitListEntry::Directory(dir_entry) = entry {
            if dir_entry.expanded {
                self.select_next(&SelectNext, window, cx);
            } else {
                self.toggle_directory(&dir_entry.key, window, cx);
            }
        } else {
            self.select_next(&SelectNext, window, cx);
        }
    }

    fn collapse_selected_entry(
        &mut self,
        _: &CollapseSelectedEntry,
        window: &mut Window,
        cx: &mut Context<Self>,
    ) {
        let Some(entry) = self.get_selected_entry().cloned() else {
            return;
        };

        if let GitListEntry::Directory(dir_entry) = entry {
            if dir_entry.expanded {
                self.toggle_directory(&dir_entry.key, window, cx);
            } else {
                self.select_previous(&SelectPrevious, window, cx);
            }
        } else {
            self.select_previous(&SelectPrevious, window, cx);
        }
    }

    fn select_first(&mut self, _: &SelectFirst, _window: &mut Window, cx: &mut Context<Self>) {
        let first_entry = match &self.view_mode {
            GitPanelViewMode::Flat => self
                .entries
                .iter()
                .position(|entry| entry.status_entry().is_some()),
            GitPanelViewMode::Tree(state) => {
                let index = self.entries.iter().position(|entry| {
                    entry.status_entry().is_some() || entry.directory_entry().is_some()
                });

                index.map(|index| state.logical_indices[index])
            }
        };

        if let Some(first_entry) = first_entry {
            self.selected_entry = Some(first_entry);
>>>>>>> ec6702aa
            self.scroll_to_selected_entry(cx);
        }
    }

    fn select_previous(
        &mut self,
        _: &menu::SelectPrevious,
        _window: &mut Window,
        cx: &mut Context<Self>,
    ) {
        let item_count = self.entries.len();
        if item_count == 0 {
            return;
        }

        let Some(selected_entry) = self.selected_entry else {
            return;
        };

        let new_index = match &self.view_mode {
            GitPanelViewMode::Flat => selected_entry.saturating_sub(1),
            GitPanelViewMode::Tree(state) => {
                let Some(current_logical_index) = state
                    .logical_indices
                    .iter()
                    .position(|&i| i == selected_entry)
                else {
                    return;
                };

                state.logical_indices[current_logical_index.saturating_sub(1)]
            }
        };

        if selected_entry == 0 && new_index == 0 {
            return;
        }

        if matches!(
            self.entries.get(new_index.saturating_sub(1)),
            Some(GitListEntry::Header(..))
        ) && new_index == 0
        {
            return;
        }

        if matches!(self.entries.get(new_index), Some(GitListEntry::Header(..))) {
            self.selected_entry = Some(new_index.saturating_sub(1));
        } else {
            self.selected_entry = Some(new_index);
        }

        self.scroll_to_selected_entry(cx);
    }

    fn select_next(&mut self, _: &menu::SelectNext, _window: &mut Window, cx: &mut Context<Self>) {
        let item_count = self.entries.len();
        if item_count == 0 {
            return;
        }

        let Some(selected_entry) = self.selected_entry else {
            return;
        };

        if selected_entry == item_count - 1 {
            return;
        }

        let new_index = match &self.view_mode {
            GitPanelViewMode::Flat => selected_entry.saturating_add(1),
            GitPanelViewMode::Tree(state) => {
                let Some(current_logical_index) = state
                    .logical_indices
                    .iter()
                    .position(|&i| i == selected_entry)
                else {
                    return;
                };

                state.logical_indices[current_logical_index.saturating_add(1)]
            }
        };

        if matches!(self.entries.get(new_index), Some(GitListEntry::Header(..))) {
            self.selected_entry = Some(new_index.saturating_add(1));
        } else {
            self.selected_entry = Some(new_index);
        }

        self.scroll_to_selected_entry(cx);
    }

    fn select_last(&mut self, _: &menu::SelectLast, _window: &mut Window, cx: &mut Context<Self>) {
        if self.entries.last().is_some() {
            self.selected_entry = Some(self.entries.len() - 1);
            self.scroll_to_selected_entry(cx);
        }
    }

    /// Show diff view at selected entry, only if the diff view is open
    fn move_diff_to_entry(&mut self, window: &mut Window, cx: &mut Context<Self>) {
        maybe!({
            let workspace = self.workspace.upgrade()?;

            if let Some(project_diff) = workspace.read(cx).item_of_type::<ProjectDiff>(cx) {
                let entry = self.entries.get(self.selected_entry?)?.status_entry()?;

                project_diff.update(cx, |project_diff, cx| {
                    project_diff.move_to_entry(entry.clone(), window, cx);
                });
            }

            Some(())
        });
    }

    fn first_entry(&mut self, _: &FirstEntry, window: &mut Window, cx: &mut Context<Self>) {
        self.select_first(&menu::SelectFirst, window, cx);
        self.move_diff_to_entry(window, cx);
    }

    fn last_entry(&mut self, _: &LastEntry, window: &mut Window, cx: &mut Context<Self>) {
        self.select_last(&menu::SelectLast, window, cx);
        self.move_diff_to_entry(window, cx);
    }

    fn next_entry(&mut self, _: &NextEntry, window: &mut Window, cx: &mut Context<Self>) {
        self.select_next(&menu::SelectNext, window, cx);
        self.move_diff_to_entry(window, cx);
    }

    fn previous_entry(&mut self, _: &PreviousEntry, window: &mut Window, cx: &mut Context<Self>) {
        self.select_previous(&menu::SelectPrevious, window, cx);
        self.move_diff_to_entry(window, cx);
    }

    fn focus_editor(&mut self, _: &FocusEditor, window: &mut Window, cx: &mut Context<Self>) {
        self.commit_editor.update(cx, |editor, cx| {
            window.focus(&editor.focus_handle(cx), cx);
        });
        cx.notify();
    }

    fn select_first_entry_if_none(&mut self, window: &mut Window, cx: &mut Context<Self>) {
        let have_entries = self
            .active_repository
            .as_ref()
            .is_some_and(|active_repository| active_repository.read(cx).status_summary().count > 0);
        if have_entries && self.selected_entry.is_none() {
<<<<<<< HEAD
            self.selected_entry = Some(0);
            self.scroll_to_selected_entry(cx);
            cx.notify();
=======
            self.select_first(&SelectFirst, window, cx);
>>>>>>> ec6702aa
        }
    }

    fn focus_changes_list(
        &mut self,
        _: &FocusChanges,
        window: &mut Window,
        cx: &mut Context<Self>,
    ) {
        self.focus_handle.focus(window, cx);
        self.select_first_entry_if_none(window, cx);
    }

    fn get_selected_entry(&self) -> Option<&GitListEntry> {
        self.selected_entry.and_then(|i| self.entries.get(i))
    }

    fn open_diff(&mut self, _: &menu::Confirm, window: &mut Window, cx: &mut Context<Self>) {
        maybe!({
            let entry = self.entries.get(self.selected_entry?)?.status_entry()?;
            let workspace = self.workspace.upgrade()?;
            let git_repo = self.active_repository.as_ref()?;

            if let Some(project_diff) = workspace.read(cx).active_item_as::<ProjectDiff>(cx)
                && let Some(project_path) = project_diff.read(cx).active_path(cx)
                && Some(&entry.repo_path)
                    == git_repo
                        .read(cx)
                        .project_path_to_repo_path(&project_path, cx)
                        .as_ref()
            {
                project_diff.focus_handle(cx).focus(window, cx);
                project_diff.update(cx, |project_diff, cx| project_diff.autoscroll(cx));
                return None;
            };

            self.workspace
                .update(cx, |workspace, cx| {
                    ProjectDiff::deploy_at(workspace, Some(entry.clone()), window, cx);
                })
                .ok();
            self.focus_handle.focus(window, cx);

            Some(())
        });
    }

    fn file_history(&mut self, _: &git::FileHistory, window: &mut Window, cx: &mut Context<Self>) {
        maybe!({
            let entry = self.entries.get(self.selected_entry?)?.status_entry()?;
            let active_repo = self.active_repository.as_ref()?;
            let repo_path = entry.repo_path.clone();
            let git_store = self.project.read(cx).git_store();

            FileHistoryView::open(
                repo_path,
                git_store.downgrade(),
                active_repo.downgrade(),
                self.workspace.clone(),
                window,
                cx,
            );

            Some(())
        });
    }

    fn open_file(
        &mut self,
        _: &menu::SecondaryConfirm,
        window: &mut Window,
        cx: &mut Context<Self>,
    ) {
        maybe!({
            let entry = self.entries.get(self.selected_entry?)?.status_entry()?;
            let active_repo = self.active_repository.as_ref()?;
            let path = active_repo
                .read(cx)
                .repo_path_to_project_path(&entry.repo_path, cx)?;
            if entry.status.is_deleted() {
                return None;
            }

            let open_task = self
                .workspace
                .update(cx, |workspace, cx| {
                    workspace.open_path_preview(path, None, false, false, true, window, cx)
                })
                .ok()?;

            cx.spawn_in(window, async move |_, mut cx| {
                let item = open_task
                    .await
                    .notify_async_err(&mut cx)
                    .ok_or_else(|| anyhow::anyhow!("Failed to open file"))?;
                if let Some(active_editor) = item.downcast::<Editor>() {
                    if let Some(diff_task) =
                        active_editor.update(cx, |editor, _cx| editor.wait_for_diff_to_load())?
                    {
                        diff_task.await;
                    }

                    cx.update(|window, cx| {
                        active_editor.update(cx, |editor, cx| {
                            editor.expand_all_diff_hunks(&ExpandAllDiffHunks, window, cx);

                            let snapshot = editor.snapshot(window, cx);
                            editor.go_to_hunk_before_or_after_position(
                                &snapshot,
                                language::Point::new(0, 0),
                                Direction::Next,
                                window,
                                cx,
                            );
                        })
                    })?;
                }

                anyhow::Ok(())
            })
            .detach();

            Some(())
        });
    }

    fn revert_selected(
        &mut self,
        action: &git::RestoreFile,
        window: &mut Window,
        cx: &mut Context<Self>,
    ) {
        let path_style = self.project.read(cx).path_style(cx);
        maybe!({
            let list_entry = self.entries.get(self.selected_entry?)?.clone();
            let entry = list_entry.status_entry()?.to_owned();
            let skip_prompt = action.skip_prompt || entry.status.is_created();

            let prompt = if skip_prompt {
                Task::ready(Ok(0))
            } else {
                let prompt = window.prompt(
                    PromptLevel::Warning,
                    &format!(
                        "Are you sure you want to discard changes to {}?",
                        entry
                            .repo_path
                            .file_name()
                            .unwrap_or(entry.repo_path.display(path_style).as_ref()),
                    ),
                    None,
                    &["Discard Changes", "Cancel"],
                    cx,
                );
                cx.background_spawn(prompt)
            };

            let this = cx.weak_entity();
            window
                .spawn(cx, async move |cx| {
                    if prompt.await? != 0 {
                        return anyhow::Ok(());
                    }

                    this.update_in(cx, |this, window, cx| {
                        this.revert_entry(&entry, window, cx);
                    })?;

                    Ok(())
                })
                .detach();
            Some(())
        });
    }

    fn add_to_gitignore(
        &mut self,
        _: &git::AddToGitignore,
        _window: &mut Window,
        cx: &mut Context<Self>,
    ) {
        maybe!({
            let list_entry = self.entries.get(self.selected_entry?)?.clone();
            let entry = list_entry.status_entry()?.to_owned();

            if !entry.status.is_created() {
                return Some(());
            }

            let project = self.project.downgrade();
            let repo_path = entry.repo_path;
            let active_repository = self.active_repository.as_ref()?.downgrade();

            cx.spawn(async move |_, cx| {
                let file_path_str = repo_path.as_ref().display(PathStyle::Posix);

                let repo_root = active_repository.read_with(cx, |repository, _| {
                    repository.snapshot().work_directory_abs_path
                })?;

                let gitignore_abs_path = repo_root.join(".gitignore");

                let buffer = project
                    .update(cx, |project, cx| {
                        project.open_local_buffer(gitignore_abs_path, cx)
                    })?
                    .await?;

                let mut should_save = false;
                buffer.update(cx, |buffer, cx| {
                    let existing_content = buffer.text();

                    if existing_content
                        .lines()
                        .any(|line| line.trim() == file_path_str)
                    {
                        return;
                    }

                    let insert_position = existing_content.len();
                    let new_entry = if existing_content.is_empty() {
                        format!("{}\n", file_path_str)
                    } else if existing_content.ends_with('\n') {
                        format!("{}\n", file_path_str)
                    } else {
                        format!("\n{}\n", file_path_str)
                    };

                    buffer.edit([(insert_position..insert_position, new_entry)], None, cx);
                    should_save = true;
                })?;

                if should_save {
                    project
                        .update(cx, |project, cx| project.save_buffer(buffer, cx))?
                        .await?;
                }

                anyhow::Ok(())
            })
            .detach_and_log_err(cx);

            Some(())
        });
    }

    fn revert_entry(
        &mut self,
        entry: &GitStatusEntry,
        window: &mut Window,
        cx: &mut Context<Self>,
    ) {
        maybe!({
            let active_repo = self.active_repository.clone()?;
            let path = active_repo
                .read(cx)
                .repo_path_to_project_path(&entry.repo_path, cx)?;
            let workspace = self.workspace.clone();

            if entry.status.staging().has_staged() {
                self.change_file_stage(false, vec![entry.clone()], cx);
            }
            let filename = path.path.file_name()?.to_string();

            if !entry.status.is_created() {
                self.perform_checkout(vec![entry.clone()], window, cx);
            } else {
                let prompt = prompt(&format!("Trash {}?", filename), None, window, cx);
                cx.spawn_in(window, async move |_, cx| {
                    match prompt.await? {
                        TrashCancel::Trash => {}
                        TrashCancel::Cancel => return Ok(()),
                    }
                    let task = workspace.update(cx, |workspace, cx| {
                        workspace
                            .project()
                            .update(cx, |project, cx| project.delete_file(path, true, cx))
                    })?;
                    if let Some(task) = task {
                        task.await?;
                    }
                    Ok(())
                })
                .detach_and_prompt_err(
                    "Failed to trash file",
                    window,
                    cx,
                    |e, _, _| Some(format!("{e}")),
                );
            }
            Some(())
        });
    }

    fn perform_checkout(
        &mut self,
        entries: Vec<GitStatusEntry>,
        window: &mut Window,
        cx: &mut Context<Self>,
    ) {
        let workspace = self.workspace.clone();
        let Some(active_repository) = self.active_repository.clone() else {
            return;
        };

        let task = cx.spawn_in(window, async move |this, cx| {
            let tasks: Vec<_> = workspace.update(cx, |workspace, cx| {
                workspace.project().update(cx, |project, cx| {
                    entries
                        .iter()
                        .filter_map(|entry| {
                            let path = active_repository
                                .read(cx)
                                .repo_path_to_project_path(&entry.repo_path, cx)?;
                            Some(project.open_buffer(path, cx))
                        })
                        .collect()
                })
            })?;

            let buffers = futures::future::join_all(tasks).await;

            this.update_in(cx, |this, window, cx| {
                let task = active_repository.update(cx, |repo, cx| {
                    repo.checkout_files(
                        "HEAD",
                        entries
                            .into_iter()
                            .map(|entries| entries.repo_path)
                            .collect(),
                        cx,
                    )
                });
                this.update_visible_entries(window, cx);
                cx.notify();
                task
            })?
            .await?;

            let tasks: Vec<_> = cx.update(|_, cx| {
                buffers
                    .iter()
                    .filter_map(|buffer| {
                        buffer.as_ref().ok()?.update(cx, |buffer, cx| {
                            buffer.is_dirty().then(|| buffer.reload(cx))
                        })
                    })
                    .collect()
            })?;

            futures::future::join_all(tasks).await;

            Ok(())
        });

        cx.spawn_in(window, async move |this, cx| {
            let result = task.await;

            this.update_in(cx, |this, window, cx| {
                if let Err(err) = result {
                    this.update_visible_entries(window, cx);
                    this.show_error_toast("checkout", err, cx);
                }
            })
            .ok();
        })
        .detach();
    }

    fn restore_tracked_files(
        &mut self,
        _: &RestoreTrackedFiles,
        window: &mut Window,
        cx: &mut Context<Self>,
    ) {
        let entries = self
            .entries
            .iter()
            .filter_map(|entry| entry.status_entry().cloned())
            .filter(|status_entry| !status_entry.status.is_created())
            .collect::<Vec<_>>();

        match entries.len() {
            0 => return,
            1 => return self.revert_entry(&entries[0], window, cx),
            _ => {}
        }
        let mut details = entries
            .iter()
            .filter_map(|entry| entry.repo_path.as_ref().file_name())
            .map(|filename| filename.to_string())
            .take(5)
            .join("\n");
        if entries.len() > 5 {
            details.push_str(&format!("\nand {} more…", entries.len() - 5))
        }

        #[derive(strum::EnumIter, strum::VariantNames)]
        #[strum(serialize_all = "title_case")]
        enum RestoreCancel {
            RestoreTrackedFiles,
            Cancel,
        }
        let prompt = prompt(
            "Discard changes to these files?",
            Some(&details),
            window,
            cx,
        );
        cx.spawn_in(window, async move |this, cx| {
            if let Ok(RestoreCancel::RestoreTrackedFiles) = prompt.await {
                this.update_in(cx, |this, window, cx| {
                    this.perform_checkout(entries, window, cx);
                })
                .ok();
            }
        })
        .detach();
    }

    fn clean_all(&mut self, _: &TrashUntrackedFiles, window: &mut Window, cx: &mut Context<Self>) {
        let workspace = self.workspace.clone();
        let Some(active_repo) = self.active_repository.clone() else {
            return;
        };
        let to_delete = self
            .entries
            .iter()
            .filter_map(|entry| entry.status_entry())
            .filter(|status_entry| status_entry.status.is_created())
            .cloned()
            .collect::<Vec<_>>();

        match to_delete.len() {
            0 => return,
            1 => return self.revert_entry(&to_delete[0], window, cx),
            _ => {}
        };

        let mut details = to_delete
            .iter()
            .map(|entry| {
                entry
                    .repo_path
                    .as_ref()
                    .file_name()
                    .map(|f| f.to_string())
                    .unwrap_or_default()
            })
            .take(5)
            .join("\n");

        if to_delete.len() > 5 {
            details.push_str(&format!("\nand {} more…", to_delete.len() - 5))
        }

        let prompt = prompt("Trash these files?", Some(&details), window, cx);
        cx.spawn_in(window, async move |this, cx| {
            match prompt.await? {
                TrashCancel::Trash => {}
                TrashCancel::Cancel => return Ok(()),
            }
            let tasks = workspace.update(cx, |workspace, cx| {
                to_delete
                    .iter()
                    .filter_map(|entry| {
                        workspace.project().update(cx, |project, cx| {
                            let project_path = active_repo
                                .read(cx)
                                .repo_path_to_project_path(&entry.repo_path, cx)?;
                            project.delete_file(project_path, true, cx)
                        })
                    })
                    .collect::<Vec<_>>()
            })?;
            let to_unstage = to_delete
                .into_iter()
                .filter(|entry| !entry.status.staging().is_fully_unstaged())
                .collect();
            this.update(cx, |this, cx| this.change_file_stage(false, to_unstage, cx))?;
            for task in tasks {
                task.await?;
            }
            Ok(())
        })
        .detach_and_prompt_err("Failed to trash files", window, cx, |e, _, _| {
            Some(format!("{e}"))
        });
    }

    fn change_all_files_stage(&mut self, stage: bool, cx: &mut Context<Self>) {
        let Some(active_repository) = self.active_repository.clone() else {
            return;
        };
        cx.spawn({
            async move |this, cx| {
                let result = this
                    .update(cx, |this, cx| {
                        let task = active_repository.update(cx, |repo, cx| {
                            if stage {
                                repo.stage_all(cx)
                            } else {
                                repo.unstage_all(cx)
                            }
                        });
                        this.update_counts(active_repository.read(cx));
                        cx.notify();
                        task
                    })?
                    .await;

                this.update(cx, |this, cx| {
                    if let Err(err) = result {
                        this.show_error_toast(if stage { "add" } else { "reset" }, err, cx);
                    }
                    cx.notify()
                })
            }
        })
        .detach();
    }

    fn stage_status_for_entry(entry: &GitStatusEntry, repo: &Repository) -> StageStatus {
        // Checking for current staged/unstaged file status is a chained operation:
        // 1. first, we check for any pending operation recorded in repository
        // 2. if there are no pending ops either running or finished, we then ask the repository
        //    for the most up-to-date file status read from disk - we do this since `entry` arg to this function `render_entry`
        //    is likely to be staled, and may lead to weird artifacts in the form of subsecond auto-uncheck/check on
        //    the checkbox's state (or flickering) which is undesirable.
        // 3. finally, if there is no info about this `entry` in the repo, we fall back to whatever status is encoded
        //    in `entry` arg.
        repo.pending_ops_for_path(&entry.repo_path)
            .map(|ops| {
                if ops.staging() || ops.staged() {
                    StageStatus::Staged
                } else {
                    StageStatus::Unstaged
                }
            })
            .or_else(|| {
                repo.status_for_path(&entry.repo_path)
                    .map(|status| status.status.staging())
            })
            .unwrap_or(entry.staging)
    }

    fn stage_status_for_directory(
        &self,
        entry: &GitTreeDirEntry,
        repo: &Repository,
    ) -> StageStatus {
        let GitPanelViewMode::Tree(tree_state) = &self.view_mode else {
            util::debug_panic!("We should never render a directory entry while in flat view mode");
            return StageStatus::Unstaged;
        };

        let Some(descendants) = tree_state.directory_descendants.get(&entry.key) else {
            return StageStatus::Unstaged;
        };

        let mut fully_staged_count = 0usize;
        let mut any_staged_or_partially_staged = false;

        for descendant in descendants {
            match GitPanel::stage_status_for_entry(descendant, repo) {
                StageStatus::Staged => {
                    fully_staged_count += 1;
                    any_staged_or_partially_staged = true;
                }
                StageStatus::PartiallyStaged => {
                    any_staged_or_partially_staged = true;
                }
                StageStatus::Unstaged => {}
            }
        }

        if descendants.is_empty() {
            StageStatus::Unstaged
        } else if fully_staged_count == descendants.len() {
            StageStatus::Staged
        } else if any_staged_or_partially_staged {
            StageStatus::PartiallyStaged
        } else {
            StageStatus::Unstaged
        }
    }

    pub fn stage_all(&mut self, _: &StageAll, _window: &mut Window, cx: &mut Context<Self>) {
        self.change_all_files_stage(true, cx);
    }

    pub fn unstage_all(&mut self, _: &UnstageAll, _window: &mut Window, cx: &mut Context<Self>) {
        self.change_all_files_stage(false, cx);
    }

    fn toggle_staged_for_entry(
        &mut self,
        entry: &GitListEntry,
        _window: &mut Window,
        cx: &mut Context<Self>,
    ) {
        let Some(active_repository) = self.active_repository.clone() else {
            return;
        };
        let mut set_anchor: Option<RepoPath> = None;
        let mut clear_anchor = None;

        let (stage, repo_paths) = {
            let repo = active_repository.read(cx);
            match entry {
                GitListEntry::Status(status_entry) => {
                    let repo_paths = vec![status_entry.clone()];
                    let stage = match GitPanel::stage_status_for_entry(status_entry, &repo) {
                        StageStatus::Staged => {
                            if let Some(op) = self.bulk_staging.clone()
                                && op.anchor == status_entry.repo_path
                            {
                                clear_anchor = Some(op.anchor);
                            }
                            false
                        }
                        StageStatus::Unstaged | StageStatus::PartiallyStaged => {
                            set_anchor = Some(status_entry.repo_path.clone());
                            true
                        }
                    };
                    (stage, repo_paths)
                }
                GitListEntry::TreeStatus(status_entry) => {
                    let repo_paths = vec![status_entry.entry.clone()];
                    let stage = match GitPanel::stage_status_for_entry(&status_entry.entry, &repo) {
                        StageStatus::Staged => {
                            if let Some(op) = self.bulk_staging.clone()
                                && op.anchor == status_entry.entry.repo_path
                            {
                                clear_anchor = Some(op.anchor);
                            }
                            false
                        }
                        StageStatus::Unstaged | StageStatus::PartiallyStaged => {
                            set_anchor = Some(status_entry.entry.repo_path.clone());
                            true
                        }
                    };
                    (stage, repo_paths)
                }
                GitListEntry::Header(section) => {
                    let goal_staged_state = !self.header_state(section.header).selected();
                    let entries = self
                        .entries
                        .iter()
                        .filter_map(|entry| entry.status_entry())
                        .filter(|status_entry| {
                            section.contains(status_entry, &repo)
                                && GitPanel::stage_status_for_entry(status_entry, &repo).as_bool()
                                    != Some(goal_staged_state)
                        })
                        .cloned()
                        .collect::<Vec<_>>();

                    (goal_staged_state, entries)
                }
                GitListEntry::Directory(entry) => {
                    let goal_staged_state = match self.stage_status_for_directory(entry, repo) {
                        StageStatus::Staged => StageStatus::Unstaged,
                        StageStatus::Unstaged | StageStatus::PartiallyStaged => StageStatus::Staged,
                    };
                    let goal_stage = goal_staged_state == StageStatus::Staged;

                    let entries = self
                        .view_mode
                        .tree_state()
                        .and_then(|state| state.directory_descendants.get(&entry.key))
                        .cloned()
                        .unwrap_or_default()
                        .into_iter()
                        .filter(|status_entry| {
                            GitPanel::stage_status_for_entry(status_entry, &repo)
                                != goal_staged_state
                        })
                        .collect::<Vec<_>>();
                    (goal_stage, entries)
                }
            }
        };
        if let Some(anchor) = clear_anchor {
            if let Some(op) = self.bulk_staging.clone()
                && op.anchor == anchor
            {
                self.bulk_staging = None;
            }
        }
        if let Some(anchor) = set_anchor {
            self.set_bulk_staging_anchor(anchor, cx);
        }

        self.change_file_stage(stage, repo_paths, cx);
    }

    fn change_file_stage(
        &mut self,
        stage: bool,
        entries: Vec<GitStatusEntry>,
        cx: &mut Context<Self>,
    ) {
        let Some(active_repository) = self.active_repository.clone() else {
            return;
        };
        cx.spawn({
            async move |this, cx| {
                let result = this
                    .update(cx, |this, cx| {
                        let task = active_repository.update(cx, |repo, cx| {
                            let repo_paths = entries
                                .iter()
                                .map(|entry| entry.repo_path.clone())
                                .collect();
                            if stage {
                                repo.stage_entries(repo_paths, cx)
                            } else {
                                repo.unstage_entries(repo_paths, cx)
                            }
                        });
                        this.update_counts(active_repository.read(cx));
                        cx.notify();
                        task
                    })?
                    .await;

                this.update(cx, |this, cx| {
                    if let Err(err) = result {
                        this.show_error_toast(if stage { "add" } else { "reset" }, err, cx);
                    }
                    cx.notify();
                })
            }
        })
        .detach();
    }

    pub fn total_staged_count(&self) -> usize {
        self.tracked_staged_count + self.new_staged_count + self.conflicted_staged_count
    }

    pub fn stash_pop(&mut self, _: &StashPop, _window: &mut Window, cx: &mut Context<Self>) {
        let Some(active_repository) = self.active_repository.clone() else {
            return;
        };

        cx.spawn({
            async move |this, cx| {
                let stash_task = active_repository
                    .update(cx, |repo, cx| repo.stash_pop(None, cx))?
                    .await;
                this.update(cx, |this, cx| {
                    stash_task
                        .map_err(|e| {
                            this.show_error_toast("stash pop", e, cx);
                        })
                        .ok();
                    cx.notify();
                })
            }
        })
        .detach();
    }

    pub fn stash_apply(&mut self, _: &StashApply, _window: &mut Window, cx: &mut Context<Self>) {
        let Some(active_repository) = self.active_repository.clone() else {
            return;
        };

        cx.spawn({
            async move |this, cx| {
                let stash_task = active_repository
                    .update(cx, |repo, cx| repo.stash_apply(None, cx))?
                    .await;
                this.update(cx, |this, cx| {
                    stash_task
                        .map_err(|e| {
                            this.show_error_toast("stash apply", e, cx);
                        })
                        .ok();
                    cx.notify();
                })
            }
        })
        .detach();
    }

    pub fn stash_all(&mut self, _: &StashAll, _window: &mut Window, cx: &mut Context<Self>) {
        let Some(active_repository) = self.active_repository.clone() else {
            return;
        };

        cx.spawn({
            async move |this, cx| {
                let stash_task = active_repository
                    .update(cx, |repo, cx| repo.stash_all(cx))?
                    .await;
                this.update(cx, |this, cx| {
                    stash_task
                        .map_err(|e| {
                            this.show_error_toast("stash", e, cx);
                        })
                        .ok();
                    cx.notify();
                })
            }
        })
        .detach();
    }

    pub fn commit_message_buffer(&self, cx: &App) -> Entity<Buffer> {
        self.commit_editor
            .read(cx)
            .buffer()
            .read(cx)
            .as_singleton()
            .unwrap()
    }

    fn toggle_staged_for_selected(
        &mut self,
        _: &git::ToggleStaged,
        window: &mut Window,
        cx: &mut Context<Self>,
    ) {
        if let Some(selected_entry) = self.get_selected_entry().cloned() {
            self.toggle_staged_for_entry(&selected_entry, window, cx);
        }
    }

    fn stage_range(&mut self, _: &git::StageRange, _window: &mut Window, cx: &mut Context<Self>) {
        let Some(index) = self.selected_entry else {
            return;
        };
        self.stage_bulk(index, cx);
    }

    fn stage_selected(&mut self, _: &git::StageFile, _window: &mut Window, cx: &mut Context<Self>) {
        let Some(selected_entry) = self.get_selected_entry() else {
            return;
        };
        let Some(status_entry) = selected_entry.status_entry() else {
            return;
        };
        if status_entry.staging != StageStatus::Staged {
            self.change_file_stage(true, vec![status_entry.clone()], cx);
        }
    }

    fn unstage_selected(
        &mut self,
        _: &git::UnstageFile,
        _window: &mut Window,
        cx: &mut Context<Self>,
    ) {
        let Some(selected_entry) = self.get_selected_entry() else {
            return;
        };
        let Some(status_entry) = selected_entry.status_entry() else {
            return;
        };
        if status_entry.staging != StageStatus::Unstaged {
            self.change_file_stage(false, vec![status_entry.clone()], cx);
        }
    }

    fn on_commit(&mut self, _: &git::Commit, window: &mut Window, cx: &mut Context<Self>) {
        if self.commit(&self.commit_editor.focus_handle(cx), window, cx) {
            telemetry::event!("Git Committed", source = "Git Panel");
        }
    }

    /// Commits staged changes with the current commit message.
    ///
    /// Returns `true` if the commit was executed, `false` otherwise.
    pub(crate) fn commit(
        &mut self,
        commit_editor_focus_handle: &FocusHandle,
        window: &mut Window,
        cx: &mut Context<Self>,
    ) -> bool {
        if self.amend_pending {
            return false;
        }

        if commit_editor_focus_handle.contains_focused(window, cx) {
            self.commit_changes(
                CommitOptions {
                    amend: false,
                    signoff: self.signoff_enabled,
                },
                window,
                cx,
            );
            true
        } else {
            cx.propagate();
            false
        }
    }

    fn on_amend(&mut self, _: &git::Amend, window: &mut Window, cx: &mut Context<Self>) {
        if self.amend(&self.commit_editor.focus_handle(cx), window, cx) {
            telemetry::event!("Git Amended", source = "Git Panel");
        }
    }

    /// Amends the most recent commit with staged changes and/or an updated commit message.
    ///
    /// Uses a two-stage workflow where the first invocation loads the commit
    /// message for editing, second invocation performs the amend. Returns
    /// `true` if the amend was executed, `false` otherwise.
    pub(crate) fn amend(
        &mut self,
        commit_editor_focus_handle: &FocusHandle,
        window: &mut Window,
        cx: &mut Context<Self>,
    ) -> bool {
        if commit_editor_focus_handle.contains_focused(window, cx) {
            if self.head_commit(cx).is_some() {
                if !self.amend_pending {
                    self.set_amend_pending(true, cx);
                    self.load_last_commit_message(cx);

                    return false;
                } else {
                    self.commit_changes(
                        CommitOptions {
                            amend: true,
                            signoff: self.signoff_enabled,
                        },
                        window,
                        cx,
                    );

                    return true;
                }
            }
            return false;
        } else {
            cx.propagate();
            return false;
        }
    }
    pub fn head_commit(&self, cx: &App) -> Option<CommitDetails> {
        self.active_repository
            .as_ref()
            .and_then(|repo| repo.read(cx).head_commit.as_ref())
            .cloned()
    }

    pub fn load_last_commit_message(&mut self, cx: &mut Context<Self>) {
        let Some(head_commit) = self.head_commit(cx) else {
            return;
        };

        let recent_sha = head_commit.sha.to_string();
        let detail_task = self.load_commit_details(recent_sha, cx);
        cx.spawn(async move |this, cx| {
            if let Ok(message) = detail_task.await.map(|detail| detail.message) {
                this.update(cx, |this, cx| {
                    this.commit_message_buffer(cx).update(cx, |buffer, cx| {
                        let start = buffer.anchor_before(0);
                        let end = buffer.anchor_after(buffer.len());
                        buffer.edit([(start..end, message)], None, cx);
                    });
                })
                .log_err();
            }
        })
        .detach();
    }

    fn custom_or_suggested_commit_message(
        &self,
        window: &mut Window,
        cx: &mut Context<Self>,
    ) -> Option<String> {
        let git_commit_language = self
            .commit_editor
            .read(cx)
            .language_at(MultiBufferOffset(0), cx);
        let message = self.commit_editor.read(cx).text(cx);
        if message.is_empty() {
            return self
                .suggest_commit_message(cx)
                .filter(|message| !message.trim().is_empty());
        } else if message.trim().is_empty() {
            return None;
        }
        let buffer = cx.new(|cx| {
            let mut buffer = Buffer::local(message, cx);
            buffer.set_language(git_commit_language, cx);
            buffer
        });
        let editor = cx.new(|cx| Editor::for_buffer(buffer, None, window, cx));
        let wrapped_message = editor.update(cx, |editor, cx| {
            editor.select_all(&Default::default(), window, cx);
            editor.rewrap(&Default::default(), window, cx);
            editor.text(cx)
        });
        if wrapped_message.trim().is_empty() {
            return None;
        }
        Some(wrapped_message)
    }

    fn has_commit_message(&self, cx: &mut Context<Self>) -> bool {
        let text = self.commit_editor.read(cx).text(cx);
        if !text.trim().is_empty() {
            true
        } else if text.is_empty() {
            self.suggest_commit_message(cx)
                .is_some_and(|text| !text.trim().is_empty())
        } else {
            false
        }
    }

    pub(crate) fn commit_changes(
        &mut self,
        options: CommitOptions,
        window: &mut Window,
        cx: &mut Context<Self>,
    ) {
        let Some(active_repository) = self.active_repository.clone() else {
            return;
        };
        let error_spawn = |message, window: &mut Window, cx: &mut App| {
            let prompt = window.prompt(PromptLevel::Warning, message, None, &["Ok"], cx);
            cx.spawn(async move |_| {
                prompt.await.ok();
            })
            .detach();
        };

        if self.has_unstaged_conflicts() {
            error_spawn(
                "There are still conflicts. You must stage these before committing",
                window,
                cx,
            );
            return;
        }

        let askpass = self.askpass_delegate("git commit", window, cx);
        let commit_message = self.custom_or_suggested_commit_message(window, cx);

        let Some(mut message) = commit_message else {
            self.commit_editor
                .read(cx)
                .focus_handle(cx)
                .focus(window, cx);
            return;
        };

        if self.add_coauthors {
            self.fill_co_authors(&mut message, cx);
        }

        let task = if self.has_staged_changes() {
            // Repository serializes all git operations, so we can just send a commit immediately
            let commit_task = active_repository.update(cx, |repo, cx| {
                repo.commit(message.into(), None, options, askpass, cx)
            });
            cx.background_spawn(async move { commit_task.await? })
        } else {
            let changed_files = self
                .entries
                .iter()
                .filter_map(|entry| entry.status_entry())
                .filter(|status_entry| !status_entry.status.is_created())
                .map(|status_entry| status_entry.repo_path.clone())
                .collect::<Vec<_>>();

            if changed_files.is_empty() && !options.amend {
                error_spawn("No changes to commit", window, cx);
                return;
            }

            let stage_task =
                active_repository.update(cx, |repo, cx| repo.stage_entries(changed_files, cx));
            cx.spawn(async move |_, cx| {
                stage_task.await?;
                let commit_task = active_repository.update(cx, |repo, cx| {
                    repo.commit(message.into(), None, options, askpass, cx)
                })?;
                commit_task.await?
            })
        };
        let task = cx.spawn_in(window, async move |this, cx| {
            let result = task.await;
            this.update_in(cx, |this, window, cx| {
                this.pending_commit.take();

                match result {
                    Ok(()) => {
                        if options.amend {
                            this.set_amend_pending(false, cx);
                        } else {
                            this.commit_editor
                                .update(cx, |editor, cx| editor.clear(window, cx));
                            this.original_commit_message = None;
                        }
                    }
                    Err(e) => this.show_error_toast("commit", e, cx),
                }
            })
            .ok();
        });

        self.pending_commit = Some(task);
    }

    pub(crate) fn uncommit(&mut self, window: &mut Window, cx: &mut Context<Self>) {
        let Some(repo) = self.active_repository.clone() else {
            return;
        };
        telemetry::event!("Git Uncommitted");

        let confirmation = self.check_for_pushed_commits(window, cx);
        let prior_head = self.load_commit_details("HEAD".to_string(), cx);

        let task = cx.spawn_in(window, async move |this, cx| {
            let result = maybe!(async {
                if let Ok(true) = confirmation.await {
                    let prior_head = prior_head.await?;

                    repo.update(cx, |repo, cx| {
                        repo.reset("HEAD^".to_string(), ResetMode::Soft, cx)
                    })?
                    .await??;

                    Ok(Some(prior_head))
                } else {
                    Ok(None)
                }
            })
            .await;

            this.update_in(cx, |this, window, cx| {
                this.pending_commit.take();
                match result {
                    Ok(None) => {}
                    Ok(Some(prior_commit)) => {
                        this.commit_editor.update(cx, |editor, cx| {
                            editor.set_text(prior_commit.message, window, cx)
                        });
                    }
                    Err(e) => this.show_error_toast("reset", e, cx),
                }
            })
            .ok();
        });

        self.pending_commit = Some(task);
    }

    fn check_for_pushed_commits(
        &mut self,
        window: &mut Window,
        cx: &mut Context<Self>,
    ) -> impl Future<Output = anyhow::Result<bool>> + use<> {
        let repo = self.active_repository.clone();
        let mut cx = window.to_async(cx);

        async move {
            let repo = repo.context("No active repository")?;

            let pushed_to: Vec<SharedString> = repo
                .update(&mut cx, |repo, _| repo.check_for_pushed_commits())?
                .await??;

            if pushed_to.is_empty() {
                Ok(true)
            } else {
                #[derive(strum::EnumIter, strum::VariantNames)]
                #[strum(serialize_all = "title_case")]
                enum CancelUncommit {
                    Uncommit,
                    Cancel,
                }
                let detail = format!(
                    "This commit was already pushed to {}.",
                    pushed_to.into_iter().join(", ")
                );
                let result = cx
                    .update(|window, cx| prompt("Are you sure?", Some(&detail), window, cx))?
                    .await?;

                match result {
                    CancelUncommit::Cancel => Ok(false),
                    CancelUncommit::Uncommit => Ok(true),
                }
            }
        }
    }

    /// Suggests a commit message based on the changed files and their statuses
    pub fn suggest_commit_message(&self, cx: &App) -> Option<String> {
        if let Some(merge_message) = self
            .active_repository
            .as_ref()
            .and_then(|repo| repo.read(cx).merge.message.as_ref())
        {
            return Some(merge_message.to_string());
        }

        let git_status_entry = if let Some(staged_entry) = &self.single_staged_entry {
            Some(staged_entry)
        } else if self.total_staged_count() == 0
            && let Some(single_tracked_entry) = &self.single_tracked_entry
        {
            Some(single_tracked_entry)
        } else {
            None
        }?;

        let action_text = if git_status_entry.status.is_deleted() {
            Some("Delete")
        } else if git_status_entry.status.is_created() {
            Some("Create")
        } else if git_status_entry.status.is_modified() {
            Some("Update")
        } else {
            None
        }?;

        let file_name = git_status_entry
            .repo_path
            .file_name()
            .unwrap_or_default()
            .to_string();

        Some(format!("{} {}", action_text, file_name))
    }

    fn generate_commit_message_action(
        &mut self,
        _: &git::GenerateCommitMessage,
        _window: &mut Window,
        cx: &mut Context<Self>,
    ) {
        self.generate_commit_message(cx);
    }

    fn split_patch(patch: &str) -> Vec<String> {
        let mut result = Vec::new();
        let mut current_patch = String::new();

        for line in patch.lines() {
            if line.starts_with("---") && !current_patch.is_empty() {
                result.push(current_patch.trim_end_matches('\n').into());
                current_patch = String::new();
            }
            current_patch.push_str(line);
            current_patch.push('\n');
        }

        if !current_patch.is_empty() {
            result.push(current_patch.trim_end_matches('\n').into());
        }

        result
    }
    fn truncate_iteratively(patch: &str, max_bytes: usize) -> String {
        let mut current_size = patch.len();
        if current_size <= max_bytes {
            return patch.to_string();
        }
        let file_patches = Self::split_patch(patch);
        let mut file_infos: Vec<TruncatedPatch> = file_patches
            .iter()
            .filter_map(|patch| TruncatedPatch::from_unified_diff(patch))
            .collect();

        if file_infos.is_empty() {
            return patch.to_string();
        }

        current_size = file_infos.iter().map(|f| f.calculate_size()).sum::<usize>();
        while current_size > max_bytes {
            let file_idx = file_infos
                .iter()
                .enumerate()
                .filter(|(_, f)| f.hunks_to_keep > 1)
                .max_by_key(|(_, f)| f.hunks_to_keep)
                .map(|(idx, _)| idx);
            match file_idx {
                Some(idx) => {
                    let file = &mut file_infos[idx];
                    let size_before = file.calculate_size();
                    file.hunks_to_keep -= 1;
                    let size_after = file.calculate_size();
                    let saved = size_before.saturating_sub(size_after);
                    current_size = current_size.saturating_sub(saved);
                }
                None => {
                    break;
                }
            }
        }

        file_infos
            .iter()
            .map(|info| info.to_string())
            .collect::<Vec<_>>()
            .join("\n")
    }

    pub fn compress_commit_diff(diff_text: &str, max_bytes: usize) -> String {
        if diff_text.len() <= max_bytes {
            return diff_text.to_string();
        }

        let mut compressed = diff_text
            .lines()
            .map(|line| {
                if line.len() > 256 {
                    format!("{}...[truncated]\n", &line[..line.floor_char_boundary(256)])
                } else {
                    format!("{}\n", line)
                }
            })
            .collect::<Vec<_>>()
            .join("");

        if compressed.len() <= max_bytes {
            return compressed;
        }

        compressed = Self::truncate_iteratively(&compressed, max_bytes);

        compressed
    }

    async fn load_project_rules(
        project: &Entity<Project>,
        repo_work_dir: &Arc<Path>,
        cx: &mut AsyncApp,
    ) -> Option<String> {
        let rules_path = cx
            .update(|cx| {
                for worktree in project.read(cx).worktrees(cx) {
                    let worktree_abs_path = worktree.read(cx).abs_path();
                    if !worktree_abs_path.starts_with(&repo_work_dir) {
                        continue;
                    }

                    let worktree_snapshot = worktree.read(cx).snapshot();
                    for rules_name in RULES_FILE_NAMES {
                        if let Ok(rel_path) = RelPath::unix(rules_name) {
                            if let Some(entry) = worktree_snapshot.entry_for_path(rel_path) {
                                if entry.is_file() {
                                    return Some(ProjectPath {
                                        worktree_id: worktree.read(cx).id(),
                                        path: entry.path.clone(),
                                    });
                                }
                            }
                        }
                    }
                }
                None
            })
            .ok()??;

        let buffer = project
            .update(cx, |project, cx| project.open_buffer(rules_path, cx))
            .ok()?
            .await
            .ok()?;

        let content = buffer
            .read_with(cx, |buffer, _| buffer.text())
            .ok()?
            .trim()
            .to_string();

        if content.is_empty() {
            None
        } else {
            Some(content)
        }
    }

    async fn load_commit_message_prompt(
        is_using_legacy_zed_pro: bool,
        cx: &mut AsyncApp,
    ) -> String {
        const DEFAULT_PROMPT: &str = include_str!("commit_message_prompt.txt");

        // Remove this once we stop supporting legacy Zed Pro
        // In legacy Zed Pro, Git commit summary generation did not count as a
        // prompt. If the user changes the prompt, our classification will fail,
        // meaning that users will be charged for generating commit messages.
        if is_using_legacy_zed_pro {
            return DEFAULT_PROMPT.to_string();
        }

        let load = async {
            let store = cx.update(|cx| PromptStore::global(cx)).ok()?.await.ok()?;
            store
                .update(cx, |s, cx| s.load(PromptId::CommitMessage, cx))
                .ok()?
                .await
                .ok()
        };
        load.await.unwrap_or_else(|| DEFAULT_PROMPT.to_string())
    }

    /// Generates a commit message using an LLM.
    pub fn generate_commit_message(&mut self, cx: &mut Context<Self>) {
        if !self.can_commit() || !AgentSettings::get_global(cx).enabled(cx) {
            return;
        }

        let Some(ConfiguredModel { provider, model }) =
            LanguageModelRegistry::read_global(cx).commit_message_model()
        else {
            return;
        };

        let Some(repo) = self.active_repository.as_ref() else {
            return;
        };

        telemetry::event!("Git Commit Message Generated");

        let diff = repo.update(cx, |repo, cx| {
            if self.has_staged_changes() {
                repo.diff(DiffType::HeadToIndex, cx)
            } else {
                repo.diff(DiffType::HeadToWorktree, cx)
            }
        });

        let temperature = AgentSettings::temperature_for_model(&model, cx);
        let project = self.project.clone();
        let repo_work_dir = repo.read(cx).work_directory_abs_path.clone();

        // Remove this once we stop supporting legacy Zed Pro
        let is_using_legacy_zed_pro = provider.id() == ZED_CLOUD_PROVIDER_ID
            && self.workspace.upgrade().map_or(false, |workspace| {
                workspace.read(cx).user_store().read(cx).plan()
                    == Some(cloud_llm_client::Plan::V1(cloud_llm_client::PlanV1::ZedPro))
            });

        self.generate_commit_message_task = Some(cx.spawn(async move |this, mut cx| {
             async move {
                let _defer = cx.on_drop(&this, |this, _cx| {
                    this.generate_commit_message_task.take();
                });

                if let Some(task) = cx.update(|cx| {
                    if !provider.is_authenticated(cx) {
                        Some(provider.authenticate(cx))
                    } else {
                        None
                    }
                })? {
                    task.await.log_err();
                };

                let mut diff_text = match diff.await {
                    Ok(result) => match result {
                        Ok(text) => text,
                        Err(e) => {
                            Self::show_commit_message_error(&this, &e, cx);
                            return anyhow::Ok(());
                        }
                    },
                    Err(e) => {
                        Self::show_commit_message_error(&this, &e, cx);
                        return anyhow::Ok(());
                    }
                };

                const MAX_DIFF_BYTES: usize = 20_000;
                diff_text = Self::compress_commit_diff(&diff_text, MAX_DIFF_BYTES);

                let rules_content = Self::load_project_rules(&project, &repo_work_dir, &mut cx).await;

                let prompt = Self::load_commit_message_prompt(is_using_legacy_zed_pro, &mut cx).await;

                let subject = this.update(cx, |this, cx| {
                    this.commit_editor.read(cx).text(cx).lines().next().map(ToOwned::to_owned).unwrap_or_default()
                })?;

                let text_empty = subject.trim().is_empty();

                let rules_section = match &rules_content {
                    Some(rules) => format!(
                        "\n\nThe user has provided the following project rules that you should follow when writing the commit message:\n\
                        <project_rules>\n{rules}\n</project_rules>\n"
                    ),
                    None => String::new(),
                };

                let subject_section = if text_empty {
                    String::new()
                } else {
                    format!("\nHere is the user's subject line:\n{subject}")
                };

                let content = format!(
                    "{prompt}{rules_section}{subject_section}\nHere are the changes in this commit:\n{diff_text}"
                );

                let request = LanguageModelRequest {
                    thread_id: None,
                    prompt_id: None,
                    intent: Some(CompletionIntent::GenerateGitCommitMessage),
                    mode: None,
                    messages: vec![LanguageModelRequestMessage {
                        role: Role::User,
                        content: vec![content.into()],
                        cache: false,
            reasoning_details: None,
                    }],
                    tools: Vec::new(),
                    tool_choice: None,
                    stop: Vec::new(),
                    temperature,
                    thinking_allowed: false,
                };

                let stream = model.stream_completion_text(request, cx);
                match stream.await {
                    Ok(mut messages) => {
                        if !text_empty {
                            this.update(cx, |this, cx| {
                                this.commit_message_buffer(cx).update(cx, |buffer, cx| {
                                    let insert_position = buffer.anchor_before(buffer.len());
                                    buffer.edit([(insert_position..insert_position, "\n")], None, cx)
                                });
                            })?;
                        }

                        while let Some(message) = messages.stream.next().await {
                            match message {
                                Ok(text) => {
                                    this.update(cx, |this, cx| {
                                        this.commit_message_buffer(cx).update(cx, |buffer, cx| {
                                            let insert_position = buffer.anchor_before(buffer.len());
                                            buffer.edit([(insert_position..insert_position, text)], None, cx);
                                        });
                                    })?;
                                }
                                Err(e) => {
                                    Self::show_commit_message_error(&this, &e, cx);
                                    break;
                                }
                            }
                        }
                    }
                    Err(e) => {
                        Self::show_commit_message_error(&this, &e, cx);
                    }
                }

                anyhow::Ok(())
            }
            .log_err().await
        }));
    }

    fn get_fetch_options(
        &self,
        window: &mut Window,
        cx: &mut Context<Self>,
    ) -> Task<Option<FetchOptions>> {
        let repo = self.active_repository.clone();
        let workspace = self.workspace.clone();

        cx.spawn_in(window, async move |_, cx| {
            let repo = repo?;
            let remotes = repo
                .update(cx, |repo, _| repo.get_remotes(None, false))
                .ok()?
                .await
                .ok()?
                .log_err()?;

            let mut remotes: Vec<_> = remotes.into_iter().map(FetchOptions::Remote).collect();
            if remotes.len() > 1 {
                remotes.push(FetchOptions::All);
            }
            let selection = cx
                .update(|window, cx| {
                    picker_prompt::prompt(
                        "Pick which remote to fetch",
                        remotes.iter().map(|r| r.name()).collect(),
                        workspace,
                        window,
                        cx,
                    )
                })
                .ok()?
                .await?;
            remotes.get(selection).cloned()
        })
    }

    pub(crate) fn fetch(
        &mut self,
        is_fetch_all: bool,
        window: &mut Window,
        cx: &mut Context<Self>,
    ) {
        if !self.can_push_and_pull(cx) {
            return;
        }

        let Some(repo) = self.active_repository.clone() else {
            return;
        };
        telemetry::event!("Git Fetched");
        let askpass = self.askpass_delegate("git fetch", window, cx);
        let this = cx.weak_entity();

        let fetch_options = if is_fetch_all {
            Task::ready(Some(FetchOptions::All))
        } else {
            self.get_fetch_options(window, cx)
        };

        window
            .spawn(cx, async move |cx| {
                let Some(fetch_options) = fetch_options.await else {
                    return Ok(());
                };
                let fetch = repo.update(cx, |repo, cx| {
                    repo.fetch(fetch_options.clone(), askpass, cx)
                })?;

                let remote_message = fetch.await?;
                this.update(cx, |this, cx| {
                    let action = match fetch_options {
                        FetchOptions::All => RemoteAction::Fetch(None),
                        FetchOptions::Remote(remote) => RemoteAction::Fetch(Some(remote)),
                    };
                    match remote_message {
                        Ok(remote_message) => this.show_remote_output(action, remote_message, cx),
                        Err(e) => {
                            log::error!("Error while fetching {:?}", e);
                            this.show_error_toast(action.name(), e, cx)
                        }
                    }

                    anyhow::Ok(())
                })
                .ok();
                anyhow::Ok(())
            })
            .detach_and_log_err(cx);
    }

    pub(crate) fn git_clone(&mut self, repo: String, window: &mut Window, cx: &mut Context<Self>) {
        let path = cx.prompt_for_paths(gpui::PathPromptOptions {
            files: false,
            directories: true,
            multiple: false,
            prompt: Some("Select as Repository Destination".into()),
        });

        let workspace = self.workspace.clone();

        cx.spawn_in(window, async move |this, cx| {
            let mut paths = path.await.ok()?.ok()??;
            let mut path = paths.pop()?;
            let repo_name = repo.split("/").last()?.strip_suffix(".git")?.to_owned();

            let fs = this.read_with(cx, |this, _| this.fs.clone()).ok()?;

            let prompt_answer = match fs.git_clone(&repo, path.as_path()).await {
                Ok(_) => cx.update(|window, cx| {
                    window.prompt(
                        PromptLevel::Info,
                        &format!("Git Clone: {}", repo_name),
                        None,
                        &["Add repo to project", "Open repo in new project"],
                        cx,
                    )
                }),
                Err(e) => {
                    this.update(cx, |this: &mut GitPanel, cx| {
                        let toast = StatusToast::new(e.to_string(), cx, |this, _| {
                            this.icon(ToastIcon::new(IconName::XCircle).color(Color::Error))
                                .dismiss_button(true)
                        });

                        this.workspace
                            .update(cx, |workspace, cx| {
                                workspace.toggle_status_toast(toast, cx);
                            })
                            .ok();
                    })
                    .ok()?;

                    return None;
                }
            }
            .ok()?;

            path.push(repo_name);
            match prompt_answer.await.ok()? {
                0 => {
                    workspace
                        .update(cx, |workspace, cx| {
                            workspace
                                .project()
                                .update(cx, |project, cx| {
                                    project.create_worktree(path.as_path(), true, cx)
                                })
                                .detach();
                        })
                        .ok();
                }
                1 => {
                    workspace
                        .update(cx, move |workspace, cx| {
                            workspace::open_new(
                                Default::default(),
                                workspace.app_state().clone(),
                                cx,
                                move |workspace, _, cx| {
                                    cx.activate(true);
                                    workspace
                                        .project()
                                        .update(cx, |project, cx| {
                                            project.create_worktree(&path, true, cx)
                                        })
                                        .detach();
                                },
                            )
                            .detach();
                        })
                        .ok();
                }
                _ => {}
            }

            Some(())
        })
        .detach();
    }

    pub(crate) fn git_init(&mut self, window: &mut Window, cx: &mut Context<Self>) {
        let worktrees = self
            .project
            .read(cx)
            .visible_worktrees(cx)
            .collect::<Vec<_>>();

        let worktree = if worktrees.len() == 1 {
            Task::ready(Some(worktrees.first().unwrap().clone()))
        } else if worktrees.is_empty() {
            let result = window.prompt(
                PromptLevel::Warning,
                "Unable to initialize a git repository",
                Some("Open a directory first"),
                &["Ok"],
                cx,
            );
            cx.background_executor()
                .spawn(async move {
                    result.await.ok();
                })
                .detach();
            return;
        } else {
            let worktree_directories = worktrees
                .iter()
                .map(|worktree| worktree.read(cx).abs_path())
                .map(|worktree_abs_path| {
                    if let Ok(path) = worktree_abs_path.strip_prefix(util::paths::home_dir()) {
                        Path::new("~")
                            .join(path)
                            .to_string_lossy()
                            .to_string()
                            .into()
                    } else {
                        worktree_abs_path.to_string_lossy().into_owned().into()
                    }
                })
                .collect_vec();
            let prompt = picker_prompt::prompt(
                "Where would you like to initialize this git repository?",
                worktree_directories,
                self.workspace.clone(),
                window,
                cx,
            );

            cx.spawn(async move |_, _| prompt.await.map(|ix| worktrees[ix].clone()))
        };

        cx.spawn_in(window, async move |this, cx| {
            let worktree = match worktree.await {
                Some(worktree) => worktree,
                None => {
                    return;
                }
            };

            let Ok(result) = this.update(cx, |this, cx| {
                let fallback_branch_name = GitPanelSettings::get_global(cx)
                    .fallback_branch_name
                    .clone();
                this.project.read(cx).git_init(
                    worktree.read(cx).abs_path(),
                    fallback_branch_name,
                    cx,
                )
            }) else {
                return;
            };

            let result = result.await;

            this.update_in(cx, |this, _, cx| match result {
                Ok(()) => {}
                Err(e) => this.show_error_toast("init", e, cx),
            })
            .ok();
        })
        .detach();
    }

    pub(crate) fn pull(&mut self, rebase: bool, window: &mut Window, cx: &mut Context<Self>) {
        if !self.can_push_and_pull(cx) {
            return;
        }
        let Some(repo) = self.active_repository.clone() else {
            return;
        };
        let Some(branch) = repo.read(cx).branch.as_ref() else {
            return;
        };
        telemetry::event!("Git Pulled");
        let branch = branch.clone();
        let remote = self.get_remote(false, false, window, cx);
        cx.spawn_in(window, async move |this, cx| {
            let remote = match remote.await {
                Ok(Some(remote)) => remote,
                Ok(None) => {
                    return Ok(());
                }
                Err(e) => {
                    log::error!("Failed to get current remote: {}", e);
                    this.update(cx, |this, cx| this.show_error_toast("pull", e, cx))
                        .ok();
                    return Ok(());
                }
            };

            let askpass = this.update_in(cx, |this, window, cx| {
                this.askpass_delegate(format!("git pull {}", remote.name), window, cx)
            })?;

            let branch_name = branch
                .upstream
                .is_none()
                .then(|| branch.name().to_owned().into());

            let pull = repo.update(cx, |repo, cx| {
                repo.pull(branch_name, remote.name.clone(), rebase, askpass, cx)
            })?;

            let remote_message = pull.await?;

            let action = RemoteAction::Pull(remote);
            this.update(cx, |this, cx| match remote_message {
                Ok(remote_message) => this.show_remote_output(action, remote_message, cx),
                Err(e) => {
                    log::error!("Error while pulling {:?}", e);
                    this.show_error_toast(action.name(), e, cx)
                }
            })
            .ok();

            anyhow::Ok(())
        })
        .detach_and_log_err(cx);
    }

    pub(crate) fn push(
        &mut self,
        force_push: bool,
        select_remote: bool,
        window: &mut Window,
        cx: &mut Context<Self>,
    ) {
        if !self.can_push_and_pull(cx) {
            return;
        }
        let Some(repo) = self.active_repository.clone() else {
            return;
        };
        let Some(branch) = repo.read(cx).branch.as_ref() else {
            return;
        };
        telemetry::event!("Git Pushed");
        let branch = branch.clone();

        let options = if force_push {
            Some(PushOptions::Force)
        } else {
            match branch.upstream {
                Some(Upstream {
                    tracking: UpstreamTracking::Gone,
                    ..
                })
                | None => Some(PushOptions::SetUpstream),
                _ => None,
            }
        };
        let remote = self.get_remote(select_remote, true, window, cx);

        cx.spawn_in(window, async move |this, cx| {
            let remote = match remote.await {
                Ok(Some(remote)) => remote,
                Ok(None) => {
                    return Ok(());
                }
                Err(e) => {
                    log::error!("Failed to get current remote: {}", e);
                    this.update(cx, |this, cx| this.show_error_toast("push", e, cx))
                        .ok();
                    return Ok(());
                }
            };

            let askpass_delegate = this.update_in(cx, |this, window, cx| {
                this.askpass_delegate(format!("git push {}", remote.name), window, cx)
            })?;

            let push = repo.update(cx, |repo, cx| {
                repo.push(
                    branch.name().to_owned().into(),
                    remote.name.clone(),
                    options,
                    askpass_delegate,
                    cx,
                )
            })?;

            let remote_output = push.await?;

            let action = RemoteAction::Push(branch.name().to_owned().into(), remote);
            this.update(cx, |this, cx| match remote_output {
                Ok(remote_message) => this.show_remote_output(action, remote_message, cx),
                Err(e) => {
                    log::error!("Error while pushing {:?}", e);
                    this.show_error_toast(action.name(), e, cx)
                }
            })?;

            anyhow::Ok(())
        })
        .detach_and_log_err(cx);
    }

    fn askpass_delegate(
        &self,
        operation: impl Into<SharedString>,
        window: &mut Window,
        cx: &mut Context<Self>,
    ) -> AskPassDelegate {
        let this = cx.weak_entity();
        let operation = operation.into();
        let window = window.window_handle();
        AskPassDelegate::new(&mut cx.to_async(), move |prompt, tx, cx| {
            window
                .update(cx, |_, window, cx| {
                    this.update(cx, |this, cx| {
                        this.workspace.update(cx, |workspace, cx| {
                            workspace.toggle_modal(window, cx, |window, cx| {
                                AskPassModal::new(operation.clone(), prompt.into(), tx, window, cx)
                            });
                        })
                    })
                })
                .ok();
        })
    }

    fn can_push_and_pull(&self, cx: &App) -> bool {
        !self.project.read(cx).is_via_collab()
    }

    fn get_remote(
        &mut self,
        always_select: bool,
        is_push: bool,
        window: &mut Window,
        cx: &mut Context<Self>,
    ) -> impl Future<Output = anyhow::Result<Option<Remote>>> + use<> {
        let repo = self.active_repository.clone();
        let workspace = self.workspace.clone();
        let mut cx = window.to_async(cx);

        async move {
            let repo = repo.context("No active repository")?;
            let current_remotes: Vec<Remote> = repo
                .update(&mut cx, |repo, _| {
                    let current_branch = if always_select {
                        None
                    } else {
                        let current_branch = repo.branch.as_ref().context("No active branch")?;
                        Some(current_branch.name().to_string())
                    };
                    anyhow::Ok(repo.get_remotes(current_branch, is_push))
                })??
                .await??;

            let current_remotes: Vec<_> = current_remotes
                .into_iter()
                .map(|remotes| remotes.name)
                .collect();
            let selection = cx
                .update(|window, cx| {
                    picker_prompt::prompt(
                        "Pick which remote to push to",
                        current_remotes.clone(),
                        workspace,
                        window,
                        cx,
                    )
                })?
                .await;

            Ok(selection.map(|selection| Remote {
                name: current_remotes[selection].clone(),
            }))
        }
    }

    pub fn load_local_committer(&mut self, cx: &Context<Self>) {
        if self.local_committer_task.is_none() {
            self.local_committer_task = Some(cx.spawn(async move |this, cx| {
                let committer = get_git_committer(cx).await;
                this.update(cx, |this, cx| {
                    this.local_committer = Some(committer);
                    cx.notify()
                })
                .ok();
            }));
        }
    }

    fn potential_co_authors(&self, cx: &App) -> Vec<(String, String)> {
        let mut new_co_authors = Vec::new();
        let project = self.project.read(cx);

        let Some(room) = self
            .workspace
            .upgrade()
            .and_then(|workspace| workspace.read(cx).active_call()?.read(cx).room().cloned())
        else {
            return Vec::default();
        };

        let room = room.read(cx);

        for (peer_id, collaborator) in project.collaborators() {
            if collaborator.is_host {
                continue;
            }

            let Some(participant) = room.remote_participant_for_peer_id(*peer_id) else {
                continue;
            };
            if !participant.can_write() {
                continue;
            }
            if let Some(email) = &collaborator.committer_email {
                let name = collaborator
                    .committer_name
                    .clone()
                    .or_else(|| participant.user.name.clone())
                    .unwrap_or_else(|| participant.user.github_login.clone().to_string());
                new_co_authors.push((name.clone(), email.clone()))
            }
        }
        if !project.is_local()
            && !project.is_read_only(cx)
            && let Some(local_committer) = self.local_committer(room, cx)
        {
            new_co_authors.push(local_committer);
        }
        new_co_authors
    }

    fn local_committer(&self, room: &call::Room, cx: &App) -> Option<(String, String)> {
        let user = room.local_participant_user(cx)?;
        let committer = self.local_committer.as_ref()?;
        let email = committer.email.clone()?;
        let name = committer
            .name
            .clone()
            .or_else(|| user.name.clone())
            .unwrap_or_else(|| user.github_login.clone().to_string());
        Some((name, email))
    }

    fn toggle_fill_co_authors(
        &mut self,
        _: &ToggleFillCoAuthors,
        _: &mut Window,
        cx: &mut Context<Self>,
    ) {
        self.add_coauthors = !self.add_coauthors;
        cx.notify();
    }

    fn toggle_sort_by_path(
        &mut self,
        _: &ToggleSortByPath,
        _: &mut Window,
        cx: &mut Context<Self>,
    ) {
        let current_setting = GitPanelSettings::get_global(cx).sort_by_path;
        if let Some(workspace) = self.workspace.upgrade() {
            let workspace = workspace.read(cx);
            let fs = workspace.app_state().fs.clone();
            cx.update_global::<SettingsStore, _>(|store, _cx| {
                store.update_settings_file(fs, move |settings, _cx| {
                    settings.git_panel.get_or_insert_default().sort_by_path =
                        Some(!current_setting);
                });
            });
        }
    }

    fn toggle_tree_view(&mut self, _: &ToggleTreeView, _: &mut Window, cx: &mut Context<Self>) {
        let current_setting = GitPanelSettings::get_global(cx).tree_view;
        if let Some(workspace) = self.workspace.upgrade() {
            let workspace = workspace.read(cx);
            let fs = workspace.app_state().fs.clone();
            cx.update_global::<SettingsStore, _>(|store, _cx| {
                store.update_settings_file(fs, move |settings, _cx| {
                    settings.git_panel.get_or_insert_default().tree_view = Some(!current_setting);
                });
            })
        }
    }

    fn toggle_directory(&mut self, key: &TreeKey, window: &mut Window, cx: &mut Context<Self>) {
        if let Some(state) = self.view_mode.tree_state_mut() {
            let expanded = state.expanded_dirs.entry(key.clone()).or_insert(true);
            *expanded = !*expanded;
            self.update_visible_entries(window, cx);
        } else {
            util::debug_panic!("Attempted to toggle directory in flat Git Panel state");
        }
    }

    fn fill_co_authors(&mut self, message: &mut String, cx: &mut Context<Self>) {
        const CO_AUTHOR_PREFIX: &str = "Co-authored-by: ";

        let existing_text = message.to_ascii_lowercase();
        let lowercase_co_author_prefix = CO_AUTHOR_PREFIX.to_lowercase();
        let mut ends_with_co_authors = false;
        let existing_co_authors = existing_text
            .lines()
            .filter_map(|line| {
                let line = line.trim();
                if line.starts_with(&lowercase_co_author_prefix) {
                    ends_with_co_authors = true;
                    Some(line)
                } else {
                    ends_with_co_authors = false;
                    None
                }
            })
            .collect::<HashSet<_>>();

        let new_co_authors = self
            .potential_co_authors(cx)
            .into_iter()
            .filter(|(_, email)| {
                !existing_co_authors
                    .iter()
                    .any(|existing| existing.contains(email.as_str()))
            })
            .collect::<Vec<_>>();

        if new_co_authors.is_empty() {
            return;
        }

        if !ends_with_co_authors {
            message.push('\n');
        }
        for (name, email) in new_co_authors {
            message.push('\n');
            message.push_str(CO_AUTHOR_PREFIX);
            message.push_str(&name);
            message.push_str(" <");
            message.push_str(&email);
            message.push('>');
        }
        message.push('\n');
    }

    fn schedule_update(&mut self, window: &mut Window, cx: &mut Context<Self>) {
        let handle = cx.entity().downgrade();
        self.reopen_commit_buffer(window, cx);
        self.update_visible_entries_task = cx.spawn_in(window, async move |_, cx| {
            cx.background_executor().timer(UPDATE_DEBOUNCE).await;
            if let Some(git_panel) = handle.upgrade() {
                git_panel
                    .update_in(cx, |git_panel, window, cx| {
                        git_panel.update_visible_entries(window, cx);
                    })
                    .ok();
            }
        });
    }

    fn reopen_commit_buffer(&mut self, window: &mut Window, cx: &mut Context<Self>) {
        let Some(active_repo) = self.active_repository.as_ref() else {
            return;
        };
        let load_buffer = active_repo.update(cx, |active_repo, cx| {
            let project = self.project.read(cx);
            active_repo.open_commit_buffer(
                Some(project.languages().clone()),
                project.buffer_store().clone(),
                cx,
            )
        });

        cx.spawn_in(window, async move |git_panel, cx| {
            let buffer = load_buffer.await?;
            git_panel.update_in(cx, |git_panel, window, cx| {
                if git_panel
                    .commit_editor
                    .read(cx)
                    .buffer()
                    .read(cx)
                    .as_singleton()
                    .as_ref()
                    != Some(&buffer)
                {
                    git_panel.commit_editor = cx.new(|cx| {
                        commit_message_editor(
                            buffer,
                            git_panel.suggest_commit_message(cx).map(SharedString::from),
                            git_panel.project.clone(),
                            true,
                            window,
                            cx,
                        )
                    });
                }
            })
        })
        .detach_and_log_err(cx);
    }

    fn update_visible_entries(&mut self, window: &mut Window, cx: &mut Context<Self>) {
        let path_style = self.project.read(cx).path_style(cx);
        let bulk_staging = self.bulk_staging.take();
        let last_staged_path_prev_index = bulk_staging
            .as_ref()
            .and_then(|op| self.entry_by_path(&op.anchor));

        self.entries.clear();
        self.entries_indices.clear();
        self.single_staged_entry.take();
        self.single_tracked_entry.take();
        self.conflicted_count = 0;
        self.conflicted_staged_count = 0;
        self.changes_count = 0;
        self.new_count = 0;
        self.tracked_count = 0;
        self.new_staged_count = 0;
        self.tracked_staged_count = 0;
        self.entry_count = 0;
        self.max_width_item_index = None;

        let sort_by_path = GitPanelSettings::get_global(cx).sort_by_path;
        let is_tree_view = matches!(self.view_mode, GitPanelViewMode::Tree(_));
        let group_by_status = is_tree_view || !sort_by_path;

        let mut changed_entries = Vec::new();
        let mut new_entries = Vec::new();
        let mut conflict_entries = Vec::new();
        let mut single_staged_entry = None;
        let mut staged_count = 0;
        let mut seen_directories = HashSet::default();
        let mut max_width_estimate = 0usize;
        let mut max_width_item_index = None;

        let Some(repo) = self.active_repository.as_ref() else {
            // Just clear entries if no repository is active.
            cx.notify();
            return;
        };

        let repo = repo.read(cx);

        self.stash_entries = repo.cached_stash();

        for entry in repo.cached_status() {
            self.changes_count += 1;
            let is_conflict = repo.had_conflict_on_last_merge_head_change(&entry.repo_path);
            let is_new = entry.status.is_created();
            let staging = entry.status.staging();

            if let Some(pending) = repo.pending_ops_for_path(&entry.repo_path)
                && pending
                    .ops
                    .iter()
                    .any(|op| op.git_status == pending_op::GitStatus::Reverted && op.finished())
            {
                continue;
            }

            let entry = GitStatusEntry {
                repo_path: entry.repo_path.clone(),
                status: entry.status,
                staging,
            };

            if staging.has_staged() {
                staged_count += 1;
                single_staged_entry = Some(entry.clone());
            }

            if group_by_status && is_conflict {
                conflict_entries.push(entry);
            } else if group_by_status && is_new {
                new_entries.push(entry);
            } else {
                changed_entries.push(entry);
            }
        }

        if conflict_entries.is_empty() {
            if staged_count == 1
                && let Some(entry) = single_staged_entry.as_ref()
            {
                if let Some(ops) = repo.pending_ops_for_path(&entry.repo_path) {
                    if ops.staged() {
                        self.single_staged_entry = single_staged_entry;
                    }
                } else {
                    self.single_staged_entry = single_staged_entry;
                }
            } else if repo.pending_ops_summary().item_summary.staging_count == 1
                && let Some(ops) = repo.pending_ops().find(|ops| ops.staging())
            {
                self.single_staged_entry =
                    repo.status_for_path(&ops.repo_path)
                        .map(|status| GitStatusEntry {
                            repo_path: ops.repo_path.clone(),
                            status: status.status,
                            staging: StageStatus::Staged,
                        });
            }
        }

        if conflict_entries.is_empty() && changed_entries.len() == 1 {
            self.single_tracked_entry = changed_entries.first().cloned();
        }

        let mut push_entry =
            |this: &mut Self,
             entry: GitListEntry,
             is_visible: bool,
             logical_indices: Option<&mut Vec<usize>>| {
                if let Some(estimate) =
                    this.width_estimate_for_list_entry(is_tree_view, &entry, path_style)
                {
                    if estimate > max_width_estimate {
                        max_width_estimate = estimate;
                        max_width_item_index = Some(this.entries.len());
                    }
                }

                if let Some(repo_path) = entry.status_entry().map(|status| status.repo_path.clone())
                {
                    this.entries_indices.insert(repo_path, this.entries.len());
                }

                if let (Some(indices), true) = (logical_indices, is_visible) {
                    indices.push(this.entries.len());
                }

                this.entries.push(entry);
            };

        macro_rules! take_section_entries {
            () => {
                [
                    (Section::Conflict, std::mem::take(&mut conflict_entries)),
                    (Section::Tracked, std::mem::take(&mut changed_entries)),
                    (Section::New, std::mem::take(&mut new_entries)),
                ]
            };
        }

        match &mut self.view_mode {
            GitPanelViewMode::Tree(tree_state) => {
                tree_state.logical_indices.clear();
                tree_state.directory_descendants.clear();

                // This is just to get around the borrow checker
                // because push_entry mutably borrows self
                let mut tree_state = std::mem::take(tree_state);

                for (section, entries) in take_section_entries!() {
                    if entries.is_empty() {
                        continue;
                    }

                    push_entry(
                        self,
                        GitListEntry::Header(GitHeaderEntry { header: section }),
                        true,
                        Some(&mut tree_state.logical_indices),
                    );

                    for (entry, is_visible) in
                        tree_state.build_tree_entries(section, entries, &mut seen_directories)
                    {
                        push_entry(
                            self,
                            entry,
                            is_visible,
                            Some(&mut tree_state.logical_indices),
                        );
                    }
                }

                tree_state
                    .expanded_dirs
                    .retain(|key, _| seen_directories.contains(key));
                self.view_mode = GitPanelViewMode::Tree(tree_state);
            }
            GitPanelViewMode::Flat => {
                for (section, entries) in take_section_entries!() {
                    if entries.is_empty() {
                        continue;
                    }

                    if section != Section::Tracked || !sort_by_path {
                        push_entry(
                            self,
                            GitListEntry::Header(GitHeaderEntry { header: section }),
                            true,
                            None,
                        );
                    }

                    for entry in entries {
                        push_entry(self, GitListEntry::Status(entry), true, None);
                    }
                }
            }
        }

        self.max_width_item_index = max_width_item_index;

        self.update_counts(repo);

        let bulk_staging_anchor_new_index = bulk_staging
            .as_ref()
            .filter(|op| op.repo_id == repo.id)
            .and_then(|op| self.entry_by_path(&op.anchor));
        if bulk_staging_anchor_new_index == last_staged_path_prev_index
            && let Some(index) = bulk_staging_anchor_new_index
            && let Some(entry) = self.entries.get(index)
            && let Some(entry) = entry.status_entry()
            && GitPanel::stage_status_for_entry(entry, &repo)
                .as_bool()
                .unwrap_or(false)
        {
            self.bulk_staging = bulk_staging;
        }

        self.select_first_entry_if_none(window, cx);

        let suggested_commit_message = self.suggest_commit_message(cx);
        let placeholder_text = suggested_commit_message.unwrap_or("Enter commit message".into());

        self.commit_editor.update(cx, |editor, cx| {
            editor.set_placeholder_text(&placeholder_text, window, cx)
        });

        cx.notify();
    }

    fn header_state(&self, header_type: Section) -> ToggleState {
        let (staged_count, count) = match header_type {
            Section::New => (self.new_staged_count, self.new_count),
            Section::Tracked => (self.tracked_staged_count, self.tracked_count),
            Section::Conflict => (self.conflicted_staged_count, self.conflicted_count),
        };
        if staged_count == 0 {
            ToggleState::Unselected
        } else if count == staged_count {
            ToggleState::Selected
        } else {
            ToggleState::Indeterminate
        }
    }

    fn update_counts(&mut self, repo: &Repository) {
        self.show_placeholders = false;
        self.conflicted_count = 0;
        self.conflicted_staged_count = 0;
        self.new_count = 0;
        self.tracked_count = 0;
        self.new_staged_count = 0;
        self.tracked_staged_count = 0;
        self.entry_count = 0;

        for status_entry in self.entries.iter().filter_map(|entry| entry.status_entry()) {
            self.entry_count += 1;
            let is_staging_or_staged = GitPanel::stage_status_for_entry(status_entry, repo)
                .as_bool()
                .unwrap_or(false);

            if repo.had_conflict_on_last_merge_head_change(&status_entry.repo_path) {
                self.conflicted_count += 1;
                if is_staging_or_staged {
                    self.conflicted_staged_count += 1;
                }
            } else if status_entry.status.is_created() {
                self.new_count += 1;
                if is_staging_or_staged {
                    self.new_staged_count += 1;
                }
            } else {
                self.tracked_count += 1;
                if is_staging_or_staged {
                    self.tracked_staged_count += 1;
                }
            }
        }
    }

    pub(crate) fn has_staged_changes(&self) -> bool {
        self.tracked_staged_count > 0
            || self.new_staged_count > 0
            || self.conflicted_staged_count > 0
    }

    pub(crate) fn has_unstaged_changes(&self) -> bool {
        self.tracked_count > self.tracked_staged_count
            || self.new_count > self.new_staged_count
            || self.conflicted_count > self.conflicted_staged_count
    }

    fn has_tracked_changes(&self) -> bool {
        self.tracked_count > 0
    }

    pub fn has_unstaged_conflicts(&self) -> bool {
        self.conflicted_count > 0 && self.conflicted_count != self.conflicted_staged_count
    }

    fn show_error_toast(&self, action: impl Into<SharedString>, e: anyhow::Error, cx: &mut App) {
        let Some(workspace) = self.workspace.upgrade() else {
            return;
        };
        show_error_toast(workspace, action, e, cx)
    }

    fn show_commit_message_error<E>(weak_this: &WeakEntity<Self>, err: &E, cx: &mut AsyncApp)
    where
        E: std::fmt::Debug + std::fmt::Display,
    {
        if let Ok(Some(workspace)) = weak_this.update(cx, |this, _cx| this.workspace.upgrade()) {
            let _ = workspace.update(cx, |workspace, cx| {
                struct CommitMessageError;
                let notification_id = NotificationId::unique::<CommitMessageError>();
                workspace.show_notification(notification_id, cx, |cx| {
                    cx.new(|cx| {
                        ErrorMessagePrompt::new(
                            format!("Failed to generate commit message: {err}"),
                            cx,
                        )
                    })
                });
            });
        }
    }

    fn show_remote_output(&self, action: RemoteAction, info: RemoteCommandOutput, cx: &mut App) {
        let Some(workspace) = self.workspace.upgrade() else {
            return;
        };

        workspace.update(cx, |workspace, cx| {
            let SuccessMessage { message, style } = remote_output::format_output(&action, info);
            let workspace_weak = cx.weak_entity();
            let operation = action.name();

            let status_toast = StatusToast::new(message, cx, move |this, _cx| {
                use remote_output::SuccessStyle::*;
                match style {
                    Toast => this.icon(ToastIcon::new(IconName::GitBranchAlt).color(Color::Muted)),
                    ToastWithLog { output } => this
                        .icon(ToastIcon::new(IconName::GitBranchAlt).color(Color::Muted))
                        .action("View Log", move |window, cx| {
                            let output = output.clone();
                            let output =
                                format!("stdout:\n{}\nstderr:\n{}", output.stdout, output.stderr);
                            workspace_weak
                                .update(cx, move |workspace, cx| {
                                    open_output(operation, workspace, &output, window, cx)
                                })
                                .ok();
                        }),
                    PushPrLink { text, link } => this
                        .icon(ToastIcon::new(IconName::GitBranchAlt).color(Color::Muted))
                        .action(text, move |_, cx| cx.open_url(&link)),
                }
                .dismiss_button(true)
            });
            workspace.toggle_status_toast(status_toast, cx)
        });
    }

    pub fn can_commit(&self) -> bool {
        (self.has_staged_changes() || self.has_tracked_changes()) && !self.has_unstaged_conflicts()
    }

    pub fn can_stage_all(&self) -> bool {
        self.has_unstaged_changes()
    }

    pub fn can_unstage_all(&self) -> bool {
        self.has_staged_changes()
    }

    fn status_width_estimate(
        tree_view: bool,
        entry: &GitStatusEntry,
        path_style: PathStyle,
        depth: usize,
    ) -> usize {
        if tree_view {
            Self::item_width_estimate(0, entry.display_name(path_style).len(), depth)
        } else {
            Self::item_width_estimate(
                entry.parent_dir(path_style).map(|s| s.len()).unwrap_or(0),
                entry.display_name(path_style).len(),
                0,
            )
        }
    }

    fn width_estimate_for_list_entry(
        &self,
        tree_view: bool,
        entry: &GitListEntry,
        path_style: PathStyle,
    ) -> Option<usize> {
        match entry {
            GitListEntry::Status(status) => Some(Self::status_width_estimate(
                tree_view, status, path_style, 0,
            )),
            GitListEntry::TreeStatus(status) => Some(Self::status_width_estimate(
                tree_view,
                &status.entry,
                path_style,
                status.depth,
            )),
            GitListEntry::Directory(dir) => {
                Some(Self::item_width_estimate(0, dir.name.len(), dir.depth))
            }
            GitListEntry::Header(_) => None,
        }
    }

    fn item_width_estimate(path: usize, file_name: usize, depth: usize) -> usize {
        path + file_name + depth * 2
    }

    fn render_overflow_menu(&self, id: impl Into<ElementId>) -> impl IntoElement {
        let focus_handle = self.focus_handle.clone();
        let has_tracked_changes = self.has_tracked_changes();
        let has_staged_changes = self.has_staged_changes();
        let has_unstaged_changes = self.has_unstaged_changes();
        let has_new_changes = self.new_count > 0;
        let has_stash_items = self.stash_entries.entries.len() > 0;

        PopoverMenu::new(id.into())
            .trigger(
                IconButton::new("overflow-menu-trigger", IconName::Ellipsis)
                    .icon_size(IconSize::Small)
                    .icon_color(Color::Muted),
            )
            .menu(move |window, cx| {
                Some(git_panel_context_menu(
                    focus_handle.clone(),
                    GitMenuState {
                        has_tracked_changes,
                        has_staged_changes,
                        has_unstaged_changes,
                        has_new_changes,
                        sort_by_path: GitPanelSettings::get_global(cx).sort_by_path,
                        has_stash_items,
                        tree_view: GitPanelSettings::get_global(cx).tree_view,
                    },
                    window,
                    cx,
                ))
            })
            .anchor(Corner::TopRight)
    }

    pub(crate) fn render_generate_commit_message_button(
        &self,
        cx: &Context<Self>,
    ) -> Option<AnyElement> {
        if !agent_settings::AgentSettings::get_global(cx).enabled(cx)
            || LanguageModelRegistry::read_global(cx)
                .commit_message_model()
                .is_none()
        {
            return None;
        }

        if self.generate_commit_message_task.is_some() {
            return Some(
                h_flex()
                    .gap_1()
                    .child(
                        Icon::new(IconName::ArrowCircle)
                            .size(IconSize::XSmall)
                            .color(Color::Info)
                            .with_rotate_animation(2),
                    )
                    .child(
                        Label::new("Generating Commit...")
                            .size(LabelSize::Small)
                            .color(Color::Muted),
                    )
                    .into_any_element(),
            );
        }

        let can_commit = self.can_commit();
        let editor_focus_handle = self.commit_editor.focus_handle(cx);
        Some(
            IconButton::new("generate-commit-message", IconName::AiEdit)
                .shape(ui::IconButtonShape::Square)
                .icon_color(Color::Muted)
                .tooltip(move |_window, cx| {
                    if can_commit {
                        Tooltip::for_action_in(
                            "Generate Commit Message",
                            &git::GenerateCommitMessage,
                            &editor_focus_handle,
                            cx,
                        )
                    } else {
                        Tooltip::simple("No changes to commit", cx)
                    }
                })
                .disabled(!can_commit)
                .on_click(cx.listener(move |this, _event, _window, cx| {
                    this.generate_commit_message(cx);
                }))
                .into_any_element(),
        )
    }

    pub(crate) fn render_co_authors(&self, cx: &Context<Self>) -> Option<AnyElement> {
        let potential_co_authors = self.potential_co_authors(cx);

        let (tooltip_label, icon) = if self.add_coauthors {
            ("Remove co-authored-by", IconName::Person)
        } else {
            ("Add co-authored-by", IconName::UserCheck)
        };

        if potential_co_authors.is_empty() {
            None
        } else {
            Some(
                IconButton::new("co-authors", icon)
                    .shape(ui::IconButtonShape::Square)
                    .icon_color(Color::Disabled)
                    .selected_icon_color(Color::Selected)
                    .toggle_state(self.add_coauthors)
                    .tooltip(move |_, cx| {
                        let title = format!(
                            "{}:{}{}",
                            tooltip_label,
                            if potential_co_authors.len() == 1 {
                                ""
                            } else {
                                "\n"
                            },
                            potential_co_authors
                                .iter()
                                .map(|(name, email)| format!(" {} <{}>", name, email))
                                .join("\n")
                        );
                        Tooltip::simple(title, cx)
                    })
                    .on_click(cx.listener(|this, _, _, cx| {
                        this.add_coauthors = !this.add_coauthors;
                        cx.notify();
                    }))
                    .into_any_element(),
            )
        }
    }

    fn render_git_commit_menu(
        &self,
        id: impl Into<ElementId>,
        keybinding_target: Option<FocusHandle>,
        cx: &mut Context<Self>,
    ) -> impl IntoElement {
        PopoverMenu::new(id.into())
            .trigger(
                ui::ButtonLike::new_rounded_right("commit-split-button-right")
                    .layer(ui::ElevationIndex::ModalSurface)
                    .size(ButtonSize::None)
                    .child(
                        h_flex()
                            .px_1()
                            .h_full()
                            .justify_center()
                            .border_l_1()
                            .border_color(cx.theme().colors().border)
                            .child(Icon::new(IconName::ChevronDown).size(IconSize::XSmall)),
                    ),
            )
            .menu({
                let git_panel = cx.entity();
                let has_previous_commit = self.head_commit(cx).is_some();
                let amend = self.amend_pending();
                let signoff = self.signoff_enabled;

                move |window, cx| {
                    Some(ContextMenu::build(window, cx, |context_menu, _, _| {
                        context_menu
                            .when_some(keybinding_target.clone(), |el, keybinding_target| {
                                el.context(keybinding_target)
                            })
                            .when(has_previous_commit, |this| {
                                this.toggleable_entry(
                                    "Amend",
                                    amend,
                                    IconPosition::Start,
                                    Some(Box::new(Amend)),
                                    {
                                        let git_panel = git_panel.downgrade();
                                        move |_, cx| {
                                            git_panel
                                                .update(cx, |git_panel, cx| {
                                                    git_panel.toggle_amend_pending(cx);
                                                })
                                                .ok();
                                        }
                                    },
                                )
                            })
                            .toggleable_entry(
                                "Signoff",
                                signoff,
                                IconPosition::Start,
                                Some(Box::new(Signoff)),
                                move |window, cx| window.dispatch_action(Box::new(Signoff), cx),
                            )
                    }))
                }
            })
            .anchor(Corner::TopRight)
    }

    pub fn configure_commit_button(&self, cx: &mut Context<Self>) -> (bool, &'static str) {
        if self.has_unstaged_conflicts() {
            (false, "You must resolve conflicts before committing")
        } else if !self.has_staged_changes() && !self.has_tracked_changes() && !self.amend_pending {
            (false, "No changes to commit")
        } else if self.pending_commit.is_some() {
            (false, "Commit in progress")
        } else if !self.has_commit_message(cx) {
            (false, "No commit message")
        } else if !self.has_write_access(cx) {
            (false, "You do not have write access to this project")
        } else {
            (true, self.commit_button_title())
        }
    }

    pub fn commit_button_title(&self) -> &'static str {
        if self.amend_pending {
            if self.has_staged_changes() {
                "Amend"
            } else if self.has_tracked_changes() {
                "Amend Tracked"
            } else {
                "Amend"
            }
        } else if self.has_staged_changes() {
            "Commit"
        } else {
            "Commit Tracked"
        }
    }

    fn expand_commit_editor(
        &mut self,
        _: &git::ExpandCommitEditor,
        window: &mut Window,
        cx: &mut Context<Self>,
    ) {
        let workspace = self.workspace.clone();
        window.defer(cx, move |window, cx| {
            workspace
                .update(cx, |workspace, cx| {
                    CommitModal::toggle(workspace, None, window, cx)
                })
                .ok();
        })
    }

    fn render_panel_header(
        &self,
        window: &mut Window,
        cx: &mut Context<Self>,
    ) -> Option<impl IntoElement> {
        self.active_repository.as_ref()?;

        let (text, action, stage, tooltip) =
            if self.total_staged_count() == self.entry_count && self.entry_count > 0 {
                ("Unstage All", UnstageAll.boxed_clone(), false, "git reset")
            } else {
                ("Stage All", StageAll.boxed_clone(), true, "git add --all")
            };

        let change_string = match self.changes_count {
            0 => "No Changes".to_string(),
            1 => "1 Change".to_string(),
            count => format!("{} Changes", count),
        };

        Some(
            self.panel_header_container(window, cx)
                .px_2()
                .justify_between()
                .child(
                    panel_button(change_string)
                        .color(Color::Muted)
                        .tooltip(Tooltip::for_action_title_in(
                            "Open Diff",
                            &Diff,
                            &self.focus_handle,
                        ))
                        .on_click(|_, _, cx| {
                            cx.defer(|cx| {
                                cx.dispatch_action(&Diff);
                            })
                        }),
                )
                .child(
                    h_flex()
                        .gap_1()
                        .child(self.render_overflow_menu("overflow_menu"))
                        .child(
                            panel_filled_button(text)
                                .tooltip(Tooltip::for_action_title_in(
                                    tooltip,
                                    action.as_ref(),
                                    &self.focus_handle,
                                ))
                                .disabled(self.entry_count == 0)
                                .on_click({
                                    let git_panel = cx.weak_entity();
                                    move |_, _, cx| {
                                        git_panel
                                            .update(cx, |git_panel, cx| {
                                                git_panel.change_all_files_stage(stage, cx);
                                            })
                                            .ok();
                                    }
                                }),
                        ),
                ),
        )
    }

    pub(crate) fn render_remote_button(&self, cx: &mut Context<Self>) -> Option<AnyElement> {
        let branch = self.active_repository.as_ref()?.read(cx).branch.clone();
        if !self.can_push_and_pull(cx) {
            return None;
        }
        Some(
            h_flex()
                .gap_1()
                .flex_shrink_0()
                .when_some(branch, |this, branch| {
                    let focus_handle = Some(self.focus_handle(cx));

                    this.children(render_remote_button(
                        "remote-button",
                        &branch,
                        focus_handle,
                        true,
                    ))
                })
                .into_any_element(),
        )
    }

    pub fn render_footer(
        &self,
        window: &mut Window,
        cx: &mut Context<Self>,
    ) -> Option<impl IntoElement> {
        let active_repository = self.active_repository.clone()?;
        let panel_editor_style = panel_editor_style(true, window, cx);
        let enable_coauthors = self.render_co_authors(cx);

        let editor_focus_handle = self.commit_editor.focus_handle(cx);
        let expand_tooltip_focus_handle = editor_focus_handle;

        let branch = active_repository.read(cx).branch.clone();
        let head_commit = active_repository.read(cx).head_commit.clone();

        let footer_size = px(32.);
        let gap = px(9.0);
        let max_height = panel_editor_style
            .text
            .line_height_in_pixels(window.rem_size())
            * MAX_PANEL_EDITOR_LINES
            + gap;

        let git_panel = cx.entity();
        let display_name = SharedString::from(Arc::from(
            active_repository
                .read(cx)
                .display_name()
                .trim_end_matches("/"),
        ));
        let editor_is_long = self.commit_editor.update(cx, |editor, cx| {
            editor.max_point(cx).row().0 >= MAX_PANEL_EDITOR_LINES as u32
        });

        let footer = v_flex()
            .child(PanelRepoFooter::new(
                display_name,
                branch,
                head_commit,
                Some(git_panel),
            ))
            .child(
                panel_editor_container(window, cx)
                    .id("commit-editor-container")
                    .relative()
                    .w_full()
                    .h(max_height + footer_size)
                    .border_t_1()
                    .border_color(cx.theme().colors().border)
                    .cursor_text()
                    .on_click(cx.listener(move |this, _: &ClickEvent, window, cx| {
                        window.focus(&this.commit_editor.focus_handle(cx), cx);
                    }))
                    .child(
                        h_flex()
                            .id("commit-footer")
                            .border_t_1()
                            .when(editor_is_long, |el| {
                                el.border_color(cx.theme().colors().border_variant)
                            })
                            .absolute()
                            .bottom_0()
                            .left_0()
                            .w_full()
                            .px_2()
                            .h(footer_size)
                            .flex_none()
                            .justify_between()
                            .child(
                                self.render_generate_commit_message_button(cx)
                                    .unwrap_or_else(|| div().into_any_element()),
                            )
                            .child(
                                h_flex()
                                    .gap_0p5()
                                    .children(enable_coauthors)
                                    .child(self.render_commit_button(cx)),
                            ),
                    )
                    .child(
                        div()
                            .pr_2p5()
                            .on_action(|&editor::actions::MoveUp, _, cx| {
                                cx.stop_propagation();
                            })
                            .on_action(|&editor::actions::MoveDown, _, cx| {
                                cx.stop_propagation();
                            })
                            .child(EditorElement::new(&self.commit_editor, panel_editor_style)),
                    )
                    .child(
                        h_flex()
                            .absolute()
                            .top_2()
                            .right_2()
                            .opacity(0.5)
                            .hover(|this| this.opacity(1.0))
                            .child(
                                panel_icon_button("expand-commit-editor", IconName::Maximize)
                                    .icon_size(IconSize::Small)
                                    .size(ui::ButtonSize::Default)
                                    .tooltip(move |_window, cx| {
                                        Tooltip::for_action_in(
                                            "Open Commit Modal",
                                            &git::ExpandCommitEditor,
                                            &expand_tooltip_focus_handle,
                                            cx,
                                        )
                                    })
                                    .on_click(cx.listener({
                                        move |_, _, window, cx| {
                                            window.dispatch_action(
                                                git::ExpandCommitEditor.boxed_clone(),
                                                cx,
                                            )
                                        }
                                    })),
                            ),
                    ),
            );

        Some(footer)
    }

    fn render_commit_button(&self, cx: &mut Context<Self>) -> impl IntoElement {
        let (can_commit, tooltip) = self.configure_commit_button(cx);
        let title = self.commit_button_title();
        let commit_tooltip_focus_handle = self.commit_editor.focus_handle(cx);
        let amend = self.amend_pending();
        let signoff = self.signoff_enabled;

        let label_color = if self.pending_commit.is_some() {
            Color::Disabled
        } else {
            Color::Default
        };

        div()
            .id("commit-wrapper")
            .on_hover(cx.listener(move |this, hovered, _, cx| {
                this.show_placeholders =
                    *hovered && !this.has_staged_changes() && !this.has_unstaged_conflicts();
                cx.notify()
            }))
            .child(SplitButton::new(
                ButtonLike::new_rounded_left(ElementId::Name(
                    format!("split-button-left-{}", title).into(),
                ))
                .layer(ElevationIndex::ModalSurface)
                .size(ButtonSize::Compact)
                .child(
                    Label::new(title)
                        .size(LabelSize::Small)
                        .color(label_color)
                        .mr_0p5(),
                )
                .on_click({
                    let git_panel = cx.weak_entity();
                    move |_, window, cx| {
                        telemetry::event!("Git Committed", source = "Git Panel");
                        git_panel
                            .update(cx, |git_panel, cx| {
                                git_panel.commit_changes(
                                    CommitOptions { amend, signoff },
                                    window,
                                    cx,
                                );
                            })
                            .ok();
                    }
                })
                .disabled(!can_commit || self.modal_open)
                .tooltip({
                    let handle = commit_tooltip_focus_handle.clone();
                    move |_window, cx| {
                        if can_commit {
                            Tooltip::with_meta_in(
                                tooltip,
                                Some(if amend { &git::Amend } else { &git::Commit }),
                                format!(
                                    "git commit{}{}",
                                    if amend { " --amend" } else { "" },
                                    if signoff { " --signoff" } else { "" }
                                ),
                                &handle.clone(),
                                cx,
                            )
                        } else {
                            Tooltip::simple(tooltip, cx)
                        }
                    }
                }),
                self.render_git_commit_menu(
                    ElementId::Name(format!("split-button-right-{}", title).into()),
                    Some(commit_tooltip_focus_handle),
                    cx,
                )
                .into_any_element(),
            ))
    }

    fn render_pending_amend(&self, cx: &mut Context<Self>) -> impl IntoElement {
        h_flex()
            .py_1p5()
            .px_2()
            .gap_1p5()
            .justify_between()
            .border_t_1()
            .border_color(cx.theme().colors().border.opacity(0.8))
            .child(
                div()
                    .flex_grow()
                    .overflow_hidden()
                    .max_w(relative(0.85))
                    .child(
                        Label::new("This will update your most recent commit.")
                            .size(LabelSize::Small)
                            .truncate(),
                    ),
            )
            .child(
                panel_button("Cancel")
                    .size(ButtonSize::Default)
                    .on_click(cx.listener(|this, _, _, cx| this.set_amend_pending(false, cx))),
            )
    }

    fn render_previous_commit(&self, cx: &mut Context<Self>) -> Option<impl IntoElement> {
        let active_repository = self.active_repository.as_ref()?;
        let branch = active_repository.read(cx).branch.as_ref()?;
        let commit = branch.most_recent_commit.as_ref()?.clone();
        let workspace = self.workspace.clone();
        let this = cx.entity();

        Some(
            h_flex()
                .py_1p5()
                .px_2()
                .gap_1p5()
                .justify_between()
                .border_t_1()
                .border_color(cx.theme().colors().border.opacity(0.8))
                .child(
                    div()
                        .cursor_pointer()
                        .overflow_hidden()
                        .line_clamp(1)
                        .child(
                            Label::new(commit.subject.clone())
                                .size(LabelSize::Small)
                                .truncate(),
                        )
                        .id("commit-msg-hover")
                        .on_click({
                            let commit = commit.clone();
                            let repo = active_repository.downgrade();
                            move |_, window, cx| {
                                CommitView::open(
                                    commit.sha.to_string(),
                                    repo.clone(),
                                    workspace.clone(),
                                    None,
                                    None,
                                    window,
                                    cx,
                                );
                            }
                        })
                        .hoverable_tooltip({
                            let repo = active_repository.clone();
                            move |window, cx| {
                                GitPanelMessageTooltip::new(
                                    this.clone(),
                                    commit.sha.clone(),
                                    repo.clone(),
                                    window,
                                    cx,
                                )
                                .into()
                            }
                        }),
                )
                .when(commit.has_parent, |this| {
                    let has_unstaged = self.has_unstaged_changes();
                    this.child(
                        panel_icon_button("undo", IconName::Undo)
                            .icon_size(IconSize::XSmall)
                            .icon_color(Color::Muted)
                            .tooltip(move |_window, cx| {
                                Tooltip::with_meta(
                                    "Uncommit",
                                    Some(&git::Uncommit),
                                    if has_unstaged {
                                        "git reset HEAD^ --soft"
                                    } else {
                                        "git reset HEAD^"
                                    },
                                    cx,
                                )
                            })
                            .on_click(cx.listener(|this, _, window, cx| this.uncommit(window, cx))),
                    )
                }),
        )
    }

    fn render_empty_state(&self, cx: &mut Context<Self>) -> impl IntoElement {
        h_flex().h_full().flex_grow().justify_center().child(
            v_flex()
                .gap_2()
                .child(h_flex().w_full().justify_around().child(
                    if self.active_repository.is_some() {
                        "No changes to commit"
                    } else {
                        "No Git repositories"
                    },
                ))
                .children({
                    let worktree_count = self.project.read(cx).visible_worktrees(cx).count();
                    (worktree_count > 0 && self.active_repository.is_none()).then(|| {
                        h_flex().w_full().justify_around().child(
                            panel_filled_button("Initialize Repository")
                                .tooltip(Tooltip::for_action_title_in(
                                    "git init",
                                    &git::Init,
                                    &self.focus_handle,
                                ))
                                .on_click(move |_, _, cx| {
                                    cx.defer(move |cx| {
                                        cx.dispatch_action(&git::Init);
                                    })
                                }),
                        )
                    })
                })
                .text_ui_sm(cx)
                .mx_auto()
                .text_color(Color::Placeholder.color(cx)),
        )
    }

    fn render_buffer_header_controls(
        &self,
        entity: &Entity<Self>,
        file: &Arc<dyn File>,
        _: &Window,
        cx: &App,
    ) -> Option<AnyElement> {
        let repo = self.active_repository.as_ref()?.read(cx);
        let project_path = (file.worktree_id(cx), file.path().clone()).into();
        let repo_path = repo.project_path_to_repo_path(&project_path, cx)?;
        let ix = self.entry_by_path(&repo_path)?;
        let entry = self.entries.get(ix)?;

        let is_staging_or_staged = repo
            .pending_ops_for_path(&repo_path)
            .map(|ops| ops.staging() || ops.staged())
            .or_else(|| {
                repo.status_for_path(&repo_path)
                    .and_then(|status| status.status.staging().as_bool())
            })
            .or_else(|| {
                entry
                    .status_entry()
                    .and_then(|entry| entry.staging.as_bool())
            });

        let checkbox = Checkbox::new("stage-file", is_staging_or_staged.into())
            .disabled(!self.has_write_access(cx))
            .fill()
            .elevation(ElevationIndex::Surface)
            .on_click({
                let entry = entry.clone();
                let git_panel = entity.downgrade();
                move |_, window, cx| {
                    git_panel
                        .update(cx, |this, cx| {
                            this.toggle_staged_for_entry(&entry, window, cx);
                            cx.stop_propagation();
                        })
                        .ok();
                }
            });
        Some(
            h_flex()
                .id("start-slot")
                .text_lg()
                .child(checkbox)
                .on_mouse_down(MouseButton::Left, |_, _, cx| {
                    // prevent the list item active state triggering when toggling checkbox
                    cx.stop_propagation();
                })
                .into_any_element(),
        )
    }

    fn render_entries(
        &self,
        has_write_access: bool,
        window: &mut Window,
        cx: &mut Context<Self>,
    ) -> impl IntoElement {
        let (is_tree_view, entry_count) = match &self.view_mode {
            GitPanelViewMode::Tree(state) => (true, state.logical_indices.len()),
            GitPanelViewMode::Flat => (false, self.entries.len()),
        };

        v_flex()
            .flex_1()
            .size_full()
            .overflow_hidden()
            .relative()
            .child(
                h_flex()
                    .flex_1()
                    .size_full()
                    .relative()
                    .overflow_hidden()
                    .child(
                        uniform_list(
                            "entries",
                            entry_count,
                            cx.processor(move |this, range: Range<usize>, window, cx| {
                                let mut items = Vec::with_capacity(range.end - range.start);

                                for ix in range.into_iter().map(|ix| match &this.view_mode {
                                    GitPanelViewMode::Tree(state) => state.logical_indices[ix],
                                    GitPanelViewMode::Flat => ix,
                                }) {
                                    match &this.entries.get(ix) {
                                        Some(GitListEntry::Status(entry)) => {
                                            items.push(this.render_status_entry(
                                                ix,
                                                entry,
                                                0,
                                                has_write_access,
                                                window,
                                                cx,
                                            ));
                                        }
                                        Some(GitListEntry::TreeStatus(entry)) => {
                                            items.push(this.render_status_entry(
                                                ix,
                                                &entry.entry,
                                                entry.depth,
                                                has_write_access,
                                                window,
                                                cx,
                                            ));
                                        }
                                        Some(GitListEntry::Directory(entry)) => {
                                            items.push(this.render_directory_entry(
                                                ix,
                                                entry,
                                                has_write_access,
                                                window,
                                                cx,
                                            ));
                                        }
                                        Some(GitListEntry::Header(header)) => {
                                            items.push(this.render_list_header(
                                                ix,
                                                header,
                                                has_write_access,
                                                window,
                                                cx,
                                            ));
                                        }
                                        None => {}
                                    }
                                }

                                items
                            }),
                        )
                        .when(is_tree_view, |list| {
                            let indent_size = px(TREE_INDENT);
                            list.with_decoration(
                                ui::indent_guides(indent_size, IndentGuideColors::panel(cx))
                                    .with_compute_indents_fn(
                                        cx.entity(),
                                        |this, range, _window, _cx| {
                                            range
                                                .map(|ix| match this.entries.get(ix) {
                                                    Some(GitListEntry::Directory(dir)) => dir.depth,
                                                    Some(GitListEntry::TreeStatus(status)) => {
                                                        status.depth
                                                    }
                                                    _ => 0,
                                                })
                                                .collect()
                                        },
                                    )
                                    .with_render_fn(cx.entity(), |_, params, _, _| {
                                        let left_offset = px(TREE_INDENT_GUIDE_OFFSET);
                                        let indent_size = params.indent_size;
                                        let item_height = params.item_height;

                                        params
                                            .indent_guides
                                            .into_iter()
                                            .map(|layout| {
                                                let bounds = Bounds::new(
                                                    point(
                                                        layout.offset.x * indent_size + left_offset,
                                                        layout.offset.y * item_height,
                                                    ),
                                                    size(px(1.), layout.length * item_height),
                                                );
                                                RenderedIndentGuide {
                                                    bounds,
                                                    layout,
                                                    is_active: false,
                                                    hitbox: None,
                                                }
                                            })
                                            .collect()
                                    }),
                            )
                        })
                        .size_full()
                        .flex_grow()
                        .with_sizing_behavior(ListSizingBehavior::Auto)
                        .with_horizontal_sizing_behavior(
                            ListHorizontalSizingBehavior::Unconstrained,
                        )
                        .with_width_from_item(self.max_width_item_index)
                        .track_scroll(&self.scroll_handle),
                    )
                    .on_mouse_down(
                        MouseButton::Right,
                        cx.listener(move |this, event: &MouseDownEvent, window, cx| {
                            this.deploy_panel_context_menu(event.position, window, cx)
                        }),
                    )
                    .custom_scrollbars(
                        Scrollbars::for_settings::<GitPanelSettings>()
                            .tracked_scroll_handle(&self.scroll_handle)
                            .with_track_along(
                                ScrollAxes::Horizontal,
                                cx.theme().colors().panel_background,
                            ),
                        window,
                        cx,
                    ),
            )
    }

    fn entry_label(&self, label: impl Into<SharedString>, color: Color) -> Label {
        Label::new(label.into()).color(color).single_line()
    }

    fn list_item_height(&self) -> Rems {
        rems(1.75)
    }

    fn render_list_header(
        &self,
        ix: usize,
        header: &GitHeaderEntry,
        _: bool,
        _: &Window,
        _: &Context<Self>,
    ) -> AnyElement {
        let id: ElementId = ElementId::Name(format!("header_{}", ix).into());

        h_flex()
            .id(id)
            .h(self.list_item_height())
            .w_full()
            .items_end()
            .px(rems(0.75)) // ~12px
            .pb(rems(0.3125)) // ~ 5px
            .child(
                Label::new(header.title())
                    .color(Color::Muted)
                    .size(LabelSize::Small)
                    .line_height_style(LineHeightStyle::UiLabel)
                    .single_line(),
            )
            .into_any_element()
    }

    pub fn load_commit_details(
        &self,
        sha: String,
        cx: &mut Context<Self>,
    ) -> Task<anyhow::Result<CommitDetails>> {
        let Some(repo) = self.active_repository.clone() else {
            return Task::ready(Err(anyhow::anyhow!("no active repo")));
        };
        repo.update(cx, |repo, cx| {
            let show = repo.show(sha);
            cx.spawn(async move |_, _| show.await?)
        })
    }

    fn deploy_entry_context_menu(
        &mut self,
        position: Point<Pixels>,
        ix: usize,
        window: &mut Window,
        cx: &mut Context<Self>,
    ) {
        let Some(entry) = self.entries.get(ix).and_then(|e| e.status_entry()) else {
            return;
        };
        let stage_title = if entry.status.staging().is_fully_staged() {
            "Unstage File"
        } else {
            "Stage File"
        };
        let restore_title = if entry.status.is_created() {
            "Trash File"
        } else {
            "Discard Changes"
        };
        let context_menu = ContextMenu::build(window, cx, |context_menu, _, _| {
            let is_created = entry.status.is_created();
            context_menu
                .context(self.focus_handle.clone())
                .action(stage_title, ToggleStaged.boxed_clone())
                .action(restore_title, git::RestoreFile::default().boxed_clone())
                .action_disabled_when(
                    !is_created,
                    "Add to .gitignore",
                    git::AddToGitignore.boxed_clone(),
                )
                .separator()
<<<<<<< HEAD
                .action("Open Diff", menu::Confirm.boxed_clone())
                .action("Open File", menu::SecondaryConfirm.boxed_clone())
=======
                .action("Open Diff", Confirm.boxed_clone())
                .action("Open File", SecondaryConfirm.boxed_clone())
                .separator()
                .action_disabled_when(is_created, "View File History", Box::new(git::FileHistory))
>>>>>>> ec6702aa
        });
        self.selected_entry = Some(ix);
        self.set_context_menu(context_menu, position, window, cx);
    }

    fn deploy_panel_context_menu(
        &mut self,
        position: Point<Pixels>,
        window: &mut Window,
        cx: &mut Context<Self>,
    ) {
        let context_menu = git_panel_context_menu(
            self.focus_handle.clone(),
            GitMenuState {
                has_tracked_changes: self.has_tracked_changes(),
                has_staged_changes: self.has_staged_changes(),
                has_unstaged_changes: self.has_unstaged_changes(),
                has_new_changes: self.new_count > 0,
                sort_by_path: GitPanelSettings::get_global(cx).sort_by_path,
                has_stash_items: self.stash_entries.entries.len() > 0,
                tree_view: GitPanelSettings::get_global(cx).tree_view,
            },
            window,
            cx,
        );
        self.set_context_menu(context_menu, position, window, cx);
    }

    fn set_context_menu(
        &mut self,
        context_menu: Entity<ContextMenu>,
        position: Point<Pixels>,
        window: &Window,
        cx: &mut Context<Self>,
    ) {
        let subscription = cx.subscribe_in(
            &context_menu,
            window,
            |this, _, _: &DismissEvent, window, cx| {
                if this.context_menu.as_ref().is_some_and(|context_menu| {
                    context_menu.0.focus_handle(cx).contains_focused(window, cx)
                }) {
                    cx.focus_self(window);
                }
                this.context_menu.take();
                cx.notify();
            },
        );
        self.context_menu = Some((context_menu, position, subscription));
        cx.notify();
    }

    fn render_status_entry(
        &self,
        ix: usize,
        entry: &GitStatusEntry,
        depth: usize,
        has_write_access: bool,
        window: &Window,
        cx: &Context<Self>,
    ) -> AnyElement {
        let tree_view = GitPanelSettings::get_global(cx).tree_view;
        let path_style = self.project.read(cx).path_style(cx);
        let git_path_style = ProjectSettings::get_global(cx).git.path_style;
        let display_name = entry.display_name(path_style);

        let selected = self.selected_entry == Some(ix);
        let marked = self.marked_entries.contains(&ix);
        let status_style = GitPanelSettings::get_global(cx).status_style;
        let status = entry.status;

        let has_conflict = status.is_conflicted();
        let is_modified = status.is_modified();
        let is_deleted = status.is_deleted();
        let is_created = status.is_created();

        let label_color = if status_style == StatusStyle::LabelColor {
            if has_conflict {
                Color::VersionControlConflict
            } else if is_created {
                Color::VersionControlAdded
            } else if is_modified {
                Color::VersionControlModified
            } else if is_deleted {
                // We don't want a bunch of red labels in the list
                Color::Disabled
            } else {
                Color::VersionControlAdded
            }
        } else {
            Color::Default
        };

        let path_color = if status.is_deleted() {
            Color::Disabled
        } else {
            Color::Muted
        };

        let id: ElementId = ElementId::Name(format!("entry_{}_{}", display_name, ix).into());
        let checkbox_wrapper_id: ElementId =
            ElementId::Name(format!("entry_{}_{}_checkbox_wrapper", display_name, ix).into());
        let checkbox_id: ElementId =
            ElementId::Name(format!("entry_{}_{}_checkbox", display_name, ix).into());

        let active_repo = self
            .project
            .read(cx)
            .active_repository(cx)
            .expect("active repository must be set");
        let repo = active_repo.read(cx);
        let stage_status = GitPanel::stage_status_for_entry(entry, &repo);
        let mut is_staged: ToggleState = match stage_status {
            StageStatus::Staged => ToggleState::Selected,
            StageStatus::Unstaged => ToggleState::Unselected,
            StageStatus::PartiallyStaged => ToggleState::Indeterminate,
        };
        if self.show_placeholders && !self.has_staged_changes() && !entry.status.is_created() {
            is_staged = ToggleState::Selected;
        }

        let handle = cx.weak_entity();

        let selected_bg_alpha = 0.08;
        let marked_bg_alpha = 0.12;
        let state_opacity_step = 0.04;

        let base_bg = match (selected, marked) {
            (true, true) => cx
                .theme()
                .status()
                .info
                .alpha(selected_bg_alpha + marked_bg_alpha),
            (true, false) => cx.theme().status().info.alpha(selected_bg_alpha),
            (false, true) => cx.theme().status().info.alpha(marked_bg_alpha),
            _ => cx.theme().colors().ghost_element_background,
        };

        let hover_bg = if selected {
            cx.theme()
                .status()
                .info
                .alpha(selected_bg_alpha + state_opacity_step)
        } else {
            cx.theme().colors().ghost_element_hover
        };

        let active_bg = if selected {
            cx.theme()
                .status()
                .info
                .alpha(selected_bg_alpha + state_opacity_step * 2.0)
        } else {
            cx.theme().colors().ghost_element_active
        };

        let mut name_row = h_flex()
            .items_center()
            .gap_1()
            .flex_1()
            .pl(if tree_view {
                px(depth as f32 * TREE_INDENT)
            } else {
                px(0.)
            })
            .child(git_status_icon(status));

        name_row = if tree_view {
            name_row.child(
                self.entry_label(display_name, label_color)
                    .when(status.is_deleted(), Label::strikethrough)
                    .truncate(),
            )
        } else {
            name_row.child(h_flex().items_center().flex_1().map(|this| {
                self.path_formatted(
                    this,
                    entry.parent_dir(path_style),
                    path_color,
                    display_name,
                    label_color,
                    path_style,
                    git_path_style,
                    status.is_deleted(),
                )
            }))
        };

        h_flex()
            .id(id)
            .h(self.list_item_height())
            .w_full()
            .border_1()
            .border_r_2()
            .when(selected && self.focus_handle.is_focused(window), |el| {
                el.border_color(cx.theme().colors().panel_focused_border)
            })
            .px(rems(0.75)) // ~12px
            .overflow_hidden()
            .flex_none()
            .gap_1p5()
            .bg(base_bg)
            .hover(|this| this.bg(hover_bg))
            .active(|this| this.bg(active_bg))
            .on_click({
                cx.listener(move |this, event: &ClickEvent, window, cx| {
                    this.selected_entry = Some(ix);
                    cx.notify();
                    if event.modifiers().secondary() {
                        this.open_file(&Default::default(), window, cx)
                    } else {
                        this.open_diff(&Default::default(), window, cx);
                        this.focus_handle.focus(window, cx);
                    }
                })
            })
            .on_mouse_down(
                MouseButton::Right,
                move |event: &MouseDownEvent, window, cx| {
                    // why isn't this happening automatically? we are passing MouseButton::Right to `on_mouse_down`?
                    if event.button != MouseButton::Right {
                        return;
                    }

                    let Some(this) = handle.upgrade() else {
                        return;
                    };
                    this.update(cx, |this, cx| {
                        this.deploy_entry_context_menu(event.position, ix, window, cx);
                    });
                    cx.stop_propagation();
                },
            )
            .child(name_row.overflow_x_hidden())
            .child(
                div()
                    .id(checkbox_wrapper_id)
                    .flex_none()
                    .occlude()
                    .cursor_pointer()
                    .child(
                        Checkbox::new(checkbox_id, is_staged)
                            .disabled(!has_write_access)
                            .fill()
                            .elevation(ElevationIndex::Surface)
                            .on_click_ext({
                                let entry = entry.clone();
                                let this = cx.weak_entity();
                                move |_, click, window, cx| {
                                    this.update(cx, |this, cx| {
                                        if !has_write_access {
                                            return;
                                        }
                                        if click.modifiers().shift {
                                            this.stage_bulk(ix, cx);
                                        } else {
                                            let list_entry =
                                                if GitPanelSettings::get_global(cx).tree_view {
                                                    GitListEntry::TreeStatus(GitTreeStatusEntry {
                                                        entry: entry.clone(),
                                                        depth,
                                                    })
                                                } else {
                                                    GitListEntry::Status(entry.clone())
                                                };
                                            this.toggle_staged_for_entry(&list_entry, window, cx);
                                        }
                                        cx.stop_propagation();
                                    })
                                    .ok();
                                }
                            })
                            .tooltip(move |_window, cx| {
                                let action = match stage_status {
                                    StageStatus::Staged => "Unstage",
                                    StageStatus::Unstaged | StageStatus::PartiallyStaged => "Stage",
                                };
                                let tooltip_name = action.to_string();

                                Tooltip::for_action(tooltip_name, &ToggleStaged, cx)
                            }),
                    ),
            )
            .into_any_element()
    }

    fn render_directory_entry(
        &self,
        ix: usize,
        entry: &GitTreeDirEntry,
        has_write_access: bool,
        window: &Window,
        cx: &Context<Self>,
    ) -> AnyElement {
        // TODO: Have not yet plugin the self.marked_entries. Not sure when and why we need that
        let selected = self.selected_entry == Some(ix);
        let label_color = Color::Muted;

        let id: ElementId = ElementId::Name(format!("dir_{}_{}", entry.name, ix).into());
        let checkbox_id: ElementId =
            ElementId::Name(format!("dir_checkbox_{}_{}", entry.name, ix).into());
        let checkbox_wrapper_id: ElementId =
            ElementId::Name(format!("dir_checkbox_wrapper_{}_{}", entry.name, ix).into());

        let selected_bg_alpha = 0.08;
        let state_opacity_step = 0.04;

        let base_bg = if selected {
            cx.theme().status().info.alpha(selected_bg_alpha)
        } else {
            cx.theme().colors().ghost_element_background
        };

        let hover_bg = if selected {
            cx.theme()
                .status()
                .info
                .alpha(selected_bg_alpha + state_opacity_step)
        } else {
            cx.theme().colors().ghost_element_hover
        };

        let active_bg = if selected {
            cx.theme()
                .status()
                .info
                .alpha(selected_bg_alpha + state_opacity_step * 2.0)
        } else {
            cx.theme().colors().ghost_element_active
        };
        let folder_icon = if entry.expanded {
            IconName::FolderOpen
        } else {
            IconName::Folder
        };

        let stage_status = if let Some(repo) = &self.active_repository {
            self.stage_status_for_directory(entry, repo.read(cx))
        } else {
            util::debug_panic!(
                "Won't have entries to render without an active repository in Git Panel"
            );
            StageStatus::PartiallyStaged
        };

        let toggle_state: ToggleState = match stage_status {
            StageStatus::Staged => ToggleState::Selected,
            StageStatus::Unstaged => ToggleState::Unselected,
            StageStatus::PartiallyStaged => ToggleState::Indeterminate,
        };

        let name_row = h_flex()
            .items_center()
            .gap_1()
            .flex_1()
            .pl(px(entry.depth as f32 * TREE_INDENT))
            .child(
                Icon::new(folder_icon)
                    .size(IconSize::Small)
                    .color(Color::Muted),
            )
            .child(self.entry_label(entry.name.clone(), label_color).truncate());

        h_flex()
            .id(id)
            .h(self.list_item_height())
            .w_full()
            .items_center()
            .border_1()
            .border_r_2()
            .when(selected && self.focus_handle.is_focused(window), |el| {
                el.border_color(cx.theme().colors().panel_focused_border)
            })
            .px(rems(0.75))
            .overflow_hidden()
            .flex_none()
            .gap_1p5()
            .bg(base_bg)
            .hover(|this| this.bg(hover_bg))
            .active(|this| this.bg(active_bg))
            .on_click({
                let key = entry.key.clone();
                cx.listener(move |this, _event: &ClickEvent, window, cx| {
                    this.selected_entry = Some(ix);
                    this.toggle_directory(&key, window, cx);
                })
            })
            .child(name_row.overflow_x_hidden())
            .child(
                div()
                    .id(checkbox_wrapper_id)
                    .flex_none()
                    .occlude()
                    .cursor_pointer()
                    .child(
                        Checkbox::new(checkbox_id, toggle_state)
                            .disabled(!has_write_access)
                            .fill()
                            .elevation(ElevationIndex::Surface)
                            .on_click({
                                let entry = entry.clone();
                                let this = cx.weak_entity();
                                move |_, window, cx| {
                                    this.update(cx, |this, cx| {
                                        if !has_write_access {
                                            return;
                                        }
                                        this.toggle_staged_for_entry(
                                            &GitListEntry::Directory(entry.clone()),
                                            window,
                                            cx,
                                        );
                                        cx.stop_propagation();
                                    })
                                    .ok();
                                }
                            })
                            .tooltip(move |_window, cx| {
                                let action = match stage_status {
                                    StageStatus::Staged => "Unstage",
                                    StageStatus::Unstaged | StageStatus::PartiallyStaged => "Stage",
                                };
                                Tooltip::simple(format!("{action} folder"), cx)
                            }),
                    ),
            )
            .into_any_element()
    }

    fn path_formatted(
        &self,
        parent: Div,
        directory: Option<String>,
        path_color: Color,
        file_name: String,
        label_color: Color,
        path_style: PathStyle,
        git_path_style: GitPathStyle,
        strikethrough: bool,
    ) -> Div {
        parent
            .when(git_path_style == GitPathStyle::FileNameFirst, |this| {
                this.child(
                    self.entry_label(
                        match directory.as_ref().is_none_or(|d| d.is_empty()) {
                            true => file_name.clone(),
                            false => format!("{file_name} "),
                        },
                        label_color,
                    )
                    .when(strikethrough, Label::strikethrough),
                )
            })
            .when_some(directory, |this, dir| {
                match (
                    !dir.is_empty(),
                    git_path_style == GitPathStyle::FileNameFirst,
                ) {
                    (true, true) => this.child(
                        self.entry_label(dir, path_color)
                            .when(strikethrough, Label::strikethrough),
                    ),
                    (true, false) => this.child(
                        self.entry_label(
                            format!("{dir}{}", path_style.primary_separator()),
                            path_color,
                        )
                        .when(strikethrough, Label::strikethrough),
                    ),
                    _ => this,
                }
            })
            .when(git_path_style == GitPathStyle::FilePathFirst, |this| {
                this.child(
                    self.entry_label(file_name, label_color)
                        .when(strikethrough, Label::strikethrough),
                )
            })
    }

    fn has_write_access(&self, cx: &App) -> bool {
        !self.project.read(cx).is_read_only(cx)
    }

    pub fn amend_pending(&self) -> bool {
        self.amend_pending
    }

    /// Sets the pending amend state, ensuring that the original commit message
    /// is either saved, when `value` is `true` and there's no pending amend, or
    /// restored, when `value` is `false` and there's a pending amend.
    pub fn set_amend_pending(&mut self, value: bool, cx: &mut Context<Self>) {
        if value && !self.amend_pending {
            let current_message = self.commit_message_buffer(cx).read(cx).text();
            self.original_commit_message = if current_message.trim().is_empty() {
                None
            } else {
                Some(current_message)
            };
        } else if !value && self.amend_pending {
            let message = self.original_commit_message.take().unwrap_or_default();
            self.commit_message_buffer(cx).update(cx, |buffer, cx| {
                let start = buffer.anchor_before(0);
                let end = buffer.anchor_after(buffer.len());
                buffer.edit([(start..end, message)], None, cx);
            });
        }

        self.amend_pending = value;
        self.serialize(cx);
        cx.notify();
    }

    pub fn signoff_enabled(&self) -> bool {
        self.signoff_enabled
    }

    pub fn set_signoff_enabled(&mut self, value: bool, cx: &mut Context<Self>) {
        self.signoff_enabled = value;
        self.serialize(cx);
        cx.notify();
    }

    pub fn toggle_signoff_enabled(
        &mut self,
        _: &Signoff,
        _window: &mut Window,
        cx: &mut Context<Self>,
    ) {
        self.set_signoff_enabled(!self.signoff_enabled, cx);
    }

    pub async fn load(
        workspace: WeakEntity<Workspace>,
        mut cx: AsyncWindowContext,
    ) -> anyhow::Result<Entity<Self>> {
        let serialized_panel = match workspace
            .read_with(&cx, |workspace, _| Self::serialization_key(workspace))
            .ok()
            .flatten()
        {
            Some(serialization_key) => cx
                .background_spawn(async move { KEY_VALUE_STORE.read_kvp(&serialization_key) })
                .await
                .context("loading git panel")
                .log_err()
                .flatten()
                .map(|panel| serde_json::from_str::<SerializedGitPanel>(&panel))
                .transpose()
                .log_err()
                .flatten(),
            None => None,
        };

        workspace.update_in(&mut cx, |workspace, window, cx| {
            let panel = GitPanel::new(workspace, window, cx);

            if let Some(serialized_panel) = serialized_panel {
                panel.update(cx, |panel, cx| {
                    panel.width = serialized_panel.width;
                    panel.amend_pending = serialized_panel.amend_pending;
                    panel.signoff_enabled = serialized_panel.signoff_enabled;
                    cx.notify();
                })
            }

            panel
        })
    }

    fn stage_bulk(&mut self, mut index: usize, cx: &mut Context<'_, Self>) {
        let Some(op) = self.bulk_staging.as_ref() else {
            return;
        };
        let Some(mut anchor_index) = self.entry_by_path(&op.anchor) else {
            return;
        };
        if let Some(entry) = self.entries.get(index)
            && let Some(entry) = entry.status_entry()
        {
            self.set_bulk_staging_anchor(entry.repo_path.clone(), cx);
        }
        if index < anchor_index {
            std::mem::swap(&mut index, &mut anchor_index);
        }
        let entries = self
            .entries
            .get(anchor_index..=index)
            .unwrap_or_default()
            .iter()
            .filter_map(|entry| entry.status_entry().cloned())
            .collect::<Vec<_>>();
        self.change_file_stage(true, entries, cx);
    }

    fn set_bulk_staging_anchor(&mut self, path: RepoPath, cx: &mut Context<'_, GitPanel>) {
        let Some(repo) = self.active_repository.as_ref() else {
            return;
        };
        self.bulk_staging = Some(BulkStaging {
            repo_id: repo.read(cx).id,
            anchor: path,
        });
    }

    pub(crate) fn toggle_amend_pending(&mut self, cx: &mut Context<Self>) {
        self.set_amend_pending(!self.amend_pending, cx);
        if self.amend_pending {
            self.load_last_commit_message(cx);
        }
    }
}

impl Render for GitPanel {
    fn render(&mut self, window: &mut Window, cx: &mut Context<Self>) -> impl IntoElement {
        let project = self.project.read(cx);
        let has_entries = !self.entries.is_empty();
        let room = self
            .workspace
            .upgrade()
            .and_then(|workspace| workspace.read(cx).active_call()?.read(cx).room().cloned());

        let has_write_access = self.has_write_access(cx);

        let has_co_authors = room.is_some_and(|room| {
            self.load_local_committer(cx);
            let room = room.read(cx);
            room.remote_participants()
                .values()
                .any(|remote_participant| remote_participant.can_write())
        });

        v_flex()
            .id("git_panel")
            .key_context(self.dispatch_context(window, cx))
            .track_focus(&self.focus_handle)
            .when(has_write_access && !project.is_read_only(cx), |this| {
                this.on_action(cx.listener(Self::toggle_staged_for_selected))
                    .on_action(cx.listener(Self::stage_range))
                    .on_action(cx.listener(GitPanel::on_commit))
                    .on_action(cx.listener(GitPanel::on_amend))
                    .on_action(cx.listener(GitPanel::toggle_signoff_enabled))
                    .on_action(cx.listener(Self::stage_all))
                    .on_action(cx.listener(Self::unstage_all))
                    .on_action(cx.listener(Self::stage_selected))
                    .on_action(cx.listener(Self::unstage_selected))
                    .on_action(cx.listener(Self::restore_tracked_files))
                    .on_action(cx.listener(Self::revert_selected))
                    .on_action(cx.listener(Self::add_to_gitignore))
                    .on_action(cx.listener(Self::clean_all))
                    .on_action(cx.listener(Self::generate_commit_message_action))
                    .on_action(cx.listener(Self::stash_all))
                    .on_action(cx.listener(Self::stash_pop))
            })
            .on_action(cx.listener(Self::collapse_selected_entry))
            .on_action(cx.listener(Self::expand_selected_entry))
            .on_action(cx.listener(Self::select_first))
            .on_action(cx.listener(Self::select_next))
            .on_action(cx.listener(Self::select_previous))
            .on_action(cx.listener(Self::select_last))
            .on_action(cx.listener(Self::first_entry))
            .on_action(cx.listener(Self::next_entry))
            .on_action(cx.listener(Self::previous_entry))
            .on_action(cx.listener(Self::last_entry))
            .on_action(cx.listener(Self::close_panel))
            .on_action(cx.listener(Self::open_diff))
            .on_action(cx.listener(Self::open_file))
            .on_action(cx.listener(Self::file_history))
            .on_action(cx.listener(Self::focus_changes_list))
            .on_action(cx.listener(Self::focus_editor))
            .on_action(cx.listener(Self::expand_commit_editor))
            .when(has_write_access && has_co_authors, |git_panel| {
                git_panel.on_action(cx.listener(Self::toggle_fill_co_authors))
            })
            .on_action(cx.listener(Self::toggle_sort_by_path))
            .on_action(cx.listener(Self::toggle_tree_view))
            .size_full()
            .overflow_hidden()
            .bg(cx.theme().colors().panel_background)
            .child(
                v_flex()
                    .size_full()
                    .children(self.render_panel_header(window, cx))
                    .map(|this| {
                        if has_entries {
                            this.child(self.render_entries(has_write_access, window, cx))
                        } else {
                            this.child(self.render_empty_state(cx).into_any_element())
                        }
                    })
                    .children(self.render_footer(window, cx))
                    .when(self.amend_pending, |this| {
                        this.child(self.render_pending_amend(cx))
                    })
                    .when(!self.amend_pending, |this| {
                        this.children(self.render_previous_commit(cx))
                    })
                    .into_any_element(),
            )
            .children(self.context_menu.as_ref().map(|(menu, position, _)| {
                deferred(
                    anchored()
                        .position(*position)
                        .anchor(Corner::TopLeft)
                        .child(menu.clone()),
                )
                .with_priority(1)
            }))
    }
}

impl Focusable for GitPanel {
    fn focus_handle(&self, cx: &App) -> gpui::FocusHandle {
        if self.entries.is_empty() {
            self.commit_editor.focus_handle(cx)
        } else {
            self.focus_handle.clone()
        }
    }
}

impl EventEmitter<Event> for GitPanel {}

impl EventEmitter<PanelEvent> for GitPanel {}

pub(crate) struct GitPanelAddon {
    pub(crate) workspace: WeakEntity<Workspace>,
}

impl editor::Addon for GitPanelAddon {
    fn to_any(&self) -> &dyn std::any::Any {
        self
    }

    fn render_buffer_header_controls(
        &self,
        excerpt_info: &ExcerptInfo,
        window: &Window,
        cx: &App,
    ) -> Option<AnyElement> {
        let file = excerpt_info.buffer.file()?;
        let git_panel = self.workspace.upgrade()?.read(cx).panel::<GitPanel>(cx)?;

        git_panel
            .read(cx)
            .render_buffer_header_controls(&git_panel, file, window, cx)
    }
}

impl Panel for GitPanel {
    fn persistent_name() -> &'static str {
        "GitPanel"
    }

    fn panel_key() -> &'static str {
        GIT_PANEL_KEY
    }

    fn position(&self, _: &Window, cx: &App) -> DockPosition {
        GitPanelSettings::get_global(cx).dock
    }

    fn position_is_valid(&self, position: DockPosition) -> bool {
        matches!(position, DockPosition::Left | DockPosition::Right)
    }

    fn set_position(&mut self, position: DockPosition, _: &mut Window, cx: &mut Context<Self>) {
        settings::update_settings_file(self.fs.clone(), cx, move |settings, _| {
            settings.git_panel.get_or_insert_default().dock = Some(position.into())
        });
    }

    fn size(&self, _: &Window, cx: &App) -> Pixels {
        self.width
            .unwrap_or_else(|| GitPanelSettings::get_global(cx).default_width)
    }

    fn set_size(&mut self, size: Option<Pixels>, _: &mut Window, cx: &mut Context<Self>) {
        self.width = size;
        self.serialize(cx);
        cx.notify();
    }

    fn icon(&self, _: &Window, cx: &App) -> Option<ui::IconName> {
        Some(ui::IconName::GitBranchAlt).filter(|_| GitPanelSettings::get_global(cx).button)
    }

    fn icon_tooltip(&self, _window: &Window, _cx: &App) -> Option<&'static str> {
        Some("Git Panel")
    }

    fn toggle_action(&self) -> Box<dyn Action> {
        Box::new(ToggleFocus)
    }

    fn activation_priority(&self) -> u32 {
        2
    }
}

impl PanelHeader for GitPanel {}

struct GitPanelMessageTooltip {
    commit_tooltip: Option<Entity<CommitTooltip>>,
}

impl GitPanelMessageTooltip {
    fn new(
        git_panel: Entity<GitPanel>,
        sha: SharedString,
        repository: Entity<Repository>,
        window: &mut Window,
        cx: &mut App,
    ) -> Entity<Self> {
        cx.new(|cx| {
            cx.spawn_in(window, async move |this, cx| {
                let (details, workspace) = git_panel.update(cx, |git_panel, cx| {
                    (
                        git_panel.load_commit_details(sha.to_string(), cx),
                        git_panel.workspace.clone(),
                    )
                })?;
                let details = details.await?;

                let commit_details = crate::commit_tooltip::CommitDetails {
                    sha: details.sha.clone(),
                    author_name: details.author_name.clone(),
                    author_email: details.author_email.clone(),
                    commit_time: OffsetDateTime::from_unix_timestamp(details.commit_timestamp)?,
                    message: Some(ParsedCommitMessage {
                        message: details.message,
                        ..Default::default()
                    }),
                };

                this.update(cx, |this: &mut GitPanelMessageTooltip, cx| {
                    this.commit_tooltip = Some(cx.new(move |cx| {
                        CommitTooltip::new(commit_details, repository, workspace, cx)
                    }));
                    cx.notify();
                })
            })
            .detach();

            Self {
                commit_tooltip: None,
            }
        })
    }
}

impl Render for GitPanelMessageTooltip {
    fn render(&mut self, _window: &mut Window, _cx: &mut Context<Self>) -> impl IntoElement {
        if let Some(commit_tooltip) = &self.commit_tooltip {
            commit_tooltip.clone().into_any_element()
        } else {
            gpui::Empty.into_any_element()
        }
    }
}

#[derive(IntoElement, RegisterComponent)]
pub struct PanelRepoFooter {
    active_repository: SharedString,
    branch: Option<Branch>,
    head_commit: Option<CommitDetails>,

    // Getting a GitPanel in previews will be difficult.
    //
    // For now just take an option here, and we won't bind handlers to buttons in previews.
    git_panel: Option<Entity<GitPanel>>,
}

impl PanelRepoFooter {
    pub fn new(
        active_repository: SharedString,
        branch: Option<Branch>,
        head_commit: Option<CommitDetails>,
        git_panel: Option<Entity<GitPanel>>,
    ) -> Self {
        Self {
            active_repository,
            branch,
            head_commit,
            git_panel,
        }
    }

    pub fn new_preview(active_repository: SharedString, branch: Option<Branch>) -> Self {
        Self {
            active_repository,
            branch,
            head_commit: None,
            git_panel: None,
        }
    }
}

impl RenderOnce for PanelRepoFooter {
    fn render(self, _window: &mut Window, cx: &mut App) -> impl IntoElement {
        let project = self
            .git_panel
            .as_ref()
            .map(|panel| panel.read(cx).project.clone());

        let (workspace, repo) = self
            .git_panel
            .as_ref()
            .map(|panel| {
                let panel = panel.read(cx);
                (panel.workspace.clone(), panel.active_repository.clone())
            })
            .unzip();

        let single_repo = project
            .as_ref()
            .map(|project| project.read(cx).git_store().read(cx).repositories().len() == 1)
            .unwrap_or(true);

        const MAX_BRANCH_LEN: usize = 16;
        const MAX_REPO_LEN: usize = 16;
        const LABEL_CHARACTER_BUDGET: usize = MAX_BRANCH_LEN + MAX_REPO_LEN;
        const MAX_SHORT_SHA_LEN: usize = 8;
        let branch_name = self
            .branch
            .as_ref()
            .map(|branch| branch.name().to_owned())
            .or_else(|| {
                self.head_commit.as_ref().map(|commit| {
                    commit
                        .sha
                        .chars()
                        .take(MAX_SHORT_SHA_LEN)
                        .collect::<String>()
                })
            })
            .unwrap_or_else(|| " (no branch)".to_owned());
        let show_separator = self.branch.is_some() || self.head_commit.is_some();

        let active_repo_name = self.active_repository.clone();

        let branch_actual_len = branch_name.len();
        let repo_actual_len = active_repo_name.len();

        // ideally, show the whole branch and repo names but
        // when we can't, use a budget to allocate space between the two
        let (repo_display_len, branch_display_len) =
            if branch_actual_len + repo_actual_len <= LABEL_CHARACTER_BUDGET {
                (repo_actual_len, branch_actual_len)
            } else if branch_actual_len <= MAX_BRANCH_LEN {
                let repo_space = (LABEL_CHARACTER_BUDGET - branch_actual_len).min(MAX_REPO_LEN);
                (repo_space, branch_actual_len)
            } else if repo_actual_len <= MAX_REPO_LEN {
                let branch_space = (LABEL_CHARACTER_BUDGET - repo_actual_len).min(MAX_BRANCH_LEN);
                (repo_actual_len, branch_space)
            } else {
                (MAX_REPO_LEN, MAX_BRANCH_LEN)
            };

        let truncated_repo_name = if repo_actual_len <= repo_display_len {
            active_repo_name.to_string()
        } else {
            util::truncate_and_trailoff(active_repo_name.trim_ascii(), repo_display_len)
        };

        let truncated_branch_name = if branch_actual_len <= branch_display_len {
            branch_name
        } else {
            util::truncate_and_trailoff(branch_name.trim_ascii(), branch_display_len)
        };

        let repo_selector_trigger = Button::new("repo-selector", truncated_repo_name)
            .size(ButtonSize::None)
            .label_size(LabelSize::Small)
            .color(Color::Muted);

        let repo_selector = PopoverMenu::new("repository-switcher")
            .menu({
                let project = project;
                move |window, cx| {
                    let project = project.clone()?;
                    Some(cx.new(|cx| RepositorySelector::new(project, rems(16.), window, cx)))
                }
            })
            .trigger_with_tooltip(
                repo_selector_trigger.disabled(single_repo).truncate(true),
                Tooltip::text("Switch Active Repository"),
            )
            .anchor(Corner::BottomLeft)
            .into_any_element();

        let branch_selector_button = Button::new("branch-selector", truncated_branch_name)
            .size(ButtonSize::None)
            .label_size(LabelSize::Small)
            .truncate(true)
            .on_click(|_, window, cx| {
                window.dispatch_action(zed_actions::git::Switch.boxed_clone(), cx);
            });

        let branch_selector = PopoverMenu::new("popover-button")
            .menu(move |window, cx| {
                let workspace = workspace.clone()?;
                let repo = repo.clone().flatten();
                Some(branch_picker::popover(workspace, repo, window, cx))
            })
            .trigger_with_tooltip(
                branch_selector_button,
                Tooltip::for_action_title("Switch Branch", &zed_actions::git::Switch),
            )
            .anchor(Corner::BottomLeft)
            .offset(gpui::Point {
                x: px(0.0),
                y: px(-2.0),
            });

        h_flex()
            .h(px(36.))
            .w_full()
            .px_2()
            .justify_between()
            .gap_1()
            .child(
                h_flex()
                    .flex_1()
                    .overflow_hidden()
                    .gap_px()
                    .child(
                        Icon::new(IconName::GitBranchAlt)
                            .size(IconSize::Small)
                            .color(if single_repo {
                                Color::Disabled
                            } else {
                                Color::Muted
                            }),
                    )
                    .child(repo_selector)
                    .when(show_separator, |this| {
                        this.child(
                            div()
                                .text_sm()
                                .text_color(cx.theme().colors().icon_muted.opacity(0.5))
                                .child("/"),
                        )
                    })
                    .child(branch_selector),
            )
            .children(if let Some(git_panel) = self.git_panel {
                git_panel.update(cx, |git_panel, cx| git_panel.render_remote_button(cx))
            } else {
                None
            })
    }
}

impl Component for PanelRepoFooter {
    fn scope() -> ComponentScope {
        ComponentScope::VersionControl
    }

    fn preview(_window: &mut Window, _cx: &mut App) -> Option<AnyElement> {
        let unknown_upstream = None;
        let no_remote_upstream = Some(UpstreamTracking::Gone);
        let ahead_of_upstream = Some(
            UpstreamTrackingStatus {
                ahead: 2,
                behind: 0,
            }
            .into(),
        );
        let behind_upstream = Some(
            UpstreamTrackingStatus {
                ahead: 0,
                behind: 2,
            }
            .into(),
        );
        let ahead_and_behind_upstream = Some(
            UpstreamTrackingStatus {
                ahead: 3,
                behind: 1,
            }
            .into(),
        );

        let not_ahead_or_behind_upstream = Some(
            UpstreamTrackingStatus {
                ahead: 0,
                behind: 0,
            }
            .into(),
        );

        fn branch(upstream: Option<UpstreamTracking>) -> Branch {
            Branch {
                is_head: true,
                ref_name: "some-branch".into(),
                upstream: upstream.map(|tracking| Upstream {
                    ref_name: "origin/some-branch".into(),
                    tracking,
                }),
                most_recent_commit: Some(CommitSummary {
                    sha: "abc123".into(),
                    subject: "Modify stuff".into(),
                    commit_timestamp: 1710932954,
                    author_name: "John Doe".into(),
                    has_parent: true,
                }),
            }
        }

        fn custom(branch_name: &str, upstream: Option<UpstreamTracking>) -> Branch {
            Branch {
                is_head: true,
                ref_name: branch_name.to_string().into(),
                upstream: upstream.map(|tracking| Upstream {
                    ref_name: format!("zed/{}", branch_name).into(),
                    tracking,
                }),
                most_recent_commit: Some(CommitSummary {
                    sha: "abc123".into(),
                    subject: "Modify stuff".into(),
                    commit_timestamp: 1710932954,
                    author_name: "John Doe".into(),
                    has_parent: true,
                }),
            }
        }

        fn active_repository(id: usize) -> SharedString {
            format!("repo-{}", id).into()
        }

        let example_width = px(340.);
        Some(
            v_flex()
                .gap_6()
                .w_full()
                .flex_none()
                .children(vec![
                    example_group_with_title(
                        "Action Button States",
                        vec![
                            single_example(
                                "No Branch",
                                div()
                                    .w(example_width)
                                    .overflow_hidden()
                                    .child(PanelRepoFooter::new_preview(active_repository(1), None))
                                    .into_any_element(),
                            ),
                            single_example(
                                "Remote status unknown",
                                div()
                                    .w(example_width)
                                    .overflow_hidden()
                                    .child(PanelRepoFooter::new_preview(
                                        active_repository(2),
                                        Some(branch(unknown_upstream)),
                                    ))
                                    .into_any_element(),
                            ),
                            single_example(
                                "No Remote Upstream",
                                div()
                                    .w(example_width)
                                    .overflow_hidden()
                                    .child(PanelRepoFooter::new_preview(
                                        active_repository(3),
                                        Some(branch(no_remote_upstream)),
                                    ))
                                    .into_any_element(),
                            ),
                            single_example(
                                "Not Ahead or Behind",
                                div()
                                    .w(example_width)
                                    .overflow_hidden()
                                    .child(PanelRepoFooter::new_preview(
                                        active_repository(4),
                                        Some(branch(not_ahead_or_behind_upstream)),
                                    ))
                                    .into_any_element(),
                            ),
                            single_example(
                                "Behind remote",
                                div()
                                    .w(example_width)
                                    .overflow_hidden()
                                    .child(PanelRepoFooter::new_preview(
                                        active_repository(5),
                                        Some(branch(behind_upstream)),
                                    ))
                                    .into_any_element(),
                            ),
                            single_example(
                                "Ahead of remote",
                                div()
                                    .w(example_width)
                                    .overflow_hidden()
                                    .child(PanelRepoFooter::new_preview(
                                        active_repository(6),
                                        Some(branch(ahead_of_upstream)),
                                    ))
                                    .into_any_element(),
                            ),
                            single_example(
                                "Ahead and behind remote",
                                div()
                                    .w(example_width)
                                    .overflow_hidden()
                                    .child(PanelRepoFooter::new_preview(
                                        active_repository(7),
                                        Some(branch(ahead_and_behind_upstream)),
                                    ))
                                    .into_any_element(),
                            ),
                        ],
                    )
                    .grow()
                    .vertical(),
                ])
                .children(vec![
                    example_group_with_title(
                        "Labels",
                        vec![
                            single_example(
                                "Short Branch & Repo",
                                div()
                                    .w(example_width)
                                    .overflow_hidden()
                                    .child(PanelRepoFooter::new_preview(
                                        SharedString::from("zed"),
                                        Some(custom("main", behind_upstream)),
                                    ))
                                    .into_any_element(),
                            ),
                            single_example(
                                "Long Branch",
                                div()
                                    .w(example_width)
                                    .overflow_hidden()
                                    .child(PanelRepoFooter::new_preview(
                                        SharedString::from("zed"),
                                        Some(custom(
                                            "redesign-and-update-git-ui-list-entry-style",
                                            behind_upstream,
                                        )),
                                    ))
                                    .into_any_element(),
                            ),
                            single_example(
                                "Long Repo",
                                div()
                                    .w(example_width)
                                    .overflow_hidden()
                                    .child(PanelRepoFooter::new_preview(
                                        SharedString::from("zed-industries-community-examples"),
                                        Some(custom("gpui", ahead_of_upstream)),
                                    ))
                                    .into_any_element(),
                            ),
                            single_example(
                                "Long Repo & Branch",
                                div()
                                    .w(example_width)
                                    .overflow_hidden()
                                    .child(PanelRepoFooter::new_preview(
                                        SharedString::from("zed-industries-community-examples"),
                                        Some(custom(
                                            "redesign-and-update-git-ui-list-entry-style",
                                            behind_upstream,
                                        )),
                                    ))
                                    .into_any_element(),
                            ),
                            single_example(
                                "Uppercase Repo",
                                div()
                                    .w(example_width)
                                    .overflow_hidden()
                                    .child(PanelRepoFooter::new_preview(
                                        SharedString::from("LICENSES"),
                                        Some(custom("main", ahead_of_upstream)),
                                    ))
                                    .into_any_element(),
                            ),
                            single_example(
                                "Uppercase Branch",
                                div()
                                    .w(example_width)
                                    .overflow_hidden()
                                    .child(PanelRepoFooter::new_preview(
                                        SharedString::from("zed"),
                                        Some(custom("update-README", behind_upstream)),
                                    ))
                                    .into_any_element(),
                            ),
                        ],
                    )
                    .grow()
                    .vertical(),
                ])
                .into_any_element(),
        )
    }
}

fn open_output(
    operation: impl Into<SharedString>,
    workspace: &mut Workspace,
    output: &str,
    window: &mut Window,
    cx: &mut Context<Workspace>,
) {
    let operation = operation.into();
    let buffer = cx.new(|cx| Buffer::local(output, cx));
    buffer.update(cx, |buffer, cx| {
        buffer.set_capability(language::Capability::ReadOnly, cx);
    });
    let editor = cx.new(|cx| {
        let mut editor = Editor::for_buffer(buffer, None, window, cx);
        editor.buffer().update(cx, |buffer, cx| {
            buffer.set_title(format!("Output from git {operation}"), cx);
        });
        editor.set_read_only(true);
        editor
    });

    workspace.add_item_to_center(Box::new(editor), window, cx);
}

pub(crate) fn show_error_toast(
    workspace: Entity<Workspace>,
    action: impl Into<SharedString>,
    e: anyhow::Error,
    cx: &mut App,
) {
    let action = action.into();
    let message = e.to_string().trim().to_string();
    if message
        .matches(git::repository::REMOTE_CANCELLED_BY_USER)
        .next()
        .is_some()
    { // Hide the cancelled by user message
    } else {
        workspace.update(cx, |workspace, cx| {
            let workspace_weak = cx.weak_entity();
            let toast = StatusToast::new(format!("git {} failed", action), cx, |this, _cx| {
                this.icon(ToastIcon::new(IconName::XCircle).color(Color::Error))
                    .action("View Log", move |window, cx| {
                        let message = message.clone();
                        let action = action.clone();
                        workspace_weak
                            .update(cx, move |workspace, cx| {
                                open_output(action, workspace, &message, window, cx)
                            })
                            .ok();
                    })
            });
            workspace.toggle_status_toast(toast, cx)
        });
    }
}

#[cfg(test)]
mod tests {
    use git::{
        repository::repo_path,
        status::{StatusCode, UnmergedStatus, UnmergedStatusCode},
    };
    use gpui::{TestAppContext, UpdateGlobal, VisualTestContext};
    use indoc::indoc;
    use project::FakeFs;
    use serde_json::json;
    use settings::SettingsStore;
    use theme::LoadThemes;
    use util::path;
    use util::rel_path::rel_path;

    use super::*;

    fn init_test(cx: &mut gpui::TestAppContext) {
        zlog::init_test();

        cx.update(|cx| {
            let settings_store = SettingsStore::test(cx);
            cx.set_global(settings_store);
            theme::init(LoadThemes::JustBase, cx);
            editor::init(cx);
            crate::init(cx);
        });
    }

    #[gpui::test]
    async fn test_entry_worktree_paths(cx: &mut TestAppContext) {
        init_test(cx);
        let fs = FakeFs::new(cx.background_executor.clone());
        fs.insert_tree(
            "/root",
            json!({
                "zed": {
                    ".git": {},
                    "crates": {
                        "gpui": {
                            "gpui.rs": "fn main() {}"
                        },
                        "util": {
                            "util.rs": "fn do_it() {}"
                        }
                    }
                },
            }),
        )
        .await;

        fs.set_status_for_repo(
            Path::new(path!("/root/zed/.git")),
            &[
                ("crates/gpui/gpui.rs", StatusCode::Modified.worktree()),
                ("crates/util/util.rs", StatusCode::Modified.worktree()),
            ],
        );

        let project =
            Project::test(fs.clone(), [path!("/root/zed/crates/gpui").as_ref()], cx).await;
        let workspace =
            cx.add_window(|window, cx| Workspace::test_new(project.clone(), window, cx));
        let cx = &mut VisualTestContext::from_window(*workspace, cx);

        cx.read(|cx| {
            project
                .read(cx)
                .worktrees(cx)
                .next()
                .unwrap()
                .read(cx)
                .as_local()
                .unwrap()
                .scan_complete()
        })
        .await;

        cx.executor().run_until_parked();

        let panel = workspace.update(cx, GitPanel::new).unwrap();

        let handle = cx.update_window_entity(&panel, |panel, _, _| {
            std::mem::replace(&mut panel.update_visible_entries_task, Task::ready(()))
        });
        cx.executor().advance_clock(2 * UPDATE_DEBOUNCE);
        handle.await;

        let entries = panel.read_with(cx, |panel, _| panel.entries.clone());
        pretty_assertions::assert_eq!(
            entries,
            [
                GitListEntry::Header(GitHeaderEntry {
                    header: Section::Tracked
                }),
                GitListEntry::Status(GitStatusEntry {
                    repo_path: repo_path("crates/gpui/gpui.rs"),
                    status: StatusCode::Modified.worktree(),
                    staging: StageStatus::Unstaged,
                }),
                GitListEntry::Status(GitStatusEntry {
                    repo_path: repo_path("crates/util/util.rs"),
                    status: StatusCode::Modified.worktree(),
                    staging: StageStatus::Unstaged,
                },),
            ],
        );

        let handle = cx.update_window_entity(&panel, |panel, _, _| {
            std::mem::replace(&mut panel.update_visible_entries_task, Task::ready(()))
        });
        cx.executor().advance_clock(2 * UPDATE_DEBOUNCE);
        handle.await;
        let entries = panel.read_with(cx, |panel, _| panel.entries.clone());
        pretty_assertions::assert_eq!(
            entries,
            [
                GitListEntry::Header(GitHeaderEntry {
                    header: Section::Tracked
                }),
                GitListEntry::Status(GitStatusEntry {
                    repo_path: repo_path("crates/gpui/gpui.rs"),
                    status: StatusCode::Modified.worktree(),
                    staging: StageStatus::Unstaged,
                }),
                GitListEntry::Status(GitStatusEntry {
                    repo_path: repo_path("crates/util/util.rs"),
                    status: StatusCode::Modified.worktree(),
                    staging: StageStatus::Unstaged,
                },),
            ],
        );
    }

    #[gpui::test]
    async fn test_bulk_staging(cx: &mut TestAppContext) {
        use GitListEntry::*;

        init_test(cx);
        let fs = FakeFs::new(cx.background_executor.clone());
        fs.insert_tree(
            "/root",
            json!({
                "project": {
                    ".git": {},
                    "src": {
                        "main.rs": "fn main() {}",
                        "lib.rs": "pub fn hello() {}",
                        "utils.rs": "pub fn util() {}"
                    },
                    "tests": {
                        "test.rs": "fn test() {}"
                    },
                    "new_file.txt": "new content",
                    "another_new.rs": "// new file",
                    "conflict.txt": "conflicted content"
                }
            }),
        )
        .await;

        fs.set_status_for_repo(
            Path::new(path!("/root/project/.git")),
            &[
                ("src/main.rs", StatusCode::Modified.worktree()),
                ("src/lib.rs", StatusCode::Modified.worktree()),
                ("tests/test.rs", StatusCode::Modified.worktree()),
                ("new_file.txt", FileStatus::Untracked),
                ("another_new.rs", FileStatus::Untracked),
                ("src/utils.rs", FileStatus::Untracked),
                (
                    "conflict.txt",
                    UnmergedStatus {
                        first_head: UnmergedStatusCode::Updated,
                        second_head: UnmergedStatusCode::Updated,
                    }
                    .into(),
                ),
            ],
        );

        let project = Project::test(fs.clone(), [Path::new(path!("/root/project"))], cx).await;
        let workspace =
            cx.add_window(|window, cx| Workspace::test_new(project.clone(), window, cx));
        let cx = &mut VisualTestContext::from_window(*workspace, cx);

        cx.read(|cx| {
            project
                .read(cx)
                .worktrees(cx)
                .next()
                .unwrap()
                .read(cx)
                .as_local()
                .unwrap()
                .scan_complete()
        })
        .await;

        cx.executor().run_until_parked();

        let panel = workspace.update(cx, GitPanel::new).unwrap();

        let handle = cx.update_window_entity(&panel, |panel, _, _| {
            std::mem::replace(&mut panel.update_visible_entries_task, Task::ready(()))
        });
        cx.executor().advance_clock(2 * UPDATE_DEBOUNCE);
        handle.await;

        let entries = panel.read_with(cx, |panel, _| panel.entries.clone());
        #[rustfmt::skip]
        pretty_assertions::assert_matches!(
            entries.as_slice(),
            &[
                Header(GitHeaderEntry { header: Section::Conflict }),
                Status(GitStatusEntry { staging: StageStatus::Unstaged, .. }),
                Header(GitHeaderEntry { header: Section::Tracked }),
                Status(GitStatusEntry { staging: StageStatus::Unstaged, .. }),
                Status(GitStatusEntry { staging: StageStatus::Unstaged, .. }),
                Status(GitStatusEntry { staging: StageStatus::Unstaged, .. }),
                Header(GitHeaderEntry { header: Section::New }),
                Status(GitStatusEntry { staging: StageStatus::Unstaged, .. }),
                Status(GitStatusEntry { staging: StageStatus::Unstaged, .. }),
                Status(GitStatusEntry { staging: StageStatus::Unstaged, .. }),
            ],
        );

        let second_status_entry = entries[3].clone();
        panel.update_in(cx, |panel, window, cx| {
            panel.toggle_staged_for_entry(&second_status_entry, window, cx);
        });

        panel.update_in(cx, |panel, window, cx| {
            panel.selected_entry = Some(7);
            panel.stage_range(&git::StageRange, window, cx);
        });

        cx.read(|cx| {
            project
                .read(cx)
                .worktrees(cx)
                .next()
                .unwrap()
                .read(cx)
                .as_local()
                .unwrap()
                .scan_complete()
        })
        .await;

        cx.executor().run_until_parked();

        let handle = cx.update_window_entity(&panel, |panel, _, _| {
            std::mem::replace(&mut panel.update_visible_entries_task, Task::ready(()))
        });
        cx.executor().advance_clock(2 * UPDATE_DEBOUNCE);
        handle.await;

        let entries = panel.read_with(cx, |panel, _| panel.entries.clone());
        #[rustfmt::skip]
        pretty_assertions::assert_matches!(
            entries.as_slice(),
            &[
                Header(GitHeaderEntry { header: Section::Conflict }),
                Status(GitStatusEntry { staging: StageStatus::Unstaged, .. }),
                Header(GitHeaderEntry { header: Section::Tracked }),
                Status(GitStatusEntry { staging: StageStatus::Staged, .. }),
                Status(GitStatusEntry { staging: StageStatus::Staged, .. }),
                Status(GitStatusEntry { staging: StageStatus::Staged, .. }),
                Header(GitHeaderEntry { header: Section::New }),
                Status(GitStatusEntry { staging: StageStatus::Staged, .. }),
                Status(GitStatusEntry { staging: StageStatus::Unstaged, .. }),
                Status(GitStatusEntry { staging: StageStatus::Unstaged, .. }),
            ],
        );

        let third_status_entry = entries[4].clone();
        panel.update_in(cx, |panel, window, cx| {
            panel.toggle_staged_for_entry(&third_status_entry, window, cx);
        });

        panel.update_in(cx, |panel, window, cx| {
            panel.selected_entry = Some(9);
            panel.stage_range(&git::StageRange, window, cx);
        });

        cx.read(|cx| {
            project
                .read(cx)
                .worktrees(cx)
                .next()
                .unwrap()
                .read(cx)
                .as_local()
                .unwrap()
                .scan_complete()
        })
        .await;

        cx.executor().run_until_parked();

        let handle = cx.update_window_entity(&panel, |panel, _, _| {
            std::mem::replace(&mut panel.update_visible_entries_task, Task::ready(()))
        });
        cx.executor().advance_clock(2 * UPDATE_DEBOUNCE);
        handle.await;

        let entries = panel.read_with(cx, |panel, _| panel.entries.clone());
        #[rustfmt::skip]
        pretty_assertions::assert_matches!(
            entries.as_slice(),
            &[
                Header(GitHeaderEntry { header: Section::Conflict }),
                Status(GitStatusEntry { staging: StageStatus::Unstaged, .. }),
                Header(GitHeaderEntry { header: Section::Tracked }),
                Status(GitStatusEntry { staging: StageStatus::Staged, .. }),
                Status(GitStatusEntry { staging: StageStatus::Unstaged, .. }),
                Status(GitStatusEntry { staging: StageStatus::Staged, .. }),
                Header(GitHeaderEntry { header: Section::New }),
                Status(GitStatusEntry { staging: StageStatus::Staged, .. }),
                Status(GitStatusEntry { staging: StageStatus::Staged, .. }),
                Status(GitStatusEntry { staging: StageStatus::Staged, .. }),
            ],
        );
    }

    #[gpui::test]
    async fn test_bulk_staging_with_sort_by_paths(cx: &mut TestAppContext) {
        use GitListEntry::*;

        init_test(cx);
        let fs = FakeFs::new(cx.background_executor.clone());
        fs.insert_tree(
            "/root",
            json!({
                "project": {
                    ".git": {},
                    "src": {
                        "main.rs": "fn main() {}",
                        "lib.rs": "pub fn hello() {}",
                        "utils.rs": "pub fn util() {}"
                    },
                    "tests": {
                        "test.rs": "fn test() {}"
                    },
                    "new_file.txt": "new content",
                    "another_new.rs": "// new file",
                    "conflict.txt": "conflicted content"
                }
            }),
        )
        .await;

        fs.set_status_for_repo(
            Path::new(path!("/root/project/.git")),
            &[
                ("src/main.rs", StatusCode::Modified.worktree()),
                ("src/lib.rs", StatusCode::Modified.worktree()),
                ("tests/test.rs", StatusCode::Modified.worktree()),
                ("new_file.txt", FileStatus::Untracked),
                ("another_new.rs", FileStatus::Untracked),
                ("src/utils.rs", FileStatus::Untracked),
                (
                    "conflict.txt",
                    UnmergedStatus {
                        first_head: UnmergedStatusCode::Updated,
                        second_head: UnmergedStatusCode::Updated,
                    }
                    .into(),
                ),
            ],
        );

        let project = Project::test(fs.clone(), [Path::new(path!("/root/project"))], cx).await;
        let workspace =
            cx.add_window(|window, cx| Workspace::test_new(project.clone(), window, cx));
        let cx = &mut VisualTestContext::from_window(*workspace, cx);

        cx.read(|cx| {
            project
                .read(cx)
                .worktrees(cx)
                .next()
                .unwrap()
                .read(cx)
                .as_local()
                .unwrap()
                .scan_complete()
        })
        .await;

        cx.executor().run_until_parked();

        let panel = workspace.update(cx, GitPanel::new).unwrap();

        let handle = cx.update_window_entity(&panel, |panel, _, _| {
            std::mem::replace(&mut panel.update_visible_entries_task, Task::ready(()))
        });
        cx.executor().advance_clock(2 * UPDATE_DEBOUNCE);
        handle.await;

        let entries = panel.read_with(cx, |panel, _| panel.entries.clone());
        #[rustfmt::skip]
        pretty_assertions::assert_matches!(
            entries.as_slice(),
            &[
                Header(GitHeaderEntry { header: Section::Conflict }),
                Status(GitStatusEntry { staging: StageStatus::Unstaged, .. }),
                Header(GitHeaderEntry { header: Section::Tracked }),
                Status(GitStatusEntry { staging: StageStatus::Unstaged, .. }),
                Status(GitStatusEntry { staging: StageStatus::Unstaged, .. }),
                Status(GitStatusEntry { staging: StageStatus::Unstaged, .. }),
                Header(GitHeaderEntry { header: Section::New }),
                Status(GitStatusEntry { staging: StageStatus::Unstaged, .. }),
                Status(GitStatusEntry { staging: StageStatus::Unstaged, .. }),
                Status(GitStatusEntry { staging: StageStatus::Unstaged, .. }),
            ],
        );

        assert_entry_paths(
            &entries,
            &[
                None,
                Some("conflict.txt"),
                None,
                Some("src/lib.rs"),
                Some("src/main.rs"),
                Some("tests/test.rs"),
                None,
                Some("another_new.rs"),
                Some("new_file.txt"),
                Some("src/utils.rs"),
            ],
        );

        let second_status_entry = entries[3].clone();
        panel.update_in(cx, |panel, window, cx| {
            panel.toggle_staged_for_entry(&second_status_entry, window, cx);
        });

        cx.update(|_window, cx| {
            SettingsStore::update_global(cx, |store, cx| {
                store.update_user_settings(cx, |settings| {
                    settings.git_panel.get_or_insert_default().sort_by_path = Some(true);
                })
            });
        });

        panel.update_in(cx, |panel, window, cx| {
            panel.selected_entry = Some(7);
            panel.stage_range(&git::StageRange, window, cx);
        });

        cx.read(|cx| {
            project
                .read(cx)
                .worktrees(cx)
                .next()
                .unwrap()
                .read(cx)
                .as_local()
                .unwrap()
                .scan_complete()
        })
        .await;

        cx.executor().run_until_parked();

        let handle = cx.update_window_entity(&panel, |panel, _, _| {
            std::mem::replace(&mut panel.update_visible_entries_task, Task::ready(()))
        });
        cx.executor().advance_clock(2 * UPDATE_DEBOUNCE);
        handle.await;

        let entries = panel.read_with(cx, |panel, _| panel.entries.clone());
        #[rustfmt::skip]
        pretty_assertions::assert_matches!(
            entries.as_slice(),
            &[
                Status(GitStatusEntry { status: FileStatus::Untracked, staging: StageStatus::Unstaged, .. }),
                Status(GitStatusEntry { status: FileStatus::Unmerged(..), staging: StageStatus::Unstaged, .. }),
                Status(GitStatusEntry { status: FileStatus::Untracked, staging: StageStatus::Unstaged, .. }),
                Status(GitStatusEntry { status: FileStatus::Tracked(..), staging: StageStatus::Staged, .. }),
                Status(GitStatusEntry { status: FileStatus::Tracked(..), staging: StageStatus::Unstaged, .. }),
                Status(GitStatusEntry { status: FileStatus::Untracked, staging: StageStatus::Unstaged, .. }),
                Status(GitStatusEntry { status: FileStatus::Tracked(..), staging: StageStatus::Unstaged, .. }),
            ],
        );

        assert_entry_paths(
            &entries,
            &[
                Some("another_new.rs"),
                Some("conflict.txt"),
                Some("new_file.txt"),
                Some("src/lib.rs"),
                Some("src/main.rs"),
                Some("src/utils.rs"),
                Some("tests/test.rs"),
            ],
        );

        let third_status_entry = entries[4].clone();
        panel.update_in(cx, |panel, window, cx| {
            panel.toggle_staged_for_entry(&third_status_entry, window, cx);
        });

        panel.update_in(cx, |panel, window, cx| {
            panel.selected_entry = Some(9);
            panel.stage_range(&git::StageRange, window, cx);
        });

        cx.read(|cx| {
            project
                .read(cx)
                .worktrees(cx)
                .next()
                .unwrap()
                .read(cx)
                .as_local()
                .unwrap()
                .scan_complete()
        })
        .await;

        cx.executor().run_until_parked();

        let handle = cx.update_window_entity(&panel, |panel, _, _| {
            std::mem::replace(&mut panel.update_visible_entries_task, Task::ready(()))
        });
        cx.executor().advance_clock(2 * UPDATE_DEBOUNCE);
        handle.await;

        let entries = panel.read_with(cx, |panel, _| panel.entries.clone());
        #[rustfmt::skip]
        pretty_assertions::assert_matches!(
            entries.as_slice(),
            &[
                Status(GitStatusEntry { status: FileStatus::Untracked, staging: StageStatus::Unstaged, .. }),
                Status(GitStatusEntry { status: FileStatus::Unmerged(..), staging: StageStatus::Unstaged, .. }),
                Status(GitStatusEntry { status: FileStatus::Untracked, staging: StageStatus::Unstaged, .. }),
                Status(GitStatusEntry { status: FileStatus::Tracked(..), staging: StageStatus::Staged, .. }),
                Status(GitStatusEntry { status: FileStatus::Tracked(..), staging: StageStatus::Staged, .. }),
                Status(GitStatusEntry { status: FileStatus::Untracked, staging: StageStatus::Unstaged, .. }),
                Status(GitStatusEntry { status: FileStatus::Tracked(..), staging: StageStatus::Unstaged, .. }),
            ],
        );

        assert_entry_paths(
            &entries,
            &[
                Some("another_new.rs"),
                Some("conflict.txt"),
                Some("new_file.txt"),
                Some("src/lib.rs"),
                Some("src/main.rs"),
                Some("src/utils.rs"),
                Some("tests/test.rs"),
            ],
        );
    }

    #[gpui::test]
    async fn test_amend_commit_message_handling(cx: &mut TestAppContext) {
        init_test(cx);
        let fs = FakeFs::new(cx.background_executor.clone());
        fs.insert_tree(
            "/root",
            json!({
                "project": {
                    ".git": {},
                    "src": {
                        "main.rs": "fn main() {}"
                    }
                }
            }),
        )
        .await;

        fs.set_status_for_repo(
            Path::new(path!("/root/project/.git")),
            &[("src/main.rs", StatusCode::Modified.worktree())],
        );

        let project = Project::test(fs.clone(), [Path::new(path!("/root/project"))], cx).await;
        let workspace =
            cx.add_window(|window, cx| Workspace::test_new(project.clone(), window, cx));
        let cx = &mut VisualTestContext::from_window(*workspace, cx);

        let panel = workspace.update(cx, GitPanel::new).unwrap();

        // Test: User has commit message, enables amend (saves message), then disables (restores message)
        panel.update(cx, |panel, cx| {
            panel.commit_message_buffer(cx).update(cx, |buffer, cx| {
                let start = buffer.anchor_before(0);
                let end = buffer.anchor_after(buffer.len());
                buffer.edit([(start..end, "Initial commit message")], None, cx);
            });

            panel.set_amend_pending(true, cx);
            assert!(panel.original_commit_message.is_some());

            panel.set_amend_pending(false, cx);
            let current_message = panel.commit_message_buffer(cx).read(cx).text();
            assert_eq!(current_message, "Initial commit message");
            assert!(panel.original_commit_message.is_none());
        });

        // Test: User has empty commit message, enables amend, then disables (clears message)
        panel.update(cx, |panel, cx| {
            panel.commit_message_buffer(cx).update(cx, |buffer, cx| {
                let start = buffer.anchor_before(0);
                let end = buffer.anchor_after(buffer.len());
                buffer.edit([(start..end, "")], None, cx);
            });

            panel.set_amend_pending(true, cx);
            assert!(panel.original_commit_message.is_none());

            panel.commit_message_buffer(cx).update(cx, |buffer, cx| {
                let start = buffer.anchor_before(0);
                let end = buffer.anchor_after(buffer.len());
                buffer.edit([(start..end, "Previous commit message")], None, cx);
            });

            panel.set_amend_pending(false, cx);
            let current_message = panel.commit_message_buffer(cx).read(cx).text();
            assert_eq!(current_message, "");
        });
    }

    #[gpui::test]
    async fn test_amend(cx: &mut TestAppContext) {
        init_test(cx);
        let fs = FakeFs::new(cx.background_executor.clone());
        fs.insert_tree(
            "/root",
            json!({
                "project": {
                    ".git": {},
                    "src": {
                        "main.rs": "fn main() {}"
                    }
                }
            }),
        )
        .await;

        fs.set_status_for_repo(
            Path::new(path!("/root/project/.git")),
            &[("src/main.rs", StatusCode::Modified.worktree())],
        );

        let project = Project::test(fs.clone(), [Path::new(path!("/root/project"))], cx).await;
        let workspace =
            cx.add_window(|window, cx| Workspace::test_new(project.clone(), window, cx));
        let cx = &mut VisualTestContext::from_window(*workspace, cx);

        // Wait for the project scanning to finish so that `head_commit(cx)` is
        // actually set, otherwise no head commit would be available from which
        // to fetch the latest commit message from.
        cx.executor().run_until_parked();

        let panel = workspace.update(cx, GitPanel::new).unwrap();
        panel.read_with(cx, |panel, cx| {
            assert!(panel.active_repository.is_some());
            assert!(panel.head_commit(cx).is_some());
        });

        panel.update_in(cx, |panel, window, cx| {
            // Update the commit editor's message to ensure that its contents
            // are later restored, after amending is finished.
            panel.commit_message_buffer(cx).update(cx, |buffer, cx| {
                buffer.set_text("refactor: update main.rs", cx);
            });

            // Start amending the previous commit.
            panel.focus_editor(&Default::default(), window, cx);
            panel.on_amend(&Amend, window, cx);
        });

        // Since `GitPanel.amend` attempts to fetch the latest commit message in
        // a background task, we need to wait for it to complete before being
        // able to assert that the commit message editor's state has been
        // updated.
        cx.run_until_parked();

        panel.update_in(cx, |panel, window, cx| {
            assert_eq!(
                panel.commit_message_buffer(cx).read(cx).text(),
                "initial commit"
            );
            assert_eq!(
                panel.original_commit_message,
                Some("refactor: update main.rs".to_string())
            );

            // Finish amending the previous commit.
            panel.focus_editor(&Default::default(), window, cx);
            panel.on_amend(&Amend, window, cx);
        });

        // Since the actual commit logic is run in a background task, we need to
        // await its completion to actually ensure that the commit message
        // editor's contents are set to the original message and haven't been
        // cleared.
        cx.run_until_parked();

        panel.update_in(cx, |panel, _window, cx| {
            // After amending, the commit editor's message should be restored to
            // the original message.
            assert_eq!(
                panel.commit_message_buffer(cx).read(cx).text(),
                "refactor: update main.rs"
            );
            assert!(panel.original_commit_message.is_none());
        });
    }

    #[gpui::test]
    async fn test_open_diff(cx: &mut TestAppContext) {
        init_test(cx);

        let fs = FakeFs::new(cx.background_executor.clone());
        fs.insert_tree(
            path!("/project"),
            json!({
                ".git": {},
                "tracked": "tracked\n",
                "untracked": "\n",
            }),
        )
        .await;

        fs.set_head_and_index_for_repo(
            path!("/project/.git").as_ref(),
            &[("tracked", "old tracked\n".into())],
        );

        let project = Project::test(fs.clone(), [Path::new(path!("/project"))], cx).await;
        let workspace =
            cx.add_window(|window, cx| Workspace::test_new(project.clone(), window, cx));
        let cx = &mut VisualTestContext::from_window(*workspace, cx);
        let panel = workspace.update(cx, GitPanel::new).unwrap();

        // Enable the `sort_by_path` setting and wait for entries to be updated,
        // as there should no longer be separators between Tracked and Untracked
        // files.
        cx.update(|_window, cx| {
            SettingsStore::update_global(cx, |store, cx| {
                store.update_user_settings(cx, |settings| {
                    settings.git_panel.get_or_insert_default().sort_by_path = Some(true);
                })
            });
        });

        cx.update_window_entity(&panel, |panel, _, _| {
            std::mem::replace(&mut panel.update_visible_entries_task, Task::ready(()))
        })
        .await;

        // Confirm that `Open Diff` still works for the untracked file, updating
        // the Project Diff's active path.
        panel.update_in(cx, |panel, window, cx| {
            panel.selected_entry = Some(1);
            panel.open_diff(&menu::Confirm, window, cx);
        });
        cx.run_until_parked();

        let _ = workspace.update(cx, |workspace, _window, cx| {
            let active_path = workspace
                .item_of_type::<ProjectDiff>(cx)
                .expect("ProjectDiff should exist")
                .read(cx)
                .active_path(cx)
                .expect("active_path should exist");

            assert_eq!(active_path.path, rel_path("untracked").into_arc());
        });
    }

    fn assert_entry_paths(entries: &[GitListEntry], expected_paths: &[Option<&str>]) {
        assert_eq!(entries.len(), expected_paths.len());
        for (entry, expected_path) in entries.iter().zip(expected_paths) {
            assert_eq!(
                entry.status_entry().map(|status| status
                    .repo_path
                    .as_ref()
                    .as_std_path()
                    .to_string_lossy()
                    .to_string()),
                expected_path.map(|s| s.to_string())
            );
        }
    }

    #[test]
    fn test_compress_diff_no_truncation() {
        let diff = indoc! {"
            --- a/file.txt
            +++ b/file.txt
            @@ -1,2 +1,2 @@
            -old
            +new
        "};
        let result = GitPanel::compress_commit_diff(diff, 1000);
        assert_eq!(result, diff);
    }

    #[test]
    fn test_compress_diff_truncate_long_lines() {
        let long_line = "🦀".repeat(300);
        let diff = indoc::formatdoc! {"
            --- a/file.txt
            +++ b/file.txt
            @@ -1,2 +1,3 @@
             context
            +{}
             more context
        ", long_line};
        let result = GitPanel::compress_commit_diff(&diff, 100);
        assert!(result.contains("...[truncated]"));
        assert!(result.len() < diff.len());
    }

    #[test]
    fn test_compress_diff_truncate_hunks() {
        let diff = indoc! {"
            --- a/file.txt
            +++ b/file.txt
            @@ -1,2 +1,2 @@
             context
            -old1
            +new1
            @@ -5,2 +5,2 @@
             context 2
            -old2
            +new2
            @@ -10,2 +10,2 @@
             context 3
            -old3
            +new3
        "};
        let result = GitPanel::compress_commit_diff(diff, 100);
        let expected = indoc! {"
            --- a/file.txt
            +++ b/file.txt
            @@ -1,2 +1,2 @@
             context
            -old1
            +new1
            [...skipped 2 hunks...]
        "};
        assert_eq!(result, expected);
    }

    #[gpui::test]
    async fn test_suggest_commit_message(cx: &mut TestAppContext) {
        init_test(cx);

        let fs = FakeFs::new(cx.background_executor.clone());
        fs.insert_tree(
            path!("/project"),
            json!({
                ".git": {},
                "tracked": "tracked\n",
                "untracked": "\n",
            }),
        )
        .await;

        fs.set_head_and_index_for_repo(
            path!("/project/.git").as_ref(),
            &[("tracked", "old tracked\n".into())],
        );

        let project = Project::test(fs.clone(), [Path::new(path!("/project"))], cx).await;
        let workspace =
            cx.add_window(|window, cx| Workspace::test_new(project.clone(), window, cx));
        let cx = &mut VisualTestContext::from_window(*workspace, cx);
        let panel = workspace.update(cx, GitPanel::new).unwrap();

        let handle = cx.update_window_entity(&panel, |panel, _, _| {
            std::mem::replace(&mut panel.update_visible_entries_task, Task::ready(()))
        });
        cx.executor().advance_clock(2 * UPDATE_DEBOUNCE);
        handle.await;

        let entries = panel.read_with(cx, |panel, _| panel.entries.clone());

        // GitPanel
        // - Tracked:
        // - [] tracked
        // - Untracked
        // - [] untracked
        //
        // The commit message should now read:
        // "Update tracked"
        let message = panel.update(cx, |panel, cx| panel.suggest_commit_message(cx));
        assert_eq!(message, Some("Update tracked".to_string()));

        let first_status_entry = entries[1].clone();
        panel.update_in(cx, |panel, window, cx| {
            panel.toggle_staged_for_entry(&first_status_entry, window, cx);
        });

        cx.read(|cx| {
            project
                .read(cx)
                .worktrees(cx)
                .next()
                .unwrap()
                .read(cx)
                .as_local()
                .unwrap()
                .scan_complete()
        })
        .await;

        cx.executor().run_until_parked();

        let handle = cx.update_window_entity(&panel, |panel, _, _| {
            std::mem::replace(&mut panel.update_visible_entries_task, Task::ready(()))
        });
        cx.executor().advance_clock(2 * UPDATE_DEBOUNCE);
        handle.await;

        // GitPanel
        // - Tracked:
        // - [x] tracked
        // - Untracked
        // - [] untracked
        //
        // The commit message should still read:
        // "Update tracked"
        let message = panel.update(cx, |panel, cx| panel.suggest_commit_message(cx));
        assert_eq!(message, Some("Update tracked".to_string()));

        let second_status_entry = entries[3].clone();
        panel.update_in(cx, |panel, window, cx| {
            panel.toggle_staged_for_entry(&second_status_entry, window, cx);
        });

        cx.read(|cx| {
            project
                .read(cx)
                .worktrees(cx)
                .next()
                .unwrap()
                .read(cx)
                .as_local()
                .unwrap()
                .scan_complete()
        })
        .await;

        cx.executor().run_until_parked();

        let handle = cx.update_window_entity(&panel, |panel, _, _| {
            std::mem::replace(&mut panel.update_visible_entries_task, Task::ready(()))
        });
        cx.executor().advance_clock(2 * UPDATE_DEBOUNCE);
        handle.await;

        // GitPanel
        // - Tracked:
        // - [x] tracked
        // - Untracked
        // - [x] untracked
        //
        // The commit message should now read:
        // "Enter commit message"
        // (which means we should see None returned).
        let message = panel.update(cx, |panel, cx| panel.suggest_commit_message(cx));
        assert!(message.is_none());

        panel.update_in(cx, |panel, window, cx| {
            panel.toggle_staged_for_entry(&first_status_entry, window, cx);
        });

        cx.read(|cx| {
            project
                .read(cx)
                .worktrees(cx)
                .next()
                .unwrap()
                .read(cx)
                .as_local()
                .unwrap()
                .scan_complete()
        })
        .await;

        cx.executor().run_until_parked();

        let handle = cx.update_window_entity(&panel, |panel, _, _| {
            std::mem::replace(&mut panel.update_visible_entries_task, Task::ready(()))
        });
        cx.executor().advance_clock(2 * UPDATE_DEBOUNCE);
        handle.await;

        // GitPanel
        // - Tracked:
        // - [] tracked
        // - Untracked
        // - [x] untracked
        //
        // The commit message should now read:
        // "Update untracked"
        let message = panel.update(cx, |panel, cx| panel.suggest_commit_message(cx));
        assert_eq!(message, Some("Create untracked".to_string()));

        panel.update_in(cx, |panel, window, cx| {
            panel.toggle_staged_for_entry(&second_status_entry, window, cx);
        });

        cx.read(|cx| {
            project
                .read(cx)
                .worktrees(cx)
                .next()
                .unwrap()
                .read(cx)
                .as_local()
                .unwrap()
                .scan_complete()
        })
        .await;

        cx.executor().run_until_parked();

        let handle = cx.update_window_entity(&panel, |panel, _, _| {
            std::mem::replace(&mut panel.update_visible_entries_task, Task::ready(()))
        });
        cx.executor().advance_clock(2 * UPDATE_DEBOUNCE);
        handle.await;

        // GitPanel
        // - Tracked:
        // - [] tracked
        // - Untracked
        // - [] untracked
        //
        // The commit message should now read:
        // "Update tracked"
        let message = panel.update(cx, |panel, cx| panel.suggest_commit_message(cx));
        assert_eq!(message, Some("Update tracked".to_string()));
    }
}<|MERGE_RESOLUTION|>--- conflicted
+++ resolved
@@ -910,16 +910,6 @@
         cx.notify();
     }
 
-<<<<<<< HEAD
-    fn select_first(
-        &mut self,
-        _: &menu::SelectFirst,
-        _window: &mut Window,
-        cx: &mut Context<Self>,
-    ) {
-        if !self.entries.is_empty() {
-            self.selected_entry = Some(0);
-=======
     fn expand_selected_entry(
         &mut self,
         _: &ExpandSelectedEntry,
@@ -932,12 +922,12 @@
 
         if let GitListEntry::Directory(dir_entry) = entry {
             if dir_entry.expanded {
-                self.select_next(&SelectNext, window, cx);
+                self.select_next(&menu::SelectNext, window, cx);
             } else {
                 self.toggle_directory(&dir_entry.key, window, cx);
             }
         } else {
-            self.select_next(&SelectNext, window, cx);
+            self.select_next(&menu::SelectNext, window, cx);
         }
     }
 
@@ -955,14 +945,19 @@
             if dir_entry.expanded {
                 self.toggle_directory(&dir_entry.key, window, cx);
             } else {
-                self.select_previous(&SelectPrevious, window, cx);
+                self.select_previous(&menu::SelectPrevious, window, cx);
             }
         } else {
-            self.select_previous(&SelectPrevious, window, cx);
-        }
-    }
-
-    fn select_first(&mut self, _: &SelectFirst, _window: &mut Window, cx: &mut Context<Self>) {
+            self.select_previous(&menu::SelectPrevious, window, cx);
+        }
+    }
+
+    fn select_first(
+        &mut self,
+        _: &menu::SelectFirst,
+        _window: &mut Window,
+        cx: &mut Context<Self>,
+    ) {
         let first_entry = match &self.view_mode {
             GitPanelViewMode::Flat => self
                 .entries
@@ -979,7 +974,6 @@
 
         if let Some(first_entry) = first_entry {
             self.selected_entry = Some(first_entry);
->>>>>>> ec6702aa
             self.scroll_to_selected_entry(cx);
         }
     }
@@ -1130,13 +1124,7 @@
             .as_ref()
             .is_some_and(|active_repository| active_repository.read(cx).status_summary().count > 0);
         if have_entries && self.selected_entry.is_none() {
-<<<<<<< HEAD
-            self.selected_entry = Some(0);
-            self.scroll_to_selected_entry(cx);
-            cx.notify();
-=======
-            self.select_first(&SelectFirst, window, cx);
->>>>>>> ec6702aa
+            self.select_first(&menu::SelectFirst, window, cx);
         }
     }
 
@@ -4788,15 +4776,10 @@
                     git::AddToGitignore.boxed_clone(),
                 )
                 .separator()
-<<<<<<< HEAD
                 .action("Open Diff", menu::Confirm.boxed_clone())
                 .action("Open File", menu::SecondaryConfirm.boxed_clone())
-=======
-                .action("Open Diff", Confirm.boxed_clone())
-                .action("Open File", SecondaryConfirm.boxed_clone())
                 .separator()
                 .action_disabled_when(is_created, "View File History", Box::new(git::FileHistory))
->>>>>>> ec6702aa
         });
         self.selected_entry = Some(ix);
         self.set_context_menu(context_menu, position, window, cx);
