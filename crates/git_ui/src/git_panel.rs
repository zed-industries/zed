--- conflicted
+++ resolved
@@ -436,23 +436,6 @@
 
             let scroll_handle = UniformListScrollHandle::new();
 
-<<<<<<< HEAD
-        cx.subscribe_in(
-            &git_store,
-            window,
-            move |this, git_store, event, window, cx| match event {
-                GitStoreEvent::ActiveRepositoryChanged(_) => {
-                    this.active_repository = git_store.read(cx).active_repository();
-                    this.schedule_update(true, window, cx);
-                }
-                GitStoreEvent::RepositoryUpdated(
-                    _,
-                    RepositoryEvent::Updated { full_scan, .. },
-                    true,
-                ) => {
-                    this.schedule_update(*full_scan, window, cx);
-                }
-=======
             let vertical_scrollbar = ScrollbarProperties {
                 axis: Axis::Vertical,
                 state: ScrollbarState::new(scroll_handle.clone()).parent_entity(&cx.entity()),
@@ -461,7 +444,6 @@
                 auto_hide: false,
                 hide_task: None,
             };
->>>>>>> afa70034
 
             let horizontal_scrollbar = ScrollbarProperties {
                 axis: Axis::Horizontal,
@@ -490,7 +472,7 @@
                     }
                     GitStoreEvent::RepositoryUpdated(
                         _,
-                        RepositoryEvent::Updated { full_scan },
+                        RepositoryEvent::Updated { full_scan, .. },
                         true,
                     ) => {
                         this.schedule_update(*full_scan, window, cx);
