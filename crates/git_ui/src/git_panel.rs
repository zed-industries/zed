use crate::askpass_modal::AskPassModal;
use crate::commit_modal::CommitModal;
use crate::commit_tooltip::CommitTooltip;
use crate::commit_view::CommitView;
use crate::git_panel_settings::StatusStyle;
use crate::project_diff::{self, Diff, ProjectDiff};
use crate::remote_output::{self, RemoteAction, SuccessMessage};
use crate::{branch_picker, picker_prompt, render_remote_button};
use crate::{
    git_panel_settings::GitPanelSettings, git_status_icon, repository_selector::RepositorySelector,
};
use agent_settings::AgentSettings;
use anyhow::Context as _;
use askpass::AskPassDelegate;
use db::kvp::KEY_VALUE_STORE;
use editor::{Editor, EditorElement, EditorMode, MultiBuffer};
use futures::StreamExt as _;
use git::blame::ParsedCommitMessage;
use git::repository::{
    Branch, CommitDetails, CommitOptions, CommitSummary, DiffType, FetchOptions, GitCommitter,
    PushOptions, Remote, RemoteCommandOutput, ResetMode, Upstream, UpstreamTracking,
    UpstreamTrackingStatus, get_git_committer,
};
use git::status::StageStatus;
use git::{Amend, Signoff, ToggleStaged, repository::RepoPath, status::FileStatus};
use git::{
    ExpandCommitEditor, RestoreTrackedFiles, StageAll, StashAll, StashPop, TrashUntrackedFiles,
    UnstageAll,
};
use gpui::{
    Action, AsyncApp, AsyncWindowContext, ClickEvent, Corner, DismissEvent, Entity, EventEmitter,
    FocusHandle, Focusable, KeyContext, ListHorizontalSizingBehavior, ListSizingBehavior,
    MouseButton, MouseDownEvent, Point, PromptLevel, ScrollStrategy, Subscription, Task,
    UniformListScrollHandle, WeakEntity, actions, anchored, deferred, uniform_list,
};
use itertools::Itertools;
use language::{Buffer, File};
use language_model::{
    ConfiguredModel, LanguageModelRegistry, LanguageModelRequest, LanguageModelRequestMessage, Role,
};
use menu::{Confirm, SecondaryConfirm, SelectFirst, SelectLast, SelectNext, SelectPrevious};
use multi_buffer::ExcerptInfo;
use notifications::status_toast::{StatusToast, ToastIcon};
use panel::{
    PanelHeader, panel_button, panel_editor_container, panel_editor_style, panel_filled_button,
    panel_icon_button,
};
use project::{
    DisableAiSettings, Fs, Project, ProjectPath,
    git_store::{GitStoreEvent, Repository, RepositoryEvent, RepositoryId},
};
use serde::{Deserialize, Serialize};
use settings::{Settings, SettingsStore};
use std::future::Future;
use std::ops::Range;
use std::path::{Path, PathBuf};
use std::{collections::HashSet, sync::Arc, time::Duration, usize};
use strum::{IntoEnumIterator, VariantNames};
use time::OffsetDateTime;
use ui::{
    Checkbox, CommonAnimationExt, ContextMenu, ElevationIndex, IconPosition, Label, LabelSize,
    PopoverMenu, ScrollAxes, Scrollbars, SplitButton, Tooltip, WithScrollbar, prelude::*,
};
use util::{ResultExt, TryFutureExt, maybe};
use workspace::SERIALIZATION_THROTTLE_TIME;

use cloud_llm_client::CompletionIntent;
use workspace::{
    Workspace,
    dock::{DockPosition, Panel, PanelEvent},
    notifications::{DetachAndPromptErr, ErrorMessagePrompt, NotificationId},
};

actions!(
    git_panel,
    [
        /// Closes the git panel.
        Close,
        /// Toggles focus on the git panel.
        ToggleFocus,
        /// Opens the git panel menu.
        OpenMenu,
        /// Focuses on the commit message editor.
        FocusEditor,
        /// Focuses on the changes list.
        FocusChanges,
        /// Toggles automatic co-author suggestions.
        ToggleFillCoAuthors,
        /// Toggles sorting entries by path vs status.
        ToggleSortByPath,
    ]
);

fn prompt<T>(
    msg: &str,
    detail: Option<&str>,
    window: &mut Window,
    cx: &mut App,
) -> Task<anyhow::Result<T>>
where
    T: IntoEnumIterator + VariantNames + 'static,
{
    let rx = window.prompt(PromptLevel::Info, msg, detail, T::VARIANTS, cx);
    cx.spawn(async move |_| Ok(T::iter().nth(rx.await?).unwrap()))
}

#[derive(strum::EnumIter, strum::VariantNames)]
#[strum(serialize_all = "title_case")]
enum TrashCancel {
    Trash,
    Cancel,
}

struct GitMenuState {
    has_tracked_changes: bool,
    has_staged_changes: bool,
    has_unstaged_changes: bool,
    has_new_changes: bool,
    sort_by_path: bool,
}

fn git_panel_context_menu(
    focus_handle: FocusHandle,
    state: GitMenuState,
    window: &mut Window,
    cx: &mut App,
) -> Entity<ContextMenu> {
    ContextMenu::build(window, cx, move |context_menu, _, _| {
        context_menu
            .context(focus_handle)
            .action_disabled_when(
                !state.has_unstaged_changes,
                "Stage All",
                StageAll.boxed_clone(),
            )
            .action_disabled_when(
                !state.has_staged_changes,
                "Unstage All",
                UnstageAll.boxed_clone(),
            )
            .separator()
            .action_disabled_when(
                !(state.has_new_changes || state.has_tracked_changes),
                "Stash All",
                StashAll.boxed_clone(),
            )
            .action("Stash Pop", StashPop.boxed_clone())
            .separator()
            .action("Open Diff", project_diff::Diff.boxed_clone())
            .separator()
            .action_disabled_when(
                !state.has_tracked_changes,
                "Discard Tracked Changes",
                RestoreTrackedFiles.boxed_clone(),
            )
            .action_disabled_when(
                !state.has_new_changes,
                "Trash Untracked Files",
                TrashUntrackedFiles.boxed_clone(),
            )
            .separator()
            .entry(
                if state.sort_by_path {
                    "Sort by Status"
                } else {
                    "Sort by Path"
                },
                Some(Box::new(ToggleSortByPath)),
                move |window, cx| window.dispatch_action(Box::new(ToggleSortByPath), cx),
            )
    })
}

const GIT_PANEL_KEY: &str = "GitPanel";

const UPDATE_DEBOUNCE: Duration = Duration::from_millis(50);

pub fn register(workspace: &mut Workspace) {
    workspace.register_action(|workspace, _: &ToggleFocus, window, cx| {
        workspace.toggle_panel_focus::<GitPanel>(window, cx);
    });
    workspace.register_action(|workspace, _: &ExpandCommitEditor, window, cx| {
        CommitModal::toggle(workspace, None, window, cx)
    });
}

#[derive(Debug, Clone)]
pub enum Event {
    Focus,
}

#[derive(Serialize, Deserialize)]
struct SerializedGitPanel {
    width: Option<Pixels>,
    #[serde(default)]
    amend_pending: bool,
    #[serde(default)]
    signoff_enabled: bool,
}

#[derive(Debug, PartialEq, Eq, Clone, Copy)]
enum Section {
    Conflict,
    Tracked,
    New,
}

#[derive(Debug, PartialEq, Eq, Clone)]
struct GitHeaderEntry {
    header: Section,
}

impl GitHeaderEntry {
    pub fn contains(&self, status_entry: &GitStatusEntry, repo: &Repository) -> bool {
        let this = &self.header;
        let status = status_entry.status;
        match this {
            Section::Conflict => {
                repo.had_conflict_on_last_merge_head_change(&status_entry.repo_path)
            }
            Section::Tracked => !status.is_created(),
            Section::New => status.is_created(),
        }
    }
    pub fn title(&self) -> &'static str {
        match self.header {
            Section::Conflict => "Conflicts",
            Section::Tracked => "Tracked",
            Section::New => "Untracked",
        }
    }
}

#[derive(Debug, PartialEq, Eq, Clone)]
enum GitListEntry {
    Status(GitStatusEntry),
    Header(GitHeaderEntry),
}

impl GitListEntry {
    fn status_entry(&self) -> Option<&GitStatusEntry> {
        match self {
            GitListEntry::Status(entry) => Some(entry),
            _ => None,
        }
    }
}

#[derive(Debug, PartialEq, Eq, Clone)]
pub struct GitStatusEntry {
    pub(crate) repo_path: RepoPath,
    pub(crate) abs_path: PathBuf,
    pub(crate) status: FileStatus,
    pub(crate) staging: StageStatus,
}

impl GitStatusEntry {
    fn display_name(&self) -> String {
        self.repo_path
            .file_name()
            .map(|name| name.to_string_lossy().into_owned())
            .unwrap_or_else(|| self.repo_path.to_string_lossy().into_owned())
    }

    fn parent_dir(&self) -> Option<String> {
        self.repo_path
            .parent()
            .map(|parent| parent.to_string_lossy().into_owned())
    }
}

#[derive(Clone, Copy, Debug, PartialEq, Eq)]
enum TargetStatus {
    Staged,
    Unstaged,
    Reverted,
    Unchanged,
}

struct PendingOperation {
    finished: bool,
    target_status: TargetStatus,
    entries: Vec<GitStatusEntry>,
    op_id: usize,
}

pub struct GitPanel {
    pub(crate) active_repository: Option<Entity<Repository>>,
    pub(crate) commit_editor: Entity<Editor>,
    conflicted_count: usize,
    conflicted_staged_count: usize,
    add_coauthors: bool,
    generate_commit_message_task: Option<Task<Option<()>>>,
    entries: Vec<GitListEntry>,
    single_staged_entry: Option<GitStatusEntry>,
    single_tracked_entry: Option<GitStatusEntry>,
    focus_handle: FocusHandle,
    fs: Arc<dyn Fs>,
    new_count: usize,
    entry_count: usize,
    new_staged_count: usize,
    pending: Vec<PendingOperation>,
    pending_commit: Option<Task<()>>,
    amend_pending: bool,
    original_commit_message: Option<String>,
    signoff_enabled: bool,
    pending_serialization: Task<()>,
    pub(crate) project: Entity<Project>,
    scroll_handle: UniformListScrollHandle,
    max_width_item_index: Option<usize>,
    selected_entry: Option<usize>,
    marked_entries: Vec<usize>,
    tracked_count: usize,
    tracked_staged_count: usize,
    update_visible_entries_task: Task<()>,
    width: Option<Pixels>,
    workspace: WeakEntity<Workspace>,
    context_menu: Option<(Entity<ContextMenu>, Point<Pixels>, Subscription)>,
    modal_open: bool,
    show_placeholders: bool,
    local_committer: Option<GitCommitter>,
    local_committer_task: Option<Task<()>>,
    bulk_staging: Option<BulkStaging>,
    _settings_subscription: Subscription,
}

#[derive(Clone, Debug, PartialEq, Eq)]
struct BulkStaging {
    repo_id: RepositoryId,
    anchor: RepoPath,
}

const MAX_PANEL_EDITOR_LINES: usize = 6;

pub(crate) fn commit_message_editor(
    commit_message_buffer: Entity<Buffer>,
    placeholder: Option<SharedString>,
    project: Entity<Project>,
    in_panel: bool,
    window: &mut Window,
    cx: &mut Context<Editor>,
) -> Editor {
    let buffer = cx.new(|cx| MultiBuffer::singleton(commit_message_buffer, cx));
    let max_lines = if in_panel { MAX_PANEL_EDITOR_LINES } else { 18 };
    let mut commit_editor = Editor::new(
        EditorMode::AutoHeight {
            min_lines: 1,
            max_lines: Some(max_lines),
        },
        buffer,
        None,
        window,
        cx,
    );
    commit_editor.set_collaboration_hub(Box::new(project));
    commit_editor.set_use_autoclose(false);
    commit_editor.set_show_gutter(false, cx);
    commit_editor.set_use_modal_editing(true);
    commit_editor.set_show_wrap_guides(false, cx);
    commit_editor.set_show_indent_guides(false, cx);
    let placeholder = placeholder.unwrap_or("Enter commit message".into());
    commit_editor.set_placeholder_text(&placeholder, window, cx);
    commit_editor
}

impl GitPanel {
    fn new(
        workspace: &mut Workspace,
        window: &mut Window,
        cx: &mut Context<Workspace>,
    ) -> Entity<Self> {
        let project = workspace.project().clone();
        let app_state = workspace.app_state().clone();
        let fs = app_state.fs.clone();
        let git_store = project.read(cx).git_store().clone();
        let active_repository = project.read(cx).active_repository(cx);

        cx.new(|cx| {
            let focus_handle = cx.focus_handle();
            cx.on_focus(&focus_handle, window, Self::focus_in).detach();

            let mut was_sort_by_path = GitPanelSettings::get_global(cx).sort_by_path;
            cx.observe_global_in::<SettingsStore>(window, move |this, window, cx| {
                let is_sort_by_path = GitPanelSettings::get_global(cx).sort_by_path;
                if is_sort_by_path != was_sort_by_path {
                    this.update_visible_entries(window, cx);
                }
                was_sort_by_path = is_sort_by_path
            })
            .detach();

            // just to let us render a placeholder editor.
            // Once the active git repo is set, this buffer will be replaced.
            let temporary_buffer = cx.new(|cx| Buffer::local("", cx));
            let commit_editor = cx.new(|cx| {
                commit_message_editor(temporary_buffer, None, project.clone(), true, window, cx)
            });

            commit_editor.update(cx, |editor, cx| {
                editor.clear(window, cx);
            });

            let scroll_handle = UniformListScrollHandle::new();

            let mut assistant_enabled = AgentSettings::get_global(cx).enabled;
            let mut was_ai_disabled = DisableAiSettings::get_global(cx).disable_ai;
            let _settings_subscription = cx.observe_global::<SettingsStore>(move |_, cx| {
                let is_ai_disabled = DisableAiSettings::get_global(cx).disable_ai;
                if assistant_enabled != AgentSettings::get_global(cx).enabled
                    || was_ai_disabled != is_ai_disabled
                {
                    assistant_enabled = AgentSettings::get_global(cx).enabled;
                    was_ai_disabled = is_ai_disabled;
                    cx.notify();
                }
            });

            cx.subscribe_in(
                &git_store,
                window,
                move |this, _git_store, event, window, cx| match event {
                    GitStoreEvent::ActiveRepositoryChanged(_) => {
                        this.active_repository = this.project.read(cx).active_repository(cx);
                        this.schedule_update(true, window, cx);
                    }
                    GitStoreEvent::RepositoryUpdated(
                        _,
                        RepositoryEvent::Updated { full_scan, .. },
                        true,
                    ) => {
                        this.schedule_update(*full_scan, window, cx);
                    }

                    GitStoreEvent::RepositoryAdded(_) | GitStoreEvent::RepositoryRemoved(_) => {
                        this.schedule_update(false, window, cx);
                    }
                    GitStoreEvent::IndexWriteError(error) => {
                        this.workspace
                            .update(cx, |workspace, cx| {
                                workspace.show_error(error, cx);
                            })
                            .ok();
                    }
                    GitStoreEvent::RepositoryUpdated(_, _, _) => {}
                    GitStoreEvent::JobsUpdated | GitStoreEvent::ConflictsUpdated => {}
                },
            )
            .detach();

            let mut this = Self {
                active_repository,
                commit_editor,
                conflicted_count: 0,
                conflicted_staged_count: 0,
                add_coauthors: true,
                generate_commit_message_task: None,
                entries: Vec::new(),
                focus_handle: cx.focus_handle(),
                fs,
                new_count: 0,
                new_staged_count: 0,
                pending: Vec::new(),
                pending_commit: None,
                amend_pending: false,
                original_commit_message: None,
                signoff_enabled: false,
                pending_serialization: Task::ready(()),
                single_staged_entry: None,
                single_tracked_entry: None,
                project,
                scroll_handle,
                max_width_item_index: None,
                selected_entry: None,
                marked_entries: Vec::new(),
                tracked_count: 0,
                tracked_staged_count: 0,
                update_visible_entries_task: Task::ready(()),
                width: None,
                show_placeholders: false,
                local_committer: None,
                local_committer_task: None,
                context_menu: None,
                workspace: workspace.weak_handle(),
                modal_open: false,
                entry_count: 0,
                bulk_staging: None,
                _settings_subscription,
            };

            this.schedule_update(false, window, cx);
            this
        })
    }

    pub fn entry_by_path(&self, path: &RepoPath, cx: &App) -> Option<usize> {
        if GitPanelSettings::get_global(cx).sort_by_path {
            return self
                .entries
                .binary_search_by(|entry| entry.status_entry().unwrap().repo_path.cmp(path))
                .ok();
        }

        if self.conflicted_count > 0 {
            let conflicted_start = 1;
            if let Ok(ix) = self.entries[conflicted_start..conflicted_start + self.conflicted_count]
                .binary_search_by(|entry| entry.status_entry().unwrap().repo_path.cmp(path))
            {
                return Some(conflicted_start + ix);
            }
        }
        if self.tracked_count > 0 {
            let tracked_start = if self.conflicted_count > 0 {
                1 + self.conflicted_count
            } else {
                0
            } + 1;
            if let Ok(ix) = self.entries[tracked_start..tracked_start + self.tracked_count]
                .binary_search_by(|entry| entry.status_entry().unwrap().repo_path.cmp(path))
            {
                return Some(tracked_start + ix);
            }
        }
        if self.new_count > 0 {
            let untracked_start = if self.conflicted_count > 0 {
                1 + self.conflicted_count
            } else {
                0
            } + if self.tracked_count > 0 {
                1 + self.tracked_count
            } else {
                0
            } + 1;
            if let Ok(ix) = self.entries[untracked_start..untracked_start + self.new_count]
                .binary_search_by(|entry| entry.status_entry().unwrap().repo_path.cmp(path))
            {
                return Some(untracked_start + ix);
            }
        }
        None
    }

    pub fn select_entry_by_path(
        &mut self,
        path: ProjectPath,
        _: &mut Window,
        cx: &mut Context<Self>,
    ) {
        let Some(git_repo) = self.active_repository.as_ref() else {
            return;
        };
        let Some(repo_path) = git_repo.read(cx).project_path_to_repo_path(&path, cx) else {
            return;
        };
        let Some(ix) = self.entry_by_path(&repo_path, cx) else {
            return;
        };
        self.selected_entry = Some(ix);
        cx.notify();
    }

    fn serialization_key(workspace: &Workspace) -> Option<String> {
        workspace
            .database_id()
            .map(|id| i64::from(id).to_string())
            .or(workspace.session_id())
            .map(|id| format!("{}-{:?}", GIT_PANEL_KEY, id))
    }

    fn serialize(&mut self, cx: &mut Context<Self>) {
        let width = self.width;
        let amend_pending = self.amend_pending;
        let signoff_enabled = self.signoff_enabled;

        self.pending_serialization = cx.spawn(async move |git_panel, cx| {
            cx.background_executor()
                .timer(SERIALIZATION_THROTTLE_TIME)
                .await;
            let Some(serialization_key) = git_panel
                .update(cx, |git_panel, cx| {
                    git_panel
                        .workspace
                        .read_with(cx, |workspace, _| Self::serialization_key(workspace))
                        .ok()
                        .flatten()
                })
                .ok()
                .flatten()
            else {
                return;
            };
            cx.background_spawn(
                async move {
                    KEY_VALUE_STORE
                        .write_kvp(
                            serialization_key,
                            serde_json::to_string(&SerializedGitPanel {
                                width,
                                amend_pending,
                                signoff_enabled,
                            })?,
                        )
                        .await?;
                    anyhow::Ok(())
                }
                .log_err(),
            )
            .await;
        });
    }

    pub(crate) fn set_modal_open(&mut self, open: bool, cx: &mut Context<Self>) {
        self.modal_open = open;
        cx.notify();
    }

    fn dispatch_context(&self, window: &mut Window, cx: &Context<Self>) -> KeyContext {
        let mut dispatch_context = KeyContext::new_with_defaults();
        dispatch_context.add("GitPanel");

        if window
            .focused(cx)
            .is_some_and(|focused| self.focus_handle == focused)
        {
            dispatch_context.add("menu");
            dispatch_context.add("ChangesList");
        }

        if self.commit_editor.read(cx).is_focused(window) {
            dispatch_context.add("CommitEditor");
        }

        dispatch_context
    }

    fn close_panel(&mut self, _: &Close, _window: &mut Window, cx: &mut Context<Self>) {
        cx.emit(PanelEvent::Close);
    }

    fn focus_in(&mut self, window: &mut Window, cx: &mut Context<Self>) {
        if !self.focus_handle.contains_focused(window, cx) {
            cx.emit(Event::Focus);
        }
    }

    fn scroll_to_selected_entry(&mut self, cx: &mut Context<Self>) {
        if let Some(selected_entry) = self.selected_entry {
            self.scroll_handle
                .scroll_to_item(selected_entry, ScrollStrategy::Center);
        }

        cx.notify();
    }

    fn select_first(&mut self, _: &SelectFirst, _window: &mut Window, cx: &mut Context<Self>) {
        if !self.entries.is_empty() {
            self.selected_entry = Some(1);
            self.scroll_to_selected_entry(cx);
        }
    }

    fn select_previous(
        &mut self,
        _: &SelectPrevious,
        _window: &mut Window,
        cx: &mut Context<Self>,
    ) {
        let item_count = self.entries.len();
        if item_count == 0 {
            return;
        }

        if let Some(selected_entry) = self.selected_entry {
            let new_selected_entry = if selected_entry > 0 {
                selected_entry - 1
            } else {
                selected_entry
            };

            if matches!(
                self.entries.get(new_selected_entry),
                Some(GitListEntry::Header(..))
            ) {
                if new_selected_entry > 0 {
                    self.selected_entry = Some(new_selected_entry - 1)
                }
            } else {
                self.selected_entry = Some(new_selected_entry);
            }

            self.scroll_to_selected_entry(cx);
        }

        cx.notify();
    }

    fn select_next(&mut self, _: &SelectNext, _window: &mut Window, cx: &mut Context<Self>) {
        let item_count = self.entries.len();
        if item_count == 0 {
            return;
        }

        if let Some(selected_entry) = self.selected_entry {
            let new_selected_entry = if selected_entry < item_count - 1 {
                selected_entry + 1
            } else {
                selected_entry
            };
            if matches!(
                self.entries.get(new_selected_entry),
                Some(GitListEntry::Header(..))
            ) {
                self.selected_entry = Some(new_selected_entry + 1);
            } else {
                self.selected_entry = Some(new_selected_entry);
            }

            self.scroll_to_selected_entry(cx);
        }

        cx.notify();
    }

    fn select_last(&mut self, _: &SelectLast, _window: &mut Window, cx: &mut Context<Self>) {
        if self.entries.last().is_some() {
            self.selected_entry = Some(self.entries.len() - 1);
            self.scroll_to_selected_entry(cx);
        }
    }

    fn focus_editor(&mut self, _: &FocusEditor, window: &mut Window, cx: &mut Context<Self>) {
        self.commit_editor.update(cx, |editor, cx| {
            window.focus(&editor.focus_handle(cx));
        });
        cx.notify();
    }

    fn select_first_entry_if_none(&mut self, cx: &mut Context<Self>) {
        let have_entries = self
            .active_repository
            .as_ref()
            .is_some_and(|active_repository| active_repository.read(cx).status_summary().count > 0);
        if have_entries && self.selected_entry.is_none() {
            self.selected_entry = Some(1);
            self.scroll_to_selected_entry(cx);
            cx.notify();
        }
    }

    fn focus_changes_list(
        &mut self,
        _: &FocusChanges,
        window: &mut Window,
        cx: &mut Context<Self>,
    ) {
        self.select_first_entry_if_none(cx);

        cx.focus_self(window);
        cx.notify();
    }

    fn get_selected_entry(&self) -> Option<&GitListEntry> {
        self.selected_entry.and_then(|i| self.entries.get(i))
    }

    fn open_diff(&mut self, _: &menu::Confirm, window: &mut Window, cx: &mut Context<Self>) {
        maybe!({
            let entry = self.entries.get(self.selected_entry?)?.status_entry()?;
            let workspace = self.workspace.upgrade()?;
            let git_repo = self.active_repository.as_ref()?;

            if let Some(project_diff) = workspace.read(cx).active_item_as::<ProjectDiff>(cx)
                && let Some(project_path) = project_diff.read(cx).active_path(cx)
                && Some(&entry.repo_path)
                    == git_repo
                        .read(cx)
                        .project_path_to_repo_path(&project_path, cx)
                        .as_ref()
            {
                project_diff.focus_handle(cx).focus(window);
                project_diff.update(cx, |project_diff, cx| project_diff.autoscroll(cx));
                return None;
            };

            self.workspace
                .update(cx, |workspace, cx| {
                    ProjectDiff::deploy_at(workspace, Some(entry.clone()), window, cx);
                })
                .ok();
            self.focus_handle.focus(window);

            Some(())
        });
    }

    fn open_file(
        &mut self,
        _: &menu::SecondaryConfirm,
        window: &mut Window,
        cx: &mut Context<Self>,
    ) {
        maybe!({
            let entry = self.entries.get(self.selected_entry?)?.status_entry()?;
            let active_repo = self.active_repository.as_ref()?;
            let path = active_repo
                .read(cx)
                .repo_path_to_project_path(&entry.repo_path, cx)?;
            if entry.status.is_deleted() {
                return None;
            }

            self.workspace
                .update(cx, |workspace, cx| {
                    workspace
                        .open_path_preview(path, None, false, false, true, window, cx)
                        .detach_and_prompt_err("Failed to open file", window, cx, |e, _, _| {
                            Some(format!("{e}"))
                        });
                })
                .ok()
        });
    }

    fn revert_selected(
        &mut self,
        action: &git::RestoreFile,
        window: &mut Window,
        cx: &mut Context<Self>,
    ) {
        maybe!({
            let list_entry = self.entries.get(self.selected_entry?)?.clone();
            let entry = list_entry.status_entry()?.to_owned();
            let skip_prompt = action.skip_prompt || entry.status.is_created();

            let prompt = if skip_prompt {
                Task::ready(Ok(0))
            } else {
                let prompt = window.prompt(
                    PromptLevel::Warning,
                    &format!(
                        "Are you sure you want to restore {}?",
                        entry
                            .repo_path
                            .file_name()
                            .unwrap_or(entry.repo_path.as_os_str())
                            .to_string_lossy()
                    ),
                    None,
                    &["Restore", "Cancel"],
                    cx,
                );
                cx.background_spawn(prompt)
            };

            let this = cx.weak_entity();
            window
                .spawn(cx, async move |cx| {
                    if prompt.await? != 0 {
                        return anyhow::Ok(());
                    }

                    this.update_in(cx, |this, window, cx| {
                        this.revert_entry(&entry, window, cx);
                    })?;

                    Ok(())
                })
                .detach();
            Some(())
        });
    }

    fn revert_entry(
        &mut self,
        entry: &GitStatusEntry,
        window: &mut Window,
        cx: &mut Context<Self>,
    ) {
        maybe!({
            let active_repo = self.active_repository.clone()?;
            let path = active_repo
                .read(cx)
                .repo_path_to_project_path(&entry.repo_path, cx)?;
            let workspace = self.workspace.clone();

            if entry.status.staging().has_staged() {
                self.change_file_stage(false, vec![entry.clone()], cx);
            }
            let filename = path.path.file_name()?.to_string_lossy();

            if !entry.status.is_created() {
                self.perform_checkout(vec![entry.clone()], window, cx);
            } else {
                let prompt = prompt(&format!("Trash {}?", filename), None, window, cx);
                cx.spawn_in(window, async move |_, cx| {
                    match prompt.await? {
                        TrashCancel::Trash => {}
                        TrashCancel::Cancel => return Ok(()),
                    }
                    let task = workspace.update(cx, |workspace, cx| {
                        workspace
                            .project()
                            .update(cx, |project, cx| project.delete_file(path, true, cx))
                    })?;
                    if let Some(task) = task {
                        task.await?;
                    }
                    Ok(())
                })
                .detach_and_prompt_err(
                    "Failed to trash file",
                    window,
                    cx,
                    |e, _, _| Some(format!("{e}")),
                );
            }
            Some(())
        });
    }

    fn perform_checkout(
        &mut self,
        entries: Vec<GitStatusEntry>,
        window: &mut Window,
        cx: &mut Context<Self>,
    ) {
        let workspace = self.workspace.clone();
        let Some(active_repository) = self.active_repository.clone() else {
            return;
        };

        let op_id = self.pending.iter().map(|p| p.op_id).max().unwrap_or(0) + 1;
        self.pending.push(PendingOperation {
            op_id,
            target_status: TargetStatus::Reverted,
            entries: entries.clone(),
            finished: false,
        });
        self.update_visible_entries(window, cx);
        let task = cx.spawn(async move |_, cx| {
            let tasks: Vec<_> = workspace.update(cx, |workspace, cx| {
                workspace.project().update(cx, |project, cx| {
                    entries
                        .iter()
                        .filter_map(|entry| {
                            let path = active_repository
                                .read(cx)
                                .repo_path_to_project_path(&entry.repo_path, cx)?;
                            Some(project.open_buffer(path, cx))
                        })
                        .collect()
                })
            })?;

            let buffers = futures::future::join_all(tasks).await;

            active_repository
                .update(cx, |repo, cx| {
                    repo.checkout_files(
                        "HEAD",
                        entries
                            .into_iter()
                            .map(|entries| entries.repo_path)
                            .collect(),
                        cx,
                    )
                })?
                .await??;

            let tasks: Vec<_> = cx.update(|cx| {
                buffers
                    .iter()
                    .filter_map(|buffer| {
                        buffer.as_ref().ok()?.update(cx, |buffer, cx| {
                            buffer.is_dirty().then(|| buffer.reload(cx))
                        })
                    })
                    .collect()
            })?;

            futures::future::join_all(tasks).await;

            Ok(())
        });

        cx.spawn_in(window, async move |this, cx| {
            let result = task.await;

            this.update_in(cx, |this, window, cx| {
                for pending in this.pending.iter_mut() {
                    if pending.op_id == op_id {
                        pending.finished = true;
                        if result.is_err() {
                            pending.target_status = TargetStatus::Unchanged;
                            this.update_visible_entries(window, cx);
                        }
                        break;
                    }
                }
                result
                    .map_err(|e| {
                        this.show_error_toast("checkout", e, cx);
                    })
                    .ok();
            })
            .ok();
        })
        .detach();
    }

    fn restore_tracked_files(
        &mut self,
        _: &RestoreTrackedFiles,
        window: &mut Window,
        cx: &mut Context<Self>,
    ) {
        let entries = self
            .entries
            .iter()
            .filter_map(|entry| entry.status_entry().cloned())
            .filter(|status_entry| !status_entry.status.is_created())
            .collect::<Vec<_>>();

        match entries.len() {
            0 => return,
            1 => return self.revert_entry(&entries[0], window, cx),
            _ => {}
        }
        let mut details = entries
            .iter()
            .filter_map(|entry| entry.repo_path.0.file_name())
            .map(|filename| filename.to_string_lossy())
            .take(5)
            .join("\n");
        if entries.len() > 5 {
            details.push_str(&format!("\nand {} more…", entries.len() - 5))
        }

        #[derive(strum::EnumIter, strum::VariantNames)]
        #[strum(serialize_all = "title_case")]
        enum RestoreCancel {
            RestoreTrackedFiles,
            Cancel,
        }
        let prompt = prompt(
            "Discard changes to these files?",
            Some(&details),
            window,
            cx,
        );
        cx.spawn_in(window, async move |this, cx| {
            if let Ok(RestoreCancel::RestoreTrackedFiles) = prompt.await {
                this.update_in(cx, |this, window, cx| {
                    this.perform_checkout(entries, window, cx);
                })
                .ok();
            }
        })
        .detach();
    }

    fn clean_all(&mut self, _: &TrashUntrackedFiles, window: &mut Window, cx: &mut Context<Self>) {
        let workspace = self.workspace.clone();
        let Some(active_repo) = self.active_repository.clone() else {
            return;
        };
        let to_delete = self
            .entries
            .iter()
            .filter_map(|entry| entry.status_entry())
            .filter(|status_entry| status_entry.status.is_created())
            .cloned()
            .collect::<Vec<_>>();

        match to_delete.len() {
            0 => return,
            1 => return self.revert_entry(&to_delete[0], window, cx),
            _ => {}
        };

        let mut details = to_delete
            .iter()
            .map(|entry| {
                entry
                    .repo_path
                    .0
                    .file_name()
                    .map(|f| f.to_string_lossy())
                    .unwrap_or_default()
            })
            .take(5)
            .join("\n");

        if to_delete.len() > 5 {
            details.push_str(&format!("\nand {} more…", to_delete.len() - 5))
        }

        let prompt = prompt("Trash these files?", Some(&details), window, cx);
        cx.spawn_in(window, async move |this, cx| {
            match prompt.await? {
                TrashCancel::Trash => {}
                TrashCancel::Cancel => return Ok(()),
            }
            let tasks = workspace.update(cx, |workspace, cx| {
                to_delete
                    .iter()
                    .filter_map(|entry| {
                        workspace.project().update(cx, |project, cx| {
                            let project_path = active_repo
                                .read(cx)
                                .repo_path_to_project_path(&entry.repo_path, cx)?;
                            project.delete_file(project_path, true, cx)
                        })
                    })
                    .collect::<Vec<_>>()
            })?;
            let to_unstage = to_delete
                .into_iter()
                .filter(|entry| !entry.status.staging().is_fully_unstaged())
                .collect();
            this.update(cx, |this, cx| this.change_file_stage(false, to_unstage, cx))?;
            for task in tasks {
                task.await?;
            }
            Ok(())
        })
        .detach_and_prompt_err("Failed to trash files", window, cx, |e, _, _| {
            Some(format!("{e}"))
        });
    }

    pub fn stage_all(&mut self, _: &StageAll, _window: &mut Window, cx: &mut Context<Self>) {
        let entries = self
            .entries
            .iter()
            .filter_map(|entry| entry.status_entry())
            .filter(|status_entry| status_entry.staging.has_unstaged())
            .cloned()
            .collect::<Vec<_>>();
        self.change_file_stage(true, entries, cx);
    }

    pub fn unstage_all(&mut self, _: &UnstageAll, _window: &mut Window, cx: &mut Context<Self>) {
        let entries = self
            .entries
            .iter()
            .filter_map(|entry| entry.status_entry())
            .filter(|status_entry| status_entry.staging.has_staged())
            .cloned()
            .collect::<Vec<_>>();
        self.change_file_stage(false, entries, cx);
    }

    fn toggle_staged_for_entry(
        &mut self,
        entry: &GitListEntry,
        _window: &mut Window,
        cx: &mut Context<Self>,
    ) {
        let Some(active_repository) = self.active_repository.as_ref() else {
            return;
        };
        let (stage, repo_paths) = match entry {
            GitListEntry::Status(status_entry) => {
                if status_entry.status.staging().is_fully_staged() {
                    if let Some(op) = self.bulk_staging.clone()
                        && op.anchor == status_entry.repo_path
                    {
                        self.bulk_staging = None;
                    }

                    (false, vec![status_entry.clone()])
                } else {
                    self.set_bulk_staging_anchor(status_entry.repo_path.clone(), cx);

                    (true, vec![status_entry.clone()])
                }
            }
            GitListEntry::Header(section) => {
                let goal_staged_state = !self.header_state(section.header).selected();
                let repository = active_repository.read(cx);
                let entries = self
                    .entries
                    .iter()
                    .filter_map(|entry| entry.status_entry())
                    .filter(|status_entry| {
                        section.contains(status_entry, repository)
                            && status_entry.staging.as_bool() != Some(goal_staged_state)
                    })
                    .cloned()
                    .collect::<Vec<_>>();

                (goal_staged_state, entries)
            }
        };
        self.change_file_stage(stage, repo_paths, cx);
    }

    fn change_file_stage(
        &mut self,
        stage: bool,
        entries: Vec<GitStatusEntry>,
        cx: &mut Context<Self>,
    ) {
        let Some(active_repository) = self.active_repository.clone() else {
            return;
        };
        let op_id = self.pending.iter().map(|p| p.op_id).max().unwrap_or(0) + 1;
        self.pending.push(PendingOperation {
            op_id,
            target_status: if stage {
                TargetStatus::Staged
            } else {
                TargetStatus::Unstaged
            },
            entries: entries.clone(),
            finished: false,
        });
        let repository = active_repository.read(cx);
        self.update_counts(repository);
        cx.notify();

        cx.spawn({
            async move |this, cx| {
                let result = cx
                    .update(|cx| {
                        if stage {
                            active_repository.update(cx, |repo, cx| {
                                let repo_paths = entries
                                    .iter()
                                    .map(|entry| entry.repo_path.clone())
                                    .collect();
                                repo.stage_entries(repo_paths, cx)
                            })
                        } else {
                            active_repository.update(cx, |repo, cx| {
                                let repo_paths = entries
                                    .iter()
                                    .map(|entry| entry.repo_path.clone())
                                    .collect();
                                repo.unstage_entries(repo_paths, cx)
                            })
                        }
                    })?
                    .await;

                this.update(cx, |this, cx| {
                    for pending in this.pending.iter_mut() {
                        if pending.op_id == op_id {
                            pending.finished = true
                        }
                    }
                    result
                        .map_err(|e| {
                            this.show_error_toast(if stage { "add" } else { "reset" }, e, cx);
                        })
                        .ok();
                    cx.notify();
                })
            }
        })
        .detach();
    }

    pub fn total_staged_count(&self) -> usize {
        self.tracked_staged_count + self.new_staged_count + self.conflicted_staged_count
    }

    pub fn stash_pop(&mut self, _: &StashPop, _window: &mut Window, cx: &mut Context<Self>) {
        let Some(active_repository) = self.active_repository.clone() else {
            return;
        };

        cx.spawn({
            async move |this, cx| {
                let stash_task = active_repository
                    .update(cx, |repo, cx| repo.stash_pop(cx))?
                    .await;
                this.update(cx, |this, cx| {
                    stash_task
                        .map_err(|e| {
                            this.show_error_toast("stash pop", e, cx);
                        })
                        .ok();
                    cx.notify();
                })
            }
        })
        .detach();
    }

    pub fn stash_all(&mut self, _: &StashAll, _window: &mut Window, cx: &mut Context<Self>) {
        let Some(active_repository) = self.active_repository.clone() else {
            return;
        };

        cx.spawn({
            async move |this, cx| {
                let stash_task = active_repository
                    .update(cx, |repo, cx| repo.stash_all(cx))?
                    .await;
                this.update(cx, |this, cx| {
                    stash_task
                        .map_err(|e| {
                            this.show_error_toast("stash", e, cx);
                        })
                        .ok();
                    cx.notify();
                })
            }
        })
        .detach();
    }

    pub fn commit_message_buffer(&self, cx: &App) -> Entity<Buffer> {
        self.commit_editor
            .read(cx)
            .buffer()
            .read(cx)
            .as_singleton()
            .unwrap()
    }

    fn toggle_staged_for_selected(
        &mut self,
        _: &git::ToggleStaged,
        window: &mut Window,
        cx: &mut Context<Self>,
    ) {
        if let Some(selected_entry) = self.get_selected_entry().cloned() {
            self.toggle_staged_for_entry(&selected_entry, window, cx);
        }
    }

    fn stage_range(&mut self, _: &git::StageRange, _window: &mut Window, cx: &mut Context<Self>) {
        let Some(index) = self.selected_entry else {
            return;
        };
        self.stage_bulk(index, cx);
    }

    fn stage_selected(&mut self, _: &git::StageFile, _window: &mut Window, cx: &mut Context<Self>) {
        let Some(selected_entry) = self.get_selected_entry() else {
            return;
        };
        let Some(status_entry) = selected_entry.status_entry() else {
            return;
        };
        if status_entry.staging != StageStatus::Staged {
            self.change_file_stage(true, vec![status_entry.clone()], cx);
        }
    }

    fn unstage_selected(
        &mut self,
        _: &git::UnstageFile,
        _window: &mut Window,
        cx: &mut Context<Self>,
    ) {
        let Some(selected_entry) = self.get_selected_entry() else {
            return;
        };
        let Some(status_entry) = selected_entry.status_entry() else {
            return;
        };
        if status_entry.staging != StageStatus::Unstaged {
            self.change_file_stage(false, vec![status_entry.clone()], cx);
        }
    }

    fn commit(&mut self, _: &git::Commit, window: &mut Window, cx: &mut Context<Self>) {
        if self.amend_pending {
            return;
        }
        if self
            .commit_editor
            .focus_handle(cx)
            .contains_focused(window, cx)
        {
            telemetry::event!("Git Committed", source = "Git Panel");
            self.commit_changes(
                CommitOptions {
                    amend: false,
                    signoff: self.signoff_enabled,
                },
                window,
                cx,
            )
        } else {
            cx.propagate();
        }
    }

    fn amend(&mut self, _: &git::Amend, window: &mut Window, cx: &mut Context<Self>) {
        if self
            .commit_editor
            .focus_handle(cx)
            .contains_focused(window, cx)
        {
            if self.head_commit(cx).is_some() {
                if !self.amend_pending {
                    self.set_amend_pending(true, cx);
                    self.load_last_commit_message_if_empty(cx);
                } else {
                    telemetry::event!("Git Amended", source = "Git Panel");
                    self.set_amend_pending(false, cx);
                    self.commit_changes(
                        CommitOptions {
                            amend: true,
                            signoff: self.signoff_enabled,
                        },
                        window,
                        cx,
                    );
                }
            }
        } else {
            cx.propagate();
        }
    }

    pub fn head_commit(&self, cx: &App) -> Option<CommitDetails> {
        self.active_repository
            .as_ref()
            .and_then(|repo| repo.read(cx).head_commit.as_ref())
            .cloned()
    }

    pub fn load_last_commit_message_if_empty(&mut self, cx: &mut Context<Self>) {
        if !self.commit_editor.read(cx).is_empty(cx) {
            return;
        }
        let Some(head_commit) = self.head_commit(cx) else {
            return;
        };
        let recent_sha = head_commit.sha.to_string();
        let detail_task = self.load_commit_details(recent_sha, cx);
        cx.spawn(async move |this, cx| {
            if let Ok(message) = detail_task.await.map(|detail| detail.message) {
                this.update(cx, |this, cx| {
                    this.commit_message_buffer(cx).update(cx, |buffer, cx| {
                        let start = buffer.anchor_before(0);
                        let end = buffer.anchor_after(buffer.len());
                        buffer.edit([(start..end, message)], None, cx);
                    });
                })
                .log_err();
            }
        })
        .detach();
    }

    fn custom_or_suggested_commit_message(
        &self,
        window: &mut Window,
        cx: &mut Context<Self>,
    ) -> Option<String> {
        let git_commit_language = self.commit_editor.read(cx).language_at(0, cx);
        let message = self.commit_editor.read(cx).text(cx);
        if message.is_empty() {
            return self
                .suggest_commit_message(cx)
                .filter(|message| !message.trim().is_empty());
        } else if message.trim().is_empty() {
            return None;
        }
        let buffer = cx.new(|cx| {
            let mut buffer = Buffer::local(message, cx);
            buffer.set_language(git_commit_language, cx);
            buffer
        });
        let editor = cx.new(|cx| Editor::for_buffer(buffer, None, window, cx));
        let wrapped_message = editor.update(cx, |editor, cx| {
            editor.select_all(&Default::default(), window, cx);
            editor.rewrap(&Default::default(), window, cx);
            editor.text(cx)
        });
        if wrapped_message.trim().is_empty() {
            return None;
        }
        Some(wrapped_message)
    }

    fn has_commit_message(&self, cx: &mut Context<Self>) -> bool {
        let text = self.commit_editor.read(cx).text(cx);
        if !text.trim().is_empty() {
            true
        } else if text.is_empty() {
            self.suggest_commit_message(cx)
                .is_some_and(|text| !text.trim().is_empty())
        } else {
            false
        }
    }

    pub(crate) fn commit_changes(
        &mut self,
        options: CommitOptions,
        window: &mut Window,
        cx: &mut Context<Self>,
    ) {
        let Some(active_repository) = self.active_repository.clone() else {
            return;
        };
        let error_spawn = |message, window: &mut Window, cx: &mut App| {
            let prompt = window.prompt(PromptLevel::Warning, message, None, &["Ok"], cx);
            cx.spawn(async move |_| {
                prompt.await.ok();
            })
            .detach();
        };

        if self.has_unstaged_conflicts() {
            error_spawn(
                "There are still conflicts. You must stage these before committing",
                window,
                cx,
            );
            return;
        }

        let commit_message = self.custom_or_suggested_commit_message(window, cx);

        let Some(mut message) = commit_message else {
            self.commit_editor.read(cx).focus_handle(cx).focus(window);
            return;
        };

        if self.add_coauthors {
            self.fill_co_authors(&mut message, cx);
        }

        let task = if self.has_staged_changes() {
            // Repository serializes all git operations, so we can just send a commit immediately
            let commit_task = active_repository.update(cx, |repo, cx| {
                repo.commit(message.into(), None, options, cx)
            });
            cx.background_spawn(async move { commit_task.await? })
        } else {
            let changed_files = self
                .entries
                .iter()
                .filter_map(|entry| entry.status_entry())
                .filter(|status_entry| !status_entry.status.is_created())
                .map(|status_entry| status_entry.repo_path.clone())
                .collect::<Vec<_>>();

            if changed_files.is_empty() {
                error_spawn("No changes to commit", window, cx);
                return;
            }

            let stage_task =
                active_repository.update(cx, |repo, cx| repo.stage_entries(changed_files, cx));
            cx.spawn(async move |_, cx| {
                stage_task.await?;
                let commit_task = active_repository.update(cx, |repo, cx| {
                    repo.commit(message.into(), None, options, cx)
                })?;
                commit_task.await?
            })
        };
        let task = cx.spawn_in(window, async move |this, cx| {
            let result = task.await;
            this.update_in(cx, |this, window, cx| {
                this.pending_commit.take();
                match result {
                    Ok(()) => {
                        this.commit_editor
                            .update(cx, |editor, cx| editor.clear(window, cx));
                        this.original_commit_message = None;
                    }
                    Err(e) => this.show_error_toast("commit", e, cx),
                }
            })
            .ok();
        });

        self.pending_commit = Some(task);
    }

    pub(crate) fn uncommit(&mut self, window: &mut Window, cx: &mut Context<Self>) {
        let Some(repo) = self.active_repository.clone() else {
            return;
        };
        telemetry::event!("Git Uncommitted");

        let confirmation = self.check_for_pushed_commits(window, cx);
        let prior_head = self.load_commit_details("HEAD".to_string(), cx);

        let task = cx.spawn_in(window, async move |this, cx| {
            let result = maybe!(async {
                if let Ok(true) = confirmation.await {
                    let prior_head = prior_head.await?;

                    repo.update(cx, |repo, cx| {
                        repo.reset("HEAD^".to_string(), ResetMode::Soft, cx)
                    })?
                    .await??;

                    Ok(Some(prior_head))
                } else {
                    Ok(None)
                }
            })
            .await;

            this.update_in(cx, |this, window, cx| {
                this.pending_commit.take();
                match result {
                    Ok(None) => {}
                    Ok(Some(prior_commit)) => {
                        this.commit_editor.update(cx, |editor, cx| {
                            editor.set_text(prior_commit.message, window, cx)
                        });
                    }
                    Err(e) => this.show_error_toast("reset", e, cx),
                }
            })
            .ok();
        });

        self.pending_commit = Some(task);
    }

    fn check_for_pushed_commits(
        &mut self,
        window: &mut Window,
        cx: &mut Context<Self>,
    ) -> impl Future<Output = anyhow::Result<bool>> + use<> {
        let repo = self.active_repository.clone();
        let mut cx = window.to_async(cx);

        async move {
            let repo = repo.context("No active repository")?;

            let pushed_to: Vec<SharedString> = repo
                .update(&mut cx, |repo, _| repo.check_for_pushed_commits())?
                .await??;

            if pushed_to.is_empty() {
                Ok(true)
            } else {
                #[derive(strum::EnumIter, strum::VariantNames)]
                #[strum(serialize_all = "title_case")]
                enum CancelUncommit {
                    Uncommit,
                    Cancel,
                }
                let detail = format!(
                    "This commit was already pushed to {}.",
                    pushed_to.into_iter().join(", ")
                );
                let result = cx
                    .update(|window, cx| prompt("Are you sure?", Some(&detail), window, cx))?
                    .await?;

                match result {
                    CancelUncommit::Cancel => Ok(false),
                    CancelUncommit::Uncommit => Ok(true),
                }
            }
        }
    }

    /// Suggests a commit message based on the changed files and their statuses
    pub fn suggest_commit_message(&self, cx: &App) -> Option<String> {
        if let Some(merge_message) = self
            .active_repository
            .as_ref()
            .and_then(|repo| repo.read(cx).merge.message.as_ref())
        {
            return Some(merge_message.to_string());
        }

        let git_status_entry = if let Some(staged_entry) = &self.single_staged_entry {
            Some(staged_entry)
        } else if self.total_staged_count() == 0
            && let Some(single_tracked_entry) = &self.single_tracked_entry
        {
            Some(single_tracked_entry)
        } else {
            None
        }?;

        let action_text = if git_status_entry.status.is_deleted() {
            Some("Delete")
        } else if git_status_entry.status.is_created() {
            Some("Create")
        } else if git_status_entry.status.is_modified() {
            Some("Update")
        } else {
            None
        }?;

        let file_name = git_status_entry
            .repo_path
            .file_name()
            .unwrap_or_default()
            .to_string_lossy();

        Some(format!("{} {}", action_text, file_name))
    }

    fn generate_commit_message_action(
        &mut self,
        _: &git::GenerateCommitMessage,
        _window: &mut Window,
        cx: &mut Context<Self>,
    ) {
        self.generate_commit_message(cx);
    }

    /// Generates a commit message using an LLM.
    pub fn generate_commit_message(&mut self, cx: &mut Context<Self>) {
        if !self.can_commit()
            || DisableAiSettings::get_global(cx).disable_ai
            || !agent_settings::AgentSettings::get_global(cx).enabled
        {
            return;
        }

        let Some(ConfiguredModel { provider, model }) =
            LanguageModelRegistry::read_global(cx).commit_message_model()
        else {
            return;
        };

        let Some(repo) = self.active_repository.as_ref() else {
            return;
        };

        telemetry::event!("Git Commit Message Generated");

        let diff = repo.update(cx, |repo, cx| {
            if self.has_staged_changes() {
                repo.diff(DiffType::HeadToIndex, cx)
            } else {
                repo.diff(DiffType::HeadToWorktree, cx)
            }
        });

        let temperature = AgentSettings::temperature_for_model(&model, cx);

        self.generate_commit_message_task = Some(cx.spawn(async move |this, cx| {
             async move {
                let _defer = cx.on_drop(&this, |this, _cx| {
                    this.generate_commit_message_task.take();
                });

                if let Some(task) = cx.update(|cx| {
                    if !provider.is_authenticated(cx) {
                        Some(provider.authenticate(cx))
                    } else {
                        None
                    }
                })? {
                    task.await.log_err();
                };

                let mut diff_text = match diff.await {
                    Ok(result) => match result {
                        Ok(text) => text,
                        Err(e) => {
                            Self::show_commit_message_error(&this, &e, cx);
                            return anyhow::Ok(());
                        }
                    },
                    Err(e) => {
                        Self::show_commit_message_error(&this, &e, cx);
                        return anyhow::Ok(());
                    }
                };

                const ONE_MB: usize = 1_000_000;
                if diff_text.len() > ONE_MB {
                    diff_text = diff_text.chars().take(ONE_MB).collect()
                }

                let subject = this.update(cx, |this, cx| {
                    this.commit_editor.read(cx).text(cx).lines().next().map(ToOwned::to_owned).unwrap_or_default()
                })?;

                let text_empty = subject.trim().is_empty();

                let content = if text_empty {
                    format!("{PROMPT}\nHere are the changes in this commit:\n{diff_text}")
                } else {
                    format!("{PROMPT}\nHere is the user's subject line:\n{subject}\nHere are the changes in this commit:\n{diff_text}\n")
                };

                const PROMPT: &str = include_str!("commit_message_prompt.txt");

                let request = LanguageModelRequest {
                    thread_id: None,
                    prompt_id: None,
                    intent: Some(CompletionIntent::GenerateGitCommitMessage),
                    mode: None,
                    messages: vec![LanguageModelRequestMessage {
                        role: Role::User,
                        content: vec![content.into()],
                        cache: false,
                    }],
                    tools: Vec::new(),
                    tool_choice: None,
                    stop: Vec::new(),
                    temperature,
                    thinking_allowed: false,
                };

                let stream = model.stream_completion_text(request, cx);
                match stream.await {
                    Ok(mut messages) => {
                        if !text_empty {
                            this.update(cx, |this, cx| {
                                this.commit_message_buffer(cx).update(cx, |buffer, cx| {
                                    let insert_position = buffer.anchor_before(buffer.len());
                                    buffer.edit([(insert_position..insert_position, "\n")], None, cx)
                                });
                            })?;
                        }

                        while let Some(message) = messages.stream.next().await {
                            match message {
                                Ok(text) => {
                                    this.update(cx, |this, cx| {
                                        this.commit_message_buffer(cx).update(cx, |buffer, cx| {
                                            let insert_position = buffer.anchor_before(buffer.len());
                                            buffer.edit([(insert_position..insert_position, text)], None, cx);
                                        });
                                    })?;
                                }
                                Err(e) => {
                                    Self::show_commit_message_error(&this, &e, cx);
                                    break;
                                }
                            }
                        }
                    }
                    Err(e) => {
                        Self::show_commit_message_error(&this, &e, cx);
                    }
                }

                anyhow::Ok(())
            }
            .log_err().await
        }));
    }

    fn get_fetch_options(
        &self,
        window: &mut Window,
        cx: &mut Context<Self>,
    ) -> Task<Option<FetchOptions>> {
        let repo = self.active_repository.clone();
        let workspace = self.workspace.clone();

        cx.spawn_in(window, async move |_, cx| {
            let repo = repo?;
            let remotes = repo
                .update(cx, |repo, _| repo.get_remotes(None))
                .ok()?
                .await
                .ok()?
                .log_err()?;

            let mut remotes: Vec<_> = remotes.into_iter().map(FetchOptions::Remote).collect();
            if remotes.len() > 1 {
                remotes.push(FetchOptions::All);
            }
            let selection = cx
                .update(|window, cx| {
                    picker_prompt::prompt(
                        "Pick which remote to fetch",
                        remotes.iter().map(|r| r.name()).collect(),
                        workspace,
                        window,
                        cx,
                    )
                })
                .ok()?
                .await?;
            remotes.get(selection).cloned()
        })
    }

    pub(crate) fn fetch(
        &mut self,
        is_fetch_all: bool,
        window: &mut Window,
        cx: &mut Context<Self>,
    ) {
        if !self.can_push_and_pull(cx) {
            return;
        }

        let Some(repo) = self.active_repository.clone() else {
            return;
        };
        telemetry::event!("Git Fetched");
        let askpass = self.askpass_delegate("git fetch", window, cx);
        let this = cx.weak_entity();

        let fetch_options = if is_fetch_all {
            Task::ready(Some(FetchOptions::All))
        } else {
            self.get_fetch_options(window, cx)
        };

        window
            .spawn(cx, async move |cx| {
                let Some(fetch_options) = fetch_options.await else {
                    return Ok(());
                };
                let fetch = repo.update(cx, |repo, cx| {
                    repo.fetch(fetch_options.clone(), askpass, cx)
                })?;

                let remote_message = fetch.await?;
                this.update(cx, |this, cx| {
                    let action = match fetch_options {
                        FetchOptions::All => RemoteAction::Fetch(None),
                        FetchOptions::Remote(remote) => RemoteAction::Fetch(Some(remote)),
                    };
                    match remote_message {
                        Ok(remote_message) => this.show_remote_output(action, remote_message, cx),
                        Err(e) => {
                            log::error!("Error while fetching {:?}", e);
                            this.show_error_toast(action.name(), e, cx)
                        }
                    }

                    anyhow::Ok(())
                })
                .ok();
                anyhow::Ok(())
            })
            .detach_and_log_err(cx);
    }

    pub(crate) fn git_clone(&mut self, repo: String, window: &mut Window, cx: &mut Context<Self>) {
        let path = cx.prompt_for_paths(gpui::PathPromptOptions {
            files: false,
            directories: true,
            multiple: false,
            prompt: Some("Select as Repository Destination".into()),
        });

        let workspace = self.workspace.clone();

        cx.spawn_in(window, async move |this, cx| {
            let mut paths = path.await.ok()?.ok()??;
            let mut path = paths.pop()?;
            let repo_name = repo
                .split(std::path::MAIN_SEPARATOR_STR)
                .last()?
                .strip_suffix(".git")?
                .to_owned();

            let fs = this.read_with(cx, |this, _| this.fs.clone()).ok()?;

            let prompt_answer = match fs.git_clone(&repo, path.as_path()).await {
                Ok(_) => cx.update(|window, cx| {
                    window.prompt(
                        PromptLevel::Info,
                        &format!("Git Clone: {}", repo_name),
                        None,
                        &["Add repo to project", "Open repo in new project"],
                        cx,
                    )
                }),
                Err(e) => {
                    this.update(cx, |this: &mut GitPanel, cx| {
                        let toast = StatusToast::new(e.to_string(), cx, |this, _| {
                            this.icon(ToastIcon::new(IconName::XCircle).color(Color::Error))
                                .dismiss_button(true)
                        });

                        this.workspace
                            .update(cx, |workspace, cx| {
                                workspace.toggle_status_toast(toast, cx);
                            })
                            .ok();
                    })
                    .ok()?;

                    return None;
                }
            }
            .ok()?;

            path.push(repo_name);
            match prompt_answer.await.ok()? {
                0 => {
                    workspace
                        .update(cx, |workspace, cx| {
                            workspace
                                .project()
                                .update(cx, |project, cx| {
                                    project.create_worktree(path.as_path(), true, cx)
                                })
                                .detach();
                        })
                        .ok();
                }
                1 => {
                    workspace
                        .update(cx, move |workspace, cx| {
                            workspace::open_new(
                                Default::default(),
                                workspace.app_state().clone(),
                                cx,
                                move |workspace, _, cx| {
                                    cx.activate(true);
                                    workspace
                                        .project()
                                        .update(cx, |project, cx| {
                                            project.create_worktree(&path, true, cx)
                                        })
                                        .detach();
                                },
                            )
                            .detach();
                        })
                        .ok();
                }
                _ => {}
            }

            Some(())
        })
        .detach();
    }

    pub(crate) fn git_init(&mut self, window: &mut Window, cx: &mut Context<Self>) {
        let worktrees = self
            .project
            .read(cx)
            .visible_worktrees(cx)
            .collect::<Vec<_>>();

        let worktree = if worktrees.len() == 1 {
            Task::ready(Some(worktrees.first().unwrap().clone()))
        } else if worktrees.is_empty() {
            let result = window.prompt(
                PromptLevel::Warning,
                "Unable to initialize a git repository",
                Some("Open a directory first"),
                &["Ok"],
                cx,
            );
            cx.background_executor()
                .spawn(async move {
                    result.await.ok();
                })
                .detach();
            return;
        } else {
            let worktree_directories = worktrees
                .iter()
                .map(|worktree| worktree.read(cx).abs_path())
                .map(|worktree_abs_path| {
                    if let Ok(path) = worktree_abs_path.strip_prefix(util::paths::home_dir()) {
                        Path::new("~")
                            .join(path)
                            .to_string_lossy()
                            .to_string()
                            .into()
                    } else {
                        worktree_abs_path.to_string_lossy().to_string().into()
                    }
                })
                .collect_vec();
            let prompt = picker_prompt::prompt(
                "Where would you like to initialize this git repository?",
                worktree_directories,
                self.workspace.clone(),
                window,
                cx,
            );

            cx.spawn(async move |_, _| prompt.await.map(|ix| worktrees[ix].clone()))
        };

        cx.spawn_in(window, async move |this, cx| {
            let worktree = match worktree.await {
                Some(worktree) => worktree,
                None => {
                    return;
                }
            };

            let Ok(result) = this.update(cx, |this, cx| {
                let fallback_branch_name = GitPanelSettings::get_global(cx)
                    .fallback_branch_name
                    .clone();
                this.project.read(cx).git_init(
                    worktree.read(cx).abs_path(),
                    fallback_branch_name,
                    cx,
                )
            }) else {
                return;
            };

            let result = result.await;

            this.update_in(cx, |this, _, cx| match result {
                Ok(()) => {}
                Err(e) => this.show_error_toast("init", e, cx),
            })
            .ok();
        })
        .detach();
    }

    pub(crate) fn pull(&mut self, window: &mut Window, cx: &mut Context<Self>) {
        if !self.can_push_and_pull(cx) {
            return;
        }
        let Some(repo) = self.active_repository.clone() else {
            return;
        };
        let Some(branch) = repo.read(cx).branch.as_ref() else {
            return;
        };
        telemetry::event!("Git Pulled");
        let branch = branch.clone();
        let remote = self.get_remote(false, window, cx);
        cx.spawn_in(window, async move |this, cx| {
            let remote = match remote.await {
                Ok(Some(remote)) => remote,
                Ok(None) => {
                    return Ok(());
                }
                Err(e) => {
                    log::error!("Failed to get current remote: {}", e);
                    this.update(cx, |this, cx| this.show_error_toast("pull", e, cx))
                        .ok();
                    return Ok(());
                }
            };

            let askpass = this.update_in(cx, |this, window, cx| {
                this.askpass_delegate(format!("git pull {}", remote.name), window, cx)
            })?;

            let pull = repo.update(cx, |repo, cx| {
                repo.pull(
                    branch.name().to_owned().into(),
                    remote.name.clone(),
                    askpass,
                    cx,
                )
            })?;

            let remote_message = pull.await?;

            let action = RemoteAction::Pull(remote);
            this.update(cx, |this, cx| match remote_message {
                Ok(remote_message) => this.show_remote_output(action, remote_message, cx),
                Err(e) => {
                    log::error!("Error while pulling {:?}", e);
                    this.show_error_toast(action.name(), e, cx)
                }
            })
            .ok();

            anyhow::Ok(())
        })
        .detach_and_log_err(cx);
    }

    pub(crate) fn push(
        &mut self,
        force_push: bool,
        select_remote: bool,
        window: &mut Window,
        cx: &mut Context<Self>,
    ) {
        if !self.can_push_and_pull(cx) {
            return;
        }
        let Some(repo) = self.active_repository.clone() else {
            return;
        };
        let Some(branch) = repo.read(cx).branch.as_ref() else {
            return;
        };
        telemetry::event!("Git Pushed");
        let branch = branch.clone();

        let options = if force_push {
            Some(PushOptions::Force)
        } else {
            match branch.upstream {
                Some(Upstream {
                    tracking: UpstreamTracking::Gone,
                    ..
                })
                | None => Some(PushOptions::SetUpstream),
                _ => None,
            }
        };
        let remote = self.get_remote(select_remote, window, cx);

        cx.spawn_in(window, async move |this, cx| {
            let remote = match remote.await {
                Ok(Some(remote)) => remote,
                Ok(None) => {
                    return Ok(());
                }
                Err(e) => {
                    log::error!("Failed to get current remote: {}", e);
                    this.update(cx, |this, cx| this.show_error_toast("push", e, cx))
                        .ok();
                    return Ok(());
                }
            };

            let askpass_delegate = this.update_in(cx, |this, window, cx| {
                this.askpass_delegate(format!("git push {}", remote.name), window, cx)
            })?;

            let push = repo.update(cx, |repo, cx| {
                repo.push(
                    branch.name().to_owned().into(),
                    remote.name.clone(),
                    options,
                    askpass_delegate,
                    cx,
                )
            })?;

            let remote_output = push.await?;

            let action = RemoteAction::Push(branch.name().to_owned().into(), remote);
            this.update(cx, |this, cx| match remote_output {
                Ok(remote_message) => this.show_remote_output(action, remote_message, cx),
                Err(e) => {
                    log::error!("Error while pushing {:?}", e);
                    this.show_error_toast(action.name(), e, cx)
                }
            })?;

            anyhow::Ok(())
        })
        .detach_and_log_err(cx);
    }

    fn askpass_delegate(
        &self,
        operation: impl Into<SharedString>,
        window: &mut Window,
        cx: &mut Context<Self>,
    ) -> AskPassDelegate {
        let this = cx.weak_entity();
        let operation = operation.into();
        let window = window.window_handle();
        AskPassDelegate::new(&mut cx.to_async(), move |prompt, tx, cx| {
            window
                .update(cx, |_, window, cx| {
                    this.update(cx, |this, cx| {
                        this.workspace.update(cx, |workspace, cx| {
                            workspace.toggle_modal(window, cx, |window, cx| {
                                AskPassModal::new(operation.clone(), prompt.into(), tx, window, cx)
                            });
                        })
                    })
                })
                .ok();
        })
    }

    fn can_push_and_pull(&self, cx: &App) -> bool {
        !self.project.read(cx).is_via_collab()
    }

    fn get_remote(
        &mut self,
        always_select: bool,
        window: &mut Window,
        cx: &mut Context<Self>,
    ) -> impl Future<Output = anyhow::Result<Option<Remote>>> + use<> {
        let repo = self.active_repository.clone();
        let workspace = self.workspace.clone();
        let mut cx = window.to_async(cx);

        async move {
            let repo = repo.context("No active repository")?;
            let current_remotes: Vec<Remote> = repo
                .update(&mut cx, |repo, _| {
                    let current_branch = if always_select {
                        None
                    } else {
                        let current_branch = repo.branch.as_ref().context("No active branch")?;
                        Some(current_branch.name().to_string())
                    };
                    anyhow::Ok(repo.get_remotes(current_branch))
                })??
                .await??;

            let current_remotes: Vec<_> = current_remotes
                .into_iter()
                .map(|remotes| remotes.name)
                .collect();
            let selection = cx
                .update(|window, cx| {
                    picker_prompt::prompt(
                        "Pick which remote to push to",
                        current_remotes.clone(),
                        workspace,
                        window,
                        cx,
                    )
                })?
                .await;

            Ok(selection.map(|selection| Remote {
                name: current_remotes[selection].clone(),
            }))
        }
    }

    pub fn load_local_committer(&mut self, cx: &Context<Self>) {
        if self.local_committer_task.is_none() {
            self.local_committer_task = Some(cx.spawn(async move |this, cx| {
                let committer = get_git_committer(cx).await;
                this.update(cx, |this, cx| {
                    this.local_committer = Some(committer);
                    cx.notify()
                })
                .ok();
            }));
        }
    }

    fn potential_co_authors(&self, cx: &App) -> Vec<(String, String)> {
        let mut new_co_authors = Vec::new();
        let project = self.project.read(cx);

        let Some(room) = self
            .workspace
            .upgrade()
            .and_then(|workspace| workspace.read(cx).active_call()?.read(cx).room().cloned())
        else {
            return Vec::default();
        };

        let room = room.read(cx);

        for (peer_id, collaborator) in project.collaborators() {
            if collaborator.is_host {
                continue;
            }

            let Some(participant) = room.remote_participant_for_peer_id(*peer_id) else {
                continue;
            };
            if !participant.can_write() {
                continue;
            }
            if let Some(email) = &collaborator.committer_email {
                let name = collaborator
                    .committer_name
                    .clone()
                    .or_else(|| participant.user.name.clone())
                    .unwrap_or_else(|| participant.user.github_login.clone().to_string());
                new_co_authors.push((name.clone(), email.clone()))
            }
        }
        if !project.is_local()
            && !project.is_read_only(cx)
            && let Some(local_committer) = self.local_committer(room, cx)
        {
            new_co_authors.push(local_committer);
        }
        new_co_authors
    }

    fn local_committer(&self, room: &call::Room, cx: &App) -> Option<(String, String)> {
        let user = room.local_participant_user(cx)?;
        let committer = self.local_committer.as_ref()?;
        let email = committer.email.clone()?;
        let name = committer
            .name
            .clone()
            .or_else(|| user.name.clone())
            .unwrap_or_else(|| user.github_login.clone().to_string());
        Some((name, email))
    }

    fn toggle_fill_co_authors(
        &mut self,
        _: &ToggleFillCoAuthors,
        _: &mut Window,
        cx: &mut Context<Self>,
    ) {
        self.add_coauthors = !self.add_coauthors;
        cx.notify();
    }

    fn toggle_sort_by_path(
        &mut self,
        _: &ToggleSortByPath,
        _: &mut Window,
        cx: &mut Context<Self>,
    ) {
        let current_setting = GitPanelSettings::get_global(cx).sort_by_path;
        if let Some(workspace) = self.workspace.upgrade() {
            let workspace = workspace.read(cx);
            let fs = workspace.app_state().fs.clone();
            cx.update_global::<SettingsStore, _>(|store, _cx| {
                store.update_settings_file::<GitPanelSettings>(fs, move |settings, _cx| {
                    settings.sort_by_path = Some(!current_setting);
                });
            });
        }
    }

    fn fill_co_authors(&mut self, message: &mut String, cx: &mut Context<Self>) {
        const CO_AUTHOR_PREFIX: &str = "Co-authored-by: ";

        let existing_text = message.to_ascii_lowercase();
        let lowercase_co_author_prefix = CO_AUTHOR_PREFIX.to_lowercase();
        let mut ends_with_co_authors = false;
        let existing_co_authors = existing_text
            .lines()
            .filter_map(|line| {
                let line = line.trim();
                if line.starts_with(&lowercase_co_author_prefix) {
                    ends_with_co_authors = true;
                    Some(line)
                } else {
                    ends_with_co_authors = false;
                    None
                }
            })
            .collect::<HashSet<_>>();

        let new_co_authors = self
            .potential_co_authors(cx)
            .into_iter()
            .filter(|(_, email)| {
                !existing_co_authors
                    .iter()
                    .any(|existing| existing.contains(email.as_str()))
            })
            .collect::<Vec<_>>();

        if new_co_authors.is_empty() {
            return;
        }

        if !ends_with_co_authors {
            message.push('\n');
        }
        for (name, email) in new_co_authors {
            message.push('\n');
            message.push_str(CO_AUTHOR_PREFIX);
            message.push_str(&name);
            message.push_str(" <");
            message.push_str(&email);
            message.push('>');
        }
        message.push('\n');
    }

    fn schedule_update(
        &mut self,
        clear_pending: bool,
        window: &mut Window,
        cx: &mut Context<Self>,
    ) {
        let handle = cx.entity().downgrade();
        self.reopen_commit_buffer(window, cx);
        self.update_visible_entries_task = cx.spawn_in(window, async move |_, cx| {
            cx.background_executor().timer(UPDATE_DEBOUNCE).await;
            if let Some(git_panel) = handle.upgrade() {
                git_panel
                    .update(cx, |git_panel, cx| {
                        if clear_pending {
                            git_panel.clear_pending();
                        }
<<<<<<< HEAD
                        git_panel.update_visible_entries(cx);
=======
                        git_panel.update_visible_entries(window, cx);
                        git_panel.update_scrollbar_properties(window, cx);
>>>>>>> acb3406e
                    })
                    .ok();
            }
        });
    }

    fn reopen_commit_buffer(&mut self, window: &mut Window, cx: &mut Context<Self>) {
        let Some(active_repo) = self.active_repository.as_ref() else {
            return;
        };
        let load_buffer = active_repo.update(cx, |active_repo, cx| {
            let project = self.project.read(cx);
            active_repo.open_commit_buffer(
                Some(project.languages().clone()),
                project.buffer_store().clone(),
                cx,
            )
        });

        cx.spawn_in(window, async move |git_panel, cx| {
            let buffer = load_buffer.await?;
            git_panel.update_in(cx, |git_panel, window, cx| {
                if git_panel
                    .commit_editor
                    .read(cx)
                    .buffer()
                    .read(cx)
                    .as_singleton()
                    .as_ref()
                    != Some(&buffer)
                {
                    git_panel.commit_editor = cx.new(|cx| {
                        commit_message_editor(
                            buffer,
                            git_panel.suggest_commit_message(cx).map(SharedString::from),
                            git_panel.project.clone(),
                            true,
                            window,
                            cx,
                        )
                    });
                }
            })
        })
        .detach_and_log_err(cx);
    }

    fn clear_pending(&mut self) {
        self.pending.retain(|v| !v.finished)
    }

    fn update_visible_entries(&mut self, window: &mut Window, cx: &mut Context<Self>) {
        let bulk_staging = self.bulk_staging.take();
        let last_staged_path_prev_index = bulk_staging
            .as_ref()
            .and_then(|op| self.entry_by_path(&op.anchor, cx));

        self.entries.clear();
        self.single_staged_entry.take();
        self.single_tracked_entry.take();
        self.conflicted_count = 0;
        self.conflicted_staged_count = 0;
        self.new_count = 0;
        self.tracked_count = 0;
        self.new_staged_count = 0;
        self.tracked_staged_count = 0;
        self.entry_count = 0;

        let sort_by_path = GitPanelSettings::get_global(cx).sort_by_path;

        let mut changed_entries = Vec::new();
        let mut new_entries = Vec::new();
        let mut conflict_entries = Vec::new();
        let mut single_staged_entry = None;
        let mut staged_count = 0;
        let mut max_width_item: Option<(RepoPath, usize)> = None;

        let Some(repo) = self.active_repository.as_ref() else {
            // Just clear entries if no repository is active.
            cx.notify();
            return;
        };

        let repo = repo.read(cx);

        for entry in repo.cached_status() {
            let is_conflict = repo.had_conflict_on_last_merge_head_change(&entry.repo_path);
            let is_new = entry.status.is_created();
            let staging = entry.status.staging();

            if self.pending.iter().any(|pending| {
                pending.target_status == TargetStatus::Reverted
                    && !pending.finished
                    && pending
                        .entries
                        .iter()
                        .any(|pending| pending.repo_path == entry.repo_path)
            }) {
                continue;
            }

            let abs_path = repo.work_directory_abs_path.join(&entry.repo_path.0);
            let entry = GitStatusEntry {
                repo_path: entry.repo_path.clone(),
                abs_path,
                status: entry.status,
                staging,
            };

            if staging.has_staged() {
                staged_count += 1;
                single_staged_entry = Some(entry.clone());
            }

            let width_estimate = Self::item_width_estimate(
                entry.parent_dir().map(|s| s.len()).unwrap_or(0),
                entry.display_name().len(),
            );

            match max_width_item.as_mut() {
                Some((repo_path, estimate)) => {
                    if width_estimate > *estimate {
                        *repo_path = entry.repo_path.clone();
                        *estimate = width_estimate;
                    }
                }
                None => max_width_item = Some((entry.repo_path.clone(), width_estimate)),
            }

            if sort_by_path {
                changed_entries.push(entry);
            } else if is_conflict {
                conflict_entries.push(entry);
            } else if is_new {
                new_entries.push(entry);
            } else {
                changed_entries.push(entry);
            }
        }

        let mut pending_staged_count = 0;
        let mut last_pending_staged = None;
        let mut pending_status_for_single_staged = None;
        for pending in self.pending.iter() {
            if pending.target_status == TargetStatus::Staged {
                pending_staged_count += pending.entries.len();
                last_pending_staged = pending.entries.first().cloned();
            }
            if let Some(single_staged) = &single_staged_entry
                && pending
                    .entries
                    .iter()
                    .any(|entry| entry.repo_path == single_staged.repo_path)
            {
                pending_status_for_single_staged = Some(pending.target_status);
            }
        }

        if conflict_entries.is_empty() && staged_count == 1 && pending_staged_count == 0 {
            match pending_status_for_single_staged {
                Some(TargetStatus::Staged) | None => {
                    self.single_staged_entry = single_staged_entry;
                }
                _ => {}
            }
        } else if conflict_entries.is_empty() && pending_staged_count == 1 {
            self.single_staged_entry = last_pending_staged;
        }

        if conflict_entries.is_empty() && changed_entries.len() == 1 {
            self.single_tracked_entry = changed_entries.first().cloned();
        }

        if !conflict_entries.is_empty() {
            self.entries.push(GitListEntry::Header(GitHeaderEntry {
                header: Section::Conflict,
            }));
            self.entries
                .extend(conflict_entries.into_iter().map(GitListEntry::Status));
        }

        if !changed_entries.is_empty() {
            if !sort_by_path {
                self.entries.push(GitListEntry::Header(GitHeaderEntry {
                    header: Section::Tracked,
                }));
            }
            self.entries
                .extend(changed_entries.into_iter().map(GitListEntry::Status));
        }
        if !new_entries.is_empty() {
            self.entries.push(GitListEntry::Header(GitHeaderEntry {
                header: Section::New,
            }));
            self.entries
                .extend(new_entries.into_iter().map(GitListEntry::Status));
        }

        if let Some((repo_path, _)) = max_width_item {
            self.max_width_item_index = self.entries.iter().position(|entry| match entry {
                GitListEntry::Status(git_status_entry) => git_status_entry.repo_path == repo_path,
                GitListEntry::Header(_) => false,
            });
        }

        self.update_counts(repo);

        let bulk_staging_anchor_new_index = bulk_staging
            .as_ref()
            .filter(|op| op.repo_id == repo.id)
            .and_then(|op| self.entry_by_path(&op.anchor, cx));
        if bulk_staging_anchor_new_index == last_staged_path_prev_index
            && let Some(index) = bulk_staging_anchor_new_index
            && let Some(entry) = self.entries.get(index)
            && let Some(entry) = entry.status_entry()
            && self.entry_staging(entry) == StageStatus::Staged
        {
            self.bulk_staging = bulk_staging;
        }

        self.select_first_entry_if_none(cx);

        let suggested_commit_message = self.suggest_commit_message(cx);
        let placeholder_text = suggested_commit_message.unwrap_or("Enter commit message".into());

        self.commit_editor.update(cx, |editor, cx| {
            editor.set_placeholder_text(&placeholder_text, window, cx)
        });

        cx.notify();
    }

    fn header_state(&self, header_type: Section) -> ToggleState {
        let (staged_count, count) = match header_type {
            Section::New => (self.new_staged_count, self.new_count),
            Section::Tracked => (self.tracked_staged_count, self.tracked_count),
            Section::Conflict => (self.conflicted_staged_count, self.conflicted_count),
        };
        if staged_count == 0 {
            ToggleState::Unselected
        } else if count == staged_count {
            ToggleState::Selected
        } else {
            ToggleState::Indeterminate
        }
    }

    fn update_counts(&mut self, repo: &Repository) {
        self.show_placeholders = false;
        self.conflicted_count = 0;
        self.conflicted_staged_count = 0;
        self.new_count = 0;
        self.tracked_count = 0;
        self.new_staged_count = 0;
        self.tracked_staged_count = 0;
        self.entry_count = 0;
        for entry in &self.entries {
            let Some(status_entry) = entry.status_entry() else {
                continue;
            };
            self.entry_count += 1;
            if repo.had_conflict_on_last_merge_head_change(&status_entry.repo_path) {
                self.conflicted_count += 1;
                if self.entry_staging(status_entry).has_staged() {
                    self.conflicted_staged_count += 1;
                }
            } else if status_entry.status.is_created() {
                self.new_count += 1;
                if self.entry_staging(status_entry).has_staged() {
                    self.new_staged_count += 1;
                }
            } else {
                self.tracked_count += 1;
                if self.entry_staging(status_entry).has_staged() {
                    self.tracked_staged_count += 1;
                }
            }
        }
    }

    fn entry_staging(&self, entry: &GitStatusEntry) -> StageStatus {
        for pending in self.pending.iter().rev() {
            if pending
                .entries
                .iter()
                .any(|pending_entry| pending_entry.repo_path == entry.repo_path)
            {
                match pending.target_status {
                    TargetStatus::Staged => return StageStatus::Staged,
                    TargetStatus::Unstaged => return StageStatus::Unstaged,
                    TargetStatus::Reverted => continue,
                    TargetStatus::Unchanged => continue,
                }
            }
        }
        entry.staging
    }

    pub(crate) fn has_staged_changes(&self) -> bool {
        self.tracked_staged_count > 0
            || self.new_staged_count > 0
            || self.conflicted_staged_count > 0
    }

    pub(crate) fn has_unstaged_changes(&self) -> bool {
        self.tracked_count > self.tracked_staged_count
            || self.new_count > self.new_staged_count
            || self.conflicted_count > self.conflicted_staged_count
    }

    fn has_tracked_changes(&self) -> bool {
        self.tracked_count > 0
    }

    pub fn has_unstaged_conflicts(&self) -> bool {
        self.conflicted_count > 0 && self.conflicted_count != self.conflicted_staged_count
    }

    fn show_error_toast(&self, action: impl Into<SharedString>, e: anyhow::Error, cx: &mut App) {
        let action = action.into();
        let Some(workspace) = self.workspace.upgrade() else {
            return;
        };

        let message = e.to_string().trim().to_string();
        if message
            .matches(git::repository::REMOTE_CANCELLED_BY_USER)
            .next()
            .is_some()
        { // Hide the cancelled by user message
        } else {
            workspace.update(cx, |workspace, cx| {
                let workspace_weak = cx.weak_entity();
                let toast = StatusToast::new(format!("git {} failed", action), cx, |this, _cx| {
                    this.icon(ToastIcon::new(IconName::XCircle).color(Color::Error))
                        .action("View Log", move |window, cx| {
                            let message = message.clone();
                            let action = action.clone();
                            workspace_weak
                                .update(cx, move |workspace, cx| {
                                    Self::open_output(action, workspace, &message, window, cx)
                                })
                                .ok();
                        })
                });
                workspace.toggle_status_toast(toast, cx)
            });
        }
    }

    fn show_commit_message_error<E>(weak_this: &WeakEntity<Self>, err: &E, cx: &mut AsyncApp)
    where
        E: std::fmt::Debug + std::fmt::Display,
    {
        if let Ok(Some(workspace)) = weak_this.update(cx, |this, _cx| this.workspace.upgrade()) {
            let _ = workspace.update(cx, |workspace, cx| {
                struct CommitMessageError;
                let notification_id = NotificationId::unique::<CommitMessageError>();
                workspace.show_notification(notification_id, cx, |cx| {
                    cx.new(|cx| {
                        ErrorMessagePrompt::new(
                            format!("Failed to generate commit message: {err}"),
                            cx,
                        )
                    })
                });
            });
        }
    }

    fn show_remote_output(&self, action: RemoteAction, info: RemoteCommandOutput, cx: &mut App) {
        let Some(workspace) = self.workspace.upgrade() else {
            return;
        };

        workspace.update(cx, |workspace, cx| {
            let SuccessMessage { message, style } = remote_output::format_output(&action, info);
            let workspace_weak = cx.weak_entity();
            let operation = action.name();

            let status_toast = StatusToast::new(message, cx, move |this, _cx| {
                use remote_output::SuccessStyle::*;
                match style {
                    Toast => this.icon(ToastIcon::new(IconName::GitBranchAlt).color(Color::Muted)),
                    ToastWithLog { output } => this
                        .icon(ToastIcon::new(IconName::GitBranchAlt).color(Color::Muted))
                        .action("View Log", move |window, cx| {
                            let output = output.clone();
                            let output =
                                format!("stdout:\n{}\nstderr:\n{}", output.stdout, output.stderr);
                            workspace_weak
                                .update(cx, move |workspace, cx| {
                                    Self::open_output(operation, workspace, &output, window, cx)
                                })
                                .ok();
                        }),
                    PushPrLink { text, link } => this
                        .icon(ToastIcon::new(IconName::GitBranchAlt).color(Color::Muted))
                        .action(text, move |_, cx| cx.open_url(&link)),
                }
            });
            workspace.toggle_status_toast(status_toast, cx)
        });
    }

    fn open_output(
        operation: impl Into<SharedString>,
        workspace: &mut Workspace,
        output: &str,
        window: &mut Window,
        cx: &mut Context<Workspace>,
    ) {
        let operation = operation.into();
        let buffer = cx.new(|cx| Buffer::local(output, cx));
        buffer.update(cx, |buffer, cx| {
            buffer.set_capability(language::Capability::ReadOnly, cx);
        });
        let editor = cx.new(|cx| {
            let mut editor = Editor::for_buffer(buffer, None, window, cx);
            editor.buffer().update(cx, |buffer, cx| {
                buffer.set_title(format!("Output from git {operation}"), cx);
            });
            editor.set_read_only(true);
            editor
        });

        workspace.add_item_to_center(Box::new(editor), window, cx);
    }

    pub fn can_commit(&self) -> bool {
        (self.has_staged_changes() || self.has_tracked_changes()) && !self.has_unstaged_conflicts()
    }

    pub fn can_stage_all(&self) -> bool {
        self.has_unstaged_changes()
    }

    pub fn can_unstage_all(&self) -> bool {
        self.has_staged_changes()
    }

    // eventually we'll need to take depth into account here
    // if we add a tree view
    fn item_width_estimate(path: usize, file_name: usize) -> usize {
        path + file_name
    }

    fn render_overflow_menu(&self, id: impl Into<ElementId>) -> impl IntoElement {
        let focus_handle = self.focus_handle.clone();
        let has_tracked_changes = self.has_tracked_changes();
        let has_staged_changes = self.has_staged_changes();
        let has_unstaged_changes = self.has_unstaged_changes();
        let has_new_changes = self.new_count > 0;

        PopoverMenu::new(id.into())
            .trigger(
                IconButton::new("overflow-menu-trigger", IconName::Ellipsis)
                    .icon_size(IconSize::Small)
                    .icon_color(Color::Muted),
            )
            .menu(move |window, cx| {
                Some(git_panel_context_menu(
                    focus_handle.clone(),
                    GitMenuState {
                        has_tracked_changes,
                        has_staged_changes,
                        has_unstaged_changes,
                        has_new_changes,
                        sort_by_path: GitPanelSettings::get_global(cx).sort_by_path,
                    },
                    window,
                    cx,
                ))
            })
            .anchor(Corner::TopRight)
    }

    pub(crate) fn render_generate_commit_message_button(
        &self,
        cx: &Context<Self>,
    ) -> Option<AnyElement> {
        if !agent_settings::AgentSettings::get_global(cx).enabled
            || DisableAiSettings::get_global(cx).disable_ai
            || LanguageModelRegistry::read_global(cx)
                .commit_message_model()
                .is_none()
        {
            return None;
        }

        if self.generate_commit_message_task.is_some() {
            return Some(
                h_flex()
                    .gap_1()
                    .child(
                        Icon::new(IconName::ArrowCircle)
                            .size(IconSize::XSmall)
                            .color(Color::Info)
                            .with_rotate_animation(2),
                    )
                    .child(
                        Label::new("Generating Commit...")
                            .size(LabelSize::Small)
                            .color(Color::Muted),
                    )
                    .into_any_element(),
            );
        }

        let can_commit = self.can_commit();
        let editor_focus_handle = self.commit_editor.focus_handle(cx);
        Some(
            IconButton::new("generate-commit-message", IconName::AiEdit)
                .shape(ui::IconButtonShape::Square)
                .icon_color(Color::Muted)
                .tooltip(move |window, cx| {
                    if can_commit {
                        Tooltip::for_action_in(
                            "Generate Commit Message",
                            &git::GenerateCommitMessage,
                            &editor_focus_handle,
                            window,
                            cx,
                        )
                    } else {
                        Tooltip::simple("No changes to commit", cx)
                    }
                })
                .disabled(!can_commit)
                .on_click(cx.listener(move |this, _event, _window, cx| {
                    this.generate_commit_message(cx);
                }))
                .into_any_element(),
        )
    }

    pub(crate) fn render_co_authors(&self, cx: &Context<Self>) -> Option<AnyElement> {
        let potential_co_authors = self.potential_co_authors(cx);

        let (tooltip_label, icon) = if self.add_coauthors {
            ("Remove co-authored-by", IconName::Person)
        } else {
            ("Add co-authored-by", IconName::UserCheck)
        };

        if potential_co_authors.is_empty() {
            None
        } else {
            Some(
                IconButton::new("co-authors", icon)
                    .shape(ui::IconButtonShape::Square)
                    .icon_color(Color::Disabled)
                    .selected_icon_color(Color::Selected)
                    .toggle_state(self.add_coauthors)
                    .tooltip(move |_, cx| {
                        let title = format!(
                            "{}:{}{}",
                            tooltip_label,
                            if potential_co_authors.len() == 1 {
                                ""
                            } else {
                                "\n"
                            },
                            potential_co_authors
                                .iter()
                                .map(|(name, email)| format!(" {} <{}>", name, email))
                                .join("\n")
                        );
                        Tooltip::simple(title, cx)
                    })
                    .on_click(cx.listener(|this, _, _, cx| {
                        this.add_coauthors = !this.add_coauthors;
                        cx.notify();
                    }))
                    .into_any_element(),
            )
        }
    }

    fn render_git_commit_menu(
        &self,
        id: impl Into<ElementId>,
        keybinding_target: Option<FocusHandle>,
        cx: &mut Context<Self>,
    ) -> impl IntoElement {
        PopoverMenu::new(id.into())
            .trigger(
                ui::ButtonLike::new_rounded_right("commit-split-button-right")
                    .layer(ui::ElevationIndex::ModalSurface)
                    .size(ButtonSize::None)
                    .child(
                        h_flex()
                            .px_1()
                            .h_full()
                            .justify_center()
                            .border_l_1()
                            .border_color(cx.theme().colors().border)
                            .child(Icon::new(IconName::ChevronDown).size(IconSize::XSmall)),
                    ),
            )
            .menu({
                let git_panel = cx.entity();
                let has_previous_commit = self.head_commit(cx).is_some();
                let amend = self.amend_pending();
                let signoff = self.signoff_enabled;

                move |window, cx| {
                    Some(ContextMenu::build(window, cx, |context_menu, _, _| {
                        context_menu
                            .when_some(keybinding_target.clone(), |el, keybinding_target| {
                                el.context(keybinding_target)
                            })
                            .when(has_previous_commit, |this| {
                                this.toggleable_entry(
                                    "Amend",
                                    amend,
                                    IconPosition::Start,
                                    Some(Box::new(Amend)),
                                    {
                                        let git_panel = git_panel.downgrade();
                                        move |_, cx| {
                                            git_panel
                                                .update(cx, |git_panel, cx| {
                                                    git_panel.toggle_amend_pending(cx);
                                                })
                                                .ok();
                                        }
                                    },
                                )
                            })
                            .toggleable_entry(
                                "Signoff",
                                signoff,
                                IconPosition::Start,
                                Some(Box::new(Signoff)),
                                move |window, cx| window.dispatch_action(Box::new(Signoff), cx),
                            )
                    }))
                }
            })
            .anchor(Corner::TopRight)
    }

    pub fn configure_commit_button(&self, cx: &mut Context<Self>) -> (bool, &'static str) {
        if self.has_unstaged_conflicts() {
            (false, "You must resolve conflicts before committing")
        } else if !self.has_staged_changes() && !self.has_tracked_changes() {
            (false, "No changes to commit")
        } else if self.pending_commit.is_some() {
            (false, "Commit in progress")
        } else if !self.has_commit_message(cx) {
            (false, "No commit message")
        } else if !self.has_write_access(cx) {
            (false, "You do not have write access to this project")
        } else {
            (true, self.commit_button_title())
        }
    }

    pub fn commit_button_title(&self) -> &'static str {
        if self.amend_pending {
            if self.has_staged_changes() {
                "Amend"
            } else {
                "Amend Tracked"
            }
        } else if self.has_staged_changes() {
            "Commit"
        } else {
            "Commit Tracked"
        }
    }

    fn expand_commit_editor(
        &mut self,
        _: &git::ExpandCommitEditor,
        window: &mut Window,
        cx: &mut Context<Self>,
    ) {
        let workspace = self.workspace.clone();
        window.defer(cx, move |window, cx| {
            workspace
                .update(cx, |workspace, cx| {
                    CommitModal::toggle(workspace, None, window, cx)
                })
                .ok();
        })
    }

    fn render_panel_header(
        &self,
        window: &mut Window,
        cx: &mut Context<Self>,
    ) -> Option<impl IntoElement> {
        self.active_repository.as_ref()?;

        let text;
        let action;
        let tooltip;
        if self.total_staged_count() == self.entry_count && self.entry_count > 0 {
            text = "Unstage All";
            action = git::UnstageAll.boxed_clone();
            tooltip = "git reset";
        } else {
            text = "Stage All";
            action = git::StageAll.boxed_clone();
            tooltip = "git add --all ."
        }

        let change_string = match self.entry_count {
            0 => "No Changes".to_string(),
            1 => "1 Change".to_string(),
            _ => format!("{} Changes", self.entry_count),
        };

        Some(
            self.panel_header_container(window, cx)
                .px_2()
                .justify_between()
                .child(
                    panel_button(change_string)
                        .color(Color::Muted)
                        .tooltip(Tooltip::for_action_title_in(
                            "Open Diff",
                            &Diff,
                            &self.focus_handle,
                        ))
                        .on_click(|_, _, cx| {
                            cx.defer(|cx| {
                                cx.dispatch_action(&Diff);
                            })
                        }),
                )
                .child(
                    h_flex()
                        .gap_1()
                        .child(self.render_overflow_menu("overflow_menu"))
                        .child(
                            panel_filled_button(text)
                                .tooltip(Tooltip::for_action_title_in(
                                    tooltip,
                                    action.as_ref(),
                                    &self.focus_handle,
                                ))
                                .disabled(self.entry_count == 0)
                                .on_click(move |_, _, cx| {
                                    let action = action.boxed_clone();
                                    cx.defer(move |cx| {
                                        cx.dispatch_action(action.as_ref());
                                    })
                                }),
                        ),
                ),
        )
    }

    pub(crate) fn render_remote_button(&self, cx: &mut Context<Self>) -> Option<AnyElement> {
        let branch = self.active_repository.as_ref()?.read(cx).branch.clone();
        if !self.can_push_and_pull(cx) {
            return None;
        }
        Some(
            h_flex()
                .gap_1()
                .flex_shrink_0()
                .when_some(branch, |this, branch| {
                    let focus_handle = Some(self.focus_handle(cx));

                    this.children(render_remote_button(
                        "remote-button",
                        &branch,
                        focus_handle,
                        true,
                    ))
                })
                .into_any_element(),
        )
    }

    pub fn render_footer(
        &self,
        window: &mut Window,
        cx: &mut Context<Self>,
    ) -> Option<impl IntoElement> {
        let active_repository = self.active_repository.clone()?;
        let panel_editor_style = panel_editor_style(true, window, cx);

        let enable_coauthors = self.render_co_authors(cx);

        let editor_focus_handle = self.commit_editor.focus_handle(cx);
        let expand_tooltip_focus_handle = editor_focus_handle;

        let branch = active_repository.read(cx).branch.clone();
        let head_commit = active_repository.read(cx).head_commit.clone();

        let footer_size = px(32.);
        let gap = px(9.0);
        let max_height = panel_editor_style
            .text
            .line_height_in_pixels(window.rem_size())
            * MAX_PANEL_EDITOR_LINES
            + gap;

        let git_panel = cx.entity();
        let display_name = SharedString::from(Arc::from(
            active_repository
                .read(cx)
                .display_name()
                .trim_end_matches("/"),
        ));
        let editor_is_long = self.commit_editor.update(cx, |editor, cx| {
            editor.max_point(cx).row().0 >= MAX_PANEL_EDITOR_LINES as u32
        });

        let footer = v_flex()
            .child(PanelRepoFooter::new(
                display_name,
                branch,
                head_commit,
                Some(git_panel),
            ))
            .child(
                panel_editor_container(window, cx)
                    .id("commit-editor-container")
                    .relative()
                    .w_full()
                    .h(max_height + footer_size)
                    .border_t_1()
                    .border_color(cx.theme().colors().border)
                    .cursor_text()
                    .on_click(cx.listener(move |this, _: &ClickEvent, window, cx| {
                        window.focus(&this.commit_editor.focus_handle(cx));
                    }))
                    .child(
                        h_flex()
                            .id("commit-footer")
                            .border_t_1()
                            .when(editor_is_long, |el| {
                                el.border_color(cx.theme().colors().border_variant)
                            })
                            .absolute()
                            .bottom_0()
                            .left_0()
                            .w_full()
                            .px_2()
                            .h(footer_size)
                            .flex_none()
                            .justify_between()
                            .child(
                                self.render_generate_commit_message_button(cx)
                                    .unwrap_or_else(|| div().into_any_element()),
                            )
                            .child(
                                h_flex()
                                    .gap_0p5()
                                    .children(enable_coauthors)
                                    .child(self.render_commit_button(cx)),
                            ),
                    )
                    .child(
                        div()
                            .pr_2p5()
                            .on_action(|&editor::actions::MoveUp, _, cx| {
                                cx.stop_propagation();
                            })
                            .on_action(|&editor::actions::MoveDown, _, cx| {
                                cx.stop_propagation();
                            })
                            .child(EditorElement::new(&self.commit_editor, panel_editor_style)),
                    )
                    .child(
                        h_flex()
                            .absolute()
                            .top_2()
                            .right_2()
                            .opacity(0.5)
                            .hover(|this| this.opacity(1.0))
                            .child(
                                panel_icon_button("expand-commit-editor", IconName::Maximize)
                                    .icon_size(IconSize::Small)
                                    .size(ui::ButtonSize::Default)
                                    .tooltip(move |window, cx| {
                                        Tooltip::for_action_in(
                                            "Open Commit Modal",
                                            &git::ExpandCommitEditor,
                                            &expand_tooltip_focus_handle,
                                            window,
                                            cx,
                                        )
                                    })
                                    .on_click(cx.listener({
                                        move |_, _, window, cx| {
                                            window.dispatch_action(
                                                git::ExpandCommitEditor.boxed_clone(),
                                                cx,
                                            )
                                        }
                                    })),
                            ),
                    ),
            );

        Some(footer)
    }

    fn render_commit_button(&self, cx: &mut Context<Self>) -> impl IntoElement {
        let (can_commit, tooltip) = self.configure_commit_button(cx);
        let title = self.commit_button_title();
        let commit_tooltip_focus_handle = self.commit_editor.focus_handle(cx);
        let amend = self.amend_pending();
        let signoff = self.signoff_enabled;

        div()
            .id("commit-wrapper")
            .on_hover(cx.listener(move |this, hovered, _, cx| {
                this.show_placeholders =
                    *hovered && !this.has_staged_changes() && !this.has_unstaged_conflicts();
                cx.notify()
            }))
            .child(SplitButton::new(
                ui::ButtonLike::new_rounded_left(ElementId::Name(
                    format!("split-button-left-{}", title).into(),
                ))
                .layer(ui::ElevationIndex::ModalSurface)
                .size(ui::ButtonSize::Compact)
                .child(
                    div()
                        .child(Label::new(title).size(LabelSize::Small))
                        .mr_0p5(),
                )
                .on_click({
                    let git_panel = cx.weak_entity();
                    move |_, window, cx| {
                        telemetry::event!("Git Committed", source = "Git Panel");
                        git_panel
                            .update(cx, |git_panel, cx| {
                                git_panel.set_amend_pending(false, cx);
                                git_panel.commit_changes(
                                    CommitOptions { amend, signoff },
                                    window,
                                    cx,
                                );
                            })
                            .ok();
                    }
                })
                .disabled(!can_commit || self.modal_open)
                .tooltip({
                    let handle = commit_tooltip_focus_handle.clone();
                    move |window, cx| {
                        if can_commit {
                            Tooltip::with_meta_in(
                                tooltip,
                                Some(&git::Commit),
                                format!(
                                    "git commit{}{}",
                                    if amend { " --amend" } else { "" },
                                    if signoff { " --signoff" } else { "" }
                                ),
                                &handle.clone(),
                                window,
                                cx,
                            )
                        } else {
                            Tooltip::simple(tooltip, cx)
                        }
                    }
                }),
                self.render_git_commit_menu(
                    ElementId::Name(format!("split-button-right-{}", title).into()),
                    Some(commit_tooltip_focus_handle),
                    cx,
                )
                .into_any_element(),
            ))
    }

    fn render_pending_amend(&self, cx: &mut Context<Self>) -> impl IntoElement {
        h_flex()
            .py_1p5()
            .px_2()
            .gap_1p5()
            .justify_between()
            .border_t_1()
            .border_color(cx.theme().colors().border.opacity(0.8))
            .child(
                div()
                    .flex_grow()
                    .overflow_hidden()
                    .max_w(relative(0.85))
                    .child(
                        Label::new("This will update your most recent commit.")
                            .size(LabelSize::Small)
                            .truncate(),
                    ),
            )
            .child(
                panel_button("Cancel")
                    .size(ButtonSize::Default)
                    .on_click(cx.listener(|this, _, _, cx| this.set_amend_pending(false, cx))),
            )
    }

    fn render_previous_commit(&self, cx: &mut Context<Self>) -> Option<impl IntoElement> {
        let active_repository = self.active_repository.as_ref()?;
        let branch = active_repository.read(cx).branch.as_ref()?;
        let commit = branch.most_recent_commit.as_ref()?.clone();
        let workspace = self.workspace.clone();
        let this = cx.entity();

        Some(
            h_flex()
                .py_1p5()
                .px_2()
                .gap_1p5()
                .justify_between()
                .border_t_1()
                .border_color(cx.theme().colors().border.opacity(0.8))
                .child(
                    div()
                        .flex_grow()
                        .overflow_hidden()
                        .max_w(relative(0.85))
                        .child(
                            Label::new(commit.subject.clone())
                                .size(LabelSize::Small)
                                .truncate(),
                        )
                        .id("commit-msg-hover")
                        .on_click({
                            let commit = commit.clone();
                            let repo = active_repository.downgrade();
                            move |_, window, cx| {
                                CommitView::open(
                                    commit.clone(),
                                    repo.clone(),
                                    workspace.clone(),
                                    window,
                                    cx,
                                );
                            }
                        })
                        .hoverable_tooltip({
                            let repo = active_repository.clone();
                            move |window, cx| {
                                GitPanelMessageTooltip::new(
                                    this.clone(),
                                    commit.sha.clone(),
                                    repo.clone(),
                                    window,
                                    cx,
                                )
                                .into()
                            }
                        }),
                )
                .when(commit.has_parent, |this| {
                    let has_unstaged = self.has_unstaged_changes();
                    this.child(
                        panel_icon_button("undo", IconName::Undo)
                            .icon_size(IconSize::XSmall)
                            .icon_color(Color::Muted)
                            .tooltip(move |window, cx| {
                                Tooltip::with_meta(
                                    "Uncommit",
                                    Some(&git::Uncommit),
                                    if has_unstaged {
                                        "git reset HEAD^ --soft"
                                    } else {
                                        "git reset HEAD^"
                                    },
                                    window,
                                    cx,
                                )
                            })
                            .on_click(cx.listener(|this, _, window, cx| this.uncommit(window, cx))),
                    )
                }),
        )
    }

    fn render_empty_state(&self, cx: &mut Context<Self>) -> impl IntoElement {
        h_flex().h_full().flex_grow().justify_center().child(
            v_flex()
                .gap_2()
                .child(h_flex().w_full().justify_around().child(
                    if self.active_repository.is_some() {
                        "No changes to commit"
                    } else {
                        "No Git repositories"
                    },
                ))
                .children({
                    let worktree_count = self.project.read(cx).visible_worktrees(cx).count();
                    (worktree_count > 0 && self.active_repository.is_none()).then(|| {
                        h_flex().w_full().justify_around().child(
                            panel_filled_button("Initialize Repository")
                                .tooltip(Tooltip::for_action_title_in(
                                    "git init",
                                    &git::Init,
                                    &self.focus_handle,
                                ))
                                .on_click(move |_, _, cx| {
                                    cx.defer(move |cx| {
                                        cx.dispatch_action(&git::Init);
                                    })
                                }),
                        )
                    })
                })
                .text_ui_sm(cx)
                .mx_auto()
                .text_color(Color::Placeholder.color(cx)),
        )
    }

    fn render_buffer_header_controls(
        &self,
        entity: &Entity<Self>,
        file: &Arc<dyn File>,
        _: &Window,
        cx: &App,
    ) -> Option<AnyElement> {
        let repo = self.active_repository.as_ref()?.read(cx);
        let project_path = (file.worktree_id(cx), file.path()).into();
        let repo_path = repo.project_path_to_repo_path(&project_path, cx)?;
        let ix = self.entry_by_path(&repo_path, cx)?;
        let entry = self.entries.get(ix)?;

        let entry_staging = self.entry_staging(entry.status_entry()?);

        let checkbox = Checkbox::new("stage-file", entry_staging.as_bool().into())
            .disabled(!self.has_write_access(cx))
            .fill()
            .elevation(ElevationIndex::Surface)
            .on_click({
                let entry = entry.clone();
                let git_panel = entity.downgrade();
                move |_, window, cx| {
                    git_panel
                        .update(cx, |this, cx| {
                            this.toggle_staged_for_entry(&entry, window, cx);
                            cx.stop_propagation();
                        })
                        .ok();
                }
            });
        Some(
            h_flex()
                .id("start-slot")
                .text_lg()
                .child(checkbox)
                .on_mouse_down(MouseButton::Left, |_, _, cx| {
                    // prevent the list item active state triggering when toggling checkbox
                    cx.stop_propagation();
                })
                .into_any_element(),
        )
    }

    fn render_entries(
        &self,
        has_write_access: bool,
        window: &mut Window,
        cx: &mut Context<Self>,
    ) -> impl IntoElement {
        let entry_count = self.entries.len();

        v_flex()
            .flex_1()
            .size_full()
            .overflow_hidden()
            .relative()
            .child(
                h_flex()
                    .flex_1()
                    .size_full()
                    .relative()
                    .overflow_hidden()
                    .child(
                        uniform_list(
                            "entries",
                            entry_count,
                            cx.processor(move |this, range: Range<usize>, window, cx| {
                                let mut items = Vec::with_capacity(range.end - range.start);

                                for ix in range {
                                    match &this.entries.get(ix) {
                                        Some(GitListEntry::Status(entry)) => {
                                            items.push(this.render_entry(
                                                ix,
                                                entry,
                                                has_write_access,
                                                window,
                                                cx,
                                            ));
                                        }
                                        Some(GitListEntry::Header(header)) => {
                                            items.push(this.render_list_header(
                                                ix,
                                                header,
                                                has_write_access,
                                                window,
                                                cx,
                                            ));
                                        }
                                        None => {}
                                    }
                                }

                                items
                            }),
                        )
                        .size_full()
                        .flex_grow()
                        .with_sizing_behavior(ListSizingBehavior::Auto)
                        .with_horizontal_sizing_behavior(
                            ListHorizontalSizingBehavior::Unconstrained,
                        )
                        .with_width_from_item(self.max_width_item_index)
                        .track_scroll(self.scroll_handle.clone()),
                    )
                    .on_mouse_down(
                        MouseButton::Right,
                        cx.listener(move |this, event: &MouseDownEvent, window, cx| {
                            this.deploy_panel_context_menu(event.position, window, cx)
                        }),
                    )
                    .custom_scrollbars(
                        Scrollbars::for_settings::<GitPanelSettings>()
                            .tracked_scroll_handle(self.scroll_handle.clone())
                            .with_track_along(ScrollAxes::Horizontal),
                        window,
                        cx,
                    ),
            )
    }

    fn entry_label(&self, label: impl Into<SharedString>, color: Color) -> Label {
        Label::new(label.into()).color(color).single_line()
    }

    fn list_item_height(&self) -> Rems {
        rems(1.75)
    }

    fn render_list_header(
        &self,
        ix: usize,
        header: &GitHeaderEntry,
        _: bool,
        _: &Window,
        _: &Context<Self>,
    ) -> AnyElement {
        let id: ElementId = ElementId::Name(format!("header_{}", ix).into());

        h_flex()
            .id(id)
            .h(self.list_item_height())
            .w_full()
            .items_end()
            .px(rems(0.75)) // ~12px
            .pb(rems(0.3125)) // ~ 5px
            .child(
                Label::new(header.title())
                    .color(Color::Muted)
                    .size(LabelSize::Small)
                    .line_height_style(LineHeightStyle::UiLabel)
                    .single_line(),
            )
            .into_any_element()
    }

    pub fn load_commit_details(
        &self,
        sha: String,
        cx: &mut Context<Self>,
    ) -> Task<anyhow::Result<CommitDetails>> {
        let Some(repo) = self.active_repository.clone() else {
            return Task::ready(Err(anyhow::anyhow!("no active repo")));
        };
        repo.update(cx, |repo, cx| {
            let show = repo.show(sha);
            cx.spawn(async move |_, _| show.await?)
        })
    }

    fn deploy_entry_context_menu(
        &mut self,
        position: Point<Pixels>,
        ix: usize,
        window: &mut Window,
        cx: &mut Context<Self>,
    ) {
        let Some(entry) = self.entries.get(ix).and_then(|e| e.status_entry()) else {
            return;
        };
        let stage_title = if entry.status.staging().is_fully_staged() {
            "Unstage File"
        } else {
            "Stage File"
        };
        let restore_title = if entry.status.is_created() {
            "Trash File"
        } else {
            "Restore File"
        };
        let context_menu = ContextMenu::build(window, cx, |context_menu, _, _| {
            context_menu
                .context(self.focus_handle.clone())
                .action(stage_title, ToggleStaged.boxed_clone())
                .action(restore_title, git::RestoreFile::default().boxed_clone())
                .separator()
                .action("Open Diff", Confirm.boxed_clone())
                .action("Open File", SecondaryConfirm.boxed_clone())
        });
        self.selected_entry = Some(ix);
        self.set_context_menu(context_menu, position, window, cx);
    }

    fn deploy_panel_context_menu(
        &mut self,
        position: Point<Pixels>,
        window: &mut Window,
        cx: &mut Context<Self>,
    ) {
        let context_menu = git_panel_context_menu(
            self.focus_handle.clone(),
            GitMenuState {
                has_tracked_changes: self.has_tracked_changes(),
                has_staged_changes: self.has_staged_changes(),
                has_unstaged_changes: self.has_unstaged_changes(),
                has_new_changes: self.new_count > 0,
                sort_by_path: GitPanelSettings::get_global(cx).sort_by_path,
            },
            window,
            cx,
        );
        self.set_context_menu(context_menu, position, window, cx);
    }

    fn set_context_menu(
        &mut self,
        context_menu: Entity<ContextMenu>,
        position: Point<Pixels>,
        window: &Window,
        cx: &mut Context<Self>,
    ) {
        let subscription = cx.subscribe_in(
            &context_menu,
            window,
            |this, _, _: &DismissEvent, window, cx| {
                if this.context_menu.as_ref().is_some_and(|context_menu| {
                    context_menu.0.focus_handle(cx).contains_focused(window, cx)
                }) {
                    cx.focus_self(window);
                }
                this.context_menu.take();
                cx.notify();
            },
        );
        self.context_menu = Some((context_menu, position, subscription));
        cx.notify();
    }

    fn render_entry(
        &self,
        ix: usize,
        entry: &GitStatusEntry,
        has_write_access: bool,
        window: &Window,
        cx: &Context<Self>,
    ) -> AnyElement {
        let display_name = entry.display_name();

        let selected = self.selected_entry == Some(ix);
        let marked = self.marked_entries.contains(&ix);
        let status_style = GitPanelSettings::get_global(cx).status_style;
        let status = entry.status;

        let has_conflict = status.is_conflicted();
        let is_modified = status.is_modified();
        let is_deleted = status.is_deleted();

        let label_color = if status_style == StatusStyle::LabelColor {
            if has_conflict {
                Color::VersionControlConflict
            } else if is_modified {
                Color::VersionControlModified
            } else if is_deleted {
                // We don't want a bunch of red labels in the list
                Color::Disabled
            } else {
                Color::VersionControlAdded
            }
        } else {
            Color::Default
        };

        let path_color = if status.is_deleted() {
            Color::Disabled
        } else {
            Color::Muted
        };

        let id: ElementId = ElementId::Name(format!("entry_{}_{}", display_name, ix).into());
        let checkbox_wrapper_id: ElementId =
            ElementId::Name(format!("entry_{}_{}_checkbox_wrapper", display_name, ix).into());
        let checkbox_id: ElementId =
            ElementId::Name(format!("entry_{}_{}_checkbox", display_name, ix).into());

        let entry_staging = self.entry_staging(entry);
        let mut is_staged: ToggleState = self.entry_staging(entry).as_bool().into();
        if self.show_placeholders && !self.has_staged_changes() && !entry.status.is_created() {
            is_staged = ToggleState::Selected;
        }

        let handle = cx.weak_entity();

        let selected_bg_alpha = 0.08;
        let marked_bg_alpha = 0.12;
        let state_opacity_step = 0.04;

        let base_bg = match (selected, marked) {
            (true, true) => cx
                .theme()
                .status()
                .info
                .alpha(selected_bg_alpha + marked_bg_alpha),
            (true, false) => cx.theme().status().info.alpha(selected_bg_alpha),
            (false, true) => cx.theme().status().info.alpha(marked_bg_alpha),
            _ => cx.theme().colors().ghost_element_background,
        };

        let hover_bg = if selected {
            cx.theme()
                .status()
                .info
                .alpha(selected_bg_alpha + state_opacity_step)
        } else {
            cx.theme().colors().ghost_element_hover
        };

        let active_bg = if selected {
            cx.theme()
                .status()
                .info
                .alpha(selected_bg_alpha + state_opacity_step * 2.0)
        } else {
            cx.theme().colors().ghost_element_active
        };

        h_flex()
            .id(id)
            .h(self.list_item_height())
            .w_full()
            .items_center()
            .border_1()
            .when(selected && self.focus_handle.is_focused(window), |el| {
                el.border_color(cx.theme().colors().border_focused)
            })
            .px(rems(0.75)) // ~12px
            .overflow_hidden()
            .flex_none()
            .gap_1p5()
            .bg(base_bg)
            .hover(|this| this.bg(hover_bg))
            .active(|this| this.bg(active_bg))
            .on_click({
                cx.listener(move |this, event: &ClickEvent, window, cx| {
                    this.selected_entry = Some(ix);
                    cx.notify();
                    if event.modifiers().secondary() {
                        this.open_file(&Default::default(), window, cx)
                    } else {
                        this.open_diff(&Default::default(), window, cx);
                        this.focus_handle.focus(window);
                    }
                })
            })
            .on_mouse_down(
                MouseButton::Right,
                move |event: &MouseDownEvent, window, cx| {
                    // why isn't this happening automatically? we are passing MouseButton::Right to `on_mouse_down`?
                    if event.button != MouseButton::Right {
                        return;
                    }

                    let Some(this) = handle.upgrade() else {
                        return;
                    };
                    this.update(cx, |this, cx| {
                        this.deploy_entry_context_menu(event.position, ix, window, cx);
                    });
                    cx.stop_propagation();
                },
            )
            .child(
                div()
                    .id(checkbox_wrapper_id)
                    .flex_none()
                    .occlude()
                    .cursor_pointer()
                    .child(
                        Checkbox::new(checkbox_id, is_staged)
                            .disabled(!has_write_access)
                            .fill()
                            .elevation(ElevationIndex::Surface)
                            .on_click_ext({
                                let entry = entry.clone();
                                let this = cx.weak_entity();
                                move |_, click, window, cx| {
                                    this.update(cx, |this, cx| {
                                        if !has_write_access {
                                            return;
                                        }
                                        if click.modifiers().shift {
                                            this.stage_bulk(ix, cx);
                                        } else {
                                            this.toggle_staged_for_entry(
                                                &GitListEntry::Status(entry.clone()),
                                                window,
                                                cx,
                                            );
                                        }
                                        cx.stop_propagation();
                                    })
                                    .ok();
                                }
                            })
                            .tooltip(move |window, cx| {
                                let is_staged = entry_staging.is_fully_staged();

                                let action = if is_staged { "Unstage" } else { "Stage" };
                                let tooltip_name = action.to_string();

                                Tooltip::for_action(tooltip_name, &ToggleStaged, window, cx)
                            }),
                    ),
            )
            .child(git_status_icon(status))
            .child(
                h_flex()
                    .items_center()
                    .flex_1()
                    // .overflow_hidden()
                    .when_some(entry.parent_dir(), |this, parent| {
                        if !parent.is_empty() {
                            this.child(
                                self.entry_label(format!("{}/", parent), path_color)
                                    .when(status.is_deleted(), |this| this.strikethrough()),
                            )
                        } else {
                            this
                        }
                    })
                    .child(
                        self.entry_label(display_name, label_color)
                            .when(status.is_deleted(), |this| this.strikethrough()),
                    ),
            )
            .into_any_element()
    }

    fn has_write_access(&self, cx: &App) -> bool {
        !self.project.read(cx).is_read_only(cx)
    }

    pub fn amend_pending(&self) -> bool {
        self.amend_pending
    }

    pub fn set_amend_pending(&mut self, value: bool, cx: &mut Context<Self>) {
        if value && !self.amend_pending {
            let current_message = self.commit_message_buffer(cx).read(cx).text();
            self.original_commit_message = if current_message.trim().is_empty() {
                None
            } else {
                Some(current_message)
            };
        } else if !value && self.amend_pending {
            let message = self.original_commit_message.take().unwrap_or_default();
            self.commit_message_buffer(cx).update(cx, |buffer, cx| {
                let start = buffer.anchor_before(0);
                let end = buffer.anchor_after(buffer.len());
                buffer.edit([(start..end, message)], None, cx);
            });
        }

        self.amend_pending = value;
        self.serialize(cx);
        cx.notify();
    }

    pub fn signoff_enabled(&self) -> bool {
        self.signoff_enabled
    }

    pub fn set_signoff_enabled(&mut self, value: bool, cx: &mut Context<Self>) {
        self.signoff_enabled = value;
        self.serialize(cx);
        cx.notify();
    }

    pub fn toggle_signoff_enabled(
        &mut self,
        _: &Signoff,
        _window: &mut Window,
        cx: &mut Context<Self>,
    ) {
        self.set_signoff_enabled(!self.signoff_enabled, cx);
    }

    pub async fn load(
        workspace: WeakEntity<Workspace>,
        mut cx: AsyncWindowContext,
    ) -> anyhow::Result<Entity<Self>> {
        let serialized_panel = match workspace
            .read_with(&cx, |workspace, _| Self::serialization_key(workspace))
            .ok()
            .flatten()
        {
            Some(serialization_key) => cx
                .background_spawn(async move { KEY_VALUE_STORE.read_kvp(&serialization_key) })
                .await
                .context("loading git panel")
                .log_err()
                .flatten()
                .map(|panel| serde_json::from_str::<SerializedGitPanel>(&panel))
                .transpose()
                .log_err()
                .flatten(),
            None => None,
        };

        workspace.update_in(&mut cx, |workspace, window, cx| {
            let panel = GitPanel::new(workspace, window, cx);

            if let Some(serialized_panel) = serialized_panel {
                panel.update(cx, |panel, cx| {
                    panel.width = serialized_panel.width;
                    panel.amend_pending = serialized_panel.amend_pending;
                    panel.signoff_enabled = serialized_panel.signoff_enabled;
                    cx.notify();
                })
            }

            panel
        })
    }

    fn stage_bulk(&mut self, mut index: usize, cx: &mut Context<'_, Self>) {
        let Some(op) = self.bulk_staging.as_ref() else {
            return;
        };
        let Some(mut anchor_index) = self.entry_by_path(&op.anchor, cx) else {
            return;
        };
        if let Some(entry) = self.entries.get(index)
            && let Some(entry) = entry.status_entry()
        {
            self.set_bulk_staging_anchor(entry.repo_path.clone(), cx);
        }
        if index < anchor_index {
            std::mem::swap(&mut index, &mut anchor_index);
        }
        let entries = self
            .entries
            .get(anchor_index..=index)
            .unwrap_or_default()
            .iter()
            .filter_map(|entry| entry.status_entry().cloned())
            .collect::<Vec<_>>();
        self.change_file_stage(true, entries, cx);
    }

    fn set_bulk_staging_anchor(&mut self, path: RepoPath, cx: &mut Context<'_, GitPanel>) {
        let Some(repo) = self.active_repository.as_ref() else {
            return;
        };
        self.bulk_staging = Some(BulkStaging {
            repo_id: repo.read(cx).id,
            anchor: path,
        });
    }

    pub(crate) fn toggle_amend_pending(&mut self, cx: &mut Context<Self>) {
        self.set_amend_pending(!self.amend_pending, cx);
        if self.amend_pending {
            self.load_last_commit_message_if_empty(cx);
        }
    }
}

impl Render for GitPanel {
    fn render(&mut self, window: &mut Window, cx: &mut Context<Self>) -> impl IntoElement {
        let project = self.project.read(cx);
        let has_entries = !self.entries.is_empty();
        let room = self
            .workspace
            .upgrade()
            .and_then(|workspace| workspace.read(cx).active_call()?.read(cx).room().cloned());

        let has_write_access = self.has_write_access(cx);

        let has_co_authors = room.is_some_and(|room| {
            self.load_local_committer(cx);
            let room = room.read(cx);
            room.remote_participants()
                .values()
                .any(|remote_participant| remote_participant.can_write())
        });

        v_flex()
            .id("git_panel")
            .key_context(self.dispatch_context(window, cx))
            .track_focus(&self.focus_handle)
            .when(has_write_access && !project.is_read_only(cx), |this| {
                this.on_action(cx.listener(Self::toggle_staged_for_selected))
                    .on_action(cx.listener(Self::stage_range))
                    .on_action(cx.listener(GitPanel::commit))
                    .on_action(cx.listener(GitPanel::amend))
                    .on_action(cx.listener(GitPanel::toggle_signoff_enabled))
                    .on_action(cx.listener(Self::stage_all))
                    .on_action(cx.listener(Self::unstage_all))
                    .on_action(cx.listener(Self::stage_selected))
                    .on_action(cx.listener(Self::unstage_selected))
                    .on_action(cx.listener(Self::restore_tracked_files))
                    .on_action(cx.listener(Self::revert_selected))
                    .on_action(cx.listener(Self::clean_all))
                    .on_action(cx.listener(Self::generate_commit_message_action))
                    .on_action(cx.listener(Self::stash_all))
                    .on_action(cx.listener(Self::stash_pop))
            })
            .on_action(cx.listener(Self::select_first))
            .on_action(cx.listener(Self::select_next))
            .on_action(cx.listener(Self::select_previous))
            .on_action(cx.listener(Self::select_last))
            .on_action(cx.listener(Self::close_panel))
            .on_action(cx.listener(Self::open_diff))
            .on_action(cx.listener(Self::open_file))
            .on_action(cx.listener(Self::focus_changes_list))
            .on_action(cx.listener(Self::focus_editor))
            .on_action(cx.listener(Self::expand_commit_editor))
            .when(has_write_access && has_co_authors, |git_panel| {
                git_panel.on_action(cx.listener(Self::toggle_fill_co_authors))
            })
<<<<<<< HEAD
=======
            .on_action(cx.listener(Self::toggle_sort_by_path))
            .on_hover(cx.listener(move |this, hovered, window, cx| {
                if *hovered {
                    this.horizontal_scrollbar.show(cx);
                    this.vertical_scrollbar.show(cx);
                    cx.notify();
                } else if !this.focus_handle.contains_focused(window, cx) {
                    this.hide_scrollbars(window, cx);
                }
            }))
>>>>>>> acb3406e
            .size_full()
            .overflow_hidden()
            .bg(cx.theme().colors().panel_background)
            .child(
                v_flex()
                    .size_full()
                    .children(self.render_panel_header(window, cx))
                    .map(|this| {
                        if has_entries {
                            this.child(self.render_entries(has_write_access, window, cx))
                        } else {
                            this.child(self.render_empty_state(cx).into_any_element())
                        }
                    })
                    .children(self.render_footer(window, cx))
                    .when(self.amend_pending, |this| {
                        this.child(self.render_pending_amend(cx))
                    })
                    .when(!self.amend_pending, |this| {
                        this.children(self.render_previous_commit(cx))
                    })
                    .into_any_element(),
            )
            .children(self.context_menu.as_ref().map(|(menu, position, _)| {
                deferred(
                    anchored()
                        .position(*position)
                        .anchor(Corner::TopLeft)
                        .child(menu.clone()),
                )
                .with_priority(1)
            }))
    }
}

impl Focusable for GitPanel {
    fn focus_handle(&self, cx: &App) -> gpui::FocusHandle {
        if self.entries.is_empty() {
            self.commit_editor.focus_handle(cx)
        } else {
            self.focus_handle.clone()
        }
    }
}

impl EventEmitter<Event> for GitPanel {}

impl EventEmitter<PanelEvent> for GitPanel {}

pub(crate) struct GitPanelAddon {
    pub(crate) workspace: WeakEntity<Workspace>,
}

impl editor::Addon for GitPanelAddon {
    fn to_any(&self) -> &dyn std::any::Any {
        self
    }

    fn render_buffer_header_controls(
        &self,
        excerpt_info: &ExcerptInfo,
        window: &Window,
        cx: &App,
    ) -> Option<AnyElement> {
        let file = excerpt_info.buffer.file()?;
        let git_panel = self.workspace.upgrade()?.read(cx).panel::<GitPanel>(cx)?;

        git_panel
            .read(cx)
            .render_buffer_header_controls(&git_panel, file, window, cx)
    }
}

impl Panel for GitPanel {
    fn persistent_name() -> &'static str {
        "GitPanel"
    }

    fn position(&self, _: &Window, cx: &App) -> DockPosition {
        GitPanelSettings::get_global(cx).dock
    }

    fn position_is_valid(&self, position: DockPosition) -> bool {
        matches!(position, DockPosition::Left | DockPosition::Right)
    }

    fn set_position(&mut self, position: DockPosition, _: &mut Window, cx: &mut Context<Self>) {
        settings::update_settings_file::<GitPanelSettings>(
            self.fs.clone(),
            cx,
            move |settings, _| settings.dock = Some(position),
        );
    }

    fn size(&self, _: &Window, cx: &App) -> Pixels {
        self.width
            .unwrap_or_else(|| GitPanelSettings::get_global(cx).default_width)
    }

    fn set_size(&mut self, size: Option<Pixels>, _: &mut Window, cx: &mut Context<Self>) {
        self.width = size;
        self.serialize(cx);
        cx.notify();
    }

    fn icon(&self, _: &Window, cx: &App) -> Option<ui::IconName> {
        Some(ui::IconName::GitBranchAlt).filter(|_| GitPanelSettings::get_global(cx).button)
    }

    fn icon_tooltip(&self, _window: &Window, _cx: &App) -> Option<&'static str> {
        Some("Git Panel")
    }

    fn toggle_action(&self) -> Box<dyn Action> {
        Box::new(ToggleFocus)
    }

    fn activation_priority(&self) -> u32 {
        2
    }
}

impl PanelHeader for GitPanel {}

struct GitPanelMessageTooltip {
    commit_tooltip: Option<Entity<CommitTooltip>>,
}

impl GitPanelMessageTooltip {
    fn new(
        git_panel: Entity<GitPanel>,
        sha: SharedString,
        repository: Entity<Repository>,
        window: &mut Window,
        cx: &mut App,
    ) -> Entity<Self> {
        cx.new(|cx| {
            cx.spawn_in(window, async move |this, cx| {
                let (details, workspace) = git_panel.update(cx, |git_panel, cx| {
                    (
                        git_panel.load_commit_details(sha.to_string(), cx),
                        git_panel.workspace.clone(),
                    )
                })?;
                let details = details.await?;

                let commit_details = crate::commit_tooltip::CommitDetails {
                    sha: details.sha.clone(),
                    author_name: details.author_name.clone(),
                    author_email: details.author_email.clone(),
                    commit_time: OffsetDateTime::from_unix_timestamp(details.commit_timestamp)?,
                    message: Some(ParsedCommitMessage {
                        message: details.message,
                        ..Default::default()
                    }),
                };

                this.update(cx, |this: &mut GitPanelMessageTooltip, cx| {
                    this.commit_tooltip = Some(cx.new(move |cx| {
                        CommitTooltip::new(commit_details, repository, workspace, cx)
                    }));
                    cx.notify();
                })
            })
            .detach();

            Self {
                commit_tooltip: None,
            }
        })
    }
}

impl Render for GitPanelMessageTooltip {
    fn render(&mut self, _window: &mut Window, _cx: &mut Context<Self>) -> impl IntoElement {
        if let Some(commit_tooltip) = &self.commit_tooltip {
            commit_tooltip.clone().into_any_element()
        } else {
            gpui::Empty.into_any_element()
        }
    }
}

#[derive(IntoElement, RegisterComponent)]
pub struct PanelRepoFooter {
    active_repository: SharedString,
    branch: Option<Branch>,
    head_commit: Option<CommitDetails>,

    // Getting a GitPanel in previews will be difficult.
    //
    // For now just take an option here, and we won't bind handlers to buttons in previews.
    git_panel: Option<Entity<GitPanel>>,
}

impl PanelRepoFooter {
    pub fn new(
        active_repository: SharedString,
        branch: Option<Branch>,
        head_commit: Option<CommitDetails>,
        git_panel: Option<Entity<GitPanel>>,
    ) -> Self {
        Self {
            active_repository,
            branch,
            head_commit,
            git_panel,
        }
    }

    pub fn new_preview(active_repository: SharedString, branch: Option<Branch>) -> Self {
        Self {
            active_repository,
            branch,
            head_commit: None,
            git_panel: None,
        }
    }
}

impl RenderOnce for PanelRepoFooter {
    fn render(self, _window: &mut Window, cx: &mut App) -> impl IntoElement {
        let project = self
            .git_panel
            .as_ref()
            .map(|panel| panel.read(cx).project.clone());

        let repo = self
            .git_panel
            .as_ref()
            .and_then(|panel| panel.read(cx).active_repository.clone());

        let single_repo = project
            .as_ref()
            .map(|project| project.read(cx).git_store().read(cx).repositories().len() == 1)
            .unwrap_or(true);

        const MAX_BRANCH_LEN: usize = 16;
        const MAX_REPO_LEN: usize = 16;
        const LABEL_CHARACTER_BUDGET: usize = MAX_BRANCH_LEN + MAX_REPO_LEN;
        const MAX_SHORT_SHA_LEN: usize = 8;

        let branch_name = self
            .branch
            .as_ref()
            .map(|branch| branch.name().to_owned())
            .or_else(|| {
                self.head_commit.as_ref().map(|commit| {
                    commit
                        .sha
                        .chars()
                        .take(MAX_SHORT_SHA_LEN)
                        .collect::<String>()
                })
            })
            .unwrap_or_else(|| " (no branch)".to_owned());
        let show_separator = self.branch.is_some() || self.head_commit.is_some();

        let active_repo_name = self.active_repository.clone();

        let branch_actual_len = branch_name.len();
        let repo_actual_len = active_repo_name.len();

        // ideally, show the whole branch and repo names but
        // when we can't, use a budget to allocate space between the two
        let (repo_display_len, branch_display_len) =
            if branch_actual_len + repo_actual_len <= LABEL_CHARACTER_BUDGET {
                (repo_actual_len, branch_actual_len)
            } else if branch_actual_len <= MAX_BRANCH_LEN {
                let repo_space = (LABEL_CHARACTER_BUDGET - branch_actual_len).min(MAX_REPO_LEN);
                (repo_space, branch_actual_len)
            } else if repo_actual_len <= MAX_REPO_LEN {
                let branch_space = (LABEL_CHARACTER_BUDGET - repo_actual_len).min(MAX_BRANCH_LEN);
                (repo_actual_len, branch_space)
            } else {
                (MAX_REPO_LEN, MAX_BRANCH_LEN)
            };

        let truncated_repo_name = if repo_actual_len <= repo_display_len {
            active_repo_name.to_string()
        } else {
            util::truncate_and_trailoff(active_repo_name.trim_ascii(), repo_display_len)
        };

        let truncated_branch_name = if branch_actual_len <= branch_display_len {
            branch_name
        } else {
            util::truncate_and_trailoff(branch_name.trim_ascii(), branch_display_len)
        };

        let repo_selector_trigger = Button::new("repo-selector", truncated_repo_name)
            .style(ButtonStyle::Transparent)
            .size(ButtonSize::None)
            .label_size(LabelSize::Small)
            .color(Color::Muted);

        let repo_selector = PopoverMenu::new("repository-switcher")
            .menu({
                let project = project;
                move |window, cx| {
                    let project = project.clone()?;
                    Some(cx.new(|cx| RepositorySelector::new(project, rems(16.), window, cx)))
                }
            })
            .trigger_with_tooltip(
                repo_selector_trigger.disabled(single_repo).truncate(true),
                Tooltip::text("Switch Active Repository"),
            )
            .anchor(Corner::BottomLeft)
            .into_any_element();

        let branch_selector_button = Button::new("branch-selector", truncated_branch_name)
            .style(ButtonStyle::Transparent)
            .size(ButtonSize::None)
            .label_size(LabelSize::Small)
            .truncate(true)
            .tooltip(Tooltip::for_action_title(
                "Switch Branch",
                &zed_actions::git::Switch,
            ))
            .on_click(|_, window, cx| {
                window.dispatch_action(zed_actions::git::Switch.boxed_clone(), cx);
            });

        let branch_selector = PopoverMenu::new("popover-button")
            .menu(move |window, cx| Some(branch_picker::popover(repo.clone(), window, cx)))
            .trigger_with_tooltip(
                branch_selector_button,
                Tooltip::for_action_title("Switch Branch", &zed_actions::git::Switch),
            )
            .anchor(Corner::BottomLeft)
            .offset(gpui::Point {
                x: px(0.0),
                y: px(-2.0),
            });

        h_flex()
            .w_full()
            .px_2()
            .h(px(36.))
            .items_center()
            .justify_between()
            .gap_1()
            .child(
                h_flex()
                    .flex_1()
                    .overflow_hidden()
                    .items_center()
                    .child(
                        div().child(
                            Icon::new(IconName::GitBranchAlt)
                                .size(IconSize::Small)
                                .color(if single_repo {
                                    Color::Disabled
                                } else {
                                    Color::Muted
                                }),
                        ),
                    )
                    .child(repo_selector)
                    .when(show_separator, |this| {
                        this.child(
                            div()
                                .text_color(cx.theme().colors().text_muted)
                                .text_sm()
                                .child("/"),
                        )
                    })
                    .child(branch_selector),
            )
            .children(if let Some(git_panel) = self.git_panel {
                git_panel.update(cx, |git_panel, cx| git_panel.render_remote_button(cx))
            } else {
                None
            })
    }
}

impl Component for PanelRepoFooter {
    fn scope() -> ComponentScope {
        ComponentScope::VersionControl
    }

    fn preview(_window: &mut Window, _cx: &mut App) -> Option<AnyElement> {
        let unknown_upstream = None;
        let no_remote_upstream = Some(UpstreamTracking::Gone);
        let ahead_of_upstream = Some(
            UpstreamTrackingStatus {
                ahead: 2,
                behind: 0,
            }
            .into(),
        );
        let behind_upstream = Some(
            UpstreamTrackingStatus {
                ahead: 0,
                behind: 2,
            }
            .into(),
        );
        let ahead_and_behind_upstream = Some(
            UpstreamTrackingStatus {
                ahead: 3,
                behind: 1,
            }
            .into(),
        );

        let not_ahead_or_behind_upstream = Some(
            UpstreamTrackingStatus {
                ahead: 0,
                behind: 0,
            }
            .into(),
        );

        fn branch(upstream: Option<UpstreamTracking>) -> Branch {
            Branch {
                is_head: true,
                ref_name: "some-branch".into(),
                upstream: upstream.map(|tracking| Upstream {
                    ref_name: "origin/some-branch".into(),
                    tracking,
                }),
                most_recent_commit: Some(CommitSummary {
                    sha: "abc123".into(),
                    subject: "Modify stuff".into(),
                    commit_timestamp: 1710932954,
                    author_name: "John Doe".into(),
                    has_parent: true,
                }),
            }
        }

        fn custom(branch_name: &str, upstream: Option<UpstreamTracking>) -> Branch {
            Branch {
                is_head: true,
                ref_name: branch_name.to_string().into(),
                upstream: upstream.map(|tracking| Upstream {
                    ref_name: format!("zed/{}", branch_name).into(),
                    tracking,
                }),
                most_recent_commit: Some(CommitSummary {
                    sha: "abc123".into(),
                    subject: "Modify stuff".into(),
                    commit_timestamp: 1710932954,
                    author_name: "John Doe".into(),
                    has_parent: true,
                }),
            }
        }

        fn active_repository(id: usize) -> SharedString {
            format!("repo-{}", id).into()
        }

        let example_width = px(340.);
        Some(
            v_flex()
                .gap_6()
                .w_full()
                .flex_none()
                .children(vec![
                    example_group_with_title(
                        "Action Button States",
                        vec![
                            single_example(
                                "No Branch",
                                div()
                                    .w(example_width)
                                    .overflow_hidden()
                                    .child(PanelRepoFooter::new_preview(active_repository(1), None))
                                    .into_any_element(),
                            ),
                            single_example(
                                "Remote status unknown",
                                div()
                                    .w(example_width)
                                    .overflow_hidden()
                                    .child(PanelRepoFooter::new_preview(
                                        active_repository(2),
                                        Some(branch(unknown_upstream)),
                                    ))
                                    .into_any_element(),
                            ),
                            single_example(
                                "No Remote Upstream",
                                div()
                                    .w(example_width)
                                    .overflow_hidden()
                                    .child(PanelRepoFooter::new_preview(
                                        active_repository(3),
                                        Some(branch(no_remote_upstream)),
                                    ))
                                    .into_any_element(),
                            ),
                            single_example(
                                "Not Ahead or Behind",
                                div()
                                    .w(example_width)
                                    .overflow_hidden()
                                    .child(PanelRepoFooter::new_preview(
                                        active_repository(4),
                                        Some(branch(not_ahead_or_behind_upstream)),
                                    ))
                                    .into_any_element(),
                            ),
                            single_example(
                                "Behind remote",
                                div()
                                    .w(example_width)
                                    .overflow_hidden()
                                    .child(PanelRepoFooter::new_preview(
                                        active_repository(5),
                                        Some(branch(behind_upstream)),
                                    ))
                                    .into_any_element(),
                            ),
                            single_example(
                                "Ahead of remote",
                                div()
                                    .w(example_width)
                                    .overflow_hidden()
                                    .child(PanelRepoFooter::new_preview(
                                        active_repository(6),
                                        Some(branch(ahead_of_upstream)),
                                    ))
                                    .into_any_element(),
                            ),
                            single_example(
                                "Ahead and behind remote",
                                div()
                                    .w(example_width)
                                    .overflow_hidden()
                                    .child(PanelRepoFooter::new_preview(
                                        active_repository(7),
                                        Some(branch(ahead_and_behind_upstream)),
                                    ))
                                    .into_any_element(),
                            ),
                        ],
                    )
                    .grow()
                    .vertical(),
                ])
                .children(vec![
                    example_group_with_title(
                        "Labels",
                        vec![
                            single_example(
                                "Short Branch & Repo",
                                div()
                                    .w(example_width)
                                    .overflow_hidden()
                                    .child(PanelRepoFooter::new_preview(
                                        SharedString::from("zed"),
                                        Some(custom("main", behind_upstream)),
                                    ))
                                    .into_any_element(),
                            ),
                            single_example(
                                "Long Branch",
                                div()
                                    .w(example_width)
                                    .overflow_hidden()
                                    .child(PanelRepoFooter::new_preview(
                                        SharedString::from("zed"),
                                        Some(custom(
                                            "redesign-and-update-git-ui-list-entry-style",
                                            behind_upstream,
                                        )),
                                    ))
                                    .into_any_element(),
                            ),
                            single_example(
                                "Long Repo",
                                div()
                                    .w(example_width)
                                    .overflow_hidden()
                                    .child(PanelRepoFooter::new_preview(
                                        SharedString::from("zed-industries-community-examples"),
                                        Some(custom("gpui", ahead_of_upstream)),
                                    ))
                                    .into_any_element(),
                            ),
                            single_example(
                                "Long Repo & Branch",
                                div()
                                    .w(example_width)
                                    .overflow_hidden()
                                    .child(PanelRepoFooter::new_preview(
                                        SharedString::from("zed-industries-community-examples"),
                                        Some(custom(
                                            "redesign-and-update-git-ui-list-entry-style",
                                            behind_upstream,
                                        )),
                                    ))
                                    .into_any_element(),
                            ),
                            single_example(
                                "Uppercase Repo",
                                div()
                                    .w(example_width)
                                    .overflow_hidden()
                                    .child(PanelRepoFooter::new_preview(
                                        SharedString::from("LICENSES"),
                                        Some(custom("main", ahead_of_upstream)),
                                    ))
                                    .into_any_element(),
                            ),
                            single_example(
                                "Uppercase Branch",
                                div()
                                    .w(example_width)
                                    .overflow_hidden()
                                    .child(PanelRepoFooter::new_preview(
                                        SharedString::from("zed"),
                                        Some(custom("update-README", behind_upstream)),
                                    ))
                                    .into_any_element(),
                            ),
                        ],
                    )
                    .grow()
                    .vertical(),
                ])
                .into_any_element(),
        )
    }
}

#[cfg(test)]
mod tests {
    use git::status::{StatusCode, UnmergedStatus, UnmergedStatusCode};
    use gpui::{TestAppContext, VisualTestContext};
    use project::{FakeFs, WorktreeSettings};
    use serde_json::json;
    use settings::SettingsStore;
    use theme::LoadThemes;
    use util::path;

    use super::*;

    fn init_test(cx: &mut gpui::TestAppContext) {
        zlog::init_test();

        cx.update(|cx| {
            let settings_store = SettingsStore::test(cx);
            cx.set_global(settings_store);
            AgentSettings::register(cx);
            WorktreeSettings::register(cx);
            workspace::init_settings(cx);
            theme::init(LoadThemes::JustBase, cx);
            language::init(cx);
            editor::init(cx);
            Project::init_settings(cx);
            crate::init(cx);
        });
    }

    #[gpui::test]
    async fn test_entry_worktree_paths(cx: &mut TestAppContext) {
        init_test(cx);
        let fs = FakeFs::new(cx.background_executor.clone());
        fs.insert_tree(
            "/root",
            json!({
                "zed": {
                    ".git": {},
                    "crates": {
                        "gpui": {
                            "gpui.rs": "fn main() {}"
                        },
                        "util": {
                            "util.rs": "fn do_it() {}"
                        }
                    }
                },
            }),
        )
        .await;

        fs.set_status_for_repo(
            Path::new(path!("/root/zed/.git")),
            &[
                (
                    Path::new("crates/gpui/gpui.rs"),
                    StatusCode::Modified.worktree(),
                ),
                (
                    Path::new("crates/util/util.rs"),
                    StatusCode::Modified.worktree(),
                ),
            ],
        );

        let project =
            Project::test(fs.clone(), [path!("/root/zed/crates/gpui").as_ref()], cx).await;
        let workspace =
            cx.add_window(|window, cx| Workspace::test_new(project.clone(), window, cx));
        let cx = &mut VisualTestContext::from_window(*workspace, cx);

        cx.read(|cx| {
            project
                .read(cx)
                .worktrees(cx)
                .next()
                .unwrap()
                .read(cx)
                .as_local()
                .unwrap()
                .scan_complete()
        })
        .await;

        cx.executor().run_until_parked();

        let panel = workspace.update(cx, GitPanel::new).unwrap();

        let handle = cx.update_window_entity(&panel, |panel, _, _| {
            std::mem::replace(&mut panel.update_visible_entries_task, Task::ready(()))
        });
        cx.executor().advance_clock(2 * UPDATE_DEBOUNCE);
        handle.await;

        let entries = panel.read_with(cx, |panel, _| panel.entries.clone());
        pretty_assertions::assert_eq!(
            entries,
            [
                GitListEntry::Header(GitHeaderEntry {
                    header: Section::Tracked
                }),
                GitListEntry::Status(GitStatusEntry {
                    abs_path: path!("/root/zed/crates/gpui/gpui.rs").into(),
                    repo_path: "crates/gpui/gpui.rs".into(),
                    status: StatusCode::Modified.worktree(),
                    staging: StageStatus::Unstaged,
                }),
                GitListEntry::Status(GitStatusEntry {
                    abs_path: path!("/root/zed/crates/util/util.rs").into(),
                    repo_path: "crates/util/util.rs".into(),
                    status: StatusCode::Modified.worktree(),
                    staging: StageStatus::Unstaged,
                },),
            ],
        );

        let handle = cx.update_window_entity(&panel, |panel, _, _| {
            std::mem::replace(&mut panel.update_visible_entries_task, Task::ready(()))
        });
        cx.executor().advance_clock(2 * UPDATE_DEBOUNCE);
        handle.await;
        let entries = panel.read_with(cx, |panel, _| panel.entries.clone());
        pretty_assertions::assert_eq!(
            entries,
            [
                GitListEntry::Header(GitHeaderEntry {
                    header: Section::Tracked
                }),
                GitListEntry::Status(GitStatusEntry {
                    abs_path: path!("/root/zed/crates/gpui/gpui.rs").into(),
                    repo_path: "crates/gpui/gpui.rs".into(),
                    status: StatusCode::Modified.worktree(),
                    staging: StageStatus::Unstaged,
                }),
                GitListEntry::Status(GitStatusEntry {
                    abs_path: path!("/root/zed/crates/util/util.rs").into(),
                    repo_path: "crates/util/util.rs".into(),
                    status: StatusCode::Modified.worktree(),
                    staging: StageStatus::Unstaged,
                },),
            ],
        );
    }

    #[gpui::test]
    async fn test_bulk_staging(cx: &mut TestAppContext) {
        use GitListEntry::*;

        init_test(cx);
        let fs = FakeFs::new(cx.background_executor.clone());
        fs.insert_tree(
            "/root",
            json!({
                "project": {
                    ".git": {},
                    "src": {
                        "main.rs": "fn main() {}",
                        "lib.rs": "pub fn hello() {}",
                        "utils.rs": "pub fn util() {}"
                    },
                    "tests": {
                        "test.rs": "fn test() {}"
                    },
                    "new_file.txt": "new content",
                    "another_new.rs": "// new file",
                    "conflict.txt": "conflicted content"
                }
            }),
        )
        .await;

        fs.set_status_for_repo(
            Path::new(path!("/root/project/.git")),
            &[
                (Path::new("src/main.rs"), StatusCode::Modified.worktree()),
                (Path::new("src/lib.rs"), StatusCode::Modified.worktree()),
                (Path::new("tests/test.rs"), StatusCode::Modified.worktree()),
                (Path::new("new_file.txt"), FileStatus::Untracked),
                (Path::new("another_new.rs"), FileStatus::Untracked),
                (Path::new("src/utils.rs"), FileStatus::Untracked),
                (
                    Path::new("conflict.txt"),
                    UnmergedStatus {
                        first_head: UnmergedStatusCode::Updated,
                        second_head: UnmergedStatusCode::Updated,
                    }
                    .into(),
                ),
            ],
        );

        let project = Project::test(fs.clone(), [Path::new(path!("/root/project"))], cx).await;
        let workspace =
            cx.add_window(|window, cx| Workspace::test_new(project.clone(), window, cx));
        let cx = &mut VisualTestContext::from_window(*workspace, cx);

        cx.read(|cx| {
            project
                .read(cx)
                .worktrees(cx)
                .next()
                .unwrap()
                .read(cx)
                .as_local()
                .unwrap()
                .scan_complete()
        })
        .await;

        cx.executor().run_until_parked();

        let panel = workspace.update(cx, GitPanel::new).unwrap();

        let handle = cx.update_window_entity(&panel, |panel, _, _| {
            std::mem::replace(&mut panel.update_visible_entries_task, Task::ready(()))
        });
        cx.executor().advance_clock(2 * UPDATE_DEBOUNCE);
        handle.await;

        let entries = panel.read_with(cx, |panel, _| panel.entries.clone());
        #[rustfmt::skip]
        pretty_assertions::assert_matches!(
            entries.as_slice(),
            &[
                Header(GitHeaderEntry { header: Section::Conflict }),
                Status(GitStatusEntry { staging: StageStatus::Unstaged, .. }),
                Header(GitHeaderEntry { header: Section::Tracked }),
                Status(GitStatusEntry { staging: StageStatus::Unstaged, .. }),
                Status(GitStatusEntry { staging: StageStatus::Unstaged, .. }),
                Status(GitStatusEntry { staging: StageStatus::Unstaged, .. }),
                Header(GitHeaderEntry { header: Section::New }),
                Status(GitStatusEntry { staging: StageStatus::Unstaged, .. }),
                Status(GitStatusEntry { staging: StageStatus::Unstaged, .. }),
                Status(GitStatusEntry { staging: StageStatus::Unstaged, .. }),
            ],
        );

        let second_status_entry = entries[3].clone();
        panel.update_in(cx, |panel, window, cx| {
            panel.toggle_staged_for_entry(&second_status_entry, window, cx);
        });

        panel.update_in(cx, |panel, window, cx| {
            panel.selected_entry = Some(7);
            panel.stage_range(&git::StageRange, window, cx);
        });

        cx.read(|cx| {
            project
                .read(cx)
                .worktrees(cx)
                .next()
                .unwrap()
                .read(cx)
                .as_local()
                .unwrap()
                .scan_complete()
        })
        .await;

        cx.executor().run_until_parked();

        let handle = cx.update_window_entity(&panel, |panel, _, _| {
            std::mem::replace(&mut panel.update_visible_entries_task, Task::ready(()))
        });
        cx.executor().advance_clock(2 * UPDATE_DEBOUNCE);
        handle.await;

        let entries = panel.read_with(cx, |panel, _| panel.entries.clone());
        #[rustfmt::skip]
        pretty_assertions::assert_matches!(
            entries.as_slice(),
            &[
                Header(GitHeaderEntry { header: Section::Conflict }),
                Status(GitStatusEntry { staging: StageStatus::Unstaged, .. }),
                Header(GitHeaderEntry { header: Section::Tracked }),
                Status(GitStatusEntry { staging: StageStatus::Staged, .. }),
                Status(GitStatusEntry { staging: StageStatus::Staged, .. }),
                Status(GitStatusEntry { staging: StageStatus::Staged, .. }),
                Header(GitHeaderEntry { header: Section::New }),
                Status(GitStatusEntry { staging: StageStatus::Staged, .. }),
                Status(GitStatusEntry { staging: StageStatus::Unstaged, .. }),
                Status(GitStatusEntry { staging: StageStatus::Unstaged, .. }),
            ],
        );

        let third_status_entry = entries[4].clone();
        panel.update_in(cx, |panel, window, cx| {
            panel.toggle_staged_for_entry(&third_status_entry, window, cx);
        });

        panel.update_in(cx, |panel, window, cx| {
            panel.selected_entry = Some(9);
            panel.stage_range(&git::StageRange, window, cx);
        });

        cx.read(|cx| {
            project
                .read(cx)
                .worktrees(cx)
                .next()
                .unwrap()
                .read(cx)
                .as_local()
                .unwrap()
                .scan_complete()
        })
        .await;

        cx.executor().run_until_parked();

        let handle = cx.update_window_entity(&panel, |panel, _, _| {
            std::mem::replace(&mut panel.update_visible_entries_task, Task::ready(()))
        });
        cx.executor().advance_clock(2 * UPDATE_DEBOUNCE);
        handle.await;

        let entries = panel.read_with(cx, |panel, _| panel.entries.clone());
        #[rustfmt::skip]
        pretty_assertions::assert_matches!(
            entries.as_slice(),
            &[
                Header(GitHeaderEntry { header: Section::Conflict }),
                Status(GitStatusEntry { staging: StageStatus::Unstaged, .. }),
                Header(GitHeaderEntry { header: Section::Tracked }),
                Status(GitStatusEntry { staging: StageStatus::Staged, .. }),
                Status(GitStatusEntry { staging: StageStatus::Unstaged, .. }),
                Status(GitStatusEntry { staging: StageStatus::Staged, .. }),
                Header(GitHeaderEntry { header: Section::New }),
                Status(GitStatusEntry { staging: StageStatus::Staged, .. }),
                Status(GitStatusEntry { staging: StageStatus::Staged, .. }),
                Status(GitStatusEntry { staging: StageStatus::Staged, .. }),
            ],
        );
    }

    #[gpui::test]
    async fn test_amend_commit_message_handling(cx: &mut TestAppContext) {
        init_test(cx);
        let fs = FakeFs::new(cx.background_executor.clone());
        fs.insert_tree(
            "/root",
            json!({
                "project": {
                    ".git": {},
                    "src": {
                        "main.rs": "fn main() {}"
                    }
                }
            }),
        )
        .await;

        fs.set_status_for_repo(
            Path::new(path!("/root/project/.git")),
            &[(Path::new("src/main.rs"), StatusCode::Modified.worktree())],
        );

        let project = Project::test(fs.clone(), [Path::new(path!("/root/project"))], cx).await;
        let workspace =
            cx.add_window(|window, cx| Workspace::test_new(project.clone(), window, cx));
        let cx = &mut VisualTestContext::from_window(*workspace, cx);

        let panel = workspace.update(cx, GitPanel::new).unwrap();

        // Test: User has commit message, enables amend (saves message), then disables (restores message)
        panel.update(cx, |panel, cx| {
            panel.commit_message_buffer(cx).update(cx, |buffer, cx| {
                let start = buffer.anchor_before(0);
                let end = buffer.anchor_after(buffer.len());
                buffer.edit([(start..end, "Initial commit message")], None, cx);
            });

            panel.set_amend_pending(true, cx);
            assert!(panel.original_commit_message.is_some());

            panel.set_amend_pending(false, cx);
            let current_message = panel.commit_message_buffer(cx).read(cx).text();
            assert_eq!(current_message, "Initial commit message");
            assert!(panel.original_commit_message.is_none());
        });

        // Test: User has empty commit message, enables amend, then disables (clears message)
        panel.update(cx, |panel, cx| {
            panel.commit_message_buffer(cx).update(cx, |buffer, cx| {
                let start = buffer.anchor_before(0);
                let end = buffer.anchor_after(buffer.len());
                buffer.edit([(start..end, "")], None, cx);
            });

            panel.set_amend_pending(true, cx);
            assert!(panel.original_commit_message.is_none());

            panel.commit_message_buffer(cx).update(cx, |buffer, cx| {
                let start = buffer.anchor_before(0);
                let end = buffer.anchor_after(buffer.len());
                buffer.edit([(start..end, "Previous commit message")], None, cx);
            });

            panel.set_amend_pending(false, cx);
            let current_message = panel.commit_message_buffer(cx).read(cx).text();
            assert_eq!(current_message, "");
        });
    }
}<|MERGE_RESOLUTION|>--- conflicted
+++ resolved
@@ -2482,12 +2482,7 @@
                         if clear_pending {
                             git_panel.clear_pending();
                         }
-<<<<<<< HEAD
-                        git_panel.update_visible_entries(cx);
-=======
                         git_panel.update_visible_entries(window, cx);
-                        git_panel.update_scrollbar_properties(window, cx);
->>>>>>> acb3406e
                     })
                     .ok();
             }
@@ -4235,19 +4230,7 @@
             .when(has_write_access && has_co_authors, |git_panel| {
                 git_panel.on_action(cx.listener(Self::toggle_fill_co_authors))
             })
-<<<<<<< HEAD
-=======
             .on_action(cx.listener(Self::toggle_sort_by_path))
-            .on_hover(cx.listener(move |this, hovered, window, cx| {
-                if *hovered {
-                    this.horizontal_scrollbar.show(cx);
-                    this.vertical_scrollbar.show(cx);
-                    cx.notify();
-                } else if !this.focus_handle.contains_focused(window, cx) {
-                    this.hide_scrollbars(window, cx);
-                }
-            }))
->>>>>>> acb3406e
             .size_full()
             .overflow_hidden()
             .bg(cx.theme().colors().panel_background)
