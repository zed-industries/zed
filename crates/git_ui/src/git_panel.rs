use crate::askpass_modal::AskPassModal;
use crate::commit_modal::CommitModal;
use crate::commit_tooltip::CommitTooltip;
use crate::commit_view::CommitView;
use crate::git_panel_settings::StatusStyle;
use crate::project_diff::{self, Diff, ProjectDiff};
use crate::remote_output::{self, RemoteAction, SuccessMessage};
use crate::{branch_picker, picker_prompt, render_remote_button};
use crate::{
    git_panel_settings::GitPanelSettings, git_status_icon, repository_selector::RepositorySelector,
};
use agent_settings::AgentSettings;
use anyhow::Context as _;
use askpass::AskPassDelegate;
use db::kvp::KEY_VALUE_STORE;
use editor::{Editor, EditorElement, EditorMode, MultiBuffer};
use futures::StreamExt as _;
use git::blame::ParsedCommitMessage;
use git::repository::{
    Branch, CommitDetails, CommitOptions, CommitSummary, DiffType, FetchOptions, GitCommitter,
    PushOptions, Remote, RemoteCommandOutput, ResetMode, Upstream, UpstreamTracking,
    UpstreamTrackingStatus, get_git_committer,
};
use git::status::StageStatus;
use git::{Amend, Signoff, ToggleStaged, repository::RepoPath, status::FileStatus};
use git::{
    ExpandCommitEditor, RestoreTrackedFiles, StageAll, StashAll, StashPop, TrashUntrackedFiles,
    UnstageAll,
};
use gpui::{
<<<<<<< HEAD
    Action, Animation, AnimationExt as _, AsyncApp, AsyncWindowContext, ClickEvent, Corner,
    DismissEvent, Entity, EventEmitter, FocusHandle, Focusable, KeyContext,
    ListHorizontalSizingBehavior, ListSizingBehavior, MouseButton, MouseDownEvent, Point,
    PromptLevel, ScrollStrategy, Subscription, Task, Transformation, UniformListScrollHandle,
    WeakEntity, actions, anchored, deferred, percentage, uniform_list,
=======
    Action, AsyncApp, AsyncWindowContext, Axis, ClickEvent, Corner, DismissEvent, Entity,
    EventEmitter, FocusHandle, Focusable, KeyContext, ListHorizontalSizingBehavior,
    ListSizingBehavior, MouseButton, MouseDownEvent, Point, PromptLevel, ScrollStrategy,
    Subscription, Task, UniformListScrollHandle, WeakEntity, actions, anchored, deferred,
    uniform_list,
>>>>>>> a96015b3
};
use itertools::Itertools;
use language::{Buffer, File};
use language_model::{
    ConfiguredModel, LanguageModel, LanguageModelRegistry, LanguageModelRequest,
    LanguageModelRequestMessage, Role,
};
use menu::{Confirm, SecondaryConfirm, SelectFirst, SelectLast, SelectNext, SelectPrevious};
use multi_buffer::ExcerptInfo;
use notifications::status_toast::{StatusToast, ToastIcon};
use panel::{
    PanelHeader, panel_button, panel_editor_container, panel_editor_style, panel_filled_button,
    panel_icon_button,
};
use project::{
    DisableAiSettings, Fs, Project, ProjectPath,
    git_store::{GitStoreEvent, Repository, RepositoryEvent, RepositoryId},
};
use serde::{Deserialize, Serialize};
use settings::{Settings, SettingsStore};
use std::future::Future;
use std::ops::Range;
use std::path::{Path, PathBuf};
use std::{collections::HashSet, sync::Arc, time::Duration, usize};
use strum::{IntoEnumIterator, VariantNames};
use time::OffsetDateTime;
use ui::{
<<<<<<< HEAD
    Checkbox, ContextMenu, ElevationIndex, IconPosition, Label, LabelSize, PopoverMenu,
    SplitButton, Tooltip, prelude::*,
=======
    Checkbox, CommonAnimationExt, ContextMenu, ElevationIndex, IconPosition, Label, LabelSize,
    PopoverMenu, Scrollbar, ScrollbarState, SplitButton, Tooltip, prelude::*,
>>>>>>> a96015b3
};
use ui::{ScrollAxes, Scrollbars, WithScrollbar};
use util::{ResultExt, TryFutureExt, maybe};
use workspace::SERIALIZATION_THROTTLE_TIME;

use cloud_llm_client::CompletionIntent;
use workspace::{
    Workspace,
    dock::{DockPosition, Panel, PanelEvent},
    notifications::{DetachAndPromptErr, ErrorMessagePrompt, NotificationId},
};

actions!(
    git_panel,
    [
        /// Closes the git panel.
        Close,
        /// Toggles focus on the git panel.
        ToggleFocus,
        /// Opens the git panel menu.
        OpenMenu,
        /// Focuses on the commit message editor.
        FocusEditor,
        /// Focuses on the changes list.
        FocusChanges,
        /// Toggles automatic co-author suggestions.
        ToggleFillCoAuthors,
    ]
);

fn prompt<T>(
    msg: &str,
    detail: Option<&str>,
    window: &mut Window,
    cx: &mut App,
) -> Task<anyhow::Result<T>>
where
    T: IntoEnumIterator + VariantNames + 'static,
{
    let rx = window.prompt(PromptLevel::Info, msg, detail, T::VARIANTS, cx);
    cx.spawn(async move |_| Ok(T::iter().nth(rx.await?).unwrap()))
}

#[derive(strum::EnumIter, strum::VariantNames)]
#[strum(serialize_all = "title_case")]
enum TrashCancel {
    Trash,
    Cancel,
}

struct GitMenuState {
    has_tracked_changes: bool,
    has_staged_changes: bool,
    has_unstaged_changes: bool,
    has_new_changes: bool,
}

fn git_panel_context_menu(
    focus_handle: FocusHandle,
    state: GitMenuState,
    window: &mut Window,
    cx: &mut App,
) -> Entity<ContextMenu> {
    ContextMenu::build(window, cx, move |context_menu, _, _| {
        context_menu
            .context(focus_handle)
            .action_disabled_when(
                !state.has_unstaged_changes,
                "Stage All",
                StageAll.boxed_clone(),
            )
            .action_disabled_when(
                !state.has_staged_changes,
                "Unstage All",
                UnstageAll.boxed_clone(),
            )
            .separator()
            .action_disabled_when(
                !(state.has_new_changes || state.has_tracked_changes),
                "Stash All",
                StashAll.boxed_clone(),
            )
            .action("Stash Pop", StashPop.boxed_clone())
            .separator()
            .action("Open Diff", project_diff::Diff.boxed_clone())
            .separator()
            .action_disabled_when(
                !state.has_tracked_changes,
                "Discard Tracked Changes",
                RestoreTrackedFiles.boxed_clone(),
            )
            .action_disabled_when(
                !state.has_new_changes,
                "Trash Untracked Files",
                TrashUntrackedFiles.boxed_clone(),
            )
    })
}

const GIT_PANEL_KEY: &str = "GitPanel";

const UPDATE_DEBOUNCE: Duration = Duration::from_millis(50);

pub fn register(workspace: &mut Workspace) {
    workspace.register_action(|workspace, _: &ToggleFocus, window, cx| {
        workspace.toggle_panel_focus::<GitPanel>(window, cx);
    });
    workspace.register_action(|workspace, _: &ExpandCommitEditor, window, cx| {
        CommitModal::toggle(workspace, None, window, cx)
    });
}

#[derive(Debug, Clone)]
pub enum Event {
    Focus,
}

#[derive(Serialize, Deserialize)]
struct SerializedGitPanel {
    width: Option<Pixels>,
    #[serde(default)]
    amend_pending: bool,
    #[serde(default)]
    signoff_enabled: bool,
}

#[derive(Debug, PartialEq, Eq, Clone, Copy)]
enum Section {
    Conflict,
    Tracked,
    New,
}

#[derive(Debug, PartialEq, Eq, Clone)]
struct GitHeaderEntry {
    header: Section,
}

impl GitHeaderEntry {
    pub fn contains(&self, status_entry: &GitStatusEntry, repo: &Repository) -> bool {
        let this = &self.header;
        let status = status_entry.status;
        match this {
            Section::Conflict => {
                repo.had_conflict_on_last_merge_head_change(&status_entry.repo_path)
            }
            Section::Tracked => !status.is_created(),
            Section::New => status.is_created(),
        }
    }
    pub fn title(&self) -> &'static str {
        match self.header {
            Section::Conflict => "Conflicts",
            Section::Tracked => "Tracked",
            Section::New => "Untracked",
        }
    }
}

#[derive(Debug, PartialEq, Eq, Clone)]
enum GitListEntry {
    Status(GitStatusEntry),
    Header(GitHeaderEntry),
}

impl GitListEntry {
    fn status_entry(&self) -> Option<&GitStatusEntry> {
        match self {
            GitListEntry::Status(entry) => Some(entry),
            _ => None,
        }
    }
}

#[derive(Debug, PartialEq, Eq, Clone)]
pub struct GitStatusEntry {
    pub(crate) repo_path: RepoPath,
    pub(crate) abs_path: PathBuf,
    pub(crate) status: FileStatus,
    pub(crate) staging: StageStatus,
}

impl GitStatusEntry {
    fn display_name(&self) -> String {
        self.repo_path
            .file_name()
            .map(|name| name.to_string_lossy().into_owned())
            .unwrap_or_else(|| self.repo_path.to_string_lossy().into_owned())
    }

    fn parent_dir(&self) -> Option<String> {
        self.repo_path
            .parent()
            .map(|parent| parent.to_string_lossy().into_owned())
    }
}

#[derive(Clone, Copy, Debug, PartialEq, Eq)]
enum TargetStatus {
    Staged,
    Unstaged,
    Reverted,
    Unchanged,
}

struct PendingOperation {
    finished: bool,
    target_status: TargetStatus,
    entries: Vec<GitStatusEntry>,
    op_id: usize,
}

pub struct GitPanel {
    pub(crate) active_repository: Option<Entity<Repository>>,
    pub(crate) commit_editor: Entity<Editor>,
    conflicted_count: usize,
    conflicted_staged_count: usize,
    add_coauthors: bool,
    generate_commit_message_task: Option<Task<Option<()>>>,
    entries: Vec<GitListEntry>,
    single_staged_entry: Option<GitStatusEntry>,
    single_tracked_entry: Option<GitStatusEntry>,
    focus_handle: FocusHandle,
    fs: Arc<dyn Fs>,
    new_count: usize,
    entry_count: usize,
    new_staged_count: usize,
    pending: Vec<PendingOperation>,
    pending_commit: Option<Task<()>>,
    amend_pending: bool,
    signoff_enabled: bool,
    pending_serialization: Task<()>,
    pub(crate) project: Entity<Project>,
    scroll_handle: UniformListScrollHandle,
    max_width_item_index: Option<usize>,
    selected_entry: Option<usize>,
    marked_entries: Vec<usize>,
    tracked_count: usize,
    tracked_staged_count: usize,
    update_visible_entries_task: Task<()>,
    width: Option<Pixels>,
    workspace: WeakEntity<Workspace>,
    context_menu: Option<(Entity<ContextMenu>, Point<Pixels>, Subscription)>,
    modal_open: bool,
    show_placeholders: bool,
    local_committer: Option<GitCommitter>,
    local_committer_task: Option<Task<()>>,
    bulk_staging: Option<BulkStaging>,
    _settings_subscription: Subscription,
}

#[derive(Clone, Debug, PartialEq, Eq)]
struct BulkStaging {
    repo_id: RepositoryId,
    anchor: RepoPath,
}

const MAX_PANEL_EDITOR_LINES: usize = 6;

pub(crate) fn commit_message_editor(
    commit_message_buffer: Entity<Buffer>,
    placeholder: Option<SharedString>,
    project: Entity<Project>,
    in_panel: bool,
    window: &mut Window,
    cx: &mut Context<Editor>,
) -> Editor {
    project.update(cx, |this, cx| {
        this.mark_buffer_as_non_searchable(commit_message_buffer.read(cx).remote_id(), cx);
    });
    let buffer = cx.new(|cx| MultiBuffer::singleton(commit_message_buffer, cx));
    let max_lines = if in_panel { MAX_PANEL_EDITOR_LINES } else { 18 };
    let mut commit_editor = Editor::new(
        EditorMode::AutoHeight {
            min_lines: 1,
            max_lines: Some(max_lines),
        },
        buffer,
        None,
        window,
        cx,
    );
    commit_editor.set_collaboration_hub(Box::new(project));
    commit_editor.set_use_autoclose(false);
    commit_editor.set_show_gutter(false, cx);
    commit_editor.set_use_modal_editing(true);
    commit_editor.set_show_wrap_guides(false, cx);
    commit_editor.set_show_indent_guides(false, cx);
    let placeholder = placeholder.unwrap_or("Enter commit message".into());
    commit_editor.set_placeholder_text(placeholder, cx);
    commit_editor
}

impl GitPanel {
    fn new(
        workspace: &mut Workspace,
        window: &mut Window,
        cx: &mut Context<Workspace>,
    ) -> Entity<Self> {
        let project = workspace.project().clone();
        let app_state = workspace.app_state().clone();
        let fs = app_state.fs.clone();
        let git_store = project.read(cx).git_store().clone();
        let active_repository = project.read(cx).active_repository(cx);

        cx.new(|cx| {
            let focus_handle = cx.focus_handle();
            cx.on_focus(&focus_handle, window, Self::focus_in).detach();

            let mut was_sort_by_path = GitPanelSettings::get_global(cx).sort_by_path;
            cx.observe_global::<SettingsStore>(move |this, cx| {
                let is_sort_by_path = GitPanelSettings::get_global(cx).sort_by_path;
                if is_sort_by_path != was_sort_by_path {
                    this.update_visible_entries(cx);
                }
                was_sort_by_path = is_sort_by_path
            })
            .detach();

            // just to let us render a placeholder editor.
            // Once the active git repo is set, this buffer will be replaced.
            let temporary_buffer = cx.new(|cx| Buffer::local("", cx));
            let commit_editor = cx.new(|cx| {
                commit_message_editor(temporary_buffer, None, project.clone(), true, window, cx)
            });

            commit_editor.update(cx, |editor, cx| {
                editor.clear(window, cx);
            });

            let scroll_handle = UniformListScrollHandle::new();

            let mut assistant_enabled = AgentSettings::get_global(cx).enabled;
            let mut was_ai_disabled = DisableAiSettings::get_global(cx).disable_ai;
            let _settings_subscription = cx.observe_global::<SettingsStore>(move |_, cx| {
                let is_ai_disabled = DisableAiSettings::get_global(cx).disable_ai;
                if assistant_enabled != AgentSettings::get_global(cx).enabled
                    || was_ai_disabled != is_ai_disabled
                {
                    assistant_enabled = AgentSettings::get_global(cx).enabled;
                    was_ai_disabled = is_ai_disabled;
                    cx.notify();
                }
            });

            cx.subscribe_in(
                &git_store,
                window,
                move |this, _git_store, event, window, cx| match event {
                    GitStoreEvent::ActiveRepositoryChanged(_) => {
                        this.active_repository = this.project.read(cx).active_repository(cx);
                        this.schedule_update(true, window, cx);
                    }
                    GitStoreEvent::RepositoryUpdated(
                        _,
                        RepositoryEvent::Updated { full_scan, .. },
                        true,
                    ) => {
                        this.schedule_update(*full_scan, window, cx);
                    }

                    GitStoreEvent::RepositoryAdded(_) | GitStoreEvent::RepositoryRemoved(_) => {
                        this.schedule_update(false, window, cx);
                    }
                    GitStoreEvent::IndexWriteError(error) => {
                        this.workspace
                            .update(cx, |workspace, cx| {
                                workspace.show_error(error, cx);
                            })
                            .ok();
                    }
                    GitStoreEvent::RepositoryUpdated(_, _, _) => {}
                    GitStoreEvent::JobsUpdated | GitStoreEvent::ConflictsUpdated => {}
                },
            )
            .detach();

            let mut this = Self {
                active_repository,
                commit_editor,
                conflicted_count: 0,
                conflicted_staged_count: 0,
                add_coauthors: true,
                generate_commit_message_task: None,
                entries: Vec::new(),
                focus_handle: cx.focus_handle(),
                fs,
                new_count: 0,
                new_staged_count: 0,
                pending: Vec::new(),
                pending_commit: None,
                amend_pending: false,
                signoff_enabled: false,
                pending_serialization: Task::ready(()),
                single_staged_entry: None,
                single_tracked_entry: None,
                project,
                scroll_handle,
                max_width_item_index: None,
                selected_entry: None,
                marked_entries: Vec::new(),
                tracked_count: 0,
                tracked_staged_count: 0,
                update_visible_entries_task: Task::ready(()),
                width: None,
                show_placeholders: false,
                local_committer: None,
                local_committer_task: None,
                context_menu: None,
                workspace: workspace.weak_handle(),
                modal_open: false,
                entry_count: 0,
                bulk_staging: None,
                _settings_subscription,
            };

            this.schedule_update(false, window, cx);
            this
        })
    }

    pub fn entry_by_path(&self, path: &RepoPath, cx: &App) -> Option<usize> {
        if GitPanelSettings::get_global(cx).sort_by_path {
            return self
                .entries
                .binary_search_by(|entry| entry.status_entry().unwrap().repo_path.cmp(path))
                .ok();
        }

        if self.conflicted_count > 0 {
            let conflicted_start = 1;
            if let Ok(ix) = self.entries[conflicted_start..conflicted_start + self.conflicted_count]
                .binary_search_by(|entry| entry.status_entry().unwrap().repo_path.cmp(path))
            {
                return Some(conflicted_start + ix);
            }
        }
        if self.tracked_count > 0 {
            let tracked_start = if self.conflicted_count > 0 {
                1 + self.conflicted_count
            } else {
                0
            } + 1;
            if let Ok(ix) = self.entries[tracked_start..tracked_start + self.tracked_count]
                .binary_search_by(|entry| entry.status_entry().unwrap().repo_path.cmp(path))
            {
                return Some(tracked_start + ix);
            }
        }
        if self.new_count > 0 {
            let untracked_start = if self.conflicted_count > 0 {
                1 + self.conflicted_count
            } else {
                0
            } + if self.tracked_count > 0 {
                1 + self.tracked_count
            } else {
                0
            } + 1;
            if let Ok(ix) = self.entries[untracked_start..untracked_start + self.new_count]
                .binary_search_by(|entry| entry.status_entry().unwrap().repo_path.cmp(path))
            {
                return Some(untracked_start + ix);
            }
        }
        None
    }

    pub fn select_entry_by_path(
        &mut self,
        path: ProjectPath,
        _: &mut Window,
        cx: &mut Context<Self>,
    ) {
        let Some(git_repo) = self.active_repository.as_ref() else {
            return;
        };
        let Some(repo_path) = git_repo.read(cx).project_path_to_repo_path(&path, cx) else {
            return;
        };
        let Some(ix) = self.entry_by_path(&repo_path, cx) else {
            return;
        };
        self.selected_entry = Some(ix);
        cx.notify();
    }

    fn serialization_key(workspace: &Workspace) -> Option<String> {
        workspace
            .database_id()
            .map(|id| i64::from(id).to_string())
            .or(workspace.session_id())
            .map(|id| format!("{}-{:?}", GIT_PANEL_KEY, id))
    }

    fn serialize(&mut self, cx: &mut Context<Self>) {
        let width = self.width;
        let amend_pending = self.amend_pending;
        let signoff_enabled = self.signoff_enabled;

        self.pending_serialization = cx.spawn(async move |git_panel, cx| {
            cx.background_executor()
                .timer(SERIALIZATION_THROTTLE_TIME)
                .await;
            let Some(serialization_key) = git_panel
                .update(cx, |git_panel, cx| {
                    git_panel
                        .workspace
                        .read_with(cx, |workspace, _| Self::serialization_key(workspace))
                        .ok()
                        .flatten()
                })
                .ok()
                .flatten()
            else {
                return;
            };
            cx.background_spawn(
                async move {
                    KEY_VALUE_STORE
                        .write_kvp(
                            serialization_key,
                            serde_json::to_string(&SerializedGitPanel {
                                width,
                                amend_pending,
                                signoff_enabled,
                            })?,
                        )
                        .await?;
                    anyhow::Ok(())
                }
                .log_err(),
            )
            .await;
        });
    }

    pub(crate) fn set_modal_open(&mut self, open: bool, cx: &mut Context<Self>) {
        self.modal_open = open;
        cx.notify();
    }

    fn dispatch_context(&self, window: &mut Window, cx: &Context<Self>) -> KeyContext {
        let mut dispatch_context = KeyContext::new_with_defaults();
        dispatch_context.add("GitPanel");

        if window
            .focused(cx)
            .is_some_and(|focused| self.focus_handle == focused)
        {
            dispatch_context.add("menu");
            dispatch_context.add("ChangesList");
        }

        if self.commit_editor.read(cx).is_focused(window) {
            dispatch_context.add("CommitEditor");
        }

        dispatch_context
    }

    fn close_panel(&mut self, _: &Close, _window: &mut Window, cx: &mut Context<Self>) {
        cx.emit(PanelEvent::Close);
    }

    fn focus_in(&mut self, window: &mut Window, cx: &mut Context<Self>) {
        if !self.focus_handle.contains_focused(window, cx) {
            cx.emit(Event::Focus);
        }
    }

    fn scroll_to_selected_entry(&mut self, cx: &mut Context<Self>) {
        if let Some(selected_entry) = self.selected_entry {
            self.scroll_handle
                .scroll_to_item(selected_entry, ScrollStrategy::Center);
        }

        cx.notify();
    }

    fn select_first(&mut self, _: &SelectFirst, _window: &mut Window, cx: &mut Context<Self>) {
        if !self.entries.is_empty() {
            self.selected_entry = Some(1);
            self.scroll_to_selected_entry(cx);
        }
    }

    fn select_previous(
        &mut self,
        _: &SelectPrevious,
        _window: &mut Window,
        cx: &mut Context<Self>,
    ) {
        let item_count = self.entries.len();
        if item_count == 0 {
            return;
        }

        if let Some(selected_entry) = self.selected_entry {
            let new_selected_entry = if selected_entry > 0 {
                selected_entry - 1
            } else {
                selected_entry
            };

            if matches!(
                self.entries.get(new_selected_entry),
                Some(GitListEntry::Header(..))
            ) {
                if new_selected_entry > 0 {
                    self.selected_entry = Some(new_selected_entry - 1)
                }
            } else {
                self.selected_entry = Some(new_selected_entry);
            }

            self.scroll_to_selected_entry(cx);
        }

        cx.notify();
    }

    fn select_next(&mut self, _: &SelectNext, _window: &mut Window, cx: &mut Context<Self>) {
        let item_count = self.entries.len();
        if item_count == 0 {
            return;
        }

        if let Some(selected_entry) = self.selected_entry {
            let new_selected_entry = if selected_entry < item_count - 1 {
                selected_entry + 1
            } else {
                selected_entry
            };
            if matches!(
                self.entries.get(new_selected_entry),
                Some(GitListEntry::Header(..))
            ) {
                self.selected_entry = Some(new_selected_entry + 1);
            } else {
                self.selected_entry = Some(new_selected_entry);
            }

            self.scroll_to_selected_entry(cx);
        }

        cx.notify();
    }

    fn select_last(&mut self, _: &SelectLast, _window: &mut Window, cx: &mut Context<Self>) {
        if self.entries.last().is_some() {
            self.selected_entry = Some(self.entries.len() - 1);
            self.scroll_to_selected_entry(cx);
        }
    }

    fn focus_editor(&mut self, _: &FocusEditor, window: &mut Window, cx: &mut Context<Self>) {
        self.commit_editor.update(cx, |editor, cx| {
            window.focus(&editor.focus_handle(cx));
        });
        cx.notify();
    }

    fn select_first_entry_if_none(&mut self, cx: &mut Context<Self>) {
        let have_entries = self
            .active_repository
            .as_ref()
            .is_some_and(|active_repository| active_repository.read(cx).status_summary().count > 0);
        if have_entries && self.selected_entry.is_none() {
            self.selected_entry = Some(1);
            self.scroll_to_selected_entry(cx);
            cx.notify();
        }
    }

    fn focus_changes_list(
        &mut self,
        _: &FocusChanges,
        window: &mut Window,
        cx: &mut Context<Self>,
    ) {
        self.select_first_entry_if_none(cx);

        cx.focus_self(window);
        cx.notify();
    }

    fn get_selected_entry(&self) -> Option<&GitListEntry> {
        self.selected_entry.and_then(|i| self.entries.get(i))
    }

    fn open_diff(&mut self, _: &menu::Confirm, window: &mut Window, cx: &mut Context<Self>) {
        maybe!({
            let entry = self.entries.get(self.selected_entry?)?.status_entry()?;
            let workspace = self.workspace.upgrade()?;
            let git_repo = self.active_repository.as_ref()?;

            if let Some(project_diff) = workspace.read(cx).active_item_as::<ProjectDiff>(cx)
                && let Some(project_path) = project_diff.read(cx).active_path(cx)
                && Some(&entry.repo_path)
                    == git_repo
                        .read(cx)
                        .project_path_to_repo_path(&project_path, cx)
                        .as_ref()
            {
                project_diff.focus_handle(cx).focus(window);
                project_diff.update(cx, |project_diff, cx| project_diff.autoscroll(cx));
                return None;
            };

            self.workspace
                .update(cx, |workspace, cx| {
                    ProjectDiff::deploy_at(workspace, Some(entry.clone()), window, cx);
                })
                .ok();
            self.focus_handle.focus(window);

            Some(())
        });
    }

    fn open_file(
        &mut self,
        _: &menu::SecondaryConfirm,
        window: &mut Window,
        cx: &mut Context<Self>,
    ) {
        maybe!({
            let entry = self.entries.get(self.selected_entry?)?.status_entry()?;
            let active_repo = self.active_repository.as_ref()?;
            let path = active_repo
                .read(cx)
                .repo_path_to_project_path(&entry.repo_path, cx)?;
            if entry.status.is_deleted() {
                return None;
            }

            self.workspace
                .update(cx, |workspace, cx| {
                    workspace
                        .open_path_preview(path, None, false, false, true, window, cx)
                        .detach_and_prompt_err("Failed to open file", window, cx, |e, _, _| {
                            Some(format!("{e}"))
                        });
                })
                .ok()
        });
    }

    fn revert_selected(
        &mut self,
        action: &git::RestoreFile,
        window: &mut Window,
        cx: &mut Context<Self>,
    ) {
        maybe!({
            let list_entry = self.entries.get(self.selected_entry?)?.clone();
            let entry = list_entry.status_entry()?.to_owned();
            let skip_prompt = action.skip_prompt || entry.status.is_created();

            let prompt = if skip_prompt {
                Task::ready(Ok(0))
            } else {
                let prompt = window.prompt(
                    PromptLevel::Warning,
                    &format!(
                        "Are you sure you want to restore {}?",
                        entry
                            .repo_path
                            .file_name()
                            .unwrap_or(entry.repo_path.as_os_str())
                            .to_string_lossy()
                    ),
                    None,
                    &["Restore", "Cancel"],
                    cx,
                );
                cx.background_spawn(prompt)
            };

            let this = cx.weak_entity();
            window
                .spawn(cx, async move |cx| {
                    if prompt.await? != 0 {
                        return anyhow::Ok(());
                    }

                    this.update_in(cx, |this, window, cx| {
                        this.revert_entry(&entry, window, cx);
                    })?;

                    Ok(())
                })
                .detach();
            Some(())
        });
    }

    fn revert_entry(
        &mut self,
        entry: &GitStatusEntry,
        window: &mut Window,
        cx: &mut Context<Self>,
    ) {
        maybe!({
            let active_repo = self.active_repository.clone()?;
            let path = active_repo
                .read(cx)
                .repo_path_to_project_path(&entry.repo_path, cx)?;
            let workspace = self.workspace.clone();

            if entry.status.staging().has_staged() {
                self.change_file_stage(false, vec![entry.clone()], cx);
            }
            let filename = path.path.file_name()?.to_string_lossy();

            if !entry.status.is_created() {
                self.perform_checkout(vec![entry.clone()], cx);
            } else {
                let prompt = prompt(&format!("Trash {}?", filename), None, window, cx);
                cx.spawn_in(window, async move |_, cx| {
                    match prompt.await? {
                        TrashCancel::Trash => {}
                        TrashCancel::Cancel => return Ok(()),
                    }
                    let task = workspace.update(cx, |workspace, cx| {
                        workspace
                            .project()
                            .update(cx, |project, cx| project.delete_file(path, true, cx))
                    })?;
                    if let Some(task) = task {
                        task.await?;
                    }
                    Ok(())
                })
                .detach_and_prompt_err(
                    "Failed to trash file",
                    window,
                    cx,
                    |e, _, _| Some(format!("{e}")),
                );
            }
            Some(())
        });
    }

    fn perform_checkout(&mut self, entries: Vec<GitStatusEntry>, cx: &mut Context<Self>) {
        let workspace = self.workspace.clone();
        let Some(active_repository) = self.active_repository.clone() else {
            return;
        };

        let op_id = self.pending.iter().map(|p| p.op_id).max().unwrap_or(0) + 1;
        self.pending.push(PendingOperation {
            op_id,
            target_status: TargetStatus::Reverted,
            entries: entries.clone(),
            finished: false,
        });
        self.update_visible_entries(cx);
        let task = cx.spawn(async move |_, cx| {
            let tasks: Vec<_> = workspace.update(cx, |workspace, cx| {
                workspace.project().update(cx, |project, cx| {
                    entries
                        .iter()
                        .filter_map(|entry| {
                            let path = active_repository
                                .read(cx)
                                .repo_path_to_project_path(&entry.repo_path, cx)?;
                            Some(project.open_buffer(path, cx))
                        })
                        .collect()
                })
            })?;

            let buffers = futures::future::join_all(tasks).await;

            active_repository
                .update(cx, |repo, cx| {
                    repo.checkout_files(
                        "HEAD",
                        entries
                            .into_iter()
                            .map(|entries| entries.repo_path)
                            .collect(),
                        cx,
                    )
                })?
                .await??;

            let tasks: Vec<_> = cx.update(|cx| {
                buffers
                    .iter()
                    .filter_map(|buffer| {
                        buffer.as_ref().ok()?.update(cx, |buffer, cx| {
                            buffer.is_dirty().then(|| buffer.reload(cx))
                        })
                    })
                    .collect()
            })?;

            futures::future::join_all(tasks).await;

            Ok(())
        });

        cx.spawn(async move |this, cx| {
            let result = task.await;

            this.update(cx, |this, cx| {
                for pending in this.pending.iter_mut() {
                    if pending.op_id == op_id {
                        pending.finished = true;
                        if result.is_err() {
                            pending.target_status = TargetStatus::Unchanged;
                            this.update_visible_entries(cx);
                        }
                        break;
                    }
                }
                result
                    .map_err(|e| {
                        this.show_error_toast("checkout", e, cx);
                    })
                    .ok();
            })
            .ok();
        })
        .detach();
    }

    fn restore_tracked_files(
        &mut self,
        _: &RestoreTrackedFiles,
        window: &mut Window,
        cx: &mut Context<Self>,
    ) {
        let entries = self
            .entries
            .iter()
            .filter_map(|entry| entry.status_entry().cloned())
            .filter(|status_entry| !status_entry.status.is_created())
            .collect::<Vec<_>>();

        match entries.len() {
            0 => return,
            1 => return self.revert_entry(&entries[0], window, cx),
            _ => {}
        }
        let mut details = entries
            .iter()
            .filter_map(|entry| entry.repo_path.0.file_name())
            .map(|filename| filename.to_string_lossy())
            .take(5)
            .join("\n");
        if entries.len() > 5 {
            details.push_str(&format!("\nand {} more…", entries.len() - 5))
        }

        #[derive(strum::EnumIter, strum::VariantNames)]
        #[strum(serialize_all = "title_case")]
        enum RestoreCancel {
            RestoreTrackedFiles,
            Cancel,
        }
        let prompt = prompt(
            "Discard changes to these files?",
            Some(&details),
            window,
            cx,
        );
        cx.spawn(async move |this, cx| {
            if let Ok(RestoreCancel::RestoreTrackedFiles) = prompt.await {
                this.update(cx, |this, cx| {
                    this.perform_checkout(entries, cx);
                })
                .ok();
            }
        })
        .detach();
    }

    fn clean_all(&mut self, _: &TrashUntrackedFiles, window: &mut Window, cx: &mut Context<Self>) {
        let workspace = self.workspace.clone();
        let Some(active_repo) = self.active_repository.clone() else {
            return;
        };
        let to_delete = self
            .entries
            .iter()
            .filter_map(|entry| entry.status_entry())
            .filter(|status_entry| status_entry.status.is_created())
            .cloned()
            .collect::<Vec<_>>();

        match to_delete.len() {
            0 => return,
            1 => return self.revert_entry(&to_delete[0], window, cx),
            _ => {}
        };

        let mut details = to_delete
            .iter()
            .map(|entry| {
                entry
                    .repo_path
                    .0
                    .file_name()
                    .map(|f| f.to_string_lossy())
                    .unwrap_or_default()
            })
            .take(5)
            .join("\n");

        if to_delete.len() > 5 {
            details.push_str(&format!("\nand {} more…", to_delete.len() - 5))
        }

        let prompt = prompt("Trash these files?", Some(&details), window, cx);
        cx.spawn_in(window, async move |this, cx| {
            match prompt.await? {
                TrashCancel::Trash => {}
                TrashCancel::Cancel => return Ok(()),
            }
            let tasks = workspace.update(cx, |workspace, cx| {
                to_delete
                    .iter()
                    .filter_map(|entry| {
                        workspace.project().update(cx, |project, cx| {
                            let project_path = active_repo
                                .read(cx)
                                .repo_path_to_project_path(&entry.repo_path, cx)?;
                            project.delete_file(project_path, true, cx)
                        })
                    })
                    .collect::<Vec<_>>()
            })?;
            let to_unstage = to_delete
                .into_iter()
                .filter(|entry| !entry.status.staging().is_fully_unstaged())
                .collect();
            this.update(cx, |this, cx| this.change_file_stage(false, to_unstage, cx))?;
            for task in tasks {
                task.await?;
            }
            Ok(())
        })
        .detach_and_prompt_err("Failed to trash files", window, cx, |e, _, _| {
            Some(format!("{e}"))
        });
    }

    pub fn stage_all(&mut self, _: &StageAll, _window: &mut Window, cx: &mut Context<Self>) {
        let entries = self
            .entries
            .iter()
            .filter_map(|entry| entry.status_entry())
            .filter(|status_entry| status_entry.staging.has_unstaged())
            .cloned()
            .collect::<Vec<_>>();
        self.change_file_stage(true, entries, cx);
    }

    pub fn unstage_all(&mut self, _: &UnstageAll, _window: &mut Window, cx: &mut Context<Self>) {
        let entries = self
            .entries
            .iter()
            .filter_map(|entry| entry.status_entry())
            .filter(|status_entry| status_entry.staging.has_staged())
            .cloned()
            .collect::<Vec<_>>();
        self.change_file_stage(false, entries, cx);
    }

    fn toggle_staged_for_entry(
        &mut self,
        entry: &GitListEntry,
        _window: &mut Window,
        cx: &mut Context<Self>,
    ) {
        let Some(active_repository) = self.active_repository.as_ref() else {
            return;
        };
        let (stage, repo_paths) = match entry {
            GitListEntry::Status(status_entry) => {
                if status_entry.status.staging().is_fully_staged() {
                    if let Some(op) = self.bulk_staging.clone()
                        && op.anchor == status_entry.repo_path
                    {
                        self.bulk_staging = None;
                    }

                    (false, vec![status_entry.clone()])
                } else {
                    self.set_bulk_staging_anchor(status_entry.repo_path.clone(), cx);

                    (true, vec![status_entry.clone()])
                }
            }
            GitListEntry::Header(section) => {
                let goal_staged_state = !self.header_state(section.header).selected();
                let repository = active_repository.read(cx);
                let entries = self
                    .entries
                    .iter()
                    .filter_map(|entry| entry.status_entry())
                    .filter(|status_entry| {
                        section.contains(status_entry, repository)
                            && status_entry.staging.as_bool() != Some(goal_staged_state)
                    })
                    .cloned()
                    .collect::<Vec<_>>();

                (goal_staged_state, entries)
            }
        };
        self.change_file_stage(stage, repo_paths, cx);
    }

    fn change_file_stage(
        &mut self,
        stage: bool,
        entries: Vec<GitStatusEntry>,
        cx: &mut Context<Self>,
    ) {
        let Some(active_repository) = self.active_repository.clone() else {
            return;
        };
        let op_id = self.pending.iter().map(|p| p.op_id).max().unwrap_or(0) + 1;
        self.pending.push(PendingOperation {
            op_id,
            target_status: if stage {
                TargetStatus::Staged
            } else {
                TargetStatus::Unstaged
            },
            entries: entries.clone(),
            finished: false,
        });
        let repository = active_repository.read(cx);
        self.update_counts(repository);
        cx.notify();

        cx.spawn({
            async move |this, cx| {
                let result = cx
                    .update(|cx| {
                        if stage {
                            active_repository.update(cx, |repo, cx| {
                                let repo_paths = entries
                                    .iter()
                                    .map(|entry| entry.repo_path.clone())
                                    .collect();
                                repo.stage_entries(repo_paths, cx)
                            })
                        } else {
                            active_repository.update(cx, |repo, cx| {
                                let repo_paths = entries
                                    .iter()
                                    .map(|entry| entry.repo_path.clone())
                                    .collect();
                                repo.unstage_entries(repo_paths, cx)
                            })
                        }
                    })?
                    .await;

                this.update(cx, |this, cx| {
                    for pending in this.pending.iter_mut() {
                        if pending.op_id == op_id {
                            pending.finished = true
                        }
                    }
                    result
                        .map_err(|e| {
                            this.show_error_toast(if stage { "add" } else { "reset" }, e, cx);
                        })
                        .ok();
                    cx.notify();
                })
            }
        })
        .detach();
    }

    pub fn total_staged_count(&self) -> usize {
        self.tracked_staged_count + self.new_staged_count + self.conflicted_staged_count
    }

    pub fn stash_pop(&mut self, _: &StashPop, _window: &mut Window, cx: &mut Context<Self>) {
        let Some(active_repository) = self.active_repository.clone() else {
            return;
        };

        cx.spawn({
            async move |this, cx| {
                let stash_task = active_repository
                    .update(cx, |repo, cx| repo.stash_pop(cx))?
                    .await;
                this.update(cx, |this, cx| {
                    stash_task
                        .map_err(|e| {
                            this.show_error_toast("stash pop", e, cx);
                        })
                        .ok();
                    cx.notify();
                })
            }
        })
        .detach();
    }

    pub fn stash_all(&mut self, _: &StashAll, _window: &mut Window, cx: &mut Context<Self>) {
        let Some(active_repository) = self.active_repository.clone() else {
            return;
        };

        cx.spawn({
            async move |this, cx| {
                let stash_task = active_repository
                    .update(cx, |repo, cx| repo.stash_all(cx))?
                    .await;
                this.update(cx, |this, cx| {
                    stash_task
                        .map_err(|e| {
                            this.show_error_toast("stash", e, cx);
                        })
                        .ok();
                    cx.notify();
                })
            }
        })
        .detach();
    }

    pub fn commit_message_buffer(&self, cx: &App) -> Entity<Buffer> {
        self.commit_editor
            .read(cx)
            .buffer()
            .read(cx)
            .as_singleton()
            .unwrap()
    }

    fn toggle_staged_for_selected(
        &mut self,
        _: &git::ToggleStaged,
        window: &mut Window,
        cx: &mut Context<Self>,
    ) {
        if let Some(selected_entry) = self.get_selected_entry().cloned() {
            self.toggle_staged_for_entry(&selected_entry, window, cx);
        }
    }

    fn stage_range(&mut self, _: &git::StageRange, _window: &mut Window, cx: &mut Context<Self>) {
        let Some(index) = self.selected_entry else {
            return;
        };
        self.stage_bulk(index, cx);
    }

    fn stage_selected(&mut self, _: &git::StageFile, _window: &mut Window, cx: &mut Context<Self>) {
        let Some(selected_entry) = self.get_selected_entry() else {
            return;
        };
        let Some(status_entry) = selected_entry.status_entry() else {
            return;
        };
        if status_entry.staging != StageStatus::Staged {
            self.change_file_stage(true, vec![status_entry.clone()], cx);
        }
    }

    fn unstage_selected(
        &mut self,
        _: &git::UnstageFile,
        _window: &mut Window,
        cx: &mut Context<Self>,
    ) {
        let Some(selected_entry) = self.get_selected_entry() else {
            return;
        };
        let Some(status_entry) = selected_entry.status_entry() else {
            return;
        };
        if status_entry.staging != StageStatus::Unstaged {
            self.change_file_stage(false, vec![status_entry.clone()], cx);
        }
    }

    fn commit(&mut self, _: &git::Commit, window: &mut Window, cx: &mut Context<Self>) {
        if self.amend_pending {
            return;
        }
        if self
            .commit_editor
            .focus_handle(cx)
            .contains_focused(window, cx)
        {
            telemetry::event!("Git Committed", source = "Git Panel");
            self.commit_changes(
                CommitOptions {
                    amend: false,
                    signoff: self.signoff_enabled,
                },
                window,
                cx,
            )
        } else {
            cx.propagate();
        }
    }

    fn amend(&mut self, _: &git::Amend, window: &mut Window, cx: &mut Context<Self>) {
        if self
            .commit_editor
            .focus_handle(cx)
            .contains_focused(window, cx)
        {
            if self.head_commit(cx).is_some() {
                if !self.amend_pending {
                    self.set_amend_pending(true, cx);
                    self.load_last_commit_message_if_empty(cx);
                } else {
                    telemetry::event!("Git Amended", source = "Git Panel");
                    self.set_amend_pending(false, cx);
                    self.commit_changes(
                        CommitOptions {
                            amend: true,
                            signoff: self.signoff_enabled,
                        },
                        window,
                        cx,
                    );
                }
            }
        } else {
            cx.propagate();
        }
    }

    pub fn head_commit(&self, cx: &App) -> Option<CommitDetails> {
        self.active_repository
            .as_ref()
            .and_then(|repo| repo.read(cx).head_commit.as_ref())
            .cloned()
    }

    pub fn load_last_commit_message_if_empty(&mut self, cx: &mut Context<Self>) {
        if !self.commit_editor.read(cx).is_empty(cx) {
            return;
        }
        let Some(head_commit) = self.head_commit(cx) else {
            return;
        };
        let recent_sha = head_commit.sha.to_string();
        let detail_task = self.load_commit_details(recent_sha, cx);
        cx.spawn(async move |this, cx| {
            if let Ok(message) = detail_task.await.map(|detail| detail.message) {
                this.update(cx, |this, cx| {
                    this.commit_message_buffer(cx).update(cx, |buffer, cx| {
                        let start = buffer.anchor_before(0);
                        let end = buffer.anchor_after(buffer.len());
                        buffer.edit([(start..end, message)], None, cx);
                    });
                })
                .log_err();
            }
        })
        .detach();
    }

    fn custom_or_suggested_commit_message(
        &self,
        window: &mut Window,
        cx: &mut Context<Self>,
    ) -> Option<String> {
        let git_commit_language = self.commit_editor.read(cx).language_at(0, cx);
        let message = self.commit_editor.read(cx).text(cx);
        if message.is_empty() {
            return self
                .suggest_commit_message(cx)
                .filter(|message| !message.trim().is_empty());
        } else if message.trim().is_empty() {
            return None;
        }
        let buffer = cx.new(|cx| {
            let mut buffer = Buffer::local(message, cx);
            buffer.set_language(git_commit_language, cx);
            buffer
        });
        let editor = cx.new(|cx| Editor::for_buffer(buffer, None, window, cx));
        let wrapped_message = editor.update(cx, |editor, cx| {
            editor.select_all(&Default::default(), window, cx);
            editor.rewrap(&Default::default(), window, cx);
            editor.text(cx)
        });
        if wrapped_message.trim().is_empty() {
            return None;
        }
        Some(wrapped_message)
    }

    fn has_commit_message(&self, cx: &mut Context<Self>) -> bool {
        let text = self.commit_editor.read(cx).text(cx);
        if !text.trim().is_empty() {
            true
        } else if text.is_empty() {
            self.suggest_commit_message(cx)
                .is_some_and(|text| !text.trim().is_empty())
        } else {
            false
        }
    }

    pub(crate) fn commit_changes(
        &mut self,
        options: CommitOptions,
        window: &mut Window,
        cx: &mut Context<Self>,
    ) {
        let Some(active_repository) = self.active_repository.clone() else {
            return;
        };
        let error_spawn = |message, window: &mut Window, cx: &mut App| {
            let prompt = window.prompt(PromptLevel::Warning, message, None, &["Ok"], cx);
            cx.spawn(async move |_| {
                prompt.await.ok();
            })
            .detach();
        };

        if self.has_unstaged_conflicts() {
            error_spawn(
                "There are still conflicts. You must stage these before committing",
                window,
                cx,
            );
            return;
        }

        let commit_message = self.custom_or_suggested_commit_message(window, cx);

        let Some(mut message) = commit_message else {
            self.commit_editor.read(cx).focus_handle(cx).focus(window);
            return;
        };

        if self.add_coauthors {
            self.fill_co_authors(&mut message, cx);
        }

        let task = if self.has_staged_changes() {
            // Repository serializes all git operations, so we can just send a commit immediately
            let commit_task = active_repository.update(cx, |repo, cx| {
                repo.commit(message.into(), None, options, cx)
            });
            cx.background_spawn(async move { commit_task.await? })
        } else {
            let changed_files = self
                .entries
                .iter()
                .filter_map(|entry| entry.status_entry())
                .filter(|status_entry| !status_entry.status.is_created())
                .map(|status_entry| status_entry.repo_path.clone())
                .collect::<Vec<_>>();

            if changed_files.is_empty() {
                error_spawn("No changes to commit", window, cx);
                return;
            }

            let stage_task =
                active_repository.update(cx, |repo, cx| repo.stage_entries(changed_files, cx));
            cx.spawn(async move |_, cx| {
                stage_task.await?;
                let commit_task = active_repository.update(cx, |repo, cx| {
                    repo.commit(message.into(), None, options, cx)
                })?;
                commit_task.await?
            })
        };
        let task = cx.spawn_in(window, async move |this, cx| {
            let result = task.await;
            this.update_in(cx, |this, window, cx| {
                this.pending_commit.take();
                match result {
                    Ok(()) => {
                        this.commit_editor
                            .update(cx, |editor, cx| editor.clear(window, cx));
                    }
                    Err(e) => this.show_error_toast("commit", e, cx),
                }
            })
            .ok();
        });

        self.pending_commit = Some(task);
    }

    fn uncommit(&mut self, window: &mut Window, cx: &mut Context<Self>) {
        let Some(repo) = self.active_repository.clone() else {
            return;
        };
        telemetry::event!("Git Uncommitted");

        let confirmation = self.check_for_pushed_commits(window, cx);
        let prior_head = self.load_commit_details("HEAD".to_string(), cx);

        let task = cx.spawn_in(window, async move |this, cx| {
            let result = maybe!(async {
                if let Ok(true) = confirmation.await {
                    let prior_head = prior_head.await?;

                    repo.update(cx, |repo, cx| {
                        repo.reset("HEAD^".to_string(), ResetMode::Soft, cx)
                    })?
                    .await??;

                    Ok(Some(prior_head))
                } else {
                    Ok(None)
                }
            })
            .await;

            this.update_in(cx, |this, window, cx| {
                this.pending_commit.take();
                match result {
                    Ok(None) => {}
                    Ok(Some(prior_commit)) => {
                        this.commit_editor.update(cx, |editor, cx| {
                            editor.set_text(prior_commit.message, window, cx)
                        });
                    }
                    Err(e) => this.show_error_toast("reset", e, cx),
                }
            })
            .ok();
        });

        self.pending_commit = Some(task);
    }

    fn check_for_pushed_commits(
        &mut self,
        window: &mut Window,
        cx: &mut Context<Self>,
    ) -> impl Future<Output = anyhow::Result<bool>> + use<> {
        let repo = self.active_repository.clone();
        let mut cx = window.to_async(cx);

        async move {
            let repo = repo.context("No active repository")?;

            let pushed_to: Vec<SharedString> = repo
                .update(&mut cx, |repo, _| repo.check_for_pushed_commits())?
                .await??;

            if pushed_to.is_empty() {
                Ok(true)
            } else {
                #[derive(strum::EnumIter, strum::VariantNames)]
                #[strum(serialize_all = "title_case")]
                enum CancelUncommit {
                    Uncommit,
                    Cancel,
                }
                let detail = format!(
                    "This commit was already pushed to {}.",
                    pushed_to.into_iter().join(", ")
                );
                let result = cx
                    .update(|window, cx| prompt("Are you sure?", Some(&detail), window, cx))?
                    .await?;

                match result {
                    CancelUncommit::Cancel => Ok(false),
                    CancelUncommit::Uncommit => Ok(true),
                }
            }
        }
    }

    /// Suggests a commit message based on the changed files and their statuses
    pub fn suggest_commit_message(&self, cx: &App) -> Option<String> {
        if let Some(merge_message) = self
            .active_repository
            .as_ref()
            .and_then(|repo| repo.read(cx).merge.message.as_ref())
        {
            return Some(merge_message.to_string());
        }

        let git_status_entry = if let Some(staged_entry) = &self.single_staged_entry {
            Some(staged_entry)
        } else if self.total_staged_count() == 0
            && let Some(single_tracked_entry) = &self.single_tracked_entry
        {
            Some(single_tracked_entry)
        } else {
            None
        }?;

        let action_text = if git_status_entry.status.is_deleted() {
            Some("Delete")
        } else if git_status_entry.status.is_created() {
            Some("Create")
        } else if git_status_entry.status.is_modified() {
            Some("Update")
        } else {
            None
        }?;

        let file_name = git_status_entry
            .repo_path
            .file_name()
            .unwrap_or_default()
            .to_string_lossy();

        Some(format!("{} {}", action_text, file_name))
    }

    fn generate_commit_message_action(
        &mut self,
        _: &git::GenerateCommitMessage,
        _window: &mut Window,
        cx: &mut Context<Self>,
    ) {
        self.generate_commit_message(cx);
    }

    /// Generates a commit message using an LLM.
    pub fn generate_commit_message(&mut self, cx: &mut Context<Self>) {
        if !self.can_commit() || DisableAiSettings::get_global(cx).disable_ai {
            return;
        }

        let model = match current_language_model(cx) {
            Some(value) => value,
            None => return,
        };

        let Some(repo) = self.active_repository.as_ref() else {
            return;
        };

        telemetry::event!("Git Commit Message Generated");

        let diff = repo.update(cx, |repo, cx| {
            if self.has_staged_changes() {
                repo.diff(DiffType::HeadToIndex, cx)
            } else {
                repo.diff(DiffType::HeadToWorktree, cx)
            }
        });

        let temperature = AgentSettings::temperature_for_model(&model, cx);

        self.generate_commit_message_task = Some(cx.spawn(async move |this, cx| {
             async move {
                let _defer = cx.on_drop(&this, |this, _cx| {
                    this.generate_commit_message_task.take();
                });

                let mut diff_text = match diff.await {
                    Ok(result) => match result {
                        Ok(text) => text,
                        Err(e) => {
                            Self::show_commit_message_error(&this, &e, cx);
                            return anyhow::Ok(());
                        }
                    },
                    Err(e) => {
                        Self::show_commit_message_error(&this, &e, cx);
                        return anyhow::Ok(());
                    }
                };

                const ONE_MB: usize = 1_000_000;
                if diff_text.len() > ONE_MB {
                    diff_text = diff_text.chars().take(ONE_MB).collect()
                }

                let subject = this.update(cx, |this, cx| {
                    this.commit_editor.read(cx).text(cx).lines().next().map(ToOwned::to_owned).unwrap_or_default()
                })?;

                let text_empty = subject.trim().is_empty();

                let content = if text_empty {
                    format!("{PROMPT}\nHere are the changes in this commit:\n{diff_text}")
                } else {
                    format!("{PROMPT}\nHere is the user's subject line:\n{subject}\nHere are the changes in this commit:\n{diff_text}\n")
                };

                const PROMPT: &str = include_str!("commit_message_prompt.txt");

                let request = LanguageModelRequest {
                    thread_id: None,
                    prompt_id: None,
                    intent: Some(CompletionIntent::GenerateGitCommitMessage),
                    mode: None,
                    messages: vec![LanguageModelRequestMessage {
                        role: Role::User,
                        content: vec![content.into()],
                        cache: false,
                    }],
                    tools: Vec::new(),
                    tool_choice: None,
                    stop: Vec::new(),
                    temperature,
                    thinking_allowed: false,
                };

                let stream = model.stream_completion_text(request, cx);
                match stream.await {
                    Ok(mut messages) => {
                        if !text_empty {
                            this.update(cx, |this, cx| {
                                this.commit_message_buffer(cx).update(cx, |buffer, cx| {
                                    let insert_position = buffer.anchor_before(buffer.len());
                                    buffer.edit([(insert_position..insert_position, "\n")], None, cx)
                                });
                            })?;
                        }

                        while let Some(message) = messages.stream.next().await {
                            match message {
                                Ok(text) => {
                                    this.update(cx, |this, cx| {
                                        this.commit_message_buffer(cx).update(cx, |buffer, cx| {
                                            let insert_position = buffer.anchor_before(buffer.len());
                                            buffer.edit([(insert_position..insert_position, text)], None, cx);
                                        });
                                    })?;
                                }
                                Err(e) => {
                                    Self::show_commit_message_error(&this, &e, cx);
                                    break;
                                }
                            }
                        }
                    }
                    Err(e) => {
                        Self::show_commit_message_error(&this, &e, cx);
                    }
                }

                anyhow::Ok(())
            }
            .log_err().await
        }));
    }

    fn get_fetch_options(
        &self,
        window: &mut Window,
        cx: &mut Context<Self>,
    ) -> Task<Option<FetchOptions>> {
        let repo = self.active_repository.clone();
        let workspace = self.workspace.clone();

        cx.spawn_in(window, async move |_, cx| {
            let repo = repo?;
            let remotes = repo
                .update(cx, |repo, _| repo.get_remotes(None))
                .ok()?
                .await
                .ok()?
                .log_err()?;

            let mut remotes: Vec<_> = remotes.into_iter().map(FetchOptions::Remote).collect();
            if remotes.len() > 1 {
                remotes.push(FetchOptions::All);
            }
            let selection = cx
                .update(|window, cx| {
                    picker_prompt::prompt(
                        "Pick which remote to fetch",
                        remotes.iter().map(|r| r.name()).collect(),
                        workspace,
                        window,
                        cx,
                    )
                })
                .ok()?
                .await?;
            remotes.get(selection).cloned()
        })
    }

    pub(crate) fn fetch(
        &mut self,
        is_fetch_all: bool,
        window: &mut Window,
        cx: &mut Context<Self>,
    ) {
        if !self.can_push_and_pull(cx) {
            return;
        }

        let Some(repo) = self.active_repository.clone() else {
            return;
        };
        telemetry::event!("Git Fetched");
        let askpass = self.askpass_delegate("git fetch", window, cx);
        let this = cx.weak_entity();

        let fetch_options = if is_fetch_all {
            Task::ready(Some(FetchOptions::All))
        } else {
            self.get_fetch_options(window, cx)
        };

        window
            .spawn(cx, async move |cx| {
                let Some(fetch_options) = fetch_options.await else {
                    return Ok(());
                };
                let fetch = repo.update(cx, |repo, cx| {
                    repo.fetch(fetch_options.clone(), askpass, cx)
                })?;

                let remote_message = fetch.await?;
                this.update(cx, |this, cx| {
                    let action = match fetch_options {
                        FetchOptions::All => RemoteAction::Fetch(None),
                        FetchOptions::Remote(remote) => RemoteAction::Fetch(Some(remote)),
                    };
                    match remote_message {
                        Ok(remote_message) => this.show_remote_output(action, remote_message, cx),
                        Err(e) => {
                            log::error!("Error while fetching {:?}", e);
                            this.show_error_toast(action.name(), e, cx)
                        }
                    }

                    anyhow::Ok(())
                })
                .ok();
                anyhow::Ok(())
            })
            .detach_and_log_err(cx);
    }

    pub(crate) fn git_clone(&mut self, repo: String, window: &mut Window, cx: &mut Context<Self>) {
        let path = cx.prompt_for_paths(gpui::PathPromptOptions {
            files: false,
            directories: true,
            multiple: false,
            prompt: Some("Select as Repository Destination".into()),
        });

        let workspace = self.workspace.clone();

        cx.spawn_in(window, async move |this, cx| {
            let mut paths = path.await.ok()?.ok()??;
            let mut path = paths.pop()?;
            let repo_name = repo
                .split(std::path::MAIN_SEPARATOR_STR)
                .last()?
                .strip_suffix(".git")?
                .to_owned();

            let fs = this.read_with(cx, |this, _| this.fs.clone()).ok()?;

            let prompt_answer = match fs.git_clone(&repo, path.as_path()).await {
                Ok(_) => cx.update(|window, cx| {
                    window.prompt(
                        PromptLevel::Info,
                        &format!("Git Clone: {}", repo_name),
                        None,
                        &["Add repo to project", "Open repo in new project"],
                        cx,
                    )
                }),
                Err(e) => {
                    this.update(cx, |this: &mut GitPanel, cx| {
                        let toast = StatusToast::new(e.to_string(), cx, |this, _| {
                            this.icon(ToastIcon::new(IconName::XCircle).color(Color::Error))
                                .dismiss_button(true)
                        });

                        this.workspace
                            .update(cx, |workspace, cx| {
                                workspace.toggle_status_toast(toast, cx);
                            })
                            .ok();
                    })
                    .ok()?;

                    return None;
                }
            }
            .ok()?;

            path.push(repo_name);
            match prompt_answer.await.ok()? {
                0 => {
                    workspace
                        .update(cx, |workspace, cx| {
                            workspace
                                .project()
                                .update(cx, |project, cx| {
                                    project.create_worktree(path.as_path(), true, cx)
                                })
                                .detach();
                        })
                        .ok();
                }
                1 => {
                    workspace
                        .update(cx, move |workspace, cx| {
                            workspace::open_new(
                                Default::default(),
                                workspace.app_state().clone(),
                                cx,
                                move |workspace, _, cx| {
                                    cx.activate(true);
                                    workspace
                                        .project()
                                        .update(cx, |project, cx| {
                                            project.create_worktree(&path, true, cx)
                                        })
                                        .detach();
                                },
                            )
                            .detach();
                        })
                        .ok();
                }
                _ => {}
            }

            Some(())
        })
        .detach();
    }

    pub(crate) fn git_init(&mut self, window: &mut Window, cx: &mut Context<Self>) {
        let worktrees = self
            .project
            .read(cx)
            .visible_worktrees(cx)
            .collect::<Vec<_>>();

        let worktree = if worktrees.len() == 1 {
            Task::ready(Some(worktrees.first().unwrap().clone()))
        } else if worktrees.is_empty() {
            let result = window.prompt(
                PromptLevel::Warning,
                "Unable to initialize a git repository",
                Some("Open a directory first"),
                &["Ok"],
                cx,
            );
            cx.background_executor()
                .spawn(async move {
                    result.await.ok();
                })
                .detach();
            return;
        } else {
            let worktree_directories = worktrees
                .iter()
                .map(|worktree| worktree.read(cx).abs_path())
                .map(|worktree_abs_path| {
                    if let Ok(path) = worktree_abs_path.strip_prefix(util::paths::home_dir()) {
                        Path::new("~")
                            .join(path)
                            .to_string_lossy()
                            .to_string()
                            .into()
                    } else {
                        worktree_abs_path.to_string_lossy().to_string().into()
                    }
                })
                .collect_vec();
            let prompt = picker_prompt::prompt(
                "Where would you like to initialize this git repository?",
                worktree_directories,
                self.workspace.clone(),
                window,
                cx,
            );

            cx.spawn(async move |_, _| prompt.await.map(|ix| worktrees[ix].clone()))
        };

        cx.spawn_in(window, async move |this, cx| {
            let worktree = match worktree.await {
                Some(worktree) => worktree,
                None => {
                    return;
                }
            };

            let Ok(result) = this.update(cx, |this, cx| {
                let fallback_branch_name = GitPanelSettings::get_global(cx)
                    .fallback_branch_name
                    .clone();
                this.project.read(cx).git_init(
                    worktree.read(cx).abs_path(),
                    fallback_branch_name,
                    cx,
                )
            }) else {
                return;
            };

            let result = result.await;

            this.update_in(cx, |this, _, cx| match result {
                Ok(()) => {}
                Err(e) => this.show_error_toast("init", e, cx),
            })
            .ok();
        })
        .detach();
    }

    pub(crate) fn pull(&mut self, window: &mut Window, cx: &mut Context<Self>) {
        if !self.can_push_and_pull(cx) {
            return;
        }
        let Some(repo) = self.active_repository.clone() else {
            return;
        };
        let Some(branch) = repo.read(cx).branch.as_ref() else {
            return;
        };
        telemetry::event!("Git Pulled");
        let branch = branch.clone();
        let remote = self.get_remote(false, window, cx);
        cx.spawn_in(window, async move |this, cx| {
            let remote = match remote.await {
                Ok(Some(remote)) => remote,
                Ok(None) => {
                    return Ok(());
                }
                Err(e) => {
                    log::error!("Failed to get current remote: {}", e);
                    this.update(cx, |this, cx| this.show_error_toast("pull", e, cx))
                        .ok();
                    return Ok(());
                }
            };

            let askpass = this.update_in(cx, |this, window, cx| {
                this.askpass_delegate(format!("git pull {}", remote.name), window, cx)
            })?;

            let pull = repo.update(cx, |repo, cx| {
                repo.pull(
                    branch.name().to_owned().into(),
                    remote.name.clone(),
                    askpass,
                    cx,
                )
            })?;

            let remote_message = pull.await?;

            let action = RemoteAction::Pull(remote);
            this.update(cx, |this, cx| match remote_message {
                Ok(remote_message) => this.show_remote_output(action, remote_message, cx),
                Err(e) => {
                    log::error!("Error while pulling {:?}", e);
                    this.show_error_toast(action.name(), e, cx)
                }
            })
            .ok();

            anyhow::Ok(())
        })
        .detach_and_log_err(cx);
    }

    pub(crate) fn push(
        &mut self,
        force_push: bool,
        select_remote: bool,
        window: &mut Window,
        cx: &mut Context<Self>,
    ) {
        if !self.can_push_and_pull(cx) {
            return;
        }
        let Some(repo) = self.active_repository.clone() else {
            return;
        };
        let Some(branch) = repo.read(cx).branch.as_ref() else {
            return;
        };
        telemetry::event!("Git Pushed");
        let branch = branch.clone();

        let options = if force_push {
            Some(PushOptions::Force)
        } else {
            match branch.upstream {
                Some(Upstream {
                    tracking: UpstreamTracking::Gone,
                    ..
                })
                | None => Some(PushOptions::SetUpstream),
                _ => None,
            }
        };
        let remote = self.get_remote(select_remote, window, cx);

        cx.spawn_in(window, async move |this, cx| {
            let remote = match remote.await {
                Ok(Some(remote)) => remote,
                Ok(None) => {
                    return Ok(());
                }
                Err(e) => {
                    log::error!("Failed to get current remote: {}", e);
                    this.update(cx, |this, cx| this.show_error_toast("push", e, cx))
                        .ok();
                    return Ok(());
                }
            };

            let askpass_delegate = this.update_in(cx, |this, window, cx| {
                this.askpass_delegate(format!("git push {}", remote.name), window, cx)
            })?;

            let push = repo.update(cx, |repo, cx| {
                repo.push(
                    branch.name().to_owned().into(),
                    remote.name.clone(),
                    options,
                    askpass_delegate,
                    cx,
                )
            })?;

            let remote_output = push.await?;

            let action = RemoteAction::Push(branch.name().to_owned().into(), remote);
            this.update(cx, |this, cx| match remote_output {
                Ok(remote_message) => this.show_remote_output(action, remote_message, cx),
                Err(e) => {
                    log::error!("Error while pushing {:?}", e);
                    this.show_error_toast(action.name(), e, cx)
                }
            })?;

            anyhow::Ok(())
        })
        .detach_and_log_err(cx);
    }

    fn askpass_delegate(
        &self,
        operation: impl Into<SharedString>,
        window: &mut Window,
        cx: &mut Context<Self>,
    ) -> AskPassDelegate {
        let this = cx.weak_entity();
        let operation = operation.into();
        let window = window.window_handle();
        AskPassDelegate::new(&mut cx.to_async(), move |prompt, tx, cx| {
            window
                .update(cx, |_, window, cx| {
                    this.update(cx, |this, cx| {
                        this.workspace.update(cx, |workspace, cx| {
                            workspace.toggle_modal(window, cx, |window, cx| {
                                AskPassModal::new(operation.clone(), prompt.into(), tx, window, cx)
                            });
                        })
                    })
                })
                .ok();
        })
    }

    fn can_push_and_pull(&self, cx: &App) -> bool {
        !self.project.read(cx).is_via_collab()
    }

    fn get_remote(
        &mut self,
        always_select: bool,
        window: &mut Window,
        cx: &mut Context<Self>,
    ) -> impl Future<Output = anyhow::Result<Option<Remote>>> + use<> {
        let repo = self.active_repository.clone();
        let workspace = self.workspace.clone();
        let mut cx = window.to_async(cx);

        async move {
            let repo = repo.context("No active repository")?;
            let current_remotes: Vec<Remote> = repo
                .update(&mut cx, |repo, _| {
                    let current_branch = if always_select {
                        None
                    } else {
                        let current_branch = repo.branch.as_ref().context("No active branch")?;
                        Some(current_branch.name().to_string())
                    };
                    anyhow::Ok(repo.get_remotes(current_branch))
                })??
                .await??;

            let current_remotes: Vec<_> = current_remotes
                .into_iter()
                .map(|remotes| remotes.name)
                .collect();
            let selection = cx
                .update(|window, cx| {
                    picker_prompt::prompt(
                        "Pick which remote to push to",
                        current_remotes.clone(),
                        workspace,
                        window,
                        cx,
                    )
                })?
                .await;

            Ok(selection.map(|selection| Remote {
                name: current_remotes[selection].clone(),
            }))
        }
    }

    pub fn load_local_committer(&mut self, cx: &Context<Self>) {
        if self.local_committer_task.is_none() {
            self.local_committer_task = Some(cx.spawn(async move |this, cx| {
                let committer = get_git_committer(cx).await;
                this.update(cx, |this, cx| {
                    this.local_committer = Some(committer);
                    cx.notify()
                })
                .ok();
            }));
        }
    }

    fn potential_co_authors(&self, cx: &App) -> Vec<(String, String)> {
        let mut new_co_authors = Vec::new();
        let project = self.project.read(cx);

        let Some(room) = self
            .workspace
            .upgrade()
            .and_then(|workspace| workspace.read(cx).active_call()?.read(cx).room().cloned())
        else {
            return Vec::default();
        };

        let room = room.read(cx);

        for (peer_id, collaborator) in project.collaborators() {
            if collaborator.is_host {
                continue;
            }

            let Some(participant) = room.remote_participant_for_peer_id(*peer_id) else {
                continue;
            };
            if !participant.can_write() {
                continue;
            }
            if let Some(email) = &collaborator.committer_email {
                let name = collaborator
                    .committer_name
                    .clone()
                    .or_else(|| participant.user.name.clone())
                    .unwrap_or_else(|| participant.user.github_login.clone().to_string());
                new_co_authors.push((name.clone(), email.clone()))
            }
        }
        if !project.is_local()
            && !project.is_read_only(cx)
            && let Some(local_committer) = self.local_committer(room, cx)
        {
            new_co_authors.push(local_committer);
        }
        new_co_authors
    }

    fn local_committer(&self, room: &call::Room, cx: &App) -> Option<(String, String)> {
        let user = room.local_participant_user(cx)?;
        let committer = self.local_committer.as_ref()?;
        let email = committer.email.clone()?;
        let name = committer
            .name
            .clone()
            .or_else(|| user.name.clone())
            .unwrap_or_else(|| user.github_login.clone().to_string());
        Some((name, email))
    }

    fn toggle_fill_co_authors(
        &mut self,
        _: &ToggleFillCoAuthors,
        _: &mut Window,
        cx: &mut Context<Self>,
    ) {
        self.add_coauthors = !self.add_coauthors;
        cx.notify();
    }

    fn fill_co_authors(&mut self, message: &mut String, cx: &mut Context<Self>) {
        const CO_AUTHOR_PREFIX: &str = "Co-authored-by: ";

        let existing_text = message.to_ascii_lowercase();
        let lowercase_co_author_prefix = CO_AUTHOR_PREFIX.to_lowercase();
        let mut ends_with_co_authors = false;
        let existing_co_authors = existing_text
            .lines()
            .filter_map(|line| {
                let line = line.trim();
                if line.starts_with(&lowercase_co_author_prefix) {
                    ends_with_co_authors = true;
                    Some(line)
                } else {
                    ends_with_co_authors = false;
                    None
                }
            })
            .collect::<HashSet<_>>();

        let new_co_authors = self
            .potential_co_authors(cx)
            .into_iter()
            .filter(|(_, email)| {
                !existing_co_authors
                    .iter()
                    .any(|existing| existing.contains(email.as_str()))
            })
            .collect::<Vec<_>>();

        if new_co_authors.is_empty() {
            return;
        }

        if !ends_with_co_authors {
            message.push('\n');
        }
        for (name, email) in new_co_authors {
            message.push('\n');
            message.push_str(CO_AUTHOR_PREFIX);
            message.push_str(&name);
            message.push_str(" <");
            message.push_str(&email);
            message.push('>');
        }
        message.push('\n');
    }

    fn schedule_update(
        &mut self,
        clear_pending: bool,
        window: &mut Window,
        cx: &mut Context<Self>,
    ) {
        let handle = cx.entity().downgrade();
        self.reopen_commit_buffer(window, cx);
        self.update_visible_entries_task = cx.spawn_in(window, async move |_, cx| {
            cx.background_executor().timer(UPDATE_DEBOUNCE).await;
            if let Some(git_panel) = handle.upgrade() {
                git_panel
                    .update(cx, |git_panel, cx| {
                        if clear_pending {
                            git_panel.clear_pending();
                        }
                        git_panel.update_visible_entries(cx);
                    })
                    .ok();
            }
        });
    }

    fn reopen_commit_buffer(&mut self, window: &mut Window, cx: &mut Context<Self>) {
        let Some(active_repo) = self.active_repository.as_ref() else {
            return;
        };
        let load_buffer = active_repo.update(cx, |active_repo, cx| {
            let project = self.project.read(cx);
            active_repo.open_commit_buffer(
                Some(project.languages().clone()),
                project.buffer_store().clone(),
                cx,
            )
        });

        cx.spawn_in(window, async move |git_panel, cx| {
            let buffer = load_buffer.await?;
            git_panel.update_in(cx, |git_panel, window, cx| {
                if git_panel
                    .commit_editor
                    .read(cx)
                    .buffer()
                    .read(cx)
                    .as_singleton()
                    .as_ref()
                    != Some(&buffer)
                {
                    git_panel.commit_editor = cx.new(|cx| {
                        commit_message_editor(
                            buffer,
                            git_panel.suggest_commit_message(cx).map(SharedString::from),
                            git_panel.project.clone(),
                            true,
                            window,
                            cx,
                        )
                    });
                }
            })
        })
        .detach_and_log_err(cx);
    }

    fn clear_pending(&mut self) {
        self.pending.retain(|v| !v.finished)
    }

    fn update_visible_entries(&mut self, cx: &mut Context<Self>) {
        let bulk_staging = self.bulk_staging.take();
        let last_staged_path_prev_index = bulk_staging
            .as_ref()
            .and_then(|op| self.entry_by_path(&op.anchor, cx));

        self.entries.clear();
        self.single_staged_entry.take();
        self.single_tracked_entry.take();
        self.conflicted_count = 0;
        self.conflicted_staged_count = 0;
        self.new_count = 0;
        self.tracked_count = 0;
        self.new_staged_count = 0;
        self.tracked_staged_count = 0;
        self.entry_count = 0;

        let sort_by_path = GitPanelSettings::get_global(cx).sort_by_path;

        let mut changed_entries = Vec::new();
        let mut new_entries = Vec::new();
        let mut conflict_entries = Vec::new();
        let mut single_staged_entry = None;
        let mut staged_count = 0;
        let mut max_width_item: Option<(RepoPath, usize)> = None;

        let Some(repo) = self.active_repository.as_ref() else {
            // Just clear entries if no repository is active.
            cx.notify();
            return;
        };

        let repo = repo.read(cx);

        for entry in repo.cached_status() {
            let is_conflict = repo.had_conflict_on_last_merge_head_change(&entry.repo_path);
            let is_new = entry.status.is_created();
            let staging = entry.status.staging();

            if self.pending.iter().any(|pending| {
                pending.target_status == TargetStatus::Reverted
                    && !pending.finished
                    && pending
                        .entries
                        .iter()
                        .any(|pending| pending.repo_path == entry.repo_path)
            }) {
                continue;
            }

            let abs_path = repo.work_directory_abs_path.join(&entry.repo_path.0);
            let entry = GitStatusEntry {
                repo_path: entry.repo_path.clone(),
                abs_path,
                status: entry.status,
                staging,
            };

            if staging.has_staged() {
                staged_count += 1;
                single_staged_entry = Some(entry.clone());
            }

            let width_estimate = Self::item_width_estimate(
                entry.parent_dir().map(|s| s.len()).unwrap_or(0),
                entry.display_name().len(),
            );

            match max_width_item.as_mut() {
                Some((repo_path, estimate)) => {
                    if width_estimate > *estimate {
                        *repo_path = entry.repo_path.clone();
                        *estimate = width_estimate;
                    }
                }
                None => max_width_item = Some((entry.repo_path.clone(), width_estimate)),
            }

            if sort_by_path {
                changed_entries.push(entry);
            } else if is_conflict {
                conflict_entries.push(entry);
            } else if is_new {
                new_entries.push(entry);
            } else {
                changed_entries.push(entry);
            }
        }

        let mut pending_staged_count = 0;
        let mut last_pending_staged = None;
        let mut pending_status_for_single_staged = None;
        for pending in self.pending.iter() {
            if pending.target_status == TargetStatus::Staged {
                pending_staged_count += pending.entries.len();
                last_pending_staged = pending.entries.first().cloned();
            }
            if let Some(single_staged) = &single_staged_entry
                && pending
                    .entries
                    .iter()
                    .any(|entry| entry.repo_path == single_staged.repo_path)
            {
                pending_status_for_single_staged = Some(pending.target_status);
            }
        }

        if conflict_entries.is_empty() && staged_count == 1 && pending_staged_count == 0 {
            match pending_status_for_single_staged {
                Some(TargetStatus::Staged) | None => {
                    self.single_staged_entry = single_staged_entry;
                }
                _ => {}
            }
        } else if conflict_entries.is_empty() && pending_staged_count == 1 {
            self.single_staged_entry = last_pending_staged;
        }

        if conflict_entries.is_empty() && changed_entries.len() == 1 {
            self.single_tracked_entry = changed_entries.first().cloned();
        }

        if !conflict_entries.is_empty() {
            self.entries.push(GitListEntry::Header(GitHeaderEntry {
                header: Section::Conflict,
            }));
            self.entries
                .extend(conflict_entries.into_iter().map(GitListEntry::Status));
        }

        if !changed_entries.is_empty() {
            if !sort_by_path {
                self.entries.push(GitListEntry::Header(GitHeaderEntry {
                    header: Section::Tracked,
                }));
            }
            self.entries
                .extend(changed_entries.into_iter().map(GitListEntry::Status));
        }
        if !new_entries.is_empty() {
            self.entries.push(GitListEntry::Header(GitHeaderEntry {
                header: Section::New,
            }));
            self.entries
                .extend(new_entries.into_iter().map(GitListEntry::Status));
        }

        if let Some((repo_path, _)) = max_width_item {
            self.max_width_item_index = self.entries.iter().position(|entry| match entry {
                GitListEntry::Status(git_status_entry) => git_status_entry.repo_path == repo_path,
                GitListEntry::Header(_) => false,
            });
        }

        self.update_counts(repo);

        let bulk_staging_anchor_new_index = bulk_staging
            .as_ref()
            .filter(|op| op.repo_id == repo.id)
            .and_then(|op| self.entry_by_path(&op.anchor, cx));
        if bulk_staging_anchor_new_index == last_staged_path_prev_index
            && let Some(index) = bulk_staging_anchor_new_index
            && let Some(entry) = self.entries.get(index)
            && let Some(entry) = entry.status_entry()
            && self.entry_staging(entry) == StageStatus::Staged
        {
            self.bulk_staging = bulk_staging;
        }

        self.select_first_entry_if_none(cx);

        let suggested_commit_message = self.suggest_commit_message(cx);
        let placeholder_text = suggested_commit_message.unwrap_or("Enter commit message".into());

        self.commit_editor.update(cx, |editor, cx| {
            editor.set_placeholder_text(Arc::from(placeholder_text), cx)
        });

        cx.notify();
    }

    fn header_state(&self, header_type: Section) -> ToggleState {
        let (staged_count, count) = match header_type {
            Section::New => (self.new_staged_count, self.new_count),
            Section::Tracked => (self.tracked_staged_count, self.tracked_count),
            Section::Conflict => (self.conflicted_staged_count, self.conflicted_count),
        };
        if staged_count == 0 {
            ToggleState::Unselected
        } else if count == staged_count {
            ToggleState::Selected
        } else {
            ToggleState::Indeterminate
        }
    }

    fn update_counts(&mut self, repo: &Repository) {
        self.show_placeholders = false;
        self.conflicted_count = 0;
        self.conflicted_staged_count = 0;
        self.new_count = 0;
        self.tracked_count = 0;
        self.new_staged_count = 0;
        self.tracked_staged_count = 0;
        self.entry_count = 0;
        for entry in &self.entries {
            let Some(status_entry) = entry.status_entry() else {
                continue;
            };
            self.entry_count += 1;
            if repo.had_conflict_on_last_merge_head_change(&status_entry.repo_path) {
                self.conflicted_count += 1;
                if self.entry_staging(status_entry).has_staged() {
                    self.conflicted_staged_count += 1;
                }
            } else if status_entry.status.is_created() {
                self.new_count += 1;
                if self.entry_staging(status_entry).has_staged() {
                    self.new_staged_count += 1;
                }
            } else {
                self.tracked_count += 1;
                if self.entry_staging(status_entry).has_staged() {
                    self.tracked_staged_count += 1;
                }
            }
        }
    }

    fn entry_staging(&self, entry: &GitStatusEntry) -> StageStatus {
        for pending in self.pending.iter().rev() {
            if pending
                .entries
                .iter()
                .any(|pending_entry| pending_entry.repo_path == entry.repo_path)
            {
                match pending.target_status {
                    TargetStatus::Staged => return StageStatus::Staged,
                    TargetStatus::Unstaged => return StageStatus::Unstaged,
                    TargetStatus::Reverted => continue,
                    TargetStatus::Unchanged => continue,
                }
            }
        }
        entry.staging
    }

    pub(crate) fn has_staged_changes(&self) -> bool {
        self.tracked_staged_count > 0
            || self.new_staged_count > 0
            || self.conflicted_staged_count > 0
    }

    pub(crate) fn has_unstaged_changes(&self) -> bool {
        self.tracked_count > self.tracked_staged_count
            || self.new_count > self.new_staged_count
            || self.conflicted_count > self.conflicted_staged_count
    }

    fn has_tracked_changes(&self) -> bool {
        self.tracked_count > 0
    }

    pub fn has_unstaged_conflicts(&self) -> bool {
        self.conflicted_count > 0 && self.conflicted_count != self.conflicted_staged_count
    }

    fn show_error_toast(&self, action: impl Into<SharedString>, e: anyhow::Error, cx: &mut App) {
        let action = action.into();
        let Some(workspace) = self.workspace.upgrade() else {
            return;
        };

        let message = e.to_string().trim().to_string();
        if message
            .matches(git::repository::REMOTE_CANCELLED_BY_USER)
            .next()
            .is_some()
        { // Hide the cancelled by user message
        } else {
            workspace.update(cx, |workspace, cx| {
                let workspace_weak = cx.weak_entity();
                let toast = StatusToast::new(format!("git {} failed", action), cx, |this, _cx| {
                    this.icon(ToastIcon::new(IconName::XCircle).color(Color::Error))
                        .action("View Log", move |window, cx| {
                            let message = message.clone();
                            let action = action.clone();
                            workspace_weak
                                .update(cx, move |workspace, cx| {
                                    Self::open_output(action, workspace, &message, window, cx)
                                })
                                .ok();
                        })
                });
                workspace.toggle_status_toast(toast, cx)
            });
        }
    }

    fn show_commit_message_error<E>(weak_this: &WeakEntity<Self>, err: &E, cx: &mut AsyncApp)
    where
        E: std::fmt::Debug + std::fmt::Display,
    {
        if let Ok(Some(workspace)) = weak_this.update(cx, |this, _cx| this.workspace.upgrade()) {
            let _ = workspace.update(cx, |workspace, cx| {
                struct CommitMessageError;
                let notification_id = NotificationId::unique::<CommitMessageError>();
                workspace.show_notification(notification_id, cx, |cx| {
                    cx.new(|cx| {
                        ErrorMessagePrompt::new(
                            format!("Failed to generate commit message: {err}"),
                            cx,
                        )
                    })
                });
            });
        }
    }

    fn show_remote_output(&self, action: RemoteAction, info: RemoteCommandOutput, cx: &mut App) {
        let Some(workspace) = self.workspace.upgrade() else {
            return;
        };

        workspace.update(cx, |workspace, cx| {
            let SuccessMessage { message, style } = remote_output::format_output(&action, info);
            let workspace_weak = cx.weak_entity();
            let operation = action.name();

            let status_toast = StatusToast::new(message, cx, move |this, _cx| {
                use remote_output::SuccessStyle::*;
                match style {
                    Toast => this.icon(ToastIcon::new(IconName::GitBranchAlt).color(Color::Muted)),
                    ToastWithLog { output } => this
                        .icon(ToastIcon::new(IconName::GitBranchAlt).color(Color::Muted))
                        .action("View Log", move |window, cx| {
                            let output = output.clone();
                            let output =
                                format!("stdout:\n{}\nstderr:\n{}", output.stdout, output.stderr);
                            workspace_weak
                                .update(cx, move |workspace, cx| {
                                    Self::open_output(operation, workspace, &output, window, cx)
                                })
                                .ok();
                        }),
                    PushPrLink { text, link } => this
                        .icon(ToastIcon::new(IconName::GitBranchAlt).color(Color::Muted))
                        .action(text, move |_, cx| cx.open_url(&link)),
                }
            });
            workspace.toggle_status_toast(status_toast, cx)
        });
    }

    fn open_output(
        operation: impl Into<SharedString>,
        workspace: &mut Workspace,
        output: &str,
        window: &mut Window,
        cx: &mut Context<Workspace>,
    ) {
        let operation = operation.into();
        let buffer = cx.new(|cx| Buffer::local(output, cx));
        buffer.update(cx, |buffer, cx| {
            buffer.set_capability(language::Capability::ReadOnly, cx);
        });
        let editor = cx.new(|cx| {
            let mut editor = Editor::for_buffer(buffer, None, window, cx);
            editor.buffer().update(cx, |buffer, cx| {
                buffer.set_title(format!("Output from git {operation}"), cx);
            });
            editor.set_read_only(true);
            editor
        });

        workspace.add_item_to_center(Box::new(editor), window, cx);
    }

    pub fn can_commit(&self) -> bool {
        (self.has_staged_changes() || self.has_tracked_changes()) && !self.has_unstaged_conflicts()
    }

    pub fn can_stage_all(&self) -> bool {
        self.has_unstaged_changes()
    }

    pub fn can_unstage_all(&self) -> bool {
        self.has_staged_changes()
    }

    // eventually we'll need to take depth into account here
    // if we add a tree view
    fn item_width_estimate(path: usize, file_name: usize) -> usize {
        path + file_name
    }

    fn render_overflow_menu(&self, id: impl Into<ElementId>) -> impl IntoElement {
        let focus_handle = self.focus_handle.clone();
        let has_tracked_changes = self.has_tracked_changes();
        let has_staged_changes = self.has_staged_changes();
        let has_unstaged_changes = self.has_unstaged_changes();
        let has_new_changes = self.new_count > 0;

        PopoverMenu::new(id.into())
            .trigger(
                IconButton::new("overflow-menu-trigger", IconName::Ellipsis)
                    .icon_size(IconSize::Small)
                    .icon_color(Color::Muted),
            )
            .menu(move |window, cx| {
                Some(git_panel_context_menu(
                    focus_handle.clone(),
                    GitMenuState {
                        has_tracked_changes,
                        has_staged_changes,
                        has_unstaged_changes,
                        has_new_changes,
                    },
                    window,
                    cx,
                ))
            })
            .anchor(Corner::TopRight)
    }

    pub(crate) fn render_generate_commit_message_button(
        &self,
        cx: &Context<Self>,
    ) -> Option<AnyElement> {
        current_language_model(cx).is_some().then(|| {
            if self.generate_commit_message_task.is_some() {
                return h_flex()
                    .gap_1()
                    .child(
                        Icon::new(IconName::ArrowCircle)
                            .size(IconSize::XSmall)
                            .color(Color::Info)
                            .with_rotate_animation(2),
                    )
                    .child(
                        Label::new("Generating Commit...")
                            .size(LabelSize::Small)
                            .color(Color::Muted),
                    )
                    .into_any_element();
            }

            let can_commit = self.can_commit();
            let editor_focus_handle = self.commit_editor.focus_handle(cx);
            IconButton::new("generate-commit-message", IconName::AiEdit)
                .shape(ui::IconButtonShape::Square)
                .icon_color(Color::Muted)
                .tooltip(move |window, cx| {
                    if can_commit {
                        Tooltip::for_action_in(
                            "Generate Commit Message",
                            &git::GenerateCommitMessage,
                            &editor_focus_handle,
                            window,
                            cx,
                        )
                    } else {
                        Tooltip::simple("No changes to commit", cx)
                    }
                })
                .disabled(!can_commit)
                .on_click(cx.listener(move |this, _event, _window, cx| {
                    this.generate_commit_message(cx);
                }))
                .into_any_element()
        })
    }

    pub(crate) fn render_co_authors(&self, cx: &Context<Self>) -> Option<AnyElement> {
        let potential_co_authors = self.potential_co_authors(cx);

        let (tooltip_label, icon) = if self.add_coauthors {
            ("Remove co-authored-by", IconName::Person)
        } else {
            ("Add co-authored-by", IconName::UserCheck)
        };

        if potential_co_authors.is_empty() {
            None
        } else {
            Some(
                IconButton::new("co-authors", icon)
                    .shape(ui::IconButtonShape::Square)
                    .icon_color(Color::Disabled)
                    .selected_icon_color(Color::Selected)
                    .toggle_state(self.add_coauthors)
                    .tooltip(move |_, cx| {
                        let title = format!(
                            "{}:{}{}",
                            tooltip_label,
                            if potential_co_authors.len() == 1 {
                                ""
                            } else {
                                "\n"
                            },
                            potential_co_authors
                                .iter()
                                .map(|(name, email)| format!(" {} <{}>", name, email))
                                .join("\n")
                        );
                        Tooltip::simple(title, cx)
                    })
                    .on_click(cx.listener(|this, _, _, cx| {
                        this.add_coauthors = !this.add_coauthors;
                        cx.notify();
                    }))
                    .into_any_element(),
            )
        }
    }

    fn render_git_commit_menu(
        &self,
        id: impl Into<ElementId>,
        keybinding_target: Option<FocusHandle>,
        cx: &mut Context<Self>,
    ) -> impl IntoElement {
        PopoverMenu::new(id.into())
            .trigger(
                ui::ButtonLike::new_rounded_right("commit-split-button-right")
                    .layer(ui::ElevationIndex::ModalSurface)
                    .size(ButtonSize::None)
                    .child(
                        h_flex()
                            .px_1()
                            .h_full()
                            .justify_center()
                            .border_l_1()
                            .border_color(cx.theme().colors().border)
                            .child(Icon::new(IconName::ChevronDown).size(IconSize::XSmall)),
                    ),
            )
            .menu({
                let git_panel = cx.entity();
                let has_previous_commit = self.head_commit(cx).is_some();
                let amend = self.amend_pending();
                let signoff = self.signoff_enabled;

                move |window, cx| {
                    Some(ContextMenu::build(window, cx, |context_menu, _, _| {
                        context_menu
                            .when_some(keybinding_target.clone(), |el, keybinding_target| {
                                el.context(keybinding_target)
                            })
                            .when(has_previous_commit, |this| {
                                this.toggleable_entry(
                                    "Amend",
                                    amend,
                                    IconPosition::Start,
                                    Some(Box::new(Amend)),
                                    {
                                        let git_panel = git_panel.downgrade();
                                        move |_, cx| {
                                            git_panel
                                                .update(cx, |git_panel, cx| {
                                                    git_panel.toggle_amend_pending(cx);
                                                })
                                                .ok();
                                        }
                                    },
                                )
                            })
                            .toggleable_entry(
                                "Signoff",
                                signoff,
                                IconPosition::Start,
                                Some(Box::new(Signoff)),
                                move |window, cx| window.dispatch_action(Box::new(Signoff), cx),
                            )
                    }))
                }
            })
            .anchor(Corner::TopRight)
    }

    pub fn configure_commit_button(&self, cx: &mut Context<Self>) -> (bool, &'static str) {
        if self.has_unstaged_conflicts() {
            (false, "You must resolve conflicts before committing")
        } else if !self.has_staged_changes() && !self.has_tracked_changes() {
            (false, "No changes to commit")
        } else if self.pending_commit.is_some() {
            (false, "Commit in progress")
        } else if !self.has_commit_message(cx) {
            (false, "No commit message")
        } else if !self.has_write_access(cx) {
            (false, "You do not have write access to this project")
        } else {
            (true, self.commit_button_title())
        }
    }

    pub fn commit_button_title(&self) -> &'static str {
        if self.amend_pending {
            if self.has_staged_changes() {
                "Amend"
            } else {
                "Amend Tracked"
            }
        } else if self.has_staged_changes() {
            "Commit"
        } else {
            "Commit Tracked"
        }
    }

    fn expand_commit_editor(
        &mut self,
        _: &git::ExpandCommitEditor,
        window: &mut Window,
        cx: &mut Context<Self>,
    ) {
        let workspace = self.workspace.clone();
        window.defer(cx, move |window, cx| {
            workspace
                .update(cx, |workspace, cx| {
                    CommitModal::toggle(workspace, None, window, cx)
                })
                .ok();
        })
    }

    fn render_panel_header(
        &self,
        window: &mut Window,
        cx: &mut Context<Self>,
    ) -> Option<impl IntoElement> {
        self.active_repository.as_ref()?;

        let text;
        let action;
        let tooltip;
        if self.total_staged_count() == self.entry_count && self.entry_count > 0 {
            text = "Unstage All";
            action = git::UnstageAll.boxed_clone();
            tooltip = "git reset";
        } else {
            text = "Stage All";
            action = git::StageAll.boxed_clone();
            tooltip = "git add --all ."
        }

        let change_string = match self.entry_count {
            0 => "No Changes".to_string(),
            1 => "1 Change".to_string(),
            _ => format!("{} Changes", self.entry_count),
        };

        Some(
            self.panel_header_container(window, cx)
                .px_2()
                .justify_between()
                .child(
                    panel_button(change_string)
                        .color(Color::Muted)
                        .tooltip(Tooltip::for_action_title_in(
                            "Open Diff",
                            &Diff,
                            &self.focus_handle,
                        ))
                        .on_click(|_, _, cx| {
                            cx.defer(|cx| {
                                cx.dispatch_action(&Diff);
                            })
                        }),
                )
                .child(
                    h_flex()
                        .gap_1()
                        .child(self.render_overflow_menu("overflow_menu"))
                        .child(
                            panel_filled_button(text)
                                .tooltip(Tooltip::for_action_title_in(
                                    tooltip,
                                    action.as_ref(),
                                    &self.focus_handle,
                                ))
                                .disabled(self.entry_count == 0)
                                .on_click(move |_, _, cx| {
                                    let action = action.boxed_clone();
                                    cx.defer(move |cx| {
                                        cx.dispatch_action(action.as_ref());
                                    })
                                }),
                        ),
                ),
        )
    }

    pub(crate) fn render_remote_button(&self, cx: &mut Context<Self>) -> Option<AnyElement> {
        let branch = self.active_repository.as_ref()?.read(cx).branch.clone();
        if !self.can_push_and_pull(cx) {
            return None;
        }
        Some(
            h_flex()
                .gap_1()
                .flex_shrink_0()
                .when_some(branch, |this, branch| {
                    let focus_handle = Some(self.focus_handle(cx));

                    this.children(render_remote_button(
                        "remote-button",
                        &branch,
                        focus_handle,
                        true,
                    ))
                })
                .into_any_element(),
        )
    }

    pub fn render_footer(
        &self,
        window: &mut Window,
        cx: &mut Context<Self>,
    ) -> Option<impl IntoElement> {
        let active_repository = self.active_repository.clone()?;
        let panel_editor_style = panel_editor_style(true, window, cx);

        let enable_coauthors = self.render_co_authors(cx);

        let editor_focus_handle = self.commit_editor.focus_handle(cx);
        let expand_tooltip_focus_handle = editor_focus_handle;

        let branch = active_repository.read(cx).branch.clone();
        let head_commit = active_repository.read(cx).head_commit.clone();

        let footer_size = px(32.);
        let gap = px(9.0);
        let max_height = panel_editor_style
            .text
            .line_height_in_pixels(window.rem_size())
            * MAX_PANEL_EDITOR_LINES
            + gap;

        let git_panel = cx.entity();
        let display_name = SharedString::from(Arc::from(
            active_repository
                .read(cx)
                .display_name()
                .trim_end_matches("/"),
        ));
        let editor_is_long = self.commit_editor.update(cx, |editor, cx| {
            editor.max_point(cx).row().0 >= MAX_PANEL_EDITOR_LINES as u32
        });

        let footer = v_flex()
            .child(PanelRepoFooter::new(
                display_name,
                branch,
                head_commit,
                Some(git_panel),
            ))
            .child(
                panel_editor_container(window, cx)
                    .id("commit-editor-container")
                    .relative()
                    .w_full()
                    .h(max_height + footer_size)
                    .border_t_1()
                    .border_color(cx.theme().colors().border)
                    .cursor_text()
                    .on_click(cx.listener(move |this, _: &ClickEvent, window, cx| {
                        window.focus(&this.commit_editor.focus_handle(cx));
                    }))
                    .child(
                        h_flex()
                            .id("commit-footer")
                            .border_t_1()
                            .when(editor_is_long, |el| {
                                el.border_color(cx.theme().colors().border_variant)
                            })
                            .absolute()
                            .bottom_0()
                            .left_0()
                            .w_full()
                            .px_2()
                            .h(footer_size)
                            .flex_none()
                            .justify_between()
                            .child(
                                self.render_generate_commit_message_button(cx)
                                    .unwrap_or_else(|| div().into_any_element()),
                            )
                            .child(
                                h_flex()
                                    .gap_0p5()
                                    .children(enable_coauthors)
                                    .child(self.render_commit_button(cx)),
                            ),
                    )
                    .child(
                        div()
                            .pr_2p5()
                            .on_action(|&editor::actions::MoveUp, _, cx| {
                                cx.stop_propagation();
                            })
                            .on_action(|&editor::actions::MoveDown, _, cx| {
                                cx.stop_propagation();
                            })
                            .child(EditorElement::new(&self.commit_editor, panel_editor_style)),
                    )
                    .child(
                        h_flex()
                            .absolute()
                            .top_2()
                            .right_2()
                            .opacity(0.5)
                            .hover(|this| this.opacity(1.0))
                            .child(
                                panel_icon_button("expand-commit-editor", IconName::Maximize)
                                    .icon_size(IconSize::Small)
                                    .size(ui::ButtonSize::Default)
                                    .tooltip(move |window, cx| {
                                        Tooltip::for_action_in(
                                            "Open Commit Modal",
                                            &git::ExpandCommitEditor,
                                            &expand_tooltip_focus_handle,
                                            window,
                                            cx,
                                        )
                                    })
                                    .on_click(cx.listener({
                                        move |_, _, window, cx| {
                                            window.dispatch_action(
                                                git::ExpandCommitEditor.boxed_clone(),
                                                cx,
                                            )
                                        }
                                    })),
                            ),
                    ),
            );

        Some(footer)
    }

    fn render_commit_button(&self, cx: &mut Context<Self>) -> impl IntoElement {
        let (can_commit, tooltip) = self.configure_commit_button(cx);
        let title = self.commit_button_title();
        let commit_tooltip_focus_handle = self.commit_editor.focus_handle(cx);
        let amend = self.amend_pending();
        let signoff = self.signoff_enabled;

        div()
            .id("commit-wrapper")
            .on_hover(cx.listener(move |this, hovered, _, cx| {
                this.show_placeholders =
                    *hovered && !this.has_staged_changes() && !this.has_unstaged_conflicts();
                cx.notify()
            }))
            .child(SplitButton::new(
                ui::ButtonLike::new_rounded_left(ElementId::Name(
                    format!("split-button-left-{}", title).into(),
                ))
                .layer(ui::ElevationIndex::ModalSurface)
                .size(ui::ButtonSize::Compact)
                .child(
                    div()
                        .child(Label::new(title).size(LabelSize::Small))
                        .mr_0p5(),
                )
                .on_click({
                    let git_panel = cx.weak_entity();
                    move |_, window, cx| {
                        telemetry::event!("Git Committed", source = "Git Panel");
                        git_panel
                            .update(cx, |git_panel, cx| {
                                git_panel.set_amend_pending(false, cx);
                                git_panel.commit_changes(
                                    CommitOptions { amend, signoff },
                                    window,
                                    cx,
                                );
                            })
                            .ok();
                    }
                })
                .disabled(!can_commit || self.modal_open)
                .tooltip({
                    let handle = commit_tooltip_focus_handle.clone();
                    move |window, cx| {
                        if can_commit {
                            Tooltip::with_meta_in(
                                tooltip,
                                Some(&git::Commit),
                                format!(
                                    "git commit{}{}",
                                    if amend { " --amend" } else { "" },
                                    if signoff { " --signoff" } else { "" }
                                ),
                                &handle.clone(),
                                window,
                                cx,
                            )
                        } else {
                            Tooltip::simple(tooltip, cx)
                        }
                    }
                }),
                self.render_git_commit_menu(
                    ElementId::Name(format!("split-button-right-{}", title).into()),
                    Some(commit_tooltip_focus_handle),
                    cx,
                )
                .into_any_element(),
            ))
    }

    fn render_pending_amend(&self, cx: &mut Context<Self>) -> impl IntoElement {
        h_flex()
            .py_1p5()
            .px_2()
            .gap_1p5()
            .justify_between()
            .border_t_1()
            .border_color(cx.theme().colors().border.opacity(0.8))
            .child(
                div()
                    .flex_grow()
                    .overflow_hidden()
                    .max_w(relative(0.85))
                    .child(
                        Label::new("This will update your most recent commit.")
                            .size(LabelSize::Small)
                            .truncate(),
                    ),
            )
            .child(
                panel_button("Cancel")
                    .size(ButtonSize::Default)
                    .on_click(cx.listener(|this, _, _, cx| this.set_amend_pending(false, cx))),
            )
    }

    fn render_previous_commit(&self, cx: &mut Context<Self>) -> Option<impl IntoElement> {
        let active_repository = self.active_repository.as_ref()?;
        let branch = active_repository.read(cx).branch.as_ref()?;
        let commit = branch.most_recent_commit.as_ref()?.clone();
        let workspace = self.workspace.clone();
        let this = cx.entity();

        Some(
            h_flex()
                .py_1p5()
                .px_2()
                .gap_1p5()
                .justify_between()
                .border_t_1()
                .border_color(cx.theme().colors().border.opacity(0.8))
                .child(
                    div()
                        .flex_grow()
                        .overflow_hidden()
                        .max_w(relative(0.85))
                        .child(
                            Label::new(commit.subject.clone())
                                .size(LabelSize::Small)
                                .truncate(),
                        )
                        .id("commit-msg-hover")
                        .on_click({
                            let commit = commit.clone();
                            let repo = active_repository.downgrade();
                            move |_, window, cx| {
                                CommitView::open(
                                    commit.clone(),
                                    repo.clone(),
                                    workspace.clone(),
                                    window,
                                    cx,
                                );
                            }
                        })
                        .hoverable_tooltip({
                            let repo = active_repository.clone();
                            move |window, cx| {
                                GitPanelMessageTooltip::new(
                                    this.clone(),
                                    commit.sha.clone(),
                                    repo.clone(),
                                    window,
                                    cx,
                                )
                                .into()
                            }
                        }),
                )
                .when(commit.has_parent, |this| {
                    let has_unstaged = self.has_unstaged_changes();
                    this.child(
                        panel_icon_button("undo", IconName::Undo)
                            .icon_size(IconSize::XSmall)
                            .icon_color(Color::Muted)
                            .tooltip(move |window, cx| {
                                Tooltip::with_meta(
                                    "Uncommit",
                                    Some(&git::Uncommit),
                                    if has_unstaged {
                                        "git reset HEAD^ --soft"
                                    } else {
                                        "git reset HEAD^"
                                    },
                                    window,
                                    cx,
                                )
                            })
                            .on_click(cx.listener(|this, _, window, cx| this.uncommit(window, cx))),
                    )
                }),
        )
    }

    fn render_empty_state(&self, cx: &mut Context<Self>) -> impl IntoElement {
        h_flex().h_full().flex_grow().justify_center().child(
            v_flex()
                .gap_2()
                .child(h_flex().w_full().justify_around().child(
                    if self.active_repository.is_some() {
                        "No changes to commit"
                    } else {
                        "No Git repositories"
                    },
                ))
                .children({
                    let worktree_count = self.project.read(cx).visible_worktrees(cx).count();
                    (worktree_count > 0 && self.active_repository.is_none()).then(|| {
                        h_flex().w_full().justify_around().child(
                            panel_filled_button("Initialize Repository")
                                .tooltip(Tooltip::for_action_title_in(
                                    "git init",
                                    &git::Init,
                                    &self.focus_handle,
                                ))
                                .on_click(move |_, _, cx| {
                                    cx.defer(move |cx| {
                                        cx.dispatch_action(&git::Init);
                                    })
                                }),
                        )
                    })
                })
                .text_ui_sm(cx)
                .mx_auto()
                .text_color(Color::Placeholder.color(cx)),
        )
    }

    fn render_buffer_header_controls(
        &self,
        entity: &Entity<Self>,
        file: &Arc<dyn File>,
        _: &Window,
        cx: &App,
    ) -> Option<AnyElement> {
        let repo = self.active_repository.as_ref()?.read(cx);
        let project_path = (file.worktree_id(cx), file.path()).into();
        let repo_path = repo.project_path_to_repo_path(&project_path, cx)?;
        let ix = self.entry_by_path(&repo_path, cx)?;
        let entry = self.entries.get(ix)?;

        let entry_staging = self.entry_staging(entry.status_entry()?);

        let checkbox = Checkbox::new("stage-file", entry_staging.as_bool().into())
            .disabled(!self.has_write_access(cx))
            .fill()
            .elevation(ElevationIndex::Surface)
            .on_click({
                let entry = entry.clone();
                let git_panel = entity.downgrade();
                move |_, window, cx| {
                    git_panel
                        .update(cx, |this, cx| {
                            this.toggle_staged_for_entry(&entry, window, cx);
                            cx.stop_propagation();
                        })
                        .ok();
                }
            });
        Some(
            h_flex()
                .id("start-slot")
                .text_lg()
                .child(checkbox)
                .on_mouse_down(MouseButton::Left, |_, _, cx| {
                    // prevent the list item active state triggering when toggling checkbox
                    cx.stop_propagation();
                })
                .into_any_element(),
        )
    }

    fn render_entries(
        &self,
        has_write_access: bool,
        window: &mut Window,
        cx: &mut Context<Self>,
    ) -> impl IntoElement {
        let entry_count = self.entries.len();

        v_flex()
            .flex_1()
            .size_full()
            .overflow_hidden()
            .relative()
            .child(
                h_flex()
                    .flex_1()
                    .size_full()
                    .relative()
                    .overflow_hidden()
                    .child(
                        uniform_list(
                            "entries",
                            entry_count,
                            cx.processor(move |this, range: Range<usize>, window, cx| {
                                let mut items = Vec::with_capacity(range.end - range.start);

                                for ix in range {
                                    match &this.entries.get(ix) {
                                        Some(GitListEntry::Status(entry)) => {
                                            items.push(this.render_entry(
                                                ix,
                                                entry,
                                                has_write_access,
                                                window,
                                                cx,
                                            ));
                                        }
                                        Some(GitListEntry::Header(header)) => {
                                            items.push(this.render_list_header(
                                                ix,
                                                header,
                                                has_write_access,
                                                window,
                                                cx,
                                            ));
                                        }
                                        None => {}
                                    }
                                }

                                items
                            }),
                        )
                        .size_full()
                        .flex_grow()
                        .with_sizing_behavior(ListSizingBehavior::Auto)
                        .with_horizontal_sizing_behavior(
                            ListHorizontalSizingBehavior::Unconstrained,
                        )
                        .with_width_from_item(self.max_width_item_index)
                        .track_scroll(self.scroll_handle.clone()),
                    )
                    .on_mouse_down(
                        MouseButton::Right,
                        cx.listener(move |this, event: &MouseDownEvent, window, cx| {
                            this.deploy_panel_context_menu(event.position, window, cx)
                        }),
                    )
                    .custom_scrollbars(
                        Scrollbars::for_settings::<GitPanelSettings>()
                            .tracked_scroll_handle(self.scroll_handle.clone())
                            .with_track_along(ScrollAxes::Horizontal),
                        window,
                        cx,
                    ),
            )
    }

    fn entry_label(&self, label: impl Into<SharedString>, color: Color) -> Label {
        Label::new(label.into()).color(color).single_line()
    }

    fn list_item_height(&self) -> Rems {
        rems(1.75)
    }

    fn render_list_header(
        &self,
        ix: usize,
        header: &GitHeaderEntry,
        _: bool,
        _: &Window,
        _: &Context<Self>,
    ) -> AnyElement {
        let id: ElementId = ElementId::Name(format!("header_{}", ix).into());

        h_flex()
            .id(id)
            .h(self.list_item_height())
            .w_full()
            .items_end()
            .px(rems(0.75)) // ~12px
            .pb(rems(0.3125)) // ~ 5px
            .child(
                Label::new(header.title())
                    .color(Color::Muted)
                    .size(LabelSize::Small)
                    .line_height_style(LineHeightStyle::UiLabel)
                    .single_line(),
            )
            .into_any_element()
    }

    pub fn load_commit_details(
        &self,
        sha: String,
        cx: &mut Context<Self>,
    ) -> Task<anyhow::Result<CommitDetails>> {
        let Some(repo) = self.active_repository.clone() else {
            return Task::ready(Err(anyhow::anyhow!("no active repo")));
        };
        repo.update(cx, |repo, cx| {
            let show = repo.show(sha);
            cx.spawn(async move |_, _| show.await?)
        })
    }

    fn deploy_entry_context_menu(
        &mut self,
        position: Point<Pixels>,
        ix: usize,
        window: &mut Window,
        cx: &mut Context<Self>,
    ) {
        let Some(entry) = self.entries.get(ix).and_then(|e| e.status_entry()) else {
            return;
        };
        let stage_title = if entry.status.staging().is_fully_staged() {
            "Unstage File"
        } else {
            "Stage File"
        };
        let restore_title = if entry.status.is_created() {
            "Trash File"
        } else {
            "Restore File"
        };
        let context_menu = ContextMenu::build(window, cx, |context_menu, _, _| {
            context_menu
                .context(self.focus_handle.clone())
                .action(stage_title, ToggleStaged.boxed_clone())
                .action(restore_title, git::RestoreFile::default().boxed_clone())
                .separator()
                .action("Open Diff", Confirm.boxed_clone())
                .action("Open File", SecondaryConfirm.boxed_clone())
        });
        self.selected_entry = Some(ix);
        self.set_context_menu(context_menu, position, window, cx);
    }

    fn deploy_panel_context_menu(
        &mut self,
        position: Point<Pixels>,
        window: &mut Window,
        cx: &mut Context<Self>,
    ) {
        let context_menu = git_panel_context_menu(
            self.focus_handle.clone(),
            GitMenuState {
                has_tracked_changes: self.has_tracked_changes(),
                has_staged_changes: self.has_staged_changes(),
                has_unstaged_changes: self.has_unstaged_changes(),
                has_new_changes: self.new_count > 0,
            },
            window,
            cx,
        );
        self.set_context_menu(context_menu, position, window, cx);
    }

    fn set_context_menu(
        &mut self,
        context_menu: Entity<ContextMenu>,
        position: Point<Pixels>,
        window: &Window,
        cx: &mut Context<Self>,
    ) {
        let subscription = cx.subscribe_in(
            &context_menu,
            window,
            |this, _, _: &DismissEvent, window, cx| {
                if this.context_menu.as_ref().is_some_and(|context_menu| {
                    context_menu.0.focus_handle(cx).contains_focused(window, cx)
                }) {
                    cx.focus_self(window);
                }
                this.context_menu.take();
                cx.notify();
            },
        );
        self.context_menu = Some((context_menu, position, subscription));
        cx.notify();
    }

    fn render_entry(
        &self,
        ix: usize,
        entry: &GitStatusEntry,
        has_write_access: bool,
        window: &Window,
        cx: &Context<Self>,
    ) -> AnyElement {
        let display_name = entry.display_name();

        let selected = self.selected_entry == Some(ix);
        let marked = self.marked_entries.contains(&ix);
        let status_style = GitPanelSettings::get_global(cx).status_style;
        let status = entry.status;

        let has_conflict = status.is_conflicted();
        let is_modified = status.is_modified();
        let is_deleted = status.is_deleted();

        let label_color = if status_style == StatusStyle::LabelColor {
            if has_conflict {
                Color::VersionControlConflict
            } else if is_modified {
                Color::VersionControlModified
            } else if is_deleted {
                // We don't want a bunch of red labels in the list
                Color::Disabled
            } else {
                Color::VersionControlAdded
            }
        } else {
            Color::Default
        };

        let path_color = if status.is_deleted() {
            Color::Disabled
        } else {
            Color::Muted
        };

        let id: ElementId = ElementId::Name(format!("entry_{}_{}", display_name, ix).into());
        let checkbox_wrapper_id: ElementId =
            ElementId::Name(format!("entry_{}_{}_checkbox_wrapper", display_name, ix).into());
        let checkbox_id: ElementId =
            ElementId::Name(format!("entry_{}_{}_checkbox", display_name, ix).into());

        let entry_staging = self.entry_staging(entry);
        let mut is_staged: ToggleState = self.entry_staging(entry).as_bool().into();
        if self.show_placeholders && !self.has_staged_changes() && !entry.status.is_created() {
            is_staged = ToggleState::Selected;
        }

        let handle = cx.weak_entity();

        let selected_bg_alpha = 0.08;
        let marked_bg_alpha = 0.12;
        let state_opacity_step = 0.04;

        let base_bg = match (selected, marked) {
            (true, true) => cx
                .theme()
                .status()
                .info
                .alpha(selected_bg_alpha + marked_bg_alpha),
            (true, false) => cx.theme().status().info.alpha(selected_bg_alpha),
            (false, true) => cx.theme().status().info.alpha(marked_bg_alpha),
            _ => cx.theme().colors().ghost_element_background,
        };

        let hover_bg = if selected {
            cx.theme()
                .status()
                .info
                .alpha(selected_bg_alpha + state_opacity_step)
        } else {
            cx.theme().colors().ghost_element_hover
        };

        let active_bg = if selected {
            cx.theme()
                .status()
                .info
                .alpha(selected_bg_alpha + state_opacity_step * 2.0)
        } else {
            cx.theme().colors().ghost_element_active
        };

        h_flex()
            .id(id)
            .h(self.list_item_height())
            .w_full()
            .items_center()
            .border_1()
            .when(selected && self.focus_handle.is_focused(window), |el| {
                el.border_color(cx.theme().colors().border_focused)
            })
            .px(rems(0.75)) // ~12px
            .overflow_hidden()
            .flex_none()
            .gap_1p5()
            .bg(base_bg)
            .hover(|this| this.bg(hover_bg))
            .active(|this| this.bg(active_bg))
            .on_click({
                cx.listener(move |this, event: &ClickEvent, window, cx| {
                    this.selected_entry = Some(ix);
                    cx.notify();
                    if event.modifiers().secondary() {
                        this.open_file(&Default::default(), window, cx)
                    } else {
                        this.open_diff(&Default::default(), window, cx);
                        this.focus_handle.focus(window);
                    }
                })
            })
            .on_mouse_down(
                MouseButton::Right,
                move |event: &MouseDownEvent, window, cx| {
                    // why isn't this happening automatically? we are passing MouseButton::Right to `on_mouse_down`?
                    if event.button != MouseButton::Right {
                        return;
                    }

                    let Some(this) = handle.upgrade() else {
                        return;
                    };
                    this.update(cx, |this, cx| {
                        this.deploy_entry_context_menu(event.position, ix, window, cx);
                    });
                    cx.stop_propagation();
                },
            )
            .child(
                div()
                    .id(checkbox_wrapper_id)
                    .flex_none()
                    .occlude()
                    .cursor_pointer()
                    .child(
                        Checkbox::new(checkbox_id, is_staged)
                            .disabled(!has_write_access)
                            .fill()
                            .elevation(ElevationIndex::Surface)
                            .on_click_ext({
                                let entry = entry.clone();
                                let this = cx.weak_entity();
                                move |_, click, window, cx| {
                                    this.update(cx, |this, cx| {
                                        if !has_write_access {
                                            return;
                                        }
                                        if click.modifiers().shift {
                                            this.stage_bulk(ix, cx);
                                        } else {
                                            this.toggle_staged_for_entry(
                                                &GitListEntry::Status(entry.clone()),
                                                window,
                                                cx,
                                            );
                                        }
                                        cx.stop_propagation();
                                    })
                                    .ok();
                                }
                            })
                            .tooltip(move |window, cx| {
                                let is_staged = entry_staging.is_fully_staged();

                                let action = if is_staged { "Unstage" } else { "Stage" };
                                let tooltip_name = action.to_string();

                                Tooltip::for_action(tooltip_name, &ToggleStaged, window, cx)
                            }),
                    ),
            )
            .child(git_status_icon(status))
            .child(
                h_flex()
                    .items_center()
                    .flex_1()
                    // .overflow_hidden()
                    .when_some(entry.parent_dir(), |this, parent| {
                        if !parent.is_empty() {
                            this.child(
                                self.entry_label(format!("{}/", parent), path_color)
                                    .when(status.is_deleted(), |this| this.strikethrough()),
                            )
                        } else {
                            this
                        }
                    })
                    .child(
                        self.entry_label(display_name, label_color)
                            .when(status.is_deleted(), |this| this.strikethrough()),
                    ),
            )
            .into_any_element()
    }

    fn has_write_access(&self, cx: &App) -> bool {
        !self.project.read(cx).is_read_only(cx)
    }

    pub fn amend_pending(&self) -> bool {
        self.amend_pending
    }

    pub fn set_amend_pending(&mut self, value: bool, cx: &mut Context<Self>) {
        self.amend_pending = value;
        self.serialize(cx);
        cx.notify();
    }

    pub fn signoff_enabled(&self) -> bool {
        self.signoff_enabled
    }

    pub fn set_signoff_enabled(&mut self, value: bool, cx: &mut Context<Self>) {
        self.signoff_enabled = value;
        self.serialize(cx);
        cx.notify();
    }

    pub fn toggle_signoff_enabled(
        &mut self,
        _: &Signoff,
        _window: &mut Window,
        cx: &mut Context<Self>,
    ) {
        self.set_signoff_enabled(!self.signoff_enabled, cx);
    }

    pub async fn load(
        workspace: WeakEntity<Workspace>,
        mut cx: AsyncWindowContext,
    ) -> anyhow::Result<Entity<Self>> {
        let serialized_panel = match workspace
            .read_with(&cx, |workspace, _| Self::serialization_key(workspace))
            .ok()
            .flatten()
        {
            Some(serialization_key) => cx
                .background_spawn(async move { KEY_VALUE_STORE.read_kvp(&serialization_key) })
                .await
                .context("loading git panel")
                .log_err()
                .flatten()
                .map(|panel| serde_json::from_str::<SerializedGitPanel>(&panel))
                .transpose()
                .log_err()
                .flatten(),
            None => None,
        };

        workspace.update_in(&mut cx, |workspace, window, cx| {
            let panel = GitPanel::new(workspace, window, cx);

            if let Some(serialized_panel) = serialized_panel {
                panel.update(cx, |panel, cx| {
                    panel.width = serialized_panel.width;
                    panel.amend_pending = serialized_panel.amend_pending;
                    panel.signoff_enabled = serialized_panel.signoff_enabled;
                    cx.notify();
                })
            }

            panel
        })
    }

    fn stage_bulk(&mut self, mut index: usize, cx: &mut Context<'_, Self>) {
        let Some(op) = self.bulk_staging.as_ref() else {
            return;
        };
        let Some(mut anchor_index) = self.entry_by_path(&op.anchor, cx) else {
            return;
        };
        if let Some(entry) = self.entries.get(index)
            && let Some(entry) = entry.status_entry()
        {
            self.set_bulk_staging_anchor(entry.repo_path.clone(), cx);
        }
        if index < anchor_index {
            std::mem::swap(&mut index, &mut anchor_index);
        }
        let entries = self
            .entries
            .get(anchor_index..=index)
            .unwrap_or_default()
            .iter()
            .filter_map(|entry| entry.status_entry().cloned())
            .collect::<Vec<_>>();
        self.change_file_stage(true, entries, cx);
    }

    fn set_bulk_staging_anchor(&mut self, path: RepoPath, cx: &mut Context<'_, GitPanel>) {
        let Some(repo) = self.active_repository.as_ref() else {
            return;
        };
        self.bulk_staging = Some(BulkStaging {
            repo_id: repo.read(cx).id,
            anchor: path,
        });
    }

    pub(crate) fn toggle_amend_pending(&mut self, cx: &mut Context<Self>) {
        self.set_amend_pending(!self.amend_pending, cx);
        if self.amend_pending {
            self.load_last_commit_message_if_empty(cx);
        }
    }
}

fn current_language_model(cx: &Context<'_, GitPanel>) -> Option<Arc<dyn LanguageModel>> {
    let is_enabled = agent_settings::AgentSettings::get_global(cx).enabled
        && !DisableAiSettings::get_global(cx).disable_ai;

    is_enabled
        .then(|| {
            let ConfiguredModel { provider, model } =
                LanguageModelRegistry::read_global(cx).commit_message_model()?;

            provider.is_authenticated(cx).then(|| model)
        })
        .flatten()
}

impl Render for GitPanel {
    fn render(&mut self, window: &mut Window, cx: &mut Context<Self>) -> impl IntoElement {
        let project = self.project.read(cx);
        let has_entries = !self.entries.is_empty();
        let room = self
            .workspace
            .upgrade()
            .and_then(|workspace| workspace.read(cx).active_call()?.read(cx).room().cloned());

        let has_write_access = self.has_write_access(cx);

        let has_co_authors = room.is_some_and(|room| {
            self.load_local_committer(cx);
            let room = room.read(cx);
            room.remote_participants()
                .values()
                .any(|remote_participant| remote_participant.can_write())
        });

        v_flex()
            .id("git_panel")
            .key_context(self.dispatch_context(window, cx))
            .track_focus(&self.focus_handle)
            .when(has_write_access && !project.is_read_only(cx), |this| {
                this.on_action(cx.listener(Self::toggle_staged_for_selected))
                    .on_action(cx.listener(Self::stage_range))
                    .on_action(cx.listener(GitPanel::commit))
                    .on_action(cx.listener(GitPanel::amend))
                    .on_action(cx.listener(GitPanel::toggle_signoff_enabled))
                    .on_action(cx.listener(Self::stage_all))
                    .on_action(cx.listener(Self::unstage_all))
                    .on_action(cx.listener(Self::stage_selected))
                    .on_action(cx.listener(Self::unstage_selected))
                    .on_action(cx.listener(Self::restore_tracked_files))
                    .on_action(cx.listener(Self::revert_selected))
                    .on_action(cx.listener(Self::clean_all))
                    .on_action(cx.listener(Self::generate_commit_message_action))
                    .on_action(cx.listener(Self::stash_all))
                    .on_action(cx.listener(Self::stash_pop))
            })
            .on_action(cx.listener(Self::select_first))
            .on_action(cx.listener(Self::select_next))
            .on_action(cx.listener(Self::select_previous))
            .on_action(cx.listener(Self::select_last))
            .on_action(cx.listener(Self::close_panel))
            .on_action(cx.listener(Self::open_diff))
            .on_action(cx.listener(Self::open_file))
            .on_action(cx.listener(Self::focus_changes_list))
            .on_action(cx.listener(Self::focus_editor))
            .on_action(cx.listener(Self::expand_commit_editor))
            .when(has_write_access && has_co_authors, |git_panel| {
                git_panel.on_action(cx.listener(Self::toggle_fill_co_authors))
            })
            .size_full()
            .overflow_hidden()
            .bg(cx.theme().colors().panel_background)
            .child(
                v_flex()
                    .size_full()
                    .children(self.render_panel_header(window, cx))
                    .map(|this| {
                        if has_entries {
                            this.child(self.render_entries(has_write_access, window, cx))
                        } else {
                            this.child(self.render_empty_state(cx).into_any_element())
                        }
                    })
                    .children(self.render_footer(window, cx))
                    .when(self.amend_pending, |this| {
                        this.child(self.render_pending_amend(cx))
                    })
                    .when(!self.amend_pending, |this| {
                        this.children(self.render_previous_commit(cx))
                    })
                    .into_any_element(),
            )
            .children(self.context_menu.as_ref().map(|(menu, position, _)| {
                deferred(
                    anchored()
                        .position(*position)
                        .anchor(Corner::TopLeft)
                        .child(menu.clone()),
                )
                .with_priority(1)
            }))
    }
}

impl Focusable for GitPanel {
    fn focus_handle(&self, cx: &App) -> gpui::FocusHandle {
        if self.entries.is_empty() {
            self.commit_editor.focus_handle(cx)
        } else {
            self.focus_handle.clone()
        }
    }
}

impl EventEmitter<Event> for GitPanel {}

impl EventEmitter<PanelEvent> for GitPanel {}

pub(crate) struct GitPanelAddon {
    pub(crate) workspace: WeakEntity<Workspace>,
}

impl editor::Addon for GitPanelAddon {
    fn to_any(&self) -> &dyn std::any::Any {
        self
    }

    fn render_buffer_header_controls(
        &self,
        excerpt_info: &ExcerptInfo,
        window: &Window,
        cx: &App,
    ) -> Option<AnyElement> {
        let file = excerpt_info.buffer.file()?;
        let git_panel = self.workspace.upgrade()?.read(cx).panel::<GitPanel>(cx)?;

        git_panel
            .read(cx)
            .render_buffer_header_controls(&git_panel, file, window, cx)
    }
}

impl Panel for GitPanel {
    fn persistent_name() -> &'static str {
        "GitPanel"
    }

    fn position(&self, _: &Window, cx: &App) -> DockPosition {
        GitPanelSettings::get_global(cx).dock
    }

    fn position_is_valid(&self, position: DockPosition) -> bool {
        matches!(position, DockPosition::Left | DockPosition::Right)
    }

    fn set_position(&mut self, position: DockPosition, _: &mut Window, cx: &mut Context<Self>) {
        settings::update_settings_file::<GitPanelSettings>(
            self.fs.clone(),
            cx,
            move |settings, _| settings.dock = Some(position),
        );
    }

    fn size(&self, _: &Window, cx: &App) -> Pixels {
        self.width
            .unwrap_or_else(|| GitPanelSettings::get_global(cx).default_width)
    }

    fn set_size(&mut self, size: Option<Pixels>, _: &mut Window, cx: &mut Context<Self>) {
        self.width = size;
        self.serialize(cx);
        cx.notify();
    }

    fn icon(&self, _: &Window, cx: &App) -> Option<ui::IconName> {
        Some(ui::IconName::GitBranchAlt).filter(|_| GitPanelSettings::get_global(cx).button)
    }

    fn icon_tooltip(&self, _window: &Window, _cx: &App) -> Option<&'static str> {
        Some("Git Panel")
    }

    fn toggle_action(&self) -> Box<dyn Action> {
        Box::new(ToggleFocus)
    }

    fn activation_priority(&self) -> u32 {
        2
    }
}

impl PanelHeader for GitPanel {}

struct GitPanelMessageTooltip {
    commit_tooltip: Option<Entity<CommitTooltip>>,
}

impl GitPanelMessageTooltip {
    fn new(
        git_panel: Entity<GitPanel>,
        sha: SharedString,
        repository: Entity<Repository>,
        window: &mut Window,
        cx: &mut App,
    ) -> Entity<Self> {
        cx.new(|cx| {
            cx.spawn_in(window, async move |this, cx| {
                let (details, workspace) = git_panel.update(cx, |git_panel, cx| {
                    (
                        git_panel.load_commit_details(sha.to_string(), cx),
                        git_panel.workspace.clone(),
                    )
                })?;
                let details = details.await?;

                let commit_details = crate::commit_tooltip::CommitDetails {
                    sha: details.sha.clone(),
                    author_name: details.author_name.clone(),
                    author_email: details.author_email.clone(),
                    commit_time: OffsetDateTime::from_unix_timestamp(details.commit_timestamp)?,
                    message: Some(ParsedCommitMessage {
                        message: details.message,
                        ..Default::default()
                    }),
                };

                this.update(cx, |this: &mut GitPanelMessageTooltip, cx| {
                    this.commit_tooltip = Some(cx.new(move |cx| {
                        CommitTooltip::new(commit_details, repository, workspace, cx)
                    }));
                    cx.notify();
                })
            })
            .detach();

            Self {
                commit_tooltip: None,
            }
        })
    }
}

impl Render for GitPanelMessageTooltip {
    fn render(&mut self, _window: &mut Window, _cx: &mut Context<Self>) -> impl IntoElement {
        if let Some(commit_tooltip) = &self.commit_tooltip {
            commit_tooltip.clone().into_any_element()
        } else {
            gpui::Empty.into_any_element()
        }
    }
}

#[derive(IntoElement, RegisterComponent)]
pub struct PanelRepoFooter {
    active_repository: SharedString,
    branch: Option<Branch>,
    head_commit: Option<CommitDetails>,

    // Getting a GitPanel in previews will be difficult.
    //
    // For now just take an option here, and we won't bind handlers to buttons in previews.
    git_panel: Option<Entity<GitPanel>>,
}

impl PanelRepoFooter {
    pub fn new(
        active_repository: SharedString,
        branch: Option<Branch>,
        head_commit: Option<CommitDetails>,
        git_panel: Option<Entity<GitPanel>>,
    ) -> Self {
        Self {
            active_repository,
            branch,
            head_commit,
            git_panel,
        }
    }

    pub fn new_preview(active_repository: SharedString, branch: Option<Branch>) -> Self {
        Self {
            active_repository,
            branch,
            head_commit: None,
            git_panel: None,
        }
    }
}

impl RenderOnce for PanelRepoFooter {
    fn render(self, _window: &mut Window, cx: &mut App) -> impl IntoElement {
        let project = self
            .git_panel
            .as_ref()
            .map(|panel| panel.read(cx).project.clone());

        let repo = self
            .git_panel
            .as_ref()
            .and_then(|panel| panel.read(cx).active_repository.clone());

        let single_repo = project
            .as_ref()
            .map(|project| project.read(cx).git_store().read(cx).repositories().len() == 1)
            .unwrap_or(true);

        const MAX_BRANCH_LEN: usize = 16;
        const MAX_REPO_LEN: usize = 16;
        const LABEL_CHARACTER_BUDGET: usize = MAX_BRANCH_LEN + MAX_REPO_LEN;
        const MAX_SHORT_SHA_LEN: usize = 8;

        let branch_name = self
            .branch
            .as_ref()
            .map(|branch| branch.name().to_owned())
            .or_else(|| {
                self.head_commit.as_ref().map(|commit| {
                    commit
                        .sha
                        .chars()
                        .take(MAX_SHORT_SHA_LEN)
                        .collect::<String>()
                })
            })
            .unwrap_or_else(|| " (no branch)".to_owned());
        let show_separator = self.branch.is_some() || self.head_commit.is_some();

        let active_repo_name = self.active_repository.clone();

        let branch_actual_len = branch_name.len();
        let repo_actual_len = active_repo_name.len();

        // ideally, show the whole branch and repo names but
        // when we can't, use a budget to allocate space between the two
        let (repo_display_len, branch_display_len) =
            if branch_actual_len + repo_actual_len <= LABEL_CHARACTER_BUDGET {
                (repo_actual_len, branch_actual_len)
            } else if branch_actual_len <= MAX_BRANCH_LEN {
                let repo_space = (LABEL_CHARACTER_BUDGET - branch_actual_len).min(MAX_REPO_LEN);
                (repo_space, branch_actual_len)
            } else if repo_actual_len <= MAX_REPO_LEN {
                let branch_space = (LABEL_CHARACTER_BUDGET - repo_actual_len).min(MAX_BRANCH_LEN);
                (repo_actual_len, branch_space)
            } else {
                (MAX_REPO_LEN, MAX_BRANCH_LEN)
            };

        let truncated_repo_name = if repo_actual_len <= repo_display_len {
            active_repo_name.to_string()
        } else {
            util::truncate_and_trailoff(active_repo_name.trim_ascii(), repo_display_len)
        };

        let truncated_branch_name = if branch_actual_len <= branch_display_len {
            branch_name
        } else {
            util::truncate_and_trailoff(branch_name.trim_ascii(), branch_display_len)
        };

        let repo_selector_trigger = Button::new("repo-selector", truncated_repo_name)
            .style(ButtonStyle::Transparent)
            .size(ButtonSize::None)
            .label_size(LabelSize::Small)
            .color(Color::Muted);

        let repo_selector = PopoverMenu::new("repository-switcher")
            .menu({
                let project = project;
                move |window, cx| {
                    let project = project.clone()?;
                    Some(cx.new(|cx| RepositorySelector::new(project, rems(16.), window, cx)))
                }
            })
            .trigger_with_tooltip(
                repo_selector_trigger.disabled(single_repo).truncate(true),
                Tooltip::text("Switch Active Repository"),
            )
            .anchor(Corner::BottomLeft)
            .into_any_element();

        let branch_selector_button = Button::new("branch-selector", truncated_branch_name)
            .style(ButtonStyle::Transparent)
            .size(ButtonSize::None)
            .label_size(LabelSize::Small)
            .truncate(true)
            .tooltip(Tooltip::for_action_title(
                "Switch Branch",
                &zed_actions::git::Switch,
            ))
            .on_click(|_, window, cx| {
                window.dispatch_action(zed_actions::git::Switch.boxed_clone(), cx);
            });

        let branch_selector = PopoverMenu::new("popover-button")
            .menu(move |window, cx| Some(branch_picker::popover(repo.clone(), window, cx)))
            .trigger_with_tooltip(
                branch_selector_button,
                Tooltip::for_action_title("Switch Branch", &zed_actions::git::Switch),
            )
            .anchor(Corner::BottomLeft)
            .offset(gpui::Point {
                x: px(0.0),
                y: px(-2.0),
            });

        h_flex()
            .w_full()
            .px_2()
            .h(px(36.))
            .items_center()
            .justify_between()
            .gap_1()
            .child(
                h_flex()
                    .flex_1()
                    .overflow_hidden()
                    .items_center()
                    .child(
                        div().child(
                            Icon::new(IconName::GitBranchAlt)
                                .size(IconSize::Small)
                                .color(if single_repo {
                                    Color::Disabled
                                } else {
                                    Color::Muted
                                }),
                        ),
                    )
                    .child(repo_selector)
                    .when(show_separator, |this| {
                        this.child(
                            div()
                                .text_color(cx.theme().colors().text_muted)
                                .text_sm()
                                .child("/"),
                        )
                    })
                    .child(branch_selector),
            )
            .children(if let Some(git_panel) = self.git_panel {
                git_panel.update(cx, |git_panel, cx| git_panel.render_remote_button(cx))
            } else {
                None
            })
    }
}

impl Component for PanelRepoFooter {
    fn scope() -> ComponentScope {
        ComponentScope::VersionControl
    }

    fn preview(_window: &mut Window, _cx: &mut App) -> Option<AnyElement> {
        let unknown_upstream = None;
        let no_remote_upstream = Some(UpstreamTracking::Gone);
        let ahead_of_upstream = Some(
            UpstreamTrackingStatus {
                ahead: 2,
                behind: 0,
            }
            .into(),
        );
        let behind_upstream = Some(
            UpstreamTrackingStatus {
                ahead: 0,
                behind: 2,
            }
            .into(),
        );
        let ahead_and_behind_upstream = Some(
            UpstreamTrackingStatus {
                ahead: 3,
                behind: 1,
            }
            .into(),
        );

        let not_ahead_or_behind_upstream = Some(
            UpstreamTrackingStatus {
                ahead: 0,
                behind: 0,
            }
            .into(),
        );

        fn branch(upstream: Option<UpstreamTracking>) -> Branch {
            Branch {
                is_head: true,
                ref_name: "some-branch".into(),
                upstream: upstream.map(|tracking| Upstream {
                    ref_name: "origin/some-branch".into(),
                    tracking,
                }),
                most_recent_commit: Some(CommitSummary {
                    sha: "abc123".into(),
                    subject: "Modify stuff".into(),
                    commit_timestamp: 1710932954,
                    has_parent: true,
                }),
            }
        }

        fn custom(branch_name: &str, upstream: Option<UpstreamTracking>) -> Branch {
            Branch {
                is_head: true,
                ref_name: branch_name.to_string().into(),
                upstream: upstream.map(|tracking| Upstream {
                    ref_name: format!("zed/{}", branch_name).into(),
                    tracking,
                }),
                most_recent_commit: Some(CommitSummary {
                    sha: "abc123".into(),
                    subject: "Modify stuff".into(),
                    commit_timestamp: 1710932954,
                    has_parent: true,
                }),
            }
        }

        fn active_repository(id: usize) -> SharedString {
            format!("repo-{}", id).into()
        }

        let example_width = px(340.);
        Some(
            v_flex()
                .gap_6()
                .w_full()
                .flex_none()
                .children(vec![
                    example_group_with_title(
                        "Action Button States",
                        vec![
                            single_example(
                                "No Branch",
                                div()
                                    .w(example_width)
                                    .overflow_hidden()
                                    .child(PanelRepoFooter::new_preview(active_repository(1), None))
                                    .into_any_element(),
                            ),
                            single_example(
                                "Remote status unknown",
                                div()
                                    .w(example_width)
                                    .overflow_hidden()
                                    .child(PanelRepoFooter::new_preview(
                                        active_repository(2),
                                        Some(branch(unknown_upstream)),
                                    ))
                                    .into_any_element(),
                            ),
                            single_example(
                                "No Remote Upstream",
                                div()
                                    .w(example_width)
                                    .overflow_hidden()
                                    .child(PanelRepoFooter::new_preview(
                                        active_repository(3),
                                        Some(branch(no_remote_upstream)),
                                    ))
                                    .into_any_element(),
                            ),
                            single_example(
                                "Not Ahead or Behind",
                                div()
                                    .w(example_width)
                                    .overflow_hidden()
                                    .child(PanelRepoFooter::new_preview(
                                        active_repository(4),
                                        Some(branch(not_ahead_or_behind_upstream)),
                                    ))
                                    .into_any_element(),
                            ),
                            single_example(
                                "Behind remote",
                                div()
                                    .w(example_width)
                                    .overflow_hidden()
                                    .child(PanelRepoFooter::new_preview(
                                        active_repository(5),
                                        Some(branch(behind_upstream)),
                                    ))
                                    .into_any_element(),
                            ),
                            single_example(
                                "Ahead of remote",
                                div()
                                    .w(example_width)
                                    .overflow_hidden()
                                    .child(PanelRepoFooter::new_preview(
                                        active_repository(6),
                                        Some(branch(ahead_of_upstream)),
                                    ))
                                    .into_any_element(),
                            ),
                            single_example(
                                "Ahead and behind remote",
                                div()
                                    .w(example_width)
                                    .overflow_hidden()
                                    .child(PanelRepoFooter::new_preview(
                                        active_repository(7),
                                        Some(branch(ahead_and_behind_upstream)),
                                    ))
                                    .into_any_element(),
                            ),
                        ],
                    )
                    .grow()
                    .vertical(),
                ])
                .children(vec![
                    example_group_with_title(
                        "Labels",
                        vec![
                            single_example(
                                "Short Branch & Repo",
                                div()
                                    .w(example_width)
                                    .overflow_hidden()
                                    .child(PanelRepoFooter::new_preview(
                                        SharedString::from("zed"),
                                        Some(custom("main", behind_upstream)),
                                    ))
                                    .into_any_element(),
                            ),
                            single_example(
                                "Long Branch",
                                div()
                                    .w(example_width)
                                    .overflow_hidden()
                                    .child(PanelRepoFooter::new_preview(
                                        SharedString::from("zed"),
                                        Some(custom(
                                            "redesign-and-update-git-ui-list-entry-style",
                                            behind_upstream,
                                        )),
                                    ))
                                    .into_any_element(),
                            ),
                            single_example(
                                "Long Repo",
                                div()
                                    .w(example_width)
                                    .overflow_hidden()
                                    .child(PanelRepoFooter::new_preview(
                                        SharedString::from("zed-industries-community-examples"),
                                        Some(custom("gpui", ahead_of_upstream)),
                                    ))
                                    .into_any_element(),
                            ),
                            single_example(
                                "Long Repo & Branch",
                                div()
                                    .w(example_width)
                                    .overflow_hidden()
                                    .child(PanelRepoFooter::new_preview(
                                        SharedString::from("zed-industries-community-examples"),
                                        Some(custom(
                                            "redesign-and-update-git-ui-list-entry-style",
                                            behind_upstream,
                                        )),
                                    ))
                                    .into_any_element(),
                            ),
                            single_example(
                                "Uppercase Repo",
                                div()
                                    .w(example_width)
                                    .overflow_hidden()
                                    .child(PanelRepoFooter::new_preview(
                                        SharedString::from("LICENSES"),
                                        Some(custom("main", ahead_of_upstream)),
                                    ))
                                    .into_any_element(),
                            ),
                            single_example(
                                "Uppercase Branch",
                                div()
                                    .w(example_width)
                                    .overflow_hidden()
                                    .child(PanelRepoFooter::new_preview(
                                        SharedString::from("zed"),
                                        Some(custom("update-README", behind_upstream)),
                                    ))
                                    .into_any_element(),
                            ),
                        ],
                    )
                    .grow()
                    .vertical(),
                ])
                .into_any_element(),
        )
    }
}

#[cfg(test)]
mod tests {
    use git::status::{StatusCode, UnmergedStatus, UnmergedStatusCode};
    use gpui::{TestAppContext, VisualTestContext};
    use project::{FakeFs, WorktreeSettings};
    use serde_json::json;
    use settings::SettingsStore;
    use theme::LoadThemes;
    use util::path;

    use super::*;

    fn init_test(cx: &mut gpui::TestAppContext) {
        zlog::init_test();

        cx.update(|cx| {
            let settings_store = SettingsStore::test(cx);
            cx.set_global(settings_store);
            AgentSettings::register(cx);
            WorktreeSettings::register(cx);
            workspace::init_settings(cx);
            theme::init(LoadThemes::JustBase, cx);
            language::init(cx);
            editor::init(cx);
            Project::init_settings(cx);
            crate::init(cx);
        });
    }

    #[gpui::test]
    async fn test_entry_worktree_paths(cx: &mut TestAppContext) {
        init_test(cx);
        let fs = FakeFs::new(cx.background_executor.clone());
        fs.insert_tree(
            "/root",
            json!({
                "zed": {
                    ".git": {},
                    "crates": {
                        "gpui": {
                            "gpui.rs": "fn main() {}"
                        },
                        "util": {
                            "util.rs": "fn do_it() {}"
                        }
                    }
                },
            }),
        )
        .await;

        fs.set_status_for_repo(
            Path::new(path!("/root/zed/.git")),
            &[
                (
                    Path::new("crates/gpui/gpui.rs"),
                    StatusCode::Modified.worktree(),
                ),
                (
                    Path::new("crates/util/util.rs"),
                    StatusCode::Modified.worktree(),
                ),
            ],
        );

        let project =
            Project::test(fs.clone(), [path!("/root/zed/crates/gpui").as_ref()], cx).await;
        let workspace =
            cx.add_window(|window, cx| Workspace::test_new(project.clone(), window, cx));
        let cx = &mut VisualTestContext::from_window(*workspace, cx);

        cx.read(|cx| {
            project
                .read(cx)
                .worktrees(cx)
                .next()
                .unwrap()
                .read(cx)
                .as_local()
                .unwrap()
                .scan_complete()
        })
        .await;

        cx.executor().run_until_parked();

        let panel = workspace.update(cx, GitPanel::new).unwrap();

        let handle = cx.update_window_entity(&panel, |panel, _, _| {
            std::mem::replace(&mut panel.update_visible_entries_task, Task::ready(()))
        });
        cx.executor().advance_clock(2 * UPDATE_DEBOUNCE);
        handle.await;

        let entries = panel.read_with(cx, |panel, _| panel.entries.clone());
        pretty_assertions::assert_eq!(
            entries,
            [
                GitListEntry::Header(GitHeaderEntry {
                    header: Section::Tracked
                }),
                GitListEntry::Status(GitStatusEntry {
                    abs_path: path!("/root/zed/crates/gpui/gpui.rs").into(),
                    repo_path: "crates/gpui/gpui.rs".into(),
                    status: StatusCode::Modified.worktree(),
                    staging: StageStatus::Unstaged,
                }),
                GitListEntry::Status(GitStatusEntry {
                    abs_path: path!("/root/zed/crates/util/util.rs").into(),
                    repo_path: "crates/util/util.rs".into(),
                    status: StatusCode::Modified.worktree(),
                    staging: StageStatus::Unstaged,
                },),
            ],
        );

        let handle = cx.update_window_entity(&panel, |panel, _, _| {
            std::mem::replace(&mut panel.update_visible_entries_task, Task::ready(()))
        });
        cx.executor().advance_clock(2 * UPDATE_DEBOUNCE);
        handle.await;
        let entries = panel.read_with(cx, |panel, _| panel.entries.clone());
        pretty_assertions::assert_eq!(
            entries,
            [
                GitListEntry::Header(GitHeaderEntry {
                    header: Section::Tracked
                }),
                GitListEntry::Status(GitStatusEntry {
                    abs_path: path!("/root/zed/crates/gpui/gpui.rs").into(),
                    repo_path: "crates/gpui/gpui.rs".into(),
                    status: StatusCode::Modified.worktree(),
                    staging: StageStatus::Unstaged,
                }),
                GitListEntry::Status(GitStatusEntry {
                    abs_path: path!("/root/zed/crates/util/util.rs").into(),
                    repo_path: "crates/util/util.rs".into(),
                    status: StatusCode::Modified.worktree(),
                    staging: StageStatus::Unstaged,
                },),
            ],
        );
    }

    #[gpui::test]
    async fn test_bulk_staging(cx: &mut TestAppContext) {
        use GitListEntry::*;

        init_test(cx);
        let fs = FakeFs::new(cx.background_executor.clone());
        fs.insert_tree(
            "/root",
            json!({
                "project": {
                    ".git": {},
                    "src": {
                        "main.rs": "fn main() {}",
                        "lib.rs": "pub fn hello() {}",
                        "utils.rs": "pub fn util() {}"
                    },
                    "tests": {
                        "test.rs": "fn test() {}"
                    },
                    "new_file.txt": "new content",
                    "another_new.rs": "// new file",
                    "conflict.txt": "conflicted content"
                }
            }),
        )
        .await;

        fs.set_status_for_repo(
            Path::new(path!("/root/project/.git")),
            &[
                (Path::new("src/main.rs"), StatusCode::Modified.worktree()),
                (Path::new("src/lib.rs"), StatusCode::Modified.worktree()),
                (Path::new("tests/test.rs"), StatusCode::Modified.worktree()),
                (Path::new("new_file.txt"), FileStatus::Untracked),
                (Path::new("another_new.rs"), FileStatus::Untracked),
                (Path::new("src/utils.rs"), FileStatus::Untracked),
                (
                    Path::new("conflict.txt"),
                    UnmergedStatus {
                        first_head: UnmergedStatusCode::Updated,
                        second_head: UnmergedStatusCode::Updated,
                    }
                    .into(),
                ),
            ],
        );

        let project = Project::test(fs.clone(), [Path::new(path!("/root/project"))], cx).await;
        let workspace =
            cx.add_window(|window, cx| Workspace::test_new(project.clone(), window, cx));
        let cx = &mut VisualTestContext::from_window(*workspace, cx);

        cx.read(|cx| {
            project
                .read(cx)
                .worktrees(cx)
                .next()
                .unwrap()
                .read(cx)
                .as_local()
                .unwrap()
                .scan_complete()
        })
        .await;

        cx.executor().run_until_parked();

        let panel = workspace.update(cx, GitPanel::new).unwrap();

        let handle = cx.update_window_entity(&panel, |panel, _, _| {
            std::mem::replace(&mut panel.update_visible_entries_task, Task::ready(()))
        });
        cx.executor().advance_clock(2 * UPDATE_DEBOUNCE);
        handle.await;

        let entries = panel.read_with(cx, |panel, _| panel.entries.clone());
        #[rustfmt::skip]
        pretty_assertions::assert_matches!(
            entries.as_slice(),
            &[
                Header(GitHeaderEntry { header: Section::Conflict }),
                Status(GitStatusEntry { staging: StageStatus::Unstaged, .. }),
                Header(GitHeaderEntry { header: Section::Tracked }),
                Status(GitStatusEntry { staging: StageStatus::Unstaged, .. }),
                Status(GitStatusEntry { staging: StageStatus::Unstaged, .. }),
                Status(GitStatusEntry { staging: StageStatus::Unstaged, .. }),
                Header(GitHeaderEntry { header: Section::New }),
                Status(GitStatusEntry { staging: StageStatus::Unstaged, .. }),
                Status(GitStatusEntry { staging: StageStatus::Unstaged, .. }),
                Status(GitStatusEntry { staging: StageStatus::Unstaged, .. }),
            ],
        );

        let second_status_entry = entries[3].clone();
        panel.update_in(cx, |panel, window, cx| {
            panel.toggle_staged_for_entry(&second_status_entry, window, cx);
        });

        panel.update_in(cx, |panel, window, cx| {
            panel.selected_entry = Some(7);
            panel.stage_range(&git::StageRange, window, cx);
        });

        cx.read(|cx| {
            project
                .read(cx)
                .worktrees(cx)
                .next()
                .unwrap()
                .read(cx)
                .as_local()
                .unwrap()
                .scan_complete()
        })
        .await;

        cx.executor().run_until_parked();

        let handle = cx.update_window_entity(&panel, |panel, _, _| {
            std::mem::replace(&mut panel.update_visible_entries_task, Task::ready(()))
        });
        cx.executor().advance_clock(2 * UPDATE_DEBOUNCE);
        handle.await;

        let entries = panel.read_with(cx, |panel, _| panel.entries.clone());
        #[rustfmt::skip]
        pretty_assertions::assert_matches!(
            entries.as_slice(),
            &[
                Header(GitHeaderEntry { header: Section::Conflict }),
                Status(GitStatusEntry { staging: StageStatus::Unstaged, .. }),
                Header(GitHeaderEntry { header: Section::Tracked }),
                Status(GitStatusEntry { staging: StageStatus::Staged, .. }),
                Status(GitStatusEntry { staging: StageStatus::Staged, .. }),
                Status(GitStatusEntry { staging: StageStatus::Staged, .. }),
                Header(GitHeaderEntry { header: Section::New }),
                Status(GitStatusEntry { staging: StageStatus::Staged, .. }),
                Status(GitStatusEntry { staging: StageStatus::Unstaged, .. }),
                Status(GitStatusEntry { staging: StageStatus::Unstaged, .. }),
            ],
        );

        let third_status_entry = entries[4].clone();
        panel.update_in(cx, |panel, window, cx| {
            panel.toggle_staged_for_entry(&third_status_entry, window, cx);
        });

        panel.update_in(cx, |panel, window, cx| {
            panel.selected_entry = Some(9);
            panel.stage_range(&git::StageRange, window, cx);
        });

        cx.read(|cx| {
            project
                .read(cx)
                .worktrees(cx)
                .next()
                .unwrap()
                .read(cx)
                .as_local()
                .unwrap()
                .scan_complete()
        })
        .await;

        cx.executor().run_until_parked();

        let handle = cx.update_window_entity(&panel, |panel, _, _| {
            std::mem::replace(&mut panel.update_visible_entries_task, Task::ready(()))
        });
        cx.executor().advance_clock(2 * UPDATE_DEBOUNCE);
        handle.await;

        let entries = panel.read_with(cx, |panel, _| panel.entries.clone());
        #[rustfmt::skip]
        pretty_assertions::assert_matches!(
            entries.as_slice(),
            &[
                Header(GitHeaderEntry { header: Section::Conflict }),
                Status(GitStatusEntry { staging: StageStatus::Unstaged, .. }),
                Header(GitHeaderEntry { header: Section::Tracked }),
                Status(GitStatusEntry { staging: StageStatus::Staged, .. }),
                Status(GitStatusEntry { staging: StageStatus::Unstaged, .. }),
                Status(GitStatusEntry { staging: StageStatus::Staged, .. }),
                Header(GitHeaderEntry { header: Section::New }),
                Status(GitStatusEntry { staging: StageStatus::Staged, .. }),
                Status(GitStatusEntry { staging: StageStatus::Staged, .. }),
                Status(GitStatusEntry { staging: StageStatus::Staged, .. }),
            ],
        );
    }
}<|MERGE_RESOLUTION|>--- conflicted
+++ resolved
@@ -28,19 +28,10 @@
     UnstageAll,
 };
 use gpui::{
-<<<<<<< HEAD
-    Action, Animation, AnimationExt as _, AsyncApp, AsyncWindowContext, ClickEvent, Corner,
-    DismissEvent, Entity, EventEmitter, FocusHandle, Focusable, KeyContext,
-    ListHorizontalSizingBehavior, ListSizingBehavior, MouseButton, MouseDownEvent, Point,
-    PromptLevel, ScrollStrategy, Subscription, Task, Transformation, UniformListScrollHandle,
-    WeakEntity, actions, anchored, deferred, percentage, uniform_list,
-=======
-    Action, AsyncApp, AsyncWindowContext, Axis, ClickEvent, Corner, DismissEvent, Entity,
-    EventEmitter, FocusHandle, Focusable, KeyContext, ListHorizontalSizingBehavior,
-    ListSizingBehavior, MouseButton, MouseDownEvent, Point, PromptLevel, ScrollStrategy,
-    Subscription, Task, UniformListScrollHandle, WeakEntity, actions, anchored, deferred,
-    uniform_list,
->>>>>>> a96015b3
+    Action, AsyncApp, AsyncWindowContext, ClickEvent, Corner, DismissEvent, Entity, EventEmitter,
+    FocusHandle, Focusable, KeyContext, ListHorizontalSizingBehavior, ListSizingBehavior,
+    MouseButton, MouseDownEvent, Point, PromptLevel, ScrollStrategy, Subscription, Task,
+    UniformListScrollHandle, WeakEntity, actions, anchored, deferred, uniform_list,
 };
 use itertools::Itertools;
 use language::{Buffer, File};
@@ -68,15 +59,9 @@
 use strum::{IntoEnumIterator, VariantNames};
 use time::OffsetDateTime;
 use ui::{
-<<<<<<< HEAD
-    Checkbox, ContextMenu, ElevationIndex, IconPosition, Label, LabelSize, PopoverMenu,
-    SplitButton, Tooltip, prelude::*,
-=======
     Checkbox, CommonAnimationExt, ContextMenu, ElevationIndex, IconPosition, Label, LabelSize,
-    PopoverMenu, Scrollbar, ScrollbarState, SplitButton, Tooltip, prelude::*,
->>>>>>> a96015b3
+    PopoverMenu, ScrollAxes, Scrollbars, SplitButton, Tooltip, WithScrollbar, prelude::*,
 };
-use ui::{ScrollAxes, Scrollbars, WithScrollbar};
 use util::{ResultExt, TryFutureExt, maybe};
 use workspace::SERIALIZATION_THROTTLE_TIME;
 
