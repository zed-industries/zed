--- conflicted
+++ resolved
@@ -411,14 +411,10 @@
             let mut was_panel_mode = GitPanelSettings::get_global(cx).panel_mode;
             cx.observe_global_in::<SettingsStore>(window, move |this, window, cx| {
                 let is_sort_by_path = GitPanelSettings::get_global(cx).sort_by_path;
-<<<<<<< HEAD
                 let is_panel_mode = GitPanelSettings::get_global(cx).panel_mode;
 
                 if is_sort_by_path != was_sort_by_path || is_panel_mode != was_panel_mode {
-=======
-                if is_sort_by_path != was_sort_by_path {
                     this.entries.clear();
->>>>>>> 85985fe9
                     this.update_visible_entries(window, cx);
                 }
 
@@ -5567,7 +5563,6 @@
         });
     }
 
-<<<<<<< HEAD
     #[gpui::test]
     async fn test_git_panel_mode_vscode(cx: &mut TestAppContext) {
         use GitListEntry::*;
@@ -5911,7 +5906,7 @@
             ],
         );
     }
-=======
+
     fn assert_entry_paths(entries: &[GitListEntry], expected_paths: &[Option<&str>]) {
         assert_eq!(entries.len(), expected_paths.len());
         for (entry, expected_path) in entries.iter().zip(expected_paths) {
@@ -5926,5 +5921,5 @@
             );
         }
     }
->>>>>>> 85985fe9
+
 }