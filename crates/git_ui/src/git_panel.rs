--- conflicted
+++ resolved
@@ -152,14 +152,6 @@
         let project = workspace.project().clone();
         let weak_workspace = cx.view().downgrade();
         let git_state = project.read(cx).git_state().cloned();
-<<<<<<< HEAD
-
-=======
-        let language_registry = workspace.app_state().languages.clone();
-        let current_commit_message = git_state
-            .as_ref()
-            .map(|git_state| git_state.read(cx).commit_message.clone());
->>>>>>> a22d8ef7
         let (err_sender, mut err_receiver) = mpsc::channel(1);
         let workspace = cx.view().downgrade();
 
